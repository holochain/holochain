--- conflicted
+++ resolved
@@ -360,19 +360,11 @@
         ]
       },
       "locked": {
-<<<<<<< HEAD
-        "lastModified": 1693447852,
-        "narHash": "sha256-K9npbs4S6+r51vpiElJi+0vwbAeftCAcOGbot/PCBnQ=",
-        "owner": "oxalica",
-        "repo": "rust-overlay",
-        "rev": "40e851593ef4f9f8cd0b69c8cae7b722b9953a23",
-=======
         "lastModified": 1693966243,
         "narHash": "sha256-a2CA1aMIPE67JWSVIGoGtD3EGlFdK9+OlJQs0FOWCKY=",
         "owner": "oxalica",
         "repo": "rust-overlay",
         "rev": "a8b4bb4cbb744baaabc3e69099f352f99164e2c1",
->>>>>>> d3538593
         "type": "github"
       },
       "original": {
