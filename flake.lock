--- conflicted
+++ resolved
@@ -239,19 +239,11 @@
     },
     "nixpkgs": {
       "locked": {
-<<<<<<< HEAD
-        "lastModified": 1686592866,
-        "narHash": "sha256-riGg89eWhXJcPNrQGcSwTEEm7CGxWC06oSX44hajeMw=",
-        "owner": "NixOS",
-        "repo": "nixpkgs",
-        "rev": "0eeebd64de89e4163f4d3cf34ffe925a5cf67a05",
-=======
         "lastModified": 1686869522,
         "narHash": "sha256-tbJ9B8WLCTnVP/LwESRlg0dII6Zyg2LmUU/mB9Lu98E=",
         "owner": "NixOS",
         "repo": "nixpkgs",
         "rev": "7c67f006ea0e7d0265f16d7df07cc076fdffd91f",
->>>>>>> 35ea439c
         "type": "github"
       },
       "original": {
@@ -355,19 +347,11 @@
         ]
       },
       "locked": {
-<<<<<<< HEAD
-        "lastModified": 1686795910,
-        "narHash": "sha256-jDa40qRZ0GRQtP9EMZdf+uCbvzuLnJglTUI2JoHfWDc=",
-        "owner": "oxalica",
-        "repo": "rust-overlay",
-        "rev": "5c2b97c0a9bc5217fc3dfb1555aae0fb756d99f9",
-=======
         "lastModified": 1687055571,
         "narHash": "sha256-UvLoO6u5n9TzY80BpM4DaacxvyJl7u9mm9CA72d309g=",
         "owner": "oxalica",
         "repo": "rust-overlay",
         "rev": "2de557c780dcb127128ae987fca9d6c2b0d7dc0f",
->>>>>>> 35ea439c
         "type": "github"
       },
       "original": {
