{
  "nodes": {
    "cargo-chef": {
      "flake": false,
      "locked": {
        "lastModified": 1672901199,
        "narHash": "sha256-MHTuR4aQ1rQaBKx1vWDy2wbvcT0ZAzpkVB2zylSC+k0=",
        "owner": "LukeMathWalker",
        "repo": "cargo-chef",
        "rev": "5c9f11578a2e0783cce27666737d50f84510b8b5",
        "type": "github"
      },
      "original": {
        "owner": "LukeMathWalker",
        "ref": "main",
        "repo": "cargo-chef",
        "type": "github"
      }
    },
    "cargo-rdme": {
      "flake": false,
      "locked": {
        "lastModified": 1675118998,
        "narHash": "sha256-lrYWqu3h88fr8gG3Yo5GbFGYaq5/1Os7UtM+Af0Bg4k=",
        "owner": "orium",
        "repo": "cargo-rdme",
        "rev": "f9dbb6bccc078f4869f45ae270a2890ac9a75877",
        "type": "github"
      },
      "original": {
        "owner": "orium",
        "ref": "v1.1.0",
        "repo": "cargo-rdme",
        "type": "github"
      }
    },
    "crane": {
      "inputs": {
        "flake-compat": "flake-compat",
        "flake-utils": "flake-utils",
        "nixpkgs": [
          "nixpkgs"
        ],
        "rust-overlay": "rust-overlay"
      },
      "locked": {
        "lastModified": 1675475924,
        "narHash": "sha256-KWdfV9a6+zG6Ij/7PZYLnomjBZZUu8gdRy+hfjGrrJQ=",
        "owner": "ipetkov",
        "repo": "crane",
        "rev": "1bde9c762ebf26de9f8ecf502357c92105bc4577",
        "type": "github"
      },
      "original": {
        "owner": "ipetkov",
        "repo": "crane",
        "type": "github"
      }
    },
    "crane-release-automation": {
      "inputs": {
        "flake-compat": "flake-compat_2",
        "flake-utils": "flake-utils_2",
        "nixpkgs": [
          "nixpkgs"
        ],
        "rust-overlay": "rust-overlay_2"
      },
      "locked": {
        "lastModified": 1691803597,
        "narHash": "sha256-khWW1Owzselq5o816Lb7x624d6QGnv+kpronK3ndkr4=",
        "owner": "ipetkov",
        "repo": "crane",
        "rev": "7809d369710abb17767b624f9e72b500373580bc",
        "type": "github"
      },
      "original": {
        "owner": "ipetkov",
        "repo": "crane",
        "type": "github"
      }
    },
    "crate2nix": {
      "flake": false,
      "locked": {
        "lastModified": 1675642992,
        "narHash": "sha256-uDBDZuiq7qyg82Udp82/r4zg5HKfIzBQqgl2U9THiQM=",
        "owner": "kolloch",
        "repo": "crate2nix",
        "rev": "45fc83132c8c91c77a1cd61fe0c945411d1edba8",
        "type": "github"
      },
      "original": {
        "owner": "kolloch",
        "repo": "crate2nix",
        "type": "github"
      }
    },
    "empty": {
      "flake": false,
      "locked": {
        "lastModified": 1683792623,
        "narHash": "sha256-pQpattmS9VmO3ZIQUFn66az8GSmB4IvYhTTCFn6SUmo=",
        "owner": "steveej",
        "repo": "empty",
        "rev": "8e328e450e4cd32e072eba9e99fe92cf2a1ef5cf",
        "type": "github"
      },
      "original": {
        "owner": "steveej",
        "repo": "empty",
        "type": "github"
      }
    },
    "flake-compat": {
      "flake": false,
      "locked": {
        "lastModified": 1673956053,
        "narHash": "sha256-4gtG9iQuiKITOjNQQeQIpoIB6b16fm+504Ch3sNKLd8=",
        "owner": "edolstra",
        "repo": "flake-compat",
        "rev": "35bb57c0c8d8b62bbfd284272c928ceb64ddbde9",
        "type": "github"
      },
      "original": {
        "owner": "edolstra",
        "repo": "flake-compat",
        "type": "github"
      }
    },
    "flake-compat_2": {
      "flake": false,
      "locked": {
        "lastModified": 1673956053,
        "narHash": "sha256-4gtG9iQuiKITOjNQQeQIpoIB6b16fm+504Ch3sNKLd8=",
        "owner": "edolstra",
        "repo": "flake-compat",
        "rev": "35bb57c0c8d8b62bbfd284272c928ceb64ddbde9",
        "type": "github"
      },
      "original": {
        "owner": "edolstra",
        "repo": "flake-compat",
        "type": "github"
      }
    },
    "flake-compat_3": {
      "flake": false,
      "locked": {
        "lastModified": 1673956053,
        "narHash": "sha256-4gtG9iQuiKITOjNQQeQIpoIB6b16fm+504Ch3sNKLd8=",
        "owner": "edolstra",
        "repo": "flake-compat",
        "rev": "35bb57c0c8d8b62bbfd284272c928ceb64ddbde9",
        "type": "github"
      },
      "original": {
        "owner": "edolstra",
        "repo": "flake-compat",
        "type": "github"
      }
    },
    "flake-parts": {
      "inputs": {
        "nixpkgs-lib": "nixpkgs-lib"
      },
      "locked": {
        "lastModified": 1675295133,
        "narHash": "sha256-dU8fuLL98WFXG0VnRgM00bqKX6CEPBLybhiIDIgO45o=",
        "owner": "hercules-ci",
        "repo": "flake-parts",
        "rev": "bf53492df08f3178ce85e0c9df8ed8d03c030c9f",
        "type": "github"
      },
      "original": {
        "id": "flake-parts",
        "type": "indirect"
      }
    },
    "flake-utils": {
      "locked": {
        "lastModified": 1667395993,
        "narHash": "sha256-nuEHfE/LcWyuSWnS8t12N1wc105Qtau+/OdUAjtQ0rA=",
        "owner": "numtide",
        "repo": "flake-utils",
        "rev": "5aed5285a952e0b949eb3ba02c12fa4fcfef535f",
        "type": "github"
      },
      "original": {
        "owner": "numtide",
        "repo": "flake-utils",
        "type": "github"
      }
    },
    "flake-utils_2": {
      "inputs": {
        "systems": "systems"
      },
      "locked": {
        "lastModified": 1689068808,
        "narHash": "sha256-6ixXo3wt24N/melDWjq70UuHQLxGV8jZvooRanIHXw0=",
        "owner": "numtide",
        "repo": "flake-utils",
        "rev": "919d646de7be200f3bf08cb76ae1f09402b6f9b4",
        "type": "github"
      },
      "original": {
        "owner": "numtide",
        "repo": "flake-utils",
        "type": "github"
      }
    },
    "flake-utils_3": {
      "inputs": {
        "systems": "systems_2"
      },
      "locked": {
        "lastModified": 1681202837,
        "narHash": "sha256-H+Rh19JDwRtpVPAWp64F+rlEtxUWBAQW28eAi3SRSzg=",
        "owner": "numtide",
        "repo": "flake-utils",
        "rev": "cfacdce06f30d2b68473a46042957675eebb3401",
        "type": "github"
      },
      "original": {
        "owner": "numtide",
        "repo": "flake-utils",
        "type": "github"
      }
    },
    "holochain": {
      "flake": false,
      "locked": {
        "lastModified": 1686257124,
        "narHash": "sha256-SvXGHOr96ob/NfQCeVJ2J4LWc83qkZn+/pnE9qVNB+I=",
        "owner": "holochain",
        "repo": "holochain",
        "rev": "db5b8b27da3bf296958c3bf54ac3950dc60a39c8",
        "type": "github"
      },
      "original": {
        "owner": "holochain",
        "ref": "holochain-0.1.5",
        "repo": "holochain",
        "type": "github"
      }
    },
    "lair": {
      "flake": false,
      "locked": {
        "lastModified": 1682356264,
        "narHash": "sha256-5ZYJ1gyyL3hLR8hCjcN5yremg8cSV6w1iKCOrpJvCmc=",
        "owner": "holochain",
        "repo": "lair",
        "rev": "43be404da0fd9d57bf4429c44def405bd6490f61",
        "type": "github"
      },
      "original": {
        "owner": "holochain",
        "ref": "lair_keystore-v0.2.4",
        "repo": "lair",
        "type": "github"
      }
    },
    "launcher": {
      "flake": false,
      "locked": {
        "lastModified": 1677270906,
        "narHash": "sha256-/xT//6nqhjpKLMMv41JE0W3H5sE9jKMr8Dedr88D4N8=",
        "owner": "holochain",
        "repo": "launcher",
        "rev": "1ad188a43900c139e52df10a21e3722f41dfb967",
        "type": "github"
      },
      "original": {
        "owner": "holochain",
        "ref": "holochain-0.1",
        "repo": "launcher",
        "type": "github"
      }
    },
    "nix-filter": {
      "locked": {
        "lastModified": 1675361037,
        "narHash": "sha256-CTbDuDxFD3U3g/dWUB+r+B/snIe+qqP1R+1myuFGe2I=",
        "owner": "numtide",
        "repo": "nix-filter",
        "rev": "e1b2f96c2a31415f362268bc48c3fccf47dff6eb",
        "type": "github"
      },
      "original": {
        "owner": "numtide",
        "repo": "nix-filter",
        "type": "github"
      }
    },
    "nixpkgs": {
      "locked": {
        "lastModified": 1686869522,
        "narHash": "sha256-tbJ9B8WLCTnVP/LwESRlg0dII6Zyg2LmUU/mB9Lu98E=",
        "owner": "NixOS",
        "repo": "nixpkgs",
        "rev": "7c67f006ea0e7d0265f16d7df07cc076fdffd91f",
        "type": "github"
      },
      "original": {
        "id": "nixpkgs",
        "ref": "nixos-unstable",
        "type": "indirect"
      }
    },
    "nixpkgs-lib": {
      "locked": {
        "dir": "lib",
        "lastModified": 1675183161,
        "narHash": "sha256-Zq8sNgAxDckpn7tJo7V1afRSk2eoVbu3OjI1QklGLNg=",
        "owner": "NixOS",
        "repo": "nixpkgs",
        "rev": "e1e1b192c1a5aab2960bf0a0bd53a2e8124fa18e",
        "type": "github"
      },
      "original": {
        "dir": "lib",
        "owner": "NixOS",
        "ref": "nixos-unstable",
        "repo": "nixpkgs",
        "type": "github"
      }
    },
    "pre-commit-hooks-nix": {
      "flake": false,
      "locked": {
        "lastModified": 1676513100,
        "narHash": "sha256-MK39nQV86L2ag4TmcK5/+r1ULpzRLPbbfvWbPvIoYJE=",
        "owner": "cachix",
        "repo": "pre-commit-hooks.nix",
        "rev": "5f0cba88ac4d6dd8cad5c6f6f1540b3d6a21a798",
        "type": "github"
      },
      "original": {
        "owner": "cachix",
        "repo": "pre-commit-hooks.nix",
        "type": "github"
      }
    },
    "root": {
      "inputs": {
        "cargo-chef": "cargo-chef",
        "cargo-rdme": "cargo-rdme",
        "crane": "crane",
        "crane-release-automation": "crane-release-automation",
        "crate2nix": "crate2nix",
        "empty": "empty",
        "flake-compat": "flake-compat_3",
        "flake-parts": "flake-parts",
        "holochain": [
          "empty"
        ],
        "lair": [
          "empty"
        ],
        "launcher": [
          "empty"
        ],
        "nix-filter": "nix-filter",
        "nixpkgs": "nixpkgs",
        "pre-commit-hooks-nix": "pre-commit-hooks-nix",
        "rust-overlay": "rust-overlay_3",
        "scaffolding": [
          "empty"
        ],
        "versions": "versions"
      }
    },
    "rust-overlay": {
      "inputs": {
        "flake-utils": [
          "crane",
          "flake-utils"
        ],
        "nixpkgs": [
          "crane",
          "nixpkgs"
        ]
      },
      "locked": {
        "lastModified": 1675391458,
        "narHash": "sha256-ukDKZw922BnK5ohL9LhwtaDAdCsJL7L6ScNEyF1lO9w=",
        "owner": "oxalica",
        "repo": "rust-overlay",
        "rev": "383a4acfd11d778d5c2efcf28376cbd845eeaedf",
        "type": "github"
      },
      "original": {
        "owner": "oxalica",
        "repo": "rust-overlay",
        "type": "github"
      }
    },
    "rust-overlay_2": {
      "inputs": {
        "flake-utils": [
          "crane-release-automation",
          "flake-utils"
        ],
        "nixpkgs": [
          "crane-release-automation",
          "nixpkgs"
        ]
      },
      "locked": {
        "lastModified": 1691374719,
        "narHash": "sha256-HCodqnx1Mi2vN4f3hjRPc7+lSQy18vRn8xWW68GeQOg=",
        "owner": "oxalica",
        "repo": "rust-overlay",
        "rev": "b520a3889b24aaf909e287d19d406862ced9ffc9",
        "type": "github"
      },
      "original": {
        "owner": "oxalica",
        "repo": "rust-overlay",
        "type": "github"
      }
    },
    "rust-overlay_3": {
      "inputs": {
        "flake-utils": "flake-utils_3",
        "nixpkgs": [
          "nixpkgs"
        ]
      },
      "locked": {
<<<<<<< HEAD
        "lastModified": 1692238117,
        "narHash": "sha256-gOoxig/GBuGOYWqE3+7OMrgPVduxjjsbo4qikRb1h3s=",
        "owner": "oxalica",
        "repo": "rust-overlay",
        "rev": "3e0e4ec062706ebba759795ad18ad72ad69d41f3",
=======
        "lastModified": 1692670201,
        "narHash": "sha256-WbCKJRfh1Zb7N7g8Fzq7/Hg6i6yCbvaa0OAi4cSHk1w=",
        "owner": "oxalica",
        "repo": "rust-overlay",
        "rev": "bf5196c27545735374376d96d41f209bae3643e1",
>>>>>>> 48d1dbf1
        "type": "github"
      },
      "original": {
        "owner": "oxalica",
        "repo": "rust-overlay",
        "type": "github"
      }
    },
    "scaffolding": {
      "flake": false,
      "locked": {
        "lastModified": 1692137048,
        "narHash": "sha256-YfW4pthiUXJbP0ribr0fvCo9P/cB7xfhpB8MwfQ/JLI=",
        "owner": "holochain",
        "repo": "scaffolding",
        "rev": "104a269d91c8935ded04c44f950b055b0ad39f94",
        "type": "github"
      },
      "original": {
        "owner": "holochain",
        "ref": "holochain-0.1",
        "repo": "scaffolding",
        "type": "github"
      }
    },
    "systems": {
      "locked": {
        "lastModified": 1681028828,
        "narHash": "sha256-Vy1rq5AaRuLzOxct8nz4T6wlgyUR7zLU309k9mBC768=",
        "owner": "nix-systems",
        "repo": "default",
        "rev": "da67096a3b9bf56a91d16901293e51ba5b49a27e",
        "type": "github"
      },
      "original": {
        "owner": "nix-systems",
        "repo": "default",
        "type": "github"
      }
    },
    "systems_2": {
      "locked": {
        "lastModified": 1681028828,
        "narHash": "sha256-Vy1rq5AaRuLzOxct8nz4T6wlgyUR7zLU309k9mBC768=",
        "owner": "nix-systems",
        "repo": "default",
        "rev": "da67096a3b9bf56a91d16901293e51ba5b49a27e",
        "type": "github"
      },
      "original": {
        "owner": "nix-systems",
        "repo": "default",
        "type": "github"
      }
    },
    "versions": {
      "inputs": {
        "holochain": "holochain",
        "lair": "lair",
        "launcher": "launcher",
        "scaffolding": "scaffolding"
      },
      "locked": {
        "lastModified": 1692137279,
        "narHash": "sha256-6cUX1wMVEx3zQPhCYbPYKAHM92LYYr5lzjiVP36nl2o=",
        "path": "./versions/0_1",
        "type": "path"
      },
      "original": {
        "dir": "versions/0_1",
        "owner": "holochain",
        "repo": "holochain",
        "type": "github"
      }
    }
  },
  "root": "root",
  "version": 7
}<|MERGE_RESOLUTION|>--- conflicted
+++ resolved
@@ -57,29 +57,6 @@
         "type": "github"
       }
     },
-    "crane-release-automation": {
-      "inputs": {
-        "flake-compat": "flake-compat_2",
-        "flake-utils": "flake-utils_2",
-        "nixpkgs": [
-          "nixpkgs"
-        ],
-        "rust-overlay": "rust-overlay_2"
-      },
-      "locked": {
-        "lastModified": 1691803597,
-        "narHash": "sha256-khWW1Owzselq5o816Lb7x624d6QGnv+kpronK3ndkr4=",
-        "owner": "ipetkov",
-        "repo": "crane",
-        "rev": "7809d369710abb17767b624f9e72b500373580bc",
-        "type": "github"
-      },
-      "original": {
-        "owner": "ipetkov",
-        "repo": "crane",
-        "type": "github"
-      }
-    },
     "crate2nix": {
       "flake": false,
       "locked": {
@@ -144,22 +121,6 @@
         "type": "github"
       }
     },
-    "flake-compat_3": {
-      "flake": false,
-      "locked": {
-        "lastModified": 1673956053,
-        "narHash": "sha256-4gtG9iQuiKITOjNQQeQIpoIB6b16fm+504Ch3sNKLd8=",
-        "owner": "edolstra",
-        "repo": "flake-compat",
-        "rev": "35bb57c0c8d8b62bbfd284272c928ceb64ddbde9",
-        "type": "github"
-      },
-      "original": {
-        "owner": "edolstra",
-        "repo": "flake-compat",
-        "type": "github"
-      }
-    },
     "flake-parts": {
       "inputs": {
         "nixpkgs-lib": "nixpkgs-lib"
@@ -195,24 +156,6 @@
     "flake-utils_2": {
       "inputs": {
         "systems": "systems"
-      },
-      "locked": {
-        "lastModified": 1689068808,
-        "narHash": "sha256-6ixXo3wt24N/melDWjq70UuHQLxGV8jZvooRanIHXw0=",
-        "owner": "numtide",
-        "repo": "flake-utils",
-        "rev": "919d646de7be200f3bf08cb76ae1f09402b6f9b4",
-        "type": "github"
-      },
-      "original": {
-        "owner": "numtide",
-        "repo": "flake-utils",
-        "type": "github"
-      }
-    },
-    "flake-utils_3": {
-      "inputs": {
-        "systems": "systems_2"
       },
       "locked": {
         "lastModified": 1681202837,
@@ -348,10 +291,9 @@
         "cargo-chef": "cargo-chef",
         "cargo-rdme": "cargo-rdme",
         "crane": "crane",
-        "crane-release-automation": "crane-release-automation",
         "crate2nix": "crate2nix",
         "empty": "empty",
-        "flake-compat": "flake-compat_3",
+        "flake-compat": "flake-compat_2",
         "flake-parts": "flake-parts",
         "holochain": [
           "empty"
@@ -365,7 +307,7 @@
         "nix-filter": "nix-filter",
         "nixpkgs": "nixpkgs",
         "pre-commit-hooks-nix": "pre-commit-hooks-nix",
-        "rust-overlay": "rust-overlay_3",
+        "rust-overlay": "rust-overlay_2",
         "scaffolding": [
           "empty"
         ],
@@ -399,50 +341,17 @@
     },
     "rust-overlay_2": {
       "inputs": {
-        "flake-utils": [
-          "crane-release-automation",
-          "flake-utils"
-        ],
-        "nixpkgs": [
-          "crane-release-automation",
-          "nixpkgs"
-        ]
-      },
-      "locked": {
-        "lastModified": 1691374719,
-        "narHash": "sha256-HCodqnx1Mi2vN4f3hjRPc7+lSQy18vRn8xWW68GeQOg=",
-        "owner": "oxalica",
-        "repo": "rust-overlay",
-        "rev": "b520a3889b24aaf909e287d19d406862ced9ffc9",
-        "type": "github"
-      },
-      "original": {
-        "owner": "oxalica",
-        "repo": "rust-overlay",
-        "type": "github"
-      }
-    },
-    "rust-overlay_3": {
-      "inputs": {
-        "flake-utils": "flake-utils_3",
+        "flake-utils": "flake-utils_2",
         "nixpkgs": [
           "nixpkgs"
         ]
       },
       "locked": {
-<<<<<<< HEAD
-        "lastModified": 1692238117,
-        "narHash": "sha256-gOoxig/GBuGOYWqE3+7OMrgPVduxjjsbo4qikRb1h3s=",
-        "owner": "oxalica",
-        "repo": "rust-overlay",
-        "rev": "3e0e4ec062706ebba759795ad18ad72ad69d41f3",
-=======
         "lastModified": 1692670201,
         "narHash": "sha256-WbCKJRfh1Zb7N7g8Fzq7/Hg6i6yCbvaa0OAi4cSHk1w=",
         "owner": "oxalica",
         "repo": "rust-overlay",
         "rev": "bf5196c27545735374376d96d41f209bae3643e1",
->>>>>>> 48d1dbf1
         "type": "github"
       },
       "original": {
@@ -483,21 +392,6 @@
         "type": "github"
       }
     },
-    "systems_2": {
-      "locked": {
-        "lastModified": 1681028828,
-        "narHash": "sha256-Vy1rq5AaRuLzOxct8nz4T6wlgyUR7zLU309k9mBC768=",
-        "owner": "nix-systems",
-        "repo": "default",
-        "rev": "da67096a3b9bf56a91d16901293e51ba5b49a27e",
-        "type": "github"
-      },
-      "original": {
-        "owner": "nix-systems",
-        "repo": "default",
-        "type": "github"
-      }
-    },
     "versions": {
       "inputs": {
         "holochain": "holochain",
