{
  "nodes": {
    "cargo-chef": {
      "flake": false,
      "locked": {
        "lastModified": 1672901199,
        "narHash": "sha256-MHTuR4aQ1rQaBKx1vWDy2wbvcT0ZAzpkVB2zylSC+k0=",
        "owner": "LukeMathWalker",
        "repo": "cargo-chef",
        "rev": "5c9f11578a2e0783cce27666737d50f84510b8b5",
        "type": "github"
      },
      "original": {
        "owner": "LukeMathWalker",
        "ref": "main",
        "repo": "cargo-chef",
        "type": "github"
      }
    },
    "cargo-rdme": {
      "flake": false,
      "locked": {
        "lastModified": 1675118998,
        "narHash": "sha256-lrYWqu3h88fr8gG3Yo5GbFGYaq5/1Os7UtM+Af0Bg4k=",
        "owner": "orium",
        "repo": "cargo-rdme",
        "rev": "f9dbb6bccc078f4869f45ae270a2890ac9a75877",
        "type": "github"
      },
      "original": {
        "owner": "orium",
        "ref": "v1.1.0",
        "repo": "cargo-rdme",
        "type": "github"
      }
    },
    "crane": {
      "inputs": {
        "flake-compat": "flake-compat",
        "flake-utils": "flake-utils",
        "nixpkgs": [
          "nixpkgs"
        ],
        "rust-overlay": "rust-overlay"
      },
      "locked": {
        "lastModified": 1675475924,
        "narHash": "sha256-KWdfV9a6+zG6Ij/7PZYLnomjBZZUu8gdRy+hfjGrrJQ=",
        "owner": "ipetkov",
        "repo": "crane",
        "rev": "1bde9c762ebf26de9f8ecf502357c92105bc4577",
        "type": "github"
      },
      "original": {
        "owner": "ipetkov",
        "repo": "crane",
        "type": "github"
      }
    },
    "crate2nix": {
      "flake": false,
      "locked": {
        "lastModified": 1675642992,
        "narHash": "sha256-uDBDZuiq7qyg82Udp82/r4zg5HKfIzBQqgl2U9THiQM=",
        "owner": "kolloch",
        "repo": "crate2nix",
        "rev": "45fc83132c8c91c77a1cd61fe0c945411d1edba8",
        "type": "github"
      },
      "original": {
        "owner": "kolloch",
        "repo": "crate2nix",
        "type": "github"
      }
    },
    "flake-compat": {
      "flake": false,
      "locked": {
        "lastModified": 1673956053,
        "narHash": "sha256-4gtG9iQuiKITOjNQQeQIpoIB6b16fm+504Ch3sNKLd8=",
        "owner": "edolstra",
        "repo": "flake-compat",
        "rev": "35bb57c0c8d8b62bbfd284272c928ceb64ddbde9",
        "type": "github"
      },
      "original": {
        "owner": "edolstra",
        "repo": "flake-compat",
        "type": "github"
      }
    },
    "flake-compat_2": {
      "flake": false,
      "locked": {
        "lastModified": 1673956053,
        "narHash": "sha256-4gtG9iQuiKITOjNQQeQIpoIB6b16fm+504Ch3sNKLd8=",
        "owner": "edolstra",
        "repo": "flake-compat",
        "rev": "35bb57c0c8d8b62bbfd284272c928ceb64ddbde9",
        "type": "github"
      },
      "original": {
        "owner": "edolstra",
        "repo": "flake-compat",
        "type": "github"
      }
    },
    "flake-parts": {
      "inputs": {
        "nixpkgs-lib": "nixpkgs-lib"
      },
      "locked": {
        "lastModified": 1675295133,
        "narHash": "sha256-dU8fuLL98WFXG0VnRgM00bqKX6CEPBLybhiIDIgO45o=",
        "owner": "hercules-ci",
        "repo": "flake-parts",
        "rev": "bf53492df08f3178ce85e0c9df8ed8d03c030c9f",
        "type": "github"
      },
      "original": {
        "id": "flake-parts",
        "type": "indirect"
      }
    },
    "flake-utils": {
      "locked": {
        "lastModified": 1667395993,
        "narHash": "sha256-nuEHfE/LcWyuSWnS8t12N1wc105Qtau+/OdUAjtQ0rA=",
        "owner": "numtide",
        "repo": "flake-utils",
        "rev": "5aed5285a952e0b949eb3ba02c12fa4fcfef535f",
        "type": "github"
      },
      "original": {
        "owner": "numtide",
        "repo": "flake-utils",
        "type": "github"
      }
    },
    "flake-utils_2": {
      "inputs": {
        "systems": "systems"
      },
      "locked": {
        "lastModified": 1681202837,
        "narHash": "sha256-H+Rh19JDwRtpVPAWp64F+rlEtxUWBAQW28eAi3SRSzg=",
        "owner": "numtide",
        "repo": "flake-utils",
        "rev": "cfacdce06f30d2b68473a46042957675eebb3401",
        "type": "github"
      },
      "original": {
        "owner": "numtide",
        "repo": "flake-utils",
        "type": "github"
      }
    },
    "holochain": {
      "flake": false,
      "locked": {
        "narHash": "sha256-d6xi4mKdjkX2JFicDIv5niSzpyI0m/Hnm8GGAIU04kY=",
        "type": "file",
        "url": "file:///dev/null"
      },
      "original": {
        "type": "file",
        "url": "file:///dev/null"
      }
    },
    "holochain_2": {
      "flake": false,
      "locked": {
        "lastModified": 1681507583,
        "narHash": "sha256-lRnums2gv1oXVwo4gMF2QAnzEu8prwxg1uKjUzNwJV4=",
        "owner": "holochain",
        "repo": "holochain",
        "rev": "ac50baed6b53e9d0552729e69e1e20312e4edc08",
        "type": "github"
      },
      "original": {
        "owner": "holochain",
        "ref": "holochain-0.1.4",
        "repo": "holochain",
        "type": "github"
      }
    },
    "lair": {
      "flake": false,
      "locked": {
        "narHash": "sha256-d6xi4mKdjkX2JFicDIv5niSzpyI0m/Hnm8GGAIU04kY=",
        "type": "file",
        "url": "file:///dev/null"
      },
      "original": {
        "type": "file",
        "url": "file:///dev/null"
      }
    },
    "lair_2": {
      "flake": false,
      "locked": {
        "lastModified": 1670953460,
        "narHash": "sha256-cqOr7iWzsNeomYQiiFggzG5Dr4X0ysnTkjtA8iwDLAQ=",
        "owner": "holochain",
        "repo": "lair",
        "rev": "cbfbefefe43073904a914c8181a450209a74167b",
        "type": "github"
      },
      "original": {
        "owner": "holochain",
        "ref": "lair_keystore-v0.2.3",
        "repo": "lair",
        "type": "github"
      }
    },
    "launcher": {
      "flake": false,
      "locked": {
        "narHash": "sha256-d6xi4mKdjkX2JFicDIv5niSzpyI0m/Hnm8GGAIU04kY=",
        "type": "file",
        "url": "file:///dev/null"
      },
      "original": {
        "type": "file",
        "url": "file:///dev/null"
      }
    },
    "launcher_2": {
      "flake": false,
      "locked": {
        "lastModified": 1677270906,
        "narHash": "sha256-/xT//6nqhjpKLMMv41JE0W3H5sE9jKMr8Dedr88D4N8=",
        "owner": "holochain",
        "repo": "launcher",
        "rev": "1ad188a43900c139e52df10a21e3722f41dfb967",
        "type": "github"
      },
      "original": {
        "owner": "holochain",
        "ref": "holochain-0.1",
        "repo": "launcher",
        "type": "github"
      }
    },
    "nix-filter": {
      "locked": {
        "lastModified": 1675361037,
        "narHash": "sha256-CTbDuDxFD3U3g/dWUB+r+B/snIe+qqP1R+1myuFGe2I=",
        "owner": "numtide",
        "repo": "nix-filter",
        "rev": "e1b2f96c2a31415f362268bc48c3fccf47dff6eb",
        "type": "github"
      },
      "original": {
        "owner": "numtide",
        "repo": "nix-filter",
        "type": "github"
      }
    },
    "nixpkgs": {
      "locked": {
        "lastModified": 1683408522,
        "narHash": "sha256-9kcPh6Uxo17a3kK3XCHhcWiV1Yu1kYj22RHiymUhMkU=",
        "owner": "NixOS",
        "repo": "nixpkgs",
        "rev": "897876e4c484f1e8f92009fd11b7d988a121a4e7",
        "type": "github"
      },
      "original": {
        "id": "nixpkgs",
        "ref": "nixos-unstable",
        "type": "indirect"
      }
    },
    "nixpkgs-lib": {
      "locked": {
        "dir": "lib",
        "lastModified": 1675183161,
        "narHash": "sha256-Zq8sNgAxDckpn7tJo7V1afRSk2eoVbu3OjI1QklGLNg=",
        "owner": "NixOS",
        "repo": "nixpkgs",
        "rev": "e1e1b192c1a5aab2960bf0a0bd53a2e8124fa18e",
        "type": "github"
      },
      "original": {
        "dir": "lib",
        "owner": "NixOS",
        "ref": "nixos-unstable",
        "repo": "nixpkgs",
        "type": "github"
      }
    },
    "pre-commit-hooks-nix": {
      "flake": false,
      "locked": {
        "lastModified": 1676513100,
        "narHash": "sha256-MK39nQV86L2ag4TmcK5/+r1ULpzRLPbbfvWbPvIoYJE=",
        "owner": "cachix",
        "repo": "pre-commit-hooks.nix",
        "rev": "5f0cba88ac4d6dd8cad5c6f6f1540b3d6a21a798",
        "type": "github"
      },
      "original": {
        "owner": "cachix",
        "repo": "pre-commit-hooks.nix",
        "type": "github"
      }
    },
    "root": {
      "inputs": {
        "cargo-chef": "cargo-chef",
        "cargo-rdme": "cargo-rdme",
        "crane": "crane",
        "crate2nix": "crate2nix",
        "flake-compat": "flake-compat_2",
        "flake-parts": "flake-parts",
        "holochain": "holochain",
        "lair": "lair",
        "launcher": "launcher",
        "nix-filter": "nix-filter",
        "nixpkgs": "nixpkgs",
        "pre-commit-hooks-nix": "pre-commit-hooks-nix",
        "rust-overlay": "rust-overlay_2",
        "scaffolding": "scaffolding",
        "versions": "versions"
      }
    },
    "rust-overlay": {
      "inputs": {
        "flake-utils": [
          "crane",
          "flake-utils"
        ],
        "nixpkgs": [
          "crane",
          "nixpkgs"
        ]
      },
      "locked": {
        "lastModified": 1675391458,
        "narHash": "sha256-ukDKZw922BnK5ohL9LhwtaDAdCsJL7L6ScNEyF1lO9w=",
        "owner": "oxalica",
        "repo": "rust-overlay",
        "rev": "383a4acfd11d778d5c2efcf28376cbd845eeaedf",
        "type": "github"
      },
      "original": {
        "owner": "oxalica",
        "repo": "rust-overlay",
        "type": "github"
      }
    },
    "rust-overlay_2": {
      "inputs": {
        "flake-utils": "flake-utils_2",
        "nixpkgs": [
          "nixpkgs"
        ]
      },
      "locked": {
        "lastModified": 1683708507,
        "narHash": "sha256-i5zgWcuyZcNBnlrzVjhpAFQdJWr4OyhvQ1owAEHFFKw=",
        "owner": "oxalica",
        "repo": "rust-overlay",
        "rev": "ed55dc022aa23ed3c42f383cf1782290b3b939d5",
        "type": "github"
      },
      "original": {
        "owner": "oxalica",
        "repo": "rust-overlay",
        "type": "github"
      }
    },
    "scaffolding": {
      "flake": false,
      "locked": {
        "narHash": "sha256-d6xi4mKdjkX2JFicDIv5niSzpyI0m/Hnm8GGAIU04kY=",
        "type": "file",
        "url": "file:///dev/null"
      },
      "original": {
        "type": "file",
        "url": "file:///dev/null"
      }
    },
    "scaffolding_2": {
      "flake": false,
      "locked": {
        "lastModified": 1683703271,
        "narHash": "sha256-/oJnzkTwHlvVIU3AoWOu4w5mZyNw30t/6vHkQS0TdnQ=",
        "owner": "holochain",
        "repo": "scaffolding",
        "rev": "264c13aecfec3bf284717538ff304cbf570a3fcd",
        "type": "github"
      },
      "original": {
        "owner": "holochain",
        "ref": "holochain-0.1",
        "repo": "scaffolding",
        "type": "github"
      }
    },
    "systems": {
      "locked": {
        "lastModified": 1681028828,
        "narHash": "sha256-Vy1rq5AaRuLzOxct8nz4T6wlgyUR7zLU309k9mBC768=",
        "owner": "nix-systems",
        "repo": "default",
        "rev": "da67096a3b9bf56a91d16901293e51ba5b49a27e",
        "type": "github"
      },
      "original": {
        "owner": "nix-systems",
        "repo": "default",
        "type": "github"
      }
    },
    "versions": {
      "inputs": {
        "holochain": "holochain_2",
        "lair": "lair_2",
        "launcher": "launcher_2",
        "scaffolding": "scaffolding_2"
      },
      "locked": {
<<<<<<< HEAD
        "dir": "versions/0_1",
        "lastModified": 1683704426,
        "narHash": "sha256-rNJrX6E7bQ50TmDCfaHht4u/A/MKVYlz6GajBihWojc=",
        "owner": "holochain",
        "repo": "holochain",
        "rev": "a3e2d1294999593a567d2b820932dcc1454a7b12",
        "type": "github"
=======
        "lastModified": 1683721240,
        "narHash": "sha256-VrwK1N1NlcvVPouJNCTW+PL0JmSgIb9CmPcnl7Z8ZNg=",
        "path": "./versions/0_1",
        "type": "path"
>>>>>>> 86d59d89
      },
      "original": {
        "dir": "versions/0_1",
        "owner": "holochain",
        "repo": "holochain",
        "type": "github"
      }
    }
  },
  "root": "root",
  "version": 7
}<|MERGE_RESOLUTION|>--- conflicted
+++ resolved
@@ -423,20 +423,10 @@
         "scaffolding": "scaffolding_2"
       },
       "locked": {
-<<<<<<< HEAD
-        "dir": "versions/0_1",
-        "lastModified": 1683704426,
-        "narHash": "sha256-rNJrX6E7bQ50TmDCfaHht4u/A/MKVYlz6GajBihWojc=",
-        "owner": "holochain",
-        "repo": "holochain",
-        "rev": "a3e2d1294999593a567d2b820932dcc1454a7b12",
-        "type": "github"
-=======
         "lastModified": 1683721240,
         "narHash": "sha256-VrwK1N1NlcvVPouJNCTW+PL0JmSgIb9CmPcnl7Z8ZNg=",
         "path": "./versions/0_1",
         "type": "path"
->>>>>>> 86d59d89
       },
       "original": {
         "dir": "versions/0_1",
