{
  "nodes": {
    "cargo-chef": {
      "flake": false,
      "locked": {
        "lastModified": 1672901199,
        "narHash": "sha256-MHTuR4aQ1rQaBKx1vWDy2wbvcT0ZAzpkVB2zylSC+k0=",
        "owner": "LukeMathWalker",
        "repo": "cargo-chef",
        "rev": "5c9f11578a2e0783cce27666737d50f84510b8b5",
        "type": "github"
      },
      "original": {
        "owner": "LukeMathWalker",
        "ref": "main",
        "repo": "cargo-chef",
        "type": "github"
      }
    },
    "cargo-rdme": {
      "flake": false,
      "locked": {
        "lastModified": 1675118998,
        "narHash": "sha256-lrYWqu3h88fr8gG3Yo5GbFGYaq5/1Os7UtM+Af0Bg4k=",
        "owner": "orium",
        "repo": "cargo-rdme",
        "rev": "f9dbb6bccc078f4869f45ae270a2890ac9a75877",
        "type": "github"
      },
      "original": {
        "owner": "orium",
        "ref": "v1.1.0",
        "repo": "cargo-rdme",
        "type": "github"
      }
    },
    "crane": {
      "inputs": {
        "flake-compat": "flake-compat",
        "flake-utils": "flake-utils",
        "nixpkgs": [
          "nixpkgs"
        ],
        "rust-overlay": "rust-overlay"
      },
      "locked": {
        "lastModified": 1675475924,
        "narHash": "sha256-KWdfV9a6+zG6Ij/7PZYLnomjBZZUu8gdRy+hfjGrrJQ=",
        "owner": "ipetkov",
        "repo": "crane",
        "rev": "1bde9c762ebf26de9f8ecf502357c92105bc4577",
        "type": "github"
      },
      "original": {
        "owner": "ipetkov",
        "repo": "crane",
        "type": "github"
      }
    },
    "crate2nix": {
      "flake": false,
      "locked": {
        "lastModified": 1675642992,
        "narHash": "sha256-uDBDZuiq7qyg82Udp82/r4zg5HKfIzBQqgl2U9THiQM=",
        "owner": "kolloch",
        "repo": "crate2nix",
        "rev": "45fc83132c8c91c77a1cd61fe0c945411d1edba8",
        "type": "github"
      },
      "original": {
        "owner": "kolloch",
        "repo": "crate2nix",
        "type": "github"
      }
    },
    "empty": {
      "flake": false,
      "locked": {
        "lastModified": 1683792623,
        "narHash": "sha256-pQpattmS9VmO3ZIQUFn66az8GSmB4IvYhTTCFn6SUmo=",
        "owner": "steveej",
        "repo": "empty",
        "rev": "8e328e450e4cd32e072eba9e99fe92cf2a1ef5cf",
        "type": "github"
      },
      "original": {
        "owner": "steveej",
        "repo": "empty",
        "type": "github"
      }
    },
    "flake-compat": {
      "flake": false,
      "locked": {
        "lastModified": 1673956053,
        "narHash": "sha256-4gtG9iQuiKITOjNQQeQIpoIB6b16fm+504Ch3sNKLd8=",
        "owner": "edolstra",
        "repo": "flake-compat",
        "rev": "35bb57c0c8d8b62bbfd284272c928ceb64ddbde9",
        "type": "github"
      },
      "original": {
        "owner": "edolstra",
        "repo": "flake-compat",
        "type": "github"
      }
    },
    "flake-compat_2": {
      "flake": false,
      "locked": {
        "lastModified": 1673956053,
        "narHash": "sha256-4gtG9iQuiKITOjNQQeQIpoIB6b16fm+504Ch3sNKLd8=",
        "owner": "edolstra",
        "repo": "flake-compat",
        "rev": "35bb57c0c8d8b62bbfd284272c928ceb64ddbde9",
        "type": "github"
      },
      "original": {
        "owner": "edolstra",
        "repo": "flake-compat",
        "type": "github"
      }
    },
    "flake-parts": {
      "inputs": {
        "nixpkgs-lib": "nixpkgs-lib"
      },
      "locked": {
        "lastModified": 1675295133,
        "narHash": "sha256-dU8fuLL98WFXG0VnRgM00bqKX6CEPBLybhiIDIgO45o=",
        "owner": "hercules-ci",
        "repo": "flake-parts",
        "rev": "bf53492df08f3178ce85e0c9df8ed8d03c030c9f",
        "type": "github"
      },
      "original": {
        "id": "flake-parts",
        "type": "indirect"
      }
    },
    "flake-utils": {
      "locked": {
        "lastModified": 1667395993,
        "narHash": "sha256-nuEHfE/LcWyuSWnS8t12N1wc105Qtau+/OdUAjtQ0rA=",
        "owner": "numtide",
        "repo": "flake-utils",
        "rev": "5aed5285a952e0b949eb3ba02c12fa4fcfef535f",
        "type": "github"
      },
      "original": {
        "owner": "numtide",
        "repo": "flake-utils",
        "type": "github"
      }
    },
    "flake-utils_2": {
      "inputs": {
        "systems": "systems"
      },
      "locked": {
        "lastModified": 1681202837,
        "narHash": "sha256-H+Rh19JDwRtpVPAWp64F+rlEtxUWBAQW28eAi3SRSzg=",
        "owner": "numtide",
        "repo": "flake-utils",
        "rev": "cfacdce06f30d2b68473a46042957675eebb3401",
        "type": "github"
      },
      "original": {
        "owner": "numtide",
        "repo": "flake-utils",
        "type": "github"
      }
    },
    "holochain": {
      "flake": false,
      "locked": {
        "lastModified": 1686257124,
        "narHash": "sha256-SvXGHOr96ob/NfQCeVJ2J4LWc83qkZn+/pnE9qVNB+I=",
        "owner": "holochain",
        "repo": "holochain",
        "rev": "db5b8b27da3bf296958c3bf54ac3950dc60a39c8",
        "type": "github"
      },
      "original": {
        "owner": "holochain",
        "ref": "holochain-0.1.5",
        "repo": "holochain",
        "type": "github"
      }
    },
    "lair": {
      "flake": false,
      "locked": {
        "lastModified": 1682356264,
        "narHash": "sha256-5ZYJ1gyyL3hLR8hCjcN5yremg8cSV6w1iKCOrpJvCmc=",
        "owner": "holochain",
        "repo": "lair",
        "rev": "43be404da0fd9d57bf4429c44def405bd6490f61",
        "type": "github"
      },
      "original": {
        "owner": "holochain",
        "ref": "lair_keystore-v0.2.4",
        "repo": "lair",
        "type": "github"
      }
    },
    "launcher": {
      "flake": false,
      "locked": {
        "lastModified": 1677270906,
        "narHash": "sha256-/xT//6nqhjpKLMMv41JE0W3H5sE9jKMr8Dedr88D4N8=",
        "owner": "holochain",
        "repo": "launcher",
        "rev": "1ad188a43900c139e52df10a21e3722f41dfb967",
        "type": "github"
      },
      "original": {
        "owner": "holochain",
        "ref": "holochain-0.1",
        "repo": "launcher",
        "type": "github"
      }
    },
    "nix-filter": {
      "locked": {
        "lastModified": 1675361037,
        "narHash": "sha256-CTbDuDxFD3U3g/dWUB+r+B/snIe+qqP1R+1myuFGe2I=",
        "owner": "numtide",
        "repo": "nix-filter",
        "rev": "e1b2f96c2a31415f362268bc48c3fccf47dff6eb",
        "type": "github"
      },
      "original": {
        "owner": "numtide",
        "repo": "nix-filter",
        "type": "github"
      }
    },
    "nixpkgs": {
      "locked": {
        "lastModified": 1686869522,
        "narHash": "sha256-tbJ9B8WLCTnVP/LwESRlg0dII6Zyg2LmUU/mB9Lu98E=",
        "owner": "NixOS",
        "repo": "nixpkgs",
        "rev": "7c67f006ea0e7d0265f16d7df07cc076fdffd91f",
        "type": "github"
      },
      "original": {
        "id": "nixpkgs",
        "ref": "nixos-unstable",
        "type": "indirect"
      }
    },
    "nixpkgs-lib": {
      "locked": {
        "dir": "lib",
        "lastModified": 1675183161,
        "narHash": "sha256-Zq8sNgAxDckpn7tJo7V1afRSk2eoVbu3OjI1QklGLNg=",
        "owner": "NixOS",
        "repo": "nixpkgs",
        "rev": "e1e1b192c1a5aab2960bf0a0bd53a2e8124fa18e",
        "type": "github"
      },
      "original": {
        "dir": "lib",
        "owner": "NixOS",
        "ref": "nixos-unstable",
        "repo": "nixpkgs",
        "type": "github"
      }
    },
    "pre-commit-hooks-nix": {
      "flake": false,
      "locked": {
        "lastModified": 1676513100,
        "narHash": "sha256-MK39nQV86L2ag4TmcK5/+r1ULpzRLPbbfvWbPvIoYJE=",
        "owner": "cachix",
        "repo": "pre-commit-hooks.nix",
        "rev": "5f0cba88ac4d6dd8cad5c6f6f1540b3d6a21a798",
        "type": "github"
      },
      "original": {
        "owner": "cachix",
        "repo": "pre-commit-hooks.nix",
        "type": "github"
      }
    },
    "root": {
      "inputs": {
        "cargo-chef": "cargo-chef",
        "cargo-rdme": "cargo-rdme",
        "crane": "crane",
        "crate2nix": "crate2nix",
        "empty": "empty",
        "flake-compat": "flake-compat_2",
        "flake-parts": "flake-parts",
        "holochain": [
          "empty"
        ],
        "lair": [
          "empty"
        ],
        "launcher": [
          "empty"
        ],
        "nix-filter": "nix-filter",
        "nixpkgs": "nixpkgs",
        "pre-commit-hooks-nix": "pre-commit-hooks-nix",
        "rust-overlay": "rust-overlay_2",
        "scaffolding": [
          "empty"
        ],
        "versions": "versions"
      }
    },
    "rust-overlay": {
      "inputs": {
        "flake-utils": [
          "crane",
          "flake-utils"
        ],
        "nixpkgs": [
          "crane",
          "nixpkgs"
        ]
      },
      "locked": {
        "lastModified": 1675391458,
        "narHash": "sha256-ukDKZw922BnK5ohL9LhwtaDAdCsJL7L6ScNEyF1lO9w=",
        "owner": "oxalica",
        "repo": "rust-overlay",
        "rev": "383a4acfd11d778d5c2efcf28376cbd845eeaedf",
        "type": "github"
      },
      "original": {
        "owner": "oxalica",
        "repo": "rust-overlay",
        "type": "github"
      }
    },
    "rust-overlay_2": {
      "inputs": {
        "flake-utils": "flake-utils_2",
        "nixpkgs": [
          "nixpkgs"
        ]
      },
      "locked": {
<<<<<<< HEAD
        "lastModified": 1690165277,
        "narHash": "sha256-P3X8iSAu12z+UFxquuntZnR8sXjKwgYHf0wTzgO8I7M=",
        "owner": "oxalica",
        "repo": "rust-overlay",
        "rev": "317c523c09218f27f1da1ec0d06bbd2cbc0c1939",
=======
        "lastModified": 1690252178,
        "narHash": "sha256-9oEz822bvbHobfCUjJLDor2BqW3I5tycIauzDlzOALY=",
        "owner": "oxalica",
        "repo": "rust-overlay",
        "rev": "8d64353ca827002fb8459e44d49116c78d868eba",
>>>>>>> 378dd3bb
        "type": "github"
      },
      "original": {
        "owner": "oxalica",
        "repo": "rust-overlay",
        "type": "github"
      }
    },
    "scaffolding": {
      "flake": false,
      "locked": {
        "lastModified": 1686617155,
        "narHash": "sha256-ZeWnh27JNb/abu/ii8e3u4DHns49MOFMNXGPGFPqS0k=",
        "owner": "holochain",
        "repo": "scaffolding",
        "rev": "861397c975542306be6d8529e5c6bdb21c7ba6a6",
        "type": "github"
      },
      "original": {
        "owner": "holochain",
        "ref": "holochain-0.1",
        "repo": "scaffolding",
        "type": "github"
      }
    },
    "systems": {
      "locked": {
        "lastModified": 1681028828,
        "narHash": "sha256-Vy1rq5AaRuLzOxct8nz4T6wlgyUR7zLU309k9mBC768=",
        "owner": "nix-systems",
        "repo": "default",
        "rev": "da67096a3b9bf56a91d16901293e51ba5b49a27e",
        "type": "github"
      },
      "original": {
        "owner": "nix-systems",
        "repo": "default",
        "type": "github"
      }
    },
    "versions": {
      "inputs": {
        "holochain": "holochain",
        "lair": "lair",
        "launcher": "launcher",
        "scaffolding": "scaffolding"
      },
      "locked": {
        "lastModified": 1686618210,
        "narHash": "sha256-lXY9ob0WAekcoEgWcFL3cJiPkwoKlsR2OMqG0S3vXzA=",
        "path": "./versions/0_1",
        "type": "path"
      },
      "original": {
        "dir": "versions/0_1",
        "owner": "holochain",
        "repo": "holochain",
        "type": "github"
      }
    }
  },
  "root": "root",
  "version": 7
}<|MERGE_RESOLUTION|>--- conflicted
+++ resolved
@@ -347,19 +347,11 @@
         ]
       },
       "locked": {
-<<<<<<< HEAD
-        "lastModified": 1690165277,
-        "narHash": "sha256-P3X8iSAu12z+UFxquuntZnR8sXjKwgYHf0wTzgO8I7M=",
-        "owner": "oxalica",
-        "repo": "rust-overlay",
-        "rev": "317c523c09218f27f1da1ec0d06bbd2cbc0c1939",
-=======
         "lastModified": 1690252178,
         "narHash": "sha256-9oEz822bvbHobfCUjJLDor2BqW3I5tycIauzDlzOALY=",
         "owner": "oxalica",
         "repo": "rust-overlay",
         "rev": "8d64353ca827002fb8459e44d49116c78d868eba",
->>>>>>> 378dd3bb
         "type": "github"
       },
       "original": {
