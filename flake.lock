{
  "nodes": {
    "cargo-chef": {
      "flake": false,
      "locked": {
        "lastModified": 1672901199,
        "narHash": "sha256-MHTuR4aQ1rQaBKx1vWDy2wbvcT0ZAzpkVB2zylSC+k0=",
        "owner": "LukeMathWalker",
        "repo": "cargo-chef",
        "rev": "5c9f11578a2e0783cce27666737d50f84510b8b5",
        "type": "github"
      },
      "original": {
        "owner": "LukeMathWalker",
        "ref": "main",
        "repo": "cargo-chef",
        "type": "github"
      }
    },
    "cargo-rdme": {
      "flake": false,
      "locked": {
        "lastModified": 1675118998,
        "narHash": "sha256-lrYWqu3h88fr8gG3Yo5GbFGYaq5/1Os7UtM+Af0Bg4k=",
        "owner": "orium",
        "repo": "cargo-rdme",
        "rev": "f9dbb6bccc078f4869f45ae270a2890ac9a75877",
        "type": "github"
      },
      "original": {
        "owner": "orium",
        "ref": "v1.1.0",
        "repo": "cargo-rdme",
        "type": "github"
      }
    },
    "crane": {
      "inputs": {
        "flake-compat": "flake-compat",
        "flake-utils": "flake-utils",
        "nixpkgs": [
          "nixpkgs"
        ],
        "rust-overlay": "rust-overlay"
      },
      "locked": {
        "lastModified": 1675475924,
        "narHash": "sha256-KWdfV9a6+zG6Ij/7PZYLnomjBZZUu8gdRy+hfjGrrJQ=",
        "owner": "ipetkov",
        "repo": "crane",
        "rev": "1bde9c762ebf26de9f8ecf502357c92105bc4577",
        "type": "github"
      },
      "original": {
        "owner": "ipetkov",
        "repo": "crane",
        "type": "github"
      }
    },
    "crate2nix": {
      "flake": false,
      "locked": {
        "lastModified": 1675642992,
        "narHash": "sha256-uDBDZuiq7qyg82Udp82/r4zg5HKfIzBQqgl2U9THiQM=",
        "owner": "kolloch",
        "repo": "crate2nix",
        "rev": "45fc83132c8c91c77a1cd61fe0c945411d1edba8",
        "type": "github"
      },
      "original": {
        "owner": "kolloch",
        "repo": "crate2nix",
        "type": "github"
      }
    },
    "flake-compat": {
      "flake": false,
      "locked": {
        "lastModified": 1673956053,
        "narHash": "sha256-4gtG9iQuiKITOjNQQeQIpoIB6b16fm+504Ch3sNKLd8=",
        "owner": "edolstra",
        "repo": "flake-compat",
        "rev": "35bb57c0c8d8b62bbfd284272c928ceb64ddbde9",
        "type": "github"
      },
      "original": {
        "owner": "edolstra",
        "repo": "flake-compat",
        "type": "github"
      }
    },
    "flake-compat_2": {
      "flake": false,
      "locked": {
        "lastModified": 1673956053,
        "narHash": "sha256-4gtG9iQuiKITOjNQQeQIpoIB6b16fm+504Ch3sNKLd8=",
        "owner": "edolstra",
        "repo": "flake-compat",
        "rev": "35bb57c0c8d8b62bbfd284272c928ceb64ddbde9",
        "type": "github"
      },
      "original": {
        "owner": "edolstra",
        "repo": "flake-compat",
        "type": "github"
      }
    },
    "flake-parts": {
      "inputs": {
        "nixpkgs-lib": "nixpkgs-lib"
      },
      "locked": {
        "lastModified": 1675295133,
        "narHash": "sha256-dU8fuLL98WFXG0VnRgM00bqKX6CEPBLybhiIDIgO45o=",
        "owner": "hercules-ci",
        "repo": "flake-parts",
        "rev": "bf53492df08f3178ce85e0c9df8ed8d03c030c9f",
        "type": "github"
      },
      "original": {
        "id": "flake-parts",
        "type": "indirect"
      }
    },
    "flake-utils": {
      "locked": {
        "lastModified": 1667395993,
        "narHash": "sha256-nuEHfE/LcWyuSWnS8t12N1wc105Qtau+/OdUAjtQ0rA=",
        "owner": "numtide",
        "repo": "flake-utils",
        "rev": "5aed5285a952e0b949eb3ba02c12fa4fcfef535f",
        "type": "github"
      },
      "original": {
        "owner": "numtide",
        "repo": "flake-utils",
        "type": "github"
      }
    },
    "flake-utils_2": {
      "inputs": {
        "systems": "systems"
      },
      "locked": {
        "lastModified": 1681202837,
        "narHash": "sha256-H+Rh19JDwRtpVPAWp64F+rlEtxUWBAQW28eAi3SRSzg=",
        "owner": "numtide",
        "repo": "flake-utils",
        "rev": "cfacdce06f30d2b68473a46042957675eebb3401",
        "type": "github"
      },
      "original": {
        "owner": "numtide",
        "repo": "flake-utils",
        "type": "github"
      }
    },
    "holochain": {
      "flake": false,
      "locked": {
        "lastModified": 1681507583,
        "narHash": "sha256-lRnums2gv1oXVwo4gMF2QAnzEu8prwxg1uKjUzNwJV4=",
        "owner": "holochain",
        "repo": "holochain",
        "rev": "ac50baed6b53e9d0552729e69e1e20312e4edc08",
        "type": "github"
      },
      "original": {
        "owner": "holochain",
        "ref": "holochain-0.1.4",
        "repo": "holochain",
        "type": "github"
      }
    },
    "lair": {
      "flake": false,
      "locked": {
        "lastModified": 1670953460,
        "narHash": "sha256-cqOr7iWzsNeomYQiiFggzG5Dr4X0ysnTkjtA8iwDLAQ=",
        "owner": "holochain",
        "repo": "lair",
        "rev": "cbfbefefe43073904a914c8181a450209a74167b",
        "type": "github"
      },
      "original": {
        "owner": "holochain",
        "ref": "lair_keystore-v0.2.3",
        "repo": "lair",
        "type": "github"
      }
    },
    "launcher": {
      "flake": false,
      "locked": {
        "lastModified": 1677270906,
        "narHash": "sha256-/xT//6nqhjpKLMMv41JE0W3H5sE9jKMr8Dedr88D4N8=",
        "owner": "holochain",
        "repo": "launcher",
        "rev": "1ad188a43900c139e52df10a21e3722f41dfb967",
        "type": "github"
      },
      "original": {
        "owner": "holochain",
        "ref": "holochain-0.1",
        "repo": "launcher",
        "type": "github"
      }
    },
    "nix-filter": {
      "locked": {
        "lastModified": 1675361037,
        "narHash": "sha256-CTbDuDxFD3U3g/dWUB+r+B/snIe+qqP1R+1myuFGe2I=",
        "owner": "numtide",
        "repo": "nix-filter",
        "rev": "e1b2f96c2a31415f362268bc48c3fccf47dff6eb",
        "type": "github"
      },
      "original": {
        "owner": "numtide",
        "repo": "nix-filter",
        "type": "github"
      }
    },
    "nixpkgs": {
      "locked": {
<<<<<<< HEAD
        "lastModified": 1680398059,
        "narHash": "sha256-qtbKRe+pWuf5nNINdiCgn6EwOIQZxj0Ig/wybBpFNkQ=",
        "owner": "NixOS",
        "repo": "nixpkgs",
        "rev": "7c656856e9eb863c4d21c83e2601dd77f95f6941",
=======
        "lastModified": 1682453498,
        "narHash": "sha256-WoWiAd7KZt5Eh6n+qojcivaVpnXKqBsVgpixpV2L9CE=",
        "owner": "NixOS",
        "repo": "nixpkgs",
        "rev": "c8018361fa1d1650ee8d4b96294783cf564e8a7f",
>>>>>>> e79d158d
        "type": "github"
      },
      "original": {
        "id": "nixpkgs",
        "ref": "nixos-unstable",
        "type": "indirect"
      }
    },
    "nixpkgs-lib": {
      "locked": {
        "dir": "lib",
        "lastModified": 1675183161,
        "narHash": "sha256-Zq8sNgAxDckpn7tJo7V1afRSk2eoVbu3OjI1QklGLNg=",
        "owner": "NixOS",
        "repo": "nixpkgs",
        "rev": "e1e1b192c1a5aab2960bf0a0bd53a2e8124fa18e",
        "type": "github"
      },
      "original": {
        "dir": "lib",
        "owner": "NixOS",
        "ref": "nixos-unstable",
        "repo": "nixpkgs",
        "type": "github"
      }
    },
    "pre-commit-hooks-nix": {
      "flake": false,
      "locked": {
        "lastModified": 1676513100,
        "narHash": "sha256-MK39nQV86L2ag4TmcK5/+r1ULpzRLPbbfvWbPvIoYJE=",
        "owner": "cachix",
        "repo": "pre-commit-hooks.nix",
        "rev": "5f0cba88ac4d6dd8cad5c6f6f1540b3d6a21a798",
        "type": "github"
      },
      "original": {
        "owner": "cachix",
        "repo": "pre-commit-hooks.nix",
        "type": "github"
      }
    },
    "root": {
      "inputs": {
        "cargo-chef": "cargo-chef",
        "cargo-rdme": "cargo-rdme",
        "crane": "crane",
        "crate2nix": "crate2nix",
        "flake-compat": "flake-compat_2",
        "flake-parts": "flake-parts",
        "holochain": [
          "versions",
          "holochain"
        ],
        "lair": [
          "versions",
          "lair"
        ],
        "launcher": [
          "versions",
          "launcher"
        ],
        "nix-filter": "nix-filter",
        "nixpkgs": "nixpkgs",
        "pre-commit-hooks-nix": "pre-commit-hooks-nix",
        "rust-overlay": "rust-overlay_2",
        "scaffolding": [
          "versions",
          "scaffolding"
        ],
        "versions": "versions"
      }
    },
    "rust-overlay": {
      "inputs": {
        "flake-utils": [
          "crane",
          "flake-utils"
        ],
        "nixpkgs": [
          "crane",
          "nixpkgs"
        ]
      },
      "locked": {
        "lastModified": 1675391458,
        "narHash": "sha256-ukDKZw922BnK5ohL9LhwtaDAdCsJL7L6ScNEyF1lO9w=",
        "owner": "oxalica",
        "repo": "rust-overlay",
        "rev": "383a4acfd11d778d5c2efcf28376cbd845eeaedf",
        "type": "github"
      },
      "original": {
        "owner": "oxalica",
        "repo": "rust-overlay",
        "type": "github"
      }
    },
    "rust-overlay_2": {
      "inputs": {
        "flake-utils": "flake-utils_2",
        "nixpkgs": [
          "nixpkgs"
        ]
      },
      "locked": {
<<<<<<< HEAD
        "lastModified": 1680488274,
        "narHash": "sha256-0vYMrZDdokVmPQQXtFpnqA2wEgCCUXf5a3dDuDVshn0=",
        "owner": "oxalica",
        "repo": "rust-overlay",
        "rev": "7ec2ff598a172c6e8584457167575b3a1a5d80d8",
=======
        "lastModified": 1682475596,
        "narHash": "sha256-hQS8kPq5mSIhLZTRlCt1LHMBJtrOkWiXtvtizaU1e1Q=",
        "owner": "oxalica",
        "repo": "rust-overlay",
        "rev": "4d1bb70dd1231d0cd1d76deffe7bf0b6127185ea",
>>>>>>> e79d158d
        "type": "github"
      },
      "original": {
        "owner": "oxalica",
        "repo": "rust-overlay",
        "type": "github"
      }
    },
    "scaffolding": {
      "flake": false,
      "locked": {
        "lastModified": 1682016510,
        "narHash": "sha256-U6V453QPUGI6PhtO7kkQCFxEB9WZPiU6hjwyPUdEHaE=",
        "owner": "holochain",
        "repo": "scaffolding",
        "rev": "85997cbc4c92f0fea87447d7c7daed1245b47700",
        "type": "github"
      },
      "original": {
        "owner": "holochain",
        "ref": "holochain-0.1",
        "repo": "scaffolding",
        "type": "github"
      }
    },
    "systems": {
      "locked": {
        "lastModified": 1681028828,
        "narHash": "sha256-Vy1rq5AaRuLzOxct8nz4T6wlgyUR7zLU309k9mBC768=",
        "owner": "nix-systems",
        "repo": "default",
        "rev": "da67096a3b9bf56a91d16901293e51ba5b49a27e",
        "type": "github"
      },
      "original": {
        "owner": "nix-systems",
        "repo": "default",
        "type": "github"
      }
    },
    "versions": {
      "inputs": {
        "holochain": "holochain",
        "lair": "lair",
        "launcher": "launcher",
        "scaffolding": "scaffolding"
      },
      "locked": {
        "lastModified": 1682016678,
        "narHash": "sha256-LeDONDrsLwNRhoJVy/bHAR0nGgeGnc3OTGTvxeR3e5I=",
        "path": "./versions/0_1",
        "type": "path"
      },
      "original": {
        "dir": "versions/0_1",
        "owner": "holochain",
        "repo": "holochain",
        "type": "github"
      }
    }
  },
  "root": "root",
  "version": 7
}<|MERGE_RESOLUTION|>--- conflicted
+++ resolved
@@ -223,19 +223,11 @@
     },
     "nixpkgs": {
       "locked": {
-<<<<<<< HEAD
-        "lastModified": 1680398059,
-        "narHash": "sha256-qtbKRe+pWuf5nNINdiCgn6EwOIQZxj0Ig/wybBpFNkQ=",
-        "owner": "NixOS",
-        "repo": "nixpkgs",
-        "rev": "7c656856e9eb863c4d21c83e2601dd77f95f6941",
-=======
         "lastModified": 1682453498,
         "narHash": "sha256-WoWiAd7KZt5Eh6n+qojcivaVpnXKqBsVgpixpV2L9CE=",
         "owner": "NixOS",
         "repo": "nixpkgs",
         "rev": "c8018361fa1d1650ee8d4b96294783cf564e8a7f",
->>>>>>> e79d158d
         "type": "github"
       },
       "original": {
@@ -342,19 +334,11 @@
         ]
       },
       "locked": {
-<<<<<<< HEAD
-        "lastModified": 1680488274,
-        "narHash": "sha256-0vYMrZDdokVmPQQXtFpnqA2wEgCCUXf5a3dDuDVshn0=",
-        "owner": "oxalica",
-        "repo": "rust-overlay",
-        "rev": "7ec2ff598a172c6e8584457167575b3a1a5d80d8",
-=======
         "lastModified": 1682475596,
         "narHash": "sha256-hQS8kPq5mSIhLZTRlCt1LHMBJtrOkWiXtvtizaU1e1Q=",
         "owner": "oxalica",
         "repo": "rust-overlay",
         "rev": "4d1bb70dd1231d0cd1d76deffe7bf0b6127185ea",
->>>>>>> e79d158d
         "type": "github"
       },
       "original": {
