--- conflicted
+++ resolved
@@ -28,16 +28,10 @@
   outputs = inputs@{ self, nixpkgs, flake-parts, ... }:
     # all possible arguments for a module: https://flake.parts/module-arguments.html#top-level-module-arguments
     flake-parts.lib.mkFlake { inherit inputs; } {
-<<<<<<< HEAD
       systems = [ "aarch64-darwin" "x86_64-linux" "x86_64-darwin" ];
+
       # auto import all nix code from `./modules`, treat each one as
       # a flake and merge them
-=======
-
-      systems = ["aarch64-darwin" "x86_64-linux" "x86_64-darwin"];
-
-      # auto import all nix code from `./modules`
->>>>>>> 0e69ba3a
       imports = map (m: "${./.}/nix/modules/${m}")
         (builtins.attrNames (builtins.readDir ./nix/modules));
     };
