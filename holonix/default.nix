--- conflicted
+++ resolved
@@ -1,7 +1,4 @@
-<<<<<<< HEAD
-{ ... }@args:
-
-let
+{...} @ args: let
   deprecatedArgs = [
     "config"
     "holochain-nixpkgs"
@@ -11,231 +8,47 @@
     "isIncludedFn"
     "includeHolochainBinaries"
   ];
-  unsupportedArgs = [ "holochainVersionId" ];
-  ignoredArgs = [ "inNixShell" ];
+  unsupportedArgs = ["holochainVersionId"];
+  ignoredArgs = ["inNixShell"];
 
-  deprecatedArgs' = builtins.filter
+  deprecatedArgs' =
+    builtins.filter
     (arg:
-      if builtins.hasAttr arg args then
+      if builtins.hasAttr arg args
+      then
         builtins.trace
-          "[WARNING] the argument '${arg}' has been deprecated and rendered ineffective."
-          true
-      else
-        false)
+        "[WARNING] the argument '${arg}' has been deprecated and rendered ineffective."
+        true
+      else false)
     deprecatedArgs;
-  unsupportedArgs' = builtins.filter
+  unsupportedArgs' =
+    builtins.filter
     (arg:
-      if builtins.hasAttr arg args then
+      if builtins.hasAttr arg args
+      then
         builtins.trace
-          "[WARNING] the argument '${arg}' is currently unimplemented. it will either be implemented or deprecated in the near future."
-          true
-      else
-        false)
+        "[WARNING] the argument '${arg}' is currently unimplemented. it will either be implemented or deprecated in the near future."
+        true
+      else false)
     unsupportedArgs;
-  filteredArgs = builtins.removeAttrs args
+  filteredArgs =
+    builtins.removeAttrs args
     (unsupportedArgs' ++ deprecatedArgs' ++ ignoredArgs);
 
-  flake = (import ../nix/compat.nix);
+  flake = import ../nix/compat.nix;
   devShellsSystem = flake.devShells.${builtins.currentSystem};
 
-  fn = { devShellId ? "holonix" }:
+  fn = {devShellId ? "holonix"}:
     devShellsSystem.${devShellId}.overrideAttrs (attrs:
-      attrs // {
-        passthru = (attrs.passthru or { }) // {
-          internal = {
-            inherit flake;
-            inherit devShellsSystem;
+      attrs
+      // {
+        passthru =
+          (attrs.passthru or {})
+          // {
+            internal = {
+              inherit flake;
+              inherit devShellsSystem;
+            };
           };
-=======
-# This is the default nix file FOR HOLONIX
-# This file is what nix will find when hitting this repo as a tarball
-# This means that downstream consumers should pkgs.callPackage this file
-# See example.default.nix for an example of how to consume this file downstream
-{
-  # allow consumers to pass in their own config
-  # fallback to empty sets
-  config ? import ./config.nix
-, holochain-nixpkgs ? config.holochain-nixpkgs.importFn { }
-, includeHolochainBinaries ? include.holochainBinaries or true
-, include ? { test = false; }
-, isIncludedFn ? (name: include."${name}" or true)
-
-  # either one listed in VERSIONS.md or "custom". when "custom" is set, `holochainVersion` needs to be specified
-, holochainVersionId ? "v0_1_3"
-, holochainVersion ? null
-, rustVersion ? { }
-, rustc ? (if rustVersion == { } then
-    holochain-nixpkgs.pkgs.rust.packages.stable.rust.rustc
-  else
-    holochain-nixpkgs.pkgs.rust.mkRust ({
-      track = "stable";
-      version = "latest";
-    } // (if rustVersion != null then rustVersion else { })))
-, inNixShell ? false
-}:
-
-let
-  holochainVersionFinal =
-    if holochainVersionId == "custom" then
-      if holochainVersion == null then
-        throw ''
-          When 'holochainVersionId' is set to "custom" a value to 'holochainVersion' must be provided.''
-      else
-        holochainVersion
-    else
-      (
-        let
-          value' = builtins.getAttr holochainVersionId
-            holochain-nixpkgs.packages.holochain.holochainVersions;
-          value = (value' // {
-            scaffolding =
-              if isIncludedFn "scaffolding" == true then
-                (value'.scaffolding or null)
-              else
-                null;
-            launcher =
-              if isIncludedFn "launcher" == true then
-                (value'.launcher or null)
-              else
-                null;
-          });
-
-        in
-        if holochainVersion != null then
-          builtins.trace ''
-            WARNING: ignoring the value of `holochainVersion` because `holochainVersionId` is not set to "custom"''
-            value
-        else
-          value
-      );
-
-  sources = import nix/sources.nix { };
-
-in
-assert (holochainVersionId == "custom") -> (
-  let
-    deprecatedAttributes = builtins.filter
-      (elem: builtins.elem elem [ "cargoSha256" "bins" "lairKeystoreHashes" ])
-      (builtins.attrNames holochainVersionFinal);
-
-  in
-  if [ ] != deprecatedAttributes then
-    (
-      let holonixPath = builtins.toString ./.;
-
-      in throw ''
-        The following attributes found in the 'holochainVersion' set are no longer supported:
-        ${builtins.concatStringsSep ", " deprecatedAttributes}
-
-        The structure of 'holochainVersion' changed in a breaking way,
-        and more supported values were added to 'holochainVersionId'.
-
-        Please see if a matching 'holochainVersionId' for your desired version already exists:
-        - ${holonixPath}/VERSIONS.md
-
-        If not please take a look at the updated readme and example files for custom holochain versions:
-        - ${holonixPath}/examples/custom-holochain
-
-        If you're in a hurry you can rollback to holonix revision
-        d326ee858e051a2525a1ddb0452cab3085c4aa98 or before.
-      ''
-    )
-  else
-    true
-);
-
-let
-  pkgs = import holochain-nixpkgs.pkgs.path {
-    overlays = (builtins.attrValues holochain-nixpkgs.overlays) ++ [
-      (self: super: {
-        custom_rustc = rustc;
-
-        holonix =
-          ((import <nixpkgs> { }).callPackage or self.callPackage)
-            ./pkgs/holonix.nix
-            { inherit holochainVersionId holochainVersion; };
-        holonixIntrospect = self.callPackage ./pkgs/holonix-introspect.nix {
-          inherit (self) holochainBinaries;
->>>>>>> 33514f6f
-        };
       });
-
-<<<<<<< HEAD
-in
-(fn filteredArgs)
-=======
-        holonixVersions = self.callPackage ./pkgs/holonix-versions.nix { };
-
-        # these are referenced in holochain-s merge script.
-        # ideally we'd expose all packages in this repository in this way.
-        hnRustClippy =
-          builtins.elemAt (self.callPackage ./rust/clippy { }).buildInputs 0;
-        hnRustFmtCheck =
-          builtins.elemAt (self.callPackage ./rust/fmt/check { }).buildInputs 0;
-        hnRustFmtFmt =
-          builtins.elemAt (self.callPackage ./rust/fmt/fmt { }).buildInputs 0;
-        inherit holochainVersionId holochainVersionFinal;
-        holochainBinaries =
-          holochain-nixpkgs.packages.holochain.mkHolochainAllBinariesWithDeps
-            holochainVersionFinal;
-      })
-    ];
-  };
-
-  components = {
-    rust = pkgs.callPackage ./rust { inherit config rustc; };
-    node = pkgs.callPackage ./node { };
-    git = pkgs.callPackage ./git { };
-    linux = pkgs.callPackage ./linux { };
-    openssl = pkgs.callPackage ./openssl { };
-    release = pkgs.callPackage ./release { config = config; };
-    test = pkgs.callPackage ./test {
-      inherit config isIncludedFn;
-
-    };
-    happs = pkgs.callPackage ./happs { };
-    introspection = { buildInputs = [ pkgs.holonixIntrospect ]; };
-    holochainBinaries = {
-      buildInputs = (builtins.attrValues pkgs.holochainBinaries);
-    };
-    holochainDependencies = pkgs.mkShell {
-      inputsFrom = (builtins.attrValues pkgs.holochainBinaries);
-    };
-    scaffolding = pkgs.callPackage ./mk-holochain-sub-binary {
-      inherit sources;
-      inherit (pkgs) holochainBinaries;
-      name = "scaffolding";
-    };
-    launcher = pkgs.callPackage ./mk-holochain-sub-binary {
-      inherit sources;
-      inherit (pkgs) holochainBinaries;
-      name = "launcher";
-    };
-    niv = { buildInputs = [ pkgs.niv ]; };
-  };
-
-  componentsFiltered =
-    pkgs.lib.attrsets.filterAttrs (name: _value: isIncludedFn name) components;
-
-  holonix-shell = pkgs.callPackage ./nix-shell {
-    inherit holochain-nixpkgs;
-    holonixComponents = builtins.attrValues componentsFiltered;
-  };
-
-  # override and overrideDerivation cannot be handled by mkDerivation
-  derivation-safe-holonix-shell =
-    (removeAttrs holonix-shell [ "override" "overrideDerivation" ]);
-
-in
-{
-  inherit holochain-nixpkgs pkgs
-
-    # expose other things
-    components componentsFiltered;
-
-  # export the set used to build shell alongside the main derivation
-  # downstream devs can extend/override the shell as needed
-  # holonix-shell provides canonical dev shell for generic work
-  main = derivation-safe-holonix-shell;
-}
->>>>>>> 33514f6f
+in (fn filteredArgs)