--- conflicted
+++ resolved
@@ -20,8 +20,4 @@
 test_cert
 
 .vscode
-<<<<<<< HEAD
-=======
-
->>>>>>> bfb35279
 .my-shell.nix