--- conflicted
+++ resolved
@@ -7,14 +7,8 @@
 flamegraph.svg
 perf.data
 perf.data.old
-<<<<<<< HEAD
-*.folded
-*.svg
-
-.env
-=======
 *.svg
 
 .env
 *.folded
->>>>>>> bd3bd16e
+*.svg
