name: test

on:
  push:
    branches:
      - develop
  pull_request:
    branches:
      - develop

concurrency:
  group: test-${{ github.workflow }}-${{ github.ref || github.run_id }}
  cancel-in-progress: ${{ github.event_name == 'pull_request' }}

env:
  CARGO_INCREMENTAL: 0
  RUSTFLAGS: '-Dwarnings'
  RUST_BACKTRACE: 1

jobs:
  static-job-id:
    name: static
    runs-on: macos-latest # currently faster than ubuntu-latest
    steps:
      - name: checkout
        uses: actions/checkout@v4

      - name: 'Common Test Setup Actions'
        uses: ./.github/actions/common-pre

      - name: static-fmt
        run: make static-fmt

      - name: static-toml
        run: make static-toml

      - name: static-clippy
        run: make static-clippy

      - name: static-doc
        run: make static-doc

      - name: 'Common Test Teardown Actions'
        uses: ./.github/actions/common-post

  test-job-id:
    name: test
    runs-on: ${{ matrix.os }}
    strategy:
      fail-fast: false
      matrix:
        os: [
          ubuntu-latest,
          macos-latest,
          macos-13,
          windows-latest,
        ]
    steps:
      - name: checkout
        uses: actions/checkout@v4

      - name: 'Common Test Setup Actions'
        uses: ./.github/actions/common-pre

      - name: build windows
        if: matrix.os == 'windows-latest'
        run: |-
          $env:OPENSSL_NO_VENDOR="1"
          $env:OPENSSL_DIR="$(pwd)\vcpkg\packages\openssl_x64-windows-release"
          $env:SODIUM_LIB_DIR="$(pwd)\vcpkg\packages\libsodium_x64-windows-release\lib"
          make build-workspace

      - name: build
        if: matrix.os != 'windows-latest'
        run: make build-workspace

      - name: test windows
        if: matrix.os == 'windows-latest'
        run: |-
          $env:OPENSSL_NO_VENDOR="1"
          $env:OPENSSL_DIR="$(pwd)\vcpkg\packages\openssl_x64-windows-release"
          $env:SODIUM_LIB_DIR="$(pwd)\vcpkg\packages\libsodium_x64-windows-release\lib"
          make test-workspace

      - name: test
        if: matrix.os != 'windows-latest'
        run: make test-workspace

      - name: 'Common Test Teardown Actions'
        uses: ./.github/actions/common-post

  ci-pass:
    if: ${{ always() }}
<<<<<<< HEAD
    name: 'CI Pass'
=======
    name: 'All Jobs Pass'
>>>>>>> 294c0c5c
    runs-on: 'ubuntu-latest'
    needs:
      - static-job-id
      - test-job-id
    steps:
      - name: check status
        uses: re-actors/alls-green@release/v1
        with:
          jobs: ${{ toJSON(needs) }}<|MERGE_RESOLUTION|>--- conflicted
+++ resolved
@@ -91,11 +91,7 @@
 
   ci-pass:
     if: ${{ always() }}
-<<<<<<< HEAD
-    name: 'CI Pass'
-=======
     name: 'All Jobs Pass'
->>>>>>> 294c0c5c
     runs-on: 'ubuntu-latest'
     needs:
       - static-job-id
