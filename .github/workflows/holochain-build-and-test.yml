--- conflicted
+++ resolved
@@ -8,7 +8,11 @@
         required: false
         type: string
         default: "."
-<<<<<<< HEAD
+      fail_fast:
+        description: "whether all tests will be stopped on first failure occurence or run to completion"
+        required: false
+        type: boolean
+        default: false
     secrets:
       CACHIX_AUTH_TOKEN_HOLOCHAIN_CI:
         description: "The Cachix token for `holochain-ci` to be used for caching Holonix"
@@ -16,13 +20,6 @@
       CACHIX_AUTH_TOKEN_HOLOCHAIN_CI_INTERNAL:
         description: "The Cachix token for `holochain-ci-internal` to be used for caching Holochain CI runs"
         required: true
-=======
-      fail_fast:
-        description: "whether all tests will be stopped on first failure occurence or run to completion"
-        required: false
-        type: boolean
-        default: false
->>>>>>> b2c27e0b
 
 jobs:
   test:
@@ -57,9 +54,6 @@
               pkgs:
                 - build-holochain-build-crates-standalone
                 - build-holochain-tests-static-all
-<<<<<<< HEAD
-              extra_arg: "--override-input versions ./versions/weekly --override-input holochain ${{ inputs.repo_path }}"
-=======
                 - build-release-automation-tests-unit
               extra_arg: "--override-input versions './versions/weekly' --override-input holochain ${{ inputs.repo_path }}"
             platform:
@@ -70,7 +64,6 @@
               pkgs:
                 - build-release-automation-tests-repo
               extra_arg: "--override-input repo-git 'path:.git'"
->>>>>>> b2c27e0b
             platform:
               system: x86_64-linux
 
@@ -103,11 +96,10 @@
             nix-store --realise ${{inputs.repo_path }}
           fi
 
-<<<<<<< HEAD
           # first build all derivations. this could be enough for test derivations.
           pkgs="${{ join(matrix.cmd.pkgs, ' ') }}"
           for pkg in ${pkgs//,/ }; do
-            nix build -L --show-trace --profile test-command \
+            nix build --no-link -L --show-trace --profile test-command \
               ${{ matrix.cmd.extra_arg }} \
               .#packages.${system}.${pkg}
 
@@ -166,9 +158,4 @@
             ${{ matrix.cmd.extra_arg }} \
             .#devShells.${system}.holonix
 
-          cachix push holochain-ci holonix-profile
-=======
-          nix build --no-link -L --show-trace \
-            ${{ matrix.cmd.extra_arg }} \
-            .#packages.${system}.${{ join(matrix.cmd.pkgs, ' .#packages.${system}.')}}
->>>>>>> b2c27e0b
+          cachix push holochain-ci holonix-profile