--- conflicted
+++ resolved
@@ -214,11 +214,7 @@
                 --force-tag-creation \
                 --force-branch-creation \
                 --additional-manifests="crates/test_utils/wasm/wasm_workspace/Cargo.toml" \
-<<<<<<< HEAD
-                --allowed-semver-increment-modes="!pre_patch beta-dev" \
-=======
                 --allowed-semver-increment-modes="!pre_minor beta-dev" \
->>>>>>> a43efa93
                 --steps=CreateReleaseBranch,BumpReleaseVersions
 
             release-automation \
