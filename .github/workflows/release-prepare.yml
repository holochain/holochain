--- conflicted
+++ resolved
@@ -180,39 +180,10 @@
 
           cd ${HOLOCHAIN_REPO}
 
-<<<<<<< HEAD
-          nix develop .#release --ignore-environment --command bash -c '
-            set -e
-            cargo sweep -s
-
-            release-automation \
-              --workspace-path=$PWD \
-              --log-level=debug \
-              --match-filter="^(holochain|holochain_cli|kitsune_p2p_proxy)$" \
-              release \
-                --no-verify \
-                --force-tag-creation \
-                --force-branch-creation \
-                --additional-manifests="crates/test_utils/wasm/wasm_workspace/Cargo.toml" \
-                --allowed-semver-increment-modes="!patch" \
-                --steps=CreateReleaseBranch,BumpReleaseVersions
-
-            release-automation \
-                --workspace-path=$PWD \
-                --log-level=debug \
-                release \
-                  --dry-run \
-                  --no-verify \
-                  --steps=PublishToCratesIo
-
-            cargo sweep -f
-            '
-=======
           nix run .#cargo-sweep -- sweep -s
           nix run .#scripts-release-automation-check-and-bump -- $PWD
           nix run .#scripts-ci-generate-readmes
           nix run .#cargo-sweep -- sweep -f
->>>>>>> a7c64ba0
 
           if ! git diff --exit-code --quiet ${HOLOCHAIN_SOURCE_BRANCH}; then
             echo "releasable_crates=true" >> $GITHUB_OUTPUT
