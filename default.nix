--- conflicted
+++ resolved
@@ -1,98 +1,2 @@
-<<<<<<< HEAD
-{ ... }@args:
-
-import ./holonix args
-=======
-{ nixpkgs ? null
-, rustVersion ? {
-    track = "stable";
-    version = "1.66.1";
-  }
-
-, holonixArgs ? { }
-}:
-
-# This is an example of what downstream consumers of holonix should do
-# This is also used to dogfood as many commands as possible for holonix
-# For example the release process for holonix uses this file
-let
-  # point this to your local config.nix file for this project
-  # example.config.nix shows and documents a lot of the options
-  config = import ./config.nix;
-  sources = import ./nix/sources.nix;
-
-  # START HOLONIX IMPORT BOILERPLATE
-  holonixPath = ./holonix;
-  holonix = config.holonix.importFn ({ inherit rustVersion; } // holonixArgs);
-  # END HOLONIX IMPORT BOILERPLATE
-
-  overlays = [
-    (self: super: {
-      inherit holonix holonixPath;
-
-      hcToplevelDir = builtins.toString ./.;
-
-      nixEnvPrefixEval = ''
-        if [[ -n "$NIX_ENV_PREFIX" ]]; then
-          # don't touch it
-          :
-        elif test -w "$PWD"; then
-          export NIX_ENV_PREFIX="$PWD"
-        elif test -d "${builtins.toString self.hcToplevelDir}" &&
-            test -w "${builtins.toString self.hcToplevelDir}"; then
-          export NIX_ENV_PREFIX="${builtins.toString self.hcToplevelDir}"
-        elif test -d "$HOME" && test -w "$HOME"; then
-          export NIX_ENV_PREFIX="$HOME/.cache/holochain-dev"
-          mkdir -p "$NIX_ENV_PREFIX"
-        else
-          export NIX_ENV_PREFIX="$(${self.coreutils}/bin/mktemp -d)"
-        fi
-      '';
-
-      rustPlatform = self.makeRustPlatform {
-        rustc = holonix.pkgs.custom_rustc;
-        cargo = holonix.pkgs.custom_rustc;
-      };
-
-      inherit (self.rustPlatform.rust) rustc cargo;
-
-      cargo-nextest = self.rustPlatform.buildRustPackage {
-        name = "cargo-nextest";
-
-        src = sources.nextest.outPath;
-        cargoSha256 = "sha256-E25P/vasIBQp4m3zGii7ZotzJ7b2kT6ma9glvmQXcnM=";
-
-        cargoTestFlags = [
-          # TODO: investigate some more why these tests fail in nix
-          "--"
-          "--skip=tests_integration::test_relocated_run"
-          "--skip=tests_integration::test_run"
-          "--skip=tests_integration::test_run_after_build"
-        ];
-      };
-    })
-
-  ] ++ [ (self: super: { inherit crate2nix; }) ];
-
-  crate2nix = (import (nixpkgs.path or holonix.pkgs.path) { }).crate2nix;
-  nixpkgs' = import (nixpkgs.path or holonix.pkgs.path) { inherit overlays; };
-  inherit (nixpkgs') callPackage;
-
-  pkgs = callPackage ./nix/pkgs/default.nix { };
-in
-{
-  inherit nixpkgs' holonix pkgs;
-
-  # TODO: refactor when we start releasing again
-  # releaseHooks = callPackages ./nix/release {
-  #   inherit
-  #     config
-  #     nixpkgs
-  #     ;
-  # };
-
-  shells = callPackage ./nix/shells.nix { inherit holonix pkgs; };
-
-  holonixVanilla = import ./holonix holonixArgs;
-}
->>>>>>> 33514f6f
+{...} @ args:
+import ./holonix args