[package]
name = "hcterm"
version = "0.5.0-dev.5"
description = "A terminal for Holochain"
license = "Apache-2.0"
homepage = "https://github.com/holochain/holochain"
documentation = "https://docs.rs/holochain_terminal"
authors = ["Holochain Core Dev Team <devcore@holochain.org>"]
edition = "2021"
default-run = "hcterm"

[[bin]]
name = "hcterm"
path = "src/main.rs"

# reminder - do not use workspace deps
[dependencies]
anyhow = "1.0"
crossterm = "0.28.0"
ratatui = "0.28"
clap = { version = "4", features = ["derive"] }
url = "2"
once_cell = "1"
chrono = "0.4"
holo_hash = { version = "^0.5.0-dev.2", path = "../holo_hash", features = [
  "encoding",
] }
<<<<<<< HEAD
kitsune_p2p_types = { version = "^0.5.0-dev.4", path = "../kitsune_p2p/crates/types" }
kitsune_p2p_bin_data = { version = "^0.5.0-dev.2", path = "../kitsune_p2p/crates/bin_data" }
kitsune_p2p_bootstrap_client = { version = "^0.5.0-dev.4", path = "../kitsune_p2p/crates/bootstrap_client" }
=======
kitsune_p2p_types = { version = "^0.5.0-dev.5", path = "../kitsune_p2p/types" }
kitsune_p2p_bin_data = { version = "^0.5.0-dev.2", path = "../kitsune_p2p/bin_data" }
kitsune_p2p_bootstrap_client = { version = "^0.5.0-dev.5", path = "../kitsune_p2p/bootstrap_client" }
>>>>>>> 84ca4d77
holochain_util = { version = "^0.5.0-dev.0", path = "../holochain_util" }
holochain_conductor_api = { version = "^0.5.0-dev.5", path = "../holochain_conductor_api" }
holochain_websocket = { version = "^0.5.0-dev.5", path = "../holochain_websocket" }
holochain_types = { version = "^0.5.0-dev.5", path = "../holochain_types" }
tokio = { version = "1.36.0", features = ["full"] }

[lints]
workspace = true<|MERGE_RESOLUTION|>--- conflicted
+++ resolved
@@ -25,15 +25,9 @@
 holo_hash = { version = "^0.5.0-dev.2", path = "../holo_hash", features = [
   "encoding",
 ] }
-<<<<<<< HEAD
-kitsune_p2p_types = { version = "^0.5.0-dev.4", path = "../kitsune_p2p/crates/types" }
+kitsune_p2p_types = { version = "^0.5.0-dev.5", path = "../kitsune_p2p/crates/types" }
 kitsune_p2p_bin_data = { version = "^0.5.0-dev.2", path = "../kitsune_p2p/crates/bin_data" }
-kitsune_p2p_bootstrap_client = { version = "^0.5.0-dev.4", path = "../kitsune_p2p/crates/bootstrap_client" }
-=======
-kitsune_p2p_types = { version = "^0.5.0-dev.5", path = "../kitsune_p2p/types" }
-kitsune_p2p_bin_data = { version = "^0.5.0-dev.2", path = "../kitsune_p2p/bin_data" }
-kitsune_p2p_bootstrap_client = { version = "^0.5.0-dev.5", path = "../kitsune_p2p/bootstrap_client" }
->>>>>>> 84ca4d77
+kitsune_p2p_bootstrap_client = { version = "^0.5.0-dev.5", path = "../kitsune_p2p/crates/bootstrap_client" }
 holochain_util = { version = "^0.5.0-dev.0", path = "../holochain_util" }
 holochain_conductor_api = { version = "^0.5.0-dev.5", path = "../holochain_conductor_api" }
 holochain_websocket = { version = "^0.5.0-dev.5", path = "../holochain_websocket" }
