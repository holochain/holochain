[package]
name = "hcterm"
version = "0.3.0-beta-dev.13"
description = "A terminal for Holochain"
license = "Apache-2.0"
homepage = "https://github.com/holochain/holochain"
documentation = "https://docs.rs/holochain_terminal"
authors = ["Holochain Core Dev Team <devcore@holochain.org>"]
edition = "2021"

[dependencies]
anyhow = "1"
crossterm = "0.27.0"
ratatui = "0.23.0"
clap = { version = "4", features = ["derive"] }
url = "2"
once_cell = "1"
chrono = "0.4"
holo_hash = { version = "^0.3.0-beta-dev.22", path = "../holo_hash", features = ["encoding"] }
kitsune_p2p_types = { version = "^0.3.0-beta-dev.21", path = "../kitsune_p2p/types" }
kitsune_p2p_bin_data = { version = "^0.3.0-beta-dev.16", path = "../kitsune_p2p/bin_data" }
kitsune_p2p_bootstrap_client = { version = "^0.3.0-beta-dev.27", path = "../kitsune_p2p/bootstrap_client" }
holochain_util = { version = "^0.3.0-beta-dev.4", path = "../holochain_util" }
<<<<<<< HEAD
holochain_conductor_api = { version = "^0.3.0-beta-dev.36", path = "../holochain_conductor_api" }
holochain_websocket = { version = "^0.3.0-beta-dev.13", path = "../holochain_websocket" }
holochain_types = { version = "^0.3.0-beta-dev.33", path = "../holochain_types" }
tokio = { workspace = true }
=======
holochain_conductor_api = { version = "^0.3.0-beta-dev.37", path = "../holochain_conductor_api" }
holochain_websocket = { version = "^0.3.0-beta-dev.14", path = "../holochain_websocket" }
holochain_types = { version = "^0.3.0-beta-dev.34", path = "../holochain_types" }
>>>>>>> cee25ff7
<|MERGE_RESOLUTION|>--- conflicted
+++ resolved
@@ -21,13 +21,7 @@
 kitsune_p2p_bin_data = { version = "^0.3.0-beta-dev.16", path = "../kitsune_p2p/bin_data" }
 kitsune_p2p_bootstrap_client = { version = "^0.3.0-beta-dev.27", path = "../kitsune_p2p/bootstrap_client" }
 holochain_util = { version = "^0.3.0-beta-dev.4", path = "../holochain_util" }
-<<<<<<< HEAD
-holochain_conductor_api = { version = "^0.3.0-beta-dev.36", path = "../holochain_conductor_api" }
-holochain_websocket = { version = "^0.3.0-beta-dev.13", path = "../holochain_websocket" }
-holochain_types = { version = "^0.3.0-beta-dev.33", path = "../holochain_types" }
-tokio = { workspace = true }
-=======
 holochain_conductor_api = { version = "^0.3.0-beta-dev.37", path = "../holochain_conductor_api" }
 holochain_websocket = { version = "^0.3.0-beta-dev.14", path = "../holochain_websocket" }
 holochain_types = { version = "^0.3.0-beta-dev.34", path = "../holochain_types" }
->>>>>>> cee25ff7
+tokio = { workspace = true }