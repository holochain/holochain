--- conflicted
+++ resolved
@@ -118,17 +118,10 @@
                 .write()
                 .expect("Should have been able to read network type");
 
-<<<<<<< HEAD
-        let new_net = match *network_type {
-            // just kidding, does nothing, haha!
-            BootstrapNet::Tx5 => BootstrapNet::Tx5,
-        };
-=======
             let new_net = match *network_type {
-                BootstrapNet::Tx2 => BootstrapNet::Tx5,
-                BootstrapNet::Tx5 => BootstrapNet::Tx2,
+                // Does nothing, but can accommodate future network types
+                BootstrapNet::Tx5 => BootstrapNet::Tx5,
             };
->>>>>>> 81d27040
 
             *network_type = new_net;
         }
