[package]
name = "release-automation"
version = "0.2.0-alpha.1"
authors = ["Holochain Core Dev Team <devcore@holochain.org>"]
edition = "2021"
documentation = "https://docs.rs/release-automation"

# See more keys and their definitions at https://doc.rust-lang.org/cargo/reference/manifest.html
[lib]
name = "release_automation"
path = "src/lib/mod.rs"

# reminder - do not use workspace deps
[dependencies]
comrak = "0.10"
yaml-rust = "0.4.5"
structopt = "0.3"
bstr = "0.2"
cargo = "0.67"
once_cell = "1.7"
anyhow = "1.0"
# needs to be in sync with what cargo is using
semver = "1.0.3"
serde = "1.0.144"
serde_yaml = "0.9.11"
educe = "0.4"
indoc = "1.0"
git2 = "0.16.0"
linked_hash_set = "0.1"
linked-hash-map = "0.5"
custom_debug = "0.5"
log = "0.4"
env_logger = "0.8"
fancy-regex = "0.6"
enumflags2 = "0.7"
enum-utils = "0.1"
<<<<<<< HEAD
chrono = { version = "0.4", default-features = false, features = ["clock", "std", "oldtime", "serde"] }
=======
chrono = { version = "0.4.22", default-features = false, features = [
  "clock",
  "std",
  "oldtime",
  "serde",
] }
>>>>>>> de729662
cargo-next = "0.1"
toml_edit = "0.2"
thiserror = "1"
regex = "1.5"
itertools = "0.10"
crates-index-helper = { git = "https://github.com/holochain/holochain-nixpkgs", rev = "d4701b21239be5223409123d7bdd06004af3b044" }

# used for the example clippy fix-json
rustfix = "0.6"
serde_json = "1.0"
serde_with = "1.9.4"

# used for the example cleanup-gh-workflow-runs
tokio = { version = "1.27", features = ["rt-multi-thread", "macros"] }
octocrab = "0.19.0"
gh-config = "0.2"

[dev-dependencies]
ctor = "0.1"
prettydiff = "0.4"
pretty_assertions = "1.4"
tempfile = "3"
cargo-test-support = { git = "https://github.com/rust-lang/cargo", branch = "rust-1.66.0" }
assert_cmd = "1.0"
predicates = "1.0"
test-case = "2.2.1"<|MERGE_RESOLUTION|>--- conflicted
+++ resolved
@@ -34,16 +34,12 @@
 fancy-regex = "0.6"
 enumflags2 = "0.7"
 enum-utils = "0.1"
-<<<<<<< HEAD
-chrono = { version = "0.4", default-features = false, features = ["clock", "std", "oldtime", "serde"] }
-=======
 chrono = { version = "0.4.22", default-features = false, features = [
   "clock",
   "std",
   "oldtime",
   "serde",
 ] }
->>>>>>> de729662
 cargo-next = "0.1"
 toml_edit = "0.2"
 thiserror = "1"
