--- conflicted
+++ resolved
@@ -22,12 +22,8 @@
 holochain_util = { version = "^0.5.0-dev.1", default-features = false, path = "../holochain_util", features = [
   "jsonschema",
 ] }
-<<<<<<< HEAD
-kitsune2_api = "=0.0.1-alpha.11"
-=======
-kitsune2_api = "0.0.1-alpha.12"
-kitsune2_core = "0.0.1-alpha.12"
->>>>>>> 60ec8d12
+kitsune2_api = "=0.0.1-alpha.12"
+kitsune2_core = "=0.0.1-alpha.12"
 serde = { version = "1.0", features = ["derive"] }
 serde_json = "1"
 serde_yaml = "0.9"
