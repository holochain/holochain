--- conflicted
+++ resolved
@@ -13,19 +13,11 @@
 derive_more = "0.99.3"
 kitsune_p2p = { version = "^0.3.0-beta-dev.12", path = "../kitsune_p2p/kitsune_p2p" }
 holo_hash = { version = "^0.3.0-beta-dev.6", path = "../holo_hash", features = ["full"] }
-<<<<<<< HEAD
 holochain_p2p = { version = "^0.3.0-beta-dev.14", path = "../holochain_p2p" }
 holochain_state = { version = "^0.3.0-beta-dev.14", path = "../holochain_state" }
-holochain_serialized_bytes = "=0.0.51"
 holochain_types = { version = "^0.3.0-beta-dev.13", path = "../holochain_types" }
 holochain_zome_types = { version = "^0.3.0-beta-dev.10", path = "../holochain_zome_types" }
-=======
-holochain_p2p = { version = "^0.3.0-beta-dev.13", path = "../holochain_p2p" }
-holochain_state = { version = "^0.3.0-beta-dev.13", path = "../holochain_state" }
 holochain_serialized_bytes = "=0.0.52"
-holochain_types = { version = "^0.3.0-beta-dev.12", path = "../holochain_types" }
-holochain_zome_types = { version = "^0.3.0-beta-dev.9", path = "../holochain_zome_types" }
->>>>>>> 733e1571
 serde = { version = "1.0", features = [ "derive" ] }
 serde_derive = "1.0"
 serde_yaml = "0.9"
