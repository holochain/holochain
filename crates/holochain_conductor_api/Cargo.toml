[package]
name = "holochain_conductor_api"
version = "0.5.0-dev.19"
description = "Message types for Holochain admin and app interface protocols"
license = "Apache-2.0"
homepage = "https://github.com/holochain/holochain"
documentation = "https://docs.rs/holochain_conductor_api"
authors = ["Holochain Core Dev Team <devcore@holochain.org>"]
edition = "2021"

# reminder - do not use workspace deps
[dependencies]
cfg-if = "1.0"
derive_more = "0.99"
holo_hash = { version = "^0.5.0-dev.7", path = "../holo_hash", features = [
  "full",
] }
holochain_state_types = { version = "^0.5.0-dev.12", path = "../holochain_state_types" }
holochain_serialized_bytes = "=0.0.55"
holochain_types = { version = "^0.5.0-dev.19", path = "../holochain_types" }
holochain_zome_types = { version = "^0.5.0-dev.16", path = "../holochain_zome_types" }
holochain_util = { version = "^0.5.0-dev.1", default-features = false, path = "../holochain_util", features = [
  "jsonschema",
] }
serde = { version = "1.0", features = ["derive"] }
serde_yaml = "0.9"
tracing = "0.1.26"
thiserror = "1.0.22"
url2 = "0.0.6"
holochain_keystore = { version = "^0.5.0-dev.18", path = "../holochain_keystore" }
shrinkwraprs = "0.3.0"
indexmap = { version = "2.6.0", features = ["serde"] }
schemars = "0.8.21"

[dev-dependencies]
serde_json = "1.0"
rmp-serde = "1.3"
matches = { version = "0.1.8" }
holochain_trace = { version = "^0.5.0-dev.1", path = "../holochain_trace" }
<<<<<<< HEAD
=======
kitsune_p2p = { version = "^0.5.0-dev.12", path = "../kitsune_p2p/kitsune_p2p" }
pretty_assertions = "1.4"
>>>>>>> cf9a5528


[lints]
workspace = true

[features]
chc = []
unstable-dpki = []
unstable-sharding = []
unstable-countersigning = []
sqlite-encrypted = [
  "holo_hash/sqlite-encrypted",
  "holochain_types/sqlite-encrypted",
  "holochain_zome_types/sqlite-encrypted",
  "holochain_keystore/sqlite-encrypted",
]
sqlite = [
  "holo_hash/sqlite",
  "holochain_types/sqlite",
  "holochain_zome_types/sqlite",
  "holochain_keystore/sqlite",
]<|MERGE_RESOLUTION|>--- conflicted
+++ resolved
@@ -37,11 +37,7 @@
 rmp-serde = "1.3"
 matches = { version = "0.1.8" }
 holochain_trace = { version = "^0.5.0-dev.1", path = "../holochain_trace" }
-<<<<<<< HEAD
-=======
-kitsune_p2p = { version = "^0.5.0-dev.12", path = "../kitsune_p2p/kitsune_p2p" }
 pretty_assertions = "1.4"
->>>>>>> cf9a5528
 
 
 [lints]
