--- conflicted
+++ resolved
@@ -13,14 +13,8 @@
 derive_more = "0.99.3"
 kitsune_p2p = { version = "^0.3.0-beta-dev.13", path = "../kitsune_p2p/kitsune_p2p" }
 holo_hash = { version = "^0.3.0-beta-dev.6", path = "../holo_hash", features = ["full"] }
-<<<<<<< HEAD
-holochain_p2p = { version = "^0.3.0-beta-dev.14", path = "../holochain_p2p" }
-holochain_state = { version = "^0.3.0-beta-dev.14", path = "../holochain_state" }
-=======
 holochain_p2p = { version = "^0.3.0-beta-dev.15", path = "../holochain_p2p" }
 holochain_state = { version = "^0.3.0-beta-dev.15", path = "../holochain_state" }
-holochain_serialized_bytes = "=0.0.51"
->>>>>>> 6c6ff72f
 holochain_types = { version = "^0.3.0-beta-dev.13", path = "../holochain_types" }
 holochain_zome_types = { version = "^0.3.0-beta-dev.10", path = "../holochain_zome_types" }
 holochain_serialized_bytes = "=0.0.52"
