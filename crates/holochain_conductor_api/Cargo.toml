[package]
name = "holochain_conductor_api"
version = "0.5.0-dev.5"
description = "Message types for Holochain admin and app interface protocols"
license = "Apache-2.0"
homepage = "https://github.com/holochain/holochain"
documentation = "https://docs.rs/holochain_conductor_api"
authors = ["Holochain Core Dev Team <devcore@holochain.org>"]
edition = "2021"

# reminder - do not use workspace deps
[dependencies]
cfg-if = "1.0"
derive_more = "0.99"
<<<<<<< HEAD
kitsune_p2p_types = { version = "^0.5.0-dev.4", path = "../kitsune_p2p/crates/types" }
kitsune_p2p_bin_data = { version = "^0.5.0-dev.2", path = "../kitsune_p2p/crates/bin_data" }
=======
kitsune_p2p_types = { version = "^0.5.0-dev.5", path = "../kitsune_p2p/types" }
kitsune_p2p_bin_data = { version = "^0.5.0-dev.2", path = "../kitsune_p2p/bin_data" }
>>>>>>> 84ca4d77
holo_hash = { version = "^0.5.0-dev.2", path = "../holo_hash", features = [
  "full",
] }
holochain_state_types = { version = "^0.5.0-dev.2", path = "../holochain_state_types" }
holochain_serialized_bytes = "=0.0.55"
holochain_types = { version = "^0.5.0-dev.5", path = "../holochain_types" }
holochain_zome_types = { version = "^0.5.0-dev.5", path = "../holochain_zome_types" }
nanoid = "0.4"
serde = { version = "1.0", features = ["derive"] }
serde_yaml = "0.9"
tracing = "0.1.26"
thiserror = "1.0.22"
url2 = "0.0.6"
holochain_keystore = { version = "^0.5.0-dev.5", path = "../holochain_keystore" }
shrinkwraprs = "0.3.0"
indexmap = { version = "2.6.0", features = ["serde"] }

[dev-dependencies]
serde_json = "1.0"
rmp-serde = "1.3"
matches = { version = "0.1.8" }
holochain_trace = { version = "^0.5.0-dev.1", path = "../holochain_trace" }
<<<<<<< HEAD
kitsune_p2p = { version = "^0.5.0-dev.4", path = "../kitsune_p2p/crates/kitsune_p2p" }
=======
kitsune_p2p = { version = "^0.5.0-dev.5", path = "../kitsune_p2p/kitsune_p2p" }
>>>>>>> 84ca4d77
pretty_assertions = "1.4"


[lints]
workspace = true

[features]
chc = []
unstable-dpki = []
unstable-sharding = ["kitsune_p2p_types/unstable-sharding"]
unstable-countersigning = []
sqlite-encrypted = [
  "holo_hash/sqlite-encrypted",
  "holochain_types/sqlite-encrypted",
  "holochain_zome_types/sqlite-encrypted",
  "holochain_keystore/sqlite-encrypted",
]
sqlite = [
  "holo_hash/sqlite",
  "holochain_types/sqlite",
  "holochain_zome_types/sqlite",
  "holochain_keystore/sqlite",
]<|MERGE_RESOLUTION|>--- conflicted
+++ resolved
@@ -12,13 +12,8 @@
 [dependencies]
 cfg-if = "1.0"
 derive_more = "0.99"
-<<<<<<< HEAD
-kitsune_p2p_types = { version = "^0.5.0-dev.4", path = "../kitsune_p2p/crates/types" }
+kitsune_p2p_types = { version = "^0.5.0-dev.5", path = "../kitsune_p2p/crates/types" }
 kitsune_p2p_bin_data = { version = "^0.5.0-dev.2", path = "../kitsune_p2p/crates/bin_data" }
-=======
-kitsune_p2p_types = { version = "^0.5.0-dev.5", path = "../kitsune_p2p/types" }
-kitsune_p2p_bin_data = { version = "^0.5.0-dev.2", path = "../kitsune_p2p/bin_data" }
->>>>>>> 84ca4d77
 holo_hash = { version = "^0.5.0-dev.2", path = "../holo_hash", features = [
   "full",
 ] }
@@ -41,11 +36,7 @@
 rmp-serde = "1.3"
 matches = { version = "0.1.8" }
 holochain_trace = { version = "^0.5.0-dev.1", path = "../holochain_trace" }
-<<<<<<< HEAD
-kitsune_p2p = { version = "^0.5.0-dev.4", path = "../kitsune_p2p/crates/kitsune_p2p" }
-=======
-kitsune_p2p = { version = "^0.5.0-dev.5", path = "../kitsune_p2p/kitsune_p2p" }
->>>>>>> 84ca4d77
+kitsune_p2p = { version = "^0.5.0-dev.5", path = "../kitsune_p2p/crates/kitsune_p2p" }
 pretty_assertions = "1.4"
 
 
