[package]
name = "holochain_conductor_api"
version = "0.5.0-dev.21"
description = "Message types for Holochain admin and app interface protocols"
license = "Apache-2.0"
homepage = "https://github.com/holochain/holochain"
documentation = "https://docs.rs/holochain_conductor_api"
authors = ["Holochain Core Dev Team <devcore@holochain.org>"]
edition = "2021"

# reminder - do not use workspace deps
[dependencies]
cfg-if = "1.0"
derive_more = "0.99"
holo_hash = { version = "^0.5.0-dev.7", path = "../holo_hash", features = [
  "full",
] }
holochain_state_types = { version = "^0.5.0-dev.12", path = "../holochain_state_types" }
holochain_serialized_bytes = "=0.0.55"
holochain_types = { version = "^0.5.0-dev.21", path = "../holochain_types" }
holochain_zome_types = { version = "^0.5.0-dev.17", path = "../holochain_zome_types" }
holochain_util = { version = "^0.5.0-dev.1", default-features = false, path = "../holochain_util", features = [
  "jsonschema",
] }
kitsune2_api = "0.1.0"
kitsune2_core = "0.1.0"
serde = { version = "1.0", features = ["derive"] }
serde_json = "1"
serde_yaml = "0.9"
tracing = "0.1.26"
thiserror = "1.0.22"
url2 = "0.0.6"
holochain_keystore = { version = "^0.5.0-dev.20", path = "../holochain_keystore" }
shrinkwraprs = "0.3.0"
indexmap = { version = "2.6.0", features = ["serde"] }
schemars = "0.8.21"

[dev-dependencies]
holochain_conductor_api = { path = ".", features = ["test-utils"] }

serde_json = "1.0"
rmp-serde = "1.3"
matches = { version = "0.1.8" }
holochain_trace = { version = "^0.5.0-dev.1", path = "../holochain_trace" }
pretty_assertions = "1.4"

[lints]
workspace = true

[features]
chc = []
unstable-dpki = []
<<<<<<< HEAD
unstable-migration = []
unstable-sharding = ["kitsune_p2p_types/unstable-sharding"]
=======
unstable-sharding = []
>>>>>>> deb22025
unstable-countersigning = []
sqlite-encrypted = [
  "holo_hash/sqlite-encrypted",
  "holochain_types/sqlite-encrypted",
  "holochain_zome_types/sqlite-encrypted",
  "holochain_keystore/sqlite-encrypted",
]
sqlite = [
  "holo_hash/sqlite",
  "holochain_types/sqlite",
  "holochain_zome_types/sqlite",
  "holochain_keystore/sqlite",
]

test-utils = []<|MERGE_RESOLUTION|>--- conflicted
+++ resolved
@@ -50,12 +50,8 @@
 [features]
 chc = []
 unstable-dpki = []
-<<<<<<< HEAD
 unstable-migration = []
-unstable-sharding = ["kitsune_p2p_types/unstable-sharding"]
-=======
 unstable-sharding = []
->>>>>>> deb22025
 unstable-countersigning = []
 sqlite-encrypted = [
   "holo_hash/sqlite-encrypted",
