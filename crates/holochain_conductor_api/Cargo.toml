[package]
name = "holochain_conductor_api"
<<<<<<< HEAD
version = "0.5.0-dev.0"
=======
version = "0.5.0-dev.1"
>>>>>>> 4cbddda9
description = "Message types for Holochain admin and app interface protocols"
license = "Apache-2.0"
homepage = "https://github.com/holochain/holochain"
documentation = "https://docs.rs/holochain_conductor_api"
authors = ["Holochain Core Dev Team <devcore@holochain.org>"]
edition = "2021"

# reminder - do not use workspace deps
[dependencies]
derive_more = "0.99"
<<<<<<< HEAD
kitsune_p2p_types = { version = "^0.5.0-dev.0", path = "../kitsune_p2p/types" }
kitsune_p2p_bin_data = { version = "^0.5.0-dev.0", path = "../kitsune_p2p/bin_data" }
holo_hash = { version = "^0.5.0-dev.0", path = "../holo_hash", features = [
  "full",
] }
holochain_state_types = { version = "^0.5.0-dev.0", path = "../holochain_state_types" }
holochain_serialized_bytes = "=0.0.55"
holochain_types = { version = "^0.5.0-dev.0", path = "../holochain_types" }
holochain_zome_types = { version = "^0.5.0-dev.0", path = "../holochain_zome_types" }
=======
kitsune_p2p_types = { version = "^0.5.0-dev.1", path = "../kitsune_p2p/types" }
kitsune_p2p_bin_data = { version = "^0.5.0-dev.1", path = "../kitsune_p2p/bin_data" }
holo_hash = { version = "^0.5.0-dev.1", path = "../holo_hash", features = [
  "full",
] }
holochain_state_types = { version = "^0.5.0-dev.1", path = "../holochain_state_types" }
holochain_serialized_bytes = "=0.0.55"
holochain_types = { version = "^0.5.0-dev.1", path = "../holochain_types" }
holochain_zome_types = { version = "^0.5.0-dev.1", path = "../holochain_zome_types" }
>>>>>>> 4cbddda9
nanoid = "0.4"
serde = { version = "1.0", features = ["derive"] }
serde_yaml = "0.9"
tracing = "0.1.26"
thiserror = "1.0.22"
url2 = "0.0.6"
<<<<<<< HEAD
holochain_keystore = { version = "^0.5.0-dev.0", path = "../holochain_keystore" }
=======
holochain_keystore = { version = "^0.5.0-dev.1", path = "../holochain_keystore" }
>>>>>>> 4cbddda9
shrinkwraprs = "0.3.0"

[dev-dependencies]
serde_json = "1.0"
rmp-serde = "1.3"
matches = { version = "0.1.8" }
<<<<<<< HEAD
holochain_trace = { version = "^0.5.0-dev.0", path = "../holochain_trace" }
kitsune_p2p = { version = "^0.5.0-dev.0", path = "../kitsune_p2p/kitsune_p2p" }
=======
holochain_trace = { version = "^0.5.0-dev.1", path = "../holochain_trace" }
kitsune_p2p = { version = "^0.5.0-dev.1", path = "../kitsune_p2p/kitsune_p2p" }
>>>>>>> 4cbddda9
pretty_assertions = "1.4"


[lints]
workspace = true

[features]
chc = []
sqlite-encrypted = [
  "holo_hash/sqlite-encrypted",
  "holochain_types/sqlite-encrypted",
  "holochain_zome_types/sqlite-encrypted",
  "holochain_keystore/sqlite-encrypted",
]
sqlite = [
  "holo_hash/sqlite",
  "holochain_types/sqlite",
  "holochain_zome_types/sqlite",
  "holochain_keystore/sqlite",
]<|MERGE_RESOLUTION|>--- conflicted
+++ resolved
@@ -1,10 +1,6 @@
 [package]
 name = "holochain_conductor_api"
-<<<<<<< HEAD
-version = "0.5.0-dev.0"
-=======
 version = "0.5.0-dev.1"
->>>>>>> 4cbddda9
 description = "Message types for Holochain admin and app interface protocols"
 license = "Apache-2.0"
 homepage = "https://github.com/holochain/holochain"
@@ -15,17 +11,6 @@
 # reminder - do not use workspace deps
 [dependencies]
 derive_more = "0.99"
-<<<<<<< HEAD
-kitsune_p2p_types = { version = "^0.5.0-dev.0", path = "../kitsune_p2p/types" }
-kitsune_p2p_bin_data = { version = "^0.5.0-dev.0", path = "../kitsune_p2p/bin_data" }
-holo_hash = { version = "^0.5.0-dev.0", path = "../holo_hash", features = [
-  "full",
-] }
-holochain_state_types = { version = "^0.5.0-dev.0", path = "../holochain_state_types" }
-holochain_serialized_bytes = "=0.0.55"
-holochain_types = { version = "^0.5.0-dev.0", path = "../holochain_types" }
-holochain_zome_types = { version = "^0.5.0-dev.0", path = "../holochain_zome_types" }
-=======
 kitsune_p2p_types = { version = "^0.5.0-dev.1", path = "../kitsune_p2p/types" }
 kitsune_p2p_bin_data = { version = "^0.5.0-dev.1", path = "../kitsune_p2p/bin_data" }
 holo_hash = { version = "^0.5.0-dev.1", path = "../holo_hash", features = [
@@ -35,31 +20,21 @@
 holochain_serialized_bytes = "=0.0.55"
 holochain_types = { version = "^0.5.0-dev.1", path = "../holochain_types" }
 holochain_zome_types = { version = "^0.5.0-dev.1", path = "../holochain_zome_types" }
->>>>>>> 4cbddda9
 nanoid = "0.4"
 serde = { version = "1.0", features = ["derive"] }
 serde_yaml = "0.9"
 tracing = "0.1.26"
 thiserror = "1.0.22"
 url2 = "0.0.6"
-<<<<<<< HEAD
-holochain_keystore = { version = "^0.5.0-dev.0", path = "../holochain_keystore" }
-=======
 holochain_keystore = { version = "^0.5.0-dev.1", path = "../holochain_keystore" }
->>>>>>> 4cbddda9
 shrinkwraprs = "0.3.0"
 
 [dev-dependencies]
 serde_json = "1.0"
 rmp-serde = "1.3"
 matches = { version = "0.1.8" }
-<<<<<<< HEAD
-holochain_trace = { version = "^0.5.0-dev.0", path = "../holochain_trace" }
-kitsune_p2p = { version = "^0.5.0-dev.0", path = "../kitsune_p2p/kitsune_p2p" }
-=======
 holochain_trace = { version = "^0.5.0-dev.1", path = "../holochain_trace" }
 kitsune_p2p = { version = "^0.5.0-dev.1", path = "../kitsune_p2p/kitsune_p2p" }
->>>>>>> 4cbddda9
 pretty_assertions = "1.4"
 
 
