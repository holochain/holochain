--- conflicted
+++ resolved
@@ -11,27 +11,16 @@
 # reminder - do not use workspace deps
 [dependencies]
 derive_more = "0.99"
-<<<<<<< HEAD
-kitsune_p2p_types = { version = "^0.3.0-beta-dev.26", path = "../kitsune_p2p/types" }
-kitsune_p2p_bin_data = { version = "^0.3.0-beta-dev.20", path = "../kitsune_p2p/bin_data" }
-holo_hash = { version = "^0.3.0-beta-dev.27", path = "../holo_hash", features = [
+kitsune_p2p_types = { version = "^0.3.0-beta-dev.28", path = "../kitsune_p2p/types" }
+kitsune_p2p_bin_data = { version = "^0.3.0-beta-dev.21", path = "../kitsune_p2p/bin_data" }
+holo_hash = { version = "^0.3.0-beta-dev.28", path = "../holo_hash", features = [
     "full",
 ] }
-holochain_state_types = { version = "^0.3.0-beta-dev.39", path = "../holochain_state_types" }
-holochain_serialized_bytes = "=0.0.54"
-holochain_types = { version = "^0.3.0-beta-dev.41", path = "../holochain_types" }
-holochain_zome_types = { version = "^0.3.0-beta-dev.34", path = "../holochain_zome_types" }
-serde = { version = "1.0", features = ["derive"] }
-=======
-kitsune_p2p_types = { version = "^0.3.0-beta-dev.28", path = "../kitsune_p2p/types" }
-kitsune_p2p_bin_data = { version = "^0.3.0-beta-dev.21", path = "../kitsune_p2p/bin_data" }
-holo_hash = { version = "^0.3.0-beta-dev.28", path = "../holo_hash", features = ["full"] }
 holochain_state_types = { version = "^0.3.0-beta-dev.40", path = "../holochain_state_types" }
 holochain_serialized_bytes = "=0.0.53"
 holochain_types = { version = "^0.3.0-beta-dev.43", path = "../holochain_types" }
 holochain_zome_types = { version = "^0.3.0-beta-dev.36", path = "../holochain_zome_types" }
-serde = { version = "1.0", features = [ "derive" ] }
->>>>>>> 82f277e4
+serde = { version = "1.0", features = ["derive"] }
 serde_yaml = "0.9"
 tracing = "0.1.26"
 thiserror = "1.0.22"
@@ -42,15 +31,9 @@
 [dev-dependencies]
 serde_json = "1.0"
 rmp-serde = "1.1"
-<<<<<<< HEAD
 matches = { version = "0.1.8" }
-holochain_trace = { version = "^0.3.0-beta-dev.10", path = "../holochain_trace" }
-kitsune_p2p = { version = "^0.3.0-beta-dev.38", path = "../kitsune_p2p/kitsune_p2p" }
-=======
-matches = {version = "0.1.8"}
 holochain_trace = { version = "^0.3.0-beta-dev.11", path = "../holochain_trace" }
 kitsune_p2p = { version = "^0.3.0-beta-dev.40", path = "../kitsune_p2p/kitsune_p2p" }
->>>>>>> 82f277e4
 
 [lints]
 workspace = true
