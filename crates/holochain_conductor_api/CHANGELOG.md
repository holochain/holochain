---
default_semver_increment_mode: !pre_minor beta-rc
---
# Changelog

The format is based on [Keep a Changelog](https://keepachangelog.com/en/1.0.0/). This project adheres to [Semantic Versioning](https://semver.org/spec/v2.0.0.html).

## \[Unreleased\]

- Reject creation of duplicate clone cells. It was possible to create a clone cell with a DNA hash identical to an already existing DNA. [\#1997](https://github.com/holochain/holochain/pull/1997)
- Adds doc comments for `StemCell`, `ProvisionedCell` and `CloneCell` structs
<<<<<<< HEAD
- Various methods may return a `CellMissing` error if an operation is performed on a disabled cell. Now such calls will return `CellDisabled` to differentiate between a truly missing cell and one that's just disabled. [\#2092](https://github.com/holochain/holochain/pull/2092)
=======
- Enabling a clone cell that's already enabled or disabling a clone cell that's already disabled would previously return a `CloneCellNotFound` error. Now, in those cases, nothing happens and a successful result is returned. [\#2093](https://github.com/holochain/holochain/pull/2093)
>>>>>>> 16bbc845

## 0.1.0

## 0.1.0-beta-rc.4

- **BREAKING CHANGE**: `CreateCloneCell` returns `ClonedCell` instead of `InstalledCell`.
- **BREAKING CHANGE**: `EnableCloneCell` returns `ClonedCell` instead of `InstalledCell`.
- **BREAKING CHANGE**: Remove unused call `AdminRequest::StartApp`.
- **BREAKING CHANGE**: `Cell` is split up into `ProvisionedCell` and `ClonedCell`.
- **BREAKING CHANGE**: `CellInfo` variants are renamed to snake case during serde.
- Return additional field `agent_pub_key` in `AppInfo`.

## 0.1.0-beta-rc.3

## 0.1.0-beta-rc.2

## 0.1.0-beta-rc.1

- Fix error while installing app and return app info of newly installed app. [\#1725](https://github.com/holochain/holochain/pull/1725)

## 0.1.0-beta-rc.0

- **BREAKING CHANGE**: Remove deprecated Admin and App API calls.

- **BREAKING CHANGE**: Remove call `InstallApp`.

- **BREAKING CHANGE**: Rename `InstallAppBundle` to `InstallApp`.

- **BREAKING CHANGE**: Rename `ZomeCall` to `CallZome`. [\#1707](https://github.com/holochain/holochain/pull/1707)

- **BREAKING CHANGE**: Rename ArchiveCloneCell to DisableCloneCell.

- **BREAKING CHANGE**: Rename RestoreArchivedCloneCell to EnableCloneCell.

- **BREAKING CHANGE**: Move EnableCloneCell to App API.

- **BREAKING CHANGE**: Refactor DeleteCloneCell to delete a single disabled clone cell. [\#1704](https://github.com/holochain/holochain/pull/1704)

- **BREAKING CHANGE**: Refactor `AppInfo` to return all cells and DNA modifiers.

- **BREAKING CHANGE**: Rename `RequestAgentInfo` to `AgentInfo`. [\#1719](https://github.com/holochain/holochain/pull/1719)

## 0.0.72

## 0.0.71

## 0.0.70

## 0.0.69

## 0.0.68

## 0.0.67

## 0.0.66

## 0.0.65

## 0.0.64

## 0.0.63

## 0.0.62

## 0.0.61

## 0.0.60

## 0.0.59

- Include cloned cells in App API call `AppInfo`. [\#1547](https://github.com/holochain/holochain/pull/1547)
- **BREAKING CHANGE:** The `AddRecords` admin api method has been changed to `GraftRecords`, and the functionality has changed accordingly. See the docs for that method to understand the changes.
  - In short, the `truncate` parameter has been removed. If you desire that functionality, simply pass a fully valid chain in for “grafting”, which will have the effect of removing all existing records. If you just want to append records to the existing chain, just pass in a collection of new records, with the first one pointing to the last existing record.

## 0.0.58

## 0.0.57

## 0.0.56

## 0.0.55

## 0.0.54

## 0.0.53

## 0.0.52

## 0.0.51

## 0.0.50

## 0.0.49

## 0.0.48

## 0.0.47

## 0.0.46

## 0.0.45

## 0.0.44

## 0.0.43

## 0.0.42

## 0.0.41

- Docs: Unify and clean up docs for admin and app interface and conductor config. [\#1391](https://github.com/holochain/holochain/pull/1391)

## 0.0.40

## 0.0.39

## 0.0.38

## 0.0.37

- Docs: Fix intra-doc links in crates `holochain_conductor_api` and `holochain_state` [\#1323](https://github.com/holochain/holochain/pull/1323)

## 0.0.36

## 0.0.35

## 0.0.34

## 0.0.33

## 0.0.32

## 0.0.31

## 0.0.30

## 0.0.29

## 0.0.28

## 0.0.27

## 0.0.26

## 0.0.25

## 0.0.24

## 0.0.23

## 0.0.22

- Adds the ability to manually insert elements into a source chain using the `AdminRequest::AddElements` command. Please check the docs and PR for more details / warnings on proper usage. [\#1166](https://github.com/holochain/holochain/pull/1166)

## 0.0.21

## 0.0.20

## 0.0.19

## 0.0.18

## 0.0.17

- **BREAKING CHANGES**: db\_sync\_level changes to db\_sync\_strategy. Options are now `Fast` and `Resilient`. Default is `Fast` and should be the standard choice for most use cases. [\#1130](https://github.com/holochain/holochain/pull/1130)

## 0.0.16

## 0.0.15

## 0.0.14

## 0.0.13

## 0.0.12

## 0.0.11

## 0.0.10

## 0.0.9

## 0.0.8

## 0.0.7

## 0.0.6

## 0.0.5

## 0.0.4

## 0.0.3

- BREAKING: CONDUCTOR CONFIG CHANGE–related to update to lair 0.0.3
  - `passphrase_service` is now required
    - The only implemented option is `danger_insecure_from_config`

#### Example

``` yaml
passphrase_service:
  type: danger_insecure_from_config
  passphrase: "foobar"
```

## 0.0.2

## 0.0.1<|MERGE_RESOLUTION|>--- conflicted
+++ resolved
@@ -9,11 +9,8 @@
 
 - Reject creation of duplicate clone cells. It was possible to create a clone cell with a DNA hash identical to an already existing DNA. [\#1997](https://github.com/holochain/holochain/pull/1997)
 - Adds doc comments for `StemCell`, `ProvisionedCell` and `CloneCell` structs
-<<<<<<< HEAD
 - Various methods may return a `CellMissing` error if an operation is performed on a disabled cell. Now such calls will return `CellDisabled` to differentiate between a truly missing cell and one that's just disabled. [\#2092](https://github.com/holochain/holochain/pull/2092)
-=======
 - Enabling a clone cell that's already enabled or disabling a clone cell that's already disabled would previously return a `CloneCellNotFound` error. Now, in those cases, nothing happens and a successful result is returned. [\#2093](https://github.com/holochain/holochain/pull/2093)
->>>>>>> 16bbc845
 
 ## 0.1.0
 
