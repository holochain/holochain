# Changelog

The format is based on [Keep a Changelog](https://keepachangelog.com/en/1.0.0/). This project adheres to [Semantic Versioning](https://semver.org/spec/v2.0.0.html).

## \[Unreleased\]

<<<<<<< HEAD
- Include cloned cells in App API call `AppInfo`. [\#1547](https://github.com/holochain/holochain/pull/1547)
=======
## 0.0.57
>>>>>>> bc621e3e

## 0.0.56

## 0.0.55

## 0.0.54

## 0.0.53

## 0.0.52

## 0.0.51

## 0.0.50

## 0.0.49

## 0.0.48

## 0.0.47

## 0.0.46

## 0.0.45

## 0.0.44

## 0.0.43

## 0.0.42

## 0.0.41

- Docs: Unify and clean up docs for admin and app interface and conductor config. [\#1391](https://github.com/holochain/holochain/pull/1391)

## 0.0.40

## 0.0.39

## 0.0.38

## 0.0.37

- Docs: Fix intra-doc links in crates `holochain_conductor_api` and `holochain_state` [\#1323](https://github.com/holochain/holochain/pull/1323)

## 0.0.36

## 0.0.35

## 0.0.34

## 0.0.33

## 0.0.32

## 0.0.31

## 0.0.30

## 0.0.29

## 0.0.28

## 0.0.27

## 0.0.26

## 0.0.25

## 0.0.24

## 0.0.23

## 0.0.22

- Adds the ability to manually insert elements into a source chain using the `AdminRequest::AddElements` command. Please check the docs and PR for more details / warnings on proper usage. [\#1166](https://github.com/holochain/holochain/pull/1166)

## 0.0.21

## 0.0.20

## 0.0.19

## 0.0.18

## 0.0.17

- **BREAKING CHANGES**: db\_sync\_level changes to db\_sync\_strategy. Options are now `Fast` and `Resilient`. Default is `Fast` and should be the standard choice for most use cases. [\#1130](https://github.com/holochain/holochain/pull/1130)

## 0.0.16

## 0.0.15

## 0.0.14

## 0.0.13

## 0.0.12

## 0.0.11

## 0.0.10

## 0.0.9

## 0.0.8

## 0.0.7

## 0.0.6

## 0.0.5

## 0.0.4

## 0.0.3

- BREAKING: CONDUCTOR CONFIG CHANGE–related to update to lair 0.0.3
  - `passphrase_service` is now required
    - The only implemented option is `danger_insecure_from_config`

#### Example

``` yaml
---
passphrase_service:
  type: danger_insecure_from_config
  passphrase: "foobar"
```

## 0.0.2

## 0.0.1<|MERGE_RESOLUTION|>--- conflicted
+++ resolved
@@ -4,11 +4,9 @@
 
 ## \[Unreleased\]
 
-<<<<<<< HEAD
 - Include cloned cells in App API call `AppInfo`. [\#1547](https://github.com/holochain/holochain/pull/1547)
-=======
+
 ## 0.0.57
->>>>>>> bc621e3e
 
 ## 0.0.56
 
