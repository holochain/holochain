--- conflicted
+++ resolved
@@ -7,22 +7,14 @@
 
 ## \[Unreleased\]
 
-<<<<<<< HEAD
-- Adds new functionality to the conductor admin API which returns disk storage information. The storage used by apps
-  is broken down into blobs which are being used by one or more app.
+## 0.2.0-beta-rc.3
+
+- Adds new functionality to the conductor admin API which returns disk storage information. The storage used by apps is broken down into blobs which are being used by one or more app.
 
 ## 0.2.0-beta-rc.2
 
-=======
-## 0.2.0-beta-rc.3
-
-- Adds new functionality to the conductor admin API which returns disk storage information. The storage used by apps is broken down into blobs which are being used by one or more app.
-
-## 0.2.0-beta-rc.2
-
 - `AppInfo` now includes a copy of the `AppManifest` which was used to install the app. This can be used to reinstall the same app under a different agent in the same conductor without needing to supply the original DNA files. [\#2157](https://github.com/holochain/holochain/pull/2157)
 
->>>>>>> 9a6f8cf0
 ## 0.2.0-beta-rc.1
 
 ## 0.2.0-beta-rc.0
