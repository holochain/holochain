--- conflicted
+++ resolved
@@ -7,11 +7,9 @@
 
 ## \[Unreleased\]
 
-<<<<<<< HEAD
 - Added `DumpConductorState` admin method
-=======
+
 ## 0.3.0-beta-dev.33
->>>>>>> 7adb9c0a
 
 ## 0.3.0-beta-dev.32
 
