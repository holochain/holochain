--- conflicted
+++ resolved
@@ -7,15 +7,13 @@
 
 ## \[Unreleased\]
 
-<<<<<<< HEAD
 - BREAKING: In the `InstallApp` request, the `agent_key` is now optional. When not specified, an agent key will be provided. This is especially applicable when using DPKI, which requires that all keys are generated rather than externally provided.
-=======
+
 ## 0.4.0-dev.12
 
 ## 0.4.0-dev.11
 
 ## 0.4.0-dev.10
->>>>>>> cbb839b1
 
 ## 0.4.0-dev.9
 
