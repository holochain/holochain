--- conflicted
+++ resolved
@@ -7,17 +7,12 @@
 
 ## \[Unreleased\]
 
-<<<<<<< HEAD
+## 0.5.0-dev.1
+
 - AppInfo now includes a field `installed_at` with the timestamp that the app was installed
 
-=======
-## 0.5.0-dev.1
-
-- AppInfo now includes a field `installed_at` with the timestamp that the app was installed
-
 ## 0.5.0-dev.0
 
->>>>>>> 47b6b3fb
 ## 0.4.0
 
 ## 0.4.0-dev.28
