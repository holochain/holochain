--- conflicted
+++ resolved
@@ -6,11 +6,8 @@
 The format is based on [Keep a Changelog](https://keepachangelog.com/en/1.0.0/). This project adheres to [Semantic Versioning](https://semver.org/spec/v2.0.0.html).
 
 ## \[Unreleased\]
-<<<<<<< HEAD
 - Reject creation of duplicate clone cells. It was possible to create a clone cell with a DNA hash identical to an already existing DNA. [\#1997](https://github.com/holochain/holochain/pull/1997)
-=======
 - Adds doc comments for `StemCell`, `ProvisionedCell` and `CloneCell` structs
->>>>>>> 1c7d9b2f
 
 ## 0.1.0
 
