--- conflicted
+++ resolved
@@ -7,13 +7,11 @@
 
 ## \[Unreleased\]
 
-<<<<<<< HEAD
 - BREAKING: In the `InstallApp` request, the `agent_key` is now optional. When not specified, an agent key will be provided. This is especially applicable when using DPKI, which requires that all keys are generated rather than externally provided.
-=======
+
 ## 0.3.0-beta-dev.41
 
 ## 0.3.0-beta-dev.40
->>>>>>> aa09583a
 
 ## 0.3.0-beta-dev.39
 
