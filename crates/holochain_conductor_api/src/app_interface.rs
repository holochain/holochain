--- conflicted
+++ resolved
@@ -1,16 +1,10 @@
-<<<<<<< HEAD
-#![allow(deprecated)]
-
-use std::collections::HashMap;
-
-=======
->>>>>>> f089da58
 use crate::{signal_subscription::SignalSubscription, ExternalApiWireError};
 use holo_hash::AgentPubKey;
 use holochain_keystore::LairResult;
 use holochain_keystore::MetaLairClient;
 use holochain_types::prelude::*;
 use kitsune_p2p::gossip::sharded_gossip::{InOut, RoundThroughput};
+use std::collections::HashMap;
 
 /// Represents the available conductor functions to call over an app interface
 /// and will result in a corresponding [`AppResponse`] message being sent back over the
@@ -97,12 +91,7 @@
     /// The succesful response to an [`AppRequest::GetAppInfo`].
     ///
     /// Option will be `None` if there is no installed app with the given `installed_app_id`.
-<<<<<<< HEAD
-    AppInfo(Option<InstalledAppInfo>),
-=======
-    /// Check out [`InstalledApp`] for details on when the option is `Some<InstalledAppInfo>`
     AppInfoReturned(Option<InstalledAppInfo>),
->>>>>>> f089da58
 
     /// The successful response to an [`AppRequest::CallZome`].
     ///
@@ -218,7 +207,6 @@
     }
 }
 
-<<<<<<< HEAD
 #[allow(missing_docs)]
 #[derive(Clone, Debug, serde::Serialize, serde::Deserialize)]
 #[serde(rename_all = "snake_case", tag = "type", content = "data")]
@@ -257,8 +245,6 @@
     pub enabled: bool,
 }
 
-=======
->>>>>>> f089da58
 #[derive(Clone, Debug, PartialEq, Eq, serde::Serialize, serde::Deserialize, SerializedBytes)]
 /// Info about an installed app, returned as part of [`AppResponse::AppInfoReturned`]
 pub struct InstalledAppInfo {
