use crate::{signal_subscription::SignalSubscription, ExternalApiWireError};
use holo_hash::AgentPubKey;
use holochain_keystore::LairResult;
use holochain_keystore::MetaLairClient;
use holochain_types::prelude::*;
use kitsune_p2p::dependencies::kitsune_p2p_fetch::FetchQueueInfo;

/// Represents the available conductor functions to call over an app interface
/// and will result in a corresponding [`AppResponse`] message being sent back over the
/// interface connection.
///
/// # Errors
///
/// Returns an [`AppResponse::Error`] with a reason why the request failed.
#[derive(Clone, Debug, serde::Serialize, serde::Deserialize, SerializedBytes)]
#[serde(rename_all = "snake_case", tag = "type", content = "data")]
pub enum AppRequest {
    /// Get info about the app identified by the given `installed_app_id` argument,
    /// including info about each cell installed by this app.
    ///
    /// Requires `installed_app_id`, because an app interface can be the interface to multiple
    /// apps at the same time.
    ///
    /// # Returns
    ///
    /// [`AppResponse::AppInfoReturned`]
    GetAppInfo {
        /// The app ID for which to get information
        installed_app_id: InstalledAppId,
    },

    /// Call a zome function. See [`ZomeCall`]
    /// to understand the data that must be provided.
    ///
    /// # Returns
    ///
    /// [`AppResponse::ZomeCalled`]
    CallZome(Box<ZomeCall>),

    /// Clone a DNA (in the biological sense), thus creating a new `Cell`.
    ///
    /// Using the provided, already-registered DNA, create a new DNA with a unique
    /// ID and the specified properties, create a new cell from this cloned DNA,
    /// and add the cell to the specified app.
    ///
    /// # Returns
    ///
    /// [`AppResponse::CloneCellCreated`]
    CreateCloneCell(Box<CreateCloneCellPayload>),

    /// Disable a clone cell.
    ///
    /// Providing a [`CloneId`] or [`CellId`], disable an existing clone cell.
    /// When the clone cell exists, it is disabled and can not be called any
    /// longer. If it doesn't exist, the call is a no-op.
    ///
    /// # Returns
    ///
    /// [`AppResponse::CloneCellDisabled`] if the clone cell existed
    /// and has been disabled.
    DisableCloneCell(Box<DisableCloneCellPayload>),

    /// Enable a clone cell that was previously disabled.
    ///
    /// # Returns
    ///
    /// [`AppResponse::CloneCellEnabled`]
    EnableCloneCell(Box<EnableCloneCellPayload>),

    /// Info about networking processes
    NetworkInfo(Box<NetworkInfoRequestPayload>),

    /// Is currently unimplemented and will return
    /// an [`AppResponse::Unimplemented`].
    SignalSubscription(SignalSubscription),
}

/// Represents the possible responses to an [`AppRequest`].
#[derive(Clone, Debug, serde::Serialize, serde::Deserialize, SerializedBytes)]
#[serde(rename_all = "snake_case", tag = "type", content = "data")]
pub enum AppResponse {
    /// This request is unimplemented
    Unimplemented(AppRequest),

    /// Can occur in response to any [`AppRequest`].
    ///
    /// There has been an error during the handling of the request.
    Error(ExternalApiWireError),

    /// The succesful response to an [`AppRequest::GetAppInfo`].
    ///
    /// Option will be `None` if there is no installed app with the given `installed_app_id`.
    /// Check out [`InstalledApp`] for details on when the option is `Some<InstalledAppInfo>`
    AppInfoReturned(Option<InstalledAppInfo>),

    /// The successful response to an [`AppRequest::CallZome`].
    ///
    /// Note that [`ExternIO`] is simply a structure of [`struct@SerializedBytes`], so the client will have
    /// to decode this response back into the data provided by the zome using a [msgpack] library to utilize it.
    ///
    /// [msgpack]: https://msgpack.org/
    ZomeCalled(Box<ExternIO>),

    /// The successful response to an [`AppRequest::CreateCloneCell`].
    ///
    /// The response contains an [`InstalledCell`] with the created clone
    /// cell's [`CloneId`] and [`CellId`].
    CloneCellCreated(InstalledCell),

    /// The successful response to an [`AppRequest::DisableCloneCell`].
    ///
    /// An existing clone cell has been disabled.
    CloneCellDisabled,

    /// The successful response to an [`AppRequest::EnableCloneCell`].
    ///
    /// A previously disabled clone cell has been enabled.
    CloneCellEnabled(InstalledCell),

<<<<<<< HEAD
    /// NetworkInfo is returned
    NetworkInfo(Vec<NetworkInfo>),

    #[deprecated = "use ZomeCall"]
    ZomeCallInvocation(Box<ExternIO>),
=======
    /// GossipInfo is returned
    GossipInfo(Vec<DnaGossipInfo>),
>>>>>>> f089da58
}

/// The data provided over an app interface in order to make a zome call
#[derive(Clone, Debug, serde::Serialize, serde::Deserialize)]
pub struct ZomeCall {
    /// The ID of the cell containing the zome to be called
    pub cell_id: CellId,
    /// The zome containing the function to be called
    pub zome_name: ZomeName,
    /// The name of the zome function to call
    pub fn_name: FunctionName,
    /// The serialized data to pass as an argument to the zome function call
    pub payload: ExternIO,
    /// The capability request authorization
    ///
    /// This can be `None` and still succeed in the case where the function
    /// in the zome being called has been given an `Unrestricted` status
    /// via a `CapGrant`. Otherwise it will be necessary to provide a `CapSecret` for every call.
    pub cap_secret: Option<CapSecret>,
    /// The provenance (source) of the call
    /// MUST match the signature.
    pub provenance: AgentPubKey,
    pub signature: Signature,
    pub nonce: Nonce256Bits,
    pub expires_at: Timestamp,
}

impl From<ZomeCall> for ZomeCallUnsigned {
    fn from(zome_call: ZomeCall) -> Self {
        Self {
            cell_id: zome_call.cell_id,
            zome_name: zome_call.zome_name,
            fn_name: zome_call.fn_name,
            payload: zome_call.payload,
            cap_secret: zome_call.cap_secret,
            provenance: zome_call.provenance,
            nonce: zome_call.nonce,
            expires_at: zome_call.expires_at,
        }
    }
}

impl ZomeCall {
    pub async fn try_from_unsigned_zome_call(
        keystore: &MetaLairClient,
        unsigned_zome_call: ZomeCallUnsigned,
    ) -> LairResult<Self> {
        let signature = unsigned_zome_call
            .provenance
            .sign_raw(
                keystore,
                unsigned_zome_call
                    .data_to_sign()
                    .map_err(|e| e.to_string())?,
            )
            .await?;
        Ok(Self {
            cell_id: unsigned_zome_call.cell_id,
            zome_name: unsigned_zome_call.zome_name,
            fn_name: unsigned_zome_call.fn_name,
            payload: unsigned_zome_call.payload,
            cap_secret: unsigned_zome_call.cap_secret,
            provenance: unsigned_zome_call.provenance,
            nonce: unsigned_zome_call.nonce,
            expires_at: unsigned_zome_call.expires_at,
            signature,
        })
    }

    pub async fn resign_zome_call(
        self,
        keystore: &MetaLairClient,
        agent_key: AgentPubKey,
    ) -> LairResult<Self> {
        let zome_call_unsigned = ZomeCallUnsigned {
            provenance: agent_key,
            cell_id: self.cell_id,
            zome_name: self.zome_name,
            fn_name: self.fn_name,
            cap_secret: self.cap_secret,
            payload: self.payload,
            nonce: self.nonce,
            expires_at: self.expires_at,
        };
        ZomeCall::try_from_unsigned_zome_call(keystore, zome_call_unsigned).await
    }
}

#[derive(Clone, Debug, PartialEq, Eq, serde::Serialize, serde::Deserialize, SerializedBytes)]
/// Info about an installed app, returned as part of [`AppResponse::AppInfoReturned`]
pub struct InstalledAppInfo {
    /// The unique identifier for an installed app in this conductor
    pub installed_app_id: InstalledAppId,
    /// Info about the cells installed in this app
    pub cell_data: Vec<InstalledCell>,
    /// The app's current status, in an API-friendly format
    pub status: InstalledAppInfoStatus,
}

impl InstalledAppInfo {
    pub fn from_installed_app(app: &InstalledApp) -> Self {
        let installed_app_id = app.id().clone();
        let status = app.status().clone().into();
        let clone_cells = app
            .clone_cells()
            .map(|cell| (cell.0.as_app_role_name(), cell.1));
        let cells = app.provisioned_cells().chain(clone_cells);
        let cell_data = cells
            .map(|(role_name, id)| InstalledCell::new(id.clone(), role_name.clone()))
            .collect();
        Self {
            installed_app_id,
            cell_data,
            status,
        }
    }
}

impl From<&InstalledApp> for InstalledAppInfo {
    fn from(app: &InstalledApp) -> Self {
        Self::from_installed_app(app)
    }
}

/// A flat, slightly more API-friendly representation of [`InstalledAppInfo`]
#[derive(Clone, Debug, PartialEq, Eq, serde::Serialize, serde::Deserialize, SerializedBytes)]
#[serde(rename_all = "snake_case")]
pub enum InstalledAppInfoStatus {
    Paused { reason: PausedAppReason },
    Disabled { reason: DisabledAppReason },
    Running,
}

impl From<AppStatus> for InstalledAppInfoStatus {
    fn from(i: AppStatus) -> Self {
        match i {
            AppStatus::Running => InstalledAppInfoStatus::Running,
            AppStatus::Disabled(reason) => InstalledAppInfoStatus::Disabled { reason },
            AppStatus::Paused(reason) => InstalledAppInfoStatus::Paused { reason },
        }
    }
}

impl From<InstalledAppInfoStatus> for AppStatus {
    fn from(i: InstalledAppInfoStatus) -> Self {
        match i {
            InstalledAppInfoStatus::Running => AppStatus::Running,
            InstalledAppInfoStatus::Disabled { reason } => AppStatus::Disabled(reason),
            InstalledAppInfoStatus::Paused { reason } => AppStatus::Paused(reason),
        }
    }
}

#[derive(Clone, Debug, PartialEq, Eq, serde::Serialize, serde::Deserialize, SerializedBytes)]
pub struct NetworkInfo {
    pub fetch_queue_info: FetchQueueInfo,
}

#[test]
fn status_serialization() {
    use kitsune_p2p::dependencies::kitsune_p2p_types::dependencies::serde_json;

    let status: InstalledAppInfoStatus =
        AppStatus::Disabled(DisabledAppReason::Error("because".into())).into();

    assert_eq!(
        serde_json::to_string(&status).unwrap(),
        "{\"disabled\":{\"reason\":{\"error\":\"because\"}}}"
    );

    let status: InstalledAppInfoStatus =
        AppStatus::Paused(PausedAppReason::Error("because".into())).into();

    assert_eq!(
        serde_json::to_string(&status).unwrap(),
        "{\"paused\":{\"reason\":{\"error\":\"because\"}}}"
    );

    let status: InstalledAppInfoStatus = AppStatus::Disabled(DisabledAppReason::User).into();

    assert_eq!(
        serde_json::to_string(&status).unwrap(),
        "{\"disabled\":{\"reason\":\"user\"}}"
    );
}<|MERGE_RESOLUTION|>--- conflicted
+++ resolved
@@ -117,16 +117,8 @@
     /// A previously disabled clone cell has been enabled.
     CloneCellEnabled(InstalledCell),
 
-<<<<<<< HEAD
     /// NetworkInfo is returned
     NetworkInfo(Vec<NetworkInfo>),
-
-    #[deprecated = "use ZomeCall"]
-    ZomeCallInvocation(Box<ExternIO>),
-=======
-    /// GossipInfo is returned
-    GossipInfo(Vec<DnaGossipInfo>),
->>>>>>> f089da58
 }
 
 /// The data provided over an app interface in order to make a zome call
