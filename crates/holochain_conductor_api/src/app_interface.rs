--- conflicted
+++ resolved
@@ -433,60 +433,11 @@
     GossipInfo { last_round: Option<Timestamp> },
 }
 
-<<<<<<< HEAD
-#[test]
-fn app_request_serialization() {
-    use rmp_serde::Deserializer;
-
-    // make sure requests are serialized as expected
-    let request = AppRequest::AppInfo {
-        installed_app_id: "some_id".to_string(),
-    };
-    let serialized_request = holochain_serialized_bytes::encode(&request).unwrap();
-    println!("serialized request {serialized_request:?}");
-    assert_eq!(
-        serialized_request,
-        vec![
-            130, 164, 116, 121, 112, 101, 168, 97, 112, 112, 95, 105, 110, 102, 111, 164, 100, 97,
-            116, 97, 129, 176, 105, 110, 115, 116, 97, 108, 108, 101, 100, 95, 97, 112, 112, 95,
-            105, 100, 167, 115, 111, 109, 101, 95, 105, 100
-        ]
-    );
-
-    let json_expected = r#"{"type":"app_info","data":{"installed_app_id":"some_id"}}"#;
-    let mut deserializer = Deserializer::new(&*serialized_request);
-    let json_value: serde_json::Value = Deserialize::deserialize(&mut deserializer).unwrap();
-    let json_actual = serde_json::to_string(&json_value).unwrap();
-
-    assert_eq!(json_actual, json_expected);
-
-    // make sure responses are serialized as expected
-    let response =
-        AppResponse::ListWasmHostFunctions(vec!["host_fn_1".to_string(), "host_fn_2".to_string()]);
-    let serialized_response = holochain_serialized_bytes::encode(&response).unwrap();
-    assert_eq!(
-        serialized_response,
-        vec![
-            130, 164, 116, 121, 112, 101, 184, 108, 105, 115, 116, 95, 119, 97, 115, 109, 95, 104,
-            111, 115, 116, 95, 102, 117, 110, 99, 116, 105, 111, 110, 115, 164, 100, 97, 116, 97,
-            146, 169, 104, 111, 115, 116, 95, 102, 110, 95, 49, 169, 104, 111, 115, 116, 95, 102,
-            110, 95, 50
-        ]
-    );
-
-    let json_expected = r#"{"type":"list_wasm_host_functions","data":["host_fn_1","host_fn_2"]}"#;
-    let mut deserializer = Deserializer::new(&*serialized_response);
-    let json_value: serde_json::Value = Deserialize::deserialize(&mut deserializer).unwrap();
-    let json_actual = serde_json::to_string(&json_value).unwrap();
-
-    assert_eq!(json_actual, json_expected);
-=======
 /// The request payload that should be sent in a [WireMessage::Authenticate](holochain_websocket::WireMessage::Authenticate) message.
 #[derive(Clone, Debug, PartialEq, serde::Serialize, serde::Deserialize, SerializedBytes)]
 pub struct AppAuthenticationRequest {
     /// The authentication token that was provided by the conductor when [AdminRequest::IssueAppInterfaceToken] was called.
     pub token: AppAuthenticationToken,
->>>>>>> 82f277e4
 }
 
 #[cfg(test)]
