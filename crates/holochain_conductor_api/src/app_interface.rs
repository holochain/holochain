--- conflicted
+++ resolved
@@ -247,42 +247,35 @@
 /// Not yet implemented.
 #[derive(Clone, Debug, Eq, PartialEq, serde::Serialize, serde::Deserialize)]
 pub struct StemCell {
-<<<<<<< HEAD
-    /// The Dna that this cell would be instantiated from
-    pub dna: DnaHash,
+    /// The hash of the DNA that this cell would be instantiated from
+    pub original_dna_hash: DnaHash,
+    /// The DNA modifiers that will be used when instantiating the cell
+    pub dna_modifiers: DnaModifiers,
     /// An optional name to override the cell's bundle name when instantiating
-    pub name: Option<String>,
-    /// The Dna modifiers that will be used when instantiating the cell
-=======
-    pub original_dna_hash: DnaHash,
-    pub dna_modifiers: DnaModifiers,
     pub name: Option<String>,
 }
 
 /// Provisioned cell, a cell instantiated from a DNA on app installation.
 #[derive(Clone, Debug, Eq, PartialEq, serde::Serialize, serde::Deserialize)]
 pub struct ProvisionedCell {
+    /// The cell's identifying data
     pub cell_id: CellId,
->>>>>>> 1bdf77e3
+    /// The DNA modifiers that were used to instantiate the cell
     pub dna_modifiers: DnaModifiers,
+    /// The name the cell was instantiated with
     pub name: String,
 }
 
 /// Cloned cell that was created from a provisioned cell at runtime.
 #[derive(Clone, Debug, Eq, PartialEq, serde::Serialize, serde::Deserialize)]
-<<<<<<< HEAD
-pub struct Cell {
+pub struct ClonedCell {
     /// The cell's identifying data
     pub cell_id: CellId,
-    /// If this is a cloned cell, a conductor-local identifier for that clone
-    pub clone_id: Option<CloneId>,
-    /// The Dna modifiers that were used to instantiate the cell
-=======
-pub struct ClonedCell {
-    pub cell_id: CellId,
+    /// A conductor-local clone identifier
     pub clone_id: CloneId,
+    /// The hash of the DNA that this cell was instantiated from
     pub original_dna_hash: DnaHash,
->>>>>>> 1bdf77e3
+    /// The DNA modifiers that were used to instantiate this clone cell
     pub dna_modifiers: DnaModifiers,
     /// The name the cell was instantiated with
     pub name: String,
