--- conflicted
+++ resolved
@@ -519,13 +519,11 @@
     /// The successful response to an [`AdminRequest::IssueAppAuthenticationToken`].
     AppAuthenticationTokenIssued(AppAuthenticationTokenIssued),
 
-<<<<<<< HEAD
+    /// The successful response to an [`AdminRequest::RevokeAppAuthenticationToken`].
+    AppAuthenticationTokenRevoked,
+
     /// Successful response to whatever request was made, with no extra information included
     Ok,
-=======
-    /// The successful response to an [`AdminRequest::RevokeAppAuthenticationToken`].
-    AppAuthenticationTokenRevoked,
->>>>>>> 164dc233
 }
 
 /// Error type that goes over the websocket wire.
