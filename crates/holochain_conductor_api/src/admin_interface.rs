--- conflicted
+++ resolved
@@ -557,53 +557,6 @@
     Paused,
 }
 
-<<<<<<< HEAD
-#[test]
-fn admin_request_serialization() {
-    use rmp_serde::Deserializer;
-
-    // make sure requests are serialized as expected
-    let request = AdminRequest::DisableApp {
-        installed_app_id: "some_id".to_string(),
-    };
-    let serialized_request = holochain_serialized_bytes::encode(&request).unwrap();
-    assert_eq!(
-        serialized_request,
-        vec![
-            130, 164, 116, 121, 112, 101, 171, 100, 105, 115, 97, 98, 108, 101, 95, 97, 112, 112,
-            164, 100, 97, 116, 97, 129, 176, 105, 110, 115, 116, 97, 108, 108, 101, 100, 95, 97,
-            112, 112, 95, 105, 100, 167, 115, 111, 109, 101, 95, 105, 100
-        ]
-    );
-
-    let json_expected = r#"{"type":"disable_app","data":{"installed_app_id":"some_id"}}"#;
-    let mut deserializer = Deserializer::new(&*serialized_request);
-    let json_value: serde_json::Value = Deserialize::deserialize(&mut deserializer).unwrap();
-    let json_actual = serde_json::to_string(&json_value).unwrap();
-
-    assert_eq!(json_actual, json_expected);
-
-    // make sure responses are serialized as expected
-    let response = AdminResponse::Error(ExternalApiWireError::RibosomeError(
-        "error_text".to_string(),
-    ));
-    let serialized_response = holochain_serialized_bytes::encode(&response).unwrap();
-    assert_eq!(
-        serialized_response,
-        vec![
-            130, 164, 116, 121, 112, 101, 165, 101, 114, 114, 111, 114, 164, 100, 97, 116, 97, 130,
-            164, 116, 121, 112, 101, 174, 114, 105, 98, 111, 115, 111, 109, 101, 95, 101, 114, 114,
-            111, 114, 164, 100, 97, 116, 97, 170, 101, 114, 114, 111, 114, 95, 116, 101, 120, 116
-        ]
-    );
-
-    let json_expected = r#"{"type":"error","data":{"type":"ribosome_error","data":"error_text"}}"#;
-    let mut deserializer = Deserializer::new(&*serialized_response);
-    let json_value: serde_json::Value = Deserialize::deserialize(&mut deserializer).unwrap();
-    let json_actual = serde_json::to_string(&json_value).unwrap();
-
-    assert_eq!(json_actual, json_expected);
-=======
 /// Informational response for listing app interfaces.
 #[derive(Debug, serde::Serialize, serde::Deserialize, SerializedBytes, Clone)]
 pub struct AppInterfaceInfo {
@@ -756,5 +709,4 @@
 
         assert_eq!(json_actual, json_expected);
     }
->>>>>>> 82f277e4
 }