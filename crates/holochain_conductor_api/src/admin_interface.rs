use holo_hash::*;
use holochain_types::prelude::*;
use holochain_types::websocket::AllowedOrigins;
use holochain_zome_types::cell::CellId;
use kitsune_p2p_types::agent_info::AgentInfoSigned;

use crate::{AppInfo, FullStateDump, StorageInfo};

/// Represents the available conductor functions to call over an admin interface.
///
/// Enum variants follow a general convention of `verb_noun` as opposed to
/// the `noun_verb` of responses.
///
/// # Errors
///
/// Returns an [`AdminResponse::Error`] with a reason why the request failed.
// Expects a serialized object with any contents of the enum on a key `data`
// and the enum variant on a key `type`, e.g.
// `{ type: 'enable_app', data: { installed_app_id: 'test_app' } }`
#[derive(Debug, serde::Serialize, serde::Deserialize, SerializedBytes)]
#[serde(rename_all = "snake_case", tag = "type", content = "data")]
pub enum AdminRequest {
    /// Set up and register one or more new admin interfaces
    /// as specified by a list of configurations.
    ///
    /// # Returns
    ///
    /// [`AdminResponse::AdminInterfacesAdded`]
    AddAdminInterfaces(Vec<crate::config::AdminInterfaceConfig>),

    /// Register a DNA for later app installation.
    ///
    /// Stores the given DNA into the Holochain DNA database and returns the hash of it.
    ///
    /// # Returns
    ///
    /// [`AdminResponse::DnaRegistered`]
    RegisterDna(Box<RegisterDnaPayload>),

    /// Get the definition of a DNA.
    ///
    /// # Returns
    ///
    /// [`AdminResponse::DnaDefinitionReturned`]
    GetDnaDefinition(Box<DnaHash>),

    /// Update coordinator zomes for an already installed DNA.
    ///
    /// Replaces any installed coordinator zomes with the same zome name.
    /// If the zome name doesn't exist then the coordinator zome is appended
    /// to the current list of coordinator zomes.
    ///
    /// # Returns
    ///
    /// [`AdminResponse::CoordinatorsUpdated`]
    UpdateCoordinators(Box<UpdateCoordinatorsPayload>),

    /// Install an app using an [`AppBundle`].
    ///
    /// Triggers genesis to be run on all Cells and to be stored.
    /// An app is intended for use by
    /// one and only one Agent and for that reason it takes an `AgentPubKey` and
    /// installs all the DNAs with that `AgentPubKey`, forming new cells.
    /// See [`InstallAppPayload`] for full details on the configuration.
    ///
    /// Note that the new app will not be enabled automatically after installation
    /// and can be enabled by calling [`EnableApp`].
    ///
    /// # Returns
    ///
    /// [`AdminResponse::AppInstalled`]
    ///
    /// [`EnableApp`]: AdminRequest::EnableApp
    InstallApp(Box<InstallAppPayload>),

    /// Uninstalls the app specified by argument `installed_app_id` from the conductor.
    ///
    /// The app will be removed from the list of installed apps, and any cells
    /// which were referenced only by this app will be disabled and removed, clearing up
    /// any persisted data.
    /// Cells which are still referenced by other installed apps will not be removed.
    ///
    /// # Returns
    ///
    /// [`AdminResponse::AppUninstalled`]
    UninstallApp {
        /// The app ID to uninstall
        installed_app_id: InstalledAppId,
    },

    /// List the hashes of all installed DNAs.
    ///
    /// # Returns
    ///
    /// [`AdminResponse::DnasListed`]
    ListDnas,

    /// Generate a new [`AgentPubKey`].
    ///
    /// # Returns
    ///
    /// [`AdminResponse::AgentPubKeyGenerated`]
    GenerateAgentPubKey,

    /// List the IDs of all live cells currently running in the conductor.
    ///
    /// # Returns
    ///
    /// [`AdminResponse::CellIdsListed`]
    ListCellIds,

    /// List the apps and their information that are installed in the conductor.
    ///
    /// If `status_filter` is `Some(_)`, it will return only the apps with the specified status.
    ///
    /// # Returns
    ///
    /// [`AdminResponse::AppsListed`]
    ListApps {
        /// An optional status to filter the list of apps by
        status_filter: Option<AppStatusFilter>,
    },

    /// Changes the specified app from a disabled to an enabled state in the conductor.
    ///
    /// It is likely to want to call this after calling [`AdminRequest::InstallApp`], since a freshly
    /// installed app is not enabled automatically. Once the app is enabled,
    /// zomes can be immediately called and it will also be loaded and enabled automatically on any reboot of the conductor.
    ///
    /// # Returns
    ///
    /// [`AdminResponse::AppEnabled`]
    EnableApp {
        /// The app ID to enable
        installed_app_id: InstalledAppId,
    },

    /// Changes the specified app from an enabled to a disabled state in the conductor.
    ///
    /// When an app is disabled, zome calls can no longer be made, and the app will not be
    /// loaded on a reboot of the conductor.
    ///
    /// # Returns
    ///
    /// [`AdminResponse::AppDisabled`]
    DisableApp {
        /// The app ID to disable
        installed_app_id: InstalledAppId,
    },

    /// Open up a new websocket for processing [`AppRequest`]s. Any active app will be
    /// callable via the attached app interface.
    ///
    /// **NB:** App interfaces are persisted when shutting down the conductor and are
    /// restored when restarting the conductor. Unused app interfaces are _not_ cleaned
    /// up. It is therefore recommended to reuse existing interfaces. They can be queried
    /// with the call [`AdminRequest::ListAppInterfaces`].
    ///
    /// # Returns
    ///
    /// [`AdminResponse::AppInterfaceAttached`]
    ///
    /// # Arguments
    ///
    /// Optionally a `port` parameter can be passed to this request. If it is `None`,
    /// a free port is chosen by the conductor.
    ///
    /// An `allowed_origins` parameter to control which origins are allowed to connect
    /// to the app interface.
    ///
    /// [`AppRequest`]: super::AppRequest
    AttachAppInterface {
        /// Optional port number
        port: Option<u16>,

        /// Allowed origins for this app interface.
        ///
        /// This should be one of:
        /// - A comma separated list of origins - `http://localhost:3000,http://localhost:3001`,
        /// - A single origin - `http://localhost:3000`,
        /// - Any origin - `*`
        ///
        /// Connections from any origin which is not permitted by this config will be rejected.
        allowed_origins: AllowedOrigins,

        /// Optionally bind this app interface to a specific installed app.
        ///
        /// If this is `None` then the interface can be used to establish a connection for any app.
        ///
        /// If this is `Some` then the interface will only accept connections for the specified app.
        /// Those connections will only be able to make calls to and receive signals from that app.
        installed_app_id: Option<InstalledAppId>,
    },

    /// List all the app interfaces currently attached with [`AttachAppInterface`].
    ///
    /// # Returns
    ///
    /// [`AdminResponse::AppInterfacesListed`], a list of websocket ports that can
    /// process [`AppRequest`]s.
    ///
    /// [`AttachAppInterface`]: AdminRequest::AttachAppInterface
    /// [`AppRequest`]: super::AppRequest
    ListAppInterfaces,

    /// Dump the state of the cell specified by argument `cell_id`,
    /// including its chain, as a string containing JSON.
    ///
    /// # Returns
    ///
    /// [`AdminResponse::StateDumped`]
    DumpState {
        /// The cell ID for which to dump state
        cell_id: Box<CellId>,
    },

    /// Dump the state of the conductor, including the in-memory representation
    /// and the persisted ConductorState, as JSON.
    ///
    /// # Returns
    ///
    /// [`AdminResponse::ConductorStateDumped`]
    DumpConductorState,

    /// Dump the full state of the Cell specified by argument `cell_id`,
    /// including its chain and DHT shard, as a string containing JSON.
    ///
    /// **Warning**: this API call is subject to change, and will not be available to hApps.
    /// This is meant to be used by introspection tooling.
    ///
    /// Note that the response to this call can be very big, as it's requesting for
    /// the full database of the cell.
    ///
    /// Also note that while DHT ops about private entries will be returned (like `StoreRecord`),
    /// the entry in itself will be missing, as it's not actually stored publicly in the DHT shard.
    ///
    /// # Returns
    ///
    /// [`AdminResponse::FullStateDumped`]
    DumpFullState {
        /// The cell ID for which to dump the state
        cell_id: Box<CellId>,
        /// The last seen DhtOp RowId, returned in the full dump state.
        /// Only DhtOps with RowId greater than the cursor will be returned.
        dht_ops_cursor: Option<u64>,
    },

    /// Dump the network metrics tracked by kitsune.
    ///
    /// # Returns
    ///
    /// [`AdminResponse::NetworkMetricsDumped`]
    DumpNetworkMetrics {
        /// If set, limits the metrics dumped to a single DNA hash space.
        dna_hash: Option<DnaHash>,
    },

    /// Dump raw json network statistics from the backend networking lib.
    DumpNetworkStats,

    /// Add a list of agents to this conductor's peer store.
    ///
    /// This is a way of shortcutting peer discovery and is useful for testing.
    ///
    /// It is also helpful if you know other
    /// agents on the network and they can send you
    /// their agent info.
    ///
    /// # Returns
    ///
    /// [`AdminResponse::AgentInfoAdded`]
    AddAgentInfo {
        /// list of signed agent info to add to peer store
        agent_infos: Vec<AgentInfoSigned>,
    },

    /// Request the [`AgentInfoSigned`] stored in this conductor's
    /// peer store.
    ///
    /// You can:
    /// - Get all agent info by leaving `cell_id` to `None`.
    /// - Get a specific agent info by setting the `cell_id`.
    ///
    /// This is how you can send your agent info to another agent.
    /// It is also useful for testing across networks.
    ///
    /// # Returns
    ///
    /// [`AdminResponse::AgentInfo`]
    AgentInfo {
        /// Optionally choose the agent info of a specific cell.
        cell_id: Option<CellId>,
    },

    /// "Graft" [`Record`]s onto the source chain of the specified [`CellId`].
    ///
    /// The records must form a valid chain segment (ascending sequence numbers,
    /// and valid `prev_action` references). If the first record contains a `prev_action`
    /// which matches the existing records, then the new records will be "grafted" onto
    /// the existing chain at that point, and any other records following that point which do
    /// not match the new records will be removed.
    ///
    /// If this operation is called when there are no forks, the final state will also have
    /// no forks.
    ///
    /// **BEWARE** that this may result in the deletion of data! Any existing records which form
    /// a fork with respect to the new records will be deleted.
    ///
    /// All records must be authored and signed by the same agent.
    /// The [`DnaFile`] (but not necessarily the cell) must already be installed
    /// on this conductor.
    ///
    /// Care is needed when using this command as it can result in
    /// an invalid chain.
    /// Additionally, if conflicting source chain records are
    /// inserted on different nodes, then the chain will be forked.
    ///
    /// If an invalid or forked chain is inserted
    /// and then pushed to the DHT, it can't be undone.
    ///
    /// Note that the cell does not need to exist to run this command.
    /// It is possible to insert records into a source chain before
    /// the cell is created. This can be used to restore from backup.
    ///
    /// If the cell is installed, it is best to call [`AdminRequest::DisableApp`]
    /// before running this command, as otherwise the chain head may move.
    /// If `truncate` is true, the chain head is not checked and any new
    /// records will be lost.
    ///
    /// # Returns
    ///
    /// [`AdminResponse::RecordsGrafted`]
    GraftRecords {
        /// The cell that the records are being inserted into.
        cell_id: CellId,
        /// If this is `true`, then the records will be validated before insertion.
        /// This is much slower but is useful for verifying the chain is valid.
        ///
        /// If this is `false`, then records will be inserted as is.
        /// This could lead to an invalid chain.
        validate: bool,
        /// The records to be inserted into the source chain.
        records: Vec<Record>,
    },

    /// Request capability grant for making zome calls.
    ///
    /// # Returns
    ///
    /// [`AdminResponse::ZomeCallCapabilityGranted`]
    GrantZomeCallCapability(Box<GrantZomeCallCapabilityPayload>),

    /// Delete a clone cell that was previously disabled.
    ///
    /// # Returns
    ///
    /// [`AdminResponse::CloneCellDeleted`]
    DeleteCloneCell(Box<DeleteCloneCellPayload>),

    /// Info about storage used by apps
    StorageInfo,

    /// Connecting to an app over an app websocket requires an authentication token. This endpoint
    /// is used to issue those tokens for use by app clients.
    ///
    /// # Returns
    ///
    /// [`AdminResponse::AppAuthenticationTokenIssued`]
    IssueAppAuthenticationToken(IssueAppAuthenticationTokenPayload),
}

/// Represents the possible responses to an [`AdminRequest`]
/// and follows a general convention of `noun_verb` as opposed to
/// the `verb_noun` of `AdminRequest`.
///
/// Will serialize as an object with any contents of the enum on a key `data`
/// and the enum variant on a key `type`, e.g.
/// `{ type: 'app_interface_attached', data: { port: 4000 } }`
#[derive(Debug, serde::Serialize, serde::Deserialize, SerializedBytes)]
#[cfg_attr(test, derive(Clone))]
#[serde(rename_all = "snake_case", tag = "type", content = "data")]
pub enum AdminResponse {
    /// Can occur in response to any [`AdminRequest`].
    ///
    /// There has been an error during the handling of the request.
    Error(ExternalApiWireError),

    /// The successful response to an [`AdminRequest::RegisterDna`]
    DnaRegistered(DnaHash),

    /// The successful response to an [`AdminRequest::GetDnaDefinition`]
    DnaDefinitionReturned(DnaDef),

    /// The successful response to an [`AdminRequest::UpdateCoordinators`]
    CoordinatorsUpdated,

    /// The successful response to an [`AdminRequest::InstallApp`].
    ///
    /// The resulting [`AppInfo`] contains the app ID,
    /// the [`RoleName`]s and, most usefully, [`CellInfo`](crate::CellInfo)s
    /// of the newly installed DNAs.
    AppInstalled(AppInfo),

    /// The successful response to an [`AdminRequest::UninstallApp`].
    ///
    /// It means the app was uninstalled successfully.
    AppUninstalled,

    /// The successful response to an [`AdminRequest::AddAdminInterfaces`].
    ///
    /// It means the `AdminInterface`s have successfully been added.
    AdminInterfacesAdded,

    /// The successful response to an [`AdminRequest::GenerateAgentPubKey`].
    ///
    /// Contains a new [`AgentPubKey`] generated by the keystore.
    AgentPubKeyGenerated(AgentPubKey),

    /// The successful response to an [`AdminRequest::ListDnas`].
    ///
    /// Contains a list of the hashes of all installed DNAs.
    DnasListed(Vec<DnaHash>),

    /// The successful response to an [`AdminRequest::ListCellIds`].
    ///
    /// Contains a list of all the cell IDs in the conductor.
    CellIdsListed(Vec<CellId>),

    /// The successful response to an [`AdminRequest::ListApps`].
    ///
    /// Contains a list of the `InstalledAppInfo` of the installed apps in the conductor.
    AppsListed(Vec<AppInfo>),

    /// The successful response to an [`AdminRequest::AttachAppInterface`].
    ///
    /// Contains the port number of the attached app interface.
    AppInterfaceAttached {
        /// Networking port of the new `AppInterfaceApi`
        port: u16,
    },

    /// The list of attached app interfaces.
    AppInterfacesListed(Vec<AppInterfaceInfo>),

    /// The successful response to an [`AdminRequest::EnableApp`].
    ///
    /// It means the app was enabled successfully. If it was possible to
    /// put the app in a running state, it will be running, otherwise it will
    /// be paused.
    AppEnabled {
        app: AppInfo,
        errors: Vec<(CellId, String)>,
    },

    /// The successful response to an [`AdminRequest::DisableApp`].
    ///
    /// It means the app was disabled successfully.
    AppDisabled,

    /// The successful response to an [`AdminRequest::DumpState`].
    ///
    /// The result contains a string of serialized JSON data which can be deserialized to access the
    /// full state dump and inspect the source chain.
    StateDumped(String),

    /// The successful response to an [`AdminRequest::DumpFullState`].
    ///
    /// The result contains a string of serialized JSON data which can be deserialized to access the
    /// full state dump and inspect the source chain.
    ///
    /// Note that this result can be very big, as it's requesting the full database of the cell.
    FullStateDumped(FullStateDump),

    /// The successful response to an [`AdminRequest::DumpConductorState`].
    ///
    /// Simply a JSON serialized snapshot of `Conductor` and `ConductorState` from the `holochain` crate.
    ConductorStateDumped(String),

    /// The successful result of a call to [`AdminRequest::DumpNetworkMetrics`].
    ///
    /// The string is a JSON blob of the metrics results.
    NetworkMetricsDumped(String),

    /// The successful result of a call to [`AdminRequest::DumpNetworkStats`].
    ///
    /// The string is a raw JSON blob returned directly from the backend
    /// networking library.
    NetworkStatsDumped(String),

    /// The successful response to an [`AdminRequest::AddAgentInfo`].
    ///
    /// This means the agent info was successfully added to the peer store.
    AgentInfoAdded,

    /// The successful response to an [`AdminRequest::AgentInfo`].
    ///
    /// This is all the agent info that was found for the request.
    AgentInfo(Vec<AgentInfoSigned>),

    /// The successful response to an [`AdminRequest::GraftRecords`].
    RecordsGrafted,

    /// The successful response to an [`AdminRequest::GrantZomeCallCapability`].
    ZomeCallCapabilityGranted,

    /// The successful response to an [`AdminRequest::DeleteCloneCell`].
    CloneCellDeleted,

    /// The successful response to an [`AdminRequest::StorageInfo`].
    StorageInfo(StorageInfo),

    /// The successful response to an [`AdminRequest::IssueAppAuthenticationToken`].
    AppAuthenticationTokenIssued(AppAuthenticationTokenIssued),
}

/// Error type that goes over the websocket wire.
/// This intends to be application developer facing
/// so it should be readable and relevant
#[derive(Debug, serde::Serialize, serde::Deserialize, SerializedBytes, Clone)]
#[serde(rename_all = "snake_case", tag = "type", content = "data")]
pub enum ExternalApiWireError {
    // TODO: B-01506 Constrain these errors so they are relevant to
    // application developers and what they would need
    // to react to using code (i.e. not just print)
    /// Any internal error
    InternalError(String),
    /// The input to the API failed to deseralize.
    Deserialization(String),
    /// The DNA path provided was invalid.
    DnaReadError(String),
    /// There was an error in the ribosome.
    RibosomeError(String),
    /// Error activating app.
    ActivateApp(String),
    /// The zome call is unauthorized.
    ZomeCallUnauthorized(String),
    /// A countersigning session has failed.
    CountersigningSessionError(String),
}

impl ExternalApiWireError {
    /// Convert the error from the display.
    pub fn internal<T: std::fmt::Display>(e: T) -> Self {
        // Display format is used because
        // this version intended for users.
        ExternalApiWireError::InternalError(e.to_string())
    }
}

#[derive(Debug, serde::Serialize, serde::Deserialize, SerializedBytes, Clone)]
/// Filter for [`AdminRequest::ListApps`].
pub enum AppStatusFilter {
    Enabled,
    Disabled,
    Running,
    Stopped,
    Paused,
}

/// Informational response for listing app interfaces.
#[derive(Debug, serde::Serialize, serde::Deserialize, SerializedBytes, Clone)]
pub struct AppInterfaceInfo {
    /// The port that the app interface is listening on.
    pub port: u16,

    /// The allowed origins for this app interface.
    pub allowed_origins: AllowedOrigins,

    /// The optional association with a specific installed app.
    pub installed_app_id: Option<InstalledAppId>,
}

/// Request payload for [AdminRequest::IssueAppAuthenticationToken].
#[derive(Debug, serde::Serialize, serde::Deserialize)]
pub struct IssueAppAuthenticationTokenPayload {
    /// The app ID to issue a connection token for.
    pub installed_app_id: InstalledAppId,

    /// The number of seconds that the token should be valid for. After this number of seconds, the
    /// token will no longer be accepted by the conductor.
    ///
    /// This is 30s by default which is reasonably high but with [IssueAppAuthenticationTokenPayload::single_use]
    /// set to `false`, the token will be invalidated after the first use anyway.
    ///
    /// Set this to 0 to create a token that does not expire.
    // #[serde(default = "30")]
    pub expiry_seconds: u64,

    /// Whether the token should be single-use. This is `true` by default and will cause the token
<<<<<<< HEAD
    /// to be invalidated after the first use.
=======
    /// to be invalidated after the first use, irrespective of connection success.
>>>>>>> 08527c69
    ///
    /// Set this to `false` to allow the token to be used multiple times.
    // #[serde(default = "true")]
    pub single_use: bool,
}

impl IssueAppAuthenticationTokenPayload {
    /// Create a new payload for issuing a connection token for the specified app.
    ///
    /// The token will be valid for 30 seconds and for a single use.
    pub fn for_installed_app_id(installed_app_id: InstalledAppId) -> Self {
        installed_app_id.into()
    }

    /// Set the expiry time for the token.
    pub fn expiry_seconds(mut self, expiry_seconds: u64) -> Self {
        self.expiry_seconds = expiry_seconds;
        self
    }

    /// Set whether the token should be single-use.
    pub fn single_use(mut self, single_use: bool) -> Self {
        self.single_use = single_use;
        self
    }
}

impl From<InstalledAppId> for IssueAppAuthenticationTokenPayload {
    fn from(installed_app_id: InstalledAppId) -> Self {
        // Defaults here should match the serde defaults in the struct definition
        Self {
            installed_app_id,
            expiry_seconds: 30,
            single_use: true,
        }
    }
}

/// A token issued by the conductor that can be used to authenticate a connection to an app interface.
pub type AppAuthenticationToken = Vec<u8>;

/// Response payload for [AdminResponse::AppAuthenticationTokenIssued].
#[derive(Clone, Debug, serde::Serialize, serde::Deserialize)]
pub struct AppAuthenticationTokenIssued {
<<<<<<< HEAD
    /// A token issued by the conductor that can be used to authenticate a connection the an app interface.
=======
    /// A token issued by the conductor that can be used to authenticate a connection to an app interface.
>>>>>>> 08527c69
    /// This is expected to be passed from the caller of the admin interface to the client that will
    /// use the app interface. It should be treated as secret and kept from other parties.
    pub token: AppAuthenticationToken,

    /// The timestamp after which Holochain will consider the token invalid. This should be
    /// considered informational only and the client should not rely on the token being accepted
    /// following a client-side check that the token has not yet expired.
    ///
    /// If the token was created with [IssueAppAuthenticationTokenPayload::expiry_seconds] set to `0`
    /// then this field will be `None`.
    // TODO Kitsune type used in the conductor interface
    pub expires_at: Option<Timestamp>,
}

#[cfg(test)]
mod tests {
    use serde::Deserialize;

    use crate::{AdminRequest, AdminResponse, ExternalApiWireError};

    #[test]
    fn admin_request_serialization() {
        use rmp_serde::Deserializer;

        // make sure requests are serialized as expected
        let request = AdminRequest::DisableApp {
            installed_app_id: "some_id".to_string(),
        };
        let serialized_request = holochain_serialized_bytes::encode(&request).unwrap();
        assert_eq!(
            serialized_request,
            vec![
                130, 164, 116, 121, 112, 101, 129, 171, 100, 105, 115, 97, 98, 108, 101, 95, 97,
                112, 112, 192, 164, 100, 97, 116, 97, 129, 176, 105, 110, 115, 116, 97, 108, 108,
                101, 100, 95, 97, 112, 112, 95, 105, 100, 167, 115, 111, 109, 101, 95, 105, 100
            ]
        );

        let json_expected =
            r#"{"type":{"disable_app":null},"data":{"installed_app_id":"some_id"}}"#;
        let mut deserializer = Deserializer::new(&*serialized_request);
        let json_value: serde_json::Value = Deserialize::deserialize(&mut deserializer).unwrap();
        let json_actual = serde_json::to_string(&json_value).unwrap();

        assert_eq!(json_actual, json_expected);

        // make sure responses are serialized as expected
        let response = AdminResponse::Error(ExternalApiWireError::RibosomeError(
            "error_text".to_string(),
        ));
        let serialized_response = holochain_serialized_bytes::encode(&response).unwrap();
        assert_eq!(
            serialized_response,
            vec![
                130, 164, 116, 121, 112, 101, 129, 165, 101, 114, 114, 111, 114, 192, 164, 100, 97,
                116, 97, 130, 164, 116, 121, 112, 101, 129, 174, 114, 105, 98, 111, 115, 111, 109,
                101, 95, 101, 114, 114, 111, 114, 192, 164, 100, 97, 116, 97, 170, 101, 114, 114,
                111, 114, 95, 116, 101, 120, 116
            ]
        );

        let json_expected = r#"{"type":{"error":null},"data":{"type":{"ribosome_error":null},"data":"error_text"}}"#;
        let mut deserializer = Deserializer::new(&*serialized_response);
        let json_value: serde_json::Value = Deserialize::deserialize(&mut deserializer).unwrap();
        let json_actual = serde_json::to_string(&json_value).unwrap();

        assert_eq!(json_actual, json_expected);
    }
}<|MERGE_RESOLUTION|>--- conflicted
+++ resolved
@@ -587,11 +587,7 @@
     pub expiry_seconds: u64,
 
     /// Whether the token should be single-use. This is `true` by default and will cause the token
-<<<<<<< HEAD
-    /// to be invalidated after the first use.
-=======
     /// to be invalidated after the first use, irrespective of connection success.
->>>>>>> 08527c69
     ///
     /// Set this to `false` to allow the token to be used multiple times.
     // #[serde(default = "true")]
@@ -636,11 +632,7 @@
 /// Response payload for [AdminResponse::AppAuthenticationTokenIssued].
 #[derive(Clone, Debug, serde::Serialize, serde::Deserialize)]
 pub struct AppAuthenticationTokenIssued {
-<<<<<<< HEAD
-    /// A token issued by the conductor that can be used to authenticate a connection the an app interface.
-=======
     /// A token issued by the conductor that can be used to authenticate a connection to an app interface.
->>>>>>> 08527c69
     /// This is expected to be passed from the caller of the admin interface to the client that will
     /// use the app interface. It should be treated as secret and kept from other parties.
     pub token: AppAuthenticationToken,
