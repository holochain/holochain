--- conflicted
+++ resolved
@@ -171,6 +171,8 @@
             network: KitsuneP2pConfig::empty(),
             db_sync_strategy: DbSyncStrategy::default(),
             tuning_params: None,
+            device_seed_lair_tag: None,
+            danger_generate_throwaway_device_seed: false,
             #[cfg(feature = "chc")]
             chc_url: None,
         }
@@ -304,15 +306,10 @@
             ConductorConfig {
                 tracing_override: None,
                 data_root_path: Some(PathBuf::from("/path/to/env").into()),
-<<<<<<< HEAD
+                device_seed_lair_tag: None,
+                danger_generate_throwaway_device_seed: false,
                 network: KitsuneP2pConfig::empty(),
                 dpki: None,
-=======
-                device_seed_lair_tag: None,
-                danger_generate_throwaway_device_seed: false,
-                network: Default::default(),
-                dpki: Default::default(),
->>>>>>> 81d27040
                 keystore: KeystoreConfig::DangerTestKeystore,
                 admin_interfaces: None,
                 db_sync_strategy: DbSyncStrategy::default(),
@@ -439,15 +436,10 @@
             ConductorConfig {
                 tracing_override: None,
                 data_root_path: Some(PathBuf::from("/path/to/env").into()),
-<<<<<<< HEAD
-                network: KitsuneP2pConfig::empty(),
-                dpki: None,
-=======
                 device_seed_lair_tag: None,
                 danger_generate_throwaway_device_seed: false,
-                network: Default::default(),
+                network: KitsuneP2pConfig::empty(),
                 dpki: Default::default(),
->>>>>>> 81d27040
                 keystore: KeystoreConfig::LairServer {
                     connection_url: url2::url2!("unix:///var/run/lair-keystore/socket?k=EcRDnP3xDIZ9Rk_1E-egPE0mGZi5CcszeRxVkb2QXXQ"),
                 },
