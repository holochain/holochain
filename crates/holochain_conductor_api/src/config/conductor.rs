#![deny(missing_docs)]
//! This module is used to configure the conductor

use crate::conductor::process::ERROR_CODE;
use holochain_types::prelude::DbSyncStrategy;
use kitsune_p2p_types::config::{KitsuneP2pConfig, KitsuneP2pTuningParams};
use serde::de::DeserializeOwned;
use serde::Deserialize;
use serde::Serialize;

mod admin_interface_config;
mod dpki_config;
#[allow(missing_docs)]
mod error;
mod keystore_config;
/// Defines subdirectories of the config directory.
pub mod paths;
pub mod process;
//mod logger_config;
//mod signal_config;

pub use super::*;
pub use dpki_config::DpkiConfig;
//pub use logger_config::LoggerConfig;
pub use error::*;
pub use keystore_config::KeystoreConfig;
//pub use signal_config::SignalConfig;
use std::path::Path;

use crate::config::conductor::paths::DataRootPath;

// TODO change types from "stringly typed" to Url2
/// All the config information for the conductor
#[derive(Clone, Deserialize, Serialize, Debug, PartialEq, Default)]
pub struct ConductorConfig {
    /// Override the environment specified tracing config.
    #[serde(default)]
    pub tracing_override: Option<String>,

    /// The path to the data root for this conductor;
    /// This can be `None` while building up the config programatically but MUST
    /// be set by the time the config is used to build a conductor.
    /// The database and compiled wasm directories are derived from this path.
    pub data_root_path: Option<DataRootPath>,

    /// Define how Holochain conductor will connect to a keystore.
    #[serde(default)]
    pub keystore: KeystoreConfig,

    /// Optional DPKI configuration if conductor is using a DPKI app to initalize and manage
    /// keys for new instances.
    pub dpki: Option<DpkiConfig>,

    /// Setup admin interfaces to control this conductor through a websocket connection.
    pub admin_interfaces: Option<Vec<AdminInterfaceConfig>>,

    /// Optional config for the network module.
    #[serde(default)]
    pub network: KitsuneP2pConfig,

    /// Optional specification of Chain Head Coordination service URL.
    /// If set, each cell's commit workflow will include synchronizing with the specified CHC service.
    /// If you don't know what this means, leave this setting alone (as `None`)
    #[serde(default)]
    #[cfg(feature = "chc")]
    pub chc_url: Option<url2::Url2>,

    /// Override the default database synchronous strategy.
    ///
    /// See [sqlite documentation] for information about database sync levels.
    /// See [`DbSyncStrategy`] for details.
    /// This is best left at its default value unless you know what you
    /// are doing.
    ///
    /// [sqlite documentation]: https://www.sqlite.org/pragma.html#pragma_synchronous
    #[serde(default)]
    pub db_sync_strategy: DbSyncStrategy,
<<<<<<< HEAD
=======

    /// All logs from all managed tasks will be instrumented to contain this string,
    /// so that logs from multiple conductors in the same process can be disambiguated.
    /// NOTE: Kitsune config has a similar option for its own tasks, because it has its
    /// own task management system (or lack thereof). You probably want to ensure
    /// that this value matches the one in KitsuneP2pConfig!
    #[serde(default)]
    pub tracing_scope: Option<String>,

    /// Tuning parameters to adjust the behaviour of the conductor.
    #[serde(default)]
    pub tuning_params: Option<ConductorTuningParams>,
>>>>>>> 6c5390a0
}

/// Helper function to load a config from a YAML string.
fn config_from_yaml<T>(yaml: &str) -> ConductorConfigResult<T>
where
    T: DeserializeOwned,
{
    serde_yaml::from_str(yaml).map_err(ConductorConfigError::SerializationError)
}

impl ConductorConfig {
    /// Create a conductor config from a YAML file path.
    pub fn load_yaml(path: &Path) -> ConductorConfigResult<ConductorConfig> {
        let config_yaml = std::fs::read_to_string(path).map_err(|err| match err {
            e @ std::io::Error { .. } if e.kind() == std::io::ErrorKind::NotFound => {
                ConductorConfigError::ConfigMissing(path.into())
            }
            _ => err.into(),
        })?;
        config_from_yaml(&config_yaml)
    }

    /// Get tuning params for this config (default if not set)
    pub fn kitsune_tuning_params(&self) -> KitsuneP2pTuningParams {
        self.network.tuning_params.clone()
    }

    /// Get the tracing scope from the network config
    pub fn tracing_scope(&self) -> Option<String> {
        self.network.tracing_scope.clone()
    }

    /// Get the string used for hc_sleuth logging
    pub fn sleuth_id(&self) -> String {
        self.tracing_scope().unwrap_or("<NONE>".to_string())
    }

    /// Get the data directory for this config or say something nice and die.
    pub fn data_root_path_or_die(&self) -> DataRootPath {
        match &self.data_root_path {
            Some(path) => path.clone(),
            None => {
                println!(
                    "
                    The conductor config does not contain a data_root_path. Please check and fix the
                    config file. Details:

                        Missing field `data_root_path`",
                );
                std::process::exit(ERROR_CODE);
            }
        }
    }

    /// Get the conductor tuning params for this config (default if not set)
    pub fn conductor_tuning_params(&self) -> ConductorTuningParams {
        self.tuning_params.clone().unwrap_or_default()
    }
}

/// Tuning parameters to adjust the behaviour of the conductor.
#[derive(Debug, Clone, PartialEq, Deserialize, Serialize)]
pub struct ConductorTuningParams {
    /// The delay between retries of sys validation when there are missing dependencies waiting to be found on the DHT.
    /// Default: 10 seconds
    pub sys_validation_retry_delay: Option<std::time::Duration>,
}

impl ConductorTuningParams {
    /// Create a new [`ConductorTuningParams`] with all values missing, which will cause the defaults to be used.
    pub fn new() -> Self {
        Self {
            sys_validation_retry_delay: None,
        }
    }

    /// Get the current value of `sys_validation_retry_delay` or its default value.
    pub fn sys_validation_retry_delay(&self) -> std::time::Duration {
        self.sys_validation_retry_delay
            .unwrap_or_else(|| std::time::Duration::from_secs(10))
    }
}

impl Default for ConductorTuningParams {
    fn default() -> Self {
        let empty = Self::new();
        Self {
            sys_validation_retry_delay: Some(empty.sys_validation_retry_delay()),
        }
    }
}

#[cfg(test)]
mod tests {
    use super::*;
    use kitsune_p2p_types::config::TransportConfig;
    use matches::assert_matches;
    use std::path::Path;
    use std::path::PathBuf;

    #[test]
    fn test_config_load_yaml() {
        let bad_path = Path::new("fake");
        let result = ConductorConfig::load_yaml(bad_path);
        assert_eq!(
            "Err(ConfigMissing(\"fake\"))".to_string(),
            format!("{:?}", result)
        );

        // successful load test in conductor/interactive
    }

    #[test]
    fn test_config_bad_yaml() {
        let result: ConductorConfigResult<ConductorConfig> = config_from_yaml("this isn't yaml");
        assert_matches!(result, Err(ConductorConfigError::SerializationError(_)));
    }

    #[test]
    fn test_config_complete_minimal_config() {
        let yaml = r#"---
    data_root_path: /path/to/env

    keystore:
      type: danger_test_keystore
    "#;
        let result: ConductorConfig = config_from_yaml(yaml).unwrap();
        assert_eq!(
            result,
            ConductorConfig {
                tracing_override: None,
<<<<<<< HEAD
                environment_path: PathBuf::from("/path/to/env").into(),
                network: Default::default(),
=======
                data_root_path: Some(PathBuf::from("/path/to/env").into()),
                network: None,
>>>>>>> 6c5390a0
                dpki: None,
                keystore: KeystoreConfig::DangerTestKeystore,
                admin_interfaces: None,
                db_sync_strategy: DbSyncStrategy::default(),
                #[cfg(feature = "chc")]
                chc_url: None,
                tuning_params: None,
            }
        );
    }

    #[test]
    fn test_config_complete_config() {
        holochain_trace::test_run().ok();

        let yaml = r#"---
    data_root_path: /path/to/env
    signing_service_uri: ws://localhost:9001
    encryption_service_uri: ws://localhost:9002
    decryption_service_uri: ws://localhost:9003

    keystore:
      type: lair_server_in_proc

    dpki:
      instance_id: some_id
      init_params: some_params

    admin_interfaces:
      - driver:
          type: websocket
          port: 1234

    network:
      bootstrap_service: https://bootstrap-staging.holo.host
      transport_pool:
        - type: webrtc
          signal_url: wss://signal.holotest.net
      tuning_params:
        gossip_loop_iteration_delay_ms: 42
        default_rpc_single_timeout_ms: 42
        default_rpc_multi_remote_agent_count: 42
        default_rpc_multi_remote_request_grace_ms: 42
        agent_info_expires_after_ms: 42
        tls_in_mem_session_storage: 42
        proxy_keepalive_ms: 42
        proxy_to_expire_ms: 42
        tx5_min_ephemeral_udp_port: 40000
        tx5_max_ephemeral_udp_port: 40255
      network_type: quic_bootstrap

    db_sync_strategy: Fast
    "#;
        let result: ConductorConfigResult<ConductorConfig> = config_from_yaml(yaml);
        let mut network_config = KitsuneP2pConfig::default();
        network_config.bootstrap_service = Some(url2::url2!("https://bootstrap-staging.holo.host"));
        network_config.transport_pool.push(TransportConfig::WebRTC {
            signal_url: "wss://signal.holotest.net".into(),
        });
        let mut tuning_params =
            kitsune_p2p_types::config::tuning_params_struct::KitsuneP2pTuningParams::default();
        tuning_params.gossip_loop_iteration_delay_ms = 42;
        tuning_params.default_rpc_single_timeout_ms = 42;
        tuning_params.default_rpc_multi_remote_agent_count = 42;
        tuning_params.default_rpc_multi_remote_request_grace_ms = 42;
        tuning_params.agent_info_expires_after_ms = 42;
        tuning_params.tls_in_mem_session_storage = 42;
        tuning_params.proxy_keepalive_ms = 42;
        tuning_params.proxy_to_expire_ms = 42;
        tuning_params.tx5_min_ephemeral_udp_port = 40000;
        tuning_params.tx5_max_ephemeral_udp_port = 40255;
        network_config.tuning_params = std::sync::Arc::new(tuning_params);
        assert_eq!(
            result.unwrap(),
            ConductorConfig {
                tracing_override: None,
                data_root_path: Some(PathBuf::from("/path/to/env").into()),
                dpki: Some(DpkiConfig {
                    instance_id: "some_id".into(),
                    init_params: "some_params".into()
                }),
                keystore: KeystoreConfig::LairServerInProc { lair_root: None },
                admin_interfaces: Some(vec![AdminInterfaceConfig {
                    driver: InterfaceDriver::Websocket { port: 1234 }
                }]),
                network: network_config,
                db_sync_strategy: DbSyncStrategy::Fast,
                #[cfg(feature = "chc")]
                chc_url: None,
                tuning_params: None,
            }
        );
    }

    #[test]
    fn test_config_new_lair_keystore() {
        let yaml = r#"---
    data_root_path: /path/to/env
    keystore_path: /path/to/keystore

    keystore:
      type: lair_server
      connection_url: "unix:///var/run/lair-keystore/socket?k=EcRDnP3xDIZ9Rk_1E-egPE0mGZi5CcszeRxVkb2QXXQ"
    "#;
        let result: ConductorConfigResult<ConductorConfig> = config_from_yaml(yaml);
        assert_eq!(
            result.unwrap(),
            ConductorConfig {
                tracing_override: None,
<<<<<<< HEAD
                environment_path: PathBuf::from("/path/to/env").into(),
                network: Default::default(),
=======
                data_root_path: Some(PathBuf::from("/path/to/env").into()),
                network: None,
>>>>>>> 6c5390a0
                dpki: None,
                keystore: KeystoreConfig::LairServer {
                    connection_url: url2::url2!("unix:///var/run/lair-keystore/socket?k=EcRDnP3xDIZ9Rk_1E-egPE0mGZi5CcszeRxVkb2QXXQ"),
                },
                admin_interfaces: None,
                db_sync_strategy: DbSyncStrategy::Fast,
                #[cfg(feature = "chc")]
                chc_url: None,
                tuning_params: None,
            }
        );
    }
}<|MERGE_RESOLUTION|>--- conflicted
+++ resolved
@@ -75,21 +75,10 @@
     /// [sqlite documentation]: https://www.sqlite.org/pragma.html#pragma_synchronous
     #[serde(default)]
     pub db_sync_strategy: DbSyncStrategy,
-<<<<<<< HEAD
-=======
-
-    /// All logs from all managed tasks will be instrumented to contain this string,
-    /// so that logs from multiple conductors in the same process can be disambiguated.
-    /// NOTE: Kitsune config has a similar option for its own tasks, because it has its
-    /// own task management system (or lack thereof). You probably want to ensure
-    /// that this value matches the one in KitsuneP2pConfig!
-    #[serde(default)]
-    pub tracing_scope: Option<String>,
 
     /// Tuning parameters to adjust the behaviour of the conductor.
     #[serde(default)]
     pub tuning_params: Option<ConductorTuningParams>,
->>>>>>> 6c5390a0
 }
 
 /// Helper function to load a config from a YAML string.
@@ -221,13 +210,8 @@
             result,
             ConductorConfig {
                 tracing_override: None,
-<<<<<<< HEAD
-                environment_path: PathBuf::from("/path/to/env").into(),
+                data_root_path: Some(PathBuf::from("/path/to/env").into()),
                 network: Default::default(),
-=======
-                data_root_path: Some(PathBuf::from("/path/to/env").into()),
-                network: None,
->>>>>>> 6c5390a0
                 dpki: None,
                 keystore: KeystoreConfig::DangerTestKeystore,
                 admin_interfaces: None,
@@ -337,13 +321,8 @@
             result.unwrap(),
             ConductorConfig {
                 tracing_override: None,
-<<<<<<< HEAD
-                environment_path: PathBuf::from("/path/to/env").into(),
+                data_root_path: Some(PathBuf::from("/path/to/env").into()),
                 network: Default::default(),
-=======
-                data_root_path: Some(PathBuf::from("/path/to/env").into()),
-                network: None,
->>>>>>> 6c5390a0
                 dpki: None,
                 keystore: KeystoreConfig::LairServer {
                     connection_url: url2::url2!("unix:///var/run/lair-keystore/socket?k=EcRDnP3xDIZ9Rk_1E-egPE0mGZi5CcszeRxVkb2QXXQ"),
