--- conflicted
+++ resolved
@@ -317,11 +317,7 @@
 
     dpki:
       dna_path: path/to/dna.dna
-<<<<<<< HEAD
-      network_seed: deepkey-test
-=======
       network_seed: "deepkey-main"
->>>>>>> c7b07fec
       device_seed_lair_tag: "device-seed"
 
     admin_interfaces:
