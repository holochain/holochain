#![deny(missing_docs)]
//! This module is used to configure the conductor.
//!
//! #### Example minimum conductor config:
//!
//! ```rust
//! let yaml = r#"---
//!
//! ## Configure the keystore to be used.
//! keystore:
//!
//!   ## Use an in-process keystore with default database location.
//!   type: lair_server_in_proc
//!
//! ## Configure an admin WebSocket interface at a specific port.
//! admin_interfaces:
//!   - driver:
//!       type: websocket
//!       port: 1234
//!       allowed_origins: "*"
//!
//! ## Configure the network.
//! network:
//!
//!   ## Use the Holochain-provided dev-test bootstrap server.
//!   bootstrap_url: https://devtest-bootstrap-1.holochain.org
//!
//!   ## Use the Holochain-provided dev-test sbd/signalling server.
//!   signal_url: wss://devtest-sbd-1.holochain.org
//!
//!   ## Override the default WebRTC STUN configuration.
//!   ## This is OPTIONAL. If this is not specified, it will default
//!   ## to what you can see here:
//!   webrtc_config: {
//!     "iceServers": [
//!       { "urls": ["stun:devtest-stun-1.holochain.org:443"] }
//!     ]
//!   }
//! "#;
//!
//!use holochain_conductor_api::conductor::ConductorConfig;
//!
//!let _: ConductorConfig = serde_yaml::from_str(yaml).unwrap();
//! ```

use crate::conductor::process::ERROR_CODE;
use holochain_types::prelude::DbSyncStrategy;
use schemars::JsonSchema;
use serde::de::DeserializeOwned;
use serde::Deserialize;
use serde::Serialize;

mod admin_interface_config;
mod dpki_config;
#[allow(missing_docs)]
mod error;
mod keystore_config;
/// Defines subdirectories of the config directory.
pub mod paths;
pub mod process;
//mod logger_config;
//mod signal_config;

pub use super::*;
pub use dpki_config::DpkiConfig;
//pub use logger_config::LoggerConfig;
pub use error::*;
pub use keystore_config::KeystoreConfig;
//pub use signal_config::SignalConfig;
use std::path::Path;

use crate::config::conductor::paths::DataRootPath;

/// All the config information for the conductor
#[derive(Clone, Deserialize, Serialize, Debug, PartialEq, Default, JsonSchema)]
pub struct ConductorConfig {
    /// Override the environment specified tracing config.
    #[serde(default)]
    pub tracing_override: Option<String>,

    /// The path to the data root for this conductor;
    /// This can be `None` while building up the config programatically but MUST
    /// be set by the time the config is used to build a conductor.
    /// The database and compiled wasm directories are derived from this path.
    pub data_root_path: Option<DataRootPath>,

    /// The lair tag used to refer to the "device seed" which was used to generate
    /// the AgentPubKey for the DPKI cell.
    ///
    /// This must not be changed once the conductor has been started for the first time.
    pub device_seed_lair_tag: Option<String>,

    /// If set, and if there is no seed in lair at the tag specified in `device_seed_lair_tag`,
    /// the conductor will create a random seed and store it in lair at the specified tag.
    /// This should only be used for test or throwaway environments, because this device seed
    /// can never be regenerated, which defeats the purpose of having a device seed in the first place.
    ///
    /// If `device_seed_lair_tag` is not set, this setting has no effect.
    #[serde(default)]
    pub danger_generate_throwaway_device_seed: bool,

    /// Define how Holochain conductor will connect to a keystore.
    #[serde(default)]
    pub keystore: KeystoreConfig,

    /// DPKI config for this conductor. This setting must not change once the conductor has been
    /// started for the first time.
    ///
    /// If `dna_path` is present, the DNA file at this path will be used to install the DPKI service upon first conductor startup.
    /// If not present, the Deepkey DNA specified by the `holochain_deepkey_dna` crate and built into Holochain, will be used instead.
    #[serde(default)]
    pub dpki: DpkiConfig,

    /// Setup admin interfaces to control this conductor through a websocket connection.
    pub admin_interfaces: Option<Vec<AdminInterfaceConfig>>,

    /// Optional config for the network module.
    #[serde(default)]
    pub network: NetworkConfig,

    /// Optional specification of Chain Head Coordination service URL.
    /// If set, each cell's commit workflow will include synchronizing with the specified CHC service.
    /// If you don't know what this means, leave this setting alone (as `None`)
    #[schemars(default, schema_with = "holochain_util::jsonschema::url2_schema")]
    #[cfg(feature = "chc")]
    pub chc_url: Option<url2::Url2>,

    /// Override the default database synchronous strategy.
    ///
    /// See [sqlite documentation] for information about database sync levels.
    /// See [`DbSyncStrategy`] for details.
    /// This is best left at its default value unless you know what you
    /// are doing.
    ///
    /// [sqlite documentation]: https://www.sqlite.org/pragma.html#pragma_synchronous
    #[serde(default)]
    pub db_sync_strategy: DbSyncStrategy,

    /// Tuning parameters to adjust the behaviour of the conductor.
    #[serde(default)]
    pub tuning_params: Option<ConductorTuningParams>,

    /// Tracing scope.
    pub tracing_scope: Option<String>,
}

/// Helper function to load a config from a YAML string.
fn config_from_yaml<T>(yaml: &str) -> ConductorConfigResult<T>
where
    T: DeserializeOwned,
{
    serde_yaml::from_str(yaml).map_err(ConductorConfigError::SerializationError)
}

impl ConductorConfig {
    /// Create a conductor config from a YAML file path.
    pub fn load_yaml(path: &Path) -> ConductorConfigResult<ConductorConfig> {
        let config_yaml = std::fs::read_to_string(path).map_err(|err| match err {
            e @ std::io::Error { .. } if e.kind() == std::io::ErrorKind::NotFound => {
                ConductorConfigError::ConfigMissing(path.into())
            }
            _ => err.into(),
        })?;
        config_from_yaml(&config_yaml)
    }

    /// Get the tracing scope from the conductor config.
    pub fn tracing_scope(&self) -> Option<String> {
        self.tracing_scope.clone()
    }

    /// Get the data directory for this config or say something nice and die.
    pub fn data_root_path_or_die(&self) -> DataRootPath {
        match &self.data_root_path {
            Some(path) => path.clone(),
            None => {
                println!(
                    "
                    The conductor config does not contain a data_root_path. Please check and fix the
                    config file. Details:

                        Missing field `data_root_path`",
                );
                std::process::exit(ERROR_CODE);
            }
        }
    }

    /// Get the conductor tuning params for this config (default if not set)
    pub fn conductor_tuning_params(&self) -> ConductorTuningParams {
        self.tuning_params.clone().unwrap_or_default()
    }

    /// Check if the config is set to use a rendezvous bootstrap server
    pub fn has_rendezvous_bootstrap(&self) -> bool {
        self.network.bootstrap_url == url2::url2!("rendezvous:")
    }
}

/// All the network config information for the conductor.
#[derive(Clone, Deserialize, Serialize, Debug, PartialEq, JsonSchema)]
#[serde(tag = "type", rename_all = "snake_case")]
pub struct NetworkConfig {
    /// The Kitsune2 bootstrap server to use for WAN discovery.
    #[schemars(schema_with = "holochain_util::jsonschema::url2_schema")]
    pub bootstrap_url: url2::Url2,

    /// The Kitsune2 sbd server to use for webrtc signalling.
    #[schemars(schema_with = "holochain_util::jsonschema::url2_schema")]
    pub signal_url: url2::Url2,

    /// The interval between initiating gossip rounds.
    pub gossip_initiate_interval_ms: Option<u32>,

    /// The minimum amount of time that must be allowed to pass before a gossip round can be
    /// initiated by a given peer.
    pub gossip_min_initiate_interval_ms: Option<u32>,

    /// The timeout for a gossip round.
    pub gossip_round_timeout_ms: Option<u32>,

    /// The Kitsune2 webrtc_config to use for connecting to peers.
    pub webrtc_config: Option<serde_json::Value>,

    /// Use this advanced field to directly configure kitsune2.
    ///
    /// The above options actually just set specific values in this config.
    /// Use only if you know what you are doing!
    pub advanced: Option<serde_json::Value>,
}

impl Default for NetworkConfig {
    fn default() -> Self {
        Self {
            bootstrap_url: url2::Url2::parse("https://devtest-bootstrap-1.holochain.org"),
            signal_url: url2::Url2::parse("wss://devtest-sbd-1.holochain.org"),
            gossip_initiate_interval_ms: None,
            gossip_min_initiate_interval_ms: None,
            gossip_round_timeout_ms: None,
            webrtc_config: None,
            advanced: None,
        }
    }
}

impl NetworkConfig {
    /// Set the gossip interval.
<<<<<<< HEAD
    pub fn with_gossip_initiate_interval_ms(mut self, gossip_initiate_interval_ms: u32) -> Self {
        self.gossip_initiate_interval_ms = Some(gossip_initiate_interval_ms);
=======
    #[cfg(feature = "test-utils")]
    pub fn with_gossip_initiate_interval_ms(mut self, initiate_interval_ms: u32) -> Self {
        self.insert_into_config(|module_config| {
            Self::insert_module_config(
                module_config,
                "k2Gossip",
                "initiateIntervalMs",
                serde_json::Value::Number(serde_json::Number::from(initiate_interval_ms)),
            )?;

            Ok(())
        })
        .unwrap();

>>>>>>> 60ec8d12
        self
    }

    /// Set the gossip min initiate interval.
<<<<<<< HEAD
    pub fn with_gossip_min_initiate_interval_ms(
        mut self,
        gossip_min_initiate_interval_ms: u32,
    ) -> Self {
        self.gossip_min_initiate_interval_ms = Some(gossip_min_initiate_interval_ms);
=======
    #[cfg(feature = "test-utils")]
    pub fn with_gossip_min_initiate_interval_ms(mut self, min_initiate_interval_ms: u32) -> Self {
        self.insert_into_config(|module_config| {
            Self::insert_module_config(
                module_config,
                "k2Gossip",
                "minInitiateIntervalMs",
                serde_json::Value::Number(serde_json::Number::from(min_initiate_interval_ms)),
            )?;

            Ok(())
        })
        .unwrap();

>>>>>>> 60ec8d12
        self
    }

    /// Set the gossip round timeout.
<<<<<<< HEAD
    pub fn with_gossip_round_timeout_ms(mut self, gossip_round_timeout_ms: u32) -> Self {
        self.gossip_round_timeout_ms = Some(gossip_round_timeout_ms);
=======
    #[cfg(feature = "test-utils")]
    pub fn with_gossip_round_timeout_ms(mut self, round_timeout_ms: u32) -> Self {
        self.insert_into_config(|module_config| {
            Self::insert_module_config(
                module_config,
                "k2Gossip",
                "roundTimeoutMs",
                serde_json::Value::Number(serde_json::Number::from(round_timeout_ms)),
            )?;

            Ok(())
        })
        .unwrap();

>>>>>>> 60ec8d12
        self
    }

    /// Convert the network config to a K2 config object.
    ///
    /// Values that are set directly on the network config are merged into the [`NetworkConfig::advanced`] field.
    pub fn to_k2_config(&self) -> ConductorConfigResult<serde_json::Value> {
        let mut working = self
            .advanced
            .clone()
            .unwrap_or_else(|| serde_json::Value::Object(Default::default()));

<<<<<<< HEAD
        // Helper function for injecting a key-value pair into a module's configuration
        fn insert_module_config(
            module_config: &mut serde_json::Map<String, serde_json::Value>,
            module: &str,
            key: &str,
            value: serde_json::Value,
        ) -> ConductorConfigResult<()> {
            if let Some(module_config) = module_config.get_mut(module) {
                if let Some(module_config) = module_config.as_object_mut() {
                    if module_config.contains_key(key) {
                        tracing::warn!("The {} module configuration contains a '{}' field, which is being overwritten", module, key);
                    }

                    // The config for this module exists and is an object, insert the key-value pair
                    module_config.insert(key.into(), value);
                } else {
                    // The configuration for this module exists, but isn't an object
                    return Err(ConductorConfigError::InvalidNetworkConfig(format!(
                        "advanced.{} field must be an object",
                        module
                    )));
                }
            } else {
                // The config for this module isn't set at all, so we need to insert it
                module_config.insert(
                    module.into(),
                    serde_json::json!({
                        key: value,
                    }),
                );
            }

            Ok(())
        }

        if let Some(module_config) = working.as_object_mut() {
            insert_module_config(
=======
        if let Some(module_config) = working.as_object_mut() {
            Self::insert_module_config(
>>>>>>> 60ec8d12
                module_config,
                "coreBootstrap",
                "serverUrl",
                serde_json::Value::String(self.bootstrap_url.as_str().into()),
            )?;

<<<<<<< HEAD
            insert_module_config(
=======
            Self::insert_module_config(
>>>>>>> 60ec8d12
                module_config,
                "tx5Transport",
                "serverUrl",
                serde_json::Value::String(self.signal_url.as_str().into()),
            )?;

<<<<<<< HEAD
            if let Some(initiate_interval_ms) = self.gossip_initiate_interval_ms {
                insert_module_config(
                    module_config,
                    "k2Gossip",
                    "initiateIntervalMs",
                    serde_json::Value::Number(serde_json::Number::from(initiate_interval_ms)),
                )?;
            }

            if let Some(min_initiate_interval_ms) = self.gossip_min_initiate_interval_ms {
                insert_module_config(
                    module_config,
                    "k2Gossip",
                    "minInitiateIntervalMs",
                    serde_json::Value::Number(serde_json::Number::from(min_initiate_interval_ms)),
                )?;
            }

            if let Some(round_timeout_ms) = self.gossip_round_timeout_ms {
                insert_module_config(
                    module_config,
                    "k2Gossip",
                    "roundTimeoutMs",
                    serde_json::Value::Number(serde_json::Number::from(round_timeout_ms)),
                )?;
            }

=======
>>>>>>> 60ec8d12
            // TODO nowhere to put the webrtc config in K2 yet!
        } else {
            return Err(ConductorConfigError::InvalidNetworkConfig(
                "advanced field must be an object".to_string(),
            ));
        }

        Ok(working)
    }
<<<<<<< HEAD
=======

    fn insert_into_config(
        &mut self,
        mutator: impl Fn(&mut serde_json::Map<String, serde_json::Value>) -> ConductorConfigResult<()>,
    ) -> ConductorConfigResult<()> {
        if self.advanced.is_none() {
            self.advanced = Some(serde_json::Value::Object(Default::default()));
        }

        if let Some(module_config) = self
            .advanced
            .as_mut()
            .expect("Just checked")
            .as_object_mut()
        {
            mutator(module_config)?;
        }

        Ok(())
    }

    // Helper function for injecting a key-value pair into a module's configuration
    fn insert_module_config(
        module_config: &mut serde_json::Map<String, serde_json::Value>,
        module: &str,
        key: &str,
        value: serde_json::Value,
    ) -> ConductorConfigResult<()> {
        if let Some(module_config) = module_config.get_mut(module) {
            if let Some(module_config) = module_config.as_object_mut() {
                if module_config.contains_key(key) {
                    tracing::warn!("The {} module configuration contains a '{}' field, which is being overwritten", module, key);
                }

                // The config for this module exists and is an object, insert the key-value pair
                module_config.insert(key.into(), value);
            } else {
                // The configuration for this module exists, but isn't an object
                return Err(ConductorConfigError::InvalidNetworkConfig(format!(
                    "advanced.{} field must be an object",
                    module
                )));
            }
        } else {
            // The config for this module isn't set at all, so we need to insert it
            module_config.insert(
                module.into(),
                serde_json::json!({
                    key: value,
                }),
            );
        }

        Ok(())
    }
>>>>>>> 60ec8d12
}

/// Tuning parameters to adjust the behaviour of the conductor.
#[derive(Debug, Clone, PartialEq, Deserialize, Serialize, JsonSchema)]
pub struct ConductorTuningParams {
    /// The delay between retries of sys validation when there are missing dependencies waiting to be found on the DHT.
    ///
    /// Default: 10 seconds
    pub sys_validation_retry_delay: Option<std::time::Duration>,
    /// The delay between retries attempts at resolving failed countersigning sessions.
    ///
    /// This is potentially a very heavy operation because it has to gather information from the network,
    /// so it is recommended not to set this too low.
    ///
    /// Default: 5 minutes
    pub countersigning_resolution_retry_delay: Option<std::time::Duration>,
    /// The maximum number of times that Holochain should attempt to resolve a failed countersigning session.
    ///
    /// Note that this *only* applies to sessions that fail through a timeout. Sessions that fail because
    /// of a conductor crash or otherwise will not be limited by this value. This is a safety measure to
    /// make it less likely that timeout leads to a wrong decision because of a temporary network issue.
    ///
    /// Holochain will always try once, whatever value you set. The possible values for this setting are:
    /// - `None`: Not set, then Holochain will just make a single attempt and then consider the session failed
    ///    if it can't make a decision.
    /// - `Some(0)`: Holochain will treat this the same as a session that failed after a crash. It will retry
    ///   until it can make a decision or until the user forces a decision.
    /// - `Some(n)`, n > 0: Holochain will retry `n` times, including the required first attempt. If
    ///   it can't make a decision after `n` retries, it will consider the session failed.
    pub countersigning_resolution_retry_limit: Option<usize>,
    /// Only publish a DhtOp once during this interval. This allows for triggering the publish workflow
    /// frequently without flooding the network with spurious publishes.
    ///
    /// Default: 5 minutes
    pub min_publish_interval: Option<std::time::Duration>,
}

impl ConductorTuningParams {
    /// Create a new [`ConductorTuningParams`] with all values missing, which will cause the defaults to be used.
    pub fn new() -> Self {
        Self {
            sys_validation_retry_delay: None,
            countersigning_resolution_retry_delay: None,
            countersigning_resolution_retry_limit: None,
            min_publish_interval: None,
        }
    }

    /// Get the current value of `sys_validation_retry_delay` or its default value.
    pub fn sys_validation_retry_delay(&self) -> std::time::Duration {
        self.sys_validation_retry_delay
            .unwrap_or_else(|| std::time::Duration::from_secs(10))
    }

    /// Get the current value of `countersigning_resolution_retry_delay` or its default value.
    pub fn countersigning_resolution_retry_delay(&self) -> std::time::Duration {
        self.countersigning_resolution_retry_delay
            .unwrap_or_else(|| std::time::Duration::from_secs(60 * 5))
    }

    /// Get the current value of `min_publish_interval` or its default value.
    pub fn min_publish_interval(&self) -> std::time::Duration {
        self.min_publish_interval
            .unwrap_or_else(|| std::time::Duration::from_secs(60 * 5))
    }
}

impl Default for ConductorTuningParams {
    fn default() -> Self {
        let empty = Self::new();
        Self {
            sys_validation_retry_delay: Some(empty.sys_validation_retry_delay()),
            countersigning_resolution_retry_delay: Some(
                empty.countersigning_resolution_retry_delay(),
            ),
            countersigning_resolution_retry_limit: None,
            min_publish_interval: None,
        }
    }
}

#[cfg(test)]
mod tests {
    use super::*;
    use holochain_types::websocket::AllowedOrigins;
    use matches::assert_matches;
    use std::path::Path;
    use std::path::PathBuf;

    #[test]
    fn test_config_load_yaml() {
        let bad_path = Path::new("fake");
        let result = ConductorConfig::load_yaml(bad_path);
        assert_eq!(
            "Err(ConfigMissing(\"fake\"))".to_string(),
            format!("{:?}", result)
        );

        // successful load test in conductor/interactive
    }

    #[test]
    fn test_config_bad_yaml() {
        let result: ConductorConfigResult<ConductorConfig> = config_from_yaml("this isn't yaml");
        assert_matches!(result, Err(ConductorConfigError::SerializationError(_)));
    }

    #[test]
    fn test_config_complete_minimal_config() {
        let yaml = r#"---
    data_root_path: /path/to/env
    keystore:
      type: danger_test_keystore
    "#;
        let result: ConductorConfig = config_from_yaml(yaml).unwrap();
        pretty_assertions::assert_eq!(
            result,
            ConductorConfig {
                tracing_override: None,
                data_root_path: Some(PathBuf::from("/path/to/env").into()),
                device_seed_lair_tag: None,
                danger_generate_throwaway_device_seed: false,
                network: NetworkConfig::default(),
                dpki: DpkiConfig::default(),
                keystore: KeystoreConfig::DangerTestKeystore,
                admin_interfaces: None,
                db_sync_strategy: DbSyncStrategy::default(),
                #[cfg(feature = "chc")]
                chc_url: None,
                tuning_params: None,
                tracing_scope: None,
            }
        );
    }

    #[cfg(not(feature = "unstable-dpki"))]
    #[test]
    #[allow(clippy::field_reassign_with_default)]
    fn test_config_complete_config() {
        holochain_trace::test_run();

        let yaml = r#"---
    data_root_path: /path/to/env
    signing_service_uri: ws://localhost:9001
    encryption_service_uri: ws://localhost:9002
    decryption_service_uri: ws://localhost:9003

    keystore:
      type: lair_server_in_proc

    dpki:
      dna_path: ~
      network_seed: ""
      no_dpki: true

    admin_interfaces:
      - driver:
          type: websocket
          port: 1234
          allowed_origins: "*"

    network:
      bootstrap_url: https://test-boot.tld
      signal_url: wss://test-sig.tld
      webrtc_config: {
        "iceServers": [
          { "urls": ["stun:test-stun.tld:443"] },
        ]
      }
      advanced: {
        "my": {
          "totally": {
            "random": {
              "advanced": {
                "config": true
              }
            }
          }
        }
      }

    db_sync_strategy: Fast
    "#;
        let result: ConductorConfigResult<ConductorConfig> = config_from_yaml(yaml);
        let mut network_config = NetworkConfig::default();
        network_config.bootstrap_url = url2::url2!("https://test-boot.tld");
        network_config.signal_url = url2::url2!("wss://test-sig.tld");
        network_config.webrtc_config = Some(serde_json::json!({
            "iceServers": [
                { "urls": ["stun:test-stun.tld:443"] },
            ]
        }));
        network_config.advanced = Some(serde_json::json!({
            "my": {
                "totally": {
                    "random": {
                        "advanced": {
                            "config": true,
                        }
                    }
                }
            }
        }));

        pretty_assertions::assert_eq!(
            result.unwrap(),
            ConductorConfig {
                tracing_override: None,
                data_root_path: Some(PathBuf::from("/path/to/env").into()),
                device_seed_lair_tag: None,
                danger_generate_throwaway_device_seed: false,
                dpki: DpkiConfig::disabled(),
                keystore: KeystoreConfig::LairServerInProc { lair_root: None },
                admin_interfaces: Some(vec![AdminInterfaceConfig {
                    driver: InterfaceDriver::Websocket {
                        port: 1234,
                        allowed_origins: AllowedOrigins::Any
                    }
                }]),
                network: network_config,
                db_sync_strategy: DbSyncStrategy::Fast,
                #[cfg(feature = "chc")]
                chc_url: None,
                tuning_params: None,
                tracing_scope: None,
            }
        );
    }

    #[cfg(feature = "unstable-dpki")]
    #[test]
    fn test_config_complete_config() {
        holochain_trace::test_run();

        let yaml = r#"---
    data_root_path: /path/to/env
    signing_service_uri: ws://localhost:9001
    encryption_service_uri: ws://localhost:9002
    decryption_service_uri: ws://localhost:9003

    keystore:
      type: lair_server_in_proc

    dpki:
      dna_path: path/to/dna.dna
      network_seed: "deepkey-main"
      device_seed_lair_tag: "device-seed"

    admin_interfaces:
      - driver:
          type: websocket
          port: 1234
          allowed_origins: "*"

    network:
      bootstrap_url: https://test-boot.tld
      signal_url: wss://test-sig.tld

    db_sync_strategy: Fast
    "#;
        let result: ConductorConfigResult<ConductorConfig> = config_from_yaml(yaml);
        let network_config = NetworkConfig {
            bootstrap_url: url2::url2!("https://test-boot.tld"),
            signal_url: url2::url2!("wss://test-sig.tld"),
            ..Default::default()
        };
        pretty_assertions::assert_eq!(
            result.unwrap(),
            ConductorConfig {
                tracing_override: None,
                data_root_path: Some(PathBuf::from("/path/to/env").into()),
                device_seed_lair_tag: None,
                danger_generate_throwaway_device_seed: false,
                dpki: DpkiConfig::production(Some("path/to/dna.dna".into())),
                keystore: KeystoreConfig::LairServerInProc { lair_root: None },
                admin_interfaces: Some(vec![AdminInterfaceConfig {
                    driver: InterfaceDriver::Websocket {
                        port: 1234,
                        allowed_origins: AllowedOrigins::Any
                    }
                }]),
                network: network_config,
                db_sync_strategy: DbSyncStrategy::Fast,
                #[cfg(feature = "chc")]
                chc_url: None,
                tuning_params: None,
                tracing_scope: None,
            }
        );
    }

    #[test]
    fn test_config_new_lair_keystore() {
        let yaml = r#"---
    data_root_path: /path/to/env
    keystore_path: /path/to/keystore
    keystore:
      type: lair_server
      connection_url: "unix:///var/run/lair-keystore/socket?k=EcRDnP3xDIZ9Rk_1E-egPE0mGZi5CcszeRxVkb2QXXQ"
    "#;
        let result: ConductorConfigResult<ConductorConfig> = config_from_yaml(yaml);
        pretty_assertions::assert_eq!(
            result.unwrap(),
            ConductorConfig {
                tracing_override: None,
                data_root_path: Some(PathBuf::from("/path/to/env").into()),
                device_seed_lair_tag: None,
                danger_generate_throwaway_device_seed: false,
                network: NetworkConfig::default(),
                dpki: Default::default(),
                keystore: KeystoreConfig::LairServer {
                    connection_url: url2::url2!("unix:///var/run/lair-keystore/socket?k=EcRDnP3xDIZ9Rk_1E-egPE0mGZi5CcszeRxVkb2QXXQ"),
                },
                admin_interfaces: None,
                db_sync_strategy: DbSyncStrategy::Resilient,
                #[cfg(feature = "chc")]
                chc_url: None,
                tuning_params: None,
                tracing_scope: None,
            }
        );
    }

    #[test]
    fn default_network_config_accepted_by_k2() {
        let network_config = NetworkConfig::default();
        let k2_config = network_config.to_k2_config().unwrap();

        let builder = kitsune2_core::default_test_builder()
            .with_default_config()
            .unwrap();
        builder.config.set_module_config(&k2_config).unwrap();
        builder.validate_config().unwrap();
    }

    #[test]
    fn network_config_preserves_advanced_overrides() {
        let network_config = NetworkConfig {
            advanced: Some(serde_json::json!({
                "coreBootstrap": {
<<<<<<< HEAD
                    "backoff_min_ms": "3500",
                },
                "tx5Transport": {
                    "timeout_s": "10",
                },
                "coreSpace": {
                    "re_sign_freq_ms": "1000",
=======
                    "backoffMinMs": "3500",
                },
                "tx5Transport": {
                    "timeoutS": "10",
                },
                "coreSpace": {
                    "reSignFreqMs": "1000",
>>>>>>> 60ec8d12
                }
            })),
            ..Default::default()
        };

        let k2_config = network_config.to_k2_config().unwrap();

        let builder = kitsune2_core::default_test_builder()
            .with_default_config()
            .unwrap();
        builder.config.set_module_config(&k2_config).unwrap();
        builder.validate_config().unwrap();
        assert_eq!(
            k2_config,
            serde_json::json!({
                "coreBootstrap": {
<<<<<<< HEAD
                    "server_url": "https://devtest-bootstrap-1.holochain.org/",
                    "backoff_min_ms": "3500",
                },
                "tx5Transport": {
                    "server_url": "wss://devtest-sbd-1.holochain.org/",
                    "timeout_s": "10",
                },
                "coreSpace": {
                    "re_sign_freq_ms": "1000",
=======
                    "serverUrl": "https://devtest-bootstrap-1.holochain.org/",
                    "backoffMinMs": "3500",
                },
                "tx5Transport": {
                    "serverUrl": "wss://devtest-sbd-1.holochain.org/",
                    "timeoutS": "10",
                },
                "coreSpace": {
                    "reSignFreqMs": "1000",
>>>>>>> 60ec8d12
                }
            })
        )
    }

    #[test]
<<<<<<< HEAD
    fn network_config_overrides_extracted_fields() {
        let network_config = NetworkConfig {
            advanced: Some(serde_json::json!({
                "coreBootstrap": {
                    "server_url": "https://something-else.net",
                },
                "tx5Transport": {
                    "server_url": "wss://sbd.nowhere.net",
=======
    fn network_config_overrides_conflicting_advanced_fields() {
        let network_config = NetworkConfig {
            advanced: Some(serde_json::json!({
                "coreBootstrap": {
                    "serverUrl": "https://something-else.net",
                },
                "tx5Transport": {
                    "serverUrl": "wss://sbd.nowhere.net",
>>>>>>> 60ec8d12
                },
            })),
            ..Default::default()
        };

        let k2_config = network_config.to_k2_config().unwrap();

        let builder = kitsune2_core::default_test_builder()
            .with_default_config()
            .unwrap();
        builder.config.set_module_config(&k2_config).unwrap();
        builder.validate_config().unwrap();

        assert_eq!(
            k2_config,
            serde_json::json!({
                "coreBootstrap": {
<<<<<<< HEAD
                    "server_url": "https://devtest-bootstrap-1.holochain.org/",
                },
                "tx5Transport": {
                    "server_url": "wss://devtest-sbd-1.holochain.org/",
                },
            })
        )
    }
=======
                    "serverUrl": "https://devtest-bootstrap-1.holochain.org/",
                },
                "tx5Transport": {
                    "serverUrl": "wss://devtest-sbd-1.holochain.org/",
                },
            })
        )
    }

    #[test]
    fn tune_kitsune_params_for_testing() {
        let network_config = NetworkConfig::default()
            .with_gossip_round_timeout_ms(100)
            .with_gossip_initiate_interval_ms(200)
            .with_gossip_min_initiate_interval_ms(300);

        let k2_config = network_config.to_k2_config().unwrap();

        let builder = kitsune2_core::default_test_builder()
            .with_default_config()
            .unwrap();
        builder.config.set_module_config(&k2_config).unwrap();
        builder.validate_config().unwrap();

        assert_eq!(
            k2_config,
            serde_json::json!({
                "coreBootstrap": {
                    "serverUrl": "https://devtest-bootstrap-1.holochain.org/",
                },
                "tx5Transport": {
                    "serverUrl": "wss://devtest-sbd-1.holochain.org/",
                },
                "k2Gossip": {
                    "roundTimeoutMs": 100,
                    "initiateIntervalMs": 200,
                    "minInitiateIntervalMs": 300,
                }
            })
        )
    }
>>>>>>> 60ec8d12
}<|MERGE_RESOLUTION|>--- conflicted
+++ resolved
@@ -209,16 +209,6 @@
     #[schemars(schema_with = "holochain_util::jsonschema::url2_schema")]
     pub signal_url: url2::Url2,
 
-    /// The interval between initiating gossip rounds.
-    pub gossip_initiate_interval_ms: Option<u32>,
-
-    /// The minimum amount of time that must be allowed to pass before a gossip round can be
-    /// initiated by a given peer.
-    pub gossip_min_initiate_interval_ms: Option<u32>,
-
-    /// The timeout for a gossip round.
-    pub gossip_round_timeout_ms: Option<u32>,
-
     /// The Kitsune2 webrtc_config to use for connecting to peers.
     pub webrtc_config: Option<serde_json::Value>,
 
@@ -234,9 +224,6 @@
         Self {
             bootstrap_url: url2::Url2::parse("https://devtest-bootstrap-1.holochain.org"),
             signal_url: url2::Url2::parse("wss://devtest-sbd-1.holochain.org"),
-            gossip_initiate_interval_ms: None,
-            gossip_min_initiate_interval_ms: None,
-            gossip_round_timeout_ms: None,
             webrtc_config: None,
             advanced: None,
         }
@@ -245,10 +232,6 @@
 
 impl NetworkConfig {
     /// Set the gossip interval.
-<<<<<<< HEAD
-    pub fn with_gossip_initiate_interval_ms(mut self, gossip_initiate_interval_ms: u32) -> Self {
-        self.gossip_initiate_interval_ms = Some(gossip_initiate_interval_ms);
-=======
     #[cfg(feature = "test-utils")]
     pub fn with_gossip_initiate_interval_ms(mut self, initiate_interval_ms: u32) -> Self {
         self.insert_into_config(|module_config| {
@@ -263,18 +246,10 @@
         })
         .unwrap();
 
->>>>>>> 60ec8d12
         self
     }
 
     /// Set the gossip min initiate interval.
-<<<<<<< HEAD
-    pub fn with_gossip_min_initiate_interval_ms(
-        mut self,
-        gossip_min_initiate_interval_ms: u32,
-    ) -> Self {
-        self.gossip_min_initiate_interval_ms = Some(gossip_min_initiate_interval_ms);
-=======
     #[cfg(feature = "test-utils")]
     pub fn with_gossip_min_initiate_interval_ms(mut self, min_initiate_interval_ms: u32) -> Self {
         self.insert_into_config(|module_config| {
@@ -289,15 +264,10 @@
         })
         .unwrap();
 
->>>>>>> 60ec8d12
         self
     }
 
     /// Set the gossip round timeout.
-<<<<<<< HEAD
-    pub fn with_gossip_round_timeout_ms(mut self, gossip_round_timeout_ms: u32) -> Self {
-        self.gossip_round_timeout_ms = Some(gossip_round_timeout_ms);
-=======
     #[cfg(feature = "test-utils")]
     pub fn with_gossip_round_timeout_ms(mut self, round_timeout_ms: u32) -> Self {
         self.insert_into_config(|module_config| {
@@ -312,7 +282,6 @@
         })
         .unwrap();
 
->>>>>>> 60ec8d12
         self
     }
 
@@ -325,95 +294,21 @@
             .clone()
             .unwrap_or_else(|| serde_json::Value::Object(Default::default()));
 
-<<<<<<< HEAD
-        // Helper function for injecting a key-value pair into a module's configuration
-        fn insert_module_config(
-            module_config: &mut serde_json::Map<String, serde_json::Value>,
-            module: &str,
-            key: &str,
-            value: serde_json::Value,
-        ) -> ConductorConfigResult<()> {
-            if let Some(module_config) = module_config.get_mut(module) {
-                if let Some(module_config) = module_config.as_object_mut() {
-                    if module_config.contains_key(key) {
-                        tracing::warn!("The {} module configuration contains a '{}' field, which is being overwritten", module, key);
-                    }
-
-                    // The config for this module exists and is an object, insert the key-value pair
-                    module_config.insert(key.into(), value);
-                } else {
-                    // The configuration for this module exists, but isn't an object
-                    return Err(ConductorConfigError::InvalidNetworkConfig(format!(
-                        "advanced.{} field must be an object",
-                        module
-                    )));
-                }
-            } else {
-                // The config for this module isn't set at all, so we need to insert it
-                module_config.insert(
-                    module.into(),
-                    serde_json::json!({
-                        key: value,
-                    }),
-                );
-            }
-
-            Ok(())
-        }
-
-        if let Some(module_config) = working.as_object_mut() {
-            insert_module_config(
-=======
         if let Some(module_config) = working.as_object_mut() {
             Self::insert_module_config(
->>>>>>> 60ec8d12
                 module_config,
                 "coreBootstrap",
                 "serverUrl",
                 serde_json::Value::String(self.bootstrap_url.as_str().into()),
             )?;
 
-<<<<<<< HEAD
-            insert_module_config(
-=======
             Self::insert_module_config(
->>>>>>> 60ec8d12
                 module_config,
                 "tx5Transport",
                 "serverUrl",
                 serde_json::Value::String(self.signal_url.as_str().into()),
             )?;
 
-<<<<<<< HEAD
-            if let Some(initiate_interval_ms) = self.gossip_initiate_interval_ms {
-                insert_module_config(
-                    module_config,
-                    "k2Gossip",
-                    "initiateIntervalMs",
-                    serde_json::Value::Number(serde_json::Number::from(initiate_interval_ms)),
-                )?;
-            }
-
-            if let Some(min_initiate_interval_ms) = self.gossip_min_initiate_interval_ms {
-                insert_module_config(
-                    module_config,
-                    "k2Gossip",
-                    "minInitiateIntervalMs",
-                    serde_json::Value::Number(serde_json::Number::from(min_initiate_interval_ms)),
-                )?;
-            }
-
-            if let Some(round_timeout_ms) = self.gossip_round_timeout_ms {
-                insert_module_config(
-                    module_config,
-                    "k2Gossip",
-                    "roundTimeoutMs",
-                    serde_json::Value::Number(serde_json::Number::from(round_timeout_ms)),
-                )?;
-            }
-
-=======
->>>>>>> 60ec8d12
             // TODO nowhere to put the webrtc config in K2 yet!
         } else {
             return Err(ConductorConfigError::InvalidNetworkConfig(
@@ -423,8 +318,6 @@
 
         Ok(working)
     }
-<<<<<<< HEAD
-=======
 
     fn insert_into_config(
         &mut self,
@@ -480,7 +373,6 @@
 
         Ok(())
     }
->>>>>>> 60ec8d12
 }
 
 /// Tuning parameters to adjust the behaviour of the conductor.
@@ -821,15 +713,6 @@
         let network_config = NetworkConfig {
             advanced: Some(serde_json::json!({
                 "coreBootstrap": {
-<<<<<<< HEAD
-                    "backoff_min_ms": "3500",
-                },
-                "tx5Transport": {
-                    "timeout_s": "10",
-                },
-                "coreSpace": {
-                    "re_sign_freq_ms": "1000",
-=======
                     "backoffMinMs": "3500",
                 },
                 "tx5Transport": {
@@ -837,7 +720,6 @@
                 },
                 "coreSpace": {
                     "reSignFreqMs": "1000",
->>>>>>> 60ec8d12
                 }
             })),
             ..Default::default()
@@ -854,17 +736,6 @@
             k2_config,
             serde_json::json!({
                 "coreBootstrap": {
-<<<<<<< HEAD
-                    "server_url": "https://devtest-bootstrap-1.holochain.org/",
-                    "backoff_min_ms": "3500",
-                },
-                "tx5Transport": {
-                    "server_url": "wss://devtest-sbd-1.holochain.org/",
-                    "timeout_s": "10",
-                },
-                "coreSpace": {
-                    "re_sign_freq_ms": "1000",
-=======
                     "serverUrl": "https://devtest-bootstrap-1.holochain.org/",
                     "backoffMinMs": "3500",
                 },
@@ -874,23 +745,12 @@
                 },
                 "coreSpace": {
                     "reSignFreqMs": "1000",
->>>>>>> 60ec8d12
                 }
             })
         )
     }
 
     #[test]
-<<<<<<< HEAD
-    fn network_config_overrides_extracted_fields() {
-        let network_config = NetworkConfig {
-            advanced: Some(serde_json::json!({
-                "coreBootstrap": {
-                    "server_url": "https://something-else.net",
-                },
-                "tx5Transport": {
-                    "server_url": "wss://sbd.nowhere.net",
-=======
     fn network_config_overrides_conflicting_advanced_fields() {
         let network_config = NetworkConfig {
             advanced: Some(serde_json::json!({
@@ -899,7 +759,6 @@
                 },
                 "tx5Transport": {
                     "serverUrl": "wss://sbd.nowhere.net",
->>>>>>> 60ec8d12
                 },
             })),
             ..Default::default()
@@ -917,16 +776,6 @@
             k2_config,
             serde_json::json!({
                 "coreBootstrap": {
-<<<<<<< HEAD
-                    "server_url": "https://devtest-bootstrap-1.holochain.org/",
-                },
-                "tx5Transport": {
-                    "server_url": "wss://devtest-sbd-1.holochain.org/",
-                },
-            })
-        )
-    }
-=======
                     "serverUrl": "https://devtest-bootstrap-1.holochain.org/",
                 },
                 "tx5Transport": {
@@ -968,5 +817,4 @@
             })
         )
     }
->>>>>>> 60ec8d12
 }