use std::{collections::HashSet, io::BufRead};

use holochain_types::prelude::*;
use once_cell::sync::OnceCell;
use tracing_subscriber::{prelude::__tracing_subscriber_SubscriberExt, util::SubscriberInitExt};

use super::*;

pub type ContextSubscriber = aitia::logging::AitiaSubscriber<Context>;

// #[derive(Debug, derive_more::From)]
pub type CtxError = String;
pub type ContextResult<T> = Result<T, CtxError>;

pub fn init_subscriber() -> ContextSubscriber {
    let w = SUBSCRIBER.get_or_init(ContextSubscriber::default).clone();
    let ww = w.clone();
    tracing_subscriber::registry()
        .with(holochain_trace::standard_layer(std::io::stderr).unwrap())
        .with(aitia::logging::tracing_layer(move || ww.clone()))
        .init();
    w
}

pub static SUBSCRIBER: OnceCell<ContextSubscriber> = OnceCell::new();

#[derive(Default, Debug)]
pub struct Context {
    /// All facts ever recorded
    pub facts: HashSet<Event>,

    /// Track which agents are part of which nodes
    pub map_node_to_agents: HashMap<SleuthId, HashSet<AgentPubKey>>,

    /// Track which node an agent is part of
    pub map_agent_to_node: HashMap<AgentPubKey, SleuthId>,

    /// Track the sys validation deps for an op hash
    pub map_op_to_sysval_dep_hashes: HashMap<OpRef, Vec<ActionHash>>,

    /// Track the app validation deps for an op hash
    pub map_op_to_appval_dep_hash: HashMap<OpRef, HashSet<AnyDhtHash>>,

    /// Track which op a dependency is part of
    pub map_dep_hash_to_op: HashMap<AnyDhtHash, OpRef>,

    /// Map the (action hash + op type) representation to the actual op hash
    pub map_action_to_op: HashMap<ChainOpAction, OpRef>,

    /// The full info associated with each op hash
    pub op_info: HashMap<OpRef, OpInfo>,
}

impl Context {
    pub fn from_file(mut r: impl BufRead) -> Self {
        use aitia::logging::Log;
        let mut la = Self::default();
        let mut line = String::new();
        while let Ok(_bytes) = r.read_line(&mut line) {
            if let Some(fact) = Self::parse(&line) {
                la.apply(fact);
            }
        }
        la
    }

    pub fn check(&self, fact: &Event) -> bool {
        self.facts.contains(fact)
    }

    pub fn node_agents(&self, id: &SleuthId) -> ContextResult<&HashSet<AgentPubKey>> {
        self.map_node_to_agents
            .get(id)
            .ok_or(format!("node_agents({id})"))
    }

    pub fn agent_node(&self, agent: &AgentPubKey) -> ContextResult<&SleuthId> {
        self.map_agent_to_node
            .get(agent)
            .ok_or(format!("agent_node({agent})"))
    }

    /// Get the sys validation dependency of this op hash if applicable
    pub fn sysval_op_deps(&self, op: &OpRef) -> ContextResult<Vec<&OpInfo>> {
        self.map_op_to_sysval_dep_hashes
            .get(op)
            .ok_or(format!("map_op_to_sysval_dep_hash({op})"))?
            .iter()
            .map(|h| {
                self.map_dep_hash_to_op
                    .get(&h.clone().into())
                    .ok_or(format!("map_dep_hash_to_op({h})"))
                    .and_then(|d| self.op_info(d))
            })
            .collect::<Result<Vec<_>, _>>()
    }

    /// Get the app validation dependencies of this op hash
    pub fn appval_op_deps(&self, op: &OpRef) -> ContextResult<HashSet<&OpInfo>> {
        self.map_op_to_appval_dep_hash
            .get(op)
            .ok_or(format!("map_op_to_appval_dep_hash({op})"))?
            .iter()
            .map(|h| {
                self.map_dep_hash_to_op
                    .get(h)
                    .ok_or(format!("map_dep_hash_to_op({h})"))
            })
            .collect::<Result<Vec<_>, _>>()?
            .into_iter()
            .map(|d| self.op_info(d))
            .collect()
    }

    pub fn op_info(&self, op: &OpRef) -> ContextResult<&OpInfo> {
        self.op_info.get(op).ok_or(format!("op_info({op})"))
    }

    pub fn op_from_action(&self, action: ActionHash, op_type: ChainOpType) -> ContextResult<OpRef> {
        let oa = ChainOpAction(action, op_type);
        self.map_action_to_op
            .get(&oa)
            .cloned()
            .ok_or(format!("map_action_to_op({oa:?})"))
    }

    pub fn as_if(&mut self) {
        todo!()
    }

    pub fn all_events_for_topic() {}
}

impl aitia::logging::Log for Context {
    type Fact = Event;

    fn apply(&mut self, fact: Event) {
        match fact.clone() {
            Event::Integrated { .. } => {}
            Event::AppValidated { .. } => {}
            Event::SysValidated { .. } => {}
            Event::MissingAppValDep { by: _, op, deps } => {
                self.map_op_to_appval_dep_hash
                    .entry(op)
                    .or_default()
                    .extend(deps);
            }
            Event::Fetched { .. } => {}
            Event::ReceivedHash { .. } => {}
            Event::SentHash { .. } => {}
            Event::Authored { by: _, op } => {
                // TODO: add check that the same op is not authored twice?
                let op_hash = op.as_hash();
                let a = match &op.op {
                    DhtOpLite::Chain(op) => ChainOpAction::from((**op).clone()),
                    _ => unimplemented!("hc_sleuth can only handle chain ops"),
                };
<<<<<<< HEAD
                self.map_dep_hash_to_op
                    .insert(op.fetch_dependency_hash(), op_hash.clone());
=======
                for h in op.fetch_dependency_hashes() {
                    self.map_dep_hash_to_op.insert(h, op_hash.clone());
                }
>>>>>>> 43f8896d
                self.map_action_to_op.insert(a, op_hash.clone());
                self.map_op_to_sysval_dep_hashes
                    .insert(op_hash.clone(), op.dep.clone());
                self.op_info.insert(op_hash.clone(), op);
            }
            Event::AgentJoined { node, agent } => {
                self.map_agent_to_node.insert(agent.clone(), node.clone());
                self.map_node_to_agents
                    .entry(node)
                    .or_default()
                    .insert(agent);
            }
            Event::SweetConductorShutdown { node } => {
                if let Some(agents) = self.map_node_to_agents.remove(&node) {
                    for a in agents {
                        self.map_agent_to_node.remove(&a);
                    }
                }
            }
        }
        let duplicate = self.facts.insert(fact.clone());
        if duplicate {
            tracing::warn!("Duplicate fact {:?}", fact);
        }
    }
}<|MERGE_RESOLUTION|>--- conflicted
+++ resolved
@@ -155,14 +155,9 @@
                     DhtOpLite::Chain(op) => ChainOpAction::from((**op).clone()),
                     _ => unimplemented!("hc_sleuth can only handle chain ops"),
                 };
-<<<<<<< HEAD
-                self.map_dep_hash_to_op
-                    .insert(op.fetch_dependency_hash(), op_hash.clone());
-=======
                 for h in op.fetch_dependency_hashes() {
                     self.map_dep_hash_to_op.insert(h, op_hash.clone());
                 }
->>>>>>> 43f8896d
                 self.map_action_to_op.insert(a, op_hash.clone());
                 self.map_op_to_sysval_dep_hashes
                     .insert(op_hash.clone(), op.dep.clone());
