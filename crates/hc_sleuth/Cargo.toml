--- conflicted
+++ resolved
@@ -16,13 +16,8 @@
 holochain_state_types = { version = "^0.3.0-beta-dev.32", path = "../holochain_state_types" }
 holochain_types = { version = "^0.3.0-beta-dev.32", path = "../holochain_types" }
 holochain_trace = { version = "^0.3.0-beta-dev.6", path = "../holochain_trace" }
-<<<<<<< HEAD
-kitsune_p2p = { version = "^0.3.0-beta-dev.29", path = "../kitsune_p2p/kitsune_p2p" }
+kitsune_p2p = { version = "^0.3.0-beta-dev.30", path = "../kitsune_p2p/kitsune_p2p" }
 once_cell = { workspace = true }
-=======
-kitsune_p2p = { version = "^0.3.0-beta-dev.30", path = "../kitsune_p2p/kitsune_p2p" }
-once_cell = "1.18"
->>>>>>> 170917b0
 parking_lot = "0.10"
 petgraph = "0.6"
 regex = "1"
