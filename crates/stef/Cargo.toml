--- conflicted
+++ resolved
@@ -27,11 +27,7 @@
 
 [dev-dependencies]
 either = { version = "*" }
-<<<<<<< HEAD
 proptest = { version = "1" }
-=======
-proptest = { version = "*" }
->>>>>>> 8d624fd1
 proptest-derive = { version = "0" }
 tempfile = "3"
 tokio = { version = "*", features = ["full"] }
