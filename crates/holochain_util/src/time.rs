--- conflicted
+++ resolved
@@ -37,12 +37,9 @@
     }};
 
     ($intervals:expr, $what:expr, $block:expr) => {{
-<<<<<<< HEAD
-=======
         #[cfg(feature = "tokio")]
         let start = tokio::time::Instant::now();
         #[cfg(not(feature = "tokio"))]
->>>>>>> d25cfdd6
         let start = std::time::Instant::now();
 
         let result = $block;
