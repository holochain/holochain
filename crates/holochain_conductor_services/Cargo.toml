[package]
name = "holochain_conductor_services"
version = "0.3.0-dev.16"
description = "Holochain Conductor Services types"
license = "Apache-2.0"
homepage = "https://github.com/holochain/holochain"
documentation = "https://docs.rs/holochain_conductor_services"
readme = "README.md"
authors = ["Holochain Core Dev Team <devcore@holochain.org>"]
edition = "2021"

# reminder - do not use workspace deps
[dependencies]
anyhow = "1.0"
async-trait = "0.1"
derive_more = "0.99"
futures = "0.3"
mockall = "0.11"
nanoid = "0.4"
must_future = "0.1"
serde = "1.0"
serde_bytes = "0.11"
thiserror = "1.0"
tokio = "1"
tracing = "0.1"

<<<<<<< HEAD
holochain_deepkey_dna = "0.0.6-dev.7"
holochain_keystore = { version = "^0.4.0-dev.14", path = "../holochain_keystore" }
holochain_types = { version = "^0.4.0-dev.15", path = "../holochain_types" }
holochain_util = { version = "^0.4.0-dev.1", path = "../holochain_util", features = [
  "time",
] }

arbitrary = { version = "1.0", optional = true }

[dev-dependencies]
hdk = { version = "^0.4.0-dev.1", path = "../hdk" }

[features]
test_utils = ["fuzzing"]

fuzzing = ["arbitrary", "holochain_deepkey_dna/fuzzing"]
=======
holochain_keystore = { version = "^0.4.0-dev.15", path = "../holochain_keystore" }
holochain_types = { version = "^0.4.0-dev.16", path = "../holochain_types" }
>>>>>>> 6c25427e

[lints]
workspace = true<|MERGE_RESOLUTION|>--- conflicted
+++ resolved
@@ -24,10 +24,9 @@
 tokio = "1"
 tracing = "0.1"
 
-<<<<<<< HEAD
 holochain_deepkey_dna = "0.0.6-dev.7"
-holochain_keystore = { version = "^0.4.0-dev.14", path = "../holochain_keystore" }
-holochain_types = { version = "^0.4.0-dev.15", path = "../holochain_types" }
+holochain_keystore = { version = "^0.4.0-dev.15", path = "../holochain_keystore" }
+holochain_types = { version = "^0.4.0-dev.16", path = "../holochain_types" }
 holochain_util = { version = "^0.4.0-dev.1", path = "../holochain_util", features = [
   "time",
 ] }
@@ -41,10 +40,6 @@
 test_utils = ["fuzzing"]
 
 fuzzing = ["arbitrary", "holochain_deepkey_dna/fuzzing"]
-=======
-holochain_keystore = { version = "^0.4.0-dev.15", path = "../holochain_keystore" }
-holochain_types = { version = "^0.4.0-dev.16", path = "../holochain_types" }
->>>>>>> 6c25427e
 
 [lints]
 workspace = true