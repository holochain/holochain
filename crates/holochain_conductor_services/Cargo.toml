[package]
name = "holochain_conductor_services"
version = "0.2.0-beta-dev.9"
description = "Holochain Conductor Services types"
license = "Apache-2.0"
homepage = "https://github.com/holochain/holochain"
documentation = "https://docs.rs/holochain_conductor_services"
readme = "README.md"
authors = ["Holochain Core Dev Team <devcore@holochain.org>"]
edition = "2021"

[dependencies]
anyhow = { workspace = true }
async-trait = { workspace = true }
derive_more = { workspace = true }
futures = { workspace = true }
mockall = { workspace = true }
nanoid = { workspace = true }
must_future = { workspace = true }
serde = { workspace = true }
thiserror = { workspace = true }
tokio = { workspace = true }

<<<<<<< HEAD
holochain_keystore = { version = "^0.3.0-beta-dev.29", path = "../holochain_keystore" }
holochain_types = { version = "^0.3.0-beta-dev.34", path = "../holochain_types" }

arbitrary = { version = "1.0", optional = true }

[dev-dependencies]
hdk = { version = "^0.3.0-beta-dev.30", path = "../hdk" }

[features]
test_utils = ["fuzzing"]

fuzzing = ["arbitrary"]
=======
holochain_keystore = { version = "^0.3.0-beta-dev.30", path = "../holochain_keystore" }
holochain_types = { version = "^0.3.0-beta-dev.35", path = "../holochain_types" }

[lints]
workspace = true
>>>>>>> 8cbb52ee
<|MERGE_RESOLUTION|>--- conflicted
+++ resolved
@@ -21,9 +21,8 @@
 thiserror = { workspace = true }
 tokio = { workspace = true }
 
-<<<<<<< HEAD
-holochain_keystore = { version = "^0.3.0-beta-dev.29", path = "../holochain_keystore" }
-holochain_types = { version = "^0.3.0-beta-dev.34", path = "../holochain_types" }
+holochain_keystore = { version = "^0.3.0-beta-dev.30", path = "../holochain_keystore" }
+holochain_types = { version = "^0.3.0-beta-dev.35", path = "../holochain_types" }
 
 arbitrary = { version = "1.0", optional = true }
 
@@ -34,10 +33,6 @@
 test_utils = ["fuzzing"]
 
 fuzzing = ["arbitrary"]
-=======
-holochain_keystore = { version = "^0.3.0-beta-dev.30", path = "../holochain_keystore" }
-holochain_types = { version = "^0.3.0-beta-dev.35", path = "../holochain_types" }
 
 [lints]
-workspace = true
->>>>>>> 8cbb52ee
+workspace = true