--- conflicted
+++ resolved
@@ -22,14 +22,9 @@
 thiserror = "1.0"
 tokio = "1"
 
-<<<<<<< HEAD
-holochain_util = { version = "^0.3.0-beta-dev.6", path = "../holochain_util", features = ["time"] }
-holochain_keystore = { version = "^0.3.0-beta-dev.32", path = "../holochain_keystore" }
-holochain_types = { version = "^0.3.0-beta-dev.38", path = "../holochain_types" }
-=======
 holochain_keystore = { version = "^0.3.0-beta-dev.33", path = "../holochain_keystore" }
 holochain_types = { version = "^0.3.0-beta-dev.39", path = "../holochain_types" }
->>>>>>> 4c050f89
+holochain_util = { version = "^0.3.0-beta-dev.6", path = "../holochain_util", features = ["time"] }
 
 arbitrary = { version = "1.0", optional = true }
 
