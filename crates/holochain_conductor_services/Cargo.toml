--- conflicted
+++ resolved
@@ -25,13 +25,8 @@
 tracing = "0.1"
 
 holochain_deepkey_dna = "0.0.7-dev.1"
-<<<<<<< HEAD
-holochain_keystore = { version = "^0.4.0-dev.14", path = "../holochain_keystore" }
-holochain_types = { version = "^0.4.0-dev.15", path = "../holochain_types" }
-=======
 holochain_keystore = { version = "^0.4.0-dev.16", path = "../holochain_keystore" }
 holochain_types = { version = "^0.4.0-dev.18", path = "../holochain_types" }
->>>>>>> daa9c0c6
 holochain_util = { version = "^0.4.0-dev.1", path = "../holochain_util", features = [
   "time",
 ] }
