--- conflicted
+++ resolved
@@ -24,12 +24,9 @@
 tokio = "1"
 tracing = "0.1"
 
-<<<<<<< HEAD
 holochain_deepkey_dna = "0.0.5"
-# holochain_deepkey_dna = { path = "../../../deepkey/crates/holochain_deepkey_dna" }
-# holochain_deepkey_dna = { git = "https://github.com/maackle/deepkey", branch = "develop" }
-holochain_keystore = { version = "^0.3.0-beta-dev.35", path = "../holochain_keystore" }
-holochain_types = { version = "^0.3.0-beta-dev.41", path = "../holochain_types" }
+holochain_keystore = { version = "^0.3.0-beta-dev.36", path = "../holochain_keystore" }
+holochain_types = { version = "^0.3.0-beta-dev.42", path = "../holochain_types" }
 holochain_util = { version = "^0.3.0-beta-dev.6", path = "../holochain_util", features = ["time"] }
 
 arbitrary = { version = "1.0", optional = true }
@@ -44,10 +41,6 @@
     "arbitrary", 
     "holochain_deepkey_dna/fuzzing",
 ]
-=======
-holochain_keystore = { version = "^0.3.0-beta-dev.36", path = "../holochain_keystore" }
-holochain_types = { version = "^0.3.0-beta-dev.42", path = "../holochain_types" }
->>>>>>> 9f251378
 
 [lints]
 workspace = true