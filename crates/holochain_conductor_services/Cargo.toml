[package]
name = "holochain_conductor_services"
version = "0.3.0-dev.1"
description = "Holochain Conductor Services types"
license = "Apache-2.0"
homepage = "https://github.com/holochain/holochain"
documentation = "https://docs.rs/holochain_conductor_services"
readme = "README.md"
authors = ["Holochain Core Dev Team <devcore@holochain.org>"]
edition = "2021"

# reminder - do not use workspace deps
[dependencies]
anyhow = "1.0"
async-trait = "0.1"
derive_more = "0.99"
futures = "0.3"
mockall = "0.11"
nanoid = "0.4"
must_future = "0.1"
serde = "1.0"
serde_bytes = "0.11"
thiserror = "1.0"
tokio = "1"
tracing = "0.1"

<<<<<<< HEAD
holochain_deepkey_dna = "0.0.6-dev.2"
holochain_keystore = { version = "^0.3.0-beta-dev.37", path = "../holochain_keystore" }
holochain_types = { version = "^0.3.0-beta-dev.43", path = "../holochain_types" }
holochain_util = { version = "^0.3.0-beta-dev.6", path = "../holochain_util", features = ["time"] }

arbitrary = { version = "1.0", optional = true }

[dev-dependencies]
hdk = { version = "^0.3.0-beta-dev.30", path = "../hdk" }

[features]
test_utils = ["fuzzing"]

fuzzing = [
    "arbitrary", 
    "holochain_deepkey_dna/fuzzing",
]
=======
holochain_keystore = { version = "^0.4.0-dev.1", path = "../holochain_keystore" }
holochain_types = { version = "^0.4.0-dev.1", path = "../holochain_types" }
>>>>>>> de729662

[lints]
workspace = true<|MERGE_RESOLUTION|>--- conflicted
+++ resolved
@@ -24,16 +24,15 @@
 tokio = "1"
 tracing = "0.1"
 
-<<<<<<< HEAD
 holochain_deepkey_dna = "0.0.6-dev.2"
-holochain_keystore = { version = "^0.3.0-beta-dev.37", path = "../holochain_keystore" }
-holochain_types = { version = "^0.3.0-beta-dev.43", path = "../holochain_types" }
-holochain_util = { version = "^0.3.0-beta-dev.6", path = "../holochain_util", features = ["time"] }
+holochain_keystore = { version = "^0.4.0-dev.1", path = "../holochain_keystore" }
+holochain_types = { version = "^0.4.0-dev.1", path = "../holochain_types" }
+holochain_util = { version = "^0.4.0-dev.1", path = "../holochain_util", features = ["time"] }
 
 arbitrary = { version = "1.0", optional = true }
 
 [dev-dependencies]
-hdk = { version = "^0.3.0-beta-dev.30", path = "../hdk" }
+hdk = { version = "^0.4.0-dev.1", path = "../hdk" }
 
 [features]
 test_utils = ["fuzzing"]
@@ -42,10 +41,6 @@
     "arbitrary", 
     "holochain_deepkey_dna/fuzzing",
 ]
-=======
-holochain_keystore = { version = "^0.4.0-dev.1", path = "../holochain_keystore" }
-holochain_types = { version = "^0.4.0-dev.1", path = "../holochain_types" }
->>>>>>> de729662
 
 [lints]
 workspace = true