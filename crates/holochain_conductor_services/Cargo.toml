[package]
name = "holochain_conductor_services"
version = "0.2.0-beta-dev.14"
description = "Holochain Conductor Services types"
license = "Apache-2.0"
homepage = "https://github.com/holochain/holochain"
documentation = "https://docs.rs/holochain_conductor_services"
readme = "README.md"
authors = ["Holochain Core Dev Team <devcore@holochain.org>"]
edition = "2021"

# reminder - do not use workspace deps
[dependencies]
anyhow = "1.0"
async-trait = "0.1"
derive_more = "0.99"
futures = "0.3"
mockall = "0.11"
nanoid = "0.4"
must_future = "0.1"
serde = "1.0"
thiserror = "1.0"
tokio = "1"
tracing = "0.1"

<<<<<<< HEAD
holochain_keystore = { version = "^0.3.0-beta-dev.33", path = "../holochain_keystore" }
holochain_types = { version = "^0.3.0-beta-dev.39", path = "../holochain_types" }
holochain_util = { version = "^0.3.0-beta-dev.6", path = "../holochain_util", features = ["time"] }

arbitrary = { version = "1.0", optional = true }

[dev-dependencies]
hdk = { version = "^0.3.0-beta-dev.30", path = "../hdk" }

[features]
test_utils = ["fuzzing"]

fuzzing = ["arbitrary"]
=======
holochain_util = { version = "^0.3.0-beta-dev.6", path = "../holochain_util", features = ["time"] }
holochain_keystore = { version = "^0.3.0-beta-dev.34", path = "../holochain_keystore" }
holochain_types = { version = "^0.3.0-beta-dev.40", path = "../holochain_types" }
>>>>>>> d25cfdd6

[lints]
workspace = true<|MERGE_RESOLUTION|>--- conflicted
+++ resolved
@@ -23,9 +23,8 @@
 tokio = "1"
 tracing = "0.1"
 
-<<<<<<< HEAD
-holochain_keystore = { version = "^0.3.0-beta-dev.33", path = "../holochain_keystore" }
-holochain_types = { version = "^0.3.0-beta-dev.39", path = "../holochain_types" }
+holochain_keystore = { version = "^0.3.0-beta-dev.34", path = "../holochain_keystore" }
+holochain_types = { version = "^0.3.0-beta-dev.40", path = "../holochain_types" }
 holochain_util = { version = "^0.3.0-beta-dev.6", path = "../holochain_util", features = ["time"] }
 
 arbitrary = { version = "1.0", optional = true }
@@ -37,11 +36,6 @@
 test_utils = ["fuzzing"]
 
 fuzzing = ["arbitrary"]
-=======
-holochain_util = { version = "^0.3.0-beta-dev.6", path = "../holochain_util", features = ["time"] }
-holochain_keystore = { version = "^0.3.0-beta-dev.34", path = "../holochain_keystore" }
-holochain_types = { version = "^0.3.0-beta-dev.40", path = "../holochain_types" }
->>>>>>> d25cfdd6
 
 [lints]
 workspace = true