---
default_semver_increment_mode: !pre_minor beta-dev
---
# Changelog

The format is based on [Keep a Changelog](https://keepachangelog.com/en/1.0.0/). This project adheres to [Semantic Versioning](https://semver.org/spec/v2.0.0.html).

## \[Unreleased\]

<<<<<<< HEAD
- **BREAKING CHANGE**: Renamed macros `hdk_entry_defs` to `hdk_entry_types` and `entry_def` to `entry_type` for naming consistency with `hdk_link_types` [\#2979](https://github.com/holochain/holochain/pull/2979)

=======
## 0.3.0-beta-dev.22

## 0.3.0-beta-dev.21

## 0.3.0-beta-dev.20

## 0.3.0-beta-dev.19

## 0.3.0-beta-dev.18
>>>>>>> 9b7c17aa

## 0.3.0-beta-dev.17

- Added a macro `#![dna_properties]` which when applied to a struct, exposes a function `try_from_dna_properties()` on that struct

## 0.3.0-beta-dev.16

## 0.3.0-beta-dev.15

## 0.3.0-beta-dev.14

## 0.3.0-beta-dev.13

## 0.3.0-beta-dev.12

## 0.3.0-beta-dev.11

## 0.3.0-beta-dev.10

## 0.3.0-beta-dev.9

## 0.3.0-beta-dev.8

## 0.3.0-beta-dev.7

## 0.3.0-beta-dev.6

## 0.3.0-beta-dev.5

## 0.3.0-beta-dev.4

## 0.3.0-beta-dev.3

## 0.3.0-beta-dev.2

## 0.3.0-beta-dev.1

## 0.3.0-beta-dev.0

## 0.2.0

## 0.2.0-beta-rc.5

## 0.2.0-beta-rc.4

## 0.2.0-beta-rc.3

## 0.2.0-beta-rc.2

## 0.2.0-beta-rc.1

## 0.2.0-beta-rc.0

## 0.1.0

## 0.1.0-beta-rc.3

## 0.1.0-beta-rc.2

## 0.1.0-beta-rc.1

## 0.1.0-beta-rc.0

## 0.0.56

## 0.0.55

## 0.0.54

## 0.0.53

## 0.0.52

## 0.0.51

## 0.0.50

## 0.0.49

## 0.0.48

## 0.0.47

## 0.0.46

## 0.0.45

## 0.0.44

## 0.0.43

## 0.0.42

## 0.0.41

## 0.0.40

## 0.0.39

## 0.0.38

- `hdk_to_global_types` is removed.
- `hdk_to_local_types` becomes `hdk_to_coordinates`.

## 0.0.37

## 0.0.36

## 0.0.35

## 0.0.34

## 0.0.33

## 0.0.32

## 0.0.31

## 0.0.30

## 0.0.29

## 0.0.28

## 0.0.27

## 0.0.26

## 0.0.25

## 0.0.24

## 0.0.23

## 0.0.22

## 0.0.21

## 0.0.20

## 0.0.19

## 0.0.18

## 0.0.17

## 0.0.16

## 0.0.15

- `#[hdk_extern(infallible)]` now supports leaving off the return type of a fn [PR1049](https://github.com/holochain/holochain/pull/1049)

## 0.0.14

## 0.0.13

## 0.0.12

## 0.0.11

## 0.0.10

### Added

- Added support for `#[hdk_extern(infallible)]`

## 0.0.9

## 0.0.8

## 0.0.7

## 0.0.6

## 0.0.5

## 0.0.4

## 0.0.3<|MERGE_RESOLUTION|>--- conflicted
+++ resolved
@@ -7,10 +7,8 @@
 
 ## \[Unreleased\]
 
-<<<<<<< HEAD
 - **BREAKING CHANGE**: Renamed macros `hdk_entry_defs` to `hdk_entry_types` and `entry_def` to `entry_type` for naming consistency with `hdk_link_types` [\#2979](https://github.com/holochain/holochain/pull/2979)
 
-=======
 ## 0.3.0-beta-dev.22
 
 ## 0.3.0-beta-dev.21
@@ -20,7 +18,6 @@
 ## 0.3.0-beta-dev.19
 
 ## 0.3.0-beta-dev.18
->>>>>>> 9b7c17aa
 
 ## 0.3.0-beta-dev.17
 
