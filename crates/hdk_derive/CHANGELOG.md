--- conflicted
+++ resolved
@@ -7,9 +7,8 @@
 
 ## \[Unreleased\]
 
-<<<<<<< HEAD
 - Renamed `hdk_entry_helper`, `hdk_entry_types`, `hdk_entry_types_conversions`, `hdk_entry_types_name_registration`, `hdk_link_types`, and `hdk_to_coordinates` to `hdi_*`, to reflect the fact that integrity zomes (the main consumer of the aforementioned macros) are the only place these are used. ([#4115](https://github.com/holochain/holochain/pull/4115))
-=======
+
 ## 0.4.0-dev.10
 
 ## 0.4.0-dev.9
@@ -35,7 +34,6 @@
 ## 0.3.0
 
 ## 0.3.0-beta-dev.34
->>>>>>> d36925c8
 
 ## 0.3.0-beta-dev.33
 
