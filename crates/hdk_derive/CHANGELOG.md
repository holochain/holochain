---
default_semver_increment_mode: !pre_minor beta-dev
---
# Changelog

The format is based on [Keep a Changelog](https://keepachangelog.com/en/1.0.0/). This project adheres to [Semantic Versioning](https://semver.org/spec/v2.0.0.html).

## \[Unreleased\]

<<<<<<< HEAD
- Added a macro `#![dna_properties]` which when applied to a struct, exposes a function `try_from_dna_properties()` on that struct
=======
## 0.3.0-beta-dev.16

## 0.3.0-beta-dev.15

## 0.3.0-beta-dev.14
>>>>>>> 3503a109

## 0.3.0-beta-dev.13

## 0.3.0-beta-dev.12

## 0.3.0-beta-dev.11

## 0.3.0-beta-dev.10

## 0.3.0-beta-dev.9

## 0.3.0-beta-dev.8

## 0.3.0-beta-dev.7

## 0.3.0-beta-dev.6

## 0.3.0-beta-dev.5

## 0.3.0-beta-dev.4

## 0.3.0-beta-dev.3

## 0.3.0-beta-dev.2

## 0.3.0-beta-dev.1

## 0.3.0-beta-dev.0

## 0.2.0

## 0.2.0-beta-rc.5

## 0.2.0-beta-rc.4

## 0.2.0-beta-rc.3

## 0.2.0-beta-rc.2

## 0.2.0-beta-rc.1

## 0.2.0-beta-rc.0

## 0.1.0

## 0.1.0-beta-rc.3

## 0.1.0-beta-rc.2

## 0.1.0-beta-rc.1

## 0.1.0-beta-rc.0

## 0.0.56

## 0.0.55

## 0.0.54

## 0.0.53

## 0.0.52

## 0.0.51

## 0.0.50

## 0.0.49

## 0.0.48

## 0.0.47

## 0.0.46

## 0.0.45

## 0.0.44

## 0.0.43

## 0.0.42

## 0.0.41

## 0.0.40

## 0.0.39

## 0.0.38

- `hdk_to_global_types` is removed.
- `hdk_to_local_types` becomes `hdk_to_coordinates`.

## 0.0.37

## 0.0.36

## 0.0.35

## 0.0.34

## 0.0.33

## 0.0.32

## 0.0.31

## 0.0.30

## 0.0.29

## 0.0.28

## 0.0.27

## 0.0.26

## 0.0.25

## 0.0.24

## 0.0.23

## 0.0.22

## 0.0.21

## 0.0.20

## 0.0.19

## 0.0.18

## 0.0.17

## 0.0.16

## 0.0.15

- `#[hdk_extern(infallible)]` now supports leaving off the return type of a fn [PR1049](https://github.com/holochain/holochain/pull/1049)

## 0.0.14

## 0.0.13

## 0.0.12

## 0.0.11

## 0.0.10

### Added

- Added support for `#[hdk_extern(infallible)]`

## 0.0.9

## 0.0.8

## 0.0.7

## 0.0.6

## 0.0.5

## 0.0.4

## 0.0.3<|MERGE_RESOLUTION|>--- conflicted
+++ resolved
@@ -7,15 +7,13 @@
 
 ## \[Unreleased\]
 
-<<<<<<< HEAD
 - Added a macro `#![dna_properties]` which when applied to a struct, exposes a function `try_from_dna_properties()` on that struct
-=======
+
 ## 0.3.0-beta-dev.16
 
 ## 0.3.0-beta-dev.15
 
 ## 0.3.0-beta-dev.14
->>>>>>> 3503a109
 
 ## 0.3.0-beta-dev.13
 
