//! Macro to do a lot of the legwork of implementing `stef::State`
//! and interfacing with that implementation.
//!
//! Normally, to implement `State`, you must:
//! - define an Action type
//! - define an Effect type
//! - implement the `State::transition` function, taking an Action and returning an Effect
//!
//! This is uncomfortable to work with though: rather than calling functions on your state,
//! you always have to do an explicit `transition`, using an enum instead of normal function args.
//!
//! This macro lets you define your Actions as individual functions returning Effects, rather than
//! needing to define a single transition function to handle each Action. The macro generates an
//! Action type for you based on the functions you define, and the functions get rewritten such that:
//!
//! - Each input signature corresponds to an Action variant
//! - The function maps its inputs into the correct Action variant and passes that to `State::transition`
//! - The `State::transition` function is written for you automatically
//! - Optionally, each function can specify a "matches" pattern, for situations where a particular
//!     action can only ever produce a subset of possible effects. This allows the functions to return
//!     something other than the Effect type, which makes calling the function more ergonomic, so that
//!     you don't have to re-map the Effect at the call site. (Under the hood, every Action still
//!     produces the same Effect type.)
//!
//! ## Implementation details
//!
//! To help with following along with what this macro is doing, the rewriting is done roughly as follows:
//!
//! - The `type Action` and `type Effect` statements are parsed to learn those types
//! - The function definitions are collected
//! - The Action enum is built up, with each variant defined according to the function inputs
//! - The original `impl<_> State` block is gutted and replaced with a `transition` fn, completing the State implementation
//! - A new `impl` block is created containing the original function bodies, but with the function names prefixed by `_stef_impl_`
//!     and private visibility (these should never be leaked or otherwise called directly, it would defeat the entire purpose!)
//! - Another new `impl` block is created with the original function names, but with bodies that simply call the `transition`
//!     function with the `Action` corresponding to this function. If a `matches` directive was provided, the pattern is
//!     applies to the output to map the return type

use heck::ToPascalCase;
use proc_macro2::{Span, TokenStream};
use proc_macro_error::abort;
use quote::{quote, ToTokens};
use syn::parse::ParseStream;
use syn::punctuated::Punctuated;
use syn::spanned::Spanned;
use syn::{parse_macro_input, Ident, Pat, Token, Type};

#[proc_macro_attribute]
#[proc_macro_error::proc_macro_error]
pub fn state(
    attr: proc_macro::TokenStream,
    item: proc_macro::TokenStream,
) -> proc_macro::TokenStream {
    if let Some(proc_macro::TokenTree::Ident(i)) = item.clone().into_iter().next() {
        if &i.to_string() == "impl" {
            return state_impl(attr, item);
        }
    }
    item
}

struct Options {
    _parameterized: Option<syn::Path>,
    share_type: Option<syn::Type>,
}

impl syn::parse::Parse for Options {
    fn parse(input: ParseStream) -> syn::Result<Self> {
        let mut _parameterized = None;
        let mut share_type = None;

        while !input.is_empty() {
            let key: syn::Path = input.parse()?;
            if key.is_ident("share") {
                let _: syn::Token![=] = input.parse()?;
                share_type = Some(input.parse()?);
            }
            let _: syn::Result<syn::Token![,]> = input.parse();
        }

        Ok(Self {
            _parameterized,
            share_type,
        })
    }
}

struct MatchPat {
    var: Ident,
    pat: Pat,
}

type MapWith = syn::Path;

impl syn::parse::Parse for MatchPat {
    fn parse(input: ParseStream) -> syn::Result<Self> {
        let pat = Pat::parse_single(input)?;
        if let (Ok(_), Ok(_)) = (input.parse::<Token!(=)>(), input.parse::<Token!(>)>()) {
        } else {
            return Err(syn::Error::new(pat.span(), "Expected => in `matches()`"));
        }
        let var = input.parse()?;
        Ok(Self { var, pat })
    }
}

fn state_impl(
    attr: proc_macro::TokenStream,
    input: proc_macro::TokenStream,
) -> proc_macro::TokenStream {
    let Options {
        _parameterized: _,
        share_type,
    } = parse_macro_input!(attr as Options);

    let mut action_name = None;
    let mut effect_name = None;

    let item = parse_macro_input!(input as syn::ItemImpl);

    // let struct_ty = item.self_ty.clone();
    let struct_path = match &*item.self_ty {
        Type::Path(path) => path,
        _ => abort!(item.self_ty.span(), "This impl is too fancy"),
    };

    struct F {
        f: syn::ImplItemFn,
        match_pat: Option<MatchPat>,
        map_with: Option<MapWith>,
    }

    impl F {
        fn _name(&self) -> Ident {
            syn::Ident::new(&self.f.sig.ident.to_string(), self.f.span())
        }
        fn impl_name(&self) -> Ident {
            syn::Ident::new(&format!("_stef_impl_{}", self.f.sig.ident), self.f.span())
        }
        fn variant_name(&self) -> Ident {
            syn::Ident::new(
                &self.f.sig.ident.to_string().to_pascal_case(),
                self.f.span(),
            )
        }
        fn inputs(&self) -> Vec<(Box<Pat>, Box<Type>)> {
            let mut f_inputs = self.f.sig.inputs.iter();
            match f_inputs.next() {
                Some(syn::FnArg::Receiver(r)) if r.mutability.is_some() => (),
                o => {
                    abort!(
                        o.span(),
                        "#[stef::state] must take &mut self as first argument",
                    )
                }
            }

            f_inputs
                .map(|i| match i {
                    syn::FnArg::Typed(arg) => (arg.pat.clone(), arg.ty.clone()),
                    _ => unreachable!(),
                })
                .collect()
        }
    }

    let mut fns = vec![];

    for item in item.items {
        match item {
            syn::ImplItem::Type(ty) => {
                if ty.ident == "Action" {
                    action_name = Some(ty.ty.clone());
                } else if ty.ident == "Effect" {
                    effect_name = Some(ty.ty.clone());
                }
            }
            syn::ImplItem::Fn(f) => {
                let span = f.span();

                let mut match_pat = None;
                let mut map_with = None;

                for attr in f.attrs.iter() {
                    if attr.path().segments.last().map(|s| s.ident.to_string())
                        == Some("state".to_string())
                    {
                        attr.parse_nested_meta(|meta| {
                            if meta.path.is_ident("matches") {
                                let content;
                                syn::parenthesized!(content in meta.input);
                                let mp: MatchPat =
                                    content.parse().map_err(|e| syn::Error::new(span, e))?;
                                match_pat = Some(mp);
                                return Ok(());
                            } else if meta.path.is_ident("map_with") {
                                let content;
                                syn::parenthesized!(content in meta.input);
                                let mw: MapWith =
                                    content.parse().map_err(|e| syn::Error::new(span, e))?;
                                map_with = Some(mw);
                                return Ok(());
                            }
                            Ok(())
                        })
                        .unwrap_or_else(|err| {
                            abort!("blah {}", err);
                        })
                    }
                }

                fns.push(F {
                    f,
                    match_pat,
                    map_with,
                });
            }
            _ => {}
        }
    }

    let action_name =
        action_name.unwrap_or_else(|| abort!(Span::call_site(), "`type Action` must be set"));
    let effect_name =
        effect_name.unwrap_or_else(|| abort!(Span::call_site(), "`type Effect` must be set"));

    let define_action_enum_variants = delim::<_, Token!(,)>(fns.iter().map(|f| {
        let params = delim::<_, Token!(,)>(f.inputs().into_iter().map(|(_, ty)| ty));
        let variant_name = f.variant_name();
        let doc = ss_flatten(
            f.f.attrs
                .iter()
                .filter(|a| a.path().is_ident("doc"))
                .cloned()
                .map(|a| a.into_token_stream()),
        );
        if params.is_empty() {
            quote! {
                #doc
                #variant_name
            }
            .to_token_stream()
        } else {
            quote! {
                #doc
                #variant_name(#params)
            }
            .to_token_stream()
        }
    }));

    // if define_action_enum_variants.is_empty() {
    //     abort!(
    //         Span::call_site(),
    //         "at least one function must be provided to create the Action enum"
    //     )
    // }

<<<<<<< HEAD
    let doc = format!("The Action type for the {:?} state", struct_path.path);
    let mut define_action_enum: syn::ItemEnum = syn::parse(
        quote! {
            #[doc = #doc]
            #[derive(Debug)]
            // TODO: don't depend on this feature being available in the consuming crate
            #[cfg_attr(feature = "fuzzing", derive(proptest_derive::Arbitrary))]
=======
    // TODO: get actual struct name
    let doc = format!("The Action type for the state");
    let mut define_action_enum: syn::ItemEnum = syn::parse(
        quote! {
            #[doc = #doc]
>>>>>>> b51fe865
            pub enum #action_name {
                #define_action_enum_variants
            }
        }
        .into(),
    )
    .expect("problem 2!");
    define_action_enum.generics = item.generics.clone();

    let define_hidden_fns_inner = ss_flatten(fns.iter().map(|f| {
        let mut original_func = f.f.clone();

        original_func.sig.ident = syn::Ident::new(
            &format!("_stef_impl_{}", original_func.sig.ident),
            f.f.span(),
        );

        // let (rarr, output_type) = match &mut original_func.sig.output {
        //     syn::ReturnType::Default => abort!(f.f.span(), "functions must return a type"),
        //     syn::ReturnType::Type(rarr, t) => {
        //         let actual = t.clone();

        //         // *t = Box::new(effect_name.clone());

        //         (rarr, actual)
        //     }
        // };
        // original_func.sig.output = syn::ReturnType::Type(*rarr, output_type);

        // let impl_name = f.impl_name();
        // let block = f.f.block;
        // let args = delim::<_, Token!(,)>(f.inputs().iter().map(|(pat, ty)| quote! { #pat: #ty }));
        original_func.to_token_stream()
        // quote! {
        //    fn #impl_name(&mut self, #args) -> #output_type {
        //        #block
        //    }
        // }
    }));

    let define_public_fns_inner = ss_flatten(fns.iter().map(|f| {
        let mut original_func = f.f.clone();
        let variant_name = f.variant_name();

        let pats = delim::<_, Token!(,)>(f.inputs().into_iter().map(|(pat, _)| pat));
        let arg = match pats.is_empty() {
            true => quote! { <Self as stef::State>::Action::#variant_name },
            false => quote! { <Self as stef::State>::Action::#variant_name(#pats) },
        };

        let new_block = match (f.map_with.as_ref(), f.match_pat.as_ref()) {
            (Some(mw), _) => {
                quote! {{
                    use stef::State;
                    let eff = self.transition(#arg);
                    #mw(eff)
                }}
            }
            (None, Some(MatchPat { var, pat })) => {
                quote! {{
                    use stef::State;
                    let eff = self.transition(#arg);
                    match eff {
                        #pat => #var,
                        _ => unreachable!("stef::state has a bug in its effect unwrapping logic")
                    }
                }}
            }
            (None, None) => {
                quote! {{
                    use stef::State;
                    self.transition(#arg)
                }}
            }
        };

        let ts = proc_macro::TokenStream::from(new_block.into_token_stream());
        original_func.block = syn::parse(ts).expect("problem 3!");
        original_func.to_token_stream()
    }));

    let mut define_hidden_fns: syn::ItemImpl = syn::parse(
        quote! {
            impl #struct_path {
                #define_hidden_fns_inner
            }
        }
        .into(),
    )
    .expect("problem 4!");
    define_hidden_fns.generics = item.generics.clone();

    let mut define_public_fns: syn::ItemImpl = syn::parse(
        quote! {
            impl #struct_path {
                #define_public_fns_inner
            }
        }
        .into(),
    )
    .expect("problem 5!");
    define_public_fns.generics = item.generics.clone();

    let define_share_type = if let Some(share_type) = share_type {
        let define_share_fns_inner = ss_flatten(fns.iter().map(|f| {
            let mut original_func = f.f.clone();
            let variant_name = f.variant_name();
            let args = delim::<_, Token!(,)>(f.inputs().into_iter().map(|(id, _)| id));
            let transition = if args.is_empty() {
                quote! { <Self as stef::State>::Action::#variant_name }
            } else {
                quote! { <Self as stef::State>::Action::#variant_name(#args) }
            };
            match original_func.sig.inputs.first_mut().expect("problem 9283!") {
                syn::FnArg::Receiver(ref mut r) => {
                    r.mutability = None;
                    match r.ty.as_mut() {
                        Type::Reference(r) => r.mutability = None,
                        _ => unreachable!(),
                    }
                    // r.ty.as_mut().mutability = None;
                    // panic!("{:#?}", r.ty);
                }
                syn::FnArg::Typed(_) => unreachable!(),
            }
            original_func.block = syn::parse(
                quote! {{
                    self.0.transition(#transition)
                }}
                .into_token_stream()
                .into(),
            )
            .expect("problem 48!");
            original_func.to_token_stream()
        }));

        let mut define_share_struct: syn::ItemStruct = syn::parse(
            quote! {
                /// Newtype for shared access to a `stef::State`, autogenerated
                /// by the `#[stef::state]` attribute macro.
                #[derive(Clone, Debug)]
                pub struct #share_type(stef::Share<#struct_path>);
            }
            .into(),
        )
        .expect("problem 29!");
        define_share_struct.generics = item.generics.clone();

        let mut define_share_impl: syn::ItemImpl = syn::parse(
            quote! {
                impl #share_type {

                    /// Constructor
                    pub fn new(data: #struct_path) -> Self {
                        Self(stef::Share::new(data))
                    }

                    #define_share_fns_inner
                }
            }
            .into(),
        )
        .expect("problem 72!");
        define_share_impl.generics = item.generics.clone();

        let mut define_deref_impl: syn::ItemImpl = syn::parse(
            quote! {
                impl std::ops::Deref for #share_type {
                    type Target = stef::Share<#struct_path>;

                    fn deref(&self) -> &Self::Target {
                        &self.0
                    }
                }
            }
            .into(),
        )
        .expect("problem 7232!");
        define_deref_impl.generics = item.generics.clone();

        let (_, item_trait, item_for_token) = item
            .trait_
            .clone()
            .expect("must use `impl stef::State<_> for ...`");

        let mut define_share_state_impl: syn::ItemImpl = syn::parse(
            quote! {
                impl #item_trait #item_for_token #share_type {
                    type Action = #action_name;
                    type Effect = #effect_name;

                    fn transition(&mut self, action: Self::Action) -> Self::Effect {
                        self.0.transition(action)
                    }
                }
            }
            .into(),
        )
        .expect("problem 72!");
        define_share_state_impl.generics = item.generics.clone();

        quote! {
            #define_share_struct
            #define_share_impl
            #define_deref_impl
            #define_share_state_impl
        }
    } else {
        quote!()
    };

    // let action_name_generic = match action_name.clone() {
    //     Type::Path(mut path) => {
    //         path.path.segments.last_mut().expect("problem 6!").arguments = struct_path
    //             .path
    //             .segments
    //             .last()
    //             .expect("problem 7!")
    //             .arguments
    //             .clone();
    //         path
    //     }
    //     _ => todo!(),
    // };
    let _action_name_nogeneric = match action_name.clone() {
        Type::Path(mut path) => {
            path.path.segments.last_mut().expect("problem 6!").arguments = Default::default();
            path
        }
        _ => todo!(),
    };

    let define_transitions = delim::<_, Token!(,)>(fns.iter().map(|f| {
        let args = delim::<_, Token!(,)>(f.inputs().into_iter().map(|(pat, _)| pat));
        let variant_name = f.variant_name();
        let impl_name = f.impl_name();
        if args.is_empty() {
            quote! {
                Self::Action::#variant_name => self.#impl_name().into()
            }
        } else {
            quote! {
                Self::Action::#variant_name(#args) => self.#impl_name(#args).into()
            }
        }
    }));

    let (_, item_trait, item_for_token) =
        item.trait_.expect("must use `impl stef::State<_> for ...`");

    let mut define_state_impl: syn::ItemImpl = syn::parse(
        quote! {
            impl #item_trait #item_for_token #struct_path {
                type Action = #action_name;
                type Effect = #effect_name;

                fn transition(&mut self, action: Self::Action) -> Self::Effect {
                    match action {
                        #define_transitions
                    }
                }
            }
        }
        .into(),
    )
    .expect("problem 8!");

    define_state_impl.generics = item.generics;

    let expanded = quote! {
        #define_action_enum
        #define_public_fns
        #define_hidden_fns
        #define_state_impl
        #define_share_type
    };

    proc_macro::TokenStream::from(expanded)
}

fn delim<T: ToTokens, P: ToTokens + Default>(ss: impl Iterator<Item = T>) -> Punctuated<T, P> {
    let mut items = Punctuated::<T, P>::new();
    items.extend(ss);
    items
}

fn ss_flatten(ss: impl Iterator<Item = TokenStream>) -> TokenStream {
    ss.fold(TokenStream::new(), |mut ss, s| {
        ss.extend(s);
        ss
    })
}<|MERGE_RESOLUTION|>--- conflicted
+++ resolved
@@ -256,21 +256,14 @@
     //     )
     // }
 
-<<<<<<< HEAD
-    let doc = format!("The Action type for the {:?} state", struct_path.path);
+    // TODO: get actual struct name
+    let doc = format!("The Action type for the state");
     let mut define_action_enum: syn::ItemEnum = syn::parse(
         quote! {
             #[doc = #doc]
             #[derive(Debug)]
             // TODO: don't depend on this feature being available in the consuming crate
             #[cfg_attr(feature = "fuzzing", derive(proptest_derive::Arbitrary))]
-=======
-    // TODO: get actual struct name
-    let doc = format!("The Action type for the state");
-    let mut define_action_enum: syn::ItemEnum = syn::parse(
-        quote! {
-            #[doc = #doc]
->>>>>>> b51fe865
             pub enum #action_name {
                 #define_action_enum_variants
             }
