--- conflicted
+++ resolved
@@ -94,13 +94,9 @@
 
 struct MatchPat {
     forward_pat: Pat,
-<<<<<<< HEAD
     forward_expr: Expr,
     backward_pat: Pat,
     backward_expr: Expr,
-=======
-    forward_expr: syn::Expr,
->>>>>>> 8fe4d6dc
 }
 
 type MapWith = syn::Path;
@@ -108,7 +104,6 @@
 impl syn::parse::Parse for MatchPat {
     fn parse(input: ParseStream) -> syn::Result<Self> {
         let forward_pat = Pat::parse_single(input)?;
-<<<<<<< HEAD
         let backward_expr = syn::parse(forward_pat.to_token_stream().into())?;
 
         if true
@@ -127,23 +122,9 @@
         } else {
             Err(syn::Error::new(
                 forward_pat.span(),
-                "Expected => in `matches()`",
+                "Expected <=> in `matches()`",
             ))
         }
-=======
-        if let (Ok(_), Ok(_)) = (input.parse::<Token!(=)>(), input.parse::<Token!(>)>()) {
-        } else {
-            return Err(syn::Error::new(
-                forward_pat.span(),
-                "Expected => in `matches()`",
-            ));
-        }
-        let forward_expr = input.parse()?;
-        Ok(Self {
-            forward_pat,
-            forward_expr,
-        })
->>>>>>> 8fe4d6dc
     }
 }
 
@@ -368,7 +349,6 @@
                 }}
             }
             (None, false) => {
-<<<<<<< HEAD
                 let pats = delim::<_, Token!(,)>(f.match_pats.iter().map(
                     |MatchPat {
                          forward_pat,
@@ -376,13 +356,6 @@
                          ..
                      }| quote!(#forward_pat => #forward_expr),
                 ));
-=======
-                let pats = delim::<_, Token!(,)>(
-                    f.match_pats
-                        .iter()
-                        .map(|MatchPat { forward_expr: var, forward_pat: pat }| quote!(#pat => #var)),
-                );
->>>>>>> 8fe4d6dc
                 quote! {{
                     use stef::State;
                     let eff = self.transition(#arg);
