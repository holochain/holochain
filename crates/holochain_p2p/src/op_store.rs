--- conflicted
+++ resolved
@@ -303,26 +303,6 @@
         };
 
         Box::pin(async move {
-<<<<<<< HEAD
-            db
-                .read_async(move |txn| -> StateMutationResult<Option<Timestamp>> {
-                    let mut stmt = txn.prepare(EARLIEST_TIMESTAMP)?;
-
-                    Ok(stmt
-                        .query_row(
-                            named_params! {
-                                ":storage_start_loc": arc_start,
-                                ":storage_end_loc": arc_end,
-                            },
-                            |row| row.get::<_, Option<i64>>(0),
-                        )?
-                        .map(Timestamp::from_micros))
-                })
-                .await
-                .map_err(|e| {
-                    K2Error::other_src("Failed to retrieve earliest timestamp in arc", e)
-                })
-=======
             db.read_async(move |txn| -> StateMutationResult<Option<Timestamp>> {
                 let mut stmt = txn.prepare(EARLIEST_TIMESTAMP)?;
 
@@ -338,7 +318,6 @@
             })
             .await
             .map_err(|e| K2Error::other_src("Failed to retrieve earliest timestamp in arc", e))
->>>>>>> 60ec8d12
         })
     }
 
