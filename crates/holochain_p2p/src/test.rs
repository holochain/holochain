use crate::actor::*;
use crate::HolochainP2pDna;
use crate::*;
use ::fixt::prelude::*;
use holo_hash::fixt::DnaHashFixturator;
use holo_hash::AgentPubKey;
use holo_hash::DnaHash;

struct StubNetwork;

impl ghost_actor::GhostHandler<HolochainP2p> for StubNetwork {}
impl ghost_actor::GhostControlHandler for StubNetwork {}

#[allow(unused_variables)]
impl HolochainP2pHandler for StubNetwork {
    fn handle_join(
        &mut self,
        dna_hash: DnaHash,
        agent_pub_key: AgentPubKey,
    ) -> HolochainP2pHandlerResult<()> {
        Err("stub".into())
    }
    fn handle_leave(
        &mut self,
        dna_hash: DnaHash,
        agent_pub_key: AgentPubKey,
    ) -> HolochainP2pHandlerResult<()> {
        Err("stub".into())
    }
    fn handle_call_remote(
        &mut self,
        dna_hash: DnaHash,
        from_agent: AgentPubKey,
        to_agent: AgentPubKey,
        zome_name: ZomeName,
        fn_name: FunctionName,
        cap_secret: Option<CapSecret>,
        payload: ExternIO,
    ) -> HolochainP2pHandlerResult<SerializedBytes> {
        Err("stub".into())
    }
    fn handle_remote_signal(
        &mut self,
        dna_hash: DnaHash,
        from_agent: AgentPubKey,
        to_agent_list: Vec<AgentPubKey>,
        zome_name: ZomeName,
        fn_name: FunctionName,
        cap: Option<CapSecret>,
        payload: ExternIO,
    ) -> HolochainP2pHandlerResult<()> {
        Err("stub".into())
    }
    fn handle_publish(
        &mut self,
        dna_hash: DnaHash,
        request_validation_receipt: bool,
        countersigning_session: bool,
        dht_hash: holo_hash::AnyDhtHash,
        ops: Vec<holochain_types::dht_op::DhtOp>,
        timeout_ms: Option<u64>,
    ) -> HolochainP2pHandlerResult<()> {
        Err("stub".into())
    }
    fn handle_get_validation_package(
        &mut self,
        input: actor::GetValidationPackage,
    ) -> HolochainP2pHandlerResult<ValidationPackageResponse> {
        Err("stub".into())
    }
    fn handle_get(
        &mut self,
        dna_hash: DnaHash,
        dht_hash: holo_hash::AnyDhtHash,
        options: actor::GetOptions,
    ) -> HolochainP2pHandlerResult<Vec<WireOps>> {
        Err("stub".into())
    }
    fn handle_get_meta(
        &mut self,
        dna_hash: DnaHash,
        dht_hash: holo_hash::AnyDhtHash,
        options: actor::GetMetaOptions,
    ) -> HolochainP2pHandlerResult<Vec<MetadataSet>> {
        Err("stub".into())
    }
    fn handle_get_links(
        &mut self,
        dna_hash: DnaHash,
        link_key: WireLinkKey,
        options: actor::GetLinksOptions,
    ) -> HolochainP2pHandlerResult<Vec<WireLinkOps>> {
        Err("stub".into())
    }
    fn handle_get_agent_activity(
        &mut self,
        dna_hash: DnaHash,
        agent: AgentPubKey,
        query: ChainQueryFilter,
        options: actor::GetActivityOptions,
    ) -> HolochainP2pHandlerResult<Vec<AgentActivityResponse<HeaderHash>>> {
        Err("stub".into())
    }
    fn handle_send_validation_receipt(
        &mut self,
        dna_hash: DnaHash,
        to_agent: AgentPubKey,
        receipt: SerializedBytes,
    ) -> HolochainP2pHandlerResult<()> {
        Err("stub".into())
    }
    fn handle_new_integrated_data(&mut self, dna_hash: DnaHash) -> HolochainP2pHandlerResult<()> {
        Err("stub".into())
    }
    fn handle_authority_for_hash(
        &mut self,
        dna_hash: DnaHash,
        dht_hash: AnyDhtHash,
    ) -> HolochainP2pHandlerResult<bool> {
        Err("stub".into())
    }
    fn handle_countersigning_authority_response(
        &mut self,
        dna_hash: DnaHash,
        agents: Vec<AgentPubKey>,
        response: Vec<SignedHeader>,
    ) -> HolochainP2pHandlerResult<()> {
        Err("stub".into())
    }
    fn handle_dump_network_metrics(
        &mut self,
        dna_hash: Option<DnaHash>,
    ) -> HolochainP2pHandlerResult<String> {
        Err("stub".into())
    }
}

/// Spawn a stub network that doesn't respond to any messages.
/// Use `test_network()` if you want a real test network.
pub async fn stub_network() -> ghost_actor::GhostSender<HolochainP2p> {
    let builder = ghost_actor::actor_builder::GhostActorBuilder::new();

    let channel_factory = builder.channel_factory().clone();

    let sender = channel_factory
        .create_channel::<HolochainP2p>()
        .await
        .unwrap();

    tokio::task::spawn(builder.spawn(StubNetwork));

    sender
}

fixturator!(
    HolochainP2pDna;
    curve Empty {
        tokio_helper::block_forever_on(async {
            let holochain_p2p = crate::test::stub_network().await;
            holochain_p2p.to_dna(
                DnaHashFixturator::new(Empty).next().unwrap(),
            )
        })
    };
    curve Unpredictable {
        HolochainP2pDnaFixturator::new(Empty).next().unwrap()
    };
    curve Predictable {
        HolochainP2pDnaFixturator::new(Empty).next().unwrap()
    };
);

#[cfg(test)]
mod tests {
    use crate::*;
    use ::fixt::prelude::*;
    use futures::future::FutureExt;
    use ghost_actor::GhostControlSender;
    use kitsune_p2p::dht_arc::PeerStratBeta;

    use crate::HolochainP2pSender;
    use holochain_zome_types::ValidationStatus;
    use kitsune_p2p::dependencies::kitsune_p2p_types::tls::TlsConfig;
    use kitsune_p2p::KitsuneP2pConfig;

    macro_rules! newhash {
        ($p:ident, $c:expr) => {
            holo_hash::$p::from_raw_36([$c as u8; HOLO_HASH_UNTYPED_LEN].to_vec())
        };
    }

    fn test_setup() -> (
        holo_hash::DnaHash,
        holo_hash::AgentPubKey,
        holo_hash::AgentPubKey,
        holo_hash::AgentPubKey,
    ) {
        observability::test_run().unwrap();
        (
            newhash!(DnaHash, 's'),
            newhash!(AgentPubKey, '1'),
            newhash!(AgentPubKey, '2'),
            newhash!(AgentPubKey, '3'),
        )
    }

    #[tokio::test(flavor = "multi_thread")]
    async fn test_call_remote_workflow() {
        let (dna, a1, a2, _) = test_setup();

        let (p2p, mut evt) = spawn_holochain_p2p(
            KitsuneP2pConfig::default(),
            TlsConfig::new_ephemeral().await.unwrap(),
            kitsune_p2p::HostStub::new(),
        )
        .await
        .unwrap();

        let r_task = tokio::task::spawn(async move {
            use tokio_stream::StreamExt;
            while let Some(evt) = evt.next().await {
                use crate::types::event::HolochainP2pEvent::*;
                match evt {
                    CallRemote { respond, .. } => {
                        respond.r(Ok(
                            async move { Ok(UnsafeBytes::from(b"yada".to_vec()).into()) }
                                .boxed()
                                .into(),
                        ));
                    }
                    SignNetworkData { respond, .. } => {
                        respond.r(Ok(async move { Ok([0; 64].into()) }.boxed().into()));
                    }
                    PutAgentInfoSigned { respond, .. } => {
                        respond.r(Ok(async move { Ok(()) }.boxed().into()));
                    }
                    QueryPeerDensity { respond, .. } => {
                        let view = kitsune_p2p_types::dht_arc::PeerViewBeta::new(
                            PeerStratBeta::default(),
<<<<<<< HEAD
                            dht_arc::DhtArc::full(0u32),
=======
                            dht_arc::DhtArc::Full(0.into()),
>>>>>>> 434069e2
                            1.0,
                            2,
                        )
                        .into();
                        respond.r(Ok(async move { Ok(view) }.boxed().into()));
                    }
                    _ => {}
                }
            }
        });

        p2p.join(dna.clone(), a1.clone()).await.unwrap();
        p2p.join(dna.clone(), a2.clone()).await.unwrap();

        let res = p2p
            .call_remote(
                dna,
                a1,
                a2,
                "".into(),
                "".into(),
                None,
                ExternIO::encode(b"yippo").unwrap(),
            )
            .await
            .unwrap();
        let res: Vec<u8> = UnsafeBytes::from(res).into();

        assert_eq!(b"yada".to_vec(), res);

        p2p.ghost_actor_shutdown().await.unwrap();
        r_task.await.unwrap();
    }

    #[tokio::test(flavor = "multi_thread")]
    async fn test_send_validation_receipt_workflow() {
        let (dna, a1, a2, _) = test_setup();

        let (p2p, mut evt): (HolochainP2pRef, _) = spawn_holochain_p2p(
            KitsuneP2pConfig::default(),
            TlsConfig::new_ephemeral().await.unwrap(),
            kitsune_p2p::HostStub::new(),
        )
        .await
        .unwrap();

        let r_task = tokio::task::spawn(async move {
            use tokio_stream::StreamExt;
            while let Some(evt) = evt.next().await {
                use crate::types::event::HolochainP2pEvent::*;
                match evt {
                    ValidationReceiptReceived {
                        respond, receipt, ..
                    } => {
                        let receipt: Vec<u8> = UnsafeBytes::from(receipt).into();
                        assert_eq!(b"receipt-test".to_vec(), receipt);
                        respond.r(Ok(async move { Ok(()) }.boxed().into()));
                    }
                    SignNetworkData { respond, .. } => {
                        respond.r(Ok(async move { Ok([0; 64].into()) }.boxed().into()));
                    }
                    PutAgentInfoSigned { respond, .. } => {
                        respond.r(Ok(async move { Ok(()) }.boxed().into()));
                    }
                    QueryPeerDensity { respond, .. } => {
                        let view = kitsune_p2p_types::dht_arc::PeerViewBeta::new(
                            PeerStratBeta::default(),
<<<<<<< HEAD
                            dht_arc::DhtArc::full(0u32),
=======
                            dht_arc::DhtArc::Full(0.into()),
>>>>>>> 434069e2
                            1.0,
                            2,
                        )
                        .into();
                        respond.r(Ok(async move { Ok(view) }.boxed().into()));
                    }
                    _ => {}
                }
            }
        });

        p2p.join(dna.clone(), a1.clone()).await.unwrap();
        p2p.join(dna.clone(), a2.clone()).await.unwrap();

        p2p.send_validation_receipt(dna, a1, UnsafeBytes::from(b"receipt-test".to_vec()).into())
            .await
            .unwrap();

        p2p.ghost_actor_shutdown().await.unwrap();
        r_task.await.unwrap();
    }

    #[tokio::test(flavor = "multi_thread")]
    async fn test_publish_workflow() {
        let (dna, a1, a2, a3) = test_setup();

        let (p2p, mut evt) = spawn_holochain_p2p(
            KitsuneP2pConfig::default(),
            TlsConfig::new_ephemeral().await.unwrap(),
            kitsune_p2p::HostStub::new(),
        )
        .await
        .unwrap();

        let recv_count = Arc::new(std::sync::atomic::AtomicU8::new(0));

        let recv_count_clone = recv_count.clone();
        let r_task = tokio::task::spawn(async move {
            use tokio_stream::StreamExt;
            while let Some(evt) = evt.next().await {
                use crate::types::event::HolochainP2pEvent::*;
                match evt {
                    Publish { respond, .. } => {
                        respond.r(Ok(async move { Ok(()) }.boxed().into()));
                        recv_count_clone.fetch_add(1, std::sync::atomic::Ordering::SeqCst);
                    }
                    SignNetworkData { respond, .. } => {
                        respond.r(Ok(async move { Ok([0; 64].into()) }.boxed().into()));
                    }
                    PutAgentInfoSigned { respond, .. } => {
                        respond.r(Ok(async move { Ok(()) }.boxed().into()));
                    }
                    QueryAgentInfoSigned { respond, .. } => {
                        respond.r(Ok(async move { Ok(vec![]) }.boxed().into()));
                    }
                    QueryPeerDensity { respond, .. } => {
                        let view = kitsune_p2p_types::dht_arc::PeerViewBeta::new(
                            PeerStratBeta::default(),
<<<<<<< HEAD
                            dht_arc::DhtArc::full(0u32),
=======
                            dht_arc::DhtArc::Full(0.into()),
>>>>>>> 434069e2
                            1.0,
                            2,
                        )
                        .into();
                        respond.r(Ok(async move { Ok(view) }.boxed().into()));
                    }
                    _ => {}
                }
            }
        });

        p2p.join(dna.clone(), a1.clone()).await.unwrap();
        p2p.join(dna.clone(), a2.clone()).await.unwrap();
        p2p.join(dna.clone(), a3.clone()).await.unwrap();

        let header_hash = holo_hash::AnyDhtHash::from_raw_36_and_type(
            b"eeeeeeeeeeeeeeeeeeeeeeeeeeeeeeeeeeee".to_vec(),
            holo_hash::hash_type::AnyDht::Header,
        );

        // this will fail because we can't reach any remote nodes
        // but, it still published locally, so our test will work
        let _ = p2p
            .publish(dna, true, false, header_hash, vec![], Some(200))
            .await;

        assert_eq!(3, recv_count.load(std::sync::atomic::Ordering::SeqCst));

        p2p.ghost_actor_shutdown().await.unwrap();
        r_task.await.unwrap();
    }

    #[tokio::test(flavor = "multi_thread")]
    async fn test_get_workflow() {
        observability::test_run().ok();

        let (dna, a1, a2, _a3) = test_setup();

        let cert = TlsConfig::new_ephemeral().await.unwrap();

        let mut params =
            kitsune_p2p_types::config::tuning_params_struct::KitsuneP2pTuningParams::default();
        params.default_rpc_multi_remote_agent_count = 1;
        params.default_rpc_multi_remote_request_grace_ms = 100;
        let mut config = KitsuneP2pConfig::default();
        config.tuning_params = Arc::new(params);
        let (p2p, mut evt) = spawn_holochain_p2p(config, cert, kitsune_p2p::HostStub::new())
            .await
            .unwrap();

        let test_1 = WireOps::Element(WireElementOps {
            header: Some(Judged::valid(SignedHeader(fixt!(Header), fixt!(Signature)))),
            deletes: vec![],
            updates: vec![],
            entry: None,
        });
        let test_2 = WireOps::Element(WireElementOps {
            header: Some(Judged::valid(SignedHeader(fixt!(Header), fixt!(Signature)))),
            deletes: vec![],
            updates: vec![],
            entry: None,
        });

        let mut respond_queue = vec![test_1.clone(), test_2.clone()];
        let r_task = tokio::task::spawn(async move {
            use tokio_stream::StreamExt;
            while let Some(evt) = evt.next().await {
                use crate::types::event::HolochainP2pEvent::*;
                match evt {
                    Get { respond, .. } => {
                        let resp = if let Some(h) = respond_queue.pop() {
                            h
                        } else {
                            panic!("too many requests!")
                        };
                        tracing::info!("test - get respond");
                        respond.r(Ok(async move { Ok(resp) }.boxed().into()));
                    }
                    SignNetworkData { respond, .. } => {
                        respond.r(Ok(async move { Ok([0; 64].into()) }.boxed().into()));
                    }
                    PutAgentInfoSigned { respond, .. } => {
                        respond.r(Ok(async move { Ok(()) }.boxed().into()));
                    }
                    QueryAgentInfoSigned { respond, .. } => {
                        respond.r(Ok(async move { Ok(vec![]) }.boxed().into()));
                    }
                    QueryOpHashes { respond, .. } => {
                        respond.r(Ok(async move { Ok(None) }.boxed().into()));
                    }
                    QueryPeerDensity { respond, .. } => {
                        let view = kitsune_p2p_types::dht_arc::PeerViewBeta::new(
                            PeerStratBeta::default(),
<<<<<<< HEAD
                            dht_arc::DhtArc::full(0u32),
=======
                            dht_arc::DhtArc::Full(0.into()),
>>>>>>> 434069e2
                            1.0,
                            2,
                        )
                        .into();
                        respond.r(Ok(async move { Ok(view) }.boxed().into()));
                    }
                    evt => tracing::trace!("unhandled: {:?}", evt),
                }
            }
        });

        tracing::info!("test - join1");
        p2p.join(dna.clone(), a1.clone()).await.unwrap();
        tracing::info!("test - join2");
        p2p.join(dna.clone(), a2.clone()).await.unwrap();

        let hash = holo_hash::AnyDhtHash::from_raw_36_and_type(
            b"eeeeeeeeeeeeeeeeeeeeeeeeeeeeeeeeeeee".to_vec(),
            holo_hash::hash_type::AnyDht::Header,
        );

        tracing::info!("test - get");
        let res = p2p
            .get(dna, hash, actor::GetOptions::default())
            .await
            .unwrap();

        tracing::info!("test - check res");
        assert_eq!(2, res.len());

        for r in res {
            assert!(r == test_1 || r == test_2);
        }

        tracing::info!("test - end of test shutdown p2p");
        p2p.ghost_actor_shutdown().await.unwrap();
        tracing::info!("test - end of test await task end");
        r_task.await.unwrap();
        tracing::info!("test - end of test - final done.");
    }

    #[tokio::test(flavor = "multi_thread")]
    async fn test_get_links_workflow() {
        let (dna, a1, a2, _) = test_setup();

        let mut params =
            kitsune_p2p_types::config::tuning_params_struct::KitsuneP2pTuningParams::default();
        params.default_rpc_multi_remote_agent_count = 1;
        params.default_rpc_multi_remote_request_grace_ms = 100;
        let mut config = KitsuneP2pConfig::default();
        config.tuning_params = Arc::new(params);

        let (p2p, mut evt) = spawn_holochain_p2p(
            config,
            TlsConfig::new_ephemeral().await.unwrap(),
            kitsune_p2p::HostStub::new(),
        )
        .await
        .unwrap();

        let test_1 = WireLinkOps {
            creates: vec![WireCreateLink::condense(
                fixt!(CreateLink),
                fixt!(Signature),
                ValidationStatus::Valid,
            )],
            deletes: vec![WireDeleteLink::condense(
                fixt!(DeleteLink),
                fixt!(Signature),
                ValidationStatus::Valid,
            )],
        };

        let test_1_clone = test_1.clone();
        let r_task = tokio::task::spawn(async move {
            use tokio_stream::StreamExt;
            while let Some(evt) = evt.next().await {
                let test_1_clone = test_1_clone.clone();
                use crate::types::event::HolochainP2pEvent::*;
                match evt {
                    GetLinks { respond, .. } => {
                        respond.r(Ok(async move { Ok(test_1_clone) }.boxed().into()));
                    }
                    SignNetworkData { respond, .. } => {
                        respond.r(Ok(async move { Ok([0; 64].into()) }.boxed().into()));
                    }
                    PutAgentInfoSigned { respond, .. } => {
                        respond.r(Ok(async move { Ok(()) }.boxed().into()));
                    }
                    QueryPeerDensity { respond, .. } => {
                        let view = kitsune_p2p_types::dht_arc::PeerViewBeta::new(
                            PeerStratBeta::default(),
<<<<<<< HEAD
                            dht_arc::DhtArc::full(0u32),
=======
                            dht_arc::DhtArc::Full(0.into()),
>>>>>>> 434069e2
                            1.0,
                            2,
                        )
                        .into();
                        respond.r(Ok(async move { Ok(view) }.boxed().into()));
                    }
                    _ => {}
                }
            }
        });

        p2p.join(dna.clone(), a1.clone()).await.unwrap();
        p2p.join(dna.clone(), a2.clone()).await.unwrap();

        let hash = holo_hash::EntryHash::from_raw_36_and_type(
            b"eeeeeeeeeeeeeeeeeeeeeeeeeeeeeeeeeeee".to_vec(),
            holo_hash::hash_type::Entry,
        );
        let link_key = WireLinkKey {
            base: hash,
            zome_id: 0.into(),
            tag: None,
        };

        let res = p2p
            .get_links(dna, link_key, actor::GetLinksOptions::default())
            .await
            .unwrap();

        assert_eq!(2, res.len());

        for r in res {
            assert_eq!(r, test_1);
        }

        p2p.ghost_actor_shutdown().await.unwrap();
        r_task.await.unwrap();
    }
}<|MERGE_RESOLUTION|>--- conflicted
+++ resolved
@@ -237,11 +237,7 @@
                     QueryPeerDensity { respond, .. } => {
                         let view = kitsune_p2p_types::dht_arc::PeerViewBeta::new(
                             PeerStratBeta::default(),
-<<<<<<< HEAD
-                            dht_arc::DhtArc::full(0u32),
-=======
                             dht_arc::DhtArc::Full(0.into()),
->>>>>>> 434069e2
                             1.0,
                             2,
                         )
@@ -309,11 +305,7 @@
                     QueryPeerDensity { respond, .. } => {
                         let view = kitsune_p2p_types::dht_arc::PeerViewBeta::new(
                             PeerStratBeta::default(),
-<<<<<<< HEAD
-                            dht_arc::DhtArc::full(0u32),
-=======
                             dht_arc::DhtArc::Full(0.into()),
->>>>>>> 434069e2
                             1.0,
                             2,
                         )
@@ -372,11 +364,7 @@
                     QueryPeerDensity { respond, .. } => {
                         let view = kitsune_p2p_types::dht_arc::PeerViewBeta::new(
                             PeerStratBeta::default(),
-<<<<<<< HEAD
-                            dht_arc::DhtArc::full(0u32),
-=======
                             dht_arc::DhtArc::Full(0.into()),
->>>>>>> 434069e2
                             1.0,
                             2,
                         )
@@ -470,11 +458,7 @@
                     QueryPeerDensity { respond, .. } => {
                         let view = kitsune_p2p_types::dht_arc::PeerViewBeta::new(
                             PeerStratBeta::default(),
-<<<<<<< HEAD
-                            dht_arc::DhtArc::full(0u32),
-=======
                             dht_arc::DhtArc::Full(0.into()),
->>>>>>> 434069e2
                             1.0,
                             2,
                         )
@@ -567,11 +551,7 @@
                     QueryPeerDensity { respond, .. } => {
                         let view = kitsune_p2p_types::dht_arc::PeerViewBeta::new(
                             PeerStratBeta::default(),
-<<<<<<< HEAD
-                            dht_arc::DhtArc::full(0u32),
-=======
                             dht_arc::DhtArc::Full(0.into()),
->>>>>>> 434069e2
                             1.0,
                             2,
                         )
