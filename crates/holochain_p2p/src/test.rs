use crate::actor::*;
use crate::HolochainP2pDna;
use crate::*;
use ::fixt::prelude::*;
use holo_hash::fixt::DnaHashFixturator;
use holo_hash::AgentPubKey;
use holo_hash::DnaHash;

struct StubNetwork;

impl ghost_actor::GhostHandler<HolochainP2p> for StubNetwork {}
impl ghost_actor::GhostControlHandler for StubNetwork {}

#[allow(unused_variables)]
impl HolochainP2pHandler for StubNetwork {
    fn handle_join(
        &mut self,
        dna_hash: DnaHash,
        agent_pub_key: AgentPubKey,
        initial_arc: Option<crate::dht_arc::DhtArc>,
    ) -> HolochainP2pHandlerResult<()> {
        Err("stub".into())
    }

    fn handle_leave(
        &mut self,
        dna_hash: DnaHash,
        agent_pub_key: AgentPubKey,
    ) -> HolochainP2pHandlerResult<()> {
        Err("stub".into())
    }

<<<<<<< HEAD
    /// Stub outgoing remote calls.
=======
>>>>>>> 3266a8c0
    fn handle_call_remote(
        &mut self,
        dna_hash: DnaHash,
        from_agent: AgentPubKey,
        signature: Signature,
        to_agent: AgentPubKey,
        zome_name: ZomeName,
        fn_name: FunctionName,
        cap_secret: Option<CapSecret>,
        payload: ExternIO,
        nonce: IntNonce,
        expires_at: Timestamp,
    ) -> HolochainP2pHandlerResult<SerializedBytes> {
        Err("stub".into())
    }

<<<<<<< HEAD
    /// Stub outgoing remote signals.
=======
>>>>>>> 3266a8c0
    fn handle_remote_signal(
        &mut self,
        dna_hash: DnaHash,
        from_agent: AgentPubKey,
        to_agent_list: Vec<(Signature, AgentPubKey)>,
        zome_name: ZomeName,
        fn_name: FunctionName,
        cap: Option<CapSecret>,
        payload: ExternIO,
        nonce: IntNonce,
        expires_at: Timestamp,
    ) -> HolochainP2pHandlerResult<()> {
        Err("stub".into())
    }

    fn handle_publish(
        &mut self,
        dna_hash: DnaHash,
        request_validation_receipt: bool,
        countersigning_session: bool,
        basis_hash: holo_hash::OpBasis,
        ops: Vec<holochain_types::dht_op::DhtOp>,
        timeout_ms: Option<u64>,
    ) -> HolochainP2pHandlerResult<usize> {
        Err("stub".into())
    }

    fn handle_get(
        &mut self,
        dna_hash: DnaHash,
        dht_hash: holo_hash::AnyDhtHash,
        options: actor::GetOptions,
    ) -> HolochainP2pHandlerResult<Vec<WireOps>> {
        Err("stub".into())
    }

    fn handle_get_meta(
        &mut self,
        dna_hash: DnaHash,
        dht_hash: holo_hash::AnyDhtHash,
        options: actor::GetMetaOptions,
    ) -> HolochainP2pHandlerResult<Vec<MetadataSet>> {
        Err("stub".into())
    }

    fn handle_get_links(
        &mut self,
        dna_hash: DnaHash,
        link_key: WireLinkKey,
        options: actor::GetLinksOptions,
    ) -> HolochainP2pHandlerResult<Vec<WireLinkOps>> {
        Err("stub".into())
    }

    fn handle_get_agent_activity(
        &mut self,
        dna_hash: DnaHash,
        agent: AgentPubKey,
        query: ChainQueryFilter,
        options: actor::GetActivityOptions,
    ) -> HolochainP2pHandlerResult<Vec<AgentActivityResponse<ActionHash>>> {
        Err("stub".into())
    }

    fn handle_must_get_agent_activity(
        &mut self,
        dna_hash: DnaHash,
        agent: AgentPubKey,
        filter: holochain_zome_types::chain::ChainFilter,
    ) -> HolochainP2pHandlerResult<Vec<MustGetAgentActivityResponse>> {
        Err("stub".into())
    }

    fn handle_send_validation_receipt(
        &mut self,
        dna_hash: DnaHash,
        to_agent: AgentPubKey,
        receipt: SerializedBytes,
    ) -> HolochainP2pHandlerResult<()> {
        Err("stub".into())
    }

    fn handle_new_integrated_data(&mut self, dna_hash: DnaHash) -> HolochainP2pHandlerResult<()> {
        Err("stub".into())
    }

    fn handle_authority_for_hash(
        &mut self,
        dna_hash: DnaHash,
        basis_hash: OpBasis,
    ) -> HolochainP2pHandlerResult<bool> {
        Err("stub".into())
    }
    fn handle_countersigning_session_negotiation(
        &mut self,
        dna_hash: DnaHash,
        agents: Vec<AgentPubKey>,
        message: event::CountersigningSessionNegotiationMessage,
    ) -> HolochainP2pHandlerResult<()> {
        Err("stub".into())
    }

    fn handle_dump_network_metrics(
        &mut self,
        dna_hash: Option<DnaHash>,
    ) -> HolochainP2pHandlerResult<String> {
        Err("stub".into())
    }

    fn handle_get_diagnostics(
        &mut self,
        dna_hash: DnaHash,
    ) -> HolochainP2pHandlerResult<kitsune_p2p::gossip::sharded_gossip::GossipDiagnostics> {
        Err("stub".into())
    }
}

/// Spawn a stub network that doesn't respond to any messages.
/// Use `test_network()` if you want a real test network.
pub async fn stub_network() -> ghost_actor::GhostSender<HolochainP2p> {
    let builder = ghost_actor::actor_builder::GhostActorBuilder::new();

    let channel_factory = builder.channel_factory().clone();

    let sender = channel_factory
        .create_channel::<HolochainP2p>()
        .await
        .unwrap();

    tokio::task::spawn(builder.spawn(StubNetwork));

    sender
}

fixturator!(
    HolochainP2pDna;
    curve Empty {
        tokio_helper::block_forever_on(async {
            let holochain_p2p = crate::test::stub_network().await;
            holochain_p2p.to_dna(
                DnaHashFixturator::new(Empty).next().unwrap(),
                None
            )
        })
    };
    curve Unpredictable {
        HolochainP2pDnaFixturator::new(Empty).next().unwrap()
    };
    curve Predictable {
        HolochainP2pDnaFixturator::new(Empty).next().unwrap()
    };
);

#[cfg(test)]
mod tests {
    use crate::*;
    use ::fixt::prelude::*;
    use futures::future::FutureExt;
    use ghost_actor::GhostControlSender;
    use kitsune_p2p::dht::prelude::Topology;
    use kitsune_p2p::dht::{ArqStrat, PeerView, PeerViewQ};

    use crate::HolochainP2pSender;
    use holochain_types::prelude::AgentPubKeyExt;
    use holochain_types::zome_call::ZomeCallUnsigned;
    use holochain_zome_types::ValidationStatus;
    use kitsune_p2p::dependencies::kitsune_p2p_types::tls::TlsConfig;
    use kitsune_p2p::KitsuneP2pConfig;

    macro_rules! newhash {
        ($p:ident, $c:expr) => {
            holo_hash::$p::from_raw_36([$c as u8; HOLO_HASH_UNTYPED_LEN].to_vec())
        };
    }

    fn test_setup() -> (
        holo_hash::DnaHash,
        holo_hash::AgentPubKey,
        holo_hash::AgentPubKey,
        holo_hash::AgentPubKey,
    ) {
        observability::test_run().unwrap();
        (
            newhash!(DnaHash, 's'),
            fixt!(AgentPubKey, Predictable, 0),
            newhash!(AgentPubKey, '2'),
            newhash!(AgentPubKey, '3'),
        )
    }

    #[tokio::test(flavor = "multi_thread")]
    async fn test_call_remote_workflow() {
        let (dna, a1, a2, _) = test_setup();
        let keystore = test_keystore();

        let (p2p, mut evt) = spawn_holochain_p2p(
            KitsuneP2pConfig::default(),
            TlsConfig::new_ephemeral().await.unwrap(),
            kitsune_p2p::HostStub::new(),
        )
        .await
        .unwrap();

        let r_task = tokio::task::spawn(async move {
            use tokio_stream::StreamExt;
            while let Some(evt) = evt.next().await {
                use crate::types::event::HolochainP2pEvent::*;
                match evt {
                    CallRemote { respond, .. } => {
                        respond.r(Ok(
                            async move { Ok(UnsafeBytes::from(b"yada".to_vec()).into()) }
                                .boxed()
                                .into(),
                        ));
                    }
                    SignNetworkData { respond, .. } => {
                        respond.r(Ok(async move { Ok([0; 64].into()) }.boxed().into()));
                    }
                    PutAgentInfoSigned { respond, .. } => {
                        respond.r(Ok(async move { Ok(()) }.boxed().into()));
                    }
                    QueryPeerDensity { respond, .. } => {
                        let view = test_peer_view();
                        respond.r(Ok(async move { Ok(view) }.boxed().into()));
                    }
                    _ => {}
                }
            }
        });

        p2p.join(dna.clone(), a1.clone(), None).await.unwrap();
        p2p.join(dna.clone(), a2.clone(), None).await.unwrap();

        let zome_name: ZomeName = "".into();
        let fn_name: FunctionName = "".into();
        let nonce = 1;
        let cap_secret = None;
        let payload = ExternIO::encode(b"yippo").unwrap();
        let expires_at = (Timestamp::now() + std::time::Duration::from_secs(10)).unwrap();

        let signature = a1
            .sign_raw(
                &keystore,
                ZomeCallUnsigned {
                    provenance: a1.clone(),
                    cell_id: CellId::new(dna.clone(), a2.clone()),
                    zome_name: zome_name.clone(),
                    fn_name: fn_name.clone(),
                    cap_secret: cap_secret.clone(),
                    payload: payload.clone(),
                    nonce,
                    expires_at: expires_at.clone(),
                }
                .data_to_sign()
                .unwrap(),
            )
            .await
            .unwrap();

        let res = p2p
            .call_remote(
                dna, a1, signature, a2, zome_name, fn_name, None, payload, nonce, expires_at,
            )
            .await
            .unwrap();
        let res: Vec<u8> = UnsafeBytes::from(res).into();

        assert_eq!(b"yada".to_vec(), res);

        p2p.ghost_actor_shutdown().await.unwrap();
        r_task.await.unwrap();
    }

    #[tokio::test(flavor = "multi_thread")]
    async fn test_send_validation_receipt_workflow() {
        let (dna, a1, a2, _) = test_setup();

        let (p2p, mut evt): (HolochainP2pRef, _) = spawn_holochain_p2p(
            KitsuneP2pConfig::default(),
            TlsConfig::new_ephemeral().await.unwrap(),
            kitsune_p2p::HostStub::new(),
        )
        .await
        .unwrap();

        let r_task = tokio::task::spawn(async move {
            use tokio_stream::StreamExt;
            while let Some(evt) = evt.next().await {
                use crate::types::event::HolochainP2pEvent::*;
                match evt {
                    ValidationReceiptReceived {
                        respond, receipt, ..
                    } => {
                        let receipt: Vec<u8> = UnsafeBytes::from(receipt).into();
                        assert_eq!(b"receipt-test".to_vec(), receipt);
                        respond.r(Ok(async move { Ok(()) }.boxed().into()));
                    }
                    SignNetworkData { respond, .. } => {
                        respond.r(Ok(async move { Ok([0; 64].into()) }.boxed().into()));
                    }
                    PutAgentInfoSigned { respond, .. } => {
                        respond.r(Ok(async move { Ok(()) }.boxed().into()));
                    }
                    QueryPeerDensity { respond, .. } => {
                        let view = test_peer_view();
                        respond.r(Ok(async move { Ok(view) }.boxed().into()));
                    }
                    _ => {}
                }
            }
        });

        p2p.join(dna.clone(), a1.clone(), None).await.unwrap();
        p2p.join(dna.clone(), a2.clone(), None).await.unwrap();

        p2p.send_validation_receipt(dna, a1, UnsafeBytes::from(b"receipt-test".to_vec()).into())
            .await
            .unwrap();

        p2p.ghost_actor_shutdown().await.unwrap();
        r_task.await.unwrap();
    }

    #[tokio::test(flavor = "multi_thread")]
    async fn test_publish_workflow() {
        let (dna, a1, a2, a3) = test_setup();

        let (p2p, mut evt) = spawn_holochain_p2p(
            KitsuneP2pConfig::default(),
            TlsConfig::new_ephemeral().await.unwrap(),
            kitsune_p2p::HostStub::new(),
        )
        .await
        .unwrap();

        let recv_count = Arc::new(std::sync::atomic::AtomicU8::new(0));

        let recv_count_clone = recv_count.clone();
        let r_task = tokio::task::spawn(async move {
            use tokio_stream::StreamExt;
            while let Some(evt) = evt.next().await {
                use crate::types::event::HolochainP2pEvent::*;
                match evt {
                    Publish { respond, .. } => {
                        respond.r(Ok(async move { Ok(()) }.boxed().into()));
                        recv_count_clone.fetch_add(1, std::sync::atomic::Ordering::SeqCst);
                    }
                    SignNetworkData { respond, .. } => {
                        respond.r(Ok(async move { Ok([0; 64].into()) }.boxed().into()));
                    }
                    PutAgentInfoSigned { respond, .. } => {
                        respond.r(Ok(async move { Ok(()) }.boxed().into()));
                    }
                    QueryAgentInfoSigned { respond, .. } => {
                        respond.r(Ok(async move { Ok(vec![]) }.boxed().into()));
                    }
                    QueryPeerDensity { respond, .. } => {
                        let view = test_peer_view();
                        respond.r(Ok(async move { Ok(view) }.boxed().into()));
                    }
                    _ => {}
                }
            }
        });

        p2p.join(dna.clone(), a1.clone(), None).await.unwrap();
        p2p.join(dna.clone(), a2.clone(), None).await.unwrap();
        p2p.join(dna.clone(), a3.clone(), None).await.unwrap();

        let action_hash = holo_hash::OpBasis::from_raw_36_and_type(
            b"eeeeeeeeeeeeeeeeeeeeeeeeeeeeeeeeeeee".to_vec(),
            holo_hash::hash_type::AnyLinkable::Action,
        );

        // this will fail because we can't reach any remote nodes
        // but, it still published locally, so our test will work
        let _ = p2p
            .publish(dna, true, false, action_hash, vec![], Some(200))
            .await;

        assert_eq!(3, recv_count.load(std::sync::atomic::Ordering::SeqCst));

        p2p.ghost_actor_shutdown().await.unwrap();
        r_task.await.unwrap();
    }

    #[tokio::test(flavor = "multi_thread")]
    async fn test_get_workflow() {
        observability::test_run().ok();

        let (dna, a1, a2, _a3) = test_setup();

        let cert = TlsConfig::new_ephemeral().await.unwrap();

        let mut params =
            kitsune_p2p_types::config::tuning_params_struct::KitsuneP2pTuningParams::default();
        params.default_rpc_multi_remote_agent_count = 1;
        params.default_rpc_multi_remote_request_grace_ms = 100;
        let mut config = KitsuneP2pConfig::default();
        config.tuning_params = Arc::new(params);
        let (p2p, mut evt) = spawn_holochain_p2p(config, cert, kitsune_p2p::HostStub::new())
            .await
            .unwrap();

        let test_1 = WireOps::Record(WireRecordOps {
            action: Some(Judged::valid(SignedAction(fixt!(Action), fixt!(Signature)))),
            deletes: vec![],
            updates: vec![],
            entry: None,
        });
        let test_2 = WireOps::Record(WireRecordOps {
            action: Some(Judged::valid(SignedAction(fixt!(Action), fixt!(Signature)))),
            deletes: vec![],
            updates: vec![],
            entry: None,
        });

        let mut respond_queue = vec![test_1.clone(), test_2.clone()];
        let r_task = tokio::task::spawn(async move {
            use tokio_stream::StreamExt;
            while let Some(evt) = evt.next().await {
                use crate::types::event::HolochainP2pEvent::*;
                match evt {
                    Get { respond, .. } => {
                        let resp = if let Some(h) = respond_queue.pop() {
                            h
                        } else {
                            panic!("too many requests!")
                        };
                        tracing::info!("test - get respond");
                        respond.r(Ok(async move { Ok(resp) }.boxed().into()));
                    }
                    SignNetworkData { respond, .. } => {
                        respond.r(Ok(async move { Ok([0; 64].into()) }.boxed().into()));
                    }
                    PutAgentInfoSigned { respond, .. } => {
                        respond.r(Ok(async move { Ok(()) }.boxed().into()));
                    }
                    QueryAgentInfoSigned { respond, .. } => {
                        respond.r(Ok(async move { Ok(vec![]) }.boxed().into()));
                    }
                    QueryOpHashes { respond, .. } => {
                        respond.r(Ok(async move { Ok(None) }.boxed().into()));
                    }
                    QueryPeerDensity { respond, .. } => {
                        let view = test_peer_view();
                        respond.r(Ok(async move { Ok(view) }.boxed().into()));
                    }
                    evt => tracing::trace!("unhandled: {:?}", evt),
                }
            }
        });

        tracing::info!("test - join1");
        p2p.join(dna.clone(), a1.clone(), None).await.unwrap();
        tracing::info!("test - join2");
        p2p.join(dna.clone(), a2.clone(), None).await.unwrap();

        let hash = holo_hash::AnyDhtHash::from_raw_36_and_type(
            b"eeeeeeeeeeeeeeeeeeeeeeeeeeeeeeeeeeee".to_vec(),
            holo_hash::hash_type::AnyDht::Action,
        );

        tracing::info!("test - get");
        let res = p2p
            .get(dna, hash, actor::GetOptions::default())
            .await
            .unwrap();

        tracing::info!("test - check res");
        assert_eq!(2, res.len());

        for r in res {
            assert!(r == test_1 || r == test_2);
        }

        tracing::info!("test - end of test shutdown p2p");
        p2p.ghost_actor_shutdown().await.unwrap();
        tracing::info!("test - end of test await task end");
        r_task.await.unwrap();
        tracing::info!("test - end of test - final done.");
    }

    #[tokio::test(flavor = "multi_thread")]
    async fn test_get_links_workflow() {
        let (dna, a1, a2, _) = test_setup();

        let mut params =
            kitsune_p2p_types::config::tuning_params_struct::KitsuneP2pTuningParams::default();
        params.default_rpc_multi_remote_agent_count = 1;
        params.default_rpc_multi_remote_request_grace_ms = 100;
        let mut config = KitsuneP2pConfig::default();
        config.tuning_params = Arc::new(params);

        let (p2p, mut evt) = spawn_holochain_p2p(
            config,
            TlsConfig::new_ephemeral().await.unwrap(),
            kitsune_p2p::HostStub::new(),
        )
        .await
        .unwrap();

        let test_1 = WireLinkOps {
            creates: vec![WireCreateLink::condense(
                fixt!(CreateLink),
                fixt!(Signature),
                ValidationStatus::Valid,
            )],
            deletes: vec![WireDeleteLink::condense(
                fixt!(DeleteLink),
                fixt!(Signature),
                ValidationStatus::Valid,
            )],
        };

        let test_1_clone = test_1.clone();
        let r_task = tokio::task::spawn(async move {
            use tokio_stream::StreamExt;
            while let Some(evt) = evt.next().await {
                let test_1_clone = test_1_clone.clone();
                use crate::types::event::HolochainP2pEvent::*;
                match evt {
                    GetLinks { respond, .. } => {
                        respond.r(Ok(async move { Ok(test_1_clone) }.boxed().into()));
                    }
                    SignNetworkData { respond, .. } => {
                        respond.r(Ok(async move { Ok([0; 64].into()) }.boxed().into()));
                    }
                    PutAgentInfoSigned { respond, .. } => {
                        respond.r(Ok(async move { Ok(()) }.boxed().into()));
                    }
                    QueryPeerDensity { respond, .. } => {
                        let view = test_peer_view();
                        respond.r(Ok(async move { Ok(view) }.boxed().into()));
                    }
                    _ => {}
                }
            }
        });

        p2p.join(dna.clone(), a1.clone(), None).await.unwrap();
        p2p.join(dna.clone(), a2.clone(), None).await.unwrap();

        let hash = holo_hash::EntryHash::from_raw_36_and_type(
            b"eeeeeeeeeeeeeeeeeeeeeeeeeeeeeeeeeeee".to_vec(),
            holo_hash::hash_type::Entry,
        );
        let link_key = WireLinkKey {
            base: hash.into(),
            type_query: LinkTypeFilter::single_dep(0.into()),
            tag: None,
        };

        let res = p2p
            .get_links(dna, link_key, actor::GetLinksOptions::default())
            .await
            .unwrap();

        assert_eq!(2, res.len());

        for r in res {
            assert_eq!(r, test_1);
        }

        p2p.ghost_actor_shutdown().await.unwrap();
        r_task.await.unwrap();
    }

    fn test_peer_view() -> PeerView {
        PeerViewQ::new(Topology::standard_epoch_full(), ArqStrat::default(), vec![]).into()
    }
}<|MERGE_RESOLUTION|>--- conflicted
+++ resolved
@@ -30,10 +30,6 @@
         Err("stub".into())
     }
 
-<<<<<<< HEAD
-    /// Stub outgoing remote calls.
-=======
->>>>>>> 3266a8c0
     fn handle_call_remote(
         &mut self,
         dna_hash: DnaHash,
@@ -50,10 +46,6 @@
         Err("stub".into())
     }
 
-<<<<<<< HEAD
-    /// Stub outgoing remote signals.
-=======
->>>>>>> 3266a8c0
     fn handle_remote_signal(
         &mut self,
         dna_hash: DnaHash,
