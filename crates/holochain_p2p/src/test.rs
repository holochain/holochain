use crate::actor::*;
use crate::HolochainP2pDna;
use crate::*;
use ::fixt::prelude::*;
use holo_hash::fixt::DnaHashFixturator;
use holo_hash::AgentPubKey;
use holo_hash::DnaHash;

struct StubNetwork;

impl ghost_actor::GhostHandler<HolochainP2p> for StubNetwork {}
impl ghost_actor::GhostControlHandler for StubNetwork {}

#[allow(unused_variables)]
impl HolochainP2pHandler for StubNetwork {
    fn handle_join(
        &mut self,
        dna_hash: DnaHash,
        agent_pub_key: AgentPubKey,
        initial_arc: Option<crate::dht_arc::DhtArc>,
    ) -> HolochainP2pHandlerResult<()> {
        Err("stub".into())
    }

    fn handle_leave(
        &mut self,
        dna_hash: DnaHash,
        agent_pub_key: AgentPubKey,
    ) -> HolochainP2pHandlerResult<()> {
        Err("stub".into())
    }

    fn handle_call_remote(
        &mut self,
        dna_hash: DnaHash,
        from_agent: AgentPubKey,
        signature: Signature,
        to_agent: AgentPubKey,
        zome_name: ZomeName,
        fn_name: FunctionName,
        cap_secret: Option<CapSecret>,
        payload: ExternIO,
        nonce: Nonce256Bits,
        expires_at: Timestamp,
    ) -> HolochainP2pHandlerResult<SerializedBytes> {
        Err("stub".into())
    }

    fn handle_remote_signal(
        &mut self,
        dna_hash: DnaHash,
        from_agent: AgentPubKey,
        to_agent_list: Vec<(Signature, AgentPubKey)>,
        zome_name: ZomeName,
        fn_name: FunctionName,
        cap: Option<CapSecret>,
        payload: ExternIO,
        nonce: Nonce256Bits,
        expires_at: Timestamp,
    ) -> HolochainP2pHandlerResult<()> {
        Err("stub".into())
    }

    fn handle_publish(
        &mut self,
        dna_hash: DnaHash,
        request_validation_receipt: bool,
        countersigning_session: bool,
        basis_hash: holo_hash::OpBasis,
        source: AgentPubKey,
        op_hash_list: Vec<OpHashSized>,
        timeout_ms: Option<u64>,
        reflect_ops: Option<Vec<DhtOp>>,
    ) -> HolochainP2pHandlerResult<()> {
<<<<<<< HEAD
=======
        Err("stub".into())
    }

    fn handle_publish_countersign(
        &mut self,
        dna_hash: DnaHash,
        flag: bool,
        basis_hash: holo_hash::OpBasis,
        op: DhtOp,
    ) -> HolochainP2pHandlerResult<()> {
>>>>>>> cf966326
        Err("stub".into())
    }

    fn handle_get(
        &mut self,
        dna_hash: DnaHash,
        dht_hash: holo_hash::AnyDhtHash,
        options: actor::GetOptions,
    ) -> HolochainP2pHandlerResult<Vec<WireOps>> {
        Err("stub".into())
    }

    fn handle_get_meta(
        &mut self,
        dna_hash: DnaHash,
        dht_hash: holo_hash::AnyDhtHash,
        options: actor::GetMetaOptions,
    ) -> HolochainP2pHandlerResult<Vec<MetadataSet>> {
        Err("stub".into())
    }

    fn handle_get_links(
        &mut self,
        dna_hash: DnaHash,
        link_key: WireLinkKey,
        options: actor::GetLinksOptions,
    ) -> HolochainP2pHandlerResult<Vec<WireLinkOps>> {
        Err("stub".into())
    }

    fn handle_get_agent_activity(
        &mut self,
        dna_hash: DnaHash,
        agent: AgentPubKey,
        query: ChainQueryFilter,
        options: actor::GetActivityOptions,
    ) -> HolochainP2pHandlerResult<Vec<AgentActivityResponse<ActionHash>>> {
        Err("stub".into())
    }

    fn handle_must_get_agent_activity(
        &mut self,
        dna_hash: DnaHash,
        agent: AgentPubKey,
        filter: holochain_zome_types::chain::ChainFilter,
    ) -> HolochainP2pHandlerResult<Vec<MustGetAgentActivityResponse>> {
        Err("stub".into())
    }

    fn handle_send_validation_receipt(
        &mut self,
        dna_hash: DnaHash,
        to_agent: AgentPubKey,
        receipt: SerializedBytes,
    ) -> HolochainP2pHandlerResult<()> {
        Err("stub".into())
    }

    fn handle_new_integrated_data(&mut self, dna_hash: DnaHash) -> HolochainP2pHandlerResult<()> {
        Err("stub".into())
    }

    fn handle_authority_for_hash(
        &mut self,
        dna_hash: DnaHash,
        basis_hash: OpBasis,
    ) -> HolochainP2pHandlerResult<bool> {
        Err("stub".into())
    }
    fn handle_countersigning_session_negotiation(
        &mut self,
        dna_hash: DnaHash,
        agents: Vec<AgentPubKey>,
        message: event::CountersigningSessionNegotiationMessage,
    ) -> HolochainP2pHandlerResult<()> {
        Err("stub".into())
    }

    fn handle_dump_network_metrics(
        &mut self,
        dna_hash: Option<DnaHash>,
    ) -> HolochainP2pHandlerResult<String> {
        Err("stub".into())
    }

    fn handle_get_diagnostics(
        &mut self,
        dna_hash: DnaHash,
    ) -> HolochainP2pHandlerResult<kitsune_p2p::gossip::sharded_gossip::KitsuneDiagnostics> {
        Err("stub".into())
    }
}

/// Spawn a stub network that doesn't respond to any messages.
/// Use `test_network()` if you want a real test network.
pub async fn stub_network() -> ghost_actor::GhostSender<HolochainP2p> {
    let builder = ghost_actor::actor_builder::GhostActorBuilder::new();

    let channel_factory = builder.channel_factory().clone();

    let sender = channel_factory
        .create_channel::<HolochainP2p>()
        .await
        .unwrap();

    tokio::task::spawn(builder.spawn(StubNetwork));

    sender
}

fixturator!(
    HolochainP2pDna;
    curve Empty {
        tokio_helper::block_forever_on(async {
            let holochain_p2p = crate::test::stub_network().await;
            holochain_p2p.to_dna(
                DnaHashFixturator::new(Empty).next().unwrap(),
                None
            )
        })
    };
    curve Unpredictable {
        HolochainP2pDnaFixturator::new(Empty).next().unwrap()
    };
    curve Predictable {
        HolochainP2pDnaFixturator::new(Empty).next().unwrap()
    };
);

#[cfg(test)]
mod tests {
    use crate::*;
    use ::fixt::prelude::*;
    use futures::future::FutureExt;
    use ghost_actor::GhostControlSender;
    use kitsune_p2p::dht::prelude::Topology;
    use kitsune_p2p::dht::{ArqStrat, PeerView, PeerViewQ};

    use crate::HolochainP2pSender;
    use holochain_types::prelude::AgentPubKeyExt;
    use holochain_zome_types::zome_io::ZomeCallUnsigned;
    use holochain_zome_types::ValidationStatus;
    use kitsune_p2p::dependencies::kitsune_p2p_types::tls::TlsConfig;
    use kitsune_p2p::KitsuneP2pConfig;
    use kitsune_p2p::*;
    use std::sync::Mutex;

    macro_rules! newhash {
        ($p:ident, $c:expr) => {
            holo_hash::$p::from_raw_36([$c as u8; HOLO_HASH_UNTYPED_LEN].to_vec())
        };
    }

    fn test_setup() -> (
        holo_hash::DnaHash,
        holo_hash::AgentPubKey,
        holo_hash::AgentPubKey,
        holo_hash::AgentPubKey,
    ) {
        observability::test_run().unwrap();
        (
            newhash!(DnaHash, 's'),
            fixt!(AgentPubKey, Predictable, 0),
            newhash!(AgentPubKey, '2'),
            newhash!(AgentPubKey, '3'),
        )
    }

    #[tokio::test(flavor = "multi_thread")]
    async fn test_call_remote_workflow() {
        let (dna, a1, a2, _) = test_setup();
        let keystore = test_keystore();

        let (p2p, mut evt) = spawn_holochain_p2p(
            KitsuneP2pConfig::default(),
            TlsConfig::new_ephemeral().await.unwrap(),
            kitsune_p2p::HostStub::new(),
        )
        .await
        .unwrap();

        let r_task = tokio::task::spawn(async move {
            use tokio_stream::StreamExt;
            while let Some(evt) = evt.next().await {
                use crate::types::event::HolochainP2pEvent::*;
                match evt {
                    CallRemote { respond, .. } => {
                        respond.r(Ok(
                            async move { Ok(UnsafeBytes::from(b"yada".to_vec()).into()) }
                                .boxed()
                                .into(),
                        ));
                    }
                    SignNetworkData { respond, .. } => {
                        respond.r(Ok(async move { Ok([0; 64].into()) }.boxed().into()));
                    }
                    PutAgentInfoSigned { respond, .. } => {
                        respond.r(Ok(async move { Ok(()) }.boxed().into()));
                    }
                    QueryPeerDensity { respond, .. } => {
                        let view = test_peer_view();
                        respond.r(Ok(async move { Ok(view) }.boxed().into()));
                    }
                    _ => {}
                }
            }
        });

        p2p.join(dna.clone(), a1.clone(), None).await.unwrap();
        p2p.join(dna.clone(), a2.clone(), None).await.unwrap();

        let zome_name: ZomeName = "".into();
        let fn_name: FunctionName = "".into();
        let nonce = Nonce256Bits::try_from([0; 32]).unwrap();
        let cap_secret = None;
        let payload = ExternIO::encode(b"yippo").unwrap();
        let expires_at = (Timestamp::now() + std::time::Duration::from_secs(10)).unwrap();

        let signature = a1
            .sign_raw(
                &keystore,
                ZomeCallUnsigned {
                    provenance: a1.clone(),
                    cell_id: CellId::new(dna.clone(), a2.clone()),
                    zome_name: zome_name.clone(),
                    fn_name: fn_name.clone(),
                    cap_secret: cap_secret.clone(),
                    payload: payload.clone(),
                    nonce: nonce.clone(),
                    expires_at: expires_at.clone(),
                }
                .data_to_sign()
                .unwrap(),
            )
            .await
            .unwrap();

        let res = p2p
            .call_remote(
                dna, a1, signature, a2, zome_name, fn_name, None, payload, nonce, expires_at,
            )
            .await
            .unwrap();
        let res: Vec<u8> = UnsafeBytes::from(res).into();

        assert_eq!(b"yada".to_vec(), res);

        p2p.ghost_actor_shutdown().await.unwrap();
        r_task.await.unwrap();
    }

    #[tokio::test(flavor = "multi_thread")]
    async fn test_send_validation_receipt_workflow() {
        let (dna, a1, a2, _) = test_setup();

        let (p2p, mut evt): (HolochainP2pRef, _) = spawn_holochain_p2p(
            KitsuneP2pConfig::default(),
            TlsConfig::new_ephemeral().await.unwrap(),
            kitsune_p2p::HostStub::new(),
        )
        .await
        .unwrap();

        let r_task = tokio::task::spawn(async move {
            use tokio_stream::StreamExt;
            while let Some(evt) = evt.next().await {
                use crate::types::event::HolochainP2pEvent::*;
                match evt {
                    ValidationReceiptReceived {
                        respond, receipt, ..
                    } => {
                        let receipt: Vec<u8> = UnsafeBytes::from(receipt).into();
                        assert_eq!(b"receipt-test".to_vec(), receipt);
                        respond.r(Ok(async move { Ok(()) }.boxed().into()));
                    }
                    SignNetworkData { respond, .. } => {
                        respond.r(Ok(async move { Ok([0; 64].into()) }.boxed().into()));
                    }
                    PutAgentInfoSigned { respond, .. } => {
                        respond.r(Ok(async move { Ok(()) }.boxed().into()));
                    }
                    QueryPeerDensity { respond, .. } => {
                        let view = test_peer_view();
                        respond.r(Ok(async move { Ok(view) }.boxed().into()));
                    }
                    _ => {}
                }
            }
        });

        p2p.join(dna.clone(), a1.clone(), None).await.unwrap();
        p2p.join(dna.clone(), a2.clone(), None).await.unwrap();

        p2p.send_validation_receipt(dna, a1, UnsafeBytes::from(b"receipt-test".to_vec()).into())
            .await
            .unwrap();

        p2p.ghost_actor_shutdown().await.unwrap();
        r_task.await.unwrap();
    }

    #[tokio::test(flavor = "multi_thread")]
    async fn test_publish_workflow() {
        let (dna, a1, a2, a3) = test_setup();

        let mut tuning_params =
            kitsune_p2p_types::config::tuning_params_struct::KitsuneP2pTuningParams::default();
        tuning_params.gossip_strategy = "none".to_string();
        let tuning_params = Arc::new(tuning_params);
        let mut config = KitsuneP2pConfig::default();
        config.tuning_params = tuning_params;

        let host_list = Arc::new(Mutex::new(Vec::new()));
        let test_host = {
            let host_list = host_list.clone();
            HostStub::with_check_op_data(Box::new(move |space, list, ctx| {
                host_list
                    .lock()
                    .unwrap()
                    .push(format!("{:?}:{:?}:{:?}", space, list, ctx,));
                async move { Ok(list.into_iter().map(|_| false).collect()) }
                    .boxed()
                    .into()
            }))
        };
        //let test_host = TestHost::default();

        let (p2p, mut evt) =
            spawn_holochain_p2p(config, TlsConfig::new_ephemeral().await.unwrap(), test_host)
                .await
                .unwrap();

        let r_task = tokio::task::spawn(async move {
            use tokio_stream::StreamExt;
            while let Some(evt) = evt.next().await {
                use crate::types::event::HolochainP2pEvent::*;
                match evt {
                    Publish { respond, .. } => {
                        respond.r(Ok(async move { Ok(()) }.boxed().into()));
                    }
                    SignNetworkData { respond, .. } => {
                        respond.r(Ok(async move { Ok([0; 64].into()) }.boxed().into()));
                    }
                    PutAgentInfoSigned { respond, .. } => {
                        respond.r(Ok(async move { Ok(()) }.boxed().into()));
                    }
                    QueryAgentInfoSigned { respond, .. } => {
                        respond.r(Ok(async move { Ok(vec![]) }.boxed().into()));
                    }
                    QueryAgentInfoSignedNearBasis { respond, .. } => {
                        respond.r(Ok(async move { Ok(vec![]) }.boxed().into()));
                    }
                    QueryPeerDensity { respond, .. } => {
                        let view = test_peer_view();
                        respond.r(Ok(async move { Ok(view) }.boxed().into()));
                    }
                    oth => {
                        tracing::warn!(?oth, "@@@");
                    }
                }
            }
        });

        p2p.join(dna.clone(), a1.clone(), None).await.unwrap();
        p2p.join(dna.clone(), a2.clone(), None).await.unwrap();
        p2p.join(dna.clone(), a3.clone(), None).await.unwrap();

        let action_hash = holo_hash::OpBasis::from_raw_36_and_type(
            b"eeeeeeeeeeeeeeeeeeeeeeeeeeeeeeeeeeee".to_vec(),
            holo_hash::hash_type::AnyLinkable::Action,
        );

        // this will fail because we can't reach any remote nodes
        // but, it still published locally, so our test will work
        let _ = p2p
            .publish(
                dna,
                true,
                false,
                action_hash,
                a1.clone(),
                vec![],
                Some(200),
                None,
            )
            .await;

        assert_eq!(
            "KitsuneSpace(0x737373737373737373737373737373737373737373737373737373737373737373737373):[]:Some(FetchContext(1))",
            host_list.lock().unwrap()[0],
        );

        p2p.ghost_actor_shutdown().await.unwrap();
        r_task.await.unwrap();
    }

    #[tokio::test(flavor = "multi_thread")]
    async fn test_get_workflow() {
        observability::test_run().ok();

        let (dna, a1, a2, _a3) = test_setup();

        let cert = TlsConfig::new_ephemeral().await.unwrap();

        let mut params =
            kitsune_p2p_types::config::tuning_params_struct::KitsuneP2pTuningParams::default();
        params.default_rpc_multi_remote_agent_count = 1;
        params.default_rpc_multi_remote_request_grace_ms = 100;
        let mut config = KitsuneP2pConfig::default();
        config.tuning_params = Arc::new(params);
        let (p2p, mut evt) = spawn_holochain_p2p(config, cert, kitsune_p2p::HostStub::new())
            .await
            .unwrap();

        let test_1 = WireOps::Record(WireRecordOps {
            action: Some(Judged::valid(SignedAction(fixt!(Action), fixt!(Signature)))),
            deletes: vec![],
            updates: vec![],
            entry: None,
        });
        let test_2 = WireOps::Record(WireRecordOps {
            action: Some(Judged::valid(SignedAction(fixt!(Action), fixt!(Signature)))),
            deletes: vec![],
            updates: vec![],
            entry: None,
        });

        let mut respond_queue = vec![test_1.clone(), test_2.clone()];
        let r_task = tokio::task::spawn(async move {
            use tokio_stream::StreamExt;
            while let Some(evt) = evt.next().await {
                use crate::types::event::HolochainP2pEvent::*;
                match evt {
                    Get { respond, .. } => {
                        let resp = if let Some(h) = respond_queue.pop() {
                            h
                        } else {
                            panic!("too many requests!")
                        };
                        tracing::info!("test - get respond");
                        respond.r(Ok(async move { Ok(resp) }.boxed().into()));
                    }
                    SignNetworkData { respond, .. } => {
                        respond.r(Ok(async move { Ok([0; 64].into()) }.boxed().into()));
                    }
                    PutAgentInfoSigned { respond, .. } => {
                        respond.r(Ok(async move { Ok(()) }.boxed().into()));
                    }
                    QueryAgentInfoSigned { respond, .. } => {
                        respond.r(Ok(async move { Ok(vec![]) }.boxed().into()));
                    }
                    QueryOpHashes { respond, .. } => {
                        respond.r(Ok(async move { Ok(None) }.boxed().into()));
                    }
                    QueryPeerDensity { respond, .. } => {
                        let view = test_peer_view();
                        respond.r(Ok(async move { Ok(view) }.boxed().into()));
                    }
                    evt => tracing::trace!("unhandled: {:?}", evt),
                }
            }
        });

        tracing::info!("test - join1");
        p2p.join(dna.clone(), a1.clone(), None).await.unwrap();
        tracing::info!("test - join2");
        p2p.join(dna.clone(), a2.clone(), None).await.unwrap();

        let hash = holo_hash::AnyDhtHash::from_raw_36_and_type(
            b"eeeeeeeeeeeeeeeeeeeeeeeeeeeeeeeeeeee".to_vec(),
            holo_hash::hash_type::AnyDht::Action,
        );

        tracing::info!("test - get");
        let res = p2p
            .get(dna, hash, crate::actor::GetOptions::default())
            .await
            .unwrap();

        tracing::info!("test - check res");
        assert_eq!(1, res.len());

        for r in res {
            assert!(r == test_1 || r == test_2);
        }

        tracing::info!("test - end of test shutdown p2p");
        p2p.ghost_actor_shutdown().await.unwrap();
        tracing::info!("test - end of test await task end");
        r_task.await.unwrap();
        tracing::info!("test - end of test - final done.");
    }

    #[tokio::test(flavor = "multi_thread")]
    async fn test_get_links_workflow() {
        let (dna, a1, a2, _) = test_setup();

        let mut params =
            kitsune_p2p_types::config::tuning_params_struct::KitsuneP2pTuningParams::default();
        params.default_rpc_multi_remote_agent_count = 1;
        params.default_rpc_multi_remote_request_grace_ms = 100;
        let mut config = KitsuneP2pConfig::default();
        config.tuning_params = Arc::new(params);

        let (p2p, mut evt) = spawn_holochain_p2p(
            config,
            TlsConfig::new_ephemeral().await.unwrap(),
            kitsune_p2p::HostStub::new(),
        )
        .await
        .unwrap();

        let test_1 = WireLinkOps {
            creates: vec![WireCreateLink::condense(
                fixt!(CreateLink),
                fixt!(Signature),
                ValidationStatus::Valid,
            )],
            deletes: vec![WireDeleteLink::condense(
                fixt!(DeleteLink),
                fixt!(Signature),
                ValidationStatus::Valid,
            )],
        };

        let test_1_clone = test_1.clone();
        let r_task = tokio::task::spawn(async move {
            use tokio_stream::StreamExt;
            while let Some(evt) = evt.next().await {
                let test_1_clone = test_1_clone.clone();
                use crate::types::event::HolochainP2pEvent::*;
                match evt {
                    GetLinks { respond, .. } => {
                        respond.r(Ok(async move { Ok(test_1_clone) }.boxed().into()));
                    }
                    SignNetworkData { respond, .. } => {
                        respond.r(Ok(async move { Ok([0; 64].into()) }.boxed().into()));
                    }
                    PutAgentInfoSigned { respond, .. } => {
                        respond.r(Ok(async move { Ok(()) }.boxed().into()));
                    }
                    QueryPeerDensity { respond, .. } => {
                        let view = test_peer_view();
                        respond.r(Ok(async move { Ok(view) }.boxed().into()));
                    }
                    _ => {}
                }
            }
        });

        p2p.join(dna.clone(), a1.clone(), None).await.unwrap();
        p2p.join(dna.clone(), a2.clone(), None).await.unwrap();

        let hash = holo_hash::EntryHash::from_raw_36_and_type(
            b"eeeeeeeeeeeeeeeeeeeeeeeeeeeeeeeeeeee".to_vec(),
            holo_hash::hash_type::Entry,
        );
        let link_key = WireLinkKey {
            base: hash.into(),
            type_query: LinkTypeFilter::single_dep(0.into()),
            tag: None,
        };

        let res = p2p
            .get_links(dna, link_key, crate::actor::GetLinksOptions::default())
            .await
            .unwrap();

        assert_eq!(1, res.len());

        for r in res {
            assert_eq!(r, test_1);
        }

        p2p.ghost_actor_shutdown().await.unwrap();
        r_task.await.unwrap();
    }

    fn test_peer_view() -> PeerView {
        PeerViewQ::new(Topology::standard_epoch_full(), ArqStrat::default(), vec![]).into()
    }
}<|MERGE_RESOLUTION|>--- conflicted
+++ resolved
@@ -72,8 +72,6 @@
         timeout_ms: Option<u64>,
         reflect_ops: Option<Vec<DhtOp>>,
     ) -> HolochainP2pHandlerResult<()> {
-<<<<<<< HEAD
-=======
         Err("stub".into())
     }
 
@@ -84,7 +82,6 @@
         basis_hash: holo_hash::OpBasis,
         op: DhtOp,
     ) -> HolochainP2pHandlerResult<()> {
->>>>>>> cf966326
         Err("stub".into())
     }
 
