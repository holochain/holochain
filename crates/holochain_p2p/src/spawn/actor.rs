--- conflicted
+++ resolved
@@ -623,7 +623,6 @@
         .into())
     }
 
-<<<<<<< HEAD
     /// We need to get previously stored agent info.
     #[tracing::instrument(skip(self), level = "trace")]
     fn handle_query_gossip_agents(
@@ -648,7 +647,12 @@
         Ok(async move {
             Ok(evt_sender
                 .query_gossip_agents(h_space, h_agent, space, since_ms, until_ms, arc_set)
-=======
+                .await?)
+        }
+        .boxed()
+        .into())
+    }
+
     #[tracing::instrument(skip(self), level = "trace")]
     fn handle_query_agent_info_signed_near_basis(
         &mut self,
@@ -661,7 +665,6 @@
         Ok(async move {
             Ok(evt_sender
                 .query_agent_info_signed_near_basis(h_space, space, basis_loc, limit)
->>>>>>> 3993809c
                 .await?)
         }
         .boxed()
