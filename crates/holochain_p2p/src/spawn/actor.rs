--- conflicted
+++ resolved
@@ -22,12 +22,8 @@
 use holochain_zome_types::zome::FunctionName;
 use kitsune_p2p::actor::KitsuneP2pSender;
 use kitsune_p2p::agent_store::AgentInfoSigned;
-<<<<<<< HEAD
 use kitsune_p2p_types::bootstrap::AgentInfoPut;
-use std::collections::HashSet;
-=======
 use std::collections::{HashMap, HashSet};
->>>>>>> 4526da0f
 use std::future::Future;
 use std::iter;
 
@@ -643,12 +639,7 @@
     fn handle_put_agent_info_signed(
         &mut self,
         input: kitsune_p2p::event::PutAgentInfoSignedEvt,
-<<<<<<< HEAD
     ) -> kitsune_p2p::event::KitsuneP2pEventHandlerResult<Vec<AgentInfoPut>> {
-        let kitsune_p2p::event::PutAgentInfoSignedEvt { space, peer_data } = input;
-        let space = DnaHash::from_kitsune(&space);
-=======
-    ) -> kitsune_p2p::event::KitsuneP2pEventHandlerResult<()> {
         let kitsune_p2p::event::PutAgentInfoSignedEvt { peer_data } = input;
 
         let put_requests = peer_data
@@ -662,10 +653,9 @@
                 },
             );
 
->>>>>>> 4526da0f
         let evt_sender = self.evt_sender.clone();
         Ok(async move {
-            futures::future::join_all(
+            Ok(futures::future::join_all(
                 iter::repeat_with(|| evt_sender.clone())
                     .zip(put_requests.into_iter())
                     .map(|(evt_sender, (dna, agents))| async move {
@@ -674,9 +664,10 @@
             )
             .await
             .into_iter()
-            .collect::<HolochainP2pResult<Vec<()>>>()?;
-
-            Ok(())
+            .collect::<HolochainP2pResult<Vec<AgentInfoPut>>>()?
+            .into_iter()
+            .flatten()
+            .collect())
         }
         .boxed()
         .into())
