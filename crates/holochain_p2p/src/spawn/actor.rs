--- conflicted
+++ resolved
@@ -3,10 +3,7 @@
 use crate::metrics::create_p2p_request_duration_metric;
 use crate::*;
 use holochain_sqlite::error::{DatabaseError, DatabaseResult};
-<<<<<<< HEAD
 use holochain_sqlite::helpers::BytesSql;
-=======
->>>>>>> 4092ca1c
 use holochain_sqlite::rusqlite::types::Value;
 use holochain_sqlite::sql::sql_peer_meta_store;
 use holochain_state::prelude::named_params;
@@ -14,10 +11,7 @@
 use kitsune2_core::get_responsive_remote_agents_near_location;
 use rand::seq::SliceRandom;
 use std::collections::HashMap;
-<<<<<<< HEAD
-=======
 use std::future::Future;
->>>>>>> 4092ca1c
 use std::rc::Rc;
 use std::sync::{Mutex, Weak};
 use std::time::Duration;
@@ -267,10 +261,7 @@
     pending: Arc<Mutex<Pending>>,
     request_duration_metric: metrics::P2pRequestDurationMetric,
     pruning_task_abort_handle: AbortHandle,
-<<<<<<< HEAD
-=======
     request_timeout: Duration,
->>>>>>> 4092ca1c
 }
 
 impl std::fmt::Debug for HolochainP2pActor {
@@ -915,10 +906,7 @@
             pending,
             request_duration_metric: create_p2p_request_duration_metric(),
             pruning_task_abort_handle,
-<<<<<<< HEAD
-=======
             request_timeout: config.request_timeout,
->>>>>>> 4092ca1c
         }))
     }
 
@@ -994,29 +982,6 @@
                             })
                             .await
                             .map_err(HolochainP2pError::other)?;
-<<<<<<< HEAD
-
-                            Ok::<_, HolochainP2pError>(())
-                        }
-                    });
-                let results = futures::future::join_all(pruning_futs).await;
-                for err in results.into_iter().filter_map(Result::err) {
-                    tracing::warn!("Pruning peer meta store failed: {err}");
-                }
-            }
-        })
-        .abort_handle()
-    }
-
-    async fn get_peer_for_loc(
-        &self,
-        tag: &'static str,
-        space: &DynSpace,
-        loc: u32,
-    ) -> HolochainP2pResult<(AgentPubKey, Url)> {
-        let mut agent_list = self.get_peers_for_location(space, loc).await?;
-=======
->>>>>>> 4092ca1c
 
                             Ok::<_, HolochainP2pError>(())
                         }
