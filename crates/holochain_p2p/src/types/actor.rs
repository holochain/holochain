--- conflicted
+++ resolved
@@ -303,8 +303,6 @@
             timeout_ms: Option<u64>,
             reflect_ops: Option<Vec<DhtOp>>,
         ) -> ();
-<<<<<<< HEAD
-=======
 
         /// Publish a countersigning op.
         fn publish_countersign(
@@ -313,7 +311,6 @@
             basis_hash: holo_hash::OpBasis,
             op: DhtOp,
         ) -> ();
->>>>>>> cf966326
 
         /// Get an entry from the DHT.
         fn get(
