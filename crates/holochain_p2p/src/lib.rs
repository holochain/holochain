#![deny(missing_docs)]
//! holochain specific wrapper around more generic p2p module

use holo_hash::*;
use holochain_serialized_bytes::prelude::*;
use holochain_types::prelude::*;
use kitsune_p2p::dependencies::kitsune_p2p_fetch::OpHashSized;
use std::sync::Arc;

mod types;
pub use types::actor::FetchContextExt;
pub use types::actor::HolochainP2pRef;
pub use types::actor::HolochainP2pSender;
pub use types::AgentPubKeyExt; // why is this not included by * above???
pub use types::*;

mod spawn;
use ghost_actor::dependencies::tracing;
use ghost_actor::dependencies::tracing_futures::Instrument;
pub use spawn::*;
pub use test::stub_network;
pub use test::HolochainP2pDnaFixturator;

pub use kitsune_p2p;

#[mockall::automock]
#[allow(clippy::too_many_arguments)]
#[async_trait::async_trait]
/// A wrapper around HolochainP2pSender that partially applies the dna_hash / agent_pub_key.
/// I.e. a sender that is tied to a specific cell.
pub trait HolochainP2pDnaT {
    /// owned getter
    fn dna_hash(&self) -> DnaHash;

    /// The p2p module must be informed at runtime which dna/agent pairs it should be tracking.
    async fn join(
        &self,
        agent: AgentPubKey,
        initial_arc: Option<crate::dht_arc::DhtArc>,
    ) -> actor::HolochainP2pResult<()>;

    /// If a cell is disabled, we'll need to \"leave\" the network module as well.
    async fn leave(&self, agent: AgentPubKey) -> actor::HolochainP2pResult<()>;

    /// Invoke a zome function on a remote node (if you have been granted the capability).
    #[allow(clippy::too_many_arguments)]
    async fn call_remote(
        &self,
        from_agent: AgentPubKey,
        from_signature: Signature,
        to_agent: AgentPubKey,
        zome_name: ZomeName,
        fn_name: FunctionName,
        cap_secret: Option<CapSecret>,
        payload: ExternIO,
        nonce: Nonce256Bits,
        expires_at: Timestamp,
    ) -> actor::HolochainP2pResult<SerializedBytes>;

    /// Invoke a zome function on a remote node (if you have been granted the capability).
    /// This is a fire-and-forget operation, a best effort will be made
    /// to forward the signal, but if the conductor network is overworked
    /// it may decide not to deliver some of the signals.
    async fn remote_signal(
        &self,
        from_agent: AgentPubKey,
        to_agent_list: Vec<(Signature, AgentPubKey)>,
        zome_name: ZomeName,
        fn_name: FunctionName,
        cap: Option<CapSecret>,
        payload: ExternIO,
        nonce: Nonce256Bits,
        expires_at: Timestamp,
    ) -> actor::HolochainP2pResult<()>;

    /// Publish data to the correct neighborhood.
    #[allow(clippy::ptr_arg)]
    async fn publish(
        &self,
        request_validation_receipt: bool,
        countersigning_session: bool,
        basis_hash: holo_hash::OpBasis,
        source: AgentPubKey,
        op_hash_list: Vec<OpHashSized>,
        timeout_ms: Option<u64>,
        reflect_ops: Option<Vec<DhtOp>>,
    ) -> actor::HolochainP2pResult<()>;
<<<<<<< HEAD
=======

    /// Publish a countersigning op.
    async fn publish_countersign(
        &self,
        flag: bool,
        basis_hash: holo_hash::OpBasis,
        op: DhtOp,
    ) -> actor::HolochainP2pResult<()>;
>>>>>>> cf966326

    /// Get an entry from the DHT.
    async fn get(
        &self,
        dht_hash: holo_hash::AnyDhtHash,
        options: actor::GetOptions,
    ) -> actor::HolochainP2pResult<Vec<WireOps>>;

    /// Get metadata from the DHT.
    async fn get_meta(
        &self,
        dht_hash: holo_hash::AnyDhtHash,
        options: actor::GetMetaOptions,
    ) -> actor::HolochainP2pResult<Vec<MetadataSet>>;

    /// Get links from the DHT.
    async fn get_links(
        &self,
        link_key: WireLinkKey,
        options: actor::GetLinksOptions,
    ) -> actor::HolochainP2pResult<Vec<WireLinkOps>>;

    /// Get agent activity from the DHT.
    async fn get_agent_activity(
        &self,
        agent: AgentPubKey,
        query: ChainQueryFilter,
        options: actor::GetActivityOptions,
    ) -> actor::HolochainP2pResult<Vec<AgentActivityResponse<ActionHash>>>;

    /// Get agent deterministic activity from the DHT.
    async fn must_get_agent_activity(
        &self,
        author: AgentPubKey,
        filter: holochain_zome_types::chain::ChainFilter,
    ) -> actor::HolochainP2pResult<Vec<MustGetAgentActivityResponse>>;

    /// Send a validation receipt to a remote node.
    async fn send_validation_receipt(
        &self,
        to_agent: AgentPubKey,
        receipt: SerializedBytes,
    ) -> actor::HolochainP2pResult<()>;

    /// Check if an agent is an authority for a hash.
    async fn authority_for_hash(
        &self,
        basis: holo_hash::OpBasis,
    ) -> actor::HolochainP2pResult<bool>;

    /// Messages between agents driving a countersigning session.
    async fn countersigning_session_negotiation(
        &self,
        agents: Vec<AgentPubKey>,
        message: event::CountersigningSessionNegotiationMessage,
    ) -> actor::HolochainP2pResult<()>;

    /// New data has been integrated and is ready for gossiping.
    async fn new_integrated_data(&self) -> actor::HolochainP2pResult<()>;

    /// Access to the specified CHC
    fn chc(&self) -> Option<ChcImpl>;
}

/// A wrapper around HolochainP2pSender that partially applies the dna_hash / agent_pub_key.
/// I.e. a sender that is tied to a specific cell.
#[derive(Clone)]
pub struct HolochainP2pDna {
    sender: ghost_actor::GhostSender<actor::HolochainP2p>,
    dna_hash: Arc<DnaHash>,
    chc: Option<ChcImpl>,
}

/// A CHC implementation
pub type ChcImpl = Arc<dyn Send + Sync + ChainHeadCoordinator<Item = SignedActionHashed>>;

#[async_trait::async_trait]
impl HolochainP2pDnaT for HolochainP2pDna {
    /// owned getter
    fn dna_hash(&self) -> DnaHash {
        (*self.dna_hash).clone()
    }

    /// The p2p module must be informed at runtime which dna/agent pairs it should be tracking.
    async fn join(
        &self,
        agent: AgentPubKey,
        initial_arc: Option<crate::dht_arc::DhtArc>,
    ) -> actor::HolochainP2pResult<()> {
        self.sender
            .join((*self.dna_hash).clone(), agent, initial_arc)
            .await
    }

    /// If a cell is disabled, we'll need to \"leave\" the network module as well.
    async fn leave(&self, agent: AgentPubKey) -> actor::HolochainP2pResult<()> {
        self.sender.leave((*self.dna_hash).clone(), agent).await
    }

    /// Invoke a zome function on a remote node (if you have been granted the capability).
    async fn call_remote(
        &self,
        from_agent: AgentPubKey,
        from_signature: Signature,
        to_agent: AgentPubKey,
        zome_name: ZomeName,
        fn_name: FunctionName,
        cap_secret: Option<CapSecret>,
        payload: ExternIO,
        nonce: Nonce256Bits,
        expires_at: Timestamp,
    ) -> actor::HolochainP2pResult<SerializedBytes> {
        self.sender
            .call_remote(
                (*self.dna_hash).clone(),
                from_agent,
                from_signature,
                to_agent,
                zome_name,
                fn_name,
                cap_secret,
                payload,
                nonce,
                expires_at,
            )
            .await
    }

    /// Invoke a zome function on a remote node (if you have been granted the capability).
    /// This is a fire-and-forget operation, a best effort will be made
    /// to forward the signal, but if the conductor network is overworked
    /// it may decide not to deliver some of the signals.
    async fn remote_signal(
        &self,
        from_agent: AgentPubKey,
        to_agent_list: Vec<(Signature, AgentPubKey)>,
        zome_name: ZomeName,
        fn_name: FunctionName,
        cap: Option<CapSecret>,
        payload: ExternIO,
        nonce: Nonce256Bits,
        expires_at: Timestamp,
    ) -> actor::HolochainP2pResult<()> {
        self.sender
            .remote_signal(
                (*self.dna_hash).clone(),
                from_agent,
                to_agent_list,
                zome_name,
                fn_name,
                cap,
                payload,
                nonce,
                expires_at,
            )
            .await
    }

    /// Publish data to the correct neighborhood.
    async fn publish(
        &self,
        request_validation_receipt: bool,
        countersigning_session: bool,
        basis_hash: holo_hash::OpBasis,
        source: AgentPubKey,
        op_hash_list: Vec<OpHashSized>,
        timeout_ms: Option<u64>,
        reflect_ops: Option<Vec<DhtOp>>,
    ) -> actor::HolochainP2pResult<()> {
        self.sender
            .publish(
                (*self.dna_hash).clone(),
                request_validation_receipt,
                countersigning_session,
                basis_hash,
                source,
                op_hash_list,
                timeout_ms,
                reflect_ops,
            )
            .await
    }

    /// Publish a countersigning op.
    async fn publish_countersign(
        &self,
        flag: bool,
        basis_hash: holo_hash::OpBasis,
        op: DhtOp,
    ) -> actor::HolochainP2pResult<()> {
        self.sender
            .publish_countersign((*self.dna_hash).clone(), flag, basis_hash, op)
            .await
    }

    /// Get [`DhtOp::StoreRecord`] or [`DhtOp::StoreEntry`] from the DHT.
    async fn get(
        &self,
        dht_hash: holo_hash::AnyDhtHash,
        options: actor::GetOptions,
    ) -> actor::HolochainP2pResult<Vec<WireOps>> {
        self.sender
            .get((*self.dna_hash).clone(), dht_hash, options)
            .instrument(tracing::debug_span!("HolochainP2p::get"))
            .await
    }

    /// Get metadata from the DHT.
    async fn get_meta(
        &self,
        dht_hash: holo_hash::AnyDhtHash,
        options: actor::GetMetaOptions,
    ) -> actor::HolochainP2pResult<Vec<MetadataSet>> {
        self.sender
            .get_meta((*self.dna_hash).clone(), dht_hash, options)
            .await
    }

    /// Get links from the DHT.
    async fn get_links(
        &self,
        link_key: WireLinkKey,
        options: actor::GetLinksOptions,
    ) -> actor::HolochainP2pResult<Vec<WireLinkOps>> {
        self.sender
            .get_links((*self.dna_hash).clone(), link_key, options)
            .await
    }

    /// Get agent activity from the DHT.
    async fn get_agent_activity(
        &self,
        agent: AgentPubKey,
        query: ChainQueryFilter,
        options: actor::GetActivityOptions,
    ) -> actor::HolochainP2pResult<Vec<AgentActivityResponse<ActionHash>>> {
        self.sender
            .get_agent_activity((*self.dna_hash).clone(), agent, query, options)
            .await
    }

    async fn must_get_agent_activity(
        &self,
        author: AgentPubKey,
        filter: holochain_zome_types::chain::ChainFilter,
    ) -> actor::HolochainP2pResult<Vec<MustGetAgentActivityResponse>> {
        self.sender
            .must_get_agent_activity((*self.dna_hash).clone(), author, filter)
            .await
    }

    /// Send a validation receipt to a remote node.
    async fn send_validation_receipt(
        &self,
        to_agent: AgentPubKey,
        receipt: SerializedBytes,
    ) -> actor::HolochainP2pResult<()> {
        self.sender
            .send_validation_receipt((*self.dna_hash).clone(), to_agent, receipt)
            .await
    }

    /// Check if an agent is an authority for a hash.
    async fn authority_for_hash(
        &self,
        dht_hash: holo_hash::OpBasis,
    ) -> actor::HolochainP2pResult<bool> {
        self.sender
            .authority_for_hash((*self.dna_hash).clone(), dht_hash)
            .await
    }

    async fn countersigning_session_negotiation(
        &self,
        agents: Vec<AgentPubKey>,
        message: event::CountersigningSessionNegotiationMessage,
    ) -> actor::HolochainP2pResult<()> {
        self.sender
            .countersigning_session_negotiation((*self.dna_hash).clone(), agents, message)
            .await
    }

    async fn new_integrated_data(&self) -> actor::HolochainP2pResult<()> {
        self.sender
            .new_integrated_data((*self.dna_hash).clone())
            .await
    }

    fn chc(&self) -> Option<ChcImpl> {
        self.chc.clone()
    }
}

pub use kitsune_p2p::dht;
pub use kitsune_p2p::dht_arc;

mod test;<|MERGE_RESOLUTION|>--- conflicted
+++ resolved
@@ -85,8 +85,6 @@
         timeout_ms: Option<u64>,
         reflect_ops: Option<Vec<DhtOp>>,
     ) -> actor::HolochainP2pResult<()>;
-<<<<<<< HEAD
-=======
 
     /// Publish a countersigning op.
     async fn publish_countersign(
@@ -95,7 +93,6 @@
         basis_hash: holo_hash::OpBasis,
         op: DhtOp,
     ) -> actor::HolochainP2pResult<()>;
->>>>>>> cf966326
 
     /// Get an entry from the DHT.
     async fn get(
