--- conflicted
+++ resolved
@@ -168,118 +168,6 @@
     fn chc(&self) -> Option<ChcImpl>;
 }
 
-<<<<<<< HEAD
-// TODO Refactor so that HolochainP2pDna is passed as an Arc rather than being Clone so that this can
-//      go back to being derived rather than hand written.
-#[cfg(feature = "test_utils")]
-mockall::mock! {
-    pub HolochainP2pDnaT {}
-    #[async_trait::async_trait]
-    impl HolochainP2pDnaT for HolochainP2pDnaT {
-        fn dna_hash(&self) -> DnaHash;
-        async fn join(
-            &self,
-            agent: AgentPubKey,
-            maybe_agent_info: Option<AgentInfoSigned>,
-            initial_arq: Option<crate::dht::Arq>,
-        ) -> actor::HolochainP2pResult<()>;
-        async fn leave(&self, agent: AgentPubKey) -> actor::HolochainP2pResult<()>;
-        #[allow(clippy::too_many_arguments)]
-        async fn call_remote(
-            &self,
-            from_agent: AgentPubKey,
-            from_signature: Signature,
-            to_agent: AgentPubKey,
-            zome_name: ZomeName,
-            fn_name: FunctionName,
-            cap_secret: Option<CapSecret>,
-            payload: ExternIO,
-            nonce: Nonce256Bits,
-            expires_at: Timestamp,
-        ) -> actor::HolochainP2pResult<SerializedBytes>;
-        #[allow(clippy::too_many_arguments)]
-        async fn send_remote_signal(
-            &self,
-            from_agent: AgentPubKey,
-            to_agent_list: Vec<(Signature, AgentPubKey)>,
-            zome_name: ZomeName,
-            fn_name: FunctionName,
-            cap: Option<CapSecret>,
-            payload: ExternIO,
-            nonce: Nonce256Bits,
-            expires_at: Timestamp,
-        ) -> actor::HolochainP2pResult<()>;
-        #[allow(clippy::too_many_arguments)]
-        async fn publish(
-            &self,
-            request_validation_receipt: bool,
-            countersigning_session: bool,
-            basis_hash: holo_hash::OpBasis,
-            source: AgentPubKey,
-            op_hash_list: Vec<OpHashSized>,
-            timeout_ms: Option<u64>,
-            reflect_ops: Option<Vec<DhtOp>>,
-        ) -> actor::HolochainP2pResult<()>;
-        async fn publish_countersign(
-            &self,
-            flag: bool,
-            basis_hash: holo_hash::OpBasis,
-            op: DhtOp,
-        ) -> actor::HolochainP2pResult<()>;
-        async fn get(
-            &self,
-            dht_hash: holo_hash::AnyDhtHash,
-            options: actor::GetOptions,
-        ) -> actor::HolochainP2pResult<Vec<WireOps>>;
-        async fn get_meta(
-            &self,
-            dht_hash: holo_hash::AnyDhtHash,
-            options: actor::GetMetaOptions,
-        ) -> actor::HolochainP2pResult<Vec<MetadataSet>>;
-        async fn get_links(
-            &self,
-            link_key: WireLinkKey,
-            options: actor::GetLinksOptions,
-        ) -> actor::HolochainP2pResult<Vec<WireLinkOps>>;
-        async fn count_links(
-            &self,
-            query: WireLinkQuery,
-        ) -> actor::HolochainP2pResult<CountLinksResponse>;
-        async fn get_agent_activity(
-            &self,
-            agent: AgentPubKey,
-            query: ChainQueryFilter,
-            options: actor::GetActivityOptions,
-        ) -> actor::HolochainP2pResult<Vec<AgentActivityResponse<ActionHash>>>;
-        async fn must_get_agent_activity(
-            &self,
-            author: AgentPubKey,
-            filter: holochain_zome_types::chain::ChainFilter,
-        ) -> actor::HolochainP2pResult<Vec<MustGetAgentActivityResponse>>;
-        async fn send_validation_receipts(
-            &self,
-            to_agent: AgentPubKey,
-            receipts: ValidationReceiptBundle,
-        ) -> actor::HolochainP2pResult<()>;
-        async fn authority_for_hash(
-            &self,
-            basis: holo_hash::OpBasis,
-        ) -> actor::HolochainP2pResult<bool>;
-        async fn countersigning_session_negotiation(
-            &self,
-            agents: Vec<AgentPubKey>,
-            message: event::CountersigningSessionNegotiationMessage,
-        ) -> actor::HolochainP2pResult<()>;
-        async fn new_integrated_data(&self) -> actor::HolochainP2pResult<()>;
-        fn chc(&self) -> Option<ChcImpl>;
-    }
-    impl Clone for HolochainP2pDnaT {
-        fn clone(&self) -> Self;
-    }
-}
-
-=======
->>>>>>> b3e18291
 /// A wrapper around HolochainP2pSender that partially applies the dna_hash / agent_pub_key.
 /// I.e. a sender that is tied to a specific cell.
 #[derive(Clone)]
