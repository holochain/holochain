--- conflicted
+++ resolved
@@ -16,6 +16,7 @@
 derive_more = "0.99"
 fixt = { path = "../fixt", version = "^0.5.0-dev.1" }
 futures = "0.3"
+ghost_actor = "0.3.0-alpha.6"
 holo_hash = { version = "^0.5.0-dev.7", path = "../holo_hash" }
 holochain_chc = { version = "^0.2.0-dev.18", path = "../holochain_chc" }
 holochain_keystore = { version = "^0.5.0-dev.17", path = "../holochain_keystore" }
@@ -53,10 +54,7 @@
   "holochain_zome_types/test_utils",
   "holochain_zome_types/fixturators",
   "holochain_types/test_utils",
-<<<<<<< HEAD
-=======
   "ghost_actor/test_utils",
->>>>>>> e7142544
 ]
 
 mock_network = ["test_utils"]
@@ -64,13 +62,6 @@
 sqlite-encrypted = [
   "holo_hash/sqlite-encrypted",
   "holochain_keystore/sqlite-encrypted",
-<<<<<<< HEAD
-]
-sqlite = [
-  "holo_hash/sqlite",
-  "holochain_keystore/sqlite",
-=======
->>>>>>> e7142544
 ]
 sqlite = ["holo_hash/sqlite", "holochain_keystore/sqlite"]
 
