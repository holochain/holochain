[package]
name = "holochain_p2p"
version = "0.4.0-dev.21"
description = "holochain specific wrapper around more generic p2p module"
license = "Apache-2.0"
homepage = "https://github.com/holochain/holochain"
documentation = "https://docs.rs/holochain_p2p"
authors = ["Holochain Core Dev Team <devcore@holochain.org>"]
keywords = ["holochain", "holo", "p2p", "dht", "networking"]
categories = ["network-programming"]
edition = "2021"

# reminder - do not use workspace deps
[dependencies]
aitia = { version = "^0.3.0-dev.5", path = "../aitia" }
async-trait = "0.1"
derive_more = "0.99"
fixt = { path = "../fixt", version = "^0.4.0-dev.3" }
futures = "0.3"
ghost_actor = "0.3.0-alpha.6"
hc_sleuth = { version = "^0.4.0-dev.21", path = "../hc_sleuth" }
holo_hash = { version = "^0.4.0-dev.11", path = "../holo_hash" }
<<<<<<< HEAD
holochain_chc = { version = "^0.1.0-dev.1", path = "../holochain_chc" }
holochain_keystore = { version = "^0.4.0-dev.18", path = "../holochain_keystore" }
=======
holochain_keystore = { version = "^0.4.0-dev.19", path = "../holochain_keystore" }
>>>>>>> b226c36a
holochain_serialized_bytes = "=0.0.55"
holochain_types = { version = "^0.4.0-dev.21", path = "../holochain_types" }
holochain_zome_types = { version = "^0.4.0-dev.15", path = "../holochain_zome_types" }
kitsune_p2p = { version = "^0.4.0-dev.19", path = "../kitsune_p2p/kitsune_p2p" }
kitsune_p2p_types = { version = "^0.4.0-dev.12", path = "../kitsune_p2p/types" }
holochain_nonce = { version = "^0.4.0-dev.6", path = "../holochain_nonce" }
mockall = "0.11.3"
holochain_trace = { version = "^0.4.0-dev.5", path = "../holochain_trace" }
rand = "0.8.5"
serde = { version = "1.0", features = ["derive"] }
serde_bytes = "0.11"
serde_json = { version = "1.0.51", features = ["preserve_order"] }
thiserror = "1.0.22"
tokio = { version = "1.27", features = ["full"] }
tokio-stream = "0.1"

[dev-dependencies]
holochain_p2p = { path = ".", features = ["test_utils"] }

[lints]
workspace = true

[features]

test_utils = [
  "holochain_zome_types/test_utils",
  "holochain_zome_types/fixturators",
  "holochain_types/test_utils",
  "kitsune_p2p/test_utils",
  "ghost_actor/test_utils",
]

mock_network = ["test_utils", "kitsune_p2p/mock_network"]

sqlite-encrypted = [
  "holo_hash/sqlite-encrypted",
  "holochain_keystore/sqlite-encrypted",
  "kitsune_p2p/sqlite-encrypted",
  "kitsune_p2p_types/sqlite-encrypted",
]
sqlite = [
  "holo_hash/sqlite",
  "holochain_keystore/sqlite",
  "kitsune_p2p/sqlite",
  "kitsune_p2p_types/sqlite",
]

# Enables tracing instrumentation 
# (we experience segfaults in some tests if there is too much instrumentation)
instrument = []<|MERGE_RESOLUTION|>--- conflicted
+++ resolved
@@ -20,12 +20,8 @@
 ghost_actor = "0.3.0-alpha.6"
 hc_sleuth = { version = "^0.4.0-dev.21", path = "../hc_sleuth" }
 holo_hash = { version = "^0.4.0-dev.11", path = "../holo_hash" }
-<<<<<<< HEAD
 holochain_chc = { version = "^0.1.0-dev.1", path = "../holochain_chc" }
-holochain_keystore = { version = "^0.4.0-dev.18", path = "../holochain_keystore" }
-=======
 holochain_keystore = { version = "^0.4.0-dev.19", path = "../holochain_keystore" }
->>>>>>> b226c36a
 holochain_serialized_bytes = "=0.0.55"
 holochain_types = { version = "^0.4.0-dev.21", path = "../holochain_types" }
 holochain_zome_types = { version = "^0.4.0-dev.15", path = "../holochain_zome_types" }
