--- conflicted
+++ resolved
@@ -39,17 +39,10 @@
 tokio-stream = "0.1"
 tracing = "0.1"
 
-<<<<<<< HEAD
-kitsune2 = "0.0.1-alpha9"
-kitsune2_api = "0.0.1-alpha9"
-kitsune2_core = "0.0.1-alpha9"
-kitsune2_gossip = "0.0.1-alpha9"
-=======
 kitsune2 = "0.0.1-alpha.12"
 kitsune2_api = "0.0.1-alpha.12"
 kitsune2_core = "0.0.1-alpha.12"
 kitsune2_gossip = "0.0.1-alpha.12"
->>>>>>> 60ec8d12
 bytes = "1.10"
 holochain_sqlite = { version = "^0.5.0-dev.19", path = "../holochain_sqlite" }
 lair_keystore_api = "=0.5.3"
