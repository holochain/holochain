--- conflicted
+++ resolved
@@ -17,15 +17,9 @@
 fixt = { path = "../fixt", version = "^0.5.0-dev.0" }
 futures = "0.3"
 ghost_actor = "0.3.0-alpha.6"
-<<<<<<< HEAD
-holo_hash = { version = "^0.4.0", path = "../holo_hash" }
-holochain_chc = { version = "^0.1.0", path = "../holochain_chc" }
-holochain_keystore = { version = "^0.4.0", path = "../holochain_keystore" }
-=======
 holo_hash = { version = "^0.5.0-dev.1", path = "../holo_hash" }
 holochain_chc = { version = "^0.2.0-dev.1", path = "../holochain_chc" }
 holochain_keystore = { version = "^0.5.0-dev.1", path = "../holochain_keystore" }
->>>>>>> 4cbddda9
 holochain_serialized_bytes = "=0.0.55"
 holochain_types = { version = "^0.5.0-dev.1", path = "../holochain_types" }
 holochain_zome_types = { version = "^0.5.0-dev.1", path = "../holochain_zome_types" }
