[package]
name = "holochain_p2p"
version = "0.3.0-beta-dev.18"
description = "holochain specific wrapper around more generic p2p module"
license-file = "LICENSE_CAL-1.0"
homepage = "https://github.com/holochain/holochain"
documentation = "https://docs.rs/holochain_p2p"
authors = [ "Holochain Core Dev Team <devcore@holochain.org>" ]
keywords = [ "holochain", "holo", "p2p", "dht", "networking" ]
categories = [ "network-programming" ]
edition = "2021"

[dependencies]
async-trait = "0.1"
derive_more = "0.99"
fixt = { path = "../fixt", version = "^0.2.0"}
futures = "0.3"
ghost_actor = "0.3.0-alpha.6"
holo_hash = { version = "^0.3.0-beta-dev.8", path = "../holo_hash" }
holochain_keystore = { version = "^0.3.0-beta-dev.13", path = "../holochain_keystore" }
holochain_serialized_bytes = "=0.0.53"
<<<<<<< HEAD
holochain_types = { version = "^0.3.0-beta-dev.15", path = "../holochain_types" }
=======
holochain_types = { version = "^0.3.0-beta-dev.16", path = "../holochain_types" }
>>>>>>> 88a746a1
holochain_zome_types = { version = "^0.3.0-beta-dev.12", path = "../holochain_zome_types" }
kitsune_p2p = { version = "^0.3.0-beta-dev.16", path = "../kitsune_p2p/kitsune_p2p" }
kitsune_p2p_types = { version = "^0.3.0-beta-dev.9", path = "../kitsune_p2p/types" }
mockall = "0.11.3"
holochain_trace = { version = "^0.3.0-beta-dev.1", path = "../holochain_trace" }
rand = "0.8.5"
serde = { version = "1.0", features = ["derive"] }
serde_bytes = "0.11"
serde_json = { version = "1.0.51", features = [ "preserve_order" ] }
thiserror = "1.0.22"
tokio = { version = "1.27", features = [ "full" ] }
tokio-stream = "0.1"
holochain_util = { version = "^0.3.0-beta-dev.0", path = "../holochain_util" }

[features]

test_utils = [
<<<<<<< HEAD
  "mock_network",
=======
>>>>>>> 88a746a1
  "kitsune_p2p/test_utils",
  "ghost_actor/test_utils",
]

mock_network = [
  "test_utils",
  "kitsune_p2p/mock_network",
]

sqlite-encrypted = [
  "holo_hash/sqlite-encrypted",
  "holochain_keystore/sqlite-encrypted",
  "kitsune_p2p/sqlite-encrypted",
  "kitsune_p2p_types/sqlite-encrypted",
]
sqlite = [
  "holo_hash/sqlite",
  "holochain_keystore/sqlite",
  "kitsune_p2p/sqlite",
  "kitsune_p2p_types/sqlite",
]<|MERGE_RESOLUTION|>--- conflicted
+++ resolved
@@ -19,11 +19,7 @@
 holo_hash = { version = "^0.3.0-beta-dev.8", path = "../holo_hash" }
 holochain_keystore = { version = "^0.3.0-beta-dev.13", path = "../holochain_keystore" }
 holochain_serialized_bytes = "=0.0.53"
-<<<<<<< HEAD
-holochain_types = { version = "^0.3.0-beta-dev.15", path = "../holochain_types" }
-=======
 holochain_types = { version = "^0.3.0-beta-dev.16", path = "../holochain_types" }
->>>>>>> 88a746a1
 holochain_zome_types = { version = "^0.3.0-beta-dev.12", path = "../holochain_zome_types" }
 kitsune_p2p = { version = "^0.3.0-beta-dev.16", path = "../kitsune_p2p/kitsune_p2p" }
 kitsune_p2p_types = { version = "^0.3.0-beta-dev.9", path = "../kitsune_p2p/types" }
@@ -41,10 +37,6 @@
 [features]
 
 test_utils = [
-<<<<<<< HEAD
-  "mock_network",
-=======
->>>>>>> 88a746a1
   "kitsune_p2p/test_utils",
   "ghost_actor/test_utils",
 ]
