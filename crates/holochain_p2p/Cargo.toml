[package]
name = "holochain_p2p"
version = "0.0.7"
description = "holochain specific wrapper around more generic p2p module"
license-file = "LICENSE_CAL-1.0"
homepage = "https://github.com/holochain/holochain"
<<<<<<< HEAD
documentation = "https://github.com/holochain/holochain"
authors = ["Holochain Core Dev Team <devcore@holochain.org>"]
keywords = ["holochain", "holo", "p2p", "dht", "networking"]
categories = ["network-programming"]
=======
documentation = "https://docs.rs/holochain_p2p"
authors = [ "Holochain Core Dev Team <devcore@holochain.org>" ]
keywords = [ "holochain", "holo", "p2p", "dht", "networking" ]
categories = [ "network-programming" ]
>>>>>>> 3c1d86a9
edition = "2018"

[dependencies]
async-trait = "0.1"
<<<<<<< HEAD
fixt = { path = "../fixt", version = "0.0.5" }
=======
fixt = { path = "../fixt", version = "0.0.6"}
>>>>>>> 3c1d86a9
futures = "0.3"
ghost_actor = "=0.3.0-alpha.4"
holo_hash = { version = "0.0.7", path = "../holo_hash" }
holochain_keystore = { version = "0.0.7", path = "../holochain_keystore" }
holochain_serialized_bytes = "=0.0.51"
holochain_types = { version = "0.0.7", path = "../holochain_types" }
holochain_zome_types = { version = "0.0.9", path = "../holochain_zome_types" }
kitsune_p2p = { version = "0.0.7", path = "../kitsune_p2p/kitsune_p2p" }
kitsune_p2p_types = { version = "0.0.6", path = "../kitsune_p2p/types" }
mockall = "0.10.2"
observability = "0.1.3"
serde = { version = "1.0", features = ["derive"] }
serde_bytes = "0.11"
thiserror = "1.0.22"
<<<<<<< HEAD
tokio = { version = "1.3", features = ["full"] }
tokio-stream = "0.1"
holochain_util = { version = "0.0.3", path = "../holochain_util" }

[dev-dependencies]
kitsune_p2p_types = { version = "0.0.5-dev.0", path = "../kitsune_p2p/types", features = [
    "test_utils",
] }
kitsune_p2p = { version = "0.0.6-dev.0", path = "../kitsune_p2p/kitsune_p2p", features = [
    "test_utils",
] }
holochain_types = { version = "0.0.6-dev.0", path = "../holochain_types", features = [
    "test_utils",
] }
=======
tokio = { version = "1.11", features = [ "full" ] }
tokio-stream = "0.1"
holochain_util = { version = "0.0.4", path = "../holochain_util" }
>>>>>>> 3c1d86a9
<|MERGE_RESOLUTION|>--- conflicted
+++ resolved
@@ -4,26 +4,15 @@
 description = "holochain specific wrapper around more generic p2p module"
 license-file = "LICENSE_CAL-1.0"
 homepage = "https://github.com/holochain/holochain"
-<<<<<<< HEAD
-documentation = "https://github.com/holochain/holochain"
-authors = ["Holochain Core Dev Team <devcore@holochain.org>"]
-keywords = ["holochain", "holo", "p2p", "dht", "networking"]
-categories = ["network-programming"]
-=======
 documentation = "https://docs.rs/holochain_p2p"
 authors = [ "Holochain Core Dev Team <devcore@holochain.org>" ]
 keywords = [ "holochain", "holo", "p2p", "dht", "networking" ]
 categories = [ "network-programming" ]
->>>>>>> 3c1d86a9
 edition = "2018"
 
 [dependencies]
 async-trait = "0.1"
-<<<<<<< HEAD
-fixt = { path = "../fixt", version = "0.0.5" }
-=======
 fixt = { path = "../fixt", version = "0.0.6"}
->>>>>>> 3c1d86a9
 futures = "0.3"
 ghost_actor = "=0.3.0-alpha.4"
 holo_hash = { version = "0.0.7", path = "../holo_hash" }
@@ -38,23 +27,6 @@
 serde = { version = "1.0", features = ["derive"] }
 serde_bytes = "0.11"
 thiserror = "1.0.22"
-<<<<<<< HEAD
-tokio = { version = "1.3", features = ["full"] }
-tokio-stream = "0.1"
-holochain_util = { version = "0.0.3", path = "../holochain_util" }
-
-[dev-dependencies]
-kitsune_p2p_types = { version = "0.0.5-dev.0", path = "../kitsune_p2p/types", features = [
-    "test_utils",
-] }
-kitsune_p2p = { version = "0.0.6-dev.0", path = "../kitsune_p2p/kitsune_p2p", features = [
-    "test_utils",
-] }
-holochain_types = { version = "0.0.6-dev.0", path = "../holochain_types", features = [
-    "test_utils",
-] }
-=======
 tokio = { version = "1.11", features = [ "full" ] }
 tokio-stream = "0.1"
-holochain_util = { version = "0.0.4", path = "../holochain_util" }
->>>>>>> 3c1d86a9
+holochain_util = { version = "0.0.4", path = "../holochain_util" }