[package]
name = "holochain_p2p"
version = "0.5.0-dev.5"
description = "holochain specific wrapper around more generic p2p module"
license = "Apache-2.0"
homepage = "https://github.com/holochain/holochain"
documentation = "https://docs.rs/holochain_p2p"
authors = ["Holochain Core Dev Team <devcore@holochain.org>"]
keywords = ["holochain", "holo", "p2p", "dht", "networking"]
categories = ["network-programming"]
edition = "2021"

# reminder - do not use workspace deps
[dependencies]
async-trait = "0.1"
derive_more = "0.99"
fixt = { path = "../fixt", version = "^0.5.0-dev.0" }
futures = "0.3"
ghost_actor = "0.3.0-alpha.6"
holo_hash = { version = "^0.5.0-dev.2", path = "../holo_hash" }
holochain_chc = { version = "^0.2.0-dev.5", path = "../holochain_chc" }
holochain_keystore = { version = "^0.5.0-dev.5", path = "../holochain_keystore" }
holochain_serialized_bytes = "=0.0.55"
<<<<<<< HEAD
holochain_types = { version = "^0.5.0-dev.4", path = "../holochain_types" }
holochain_zome_types = { version = "^0.5.0-dev.4", path = "../holochain_zome_types" }
kitsune_p2p = { version = "^0.5.0-dev.4", path = "../kitsune_p2p/crates/kitsune_p2p" }
kitsune_p2p_types = { version = "^0.5.0-dev.4", path = "../kitsune_p2p/crates/types" }
=======
holochain_types = { version = "^0.5.0-dev.5", path = "../holochain_types" }
holochain_zome_types = { version = "^0.5.0-dev.5", path = "../holochain_zome_types" }
kitsune_p2p = { version = "^0.5.0-dev.5", path = "../kitsune_p2p/kitsune_p2p" }
kitsune_p2p_types = { version = "^0.5.0-dev.5", path = "../kitsune_p2p/types" }
>>>>>>> 84ca4d77
holochain_nonce = { version = "^0.5.0-dev.0", path = "../holochain_nonce" }
mockall = "0.11.3"
holochain_trace = { version = "^0.5.0-dev.1", path = "../holochain_trace" }
rand = "0.8.5"
serde = { version = "1.0", features = ["derive"] }
serde_bytes = "0.11"
serde_json = { version = "1.0.51", features = ["preserve_order"] }
thiserror = "1.0.22"
tokio = { version = "1.27", features = ["full"] }
tokio-stream = "0.1"

[dev-dependencies]
holochain_p2p = { path = ".", features = ["test_utils"] }

[lints]
workspace = true

[features]

test_utils = [
  "holochain_zome_types/test_utils",
  "holochain_zome_types/fixturators",
  "holochain_types/test_utils",
  "kitsune_p2p/test_utils",
  "ghost_actor/test_utils",
]

mock_network = ["test_utils", "kitsune_p2p/mock_network"]

sqlite-encrypted = [
  "holo_hash/sqlite-encrypted",
  "holochain_keystore/sqlite-encrypted",
  "kitsune_p2p/sqlite-encrypted",
  "kitsune_p2p_types/sqlite-encrypted",
]
sqlite = [
  "holo_hash/sqlite",
  "holochain_keystore/sqlite",
  "kitsune_p2p/sqlite",
  "kitsune_p2p_types/sqlite",
]

# Enables tracing instrumentation 
# (we experience segfaults in some tests if there is too much instrumentation)
instrument = []<|MERGE_RESOLUTION|>--- conflicted
+++ resolved
@@ -21,17 +21,10 @@
 holochain_chc = { version = "^0.2.0-dev.5", path = "../holochain_chc" }
 holochain_keystore = { version = "^0.5.0-dev.5", path = "../holochain_keystore" }
 holochain_serialized_bytes = "=0.0.55"
-<<<<<<< HEAD
-holochain_types = { version = "^0.5.0-dev.4", path = "../holochain_types" }
-holochain_zome_types = { version = "^0.5.0-dev.4", path = "../holochain_zome_types" }
-kitsune_p2p = { version = "^0.5.0-dev.4", path = "../kitsune_p2p/crates/kitsune_p2p" }
-kitsune_p2p_types = { version = "^0.5.0-dev.4", path = "../kitsune_p2p/crates/types" }
-=======
 holochain_types = { version = "^0.5.0-dev.5", path = "../holochain_types" }
 holochain_zome_types = { version = "^0.5.0-dev.5", path = "../holochain_zome_types" }
-kitsune_p2p = { version = "^0.5.0-dev.5", path = "../kitsune_p2p/kitsune_p2p" }
-kitsune_p2p_types = { version = "^0.5.0-dev.5", path = "../kitsune_p2p/types" }
->>>>>>> 84ca4d77
+kitsune_p2p = { version = "^0.5.0-dev.5", path = "../kitsune_p2p/crates/kitsune_p2p" }
+kitsune_p2p_types = { version = "^0.5.0-dev.5", path = "../kitsune_p2p/crates/types" }
 holochain_nonce = { version = "^0.5.0-dev.0", path = "../holochain_nonce" }
 mockall = "0.11.3"
 holochain_trace = { version = "^0.5.0-dev.1", path = "../holochain_trace" }
