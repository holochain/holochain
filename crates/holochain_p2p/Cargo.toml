--- conflicted
+++ resolved
@@ -17,14 +17,9 @@
 fixt = { path = "../fixt", version = "^0.3.0-beta-dev.0"}
 futures = "0.3"
 ghost_actor = "0.3.0-alpha.6"
-<<<<<<< HEAD
 hc-sleuth = { path = "../hc-sleuth" }
-holo_hash = { version = "^0.3.0-beta-dev.13", path = "../holo_hash" }
-holochain_keystore = { version = "^0.3.0-beta-dev.18", path = "../holochain_keystore" }
-=======
 holo_hash = { version = "^0.3.0-beta-dev.14", path = "../holo_hash" }
 holochain_keystore = { version = "^0.3.0-beta-dev.19", path = "../holochain_keystore" }
->>>>>>> 6c5390a0
 holochain_serialized_bytes = "=0.0.53"
 holochain_types = { version = "^0.3.0-beta-dev.24", path = "../holochain_types" }
 holochain_zome_types = { version = "^0.3.0-beta-dev.18", path = "../holochain_zome_types" }
