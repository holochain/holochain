use crate::tests::common::{spawn_test_bootstrap, Handler};
use holochain_keystore::*;
use holochain_p2p::event::*;
use holochain_p2p::*;
use holochain_trace::test_run;
use holochain_types::prelude::*;
use kitsune2_api::*;
use std::net::SocketAddr;
use std::{sync::Arc, time::Duration};

const UNRESPONSIVE_TIMEOUT: Duration = Duration::from_secs(15);
const WAIT_BETWEEN_CALLS: Duration = Duration::from_millis(10);

/// An implementation of [`HcP2pHandler`] that doesn't ever respond to requests
#[derive(Clone, Debug)]
struct UnresponsiveHandler;

impl HcP2pHandler for UnresponsiveHandler {
    fn handle_call_remote(
        &self,
        _dna_hash: DnaHash,
        _to_agent: AgentPubKey,
        _zome_call_params_serialized: ExternIO,
        _signature: Signature,
    ) -> BoxFut<'_, HolochainP2pResult<SerializedBytes>> {
        Box::pin(std::future::pending())
    }

    fn handle_publish(
        &self,
        _dna_hash: DnaHash,
        _ops: Vec<holochain_types::dht_op::DhtOp>,
    ) -> BoxFut<'_, HolochainP2pResult<()>> {
        Box::pin(std::future::pending())
    }

    fn handle_get(
        &self,
        _dna_hash: DnaHash,
        _to_agent: AgentPubKey,
        _dht_hash: holo_hash::AnyDhtHash,
    ) -> BoxFut<'_, HolochainP2pResult<WireOps>> {
        Box::pin(std::future::pending())
    }

    fn handle_get_links(
        &self,
        _dna_hash: DnaHash,
        _to_agent: AgentPubKey,
        _link_key: WireLinkKey,
        _options: GetLinksOptions,
    ) -> BoxFut<'_, HolochainP2pResult<WireLinkOps>> {
        Box::pin(std::future::pending())
    }

    fn handle_count_links(
        &self,
        _dna_hash: DnaHash,
        _to_agent: AgentPubKey,
        _query: WireLinkQuery,
    ) -> BoxFut<'_, HolochainP2pResult<CountLinksResponse>> {
        Box::pin(std::future::pending())
    }

    fn handle_get_agent_activity(
        &self,
        _dna_hash: DnaHash,
        _to_agent: AgentPubKey,
        _agent: AgentPubKey,
        _query: ChainQueryFilter,
        _options: GetActivityOptions,
    ) -> BoxFut<'_, HolochainP2pResult<AgentActivityResponse>> {
        Box::pin(std::future::pending())
    }

    fn handle_must_get_agent_activity(
        &self,
        _dna_hash: DnaHash,
        _to_agent: AgentPubKey,
        _author: AgentPubKey,
        _filter: holochain_zome_types::chain::ChainFilter,
    ) -> BoxFut<'_, HolochainP2pResult<MustGetAgentActivityResponse>> {
        Box::pin(std::future::pending())
    }

    fn handle_validation_receipts_received(
        &self,
        _dna_hash: DnaHash,
        _to_agent: AgentPubKey,
        _receipts: ValidationReceiptBundle,
    ) -> BoxFut<'_, HolochainP2pResult<()>> {
        Box::pin(std::future::pending())
    }

    fn handle_publish_countersign(
        &self,
        _dna_hash: DnaHash,
        _op: holochain_types::dht_op::ChainOp,
    ) -> BoxFut<'_, HolochainP2pResult<()>> {
        Box::pin(std::future::pending())
    }

    fn handle_countersigning_session_negotiation(
        &self,
        _dna_hash: DnaHash,
        _to_agent: AgentPubKey,
        _message: CountersigningSessionNegotiationMessage,
    ) -> BoxFut<'_, HolochainP2pResult<()>> {
        Box::pin(std::future::pending())
    }
}

#[tokio::test(flavor = "multi_thread")]
async fn test_call_remote() {
    test_run();

    let dna_hash = DnaHash::from_raw_36(vec![0; 36]);
    let handler = Arc::new(Handler::default());

    let (_bootstrap_srv, addr) = spawn_test_bootstrap().await.unwrap();
    let (agent1, hc1, _) = spawn_test(dna_hash.clone(), handler.clone(), &addr).await;
    let (agent2, hc2, _) = spawn_test(dna_hash.clone(), handler, &addr).await;

    tokio::time::timeout(Duration::from_secs(60), async {
        loop {
            tokio::time::sleep(WAIT_BETWEEN_CALLS).await;

            // make sure hc2 has its own address
            #[allow(clippy::len_zero)] // !<7 lines>.is_empty() is NOT clearer!
            if hc2
                .peer_store(dna_hash.clone())
                .await
                .unwrap()
                .get_all()
                .await
                .unwrap()
                .len()
                > 0
            {
                break;
            }
        }

        loop {
            tokio::time::sleep(WAIT_BETWEEN_CALLS).await;

            // Make sure the hc2 peer store has agent1's address
            if hc2
                .peer_store(dna_hash.clone())
                .await
                .unwrap()
                .get(agent1.to_k2_agent())
                .await
                .unwrap()
                .is_some()
            {
                break;
            }
        }

        loop {
            tokio::time::sleep(WAIT_BETWEEN_CALLS).await;

            let resp = hc2
                .call_remote(
                    dna_hash.clone(),
                    agent1.clone(),
                    ExternIO(b"hello".to_vec()),
                    Signature([0; 64]),
                )
                .await
                .unwrap();
            let resp: Vec<u8> = UnsafeBytes::from(resp).into();
            let resp = String::from_utf8_lossy(&resp);
            assert_eq!("got_call_remote: hello", resp);

            // break when hc1 has hc2's address
            if hc1
                .peer_store(dna_hash.clone())
                .await
                .unwrap()
                .get_all()
                .await
                .unwrap()
                .len()
                > 1
            {
                break;
            }
        }
    })
    .await
    .unwrap();

    let resp = hc1
        .call_remote(
            dna_hash,
            agent2,
            ExternIO(b"world".to_vec()),
            Signature([0; 64]),
        )
        .await
        .unwrap();
    let resp: Vec<u8> = UnsafeBytes::from(resp).into();
    let resp = String::from_utf8_lossy(&resp);
    assert_eq!("got_call_remote: world", resp);
}

#[tokio::test(flavor = "multi_thread")]
async fn test_remote_signal() {
    let dna_hash = DnaHash::from_raw_36(vec![0; 36]);
    let handler = Arc::new(Handler::default());

    let (_bootstrap_srv, addr) = spawn_test_bootstrap().await.unwrap();
    let (agent1, _hc1, _) = spawn_test(dna_hash.clone(), handler.clone(), &addr).await;
    let (_agent2, hc2, _) = spawn_test(dna_hash.clone(), handler.clone(), &addr).await;

    hc2.send_remote_signal(
        dna_hash,
        vec![(agent1, ExternIO(b"hello".to_vec()), Signature([0; 64]))],
    )
    .await
    .unwrap();

    tokio::time::timeout(UNRESPONSIVE_TIMEOUT, async {
        loop {
            if let Some(res) = handler.calls.lock().unwrap().first() {
                assert_eq!("got_call_remote: hello", res);
                break;
            }
            tokio::time::sleep(WAIT_BETWEEN_CALLS).await;
        }
    })
    .await
    .unwrap();
}

fn test_dht_op(authored_timestamp: holochain_types::prelude::Timestamp) -> DhtOpHashed {
    let mut create = ::fixt::fixt!(Create);
    create.timestamp = authored_timestamp;

    let op = DhtOp::from(ChainOp::StoreRecord(
        ::fixt::fixt!(Signature),
        Action::Create(create),
        RecordEntry::Present(::fixt::fixt!(Entry)),
    ));
    DhtOpHashed::from_content_sync(op)
}

#[tokio::test(flavor = "multi_thread")]
async fn test_publish() {
    let dna_hash = DnaHash::from_raw_36(vec![0; 36]);
    let space = dna_hash.to_k2_space();
    let handler = Arc::new(Handler::default());

    let (_bootstrap_srv, addr) = spawn_test_bootstrap().await.unwrap();
    let (_agent1, hc1, _) = spawn_test(dna_hash.clone(), handler.clone(), &addr).await;
    let (_agent2, hc2, _) = spawn_test(dna_hash.clone(), handler.clone(), &addr).await;

    hc1.test_set_full_arcs(space.clone()).await;
    hc2.test_set_full_arcs(space.clone()).await;

    let op = test_dht_op(holochain_types::prelude::Timestamp::now());
    let op_hash = op.as_hash().clone();

    // TODO invoking process_incoming_ops is a hack,
    //      prefer calling a function on the mem store directly.
    hc2.test_kitsune()
        .space(dna_hash.to_k2_space())
        .await
        .unwrap()
        .op_store()
        .process_incoming_ops(vec![bytes::Bytes::from(
            holochain_serialized_bytes::encode(op.as_content()).unwrap(),
        )])
        .await
        .unwrap();

    tokio::time::timeout(UNRESPONSIVE_TIMEOUT, async {
        loop {
            tokio::time::sleep(WAIT_BETWEEN_CALLS).await;

            hc2.publish(
                dna_hash.clone(),
                HoloHash::from_raw_36_and_type(
                    op_hash.get_raw_36().to_vec(),
                    holo_hash::hash_type::AnyLinkable::Action,
                ),
                AgentPubKey::from_raw_32(vec![2; 32]),
                vec![op_hash.clone()],
                None,
                None,
            )
            .await
            .unwrap();

            if let Some(res) = handler.calls.lock().unwrap().first() {
                assert_eq!("publish", res);
                break;
            }
        }
    })
    .await
    .unwrap();
}

#[tokio::test(flavor = "multi_thread")]
async fn test_publish_reflect() {
    let dna_hash = DnaHash::from_raw_36(vec![0; 36]);
    let space = dna_hash.to_k2_space();
    let handler = Arc::new(Handler::default());

    let (_bootstrap_srv, addr) = spawn_test_bootstrap().await.unwrap();
    let (_agent1, hc1, _) = spawn_test(dna_hash.clone(), handler.clone(), &addr).await;
    let (_agent2, hc2, _) = spawn_test(dna_hash.clone(), handler.clone(), &addr).await;

    hc1.test_set_full_arcs(space.clone()).await;
    hc2.test_set_full_arcs(space.clone()).await;

    tokio::time::timeout(UNRESPONSIVE_TIMEOUT, async {
        loop {
            tokio::time::sleep(WAIT_BETWEEN_CALLS).await;

            let op = test_dht_op(holochain_types::prelude::Timestamp::now());
            let op_hash = op.as_hash();

            hc2.publish(
                dna_hash.clone(),
                HoloHash::from_raw_36_and_type(
                    op_hash.get_raw_36().to_vec(),
                    holo_hash::hash_type::AnyLinkable::Action,
                ),
                AgentPubKey::from_raw_32(vec![2; 32]),
                vec![],
                None,
                Some(vec![op.into_content()]),
            )
            .await
            .unwrap();

            if let Some(res) = handler.calls.lock().unwrap().first() {
                assert_eq!("publish", res);
                break;
            }
        }
    })
    .await
    .unwrap();
}

#[tokio::test(flavor = "multi_thread")]
async fn test_get() {
    let dna_hash = DnaHash::from_raw_36(vec![0; 36]);
    let space = dna_hash.to_k2_space();
    let handler = Arc::new(Handler::default());

    let (_bootstrap_srv, addr) = spawn_test_bootstrap().await.unwrap();
    let (_agent1, hc1, _) = spawn_test(dna_hash.clone(), handler.clone(), &addr).await;
    let (_agent2, hc2, _) = spawn_test(dna_hash.clone(), handler, &addr).await;

    hc1.test_set_full_arcs(space.clone()).await;
    hc2.test_set_full_arcs(space.clone()).await;

    tokio::time::timeout(UNRESPONSIVE_TIMEOUT, async {
        loop {
            tokio::time::sleep(WAIT_BETWEEN_CALLS).await;

            // if we get a response at all, the full back-n-forth succeeded
            if hc2
                .get(
                    dna_hash.clone(),
                    HoloHash::from_raw_36_and_type(
                        vec![1; 36],
                        holo_hash::hash_type::AnyDht::Entry,
                    ),
                )
                .await
                .is_ok()
            {
                return;
            }
        }
    })
    .await
    .unwrap();
}

#[tokio::test(flavor = "multi_thread")]
async fn test_get_with_unresponsive_agents() {
    let dna_hash = DnaHash::from_raw_36(vec![0; 36]);
    let space = dna_hash.to_k2_space();
    let handler = Arc::new(Handler::new(
        WireOps::Record(WireRecordOps {
            entry: Some(Entry::Agent(fake_agent_pubkey_1())),
            ..Default::default()
        }),
        Some(Duration::from_millis(500)),
    ));
    let unresponsive_handler = Arc::new(UnresponsiveHandler);

    let (_bootstrap_srv, addr) = spawn_test_bootstrap().await.unwrap();
    let (_agent1, hc1, _) = spawn_test(dna_hash.clone(), handler.clone(), &addr).await;
    let (_agent2, hc2, _) = spawn_test(dna_hash.clone(), unresponsive_handler.clone(), &addr).await;
    let (_agent3, hc3, _) = spawn_test(dna_hash.clone(), unresponsive_handler, &addr).await;
    let (_agent4, hc4, _) = spawn_test(dna_hash.clone(), handler.clone(), &addr).await;

    hc1.test_set_full_arcs(space.clone()).await;
    hc2.test_set_full_arcs(space.clone()).await;
    hc3.test_set_full_arcs(space.clone()).await;
    hc4.test_set_full_arcs(space.clone()).await;

    tokio::time::timeout(UNRESPONSIVE_TIMEOUT, async {
        loop {
            tokio::time::sleep(WAIT_BETWEEN_CALLS).await;

            // If we get a response at all then at least one peer completed the request
            if hc1
                .get(
                    dna_hash.clone(),
                    HoloHash::from_raw_36_and_type(
                        vec![1; 36],
                        holo_hash::hash_type::AnyDht::Entry,
                    ),
                )
                .await
                .is_ok()
            {
                return;
            }
        }
    })
    .await
    .unwrap();

    let requests = handler.calls.lock().unwrap();
    assert_eq!(*requests, ["get"]);
}

#[tokio::test(flavor = "multi_thread")]
async fn test_get_when_not_all_agents_have_data() {
    let dna_hash = DnaHash::from_raw_36(vec![0; 36]);
    let space = dna_hash.to_k2_space();
    let wire_ops = WireOps::Record(WireRecordOps {
        entry: Some(Entry::Agent(fake_agent_pubkey_1())),
        ..Default::default()
    });
    let handler = Arc::new(Handler::new(
        wire_ops.clone(),
        Some(Duration::from_millis(500)),
    ));
    let empty_handler = Arc::new(Handler::default());

    let (_bootstrap_srv, addr) = spawn_test_bootstrap().await.unwrap();
    let (_agent1, hc1, _) = spawn_test(dna_hash.clone(), empty_handler.clone(), &addr).await;
    let (_agent2, hc2, _) = spawn_test(dna_hash.clone(), empty_handler.clone(), &addr).await;
    let (_agent3, hc3, _) = spawn_test(dna_hash.clone(), handler.clone(), &addr).await;

    hc1.test_set_full_arcs(space.clone()).await;
    hc2.test_set_full_arcs(space.clone()).await;
    hc3.test_set_full_arcs(space.clone()).await;

    tokio::time::timeout(UNRESPONSIVE_TIMEOUT, async {
        loop {
            tokio::time::sleep(WAIT_BETWEEN_CALLS).await;

            // Wait until we get the response we want
            if let Ok(response) = hc1
                .get(
                    dna_hash.clone(),
                    HoloHash::from_raw_36_and_type(
                        vec![1; 36],
                        holo_hash::hash_type::AnyDht::Entry,
                    ),
                )
                .await
            {
                if response.first().unwrap() == &wire_ops {
                    break;
                }
            }
        }
    })
    .await
    .unwrap();

    let requests = empty_handler.calls.lock().unwrap();
    if !requests.is_empty() {
        assert!(
            requests.iter().all(|r| r == "get"),
            "All requests to empty handler should be 'get'"
        );
    }

    let requests = handler.calls.lock().unwrap();
    assert_eq!(*requests, ["get"]);
}

#[tokio::test(flavor = "multi_thread")]
async fn test_get_when_not_all_agents_have_data_and_unresponsive_agent() {
    let dna_hash = DnaHash::from_raw_36(vec![0; 36]);
    let space = dna_hash.to_k2_space();
    let wire_ops = WireOps::Record(WireRecordOps {
        entry: Some(Entry::Agent(fake_agent_pubkey_1())),
        ..Default::default()
    });
    let handler = Arc::new(Handler::new(
        wire_ops.clone(),
        Some(Duration::from_millis(500)),
    ));
    let empty_handler = Arc::new(Handler::default());
    let unresponsive_handler = Arc::new(UnresponsiveHandler);

    let (_bootstrap_srv, addr) = spawn_test_bootstrap().await.unwrap();
    let (_agent1, hc1, _) = spawn_test(dna_hash.clone(), empty_handler.clone(), &addr).await;
    let (_agent2, hc2, _) = spawn_test(dna_hash.clone(), empty_handler.clone(), &addr).await;
    let (_agent3, hc3, _) = spawn_test(dna_hash.clone(), handler.clone(), &addr).await;
    let (_agent4, hc4, _) = spawn_test(dna_hash.clone(), unresponsive_handler.clone(), &addr).await;

    hc1.test_set_full_arcs(space.clone()).await;
    hc2.test_set_full_arcs(space.clone()).await;
    hc3.test_set_full_arcs(space.clone()).await;
    hc4.test_set_full_arcs(space.clone()).await;

    tokio::time::timeout(UNRESPONSIVE_TIMEOUT, async {
        loop {
            tokio::time::sleep(WAIT_BETWEEN_CALLS).await;

            // Wait until we get the response we want
            if let Ok(response) = hc1
                .get(
                    dna_hash.clone(),
                    HoloHash::from_raw_36_and_type(
                        vec![1; 36],
                        holo_hash::hash_type::AnyDht::Entry,
                    ),
                )
                .await
            {
                if response.first().unwrap() == &wire_ops {
                    break;
                }
            }
        }
    })
    .await
    .unwrap();

    let requests = empty_handler.calls.lock().unwrap();
    if !requests.is_empty() {
        assert!(
            requests.iter().all(|r| r == "get"),
            "All requests to empty handler should be 'get'"
        );
    }

    let requests = handler.calls.lock().unwrap();
    assert_eq!(*requests, ["get"]);
}

#[tokio::test(flavor = "multi_thread")]
async fn test_get_empty_data_better_than_no_response() {
    let dna_hash = DnaHash::from_raw_36(vec![0; 36]);
    let space = dna_hash.to_k2_space();
    let empty_handler = Arc::new(Handler::default());
    let unresponsive_handler = Arc::new(UnresponsiveHandler);

    let (_bootstrap_srv, addr) = spawn_test_bootstrap().await.unwrap();
    let (_agent1, hc1, _) = spawn_test(dna_hash.clone(), empty_handler.clone(), &addr).await;
    let (_agent2, hc2, _) = spawn_test(dna_hash.clone(), empty_handler.clone(), &addr).await;
    let (_agent3, hc3, _) = spawn_test(dna_hash.clone(), unresponsive_handler.clone(), &addr).await;

    hc1.test_set_full_arcs(space.clone()).await;
    hc2.test_set_full_arcs(space.clone()).await;
    hc3.test_set_full_arcs(space.clone()).await;

    // One agent will respond with empty data so we need to wait for the other one to timeout
    // before we will get the empty data.
    tokio::time::timeout(UNRESPONSIVE_TIMEOUT, async {
        loop {
            tokio::time::sleep(WAIT_BETWEEN_CALLS).await;

            if hc1
                .get(
                    dna_hash.clone(),
                    HoloHash::from_raw_36_and_type(
                        vec![1; 36],
                        holo_hash::hash_type::AnyDht::Entry,
                    ),
                )
                .await
                .is_ok()
            {
                break;
            }
        }
    })
    .await
    .unwrap();

    let requests = empty_handler.calls.lock().unwrap();
    assert_eq!(*requests, ["get"]);
}

#[tokio::test(flavor = "multi_thread")]
<<<<<<< HEAD
=======
async fn test_get_meta() {
    test_run();

    let dna_hash = DnaHash::from_raw_36(vec![0; 36]);
    let space = dna_hash.to_k2_space();
    let handler = Arc::new(Handler::default());

    let (_bootstrap_srv, addr) = spawn_test_bootstrap().await.unwrap();
    let (_agent1, hc1, _) = spawn_test(dna_hash.clone(), handler.clone(), &addr).await;
    let (_agent2, hc2, _) = spawn_test(dna_hash.clone(), handler, &addr).await;

    hc1.test_set_full_arcs(space.clone()).await;
    hc2.test_set_full_arcs(space.clone()).await;

    tokio::time::timeout(UNRESPONSIVE_TIMEOUT, async {
        loop {
            tokio::time::sleep(WAIT_BETWEEN_CALLS).await;

            // if we get a response at all, the full back-n-forth succeeded
            if hc2
                .get_meta(
                    dna_hash.clone(),
                    HoloHash::from_raw_36_and_type(
                        vec![1; 36],
                        holo_hash::hash_type::AnyDht::Entry,
                    ),
                    holochain_p2p::actor::GetMetaOptions::default(),
                )
                .await
                .is_ok()
            {
                return;
            }
        }
    })
    .await
    .unwrap();
}

#[tokio::test(flavor = "multi_thread")]
async fn test_get_meta_with_unresponsive_agents() {
    let dna_hash = DnaHash::from_raw_36(vec![0; 36]);
    let space = dna_hash.to_k2_space();
    let handler = Arc::new(Handler::default());
    let unresponsive_handler = Arc::new(UnresponsiveHandler);

    let (_bootstrap_srv, addr) = spawn_test_bootstrap().await.unwrap();
    let (_agent1, hc1, _) = spawn_test(dna_hash.clone(), handler.clone(), &addr).await;
    let (_agent2, hc2, _) = spawn_test(dna_hash.clone(), unresponsive_handler.clone(), &addr).await;
    let (_agent3, hc3, _) = spawn_test(dna_hash.clone(), unresponsive_handler.clone(), &addr).await;
    let (_agent4, hc4, _) = spawn_test(dna_hash.clone(), handler.clone(), &addr).await;

    hc1.test_set_full_arcs(space.clone()).await;
    hc2.test_set_full_arcs(space.clone()).await;
    hc3.test_set_full_arcs(space.clone()).await;
    hc4.test_set_full_arcs(space.clone()).await;

    tokio::time::timeout(UNRESPONSIVE_TIMEOUT, async {
        loop {
            tokio::time::sleep(WAIT_BETWEEN_CALLS).await;

            // If we get a response at all then at least one peer completed the request
            if hc1
                .get_meta(
                    dna_hash.clone(),
                    HoloHash::from_raw_36_and_type(
                        vec![1; 36],
                        holo_hash::hash_type::AnyDht::Entry,
                    ),
                    holochain_p2p::actor::GetMetaOptions::default(),
                )
                .await
                .is_ok()
            {
                return;
            }
        }
    })
    .await
    .unwrap();

    let requests = handler.calls.lock().unwrap();
    assert_eq!(*requests, ["get_meta"]);
}

#[tokio::test(flavor = "multi_thread")]
>>>>>>> 94315421
async fn test_get_links() {
    let dna_hash = DnaHash::from_raw_36(vec![0; 36]);
    let space = dna_hash.to_k2_space();
    let handler = Arc::new(Handler::default());

    let (_bootstrap_srv, addr) = spawn_test_bootstrap().await.unwrap();
    let (_agent1, hc1, _) = spawn_test(dna_hash.clone(), handler.clone(), &addr).await;
    let (_agent2, hc2, _) = spawn_test(dna_hash.clone(), handler, &addr).await;

    hc1.test_set_full_arcs(space.clone()).await;
    hc2.test_set_full_arcs(space.clone()).await;

    tokio::time::timeout(UNRESPONSIVE_TIMEOUT, async {
        loop {
            tokio::time::sleep(WAIT_BETWEEN_CALLS).await;

            // if we get a response at all, the full back-n-forth succeeded
            if hc2
                .get_links(
                    dna_hash.clone(),
                    WireLinkKey {
                        base: HoloHash::from_raw_36_and_type(
                            vec![1; 36],
                            holo_hash::hash_type::AnyDht::Entry,
                        )
                        .into(),
                        type_query: LinkTypeFilter::Types(Vec::new()),
                        tag: None,
                        after: None,
                        before: None,
                        author: None,
                    },
                    holochain_p2p::actor::GetLinksOptions::default(),
                )
                .await
                .is_ok()
            {
                return;
            }
        }
    })
    .await
    .unwrap();
}

#[tokio::test(flavor = "multi_thread")]
async fn test_get_links_with_unresponsive_agents() {
    let dna_hash = DnaHash::from_raw_36(vec![0; 36]);
    let space = dna_hash.to_k2_space();
    let handler = Arc::new(Handler::default());
    let unresponsive_handler = Arc::new(UnresponsiveHandler);

    let (_bootstrap_srv, addr) = spawn_test_bootstrap().await.unwrap();
    let (_agent1, hc1, _) = spawn_test(dna_hash.clone(), handler.clone(), &addr).await;
    let (_agent2, hc2, _) = spawn_test(dna_hash.clone(), handler.clone(), &addr).await;
    let (_agent3, hc3, _) = spawn_test(dna_hash.clone(), unresponsive_handler.clone(), &addr).await;
    let (_agent4, hc4, _) = spawn_test(dna_hash.clone(), unresponsive_handler, &addr).await;

    hc1.test_set_full_arcs(space.clone()).await;
    hc2.test_set_full_arcs(space.clone()).await;
    hc3.test_set_full_arcs(space.clone()).await;
    hc4.test_set_full_arcs(space.clone()).await;

    tokio::time::timeout(UNRESPONSIVE_TIMEOUT, async {
        loop {
            tokio::time::sleep(WAIT_BETWEEN_CALLS).await;

            // If we get a response at all then at least one peer completed the request
            if hc1
                .get_links(
                    dna_hash.clone(),
                    WireLinkKey {
                        base: HoloHash::from_raw_36_and_type(
                            vec![1; 36],
                            holo_hash::hash_type::AnyDht::Entry,
                        )
                        .into(),
                        type_query: LinkTypeFilter::Types(Vec::new()),
                        tag: None,
                        after: None,
                        before: None,
                        author: None,
                    },
                    holochain_p2p::actor::GetLinksOptions::default(),
                )
                .await
                .is_ok()
            {
                return;
            }
        }
    })
    .await
    .unwrap();

    let requests = handler.calls.lock().unwrap();
    assert_eq!(*requests, ["get_links"]);
}

#[tokio::test(flavor = "multi_thread")]
async fn test_count_links() {
    let dna_hash = DnaHash::from_raw_36(vec![0; 36]);
    let space = dna_hash.to_k2_space();
    let handler = Arc::new(Handler::default());

    let (_bootstrap_srv, addr) = spawn_test_bootstrap().await.unwrap();
    let (_agent1, hc1, _) = spawn_test(dna_hash.clone(), handler.clone(), &addr).await;
    let (_agent2, hc2, _) = spawn_test(dna_hash.clone(), handler, &addr).await;

    hc1.test_set_full_arcs(space.clone()).await;
    hc2.test_set_full_arcs(space.clone()).await;

    tokio::time::timeout(UNRESPONSIVE_TIMEOUT, async {
        loop {
            tokio::time::sleep(WAIT_BETWEEN_CALLS).await;

            // if we get a response at all, the full back-n-forth succeeded
            if hc2
                .count_links(
                    dna_hash.clone(),
                    WireLinkQuery {
                        base: HoloHash::from_raw_36_and_type(
                            vec![1; 36],
                            holo_hash::hash_type::AnyDht::Entry,
                        )
                        .into(),
                        link_type: LinkTypeFilter::Types(Vec::new()),
                        tag_prefix: None,
                        before: None,
                        after: None,
                        author: None,
                    },
                )
                .await
                .is_ok()
            {
                return;
            }
        }
    })
    .await
    .unwrap();
}

#[tokio::test(flavor = "multi_thread")]
async fn test_count_links_with_unresponsive_agents() {
    let dna_hash = DnaHash::from_raw_36(vec![0; 36]);
    let space = dna_hash.to_k2_space();
    let handler = Arc::new(Handler::default());
    let unresponsive_handler = Arc::new(UnresponsiveHandler);

    let (_bootstrap_srv, addr) = spawn_test_bootstrap().await.unwrap();
    let (_agent1, hc1, _) = spawn_test(dna_hash.clone(), handler.clone(), &addr).await;
    let (_agent2, hc2, _) = spawn_test(dna_hash.clone(), handler.clone(), &addr).await;
    let (_agent3, hc3, _) = spawn_test(dna_hash.clone(), unresponsive_handler.clone(), &addr).await;
    let (_agent4, hc4, _) = spawn_test(dna_hash.clone(), unresponsive_handler, &addr).await;

    hc1.test_set_full_arcs(space.clone()).await;
    hc2.test_set_full_arcs(space.clone()).await;
    hc3.test_set_full_arcs(space.clone()).await;
    hc4.test_set_full_arcs(space.clone()).await;

    tokio::time::timeout(UNRESPONSIVE_TIMEOUT, async {
        loop {
            tokio::time::sleep(WAIT_BETWEEN_CALLS).await;

            // If we get a response at all then at least one peer completed the request
            if hc1
                .count_links(
                    dna_hash.clone(),
                    WireLinkQuery {
                        base: HoloHash::from_raw_36_and_type(
                            vec![1; 36],
                            holo_hash::hash_type::AnyDht::Entry,
                        )
                        .into(),
                        link_type: LinkTypeFilter::Types(Vec::new()),
                        tag_prefix: None,
                        before: None,
                        after: None,
                        author: None,
                    },
                )
                .await
                .is_ok()
            {
                return;
            }
        }
    })
    .await
    .unwrap();

    let requests = handler.calls.lock().unwrap();
    assert_eq!(*requests, ["count_links"]);
}

#[tokio::test(flavor = "multi_thread")]
async fn test_get_agent_activity() {
    let dna_hash = DnaHash::from_raw_36(vec![0; 36]);
    let space = dna_hash.to_k2_space();
    let handler = Arc::new(Handler::default());

    let (_bootstrap_srv, addr) = spawn_test_bootstrap().await.unwrap();
    let (_agent1, hc1, _) = spawn_test(dna_hash.clone(), handler.clone(), &addr).await;
    let (_agent2, hc2, _) = spawn_test(dna_hash.clone(), handler, &addr).await;

    hc1.test_set_full_arcs(space.clone()).await;
    hc2.test_set_full_arcs(space.clone()).await;

    tokio::time::timeout(UNRESPONSIVE_TIMEOUT, async {
        loop {
            tokio::time::sleep(WAIT_BETWEEN_CALLS).await;

            // if we get a response at all, the full back-n-forth succeeded
            if hc2
                .get_agent_activity(
                    dna_hash.clone(),
                    AgentPubKey::from_raw_36(vec![2; 36]),
                    ChainQueryFilter {
                        sequence_range: ChainQueryFilterRange::Unbounded,
                        entry_type: None,
                        entry_hashes: None,
                        action_type: None,
                        include_entries: false,
                        order_descending: false,
                    },
                    holochain_p2p::actor::GetActivityOptions::default(),
                )
                .await
                .is_ok()
            {
                return;
            }
        }
    })
    .await
    .unwrap();
}

#[tokio::test(flavor = "multi_thread")]
async fn test_get_agent_activity_with_unresponsive_agents() {
    let dna_hash = DnaHash::from_raw_36(vec![0; 36]);
    let space = dna_hash.to_k2_space();
    let handler = Arc::new(Handler::default());
    let unresponsive_handler = Arc::new(UnresponsiveHandler);

    let (_bootstrap_srv, addr) = spawn_test_bootstrap().await.unwrap();
    let (_agent1, hc1, _) = spawn_test(dna_hash.clone(), handler.clone(), &addr).await;
    let (_agent2, hc2, _) = spawn_test(dna_hash.clone(), unresponsive_handler.clone(), &addr).await;
    let (_agent3, hc3, _) = spawn_test(dna_hash.clone(), unresponsive_handler, &addr).await;
    let (_agent4, hc4, _) = spawn_test(dna_hash.clone(), handler.clone(), &addr).await;

    hc1.test_set_full_arcs(space.clone()).await;
    hc2.test_set_full_arcs(space.clone()).await;
    hc3.test_set_full_arcs(space.clone()).await;
    hc4.test_set_full_arcs(space.clone()).await;

    tokio::time::timeout(UNRESPONSIVE_TIMEOUT, async {
        loop {
            tokio::time::sleep(WAIT_BETWEEN_CALLS).await;

            // If we get a response at all then at least one peer completed the request
            if hc1
                .get_agent_activity(
                    dna_hash.clone(),
                    AgentPubKey::from_raw_36(vec![2; 36]),
                    ChainQueryFilter {
                        sequence_range: ChainQueryFilterRange::Unbounded,
                        entry_type: None,
                        entry_hashes: None,
                        action_type: None,
                        include_entries: false,
                        order_descending: false,
                    },
                    holochain_p2p::actor::GetActivityOptions::default(),
                )
                .await
                .is_ok()
            {
                return;
            }
        }
    })
    .await
    .unwrap();

    let requests = handler.calls.lock().unwrap();
    assert_eq!(*requests, ["get_agent_activity"]);
}

#[tokio::test(flavor = "multi_thread")]
async fn test_must_get_agent_activity() {
    let dna_hash = DnaHash::from_raw_36(vec![0; 36]);
    let space = dna_hash.to_k2_space();
    let handler = Arc::new(Handler::default());

    let (_bootstrap_srv, addr) = spawn_test_bootstrap().await.unwrap();
    let (_agent1, hc1, _) = spawn_test(dna_hash.clone(), handler.clone(), &addr).await;
    let (_agent2, hc2, _) = spawn_test(dna_hash.clone(), handler, &addr).await;

    hc1.test_set_full_arcs(space.clone()).await;
    hc2.test_set_full_arcs(space.clone()).await;

    tokio::time::timeout(UNRESPONSIVE_TIMEOUT, async {
        loop {
            tokio::time::sleep(WAIT_BETWEEN_CALLS).await;

            // if we get a response at all, the full back-n-forth succeeded
            if hc2
                .must_get_agent_activity(
                    dna_hash.clone(),
                    AgentPubKey::from_raw_36(vec![2; 36]),
                    ChainFilter {
                        chain_top: ActionHash::from_raw_36(vec![3; 36]),
                        limit_conditions: LimitConditions::ToGenesis,
                        include_cached_entries: false,
                    },
                )
                .await
                .is_ok()
            {
                return;
            }
        }
    })
    .await
    .unwrap();
}

#[tokio::test(flavor = "multi_thread")]
async fn test_must_get_agent_activity_with_unresponsive_agents() {
    let dna_hash = DnaHash::from_raw_36(vec![0; 36]);
    let space = dna_hash.to_k2_space();
    let handler = Arc::new(Handler::default());
    let unresponsive_handler = Arc::new(UnresponsiveHandler);

    let (_bootstrap_srv, addr) = spawn_test_bootstrap().await.unwrap();
    let (_agent1, hc1, _) = spawn_test(dna_hash.clone(), handler.clone(), &addr).await;
    let (_agent2, hc2, _) = spawn_test(dna_hash.clone(), unresponsive_handler.clone(), &addr).await;
    let (_agent3, hc3, _) = spawn_test(dna_hash.clone(), unresponsive_handler, &addr).await;
    let (_agent4, hc4, _) = spawn_test(dna_hash.clone(), handler.clone(), &addr).await;

    hc1.test_set_full_arcs(space.clone()).await;
    hc2.test_set_full_arcs(space.clone()).await;
    hc3.test_set_full_arcs(space.clone()).await;
    hc4.test_set_full_arcs(space.clone()).await;

    tokio::time::timeout(UNRESPONSIVE_TIMEOUT, async {
        loop {
            tokio::time::sleep(WAIT_BETWEEN_CALLS).await;

            // If we get a response at all then at least one peer completed the request
            if hc1
                .must_get_agent_activity(
                    dna_hash.clone(),
                    AgentPubKey::from_raw_36(vec![2; 36]),
                    ChainFilter {
                        chain_top: ActionHash::from_raw_36(vec![3; 36]),
                        limit_conditions: LimitConditions::ToGenesis,
                        include_cached_entries: false,
                    },
                )
                .await
                .is_ok()
            {
                return;
            }
        }
    })
    .await
    .unwrap();

    let requests = handler.calls.lock().unwrap();
    assert_eq!(*requests, ["must_get_agent_activity"]);
}

#[tokio::test(flavor = "multi_thread")]
async fn test_validation_receipts() {
    let dna_hash = DnaHash::from_raw_36(vec![0; 36]);
    let handler = Arc::new(Handler::default());

    let (_bootstrap_srv, addr) = spawn_test_bootstrap().await.unwrap();
    let (agent1, _hc1, _) = spawn_test(dna_hash.clone(), handler.clone(), &addr).await;
    let (_agent2, hc2, _) = spawn_test(dna_hash.clone(), handler.clone(), &addr).await;

    hc2.send_validation_receipts(
        dna_hash,
        agent1,
        <Vec<SignedValidationReceipt>>::new().into(),
    )
    .await
    .unwrap();

    tokio::time::timeout(UNRESPONSIVE_TIMEOUT, async {
        loop {
            if let Some(res) = handler.calls.lock().unwrap().first() {
                assert_eq!("validation_receipts", res);
                break;
            }
            tokio::time::sleep(WAIT_BETWEEN_CALLS).await;
        }
    })
    .await
    .unwrap();
}

#[tokio::test(flavor = "multi_thread")]
async fn test_authority_for_hash() {
    test_run();

    let dna_hash = DnaHash::from_raw_36(vec![0; 36]);
    let space = dna_hash.to_k2_space();
    let handler = Arc::new(Handler::default());

    let (_bootstrap_srv, addr) = spawn_test_bootstrap().await.unwrap();
    let (_agent1, hc1, _) = spawn_test(dna_hash.clone(), handler.clone(), &addr).await;
    hc1.test_set_full_arcs(space.clone()).await;

    assert!(hc1
        .authority_for_hash(
            dna_hash,
            HoloHash::from_raw_36_and_type(vec![4; 36], holo_hash::hash_type::AnyLinkable::Entry)
        )
        .await
        .unwrap());
}

#[tokio::test(flavor = "multi_thread")]
async fn test_target_arcs() {
    let dna_hash = DnaHash::from_raw_36(vec![0; 36]);
    let handler = Arc::new(Handler::default());

    let (_bootstrap_srv, addr) = spawn_test_bootstrap().await.unwrap();
    let (_agent1, hc1, _) = spawn_test(dna_hash.clone(), handler.clone(), &addr).await;

    let arcs = hc1.target_arcs(dna_hash).await.unwrap();
    assert_eq!(&[DhtArc::FULL][..], &arcs);
}

/// Note that this test does not prevent messages going via the network.
/// It just creates the conditions where we would expect a message to be bridged rather than sent
/// over the network. So if a check on that path prevents the message, this test would catch it.
#[tokio::test(flavor = "multi_thread")]
async fn bridged_call_remote() {
    let dna_hash = DnaHash::from_raw_36(vec![0; 36]);
    let handler = Arc::new(Handler::default());

    let (_bootstrap_srv, addr) = spawn_test_bootstrap().await.unwrap();
    let (_agent1, hc1, lair_client) = spawn_test(dna_hash.clone(), handler.clone(), &addr).await;

    let agent2 = lair_client.new_sign_keypair_random().await.unwrap();
    let local_agent2 = HolochainP2pLocalAgent::new(agent2.clone(), DhtArc::FULL, 1, lair_client);
    hc1.test_kitsune()
        .space(dna_hash.to_k2_space())
        .await
        .unwrap()
        .local_agent_join(Arc::new(local_agent2))
        .await
        .unwrap();

    tokio::time::timeout(UNRESPONSIVE_TIMEOUT, async {
        loop {
            tokio::time::sleep(WAIT_BETWEEN_CALLS).await;

            // Make sure we know about both agents
            if hc1
                .peer_store(dna_hash.clone())
                .await
                .unwrap()
                .get_all()
                .await
                .unwrap()
                .len()
                == 2
            {
                break;
            }
        }
    })
    .await
    .unwrap();

    // Check that both peers have the same URL
    let all_peer_urls = hc1
        .peer_store(dna_hash.clone())
        .await
        .unwrap()
        .get_all()
        .await
        .unwrap()
        .into_iter()
        .map(|a| a.url.clone().unwrap())
        .collect::<Vec<_>>();
    assert_eq!(2, all_peer_urls.len());
    assert_eq!(all_peer_urls[0], all_peer_urls[1]);

    // Then send a remote call to the other local agent
    let resp = hc1
        .call_remote(
            dna_hash,
            agent2,
            ExternIO(b"world".to_vec()),
            Signature([0; 64]),
        )
        .await
        .unwrap();
    let resp: Vec<u8> = UnsafeBytes::from(resp).into();
    let resp = String::from_utf8_lossy(&resp);
    assert_eq!("got_call_remote: world", resp);
}

/// Note that this test does not prevent messages going via the network.
/// It just creates the conditions where we would expect a signal to be bridged rather than sent
/// over the network. So if a check on that path prevents the signal, this test would catch it.
#[tokio::test(flavor = "multi_thread")]
async fn bridged_remote_signal() {
    let dna_hash = DnaHash::from_raw_36(vec![0; 36]);
    let handler = Arc::new(Handler::default());

    let (_bootstrap_srv, addr) = spawn_test_bootstrap().await.unwrap();
    let (_agent1, hc1, lair_client) = spawn_test(dna_hash.clone(), handler.clone(), &addr).await;

    let agent2 = lair_client.new_sign_keypair_random().await.unwrap();
    let local_agent2 = HolochainP2pLocalAgent::new(agent2.clone(), DhtArc::FULL, 1, lair_client);
    hc1.test_kitsune()
        .space(dna_hash.to_k2_space())
        .await
        .unwrap()
        .local_agent_join(Arc::new(local_agent2))
        .await
        .unwrap();

    tokio::time::timeout(UNRESPONSIVE_TIMEOUT, async {
        loop {
            tokio::time::sleep(WAIT_BETWEEN_CALLS).await;

            // Make sure we know about both agents
            if hc1
                .peer_store(dna_hash.clone())
                .await
                .unwrap()
                .get_all()
                .await
                .unwrap()
                .len()
                == 2
            {
                break;
            }
        }
    })
    .await
    .unwrap();

    // Check that both peers have the same URL
    let all_peer_urls = hc1
        .peer_store(dna_hash.clone())
        .await
        .unwrap()
        .get_all()
        .await
        .unwrap()
        .into_iter()
        .map(|a| a.url.clone().unwrap())
        .collect::<Vec<_>>();
    assert_eq!(2, all_peer_urls.len());
    assert_eq!(all_peer_urls[0], all_peer_urls[1]);

    // Then send a remote call to the other local agent
    hc1.send_remote_signal(
        dna_hash,
        vec![(agent2, ExternIO(b"hello".to_vec()), Signature([0; 64]))],
    )
    .await
    .unwrap();

    tokio::time::timeout(UNRESPONSIVE_TIMEOUT, async {
        loop {
            if let Some(res) = handler.calls.lock().unwrap().first() {
                assert_eq!("got_call_remote: hello", res);
                break;
            }
            tokio::time::sleep(WAIT_BETWEEN_CALLS).await;
        }
    })
    .await
    .unwrap();
}

async fn spawn_test(
    dna_hash: DnaHash,
    handler: DynHcP2pHandler,
    bootstrap_addr: &SocketAddr,
) -> (AgentPubKey, actor::DynHcP2p, MetaLairClient) {
    let db_peer_meta =
        DbWrite::test_in_mem(DbKindPeerMetaStore(Arc::new(dna_hash.clone()))).unwrap();
    let db_op = DbWrite::test_in_mem(DbKindDht(Arc::new(dna_hash.clone()))).unwrap();
    let conductor_db = DbWrite::test_in_mem(DbKindConductor).unwrap();
    let lair_client = test_keystore();

    let agent = lair_client.new_sign_keypair_random().await.unwrap();

    let hc = spawn_holochain_p2p(
        HolochainP2pConfig {
            get_db_peer_meta: Arc::new(move |_| {
                let db_peer_meta = db_peer_meta.clone();
                Box::pin(async move { Ok(db_peer_meta.clone()) })
            }),
            get_db_op_store: Arc::new(move |_| {
                let db_op = db_op.clone();
                Box::pin(async move { Ok(db_op.clone()) })
            }),
            get_conductor_db: Arc::new(move || {
                let conductor_db = conductor_db.clone();
                Box::pin(async move { conductor_db })
            }),
            k2_test_builder: false,
            network_config: Some(serde_json::json!({
                "coreBootstrap": {
                    "serverUrl": format!("http://{bootstrap_addr}"),
                },
                "tx5Transport": {
                    "serverUrl": format!("ws://{bootstrap_addr}"),
                    "signalAllowPlainText": true,
                }
            })),
            request_timeout: Duration::from_secs(3),
            ..Default::default()
        },
        lair_client.clone(),
    )
    .await
    .unwrap();

    hc.register_handler(handler).await.unwrap();

    hc.join(dna_hash, agent.clone(), None).await.unwrap();

    (agent, hc, lair_client)
}<|MERGE_RESOLUTION|>--- conflicted
+++ resolved
@@ -602,95 +602,6 @@
 }
 
 #[tokio::test(flavor = "multi_thread")]
-<<<<<<< HEAD
-=======
-async fn test_get_meta() {
-    test_run();
-
-    let dna_hash = DnaHash::from_raw_36(vec![0; 36]);
-    let space = dna_hash.to_k2_space();
-    let handler = Arc::new(Handler::default());
-
-    let (_bootstrap_srv, addr) = spawn_test_bootstrap().await.unwrap();
-    let (_agent1, hc1, _) = spawn_test(dna_hash.clone(), handler.clone(), &addr).await;
-    let (_agent2, hc2, _) = spawn_test(dna_hash.clone(), handler, &addr).await;
-
-    hc1.test_set_full_arcs(space.clone()).await;
-    hc2.test_set_full_arcs(space.clone()).await;
-
-    tokio::time::timeout(UNRESPONSIVE_TIMEOUT, async {
-        loop {
-            tokio::time::sleep(WAIT_BETWEEN_CALLS).await;
-
-            // if we get a response at all, the full back-n-forth succeeded
-            if hc2
-                .get_meta(
-                    dna_hash.clone(),
-                    HoloHash::from_raw_36_and_type(
-                        vec![1; 36],
-                        holo_hash::hash_type::AnyDht::Entry,
-                    ),
-                    holochain_p2p::actor::GetMetaOptions::default(),
-                )
-                .await
-                .is_ok()
-            {
-                return;
-            }
-        }
-    })
-    .await
-    .unwrap();
-}
-
-#[tokio::test(flavor = "multi_thread")]
-async fn test_get_meta_with_unresponsive_agents() {
-    let dna_hash = DnaHash::from_raw_36(vec![0; 36]);
-    let space = dna_hash.to_k2_space();
-    let handler = Arc::new(Handler::default());
-    let unresponsive_handler = Arc::new(UnresponsiveHandler);
-
-    let (_bootstrap_srv, addr) = spawn_test_bootstrap().await.unwrap();
-    let (_agent1, hc1, _) = spawn_test(dna_hash.clone(), handler.clone(), &addr).await;
-    let (_agent2, hc2, _) = spawn_test(dna_hash.clone(), unresponsive_handler.clone(), &addr).await;
-    let (_agent3, hc3, _) = spawn_test(dna_hash.clone(), unresponsive_handler.clone(), &addr).await;
-    let (_agent4, hc4, _) = spawn_test(dna_hash.clone(), handler.clone(), &addr).await;
-
-    hc1.test_set_full_arcs(space.clone()).await;
-    hc2.test_set_full_arcs(space.clone()).await;
-    hc3.test_set_full_arcs(space.clone()).await;
-    hc4.test_set_full_arcs(space.clone()).await;
-
-    tokio::time::timeout(UNRESPONSIVE_TIMEOUT, async {
-        loop {
-            tokio::time::sleep(WAIT_BETWEEN_CALLS).await;
-
-            // If we get a response at all then at least one peer completed the request
-            if hc1
-                .get_meta(
-                    dna_hash.clone(),
-                    HoloHash::from_raw_36_and_type(
-                        vec![1; 36],
-                        holo_hash::hash_type::AnyDht::Entry,
-                    ),
-                    holochain_p2p::actor::GetMetaOptions::default(),
-                )
-                .await
-                .is_ok()
-            {
-                return;
-            }
-        }
-    })
-    .await
-    .unwrap();
-
-    let requests = handler.calls.lock().unwrap();
-    assert_eq!(*requests, ["get_meta"]);
-}
-
-#[tokio::test(flavor = "multi_thread")]
->>>>>>> 94315421
 async fn test_get_links() {
     let dna_hash = DnaHash::from_raw_36(vec![0; 36]);
     let space = dna_hash.to_k2_space();
