--- conflicted
+++ resolved
@@ -326,167 +326,6 @@
     .unwrap();
 }
 
-<<<<<<< HEAD
-#[async_trait::async_trait]
-impl HolochainP2pDnaT for MockNetwork {
-    async fn get(
-        &self,
-        dht_hash: holo_hash::AnyDhtHash,
-        options: actor::GetOptions,
-    ) -> actor::HolochainP2pResult<Vec<WireOps>> {
-        self.0.lock().await.get(dht_hash, options).await
-    }
-
-    async fn get_meta(
-        &self,
-        dht_hash: holo_hash::AnyDhtHash,
-        options: actor::GetMetaOptions,
-    ) -> actor::HolochainP2pResult<Vec<MetadataSet>> {
-        self.0.lock().await.get_meta(dht_hash, options).await
-    }
-
-    async fn get_links(
-        &self,
-        link_key: WireLinkKey,
-        options: actor::GetLinksOptions,
-    ) -> actor::HolochainP2pResult<Vec<WireLinkOps>> {
-        self.0.lock().await.get_links(link_key, options).await
-    }
-
-    async fn count_links(
-        &self,
-        query: WireLinkQuery,
-    ) -> actor::HolochainP2pResult<CountLinksResponse> {
-        self.0.lock().await.count_links(query).await
-    }
-
-    async fn get_agent_activity(
-        &self,
-        agent: AgentPubKey,
-        query: QueryFilter,
-        options: actor::GetActivityOptions,
-    ) -> actor::HolochainP2pResult<Vec<AgentActivityResponse<ActionHash>>> {
-        self.0
-            .lock()
-            .await
-            .get_agent_activity(agent, query, options)
-            .await
-    }
-
-    async fn must_get_agent_activity(
-        &self,
-        agent: AgentPubKey,
-        filter: ChainFilter,
-    ) -> actor::HolochainP2pResult<Vec<MustGetAgentActivityResponse>> {
-        self.0
-            .lock()
-            .await
-            .must_get_agent_activity(agent, filter)
-            .await
-    }
-
-    async fn authority_for_hash(
-        &self,
-        dht_hash: holo_hash::OpBasis,
-    ) -> actor::HolochainP2pResult<bool> {
-        self.0.lock().await.authority_for_hash(dht_hash).await
-    }
-
-    fn dna_hash(&self) -> holo_hash::DnaHash {
-        todo!()
-    }
-
-    async fn send_remote_signal(
-        &self,
-        _from_agent: AgentPubKey,
-        _to_agent_list: Vec<(Signature, AgentPubKey)>,
-        _zome_name: ZomeName,
-        _fn_name: FunctionName,
-        _cap: Option<CapSecret>,
-        _payload: ExternIO,
-        _nonce: Nonce256Bits,
-        _expires_at: Timestamp,
-    ) -> actor::HolochainP2pResult<()> {
-        todo!()
-    }
-
-    async fn publish(
-        &self,
-        _request_validation_receipt: bool,
-        _countersigning_session: bool,
-        _basis_hash: holo_hash::OpBasis,
-        _source: AgentPubKey,
-        _op_hash_list: Vec<OpHashSized>,
-        _timeout_ms: Option<u64>,
-        _reflect_ops: Option<Vec<crate::DhtOp>>,
-    ) -> actor::HolochainP2pResult<()> {
-        todo!()
-    }
-
-    async fn publish_countersign(
-        &self,
-        _flag: bool,
-        _basis_hash: holo_hash::OpBasis,
-        _op: crate::DhtOp,
-    ) -> actor::HolochainP2pResult<()> {
-        todo!()
-    }
-
-    async fn send_validation_receipts(
-        &self,
-        _to_agent: AgentPubKey,
-        _receipts: ValidationReceiptBundle,
-    ) -> actor::HolochainP2pResult<()> {
-        todo!()
-    }
-
-    async fn countersigning_session_negotiation(
-        &self,
-        _agents: Vec<AgentPubKey>,
-        _message: CountersigningSessionNegotiationMessage,
-    ) -> actor::HolochainP2pResult<()> {
-        todo!()
-    }
-
-    async fn new_integrated_data(&self) -> actor::HolochainP2pResult<()> {
-        todo!()
-    }
-
-    async fn join(
-        &self,
-        _agent: AgentPubKey,
-        _agent_info: Option<AgentInfoSigned>,
-        _initial_arq: Option<Arq>,
-    ) -> actor::HolochainP2pResult<()> {
-        todo!()
-    }
-
-    async fn leave(&self, _agent: AgentPubKey) -> actor::HolochainP2pResult<()> {
-        todo!()
-    }
-
-    async fn call_remote(
-        &self,
-        _from_agent: AgentPubKey,
-        _from_signature: Signature,
-        _to_agent: AgentPubKey,
-        _zome_name: ZomeName,
-        _fn_name: FunctionName,
-        _cap: Option<CapSecret>,
-        _payload: ExternIO,
-        _nonce: Nonce256Bits,
-        _expires_at: Timestamp,
-    ) -> actor::HolochainP2pResult<holochain_serialized_bytes::SerializedBytes> {
-        todo!()
-    }
-
-    fn chc(&self) -> Option<ChcImpl> {
-        None
-    }
-}
-
-=======
->>>>>>> b3e18291
 /// Utility for network simulation response to get entry.
 pub fn handle_get_entry_txn(
     txn: &Transaction<'_>,
