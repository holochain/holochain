//! Test utils for holochain_cascade

use crate::authority;
use crate::authority::get_entry_ops_query::GetEntryOpsQuery;
use crate::authority::get_record_query::GetRecordOpsQuery;
use holo_hash::hash_type::AnyDht;
use holo_hash::ActionHash;
use holo_hash::AgentPubKey;
use holo_hash::AnyDhtHash;
use holo_hash::EntryHash;
use holo_hash::HasHash;
use holochain_p2p::actor;
use holochain_p2p::dht_arc::DhtArc;
use holochain_p2p::event::CountersigningSessionNegotiationMessage;
use holochain_p2p::ChcImpl;
use holochain_p2p::HolochainP2pDnaT;
use holochain_p2p::HolochainP2pError;
use holochain_p2p::MockHolochainP2pDnaT;
use holochain_sqlite::db::DbKindAuthored;
use holochain_sqlite::db::DbKindDht;
use holochain_sqlite::db::DbKindOp;
use holochain_sqlite::db::DbKindT;
use holochain_sqlite::db::WriteManager;
use holochain_sqlite::prelude::DatabaseResult;
use holochain_sqlite::rusqlite::Transaction;
use holochain_state::mutations::insert_op;
use holochain_state::mutations::set_validation_status;
use holochain_state::mutations::set_when_integrated;
use holochain_state::prelude::insert_action;
use holochain_state::prelude::insert_op_lite;
use holochain_state::prelude::test_in_mem_db;
use holochain_state::prelude::Query;
use holochain_state::prelude::Txn;
use holochain_state::scratch::SyncScratch;
use holochain_types::activity::AgentActivityResponse;
use holochain_types::chain::MustGetAgentActivityResponse;
use holochain_types::db::DbRead;
use holochain_types::db::DbWrite;
use holochain_types::dht_op::DhtOpHashed;
use holochain_types::dht_op::DhtOpLight;
use holochain_types::dht_op::OpOrder;
use holochain_types::dht_op::UniqueForm;
use holochain_types::dht_op::WireOps;
use holochain_types::link::WireLinkKey;
use holochain_types::link::WireLinkOps;
use holochain_types::metadata::MetadataSet;
use holochain_types::prelude::WireEntryOps;
use holochain_types::record::WireRecordOps;
use holochain_types::test_utils::chain::*;
use holochain_zome_types::zome_io::Nonce256Bits;
use holochain_zome_types::ActionRefMut;
use holochain_zome_types::QueryFilter;
use holochain_zome_types::Signature;
use holochain_zome_types::Timestamp;
use holochain_zome_types::ValidationStatus;
use kitsune_p2p::dependencies::kitsune_p2p_fetch::OpHashSized;

pub use activity_test_data::*;
pub use entry_test_data::*;
pub use record_test_data::*;

mod activity_test_data;
mod entry_test_data;
mod record_test_data;

/// A network implementation which routes to the local databases,
/// and can declare itself an authority either for all ops, or for no ops.
#[derive(Clone)]
pub struct PassThroughNetwork {
    envs: Vec<DbRead<DbKindDht>>,
    authority: bool,
}

impl PassThroughNetwork {
    /// Declare that this node has full coverage
    pub fn authority_for_all(envs: Vec<DbRead<DbKindDht>>) -> Self {
        Self {
            envs,
            authority: true,
        }
    }

    /// Declare that this node has zero coverage
    pub fn authority_for_nothing(envs: Vec<DbRead<DbKindDht>>) -> Self {
        Self {
            envs,
            authority: false,
        }
    }
}

/// A mutex-guarded [`MockHolochainP2pDnaT`]
#[derive(Clone)]
pub struct MockNetwork(std::sync::Arc<tokio::sync::Mutex<MockHolochainP2pDnaT>>);

impl MockNetwork {
    /// Constructor
    pub fn new(mock: MockHolochainP2pDnaT) -> Self {
        Self(std::sync::Arc::new(tokio::sync::Mutex::new(mock)))
    }
}

#[async_trait::async_trait]
impl HolochainP2pDnaT for PassThroughNetwork {
    async fn get(
        &self,
        dht_hash: holo_hash::AnyDhtHash,
        options: actor::GetOptions,
    ) -> actor::HolochainP2pResult<Vec<WireOps>> {
        let mut out = Vec::new();
        match *dht_hash.hash_type() {
            AnyDht::Entry => {
                for env in &self.envs {
                    let r = authority::handle_get_entry(
                        env.clone(),
                        dht_hash.clone().into(),
                        (&options).into(),
                    )
                    .await
                    .map_err(|e| HolochainP2pError::Other(e.into()))?;
                    out.push(WireOps::Entry(r));
                }
            }
            AnyDht::Action => {
                for env in &self.envs {
                    let r = authority::handle_get_record(
                        env.clone(),
                        dht_hash.clone().into(),
                        (&options).into(),
                    )
                    .await
                    .map_err(|e| HolochainP2pError::Other(e.into()))?;
                    out.push(WireOps::Record(r));
                }
            }
        }
        Ok(out)
    }

    async fn get_meta(
        &self,
        _dht_hash: holo_hash::AnyDhtHash,
        _options: actor::GetMetaOptions,
    ) -> actor::HolochainP2pResult<Vec<MetadataSet>> {
        todo!()
    }

    async fn get_links(
        &self,
        link_key: WireLinkKey,
        options: actor::GetLinksOptions,
    ) -> actor::HolochainP2pResult<Vec<WireLinkOps>> {
        let mut out = Vec::new();
        for env in &self.envs {
            let r = authority::handle_get_links(env.clone(), link_key.clone(), (&options).into())
                .await
                .map_err(|e| HolochainP2pError::Other(e.into()))?;
            out.push(r);
        }
        Ok(out)
    }

    async fn get_agent_activity(
        &self,
        agent: AgentPubKey,
        query: QueryFilter,
        options: actor::GetActivityOptions,
    ) -> actor::HolochainP2pResult<Vec<AgentActivityResponse<ActionHash>>> {
        let mut out = Vec::new();
        for env in &self.envs {
            let r = authority::handle_get_agent_activity(
                env.clone(),
                agent.clone(),
                query.clone(),
                (&options).into(),
            )
            .await
            .map_err(|e| HolochainP2pError::Other(e.into()))?;
            out.push(r);
        }
        Ok(out)
    }

    async fn must_get_agent_activity(
        &self,
        agent: AgentPubKey,
        filter: holochain_zome_types::chain::ChainFilter,
    ) -> actor::HolochainP2pResult<Vec<MustGetAgentActivityResponse>> {
        let mut out = Vec::new();
        for env in &self.envs {
            let r = authority::handle_must_get_agent_activity(
                env.clone(),
                agent.clone(),
                filter.clone(),
            )
            .await
            .map_err(|e| HolochainP2pError::Other(e.into()))?;
            out.push(r);
        }
        Ok(out)
    }

    async fn authority_for_hash(
        &self,
        _dht_hash: holo_hash::OpBasis,
    ) -> actor::HolochainP2pResult<bool> {
        Ok(self.authority)
    }

    fn dna_hash(&self) -> holo_hash::DnaHash {
        todo!()
    }

    async fn remote_signal(
        &self,
        _from_agent: AgentPubKey,
        _to_agent_list: Vec<(Signature, AgentPubKey)>,
        _zome_name: holochain_zome_types::ZomeName,
        _fn_name: holochain_zome_types::FunctionName,
        _cap: Option<holochain_zome_types::CapSecret>,
        _payload: holochain_zome_types::ExternIO,
        _nonce: Nonce256Bits,
        _expires_at: Timestamp,
    ) -> actor::HolochainP2pResult<()> {
        todo!()
    }

    async fn publish(
        &self,
        _request_validation_receipt: bool,
        _countersigning_session: bool,
        _basis_hash: holo_hash::OpBasis,
        _source: AgentPubKey,
        _op_hash_list: Vec<OpHashSized>,
        _timeout_ms: Option<u64>,
        _reflect_ops: Option<Vec<crate::DhtOp>>,
    ) -> actor::HolochainP2pResult<()> {
<<<<<<< HEAD
=======
        todo!()
    }

    async fn publish_countersign(
        &self,
        _flag: bool,
        _basis_hash: holo_hash::OpBasis,
        _op: crate::DhtOp,
    ) -> actor::HolochainP2pResult<()> {
>>>>>>> cf966326
        todo!()
    }

    async fn send_validation_receipt(
        &self,
        _to_agent: AgentPubKey,
        _receipt: holochain_serialized_bytes::SerializedBytes,
    ) -> actor::HolochainP2pResult<()> {
        todo!()
    }

    async fn countersigning_session_negotiation(
        &self,
        _agents: Vec<AgentPubKey>,
        _message: CountersigningSessionNegotiationMessage,
    ) -> actor::HolochainP2pResult<()> {
        todo!()
    }

    async fn new_integrated_data(&self) -> actor::HolochainP2pResult<()> {
        todo!()
    }

    async fn join(
        &self,
        _agent: AgentPubKey,
        _initial_arc: Option<DhtArc>,
    ) -> actor::HolochainP2pResult<()> {
        todo!()
    }

    async fn leave(&self, _agent: AgentPubKey) -> actor::HolochainP2pResult<()> {
        todo!()
    }

    async fn call_remote(
        &self,
        _from_agent: AgentPubKey,
        _from_signature: Signature,
        _to_agent: AgentPubKey,
        _zome_name: holochain_zome_types::ZomeName,
        _fn_name: holochain_zome_types::FunctionName,
        _cap: Option<holochain_zome_types::CapSecret>,
        _payload: holochain_zome_types::ExternIO,
        _nonce: Nonce256Bits,
        _expires_at: Timestamp,
    ) -> actor::HolochainP2pResult<holochain_serialized_bytes::SerializedBytes> {
        todo!()
    }

    fn chc(&self) -> Option<ChcImpl> {
        None
    }
}

/// Insert ops directly into the database and mark integrated as valid
pub fn fill_db<Db: DbKindT + DbKindOp>(env: &DbWrite<Db>, op: DhtOpHashed) {
    env.conn()
        .unwrap()
        .with_commit_sync(|txn| {
            let hash = op.as_hash();
            insert_op(txn, &op).unwrap();
            set_validation_status(txn, hash, ValidationStatus::Valid).unwrap();
            set_when_integrated(txn, hash, Timestamp::now()).unwrap();
            DatabaseResult::Ok(())
        })
        .unwrap();
}

/// Insert ops directly into the database and mark integrated as rejected
pub fn fill_db_rejected<Db: DbKindT + DbKindOp>(env: &DbWrite<Db>, op: DhtOpHashed) {
    env.conn()
        .unwrap()
        .with_commit_sync(|txn| {
            let hash = op.as_hash();
            insert_op(txn, &op).unwrap();
            set_validation_status(txn, hash, ValidationStatus::Rejected).unwrap();
            set_when_integrated(txn, hash, Timestamp::now()).unwrap();
            DatabaseResult::Ok(())
        })
        .unwrap();
}

/// Insert ops directly into the database and mark valid and pending integration
pub fn fill_db_pending<Db: DbKindT + DbKindOp>(env: &DbWrite<Db>, op: DhtOpHashed) {
    env.conn()
        .unwrap()
        .with_commit_sync(|txn| {
            let hash = op.as_hash();
            insert_op(txn, &op).unwrap();
            set_validation_status(txn, hash, ValidationStatus::Valid).unwrap();
            DatabaseResult::Ok(())
        })
        .unwrap();
}

/// Insert ops into the authored database
pub fn fill_db_as_author(env: &DbWrite<DbKindAuthored>, op: DhtOpHashed) {
    env.conn()
        .unwrap()
        .with_commit_sync(|txn| {
            insert_op(txn, &op).unwrap();
            DatabaseResult::Ok(())
        })
        .unwrap();
}

#[async_trait::async_trait]
impl HolochainP2pDnaT for MockNetwork {
    async fn get(
        &self,
        dht_hash: holo_hash::AnyDhtHash,
        options: actor::GetOptions,
    ) -> actor::HolochainP2pResult<Vec<WireOps>> {
        self.0.lock().await.get(dht_hash, options).await
    }

    async fn get_meta(
        &self,
        dht_hash: holo_hash::AnyDhtHash,
        options: actor::GetMetaOptions,
    ) -> actor::HolochainP2pResult<Vec<MetadataSet>> {
        self.0.lock().await.get_meta(dht_hash, options).await
    }

    async fn get_links(
        &self,
        link_key: WireLinkKey,
        options: actor::GetLinksOptions,
    ) -> actor::HolochainP2pResult<Vec<WireLinkOps>> {
        self.0.lock().await.get_links(link_key, options).await
    }

    async fn get_agent_activity(
        &self,
        agent: AgentPubKey,
        query: QueryFilter,
        options: actor::GetActivityOptions,
    ) -> actor::HolochainP2pResult<Vec<AgentActivityResponse<ActionHash>>> {
        self.0
            .lock()
            .await
            .get_agent_activity(agent, query, options)
            .await
    }

    async fn must_get_agent_activity(
        &self,
        agent: AgentPubKey,
        filter: holochain_zome_types::chain::ChainFilter,
    ) -> actor::HolochainP2pResult<Vec<MustGetAgentActivityResponse>> {
        self.0
            .lock()
            .await
            .must_get_agent_activity(agent, filter)
            .await
    }

    async fn authority_for_hash(
        &self,
        dht_hash: holo_hash::OpBasis,
    ) -> actor::HolochainP2pResult<bool> {
        self.0.lock().await.authority_for_hash(dht_hash).await
    }

    fn dna_hash(&self) -> holo_hash::DnaHash {
        todo!()
    }

    async fn remote_signal(
        &self,
        _from_agent: AgentPubKey,
        _to_agent_list: Vec<(Signature, AgentPubKey)>,
        _zome_name: holochain_zome_types::ZomeName,
        _fn_name: holochain_zome_types::FunctionName,
        _cap: Option<holochain_zome_types::CapSecret>,
        _payload: holochain_zome_types::ExternIO,
        _nonce: Nonce256Bits,
        _expires_at: Timestamp,
    ) -> actor::HolochainP2pResult<()> {
        todo!()
    }

    async fn publish(
        &self,
        _request_validation_receipt: bool,
        _countersigning_session: bool,
        _basis_hash: holo_hash::OpBasis,
        _source: AgentPubKey,
        _op_hash_list: Vec<OpHashSized>,
        _timeout_ms: Option<u64>,
        _reflect_ops: Option<Vec<crate::DhtOp>>,
    ) -> actor::HolochainP2pResult<()> {
<<<<<<< HEAD
=======
        todo!()
    }

    async fn publish_countersign(
        &self,
        _flag: bool,
        _basis_hash: holo_hash::OpBasis,
        _op: crate::DhtOp,
    ) -> actor::HolochainP2pResult<()> {
>>>>>>> cf966326
        todo!()
    }

    async fn send_validation_receipt(
        &self,
        _to_agent: AgentPubKey,
        _receipt: holochain_serialized_bytes::SerializedBytes,
    ) -> actor::HolochainP2pResult<()> {
        todo!()
    }

    async fn countersigning_session_negotiation(
        &self,
        _agents: Vec<AgentPubKey>,
        _message: CountersigningSessionNegotiationMessage,
    ) -> actor::HolochainP2pResult<()> {
        todo!()
    }

    async fn new_integrated_data(&self) -> actor::HolochainP2pResult<()> {
        todo!()
    }

    async fn join(
        &self,
        _agent: AgentPubKey,
        _initial_arc: Option<DhtArc>,
    ) -> actor::HolochainP2pResult<()> {
        todo!()
    }

    async fn leave(&self, _agent: AgentPubKey) -> actor::HolochainP2pResult<()> {
        todo!()
    }

    async fn call_remote(
        &self,
        _from_agent: AgentPubKey,
        _from_signature: Signature,
        _to_agent: AgentPubKey,
        _zome_name: holochain_zome_types::ZomeName,
        _fn_name: holochain_zome_types::FunctionName,
        _cap: Option<holochain_zome_types::CapSecret>,
        _payload: holochain_zome_types::ExternIO,
        _nonce: Nonce256Bits,
        _expires_at: Timestamp,
    ) -> actor::HolochainP2pResult<holochain_serialized_bytes::SerializedBytes> {
        todo!()
    }

    fn chc(&self) -> Option<ChcImpl> {
        None
    }
}

/// Utility for network simulation response to get entry.
pub fn handle_get_entry_txn(
    txn: &Transaction<'_>,
    hash: EntryHash,
    _options: holochain_p2p::event::GetOptions,
) -> WireEntryOps {
    let query = GetEntryOpsQuery::new(hash);
    query.run(Txn::from(txn)).unwrap()
}

/// Utility for network simulation response to get record.
pub fn handle_get_record_txn(
    txn: &Transaction<'_>,
    hash: ActionHash,
    options: holochain_p2p::event::GetOptions,
) -> WireRecordOps {
    let query = GetRecordOpsQuery::new(hash, options);
    query.run(Txn::from(txn)).unwrap()
}

/// Utility for network simulation response to get.
pub fn handle_get_txn(
    txn: &Transaction<'_>,
    hash: AnyDhtHash,
    options: holochain_p2p::event::GetOptions,
) -> WireOps {
    match *hash.hash_type() {
        AnyDht::Entry => WireOps::Entry(handle_get_entry_txn(txn, hash.into(), options)),
        AnyDht::Action => WireOps::Record(handle_get_record_txn(txn, hash.into(), options)),
    }
}

/// Commit the chain to a test in-memory database, returning a handle to that DB
pub fn commit_chain<Kind: DbKindT>(
    db_kind: Kind,
    chain: Vec<(AgentPubKey, Vec<TestChainItem>)>,
) -> DbWrite<Kind> {
    let data: Vec<_> = chain
        .into_iter()
        .map(|(a, c)| {
            chain_to_ops(c)
                .into_iter()
                .map(|mut op| {
                    *op.action.hashed.content.author_mut() = a.clone();
                    op
                })
                .collect::<Vec<_>>()
        })
        .collect();
    let db = test_in_mem_db(db_kind);

    db.test_commit(|txn| {
        for data in &data {
            for op in data {
                let op_light = DhtOpLight::RegisterAgentActivity(
                    op.action.action_address().clone(),
                    op.action
                        .hashed
                        .entry_hash()
                        .cloned()
                        .unwrap_or_else(|| entry_hash(&[0]))
                        .into(),
                );

                let timestamp = Timestamp::now();
                let (_, hash) =
                    UniqueForm::op_hash(op_light.get_type(), op.action.hashed.content.clone())
                        .unwrap();
                insert_action(txn, &op.action).unwrap();
                insert_op_lite(
                    txn,
                    &op_light,
                    &hash,
                    &OpOrder::new(op_light.get_type(), timestamp),
                    &timestamp,
                )
                .unwrap();
                set_validation_status(txn, &hash, holochain_zome_types::ValidationStatus::Valid)
                    .unwrap();
                set_when_integrated(txn, &hash, Timestamp::now()).unwrap();
            }
        }
    });
    db
}

/// Add the items to the provided scratch
pub fn commit_scratch(scratch: SyncScratch, chain: Vec<(AgentPubKey, Vec<TestChainItem>)>) {
    let data = chain.into_iter().map(|(a, c)| {
        chain_to_ops(c)
            .into_iter()
            .map(|mut op| {
                *op.action.hashed.content.author_mut() = a.clone();
                op
            })
            .collect::<Vec<_>>()
    });

    scratch
        .apply(|scratch| {
            for data in data {
                for op in data {
                    scratch.add_action(op.action, Default::default());
                }
            }
        })
        .unwrap();
}<|MERGE_RESOLUTION|>--- conflicted
+++ resolved
@@ -235,8 +235,6 @@
         _timeout_ms: Option<u64>,
         _reflect_ops: Option<Vec<crate::DhtOp>>,
     ) -> actor::HolochainP2pResult<()> {
-<<<<<<< HEAD
-=======
         todo!()
     }
 
@@ -246,7 +244,6 @@
         _basis_hash: holo_hash::OpBasis,
         _op: crate::DhtOp,
     ) -> actor::HolochainP2pResult<()> {
->>>>>>> cf966326
         todo!()
     }
 
@@ -440,8 +437,6 @@
         _timeout_ms: Option<u64>,
         _reflect_ops: Option<Vec<crate::DhtOp>>,
     ) -> actor::HolochainP2pResult<()> {
-<<<<<<< HEAD
-=======
         todo!()
     }
 
@@ -451,7 +446,6 @@
         _basis_hash: holo_hash::OpBasis,
         _op: crate::DhtOp,
     ) -> actor::HolochainP2pResult<()> {
->>>>>>> cf966326
         todo!()
     }
 
