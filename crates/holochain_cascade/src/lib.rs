--- conflicted
+++ resolved
@@ -485,23 +485,12 @@
         filter: ChainFilter,
         options: NetworkRequestOptions,
     ) -> CascadeResult<MustGetAgentActivityResponse> {
-<<<<<<< HEAD
         let network = self
             .network
             .as_ref()
             .ok_or(CascadeError::NetworkNotInitialized)?;
 
-        let results = match network.must_get_agent_activity(author, filter).await {
-=======
-        let network = some_or_return!(
-            self.network.as_ref(),
-            MustGetAgentActivityResponse::IncompleteChain
-        );
-        let results = match network
-            .must_get_agent_activity(author, filter, options)
-            .await
-        {
->>>>>>> 5bcd70f9
+        let results = match network.must_get_agent_activity(author, filter, options).await {
             Ok(response) => response,
             Err(e @ HolochainP2pError::NoPeersForLocation(_, _)) => {
                 tracing::debug!(?e, "No peers to fetch agent activity from");
@@ -953,7 +942,6 @@
             ));
         }
 
-<<<<<<< HEAD
         // Get the seq of the ChainFilter.chain_top Action
         // We must try every database and Scratch until it is found,
         // because it may only be stored in one.
@@ -978,22 +966,6 @@
                         let res = get_action_seq(&txn, &author, &chain_top)?;
                         if res.is_some() {
                             return CascadeResult::Ok(res);
-=======
-        // For each store try to get the bounded activity.
-        let results = tokio::task::spawn_blocking({
-            let author = author.clone();
-            let filter = filter.clone();
-            let scratch = scratch.clone();
-            move || {
-                let mut results = Vec::with_capacity(txn_guards.len() + 1);
-                for txn_guard in &mut txn_guards {
-                    let txn = txn_guard.transaction()?;
-                    let r = match &scratch {
-                        Some(scratch) => {
-                            scratch.apply_and_then(|scratch| {
-                                authority::get_agent_activity_query::must_get_agent_activity::get_bounded_activity(&txn, Some(scratch), &author, filter.clone())
-                            })?
->>>>>>> 5bcd70f9
                         }
                     }
 
@@ -1099,16 +1071,10 @@
             return Ok(result);
         } else if self.network.is_some() {
             // If we are not an authority, try to fetch from the network
-            return self
+            let result = self
                 .fetch_must_get_agent_activity(author.clone(), filter.clone())
                 .await;
-        } else {
-<<<<<<< HEAD
-            return Ok(result);
-=======
-            let result = self
-                .fetch_must_get_agent_activity(author.clone(), filter, options)
-                .await?;
+
             // Add warrants received from the network to the scratch space to be written
             // to the DHT database.
             if let MustGetAgentActivityResponse::Activity { warrants, .. } = &result {
@@ -1128,8 +1094,8 @@
                     }
                 }
             }
-            Ok(result)
->>>>>>> 5bcd70f9
+        } else {
+            return Ok(result);
         }
     }
 
