--- conflicted
+++ resolved
@@ -18,19 +18,11 @@
 hdk = { version = "^0.3.0-beta-dev.15", path = "../hdk" }
 hdk_derive = { version = "^0.3.0-beta-dev.11", path = "../hdk_derive" }
 holo_hash = { version = "^0.3.0-beta-dev.8", path = "../holo_hash", features = ["full"] }
-<<<<<<< HEAD
-holochain_sqlite = { version = "^0.3.0-beta-dev.15", path = "../holochain_sqlite" }
-holochain_p2p = { version = "^0.3.0-beta-dev.17", path = "../holochain_p2p" }
-holochain_serialized_bytes = "=0.0.53"
-holochain_state = { version = "^0.3.0-beta-dev.17", path = "../holochain_state" }
-holochain_types = { version = "^0.3.0-beta-dev.15", path = "../holochain_types" }
-=======
 holochain_sqlite = { version = "^0.3.0-beta-dev.16", path = "../holochain_sqlite" }
 holochain_p2p = { version = "^0.3.0-beta-dev.18", path = "../holochain_p2p" }
-holochain_serialized_bytes = "=0.0.51"
+holochain_serialized_bytes = "=0.0.53"
 holochain_state = { version = "^0.3.0-beta-dev.18", path = "../holochain_state" }
 holochain_types = { version = "^0.3.0-beta-dev.16", path = "../holochain_types" }
->>>>>>> 43d3f1ff
 holochain_trace = { version = "^0.3.0-beta-dev.1", path = "../holochain_trace" }
 holochain_util = { version = "^0.3.0-beta-dev.0", path = "../holochain_util" }
 holochain_zome_types = { version = "^0.3.0-beta-dev.12", path = "../holochain_zome_types" }
