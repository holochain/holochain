--- conflicted
+++ resolved
@@ -14,21 +14,12 @@
 fallible-iterator = "0.2"
 fixt = { version = "0.0.4", path = "../fixt" }
 futures = "0.3"
-<<<<<<< HEAD
-ghost_actor = "=0.3.0-alpha.2"
-hdk = { version = "0.0.102-dev.0", path = "../hdk" }
-hdk_derive = { version = "0.0.4-dev.0", path = "../hdk_derive" }
-holo_hash = { version = "0.0.4-dev.0", path = "../holo_hash", features = ["full"] }
-holochain_sqlite = { version = "0.0.2-dev.0", path = "../holochain_sqlite" }
-holochain_p2p = { version = "0.0.2-dev.0", path = "../holochain_p2p" }
-=======
-ghost_actor = "0.3.0-alpha.1"
+ghost_actor = "0.3.0-alpha.2"
 hdk = { version = "0.0.102", path = "../hdk" }
 hdk_derive = { version = "0.0.4", path = "../hdk_derive" }
 holo_hash = { version = "0.0.4", path = "../holo_hash", features = ["full"] }
 holochain_sqlite = { version = "0.0.2", path = "../holochain_sqlite" }
 holochain_p2p = { version = "0.0.2", path = "../holochain_p2p" }
->>>>>>> 7f15dfbb
 holochain_serialized_bytes = "=0.0.51"
 holochain_state = { version = "0.0.2", path = "../holochain_state" }
 holochain_types = { version = "0.0.2", path = "../holochain_types" }
