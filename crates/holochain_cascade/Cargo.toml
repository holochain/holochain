[package]
name = "holochain_cascade"
<<<<<<< HEAD
version = "0.2.1-beta-dev.0"
=======
version = "0.3.0-beta-dev.9"
>>>>>>> a43efa93
description = "Logic for cascading updates to Holochain state and network interaction"
license-file = "LICENSE_CAL-1.0"
homepage = "https://github.com/holochain/holochain"
documentation = "https://docs.rs/holochain_cascade"
authors = ["Holochain Core Dev Team <devcore@holochain.org>"]
edition = "2021"

[dependencies]
derive_more = "0.99.3"
either = "1.5"
fallible-iterator = "0.2"
fixt = { version = "^0.2.1-beta-dev.0", path = "../fixt" }
futures = "0.3"
<<<<<<< HEAD
ghost_actor = "0.3.0-alpha.5"
hdk = { version = "^0.2.1-beta-dev.0", path = "../hdk" }
hdk_derive = { version = "^0.2.1-beta-dev.0", path = "../hdk_derive" }
holo_hash = { version = "^0.2.1-beta-dev.0", path = "../holo_hash", features = ["full"] }
holochain_sqlite = { version = "^0.2.1-beta-dev.0", path = "../holochain_sqlite" }
holochain_p2p = { version = "^0.2.1-beta-dev.0", path = "../holochain_p2p" }
holochain_serialized_bytes = "=0.0.51"
holochain_state = { version = "^0.2.1-beta-dev.0", path = "../holochain_state" }
holochain_types = { version = "^0.2.1-beta-dev.0", path = "../holochain_types" }
holochain_trace = { version = "^0.2.1-beta-dev.0", path = "../holochain_trace" }
holochain_zome_types = { version = "^0.2.1-beta-dev.0", path = "../holochain_zome_types" }
kitsune_p2p = { version = "^0.2.1-beta-dev.0", path = "../kitsune_p2p/kitsune_p2p" }
=======
ghost_actor = "0.3.0-alpha.6"
hdk = { version = "^0.3.0-beta-dev.8", path = "../hdk" }
hdk_derive = { version = "^0.3.0-beta-dev.5", path = "../hdk_derive" }
holo_hash = { version = "^0.3.0-beta-dev.4", path = "../holo_hash", features = ["full"] }
holochain_sqlite = { version = "^0.3.0-beta-dev.8", path = "../holochain_sqlite" }
holochain_p2p = { version = "^0.3.0-beta-dev.8", path = "../holochain_p2p" }
holochain_serialized_bytes = "=0.0.51"
holochain_state = { version = "^0.3.0-beta-dev.8", path = "../holochain_state" }
holochain_types = { version = "^0.3.0-beta-dev.8", path = "../holochain_types" }
holochain_trace = { version = "^0.3.0-beta-dev.1", path = "../holochain_trace" }
holochain_zome_types = { version = "^0.3.0-beta-dev.6", path = "../holochain_zome_types" }
kitsune_p2p = { version = "^0.3.0-beta-dev.7", path = "../kitsune_p2p/kitsune_p2p" }
>>>>>>> a43efa93
serde = { version = "1.0", features = [ "derive" ] }
serde_derive = "1.0"
tokio = { version = "1.27", features = ["full"] }
thiserror = "1.0"
tracing = "0.1"
tracing-futures = "0.2"

async-trait = { version = "0.1", optional = true }
mockall = { version = "0.11.3", optional = true }

[dev-dependencies]
isotest = "0"
matches = "0.1"
pretty_assertions = "0.7.2"
test-case = "2.1"

[features]
default = ["test_utils"]

test_utils = ["async-trait", "mockall", "holochain_types/test_utils"]

sqlite-encrypted = [
    "holo_hash/sqlite-encrypted",
    "holochain_sqlite/sqlite-encrypted",
    "holochain_state/sqlite-encrypted",
    "holochain_types/sqlite-encrypted",
    "holochain_zome_types/sqlite-encrypted",
    "kitsune_p2p/sqlite-encrypted",
]
sqlite = [
    "holo_hash/sqlite",
    "holochain_sqlite/sqlite",
    "holochain_state/sqlite",
    "holochain_types/sqlite",
    "holochain_zome_types/sqlite",
    "kitsune_p2p/sqlite",
]<|MERGE_RESOLUTION|>--- conflicted
+++ resolved
@@ -1,10 +1,6 @@
 [package]
 name = "holochain_cascade"
-<<<<<<< HEAD
-version = "0.2.1-beta-dev.0"
-=======
 version = "0.3.0-beta-dev.9"
->>>>>>> a43efa93
 description = "Logic for cascading updates to Holochain state and network interaction"
 license-file = "LICENSE_CAL-1.0"
 homepage = "https://github.com/holochain/holochain"
@@ -18,20 +14,6 @@
 fallible-iterator = "0.2"
 fixt = { version = "^0.2.1-beta-dev.0", path = "../fixt" }
 futures = "0.3"
-<<<<<<< HEAD
-ghost_actor = "0.3.0-alpha.5"
-hdk = { version = "^0.2.1-beta-dev.0", path = "../hdk" }
-hdk_derive = { version = "^0.2.1-beta-dev.0", path = "../hdk_derive" }
-holo_hash = { version = "^0.2.1-beta-dev.0", path = "../holo_hash", features = ["full"] }
-holochain_sqlite = { version = "^0.2.1-beta-dev.0", path = "../holochain_sqlite" }
-holochain_p2p = { version = "^0.2.1-beta-dev.0", path = "../holochain_p2p" }
-holochain_serialized_bytes = "=0.0.51"
-holochain_state = { version = "^0.2.1-beta-dev.0", path = "../holochain_state" }
-holochain_types = { version = "^0.2.1-beta-dev.0", path = "../holochain_types" }
-holochain_trace = { version = "^0.2.1-beta-dev.0", path = "../holochain_trace" }
-holochain_zome_types = { version = "^0.2.1-beta-dev.0", path = "../holochain_zome_types" }
-kitsune_p2p = { version = "^0.2.1-beta-dev.0", path = "../kitsune_p2p/kitsune_p2p" }
-=======
 ghost_actor = "0.3.0-alpha.6"
 hdk = { version = "^0.3.0-beta-dev.8", path = "../hdk" }
 hdk_derive = { version = "^0.3.0-beta-dev.5", path = "../hdk_derive" }
@@ -44,7 +26,6 @@
 holochain_trace = { version = "^0.3.0-beta-dev.1", path = "../holochain_trace" }
 holochain_zome_types = { version = "^0.3.0-beta-dev.6", path = "../holochain_zome_types" }
 kitsune_p2p = { version = "^0.3.0-beta-dev.7", path = "../kitsune_p2p/kitsune_p2p" }
->>>>>>> a43efa93
 serde = { version = "1.0", features = [ "derive" ] }
 serde_derive = "1.0"
 tokio = { version = "1.27", features = ["full"] }
