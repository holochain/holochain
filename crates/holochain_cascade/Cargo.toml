--- conflicted
+++ resolved
@@ -15,25 +15,14 @@
 fixt = { version = "^0.2.0", path = "../fixt" }
 futures = "0.3"
 ghost_actor = "0.3.0-alpha.6"
-<<<<<<< HEAD
-hdk = { version = "^0.3.0-beta-dev.13", path = "../hdk" }
-hdk_derive = { version = "^0.3.0-beta-dev.9", path = "../hdk_derive" }
-holo_hash = { version = "^0.3.0-beta-dev.6", path = "../holo_hash", features = ["full"] }
-holochain_sqlite = { version = "^0.3.0-beta-dev.13", path = "../holochain_sqlite" }
-holochain_p2p = { version = "^0.3.0-beta-dev.15", path = "../holochain_p2p" }
-holochain_serialized_bytes = "=0.0.53"
-holochain_state = { version = "^0.3.0-beta-dev.15", path = "../holochain_state" }
-holochain_types = { version = "^0.3.0-beta-dev.13", path = "../holochain_types" }
-=======
 hdk = { version = "^0.3.0-beta-dev.14", path = "../hdk" }
 hdk_derive = { version = "^0.3.0-beta-dev.10", path = "../hdk_derive" }
 holo_hash = { version = "^0.3.0-beta-dev.7", path = "../holo_hash", features = ["full"] }
 holochain_sqlite = { version = "^0.3.0-beta-dev.14", path = "../holochain_sqlite" }
 holochain_p2p = { version = "^0.3.0-beta-dev.16", path = "../holochain_p2p" }
-holochain_serialized_bytes = "=0.0.51"
+holochain_serialized_bytes = "=0.0.53"
 holochain_state = { version = "^0.3.0-beta-dev.16", path = "../holochain_state" }
 holochain_types = { version = "^0.3.0-beta-dev.14", path = "../holochain_types" }
->>>>>>> 313c649a
 holochain_trace = { version = "^0.3.0-beta-dev.1", path = "../holochain_trace" }
 holochain_util = { version = "^0.3.0-beta-dev.0", path = "../holochain_util" }
 holochain_zome_types = { version = "^0.3.0-beta-dev.11", path = "../holochain_zome_types" }
