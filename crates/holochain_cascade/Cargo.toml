--- conflicted
+++ resolved
@@ -15,19 +15,6 @@
 fixt = { version = "^0.2.0-beta-rc.4", path = "../fixt" }
 futures = "0.3"
 ghost_actor = "0.3.0-alpha.5"
-<<<<<<< HEAD
-hdk = { version = "^0.3.0-beta-dev.0", path = "../hdk" }
-hdk_derive = { version = "^0.2.0-beta-rc.4", path = "../hdk_derive" }
-holo_hash = { version = "^0.2.0-beta-rc.4", path = "../holo_hash", features = ["full"] }
-holochain_sqlite = { version = "^0.2.0-beta-rc.4", path = "../holochain_sqlite" }
-holochain_p2p = { version = "^0.2.0-beta-rc.4", path = "../holochain_p2p" }
-holochain_serialized_bytes = "=0.0.51"
-holochain_state = { version = "^0.2.0-beta-rc.4", path = "../holochain_state" }
-holochain_types = { version = "^0.2.0-beta-rc.4", path = "../holochain_types" }
-holochain_trace = { version = "^0.2.0-beta-rc.4", path = "../holochain_trace" }
-holochain_zome_types = { version = "^0.2.0-beta-rc.4", path = "../holochain_zome_types" }
-kitsune_p2p = { version = "^0.2.0-beta-rc.4", path = "../kitsune_p2p/kitsune_p2p" }
-=======
 hdk = { version = "^0.3.0-beta-dev.1", path = "../hdk" }
 hdk_derive = { version = "^0.3.0-beta-dev.0", path = "../hdk_derive" }
 holo_hash = { version = "^0.3.0-beta-dev.0", path = "../holo_hash", features = ["full"] }
@@ -39,7 +26,6 @@
 holochain_trace = { version = "^0.2.0", path = "../holochain_trace" }
 holochain_zome_types = { version = "^0.3.0-beta-dev.0", path = "../holochain_zome_types" }
 kitsune_p2p = { version = "^0.3.0-beta-dev.0", path = "../kitsune_p2p/kitsune_p2p" }
->>>>>>> ee5b7a14
 serde = { version = "1.0", features = [ "derive" ] }
 serde_derive = "1.0"
 tokio = { version = "1.27", features = ["full"] }
