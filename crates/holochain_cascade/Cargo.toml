--- conflicted
+++ resolved
@@ -1,10 +1,6 @@
 [package]
 name = "holochain_cascade"
-<<<<<<< HEAD
-version = "0.5.0-dev.0"
-=======
 version = "0.5.0-dev.1"
->>>>>>> 4cbddda9
 description = "Logic for cascading updates to Holochain state and network interaction"
 license = "Apache-2.0"
 homepage = "https://github.com/holochain/holochain"
@@ -16,22 +12,6 @@
 [dependencies]
 fixt = { version = "^0.5.0-dev.0", path = "../fixt" }
 futures = "0.3"
-<<<<<<< HEAD
-holo_hash = { version = "^0.5.0-dev.0", path = "../holo_hash", features = [
-  "full",
-] }
-holochain_chc = { version = "^0.2.0-dev.0", path = "../holochain_chc" }
-holochain_sqlite = { version = "^0.5.0-dev.0", path = "../holochain_sqlite" }
-holochain_p2p = { version = "^0.5.0-dev.0", path = "../holochain_p2p" }
-holochain_serialized_bytes = "=0.0.55"
-holochain_state = { version = "^0.5.0-dev.0", path = "../holochain_state" }
-holochain_types = { version = "^0.5.0-dev.0", path = "../holochain_types" }
-holochain_trace = { version = "^0.5.0-dev.0", path = "../holochain_trace" }
-holochain_util = { version = "^0.5.0-dev.0", path = "../holochain_util" }
-holochain_zome_types = { version = "^0.5.0-dev.0", path = "../holochain_zome_types" }
-holochain_nonce = { version = "^0.5.0-dev.0", path = "../holochain_nonce" }
-kitsune_p2p = { version = "^0.5.0-dev.0", path = "../kitsune_p2p/kitsune_p2p" }
-=======
 holo_hash = { version = "^0.5.0-dev.1", path = "../holo_hash", features = [
   "full",
 ] }
@@ -46,7 +26,6 @@
 holochain_zome_types = { version = "^0.5.0-dev.1", path = "../holochain_zome_types" }
 holochain_nonce = { version = "^0.5.0-dev.0", path = "../holochain_nonce" }
 kitsune_p2p = { version = "^0.5.0-dev.1", path = "../kitsune_p2p/kitsune_p2p" }
->>>>>>> 4cbddda9
 tokio = { version = "1.36.0", features = ["full"] }
 thiserror = "1.0"
 tracing = "0.1"
