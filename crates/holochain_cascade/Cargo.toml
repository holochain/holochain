--- conflicted
+++ resolved
@@ -25,10 +25,6 @@
 holochain_util = { version = "^0.5.0-dev.1", path = "../holochain_util" }
 holochain_zome_types = { version = "^0.5.0-dev.16", path = "../holochain_zome_types" }
 holochain_nonce = { version = "^0.5.0-dev.2", path = "../holochain_nonce" }
-<<<<<<< HEAD
-=======
-kitsune_p2p = { version = "^0.5.0-dev.12", path = "../kitsune_p2p/kitsune_p2p" }
->>>>>>> cf9a5528
 parking_lot = "0.12.1"
 tokio = { version = "1.36.0", features = ["full"] }
 thiserror = "1.0"
