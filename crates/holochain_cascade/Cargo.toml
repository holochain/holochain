--- conflicted
+++ resolved
@@ -25,11 +25,7 @@
 holochain_util = { version = "^0.5.0-dev.0", path = "../holochain_util" }
 holochain_zome_types = { version = "^0.5.0-dev.5", path = "../holochain_zome_types" }
 holochain_nonce = { version = "^0.5.0-dev.0", path = "../holochain_nonce" }
-<<<<<<< HEAD
-kitsune_p2p = { version = "^0.5.0-dev.4", path = "../kitsune_p2p/crates/kitsune_p2p" }
-=======
-kitsune_p2p = { version = "^0.5.0-dev.5", path = "../kitsune_p2p/kitsune_p2p" }
->>>>>>> 84ca4d77
+kitsune_p2p = { version = "^0.5.0-dev.5", path = "../kitsune_p2p/crates/kitsune_p2p" }
 tokio = { version = "1.36.0", features = ["full"] }
 thiserror = "1.0"
 tracing = "0.1"
