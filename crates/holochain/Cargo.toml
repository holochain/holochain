--- conflicted
+++ resolved
@@ -55,13 +55,8 @@
 holochain_timestamp = { version = "^0.5.0-dev.1", path = "../timestamp" }
 human-panic = "2.0"
 itertools = { version = "0.12" }
-<<<<<<< HEAD
-kitsune2_api = "=0.0.1-alpha.11"
-kitsune2_core = "=0.0.1-alpha.11"
-=======
-kitsune2_api = "0.0.1-alpha.12"
-kitsune2_core = "0.0.1-alpha.12"
->>>>>>> 60ec8d12
+kitsune2_api = "=0.0.1-alpha.12"
+kitsune2_core = "=0.0.1-alpha.12"
 mockall = "0.11.3"
 mr_bundle = { version = "^0.5.0-dev.5", path = "../mr_bundle" }
 must_future = "0.1.1"
