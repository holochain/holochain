[package]
name = "holochain"
version = "0.3.0-beta-dev.18"
description = "Holochain, a framework for distributed applications"
license-file = "LICENSE_CAL-1.0"
homepage = "https://github.com/holochain/holochain"
documentation = "https://docs.rs/holochain"
authors = [ "Holochain Core Dev Team <devcore@holochain.org>" ]
edition = "2021"

[dependencies]
anyhow = "1.0.26"
async-trait = "0.1"
base64 = "0.13"
byteorder = "1.3.4"
cfg-if = "0.1"
chrono = { version = "0.4.22", default-features = false, features = ["clock", "std", "oldtime", "serde"] }
derive_more = "0.99.3"
directories = "2.0.2"
either = "1.5.0"
fallible-iterator = "0.2.0"
fixt = { version = "^0.2.0", path = "../fixt" }
futures = "0.3.1"
getrandom = "0.2.7"
get_if_addrs = "0.5.3"
ghost_actor = "0.3.0-alpha.6"
<<<<<<< HEAD
holo_hash = { version = "^0.3.0-beta-dev.7", path = "../holo_hash", features = ["full"] }
holochain_cascade = { version = "^0.3.0-beta-dev.17", path = "../holochain_cascade" }
holochain_conductor_api = { version = "^0.3.0-beta-dev.17", path = "../holochain_conductor_api" }
holochain_keystore = { version = "^0.3.0-beta-dev.12", path = "../holochain_keystore", default-features = false }
holochain_p2p = { version = "^0.3.0-beta-dev.16", path = "../holochain_p2p" }
holochain_sqlite = { version = "^0.3.0-beta-dev.14", path = "../holochain_sqlite" }
holochain_serialized_bytes = "=0.0.53"
holochain_state = { version = "^0.3.0-beta-dev.16", path = "../holochain_state" }
holochain_types = { version = "^0.3.0-beta-dev.14", path = "../holochain_types" }
=======
holo_hash = { version = "^0.3.0-beta-dev.8", path = "../holo_hash", features = ["full"] }
holochain_cascade = { version = "^0.3.0-beta-dev.18", path = "../holochain_cascade" }
holochain_conductor_api = { version = "^0.3.0-beta-dev.18", path = "../holochain_conductor_api" }
holochain_keystore = { version = "^0.3.0-beta-dev.13", path = "../holochain_keystore", default-features = false }
holochain_p2p = { version = "^0.3.0-beta-dev.17", path = "../holochain_p2p" }
holochain_sqlite = { version = "^0.3.0-beta-dev.15", path = "../holochain_sqlite" }
holochain_serialized_bytes = "=0.0.51"
holochain_state = { version = "^0.3.0-beta-dev.17", path = "../holochain_state" }
holochain_types = { version = "^0.3.0-beta-dev.15", path = "../holochain_types" }
>>>>>>> 6b5cd2c8
holochain_util = { version = "^0.3.0-beta-dev.0", path = "../holochain_util", features = [ "pw" ] }
holochain_wasmer_host = "=0.0.85"
holochain_websocket = { version = "^0.3.0-beta-dev.3", path = "../holochain_websocket" }
holochain_zome_types = { version = "^0.3.0-beta-dev.12", path = "../holochain_zome_types", features = ["full"] }
human-panic = "1.0.3"
itertools = { version = "0.10" }
kitsune_p2p = { version = "^0.3.0-beta-dev.15", path = "../kitsune_p2p/kitsune_p2p", default-features = false }
kitsune_p2p_types = { version = "^0.3.0-beta-dev.9", path = "../kitsune_p2p/types" }
kitsune_p2p_block = { version = "^0.3.0-beta-dev.7", path = "../kitsune_p2p/block" }
lazy_static = "1.4.0"
mockall = "0.11.3"
mr_bundle = { version = "^0.3.0-beta-dev.0", path = "../mr_bundle" }
must_future = "0.1.1"
nanoid = "0.3"
num_cpus = "1.8"
holochain_trace = { version = "^0.3.0-beta-dev.1", path = "../holochain_trace" }
holochain_metrics = { version = "^0.3.0-beta-dev.3", path = "../holochain_metrics", default_features = false }
once_cell = "1.4.1"
async-once-cell = "0.5"
one_err = "0.0.8"
parking_lot = "0.10"
predicates = "1.0.4"
rand = "0.8.5"
rand_chacha = "0.3.1"
rand-utf8 = "0.0.1"
rpassword = "5.0.1"
rusqlite = { version = "0.29" }
serde = { version = "1.0", features = [ "derive" ] }
serde_bytes = "0.11.12"
serde_json = { version = "1.0.51", features = [ "preserve_order" ] }
serde_yaml = "0.9"
shrinkwraprs = "0.3.0"
sodoken = "=0.0.9"
structopt = "0.3.11"
strum = "0.18.0"
subtle-encoding = "0.5"
tempfile = "3.3"
thiserror = "1.0.22"
tokio = { version = "1.27", features = [ "full"] }
tokio-stream = { version = "0.1", features = [ "sync", "net" ] }
task-motel = "0.1.0-rc.1"
toml = "0.5.6"
tracing = "0.1.37"
tracing-futures = "0.2.5"
tracing-subscriber = "0.3.16"
url = "2.4"
url2 = "0.0.6"
url_serde = "0.2.0"
uuid = { version = "0.7", features = [ "serde", "v4" ] }
holochain_wasm_test_utils = { version = "^0.3.0-beta-dev.16", path = "../test_utils/wasm" }
tiny-keccak = { version = "2.0.2", features = ["keccak", "sha3"] }
async-recursion = "0.3"
wasmer-middlewares = "2"

# Dependencies for test_utils
arbitrary = { version = "1.0", features = ["derive"], optional = true }
contrafact = {version = "0.2.0-rc.1", optional = true }
diff = {version = "0.1", optional = true }
hdk = { version = "^0.3.0-beta-dev.15", path = "../hdk", optional = true }
matches = {version = "0.1.8", optional = true }
holochain_test_wasm_common = { version = "^0.3.0-beta-dev.15", path = "../test_utils/wasm_common", optional = true  }
kitsune_p2p_bootstrap = { version = "^0.2.0-beta-dev.9", path = "../kitsune_p2p/bootstrap", optional = true }
unwrap_to = { version = "0.1.0", optional = true }
tx5-go-pion-turn = { version = "=0.0.2-alpha", optional = true }
tx5-signal-srv = { version = "=0.0.2-alpha", optional = true }

# chc deps
bytes = { version = "1", optional = true }
reqwest = { version = "0.11.2", features = ["json"], optional = true }

# fact deps
petgraph = { version = "0.6.0", features = ["quickcheck", "stable_graph"] }

# debugging
backtrace = "0.3"

[target.'cfg(unix)'.dependencies]
sd-notify = "0.3.0"


[dev-dependencies]
holochain = { path = ".", features = ["test_utils"] }

anyhow = "1.0.26"
assert_cmd = "1.0.1"
contrafact = "0.2.0-rc.1"
criterion = { version = "0.3", features = [ "async_tokio" ] }
ed25519-dalek = "1"
indoc = "1.0"
isotest = "0"
maplit = "1"
pretty_assertions = "0.6.1"
rand_dalek = {package = "rand", version = "0.7"}
regex = "1.5"
reqwest = "0.11.2"
serial_test = "0.4.0"
test-case = "1.2.1"
tokio-tungstenite = "0.13"

[build-dependencies]
hdk = { version = "^0.3.0-beta-dev.15", path = "../hdk"}
serde = { version = "1.0", features = [ "derive" ] }
serde_json = { version = "1.0.51" }
toml = "0.5.6"
chrono = { version = "0.4.6", features = [ "serde" ] }
hostname = "0.3.1"

[[bench]]
name = "bench"
harness = false

[[bench]]
name = "consistency"
harness = false

[lib]
name = "holochain"
path = "src/lib.rs"

[[bin]]
name = "holochain"
path = "src/bin/holochain/main.rs"

[features]
default = ["slow_tests", "glacial_tests", "sqlite", "tx2", "tx5", "metrics_influxive"]

tx2 = [ "kitsune_p2p/tx2" ]
tx5 = [ "kitsune_p2p/tx5", "tx5-go-pion-turn", "tx5-signal-srv" ]

# Use the "Influxive" opentelemetry metrics binding to write metrics
# to an InfluxDB time series database.
metrics_influxive = [ "holochain_metrics/influxive" ]

# Exposes additional functionality only needed for integration tests.
# This feature should be turned off for production builds.
test_utils = [
  "contrafact",
  "diff",
  "ghost_actor/test_utils",
  "hdk/test_utils",
  "holochain_sqlite/test_utils",
  "holochain_state/test_utils",
  "holochain_types/test_utils",
  "holochain_zome_types/test_utils",
  "kitsune_p2p_types/test_utils",
  "kitsune_p2p/test_utils",
  "kitsune_p2p_bootstrap",
  "holochain_p2p/mock_network",
  "arbitrary",
  "matches",
  "holochain_test_wasm_common",
  "unwrap_to",
  "contrafact",
]

# Wasm ribosome tests take > 60 seconds - let's only run them in CI
slow_tests = []

# What's slower than slow? We may choose to not run these tests in CI to speed things up.
glacial_tests = []

# Includes the wasm build script, which we don't need when not building wasms
build_wasms = ['holochain_wasm_test_utils/build']
only_check_wasms = ['holochain_wasm_test_utils/only_check']

# Enables at-rest encryption of the SQLite database.
# Incompatible with "sqlite".
sqlite-encrypted = [
  "rusqlite/bundled-sqlcipher-vendored-openssl",
  "holochain_keystore/sqlite-encrypted",
  "holo_hash/sqlite-encrypted",
  "holochain_cascade/sqlite-encrypted",
  "holochain_conductor_api/sqlite-encrypted",
  "holochain_keystore/sqlite-encrypted",
  "holochain_p2p/sqlite-encrypted",
  "holochain_sqlite/sqlite-encrypted",
  "holochain_state/sqlite-encrypted",
  "holochain_types/sqlite-encrypted",
  "holochain_zome_types/sqlite-encrypted",
  "kitsune_p2p/sqlite-encrypted",
  "kitsune_p2p_types/sqlite-encrypted",
  "kitsune_p2p_block/sqlite-encrypted",
  "kitsune_p2p_bootstrap/sqlite-encrypted",
]

# Compile SQLite from source rather than depending on a library.
# Incompatible with "sqlite-encrypted"
sqlite = [
  "rusqlite/bundled",
  "holochain_keystore/sqlite",
  "holo_hash/sqlite",
  "holochain_cascade/sqlite",
  "holochain_conductor_api/sqlite",
  "holochain_keystore/sqlite",
  "holochain_p2p/sqlite",
  "holochain_sqlite/sqlite",
  "holochain_state/sqlite",
  "holochain_types/sqlite",
  "holochain_zome_types/sqlite",
  "kitsune_p2p/sqlite",
  "kitsune_p2p_types/sqlite",
  "kitsune_p2p_block/sqlite",
  "kitsune_p2p_bootstrap/sqlite",
]

# Extremely verbose wasm memory read/write logging
wasmer_debug_memory = ["holochain_wasmer_host/debug_memory"]

# Enable chain head coordination
chc = [
  "bytes",
  "reqwest",
  "holochain_conductor_api/chc",
  "holochain_types/chc",
]

# Transitional feature flag for code that is only ready when DPKI integration lands.
dpki = []

sweetest = [
  "test_utils",
  "sqlite",
]<|MERGE_RESOLUTION|>--- conflicted
+++ resolved
@@ -24,27 +24,15 @@
 getrandom = "0.2.7"
 get_if_addrs = "0.5.3"
 ghost_actor = "0.3.0-alpha.6"
-<<<<<<< HEAD
-holo_hash = { version = "^0.3.0-beta-dev.7", path = "../holo_hash", features = ["full"] }
-holochain_cascade = { version = "^0.3.0-beta-dev.17", path = "../holochain_cascade" }
-holochain_conductor_api = { version = "^0.3.0-beta-dev.17", path = "../holochain_conductor_api" }
-holochain_keystore = { version = "^0.3.0-beta-dev.12", path = "../holochain_keystore", default-features = false }
-holochain_p2p = { version = "^0.3.0-beta-dev.16", path = "../holochain_p2p" }
-holochain_sqlite = { version = "^0.3.0-beta-dev.14", path = "../holochain_sqlite" }
-holochain_serialized_bytes = "=0.0.53"
-holochain_state = { version = "^0.3.0-beta-dev.16", path = "../holochain_state" }
-holochain_types = { version = "^0.3.0-beta-dev.14", path = "../holochain_types" }
-=======
 holo_hash = { version = "^0.3.0-beta-dev.8", path = "../holo_hash", features = ["full"] }
 holochain_cascade = { version = "^0.3.0-beta-dev.18", path = "../holochain_cascade" }
 holochain_conductor_api = { version = "^0.3.0-beta-dev.18", path = "../holochain_conductor_api" }
 holochain_keystore = { version = "^0.3.0-beta-dev.13", path = "../holochain_keystore", default-features = false }
 holochain_p2p = { version = "^0.3.0-beta-dev.17", path = "../holochain_p2p" }
 holochain_sqlite = { version = "^0.3.0-beta-dev.15", path = "../holochain_sqlite" }
-holochain_serialized_bytes = "=0.0.51"
+holochain_serialized_bytes = "=0.0.53"
 holochain_state = { version = "^0.3.0-beta-dev.17", path = "../holochain_state" }
 holochain_types = { version = "^0.3.0-beta-dev.15", path = "../holochain_types" }
->>>>>>> 6b5cd2c8
 holochain_util = { version = "^0.3.0-beta-dev.0", path = "../holochain_util", features = [ "pw" ] }
 holochain_wasmer_host = "=0.0.85"
 holochain_websocket = { version = "^0.3.0-beta-dev.3", path = "../holochain_websocket" }
