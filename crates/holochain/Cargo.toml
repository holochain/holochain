--- conflicted
+++ resolved
@@ -35,15 +35,10 @@
 holochain_types = { version = "^0.3.0-beta-dev.17", path = "../holochain_types" }
 holochain_util = { version = "^0.3.0-beta-dev.1", path = "../holochain_util", features = [ "pw" ] }
 holochain_wasmer_host = "=0.0.85"
-<<<<<<< HEAD
-holochain_websocket = { version = "^0.3.0-beta-dev.3", path = "../holochain_websocket" }
-holochain_zome_types = { version = "^0.3.0-beta-dev.12", path = "../holochain_zome_types", features = ["full"] }
+holochain_websocket = { version = "^0.3.0-beta-dev.4", path = "../holochain_websocket" }
+holochain_zome_types = { version = "^0.3.0-beta-dev.13", path = "../holochain_zome_types", features = ["full"] }
 holochain_nonce = {version = "0.3.0-beta-dev.19", path = "../holochain_nonce"}
 holochain_secure_primitive = { version = "^0.3.0-beta-dev.19", path = "../holochain_secure_primitive"}
-=======
-holochain_websocket = { version = "^0.3.0-beta-dev.4", path = "../holochain_websocket" }
-holochain_zome_types = { version = "^0.3.0-beta-dev.13", path = "../holochain_zome_types", features = ["full"] }
->>>>>>> 92c21163
 human-panic = "1.0.3"
 itertools = { version = "0.10" }
 kitsune_p2p = { version = "^0.3.0-beta-dev.17", path = "../kitsune_p2p/kitsune_p2p", default-features = false }
