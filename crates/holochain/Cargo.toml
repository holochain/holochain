[package]
name = "holochain"
version = "0.4.0-dev.25"
description = "Holochain, a framework for distributed applications"
license = "CAL-1.0"
repository = "https://github.com/holochain/holochain"
documentation = "https://docs.rs/holochain"
authors = ["Holochain Core Dev Team <devcore@holochain.org>"]
edition = "2021"

# reminder - do not use workspace deps
[dependencies]
anyhow = "1.0"
async-trait = "0.1"
base64 = "0.22"
cfg-if = "1.0"
chrono = { version = "0.4.22", default-features = false, features = [
  "clock",
  "std",
  "oldtime",
  "serde",
] }
derive_more = "0.99"
either = "1.5.0"
fallible-iterator = "0.3.0"
fixt = { version = "^0.4.0-dev.3", path = "../fixt" }
futures = "0.3"
getrandom = "0.2.7"
get_if_addrs = "0.5.3"
ghost_actor = "0.3.0-alpha.6"
hc_deepkey_sdk = { version = "^0.7.0-dev.6", path = "../hc_deepkey_sdk" }
holo_hash = { version = "^0.4.0-dev.12", path = "../holo_hash", features = [
  "full",
] }
holochain_cascade = { version = "^0.4.0-dev.25", path = "../holochain_cascade" }
holochain_chc = { version = "^0.1.0-dev.5", path = "../holochain_chc", default-features = false }
holochain_conductor_api = { version = "^0.4.0-dev.25", path = "../holochain_conductor_api" }
holochain_deepkey_dna = "0.0.8-dev.2"
holochain_keystore = { version = "^0.4.0-dev.22", path = "../holochain_keystore", default-features = false }
holochain_p2p = { version = "^0.4.0-dev.25", path = "../holochain_p2p" }
holochain_sqlite = { version = "^0.4.0-dev.21", path = "../holochain_sqlite" }
holochain_serialized_bytes = "=0.0.55"
holochain_state = { version = "^0.4.0-dev.25", path = "../holochain_state" }
holochain_types = { version = "^0.4.0-dev.24", path = "../holochain_types" }
holochain_util = { version = "^0.4.0-dev.4", path = "../holochain_util" }
holochain_wasmer_host = { version = "=0.0.96", default-features = false, features = [
  "error_as_host",
] }
holochain_websocket = { version = "^0.4.0-dev.24", path = "../holochain_websocket" }
holochain_zome_types = { version = "^0.4.0-dev.17", path = "../holochain_zome_types", features = [
  "full",
] }
holochain_nonce = { version = "^0.4.0-dev.7", path = "../holochain_nonce" }
holochain_secure_primitive = { version = "^0.4.0-dev.1", path = "../holochain_secure_primitive" }
holochain_conductor_services = { version = "^0.3.0-dev.25", path = "../holochain_conductor_services" }
human-panic = "2.0"
itertools = { version = "0.12" }
kitsune_p2p = { version = "^0.4.0-dev.21", path = "../kitsune_p2p/kitsune_p2p", default-features = false }
kitsune_p2p_bin_data = { version = "^0.4.0-dev.11", path = "../kitsune_p2p/bin_data" }
kitsune_p2p_types = { version = "^0.4.0-dev.13", path = "../kitsune_p2p/types" }
kitsune_p2p_block = { version = "^0.4.0-dev.11", path = "../kitsune_p2p/block" }
mockall = "0.11.3"
mr_bundle = { version = "^0.4.0-dev.7", path = "../mr_bundle" }
must_future = "0.1.1"
nanoid = "0.4"
holochain_trace = { version = "^0.4.0-dev.5", path = "../holochain_trace" }
holochain_metrics = { version = "^0.4.0-dev.4", path = "../holochain_metrics", default-features = false }
once_cell = "1.4.1"
async-once-cell = "0.5"
one_err = "0.0.8"
parking_lot = "0.12"
predicates = "3.1"
rand = "0.8.5"
rand_chacha = "0.3.1"
rand-utf8 = "0.0.1"
rusqlite = { version = "0.32.1" }
serde = { version = "1.0", features = ["derive"] }
serde_bytes = "0.11.12"
serde_json = { version = "1.0.51", features = ["preserve_order"] }
serde_yaml = "0.9"
shrinkwraprs = "0.3.0"
sodoken = "=0.0.11"
structopt = "0.3.11"
strum = "0.18.0"
subtle-encoding = "0.5"
tempfile = "3.3"
thiserror = "1.0.22"
tokio = { version = "1.36.0", features = ["full"] }
tokio-stream = { version = "0.1", features = ["sync", "net"] }
task-motel = "0.1.0"
tracing = "0.1"
tracing-futures = "0.2.5"
tracing-subscriber = "0.3.16"
url = "2.4"
url2 = "0.0.6"
uuid = { version = "1.8", features = ["serde", "v4"] }
holochain_wasm_test_utils = { version = "^0.4.0-dev.24", path = "../test_utils/wasm" }
tiny-keccak = { version = "2.0.2", features = ["keccak", "sha3"] }
opentelemetry_api = { version = "=0.20.0", features = ["metrics"] }

# Temporarily include a fork of wasmer from the git branch 'wamr', until it is officially released in wasmer v5
hc-wasmer = { version = "=4.3.6-hc.1", optional = true, default-features = false }
wasmer = { version = "=4.3.6", optional = true, default-feature = false }
wasmer-middlewares = { version = "=4.3.6", optional = true, default-feature = false }

# Dependencies for test_utils / other optional deps
arbitrary = { version = "1.0", features = ["derive"], optional = true }
contrafact = { version = "0.2.0-rc.1", optional = true }
diff = { version = "0.1", optional = true }
hdk = { version = "^0.4.0-dev.17", path = "../hdk", optional = true }
matches = { version = "0.1.8", optional = true }
holochain_test_wasm_common = { version = "^0.4.0-dev.17", path = "../test_utils/wasm_common", optional = true }
kitsune_p2p_bootstrap = { version = "^0.3.0-dev.14", path = "../kitsune_p2p/bootstrap", optional = true }
unwrap_to = { version = "0.1.0", optional = true }
sbd-server = { version = "=0.0.6-alpha", optional = true }
tx5-go-pion-turn = { version = "=0.1.3-beta", optional = true }

# chc deps
bytes = { version = "1", optional = true }
reqwest = { version = "0.12", features = [
  "json",
  "native-tls-vendored",
], optional = true }

# TODO: make optional?
aitia = { version = "^0.3.0-dev.5", path = "../aitia" }
hc_sleuth = { version = "^0.4.0-dev.24", path = "../hc_sleuth" }

# fact deps
petgraph = { version = "0.6.0", features = ["quickcheck", "stable_graph"] }

# debugging
backtrace = "0.3"

[target.'cfg(unix)'.dependencies]
sd-notify = "0.4"


[dev-dependencies]
<<<<<<< HEAD
holochain = { path = ".", default-features = false, features = ["test_utils", "slow_tests", "tx5", "metrics_influxive"] }
=======
holochain = { path = ".", default-features = false, features = [
  "test_utils",
  "slow_tests",
  "tx2",
  "tx5",
  "metrics_influxive",
  "deepkey-wasm-cache",
] }
>>>>>>> 81d27040

anyhow = "1.0"
assert_cmd = "2"
clap = "4.0"
contrafact = "0.2.0-rc.1"
criterion = { version = "0.5", features = ["async_tokio"] }
ed25519-dalek = { version = "2", features = ["rand_core"] }
indoc = "2.0"
isotest = "0"
maplit = "1"
pretty_assertions = "1.4"
regex = "1.5"
reqwest = "0.12"
serial_test = "3.0"
test-case = "3.3"
tokio-tungstenite = "0.21"
tx5 = "0.1.3-beta"

[build-dependencies]
hdk = { version = "^0.4.0-dev.17", path = "../hdk" }
serde = { version = "1.0", features = ["derive"] }
serde_json = { version = "1.0.51" }
toml = "0.8"
chrono = { version = "0.4.6", features = ["serde"] }
hostname = "0.4"
lair_keystore = { version = "0.5.1", default-features = false, features = [
  "rusqlite-bundled-sqlcipher-vendored-openssl",
] }

[[bench]]
name = "bench"
harness = false

[[bench]]
name = "consistency"
harness = false

[lib]
name = "holochain"
path = "src/lib.rs"

[[bin]]
name = "holochain"
path = "src/bin/holochain/main.rs"

[lints]
workspace = true

[features]
<<<<<<< HEAD
default = ["sqlite-encrypted", "metrics_influxive"]
=======
default = [
  "chc",
  "sqlite-encrypted",
  "tx2",
  "tx5",
  "metrics_influxive",
  "wasmer_sys",
]

tx2 = ["kitsune_p2p/tx2"]
tx5 = ["kitsune_p2p/tx5", "tx5-go-pion-turn"]
>>>>>>> 81d27040

# Use the "Influxive" opentelemetry metrics binding to write metrics
# to an InfluxDB time series database.
metrics_influxive = ["holochain_metrics/influxive"]

# Exposes additional functionality only needed for integration tests.
# This feature should be turned off for production builds.
test_utils = [
  "contrafact",
  "deepkey-wasm-cache",
  "diff",
  "ghost_actor/test_utils",
  "hdk/test_utils",
  "holochain_sqlite/test_utils",
  "holochain_state/test_utils",
  "holochain_types/test_utils",
  "holochain_zome_types/test_utils",
  "kitsune_p2p_types/test_utils",
  "holochain_cascade/test_utils",
  "holochain_conductor_services/test_utils",
  "kitsune_p2p/test_utils",
  "kitsune_p2p_bootstrap",
  "holochain_p2p/mock_network",
  "kitsune_p2p_bin_data/fixt",
  "kitsune_p2p_types/fixt",
  "arbitrary",
  "matches",
  "holochain_test_wasm_common",
  "unwrap_to",
  "contrafact",
  "sbd-server",
]

fuzzing = []

# Wasm ribosome tests take > 60 seconds - let's only run them in CI
slow_tests = []

# What's slower than slow? We may choose to not run these tests in CI to speed things up.
glacial_tests = []

# Includes the wasm build script, which we don't need when not building wasms
build_wasms = ['holochain_wasm_test_utils/build']
only_check_wasms = ['holochain_wasm_test_utils/only_check']

# Enables at-rest encryption of the SQLite database.
# Incompatible with "sqlite".
sqlite-encrypted = [
  "rusqlite/bundled-sqlcipher-vendored-openssl",
  "holochain_keystore/sqlite-encrypted",
  "holo_hash/sqlite-encrypted",
  "holochain_cascade/sqlite-encrypted",
  "holochain_conductor_api/sqlite-encrypted",
  "holochain_keystore/sqlite-encrypted",
  "holochain_p2p/sqlite-encrypted",
  "holochain_sqlite/sqlite-encrypted",
  "holochain_state/sqlite-encrypted",
  "holochain_types/sqlite-encrypted",
  "holochain_zome_types/sqlite-encrypted",
  "kitsune_p2p/sqlite-encrypted",
  "kitsune_p2p_types/sqlite-encrypted",
  "kitsune_p2p_block/sqlite-encrypted",
  "kitsune_p2p_bootstrap/sqlite-encrypted",
]

# Compile SQLite from source rather than depending on a library.
# Incompatible with "sqlite-encrypted"
sqlite = [
  "rusqlite/bundled",
  "holochain_keystore/sqlite",
  "holo_hash/sqlite",
  "holochain_cascade/sqlite",
  "holochain_conductor_api/sqlite",
  "holochain_keystore/sqlite",
  "holochain_p2p/sqlite",
  "holochain_sqlite/sqlite",
  "holochain_state/sqlite",
  "holochain_types/sqlite",
  "holochain_zome_types/sqlite",
  "kitsune_p2p/sqlite",
  "kitsune_p2p_types/sqlite",
  "kitsune_p2p_block/sqlite",
  "kitsune_p2p_bootstrap/sqlite",
]

# Extremely verbose wasm memory read/write logging
wasmer_debug_memory = ["holochain_wasmer_host/debug_memory"]

# Enable wasm compiler
# Incompatible with "wasmer_wamr"
wasmer_sys = [
  "dep:wasmer",
  "dep:wasmer-middlewares",
  "wasmer/default",
  "holochain_wasmer_host/wasmer_sys",
]

# Enable wasm interpreter (experimental)
# Incompatible with "wasmer_sys"
wasmer_wamr = [
  "dep:hc-wasmer",
  "hc-wasmer/wamr",
  "holochain_wasmer_host/wasmer_wamr",
]

# Enable chain head coordination
chc = ["bytes", "reqwest", "holochain_conductor_api/chc", "holochain_chc/http"]

# Transitional feature flag for code that is only ready when DPKI integration lands.
dpki = []

sweettest = ["test_utils", "sqlite"]

deepkey-wasm-cache = []

# Enables tracing instrumentation 
# (we experience segfaults in some tests if there is too much instrumentation)
instrument = []<|MERGE_RESOLUTION|>--- conflicted
+++ resolved
@@ -137,18 +137,12 @@
 
 
 [dev-dependencies]
-<<<<<<< HEAD
-holochain = { path = ".", default-features = false, features = ["test_utils", "slow_tests", "tx5", "metrics_influxive"] }
-=======
 holochain = { path = ".", default-features = false, features = [
   "test_utils",
   "slow_tests",
-  "tx2",
-  "tx5",
   "metrics_influxive",
   "deepkey-wasm-cache",
 ] }
->>>>>>> 81d27040
 
 anyhow = "1.0"
 assert_cmd = "2"
@@ -198,21 +192,7 @@
 workspace = true
 
 [features]
-<<<<<<< HEAD
-default = ["sqlite-encrypted", "metrics_influxive"]
-=======
-default = [
-  "chc",
-  "sqlite-encrypted",
-  "tx2",
-  "tx5",
-  "metrics_influxive",
-  "wasmer_sys",
-]
-
-tx2 = ["kitsune_p2p/tx2"]
-tx5 = ["kitsune_p2p/tx5", "tx5-go-pion-turn"]
->>>>>>> 81d27040
+default = ["chc", "sqlite-encrypted", "metrics_influxive", "wasmer_sys"]
 
 # Use the "Influxive" opentelemetry metrics binding to write metrics
 # to an InfluxDB time series database.
