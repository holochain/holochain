[package]
name = "holochain"
version = "0.3.0-beta-dev.25"
description = "Holochain, a framework for distributed applications"
license = "CAL-1.0"
homepage = "https://github.com/holochain/holochain"
documentation = "https://docs.rs/holochain"
authors = [ "Holochain Core Dev Team <devcore@holochain.org>" ]
edition = "2021"

[dependencies]
anyhow = "1.0.26"
async-trait = "0.1"
base64 = "0.13"
byteorder = "1.3.4"
cfg-if = "0.1"
chrono = { version = "0.4.22", default-features = false, features = ["clock", "std", "oldtime", "serde"] }
derive_more = "0.99.3"
directories = "2.0.2"
either = "1.5.0"
fallible-iterator = "0.2.0"
fixt = { version = "^0.3.0-beta-dev.0", path = "../fixt" }
futures = "0.3.1"
getrandom = "0.2.7"
get_if_addrs = "0.5.3"
ghost_actor = "0.3.0-alpha.6"
holo_hash = { version = "^0.3.0-beta-dev.13", path = "../holo_hash", features = ["full"] }
holochain_cascade = { version = "^0.3.0-beta-dev.25", path = "../holochain_cascade" }
holochain_conductor_api = { version = "^0.3.0-beta-dev.25", path = "../holochain_conductor_api" }
holochain_keystore = { version = "^0.3.0-beta-dev.18", path = "../holochain_keystore", default-features = false }
holochain_p2p = { version = "^0.3.0-beta-dev.24", path = "../holochain_p2p" }
holochain_sqlite = { version = "^0.3.0-beta-dev.22", path = "../holochain_sqlite" }
holochain_serialized_bytes = "=0.0.53"
holochain_state = { version = "^0.3.0-beta-dev.24", path = "../holochain_state" }
holochain_types = { version = "^0.3.0-beta-dev.22", path = "../holochain_types" }
holochain_util = { version = "^0.3.0-beta-dev.2", path = "../holochain_util", features = [ "pw" ] }
<<<<<<< HEAD
holochain_wasmer_host = "=0.0.87"
holochain_websocket = { version = "^0.3.0-beta-dev.4", path = "../holochain_websocket" }
holochain_zome_types = { version = "^0.3.0-beta-dev.16", path = "../holochain_zome_types", features = ["full"] }
holochain_nonce = { version = "^0.3.0-beta-dev.21", path = "../holochain_nonce" }
holochain_secure_primitive = { version = "^0.3.0-beta-dev.20", path = "../holochain_secure_primitive" }
=======
holochain_wasmer_host = "=0.0.86"
holochain_websocket = { version = "^0.3.0-beta-dev.5", path = "../holochain_websocket" }
holochain_zome_types = { version = "^0.3.0-beta-dev.17", path = "../holochain_zome_types", features = ["full"] }
holochain_nonce = { version = "^0.3.0-beta-dev.22", path = "../holochain_nonce" }
holochain_secure_primitive = { version = "^0.3.0-beta-dev.21", path = "../holochain_secure_primitive" }
>>>>>>> e87682d9
human-panic = "1.0.3"
itertools = { version = "0.10" }
kitsune_p2p = { version = "^0.3.0-beta-dev.22", path = "../kitsune_p2p/kitsune_p2p", default-features = false }
kitsune_p2p_bootstrap_client = { version = "^0.3.0-beta-dev.20", path = "../kitsune_p2p/bootstrap_client" }
kitsune_p2p_bin_data = { version = "^0.3.0-beta-dev.10", path = "../kitsune_p2p/bin_data" }
kitsune_p2p_types = { version = "^0.3.0-beta-dev.14", path = "../kitsune_p2p/types" }
kitsune_p2p_block = { version = "^0.3.0-beta-dev.11", path = "../kitsune_p2p/block" }
lazy_static = "1.4.0"
mockall = "0.11.3"
mr_bundle = { version = "^0.3.0-beta-dev.2", path = "../mr_bundle" }
must_future = "0.1.1"
nanoid = "0.3"
num_cpus = "1.8"
holochain_trace = { version = "^0.3.0-beta-dev.2", path = "../holochain_trace" }
holochain_metrics = { version = "^0.3.0-beta-dev.7", path = "../holochain_metrics", default_features = false }
once_cell = "1.4.1"
async-once-cell = "0.5"
one_err = "0.0.8"
parking_lot = "0.10"
predicates = "1.0.4"
rand = "0.8.5"
rand_chacha = "0.3.1"
rand-utf8 = "0.0.1"
rpassword = "5.0.1"
rusqlite = { version = "0.29" }
serde = { version = "1.0", features = [ "derive" ] }
serde_bytes = "0.11.12"
serde_json = { version = "1.0.51", features = [ "preserve_order" ] }
serde_yaml = "0.9"
shrinkwraprs = "0.3.0"
sodoken = "=0.0.9"
structopt = "0.3.11"
strum = "0.18.0"
subtle-encoding = "0.5"
tempfile = "3.3"
thiserror = "1.0.22"
tokio = { version = "1.27", features = [ "full"] }
tokio-stream = { version = "0.1", features = [ "sync", "net" ] }
task-motel = "0.1.0"
toml = "0.5.6"
tracing = "0.1.37"
tracing-futures = "0.2.5"
tracing-subscriber = "0.3.16"
url = "2.4"
url2 = "0.0.6"
url_serde = "0.2.0"
uuid = { version = "0.7", features = [ "serde", "v4" ] }
holochain_wasm_test_utils = { version = "^0.3.0-beta-dev.23", path = "../test_utils/wasm" }
tiny-keccak = { version = "2.0.2", features = ["keccak", "sha3"] }
async-recursion = "0.3"
wasmer = "=4.2.2"
wasmer-middlewares = "=4.2.2"
opentelemetry_api = { version = "=0.20.0", features = [ "metrics" ] }

# Dependencies for test_utils
arbitrary = { version = "1.0", features = ["derive"], optional = true }
contrafact = {version = "0.2.0-rc.1", optional = true }
diff = {version = "0.1", optional = true }
hdk = { version = "^0.3.0-beta-dev.20", path = "../hdk", optional = true }
matches = {version = "0.1.8", optional = true }
holochain_test_wasm_common = { version = "^0.3.0-beta-dev.20", path = "../test_utils/wasm_common", optional = true  }
kitsune_p2p_bootstrap = { version = "^0.2.0-beta-dev.14", path = "../kitsune_p2p/bootstrap", optional = true }
unwrap_to = { version = "0.1.0", optional = true }
tx5-go-pion-turn = { version = "=0.0.5-alpha", optional = true }
tx5-signal-srv = { version = "=0.0.5-alpha", optional = true }

# chc deps
bytes = { version = "1", optional = true }
reqwest = { version = "0.11.2", features = ["json"], optional = true }

# fact deps
petgraph = { version = "0.6.0", features = ["quickcheck", "stable_graph"] }

# debugging
backtrace = "0.3"

[target.'cfg(unix)'.dependencies]
sd-notify = "0.3.0"


[dev-dependencies]
holochain = { path = ".", features = ["test_utils"] }

anyhow = "1.0.26"
assert_cmd = "1.0.1"
clap = "4.0"
contrafact = "0.2.0-rc.1"
criterion = { version = "0.3", features = [ "async_tokio" ] }
ed25519-dalek = "1"
indoc = "1.0"
isotest = "0"
maplit = "1"
pretty_assertions = "1.4"
rand_dalek = {package = "rand", version = "0.7"}
regex = "1.5"
reqwest = "0.11.2"
serial_test = "0.4.0"
test-case = "1.2.1"
tokio-tungstenite = "0.13"

[build-dependencies]
hdk = { version = "^0.3.0-beta-dev.20", path = "../hdk"}
serde = { version = "1.0", features = [ "derive" ] }
serde_json = { version = "1.0.51" }
toml = "0.5.6"
chrono = { version = "0.4.6", features = [ "serde" ] }
hostname = "0.3.1"

[[bench]]
name = "bench"
harness = false

[[bench]]
name = "consistency"
harness = false

[lib]
name = "holochain"
path = "src/lib.rs"

[[bin]]
name = "holochain"
path = "src/bin/holochain/main.rs"

[features]
default = ["slow_tests", "glacial_tests", "sqlite", "tx2", "tx5", "metrics_influxive"]

tx2 = [ "kitsune_p2p/tx2" ]
tx5 = [ "kitsune_p2p/tx5", "tx5-go-pion-turn", "tx5-signal-srv" ]

# Use the "Influxive" opentelemetry metrics binding to write metrics
# to an InfluxDB time series database.
metrics_influxive = [ "holochain_metrics/influxive" ]

# Exposes additional functionality only needed for integration tests.
# This feature should be turned off for production builds.
test_utils = [
  "contrafact",
  "diff",
  "ghost_actor/test_utils",
  "hdk/test_utils",
  "holochain_sqlite/test_utils",
  "holochain_state/test_utils",
  "holochain_types/test_utils",
  "holochain_zome_types/test_utils",
  "kitsune_p2p_types/test_utils",
  "holochain_cascade/test_utils",
  "kitsune_p2p/test_utils",
  "kitsune_p2p_bootstrap",
  "holochain_p2p/mock_network",
  "kitsune_p2p_bin_data/fixt",
  "kitsune_p2p_types/fixt",
  "arbitrary",
  "matches",
  "holochain_test_wasm_common",
  "unwrap_to",
  "contrafact",
]

# Wasm ribosome tests take > 60 seconds - let's only run them in CI
slow_tests = []

# What's slower than slow? We may choose to not run these tests in CI to speed things up.
glacial_tests = []

# Includes the wasm build script, which we don't need when not building wasms
build_wasms = ['holochain_wasm_test_utils/build']
only_check_wasms = ['holochain_wasm_test_utils/only_check']

# Enables at-rest encryption of the SQLite database.
# Incompatible with "sqlite".
sqlite-encrypted = [
  "rusqlite/bundled-sqlcipher-vendored-openssl",
  "holochain_keystore/sqlite-encrypted",
  "holo_hash/sqlite-encrypted",
  "holochain_cascade/sqlite-encrypted",
  "holochain_conductor_api/sqlite-encrypted",
  "holochain_keystore/sqlite-encrypted",
  "holochain_p2p/sqlite-encrypted",
  "holochain_sqlite/sqlite-encrypted",
  "holochain_state/sqlite-encrypted",
  "holochain_types/sqlite-encrypted",
  "holochain_zome_types/sqlite-encrypted",
  "kitsune_p2p/sqlite-encrypted",
  "kitsune_p2p_types/sqlite-encrypted",
  "kitsune_p2p_block/sqlite-encrypted",
  "kitsune_p2p_bootstrap/sqlite-encrypted",
]

# Compile SQLite from source rather than depending on a library.
# Incompatible with "sqlite-encrypted"
sqlite = [
  "rusqlite/bundled",
  "holochain_keystore/sqlite",
  "holo_hash/sqlite",
  "holochain_cascade/sqlite",
  "holochain_conductor_api/sqlite",
  "holochain_keystore/sqlite",
  "holochain_p2p/sqlite",
  "holochain_sqlite/sqlite",
  "holochain_state/sqlite",
  "holochain_types/sqlite",
  "holochain_zome_types/sqlite",
  "kitsune_p2p/sqlite",
  "kitsune_p2p_types/sqlite",
  "kitsune_p2p_block/sqlite",
  "kitsune_p2p_bootstrap/sqlite",
]

# Extremely verbose wasm memory read/write logging
wasmer_debug_memory = ["holochain_wasmer_host/debug_memory"]

# Enable chain head coordination
chc = [
  "bytes",
  "reqwest",
  "holochain_conductor_api/chc",
  "holochain_types/chc",
]

# Transitional feature flag for code that is only ready when DPKI integration lands.
dpki = []

sweetest = [
  "test_utils",
  "sqlite",
]<|MERGE_RESOLUTION|>--- conflicted
+++ resolved
@@ -34,19 +34,11 @@
 holochain_state = { version = "^0.3.0-beta-dev.24", path = "../holochain_state" }
 holochain_types = { version = "^0.3.0-beta-dev.22", path = "../holochain_types" }
 holochain_util = { version = "^0.3.0-beta-dev.2", path = "../holochain_util", features = [ "pw" ] }
-<<<<<<< HEAD
 holochain_wasmer_host = "=0.0.87"
-holochain_websocket = { version = "^0.3.0-beta-dev.4", path = "../holochain_websocket" }
-holochain_zome_types = { version = "^0.3.0-beta-dev.16", path = "../holochain_zome_types", features = ["full"] }
-holochain_nonce = { version = "^0.3.0-beta-dev.21", path = "../holochain_nonce" }
-holochain_secure_primitive = { version = "^0.3.0-beta-dev.20", path = "../holochain_secure_primitive" }
-=======
-holochain_wasmer_host = "=0.0.86"
 holochain_websocket = { version = "^0.3.0-beta-dev.5", path = "../holochain_websocket" }
 holochain_zome_types = { version = "^0.3.0-beta-dev.17", path = "../holochain_zome_types", features = ["full"] }
 holochain_nonce = { version = "^0.3.0-beta-dev.22", path = "../holochain_nonce" }
 holochain_secure_primitive = { version = "^0.3.0-beta-dev.21", path = "../holochain_secure_primitive" }
->>>>>>> e87682d9
 human-panic = "1.0.3"
 itertools = { version = "0.10" }
 kitsune_p2p = { version = "^0.3.0-beta-dev.22", path = "../kitsune_p2p/kitsune_p2p", default-features = false }
