[package]
name = "holochain"
version = "0.3.0-beta-dev.45"
description = "Holochain, a framework for distributed applications"
license = "CAL-1.0"
homepage = "https://github.com/holochain/holochain"
documentation = "https://docs.rs/holochain"
authors = [ "Holochain Core Dev Team <devcore@holochain.org>" ]
edition = "2021"

# reminder - do not use workspace deps
[dependencies]
anyhow = "1.0"
async-trait = "0.1"
base64 = "0.13"
byteorder = "1.3.4"
cfg-if = "0.1"
chrono = { version = "0.4.22", default-features = false, features = ["clock", "std", "oldtime", "serde"] }
derive_more = "0.99"
directories = "2.0.2"
either = "1.5.0"
fallible-iterator = "0.2.0"
fixt = { version = "^0.3.0-beta-dev.3", path = "../fixt" }
futures = "0.3"
getrandom = "0.2.7"
get_if_addrs = "0.5.3"
ghost_actor = "0.3.0-alpha.6"
holo_hash = { version = "^0.3.0-beta-dev.26", path = "../holo_hash", features = ["full"] }
holochain_cascade = { version = "^0.3.0-beta-dev.44", path = "../holochain_cascade" }
holochain_conductor_api = { version = "^0.3.0-beta-dev.44", path = "../holochain_conductor_api" }
holochain_keystore = { version = "^0.3.0-beta-dev.34", path = "../holochain_keystore", default-features = false }
holochain_p2p = { version = "^0.3.0-beta-dev.43", path = "../holochain_p2p" }
holochain_sqlite = { version = "^0.3.0-beta-dev.40", path = "../holochain_sqlite" }
holochain_serialized_bytes = "=0.0.53"
<<<<<<< HEAD
holochain_state = { version = "^0.3.0-beta-dev.42", path = "../holochain_state" }
holochain_types = { version = "^0.3.0-beta-dev.39", path = "../holochain_types" }
holochain_util = { version = "^0.3.0-beta-dev.6", path = "../holochain_util" }
=======
holochain_state = { version = "^0.3.0-beta-dev.43", path = "../holochain_state" }
holochain_types = { version = "^0.3.0-beta-dev.40", path = "../holochain_types" }
holochain_util = { version = "^0.3.0-beta-dev.6", path = "../holochain_util", features = [ "pw" ] }
>>>>>>> 2d43bb95
holochain_wasmer_host = "=0.0.92"
holochain_websocket = { version = "^0.3.0-beta-dev.19", path = "../holochain_websocket" }
holochain_zome_types = { version = "^0.3.0-beta-dev.33", path = "../holochain_zome_types", features = ["full"] }
holochain_nonce = { version = "^0.3.0-beta-dev.26", path = "../holochain_nonce" }
holochain_secure_primitive = { version = "^0.3.0-beta-dev.23", path = "../holochain_secure_primitive" }
holochain_conductor_services = { version = "^0.2.0-beta-dev.14", path = "../holochain_conductor_services" }
human-panic = "1.0.3"
itertools = { version = "0.10" }
kitsune_p2p = { version = "^0.3.0-beta-dev.37", path = "../kitsune_p2p/kitsune_p2p", default-features = false }
kitsune_p2p_bootstrap_client = { version = "^0.3.0-beta-dev.31", path = "../kitsune_p2p/bootstrap_client" }
kitsune_p2p_bin_data = { version = "^0.3.0-beta-dev.19", path = "../kitsune_p2p/bin_data" }
kitsune_p2p_types = { version = "^0.3.0-beta-dev.25", path = "../kitsune_p2p/types" }
kitsune_p2p_block = { version = "^0.3.0-beta-dev.21", path = "../kitsune_p2p/block" }
lazy_static = "1.4.0"
mockall = "0.11.3"
mr_bundle = { version = "^0.3.0-beta-dev.8", path = "../mr_bundle" }
must_future = "0.1.1"
nanoid = "0.3"
num_cpus = "1.8"
holochain_trace = { version = "^0.3.0-beta-dev.9", path = "../holochain_trace" }
holochain_metrics = { version = "^0.3.0-beta-dev.11", path = "../holochain_metrics", default_features = false }
once_cell = "1.4.1"
async-once-cell = "0.5"
one_err = "0.0.8"
parking_lot = "0.10"
predicates = "1.0.4"
rand = "0.8.5"
rand_chacha = "0.3.1"
rand-utf8 = "0.0.1"
rpassword = "5.0.1"
rusqlite = { version = "0.29" }
serde = { version = "1.0", features = [ "derive" ] }
serde_bytes = "0.11.12"
serde_json = { version = "1.0.51", features = [ "preserve_order" ] }
serde_yaml = "0.9"
shrinkwraprs = "0.3.0"
sodoken = "=0.0.11"
structopt = "0.3.11"
strum = "0.18.0"
subtle-encoding = "0.5"
tempfile = "3.3"
thiserror = "1.0.22"
tokio = { version = "1.36.0", features = ["full"] }
tokio-stream = { version = "0.1", features = [ "sync", "net" ] }
task-motel = "0.1.0"
toml = "0.5.6"
tracing = "0.1.37"
tracing-futures = "0.2.5"
tracing-subscriber = "0.3.16"
url = "2.4"
url2 = "0.0.6"
url_serde = "0.2.0"
uuid = { version = "0.7", features = [ "serde", "v4" ] }
holochain_wasm_test_utils = { version = "^0.3.0-beta-dev.42", path = "../test_utils/wasm" }
tiny-keccak = { version = "2.0.2", features = ["keccak", "sha3"] }
async-recursion = "0.3"
wasmer = "=4.2.4"
wasmer-middlewares = "=4.2.4"
opentelemetry_api = { version = "=0.20.0", features = [ "metrics" ] }

# Dependencies for test_utils
arbitrary = { version = "1.0", features = ["derive"], optional = true }
contrafact = {version = "0.2.0-rc.1", optional = true }
diff = {version = "0.1", optional = true }
hdk = { version = "^0.3.0-beta-dev.38", path = "../hdk", optional = true }
matches = {version = "0.1.8", optional = true }
holochain_test_wasm_common = { version = "^0.3.0-beta-dev.38", path = "../test_utils/wasm_common", optional = true  }
kitsune_p2p_bootstrap = { version = "^0.2.0-beta-dev.25", path = "../kitsune_p2p/bootstrap", optional = true }
unwrap_to = { version = "0.1.0", optional = true }
tx5-go-pion-turn = { version = "=0.0.8-alpha", optional = true }
tx5-signal-srv = { version = "=0.0.8-alpha", optional = true }

# chc deps
bytes = { version = "1", optional = true }
reqwest = { version = "0.11.2", features = ["json"], optional = true }

# TODO: make optional?
aitia = { version = "^0.2.0-beta-dev.7", path = "../aitia" }
hc_sleuth = { version = "^0.2.0-beta-dev.14", path = "../hc_sleuth" }

# fact deps
petgraph = { version = "0.6.0", features = ["quickcheck", "stable_graph"] }

# debugging
backtrace = "0.3"

[target.'cfg(unix)'.dependencies]
sd-notify = "0.3.0"


[dev-dependencies]
holochain = { path = ".", default-features = false, features = ["test_utils", "slow_tests", "tx2", "tx5", "metrics_influxive"] }

anyhow = "1.0"
assert_cmd = "1.0.1"
clap = "4.0"
contrafact = "0.2.0-rc.1"
criterion = { version = "0.3", features = [ "async_tokio" ] }
ed25519-dalek = "1"
indoc = "1.0"
isotest = "0"
maplit = "1"
pretty_assertions = "1.4"
rand_dalek = {package = "rand", version = "0.7"}
regex = "1.5"
reqwest = "0.11.2"
serial_test = "0.4.0"
test-case = "1.2.1"
tokio-tungstenite = "0.13"

[build-dependencies]
hdk = { version = "^0.3.0-beta-dev.38", path = "../hdk"}
serde = { version = "1.0", features = [ "derive" ] }
serde_json = { version = "1.0.51" }
toml = "0.5.6"
chrono = { version = "0.4.6", features = [ "serde" ] }
hostname = "0.3.1"
lair_keystore = { version = "0.4.4", default-features = false, features = [ "rusqlite-bundled-sqlcipher-vendored-openssl" ] }

[[bench]]
name = "bench"
harness = false

[[bench]]
name = "consistency"
harness = false

[lib]
name = "holochain"
path = "src/lib.rs"

[[bin]]
name = "holochain"
path = "src/bin/holochain/main.rs"

[lints]
workspace = true

[features]
default = ["sqlite-encrypted", "tx2", "tx5", "metrics_influxive"]

tx2 = [ "kitsune_p2p/tx2" ]
tx5 = [ "kitsune_p2p/tx5", "tx5-go-pion-turn", "tx5-signal-srv" ]

# Use the "Influxive" opentelemetry metrics binding to write metrics
# to an InfluxDB time series database.
metrics_influxive = [ "holochain_metrics/influxive" ]

# Exposes additional functionality only needed for integration tests.
# This feature should be turned off for production builds.
test_utils = [
  "contrafact",
  "diff",
  "ghost_actor/test_utils",
  "hdk/test_utils",
  "holochain_sqlite/test_utils",
  "holochain_state/test_utils",
  "holochain_types/test_utils",
  "holochain_zome_types/test_utils",
  "kitsune_p2p_types/test_utils",
  "holochain_cascade/test_utils",
  "kitsune_p2p/test_utils",
  "kitsune_p2p_bootstrap",
  "holochain_p2p/mock_network",
  "kitsune_p2p_bin_data/fixt",
  "kitsune_p2p_types/fixt",
  "arbitrary",
  "matches",
  "holochain_test_wasm_common",
  "unwrap_to",
  "contrafact",
]

# Wasm ribosome tests take > 60 seconds - let's only run them in CI
slow_tests = []

# What's slower than slow? We may choose to not run these tests in CI to speed things up.
glacial_tests = []

# Includes the wasm build script, which we don't need when not building wasms
build_wasms = ['holochain_wasm_test_utils/build']
only_check_wasms = ['holochain_wasm_test_utils/only_check']

# Enables at-rest encryption of the SQLite database.
# Incompatible with "sqlite".
sqlite-encrypted = [
  "rusqlite/bundled-sqlcipher-vendored-openssl",
  "holochain_keystore/sqlite-encrypted",
  "holo_hash/sqlite-encrypted",
  "holochain_cascade/sqlite-encrypted",
  "holochain_conductor_api/sqlite-encrypted",
  "holochain_keystore/sqlite-encrypted",
  "holochain_p2p/sqlite-encrypted",
  "holochain_sqlite/sqlite-encrypted",
  "holochain_state/sqlite-encrypted",
  "holochain_types/sqlite-encrypted",
  "holochain_zome_types/sqlite-encrypted",
  "kitsune_p2p/sqlite-encrypted",
  "kitsune_p2p_types/sqlite-encrypted",
  "kitsune_p2p_block/sqlite-encrypted",
  "kitsune_p2p_bootstrap/sqlite-encrypted",
]

# Compile SQLite from source rather than depending on a library.
# Incompatible with "sqlite-encrypted"
sqlite = [
  "rusqlite/bundled",
  "holochain_keystore/sqlite",
  "holo_hash/sqlite",
  "holochain_cascade/sqlite",
  "holochain_conductor_api/sqlite",
  "holochain_keystore/sqlite",
  "holochain_p2p/sqlite",
  "holochain_sqlite/sqlite",
  "holochain_state/sqlite",
  "holochain_types/sqlite",
  "holochain_zome_types/sqlite",
  "kitsune_p2p/sqlite",
  "kitsune_p2p_types/sqlite",
  "kitsune_p2p_block/sqlite",
  "kitsune_p2p_bootstrap/sqlite",
]

# Extremely verbose wasm memory read/write logging
wasmer_debug_memory = ["holochain_wasmer_host/debug_memory"]

# Enable chain head coordination
chc = [
  "bytes",
  "reqwest",
  "holochain_conductor_api/chc",
  "holochain_types/chc",
]

# Transitional feature flag for code that is only ready when DPKI integration lands.
dpki = []

sweetest = [
  "test_utils",
  "sqlite",
]<|MERGE_RESOLUTION|>--- conflicted
+++ resolved
@@ -32,15 +32,9 @@
 holochain_p2p = { version = "^0.3.0-beta-dev.43", path = "../holochain_p2p" }
 holochain_sqlite = { version = "^0.3.0-beta-dev.40", path = "../holochain_sqlite" }
 holochain_serialized_bytes = "=0.0.53"
-<<<<<<< HEAD
-holochain_state = { version = "^0.3.0-beta-dev.42", path = "../holochain_state" }
-holochain_types = { version = "^0.3.0-beta-dev.39", path = "../holochain_types" }
-holochain_util = { version = "^0.3.0-beta-dev.6", path = "../holochain_util" }
-=======
 holochain_state = { version = "^0.3.0-beta-dev.43", path = "../holochain_state" }
 holochain_types = { version = "^0.3.0-beta-dev.40", path = "../holochain_types" }
-holochain_util = { version = "^0.3.0-beta-dev.6", path = "../holochain_util", features = [ "pw" ] }
->>>>>>> 2d43bb95
+holochain_util = { version = "^0.3.0-beta-dev.6", path = "../holochain_util" }
 holochain_wasmer_host = "=0.0.92"
 holochain_websocket = { version = "^0.3.0-beta-dev.19", path = "../holochain_websocket" }
 holochain_zome_types = { version = "^0.3.0-beta-dev.33", path = "../holochain_zome_types", features = ["full"] }
