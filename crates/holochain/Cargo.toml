--- conflicted
+++ resolved
@@ -24,20 +24,12 @@
 get_if_addrs = "0.5.3"
 ghost_actor = "0.3.0-alpha.6"
 holo_hash = { version = "^0.3.0-beta-dev.28", path = "../holo_hash", features = ["full"] }
-<<<<<<< HEAD
-holochain_cascade = { version = "^0.3.0-beta-dev.46", path = "../holochain_cascade" }
-holochain_conductor_api = { version = "^0.3.0-beta-dev.46", path = "../holochain_conductor_api" }
-holochain_deepkey_dna = "0.0.5"
-holochain_keystore = { version = "^0.3.0-beta-dev.36", path = "../holochain_keystore", default-features = false }
-holochain_p2p = { version = "^0.3.0-beta-dev.45", path = "../holochain_p2p" }
-holochain_sqlite = { version = "^0.3.0-beta-dev.42", path = "../holochain_sqlite" }
-=======
 holochain_cascade = { version = "^0.3.0-beta-dev.47", path = "../holochain_cascade" }
 holochain_conductor_api = { version = "^0.3.0-beta-dev.47", path = "../holochain_conductor_api" }
+holochain_deepkey_dna = "0.0.5"
 holochain_keystore = { version = "^0.3.0-beta-dev.37", path = "../holochain_keystore", default-features = false }
 holochain_p2p = { version = "^0.3.0-beta-dev.46", path = "../holochain_p2p" }
 holochain_sqlite = { version = "^0.3.0-beta-dev.43", path = "../holochain_sqlite" }
->>>>>>> 18f8aa28
 holochain_serialized_bytes = "=0.0.53"
 holochain_state = { version = "^0.3.0-beta-dev.46", path = "../holochain_state" }
 holochain_types = { version = "^0.3.0-beta-dev.43", path = "../holochain_types" }
