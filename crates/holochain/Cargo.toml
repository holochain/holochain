[package]
name = "holochain"
version = "0.3.0-beta-dev.19"
description = "Holochain, a framework for distributed applications"
license-file = "LICENSE_CAL-1.0"
homepage = "https://github.com/holochain/holochain"
documentation = "https://docs.rs/holochain"
authors = [ "Holochain Core Dev Team <devcore@holochain.org>" ]
edition = "2021"

[dependencies]
anyhow = "1.0.26"
async-trait = "0.1"
base64 = "0.13"
byteorder = "1.3.4"
cfg-if = "0.1"
chrono = { version = "0.4.22", default-features = false, features = ["clock", "std", "oldtime", "serde"] }
derive_more = "0.99.3"
directories = "2.0.2"
either = "1.5.0"
fallible-iterator = "0.2.0"
fixt = { version = "^0.2.0", path = "../fixt" }
futures = "0.3.1"
getrandom = "0.2.7"
get_if_addrs = "0.5.3"
ghost_actor = "0.3.0-alpha.6"
holo_hash = { version = "^0.3.0-beta-dev.8", path = "../holo_hash", features = ["full"] }
holochain_cascade = { version = "^0.3.0-beta-dev.19", path = "../holochain_cascade" }
holochain_conductor_api = { version = "^0.3.0-beta-dev.19", path = "../holochain_conductor_api" }
holochain_keystore = { version = "^0.3.0-beta-dev.13", path = "../holochain_keystore", default-features = false }
<<<<<<< HEAD
holochain_p2p = { version = "^0.3.0-beta-dev.17", path = "../holochain_p2p" }
holochain_sqlite = { version = "^0.3.0-beta-dev.15", path = "../holochain_sqlite" }
holochain_serialized_bytes = "=0.0.53"
holochain_state = { version = "^0.3.0-beta-dev.17", path = "../holochain_state" }
holochain_types = { version = "^0.3.0-beta-dev.15", path = "../holochain_types" }
=======
holochain_p2p = { version = "^0.3.0-beta-dev.18", path = "../holochain_p2p" }
holochain_sqlite = { version = "^0.3.0-beta-dev.16", path = "../holochain_sqlite" }
holochain_serialized_bytes = "=0.0.51"
holochain_state = { version = "^0.3.0-beta-dev.18", path = "../holochain_state" }
holochain_types = { version = "^0.3.0-beta-dev.16", path = "../holochain_types" }
>>>>>>> 43d3f1ff
holochain_util = { version = "^0.3.0-beta-dev.0", path = "../holochain_util", features = [ "pw" ] }
holochain_wasmer_host = "=0.0.85"
holochain_websocket = { version = "^0.3.0-beta-dev.3", path = "../holochain_websocket" }
holochain_zome_types = { version = "^0.3.0-beta-dev.12", path = "../holochain_zome_types", features = ["full"] }
human-panic = "1.0.3"
itertools = { version = "0.10" }
kitsune_p2p = { version = "^0.3.0-beta-dev.16", path = "../kitsune_p2p/kitsune_p2p", default-features = false }
kitsune_p2p_types = { version = "^0.3.0-beta-dev.9", path = "../kitsune_p2p/types" }
kitsune_p2p_block = { version = "^0.3.0-beta-dev.7", path = "../kitsune_p2p/block" }
lazy_static = "1.4.0"
mockall = "0.11.3"
mr_bundle = { version = "^0.3.0-beta-dev.0", path = "../mr_bundle" }
must_future = "0.1.1"
nanoid = "0.3"
num_cpus = "1.8"
holochain_trace = { version = "^0.3.0-beta-dev.1", path = "../holochain_trace" }
holochain_metrics = { version = "^0.3.0-beta-dev.3", path = "../holochain_metrics", default_features = false }
once_cell = "1.4.1"
async-once-cell = "0.5"
one_err = "0.0.8"
parking_lot = "0.10"
predicates = "1.0.4"
rand = "0.8.5"
rand_chacha = "0.3.1"
rand-utf8 = "0.0.1"
rpassword = "5.0.1"
rusqlite = { version = "0.29" }
serde = { version = "1.0", features = [ "derive" ] }
serde_bytes = "0.11.12"
serde_json = { version = "1.0.51", features = [ "preserve_order" ] }
serde_yaml = "0.9"
shrinkwraprs = "0.3.0"
sodoken = "=0.0.9"
structopt = "0.3.11"
strum = "0.18.0"
subtle-encoding = "0.5"
tempfile = "3.3"
thiserror = "1.0.22"
tokio = { version = "1.27", features = [ "full"] }
tokio-stream = { version = "0.1", features = [ "sync", "net" ] }
task-motel = "0.1.0-rc.1"
toml = "0.5.6"
tracing = "0.1.37"
tracing-futures = "0.2.5"
tracing-subscriber = "0.3.16"
url = "2.4"
url2 = "0.0.6"
url_serde = "0.2.0"
uuid = { version = "0.7", features = [ "serde", "v4" ] }
holochain_wasm_test_utils = { version = "^0.3.0-beta-dev.17", path = "../test_utils/wasm" }
tiny-keccak = { version = "2.0.2", features = ["keccak", "sha3"] }
async-recursion = "0.3"
wasmer-middlewares = "2"

# Dependencies for test_utils
arbitrary = { version = "1.0", features = ["derive"], optional = true }
contrafact = {version = "0.2.0-rc.1", optional = true }
diff = {version = "0.1", optional = true }
hdk = { version = "^0.3.0-beta-dev.15", path = "../hdk", optional = true }
matches = {version = "0.1.8", optional = true }
holochain_test_wasm_common = { version = "^0.3.0-beta-dev.15", path = "../test_utils/wasm_common", optional = true  }
kitsune_p2p_bootstrap = { version = "^0.2.0-beta-dev.9", path = "../kitsune_p2p/bootstrap", optional = true }
unwrap_to = { version = "0.1.0", optional = true }
tx5-go-pion-turn = { version = "=0.0.2-alpha", optional = true }
tx5-signal-srv = { version = "=0.0.2-alpha", optional = true }

# chc deps
bytes = { version = "1", optional = true }
reqwest = { version = "0.11.2", features = ["json"], optional = true }

# fact deps
petgraph = { version = "0.6.0", features = ["quickcheck", "stable_graph"] }

# debugging
backtrace = "0.3"

[target.'cfg(unix)'.dependencies]
sd-notify = "0.3.0"


[dev-dependencies]
holochain = { path = ".", features = ["test_utils"] }

anyhow = "1.0.26"
assert_cmd = "1.0.1"
contrafact = "0.2.0-rc.1"
criterion = { version = "0.3", features = [ "async_tokio" ] }
ed25519-dalek = "1"
indoc = "1.0"
isotest = "0"
maplit = "1"
pretty_assertions = "0.6.1"
rand_dalek = {package = "rand", version = "0.7"}
regex = "1.5"
reqwest = "0.11.2"
serial_test = "0.4.0"
test-case = "1.2.1"
tokio-tungstenite = "0.13"

[build-dependencies]
hdk = { version = "^0.3.0-beta-dev.15", path = "../hdk"}
serde = { version = "1.0", features = [ "derive" ] }
serde_json = { version = "1.0.51" }
toml = "0.5.6"
chrono = { version = "0.4.6", features = [ "serde" ] }
hostname = "0.3.1"

[[bench]]
name = "bench"
harness = false

[[bench]]
name = "consistency"
harness = false

[lib]
name = "holochain"
path = "src/lib.rs"

[[bin]]
name = "holochain"
path = "src/bin/holochain/main.rs"

[features]
default = ["slow_tests", "glacial_tests", "sqlite", "tx2", "tx5", "metrics_influxive"]

tx2 = [ "kitsune_p2p/tx2" ]
tx5 = [ "kitsune_p2p/tx5", "tx5-go-pion-turn", "tx5-signal-srv" ]

# Use the "Influxive" opentelemetry metrics binding to write metrics
# to an InfluxDB time series database.
metrics_influxive = [ "holochain_metrics/influxive" ]

# Exposes additional functionality only needed for integration tests.
# This feature should be turned off for production builds.
test_utils = [
  "contrafact",
  "diff",
  "ghost_actor/test_utils",
  "hdk/test_utils",
  "holochain_sqlite/test_utils",
  "holochain_state/test_utils",
  "holochain_types/test_utils",
  "holochain_zome_types/test_utils",
  "kitsune_p2p_types/test_utils",
  "kitsune_p2p/test_utils",
  "kitsune_p2p_bootstrap",
  "holochain_p2p/mock_network",
  "arbitrary",
  "matches",
  "holochain_test_wasm_common",
  "unwrap_to",
  "contrafact",
]

# Wasm ribosome tests take > 60 seconds - let's only run them in CI
slow_tests = []

# What's slower than slow? We may choose to not run these tests in CI to speed things up.
glacial_tests = []

# Includes the wasm build script, which we don't need when not building wasms
build_wasms = ['holochain_wasm_test_utils/build']
only_check_wasms = ['holochain_wasm_test_utils/only_check']

# Enables at-rest encryption of the SQLite database.
# Incompatible with "sqlite".
sqlite-encrypted = [
  "rusqlite/bundled-sqlcipher-vendored-openssl",
  "holochain_keystore/sqlite-encrypted",
  "holo_hash/sqlite-encrypted",
  "holochain_cascade/sqlite-encrypted",
  "holochain_conductor_api/sqlite-encrypted",
  "holochain_keystore/sqlite-encrypted",
  "holochain_p2p/sqlite-encrypted",
  "holochain_sqlite/sqlite-encrypted",
  "holochain_state/sqlite-encrypted",
  "holochain_types/sqlite-encrypted",
  "holochain_zome_types/sqlite-encrypted",
  "kitsune_p2p/sqlite-encrypted",
  "kitsune_p2p_types/sqlite-encrypted",
  "kitsune_p2p_block/sqlite-encrypted",
  "kitsune_p2p_bootstrap/sqlite-encrypted",
]

# Compile SQLite from source rather than depending on a library.
# Incompatible with "sqlite-encrypted"
sqlite = [
  "rusqlite/bundled",
  "holochain_keystore/sqlite",
  "holo_hash/sqlite",
  "holochain_cascade/sqlite",
  "holochain_conductor_api/sqlite",
  "holochain_keystore/sqlite",
  "holochain_p2p/sqlite",
  "holochain_sqlite/sqlite",
  "holochain_state/sqlite",
  "holochain_types/sqlite",
  "holochain_zome_types/sqlite",
  "kitsune_p2p/sqlite",
  "kitsune_p2p_types/sqlite",
  "kitsune_p2p_block/sqlite",
  "kitsune_p2p_bootstrap/sqlite",
]

# Extremely verbose wasm memory read/write logging
wasmer_debug_memory = ["holochain_wasmer_host/debug_memory"]

# Enable chain head coordination
chc = [
  "bytes",
  "reqwest",
  "holochain_conductor_api/chc",
  "holochain_types/chc",
]

# Transitional feature flag for code that is only ready when DPKI integration lands.
dpki = []

sweetest = [
  "test_utils",
  "sqlite",
]<|MERGE_RESOLUTION|>--- conflicted
+++ resolved
@@ -28,19 +28,11 @@
 holochain_cascade = { version = "^0.3.0-beta-dev.19", path = "../holochain_cascade" }
 holochain_conductor_api = { version = "^0.3.0-beta-dev.19", path = "../holochain_conductor_api" }
 holochain_keystore = { version = "^0.3.0-beta-dev.13", path = "../holochain_keystore", default-features = false }
-<<<<<<< HEAD
-holochain_p2p = { version = "^0.3.0-beta-dev.17", path = "../holochain_p2p" }
-holochain_sqlite = { version = "^0.3.0-beta-dev.15", path = "../holochain_sqlite" }
-holochain_serialized_bytes = "=0.0.53"
-holochain_state = { version = "^0.3.0-beta-dev.17", path = "../holochain_state" }
-holochain_types = { version = "^0.3.0-beta-dev.15", path = "../holochain_types" }
-=======
 holochain_p2p = { version = "^0.3.0-beta-dev.18", path = "../holochain_p2p" }
 holochain_sqlite = { version = "^0.3.0-beta-dev.16", path = "../holochain_sqlite" }
-holochain_serialized_bytes = "=0.0.51"
+holochain_serialized_bytes = "=0.0.53"
 holochain_state = { version = "^0.3.0-beta-dev.18", path = "../holochain_state" }
 holochain_types = { version = "^0.3.0-beta-dev.16", path = "../holochain_types" }
->>>>>>> 43d3f1ff
 holochain_util = { version = "^0.3.0-beta-dev.0", path = "../holochain_util", features = [ "pw" ] }
 holochain_wasmer_host = "=0.0.85"
 holochain_websocket = { version = "^0.3.0-beta-dev.3", path = "../holochain_websocket" }
