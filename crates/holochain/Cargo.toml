--- conflicted
+++ resolved
@@ -31,20 +31,12 @@
 holo_hash = { version = "^0.4.0-dev.9", path = "../holo_hash", features = [
   "full",
 ] }
-<<<<<<< HEAD
-holochain_cascade = { version = "^0.4.0-dev.13", path = "../holochain_cascade" }
-holochain_conductor_api = { version = "^0.4.0-dev.13", path = "../holochain_conductor_api" }
-holochain_deepkey_dna = "0.0.6-dev.7"
-holochain_keystore = { version = "^0.4.0-dev.13", path = "../holochain_keystore", default-features = false }
-holochain_p2p = { version = "^0.4.0-dev.13", path = "../holochain_p2p" }
-holochain_sqlite = { version = "^0.4.0-dev.13", path = "../holochain_sqlite" }
-=======
 holochain_cascade = { version = "^0.4.0-dev.14", path = "../holochain_cascade" }
 holochain_conductor_api = { version = "^0.4.0-dev.14", path = "../holochain_conductor_api" }
+holochain_deepkey_dna = "0.0.6-dev.7"
 holochain_keystore = { version = "^0.4.0-dev.14", path = "../holochain_keystore", default-features = false }
 holochain_p2p = { version = "^0.4.0-dev.14", path = "../holochain_p2p" }
 holochain_sqlite = { version = "^0.4.0-dev.14", path = "../holochain_sqlite" }
->>>>>>> 421fd3e4
 holochain_serialized_bytes = "=0.0.55"
 holochain_state = { version = "^0.4.0-dev.14", path = "../holochain_state" }
 holochain_types = { version = "^0.4.0-dev.14", path = "../holochain_types" }
