[package]
name = "holochain"
version = "0.4.0-dev.21"
description = "Holochain, a framework for distributed applications"
license = "CAL-1.0"
repository = "https://github.com/holochain/holochain"
documentation = "https://docs.rs/holochain"
authors = ["Holochain Core Dev Team <devcore@holochain.org>"]
edition = "2021"

# reminder - do not use workspace deps
[dependencies]
anyhow = "1.0"
async-trait = "0.1"
base64 = "0.22"
cfg-if = "1.0"
chrono = { version = "0.4.22", default-features = false, features = [
  "clock",
  "std",
  "oldtime",
  "serde",
] }
derive_more = "0.99"
either = "1.5.0"
fallible-iterator = "0.3.0"
fixt = { version = "^0.4.0-dev.3", path = "../fixt" }
futures = "0.3"
getrandom = "0.2.7"
get_if_addrs = "0.5.3"
ghost_actor = "0.3.0-alpha.6"
hc_deepkey_sdk = { version = "^0.7.0-dev.4", path = "../hc_deepkey_sdk" }
holo_hash = { version = "^0.4.0-dev.11", path = "../holo_hash", features = [
  "full",
] }
<<<<<<< HEAD
holochain_cascade = { version = "^0.4.0-dev.20", path = "../holochain_cascade" }
holochain_chc = { version = "^0.1.0-dev.1", path = "../holochain_chc", default-features = false }
holochain_conductor_api = { version = "^0.4.0-dev.20", path = "../holochain_conductor_api" }
=======
holochain_cascade = { version = "^0.4.0-dev.21", path = "../holochain_cascade" }
holochain_conductor_api = { version = "^0.4.0-dev.21", path = "../holochain_conductor_api" }
>>>>>>> b226c36a
holochain_deepkey_dna = "0.0.8-dev.1"
holochain_keystore = { version = "^0.4.0-dev.19", path = "../holochain_keystore", default-features = false }
holochain_p2p = { version = "^0.4.0-dev.21", path = "../holochain_p2p" }
holochain_sqlite = { version = "^0.4.0-dev.19", path = "../holochain_sqlite" }
holochain_serialized_bytes = "=0.0.55"
holochain_state = { version = "^0.4.0-dev.21", path = "../holochain_state" }
holochain_types = { version = "^0.4.0-dev.21", path = "../holochain_types" }
holochain_util = { version = "^0.4.0-dev.4", path = "../holochain_util" }
holochain_wasmer_host = "=0.0.95"
holochain_websocket = { version = "^0.4.0-dev.21", path = "../holochain_websocket" }
holochain_zome_types = { version = "^0.4.0-dev.15", path = "../holochain_zome_types", features = [
  "full",
] }
holochain_nonce = { version = "^0.4.0-dev.6", path = "../holochain_nonce" }
holochain_secure_primitive = { version = "^0.4.0-dev.1", path = "../holochain_secure_primitive" }
holochain_conductor_services = { version = "^0.3.0-dev.21", path = "../holochain_conductor_services" }
human-panic = "2.0"
itertools = { version = "0.12" }
kitsune_p2p = { version = "^0.4.0-dev.19", path = "../kitsune_p2p/kitsune_p2p", default-features = false }
kitsune_p2p_bin_data = { version = "^0.4.0-dev.11", path = "../kitsune_p2p/bin_data" }
kitsune_p2p_types = { version = "^0.4.0-dev.12", path = "../kitsune_p2p/types" }
kitsune_p2p_block = { version = "^0.4.0-dev.11", path = "../kitsune_p2p/block" }
mockall = "0.11.3"
mr_bundle = { version = "^0.4.0-dev.7", path = "../mr_bundle" }
must_future = "0.1.1"
nanoid = "0.4"
holochain_trace = { version = "^0.4.0-dev.5", path = "../holochain_trace" }
holochain_metrics = { version = "^0.4.0-dev.4", path = "../holochain_metrics", default_features = false }
once_cell = "1.4.1"
async-once-cell = "0.5"
one_err = "0.0.8"
parking_lot = "0.12"
predicates = "3.1"
rand = "0.8.5"
rand_chacha = "0.3.1"
rand-utf8 = "0.0.1"
rusqlite = { version = "0.32.1" }
serde = { version = "1.0", features = ["derive"] }
serde_bytes = "0.11.12"
serde_json = { version = "1.0.51", features = ["preserve_order"] }
serde_yaml = "0.9"
shrinkwraprs = "0.3.0"
sodoken = "=0.0.11"
structopt = "0.3.11"
strum = "0.18.0"
subtle-encoding = "0.5"
tempfile = "3.3"
thiserror = "1.0.22"
tokio = { version = "1.36.0", features = ["full"] }
tokio-stream = { version = "0.1", features = ["sync", "net"] }
task-motel = "0.1.0"
tracing = "0.1"
tracing-futures = "0.2.5"
tracing-subscriber = "0.3.16"
url = "2.4"
url2 = "0.0.6"
uuid = { version = "1.8", features = ["serde", "v4"] }
holochain_wasm_test_utils = { version = "^0.4.0-dev.21", path = "../test_utils/wasm" }
tiny-keccak = { version = "2.0.2", features = ["keccak", "sha3"] }
wasmer = "=4.3.1"
wasmer-middlewares = "=4.3.1"
opentelemetry_api = { version = "=0.20.0", features = ["metrics"] }

# Dependencies for test_utils / other optional deps
arbitrary = { version = "1.0", features = ["derive"], optional = true }
contrafact = { version = "0.2.0-rc.1", optional = true }
diff = { version = "0.1", optional = true }
hdk = { version = "^0.4.0-dev.15", path = "../hdk", optional = true }
matches = { version = "0.1.8", optional = true }
holochain_test_wasm_common = { version = "^0.4.0-dev.15", path = "../test_utils/wasm_common", optional = true }
kitsune_p2p_bootstrap = { version = "^0.3.0-dev.13", path = "../kitsune_p2p/bootstrap", optional = true }
unwrap_to = { version = "0.1.0", optional = true }
sbd-server = { version = "=0.0.6-alpha", optional = true }
tx5-go-pion-turn = { version = "=0.1.3-beta", optional = true }

# chc deps
bytes = { version = "1", optional = true }
reqwest = { version = "0.12", features = [
  "json",
  "native-tls-vendored",
], optional = true }

# TODO: make optional?
aitia = { version = "^0.3.0-dev.5", path = "../aitia" }
hc_sleuth = { version = "^0.4.0-dev.21", path = "../hc_sleuth" }

# fact deps
petgraph = { version = "0.6.0", features = ["quickcheck", "stable_graph"] }

# debugging
backtrace = "0.3"

[target.'cfg(unix)'.dependencies]
sd-notify = "0.4"


[dev-dependencies]
holochain = { path = ".", default-features = false, features = [
  "test_utils",
  "slow_tests",
  "tx2",
  "tx5",
  "metrics_influxive",
  "deepkey-wasm-cache",
] }

anyhow = "1.0"
assert_cmd = "2"
clap = "4.0"
contrafact = "0.2.0-rc.1"
criterion = { version = "0.5", features = ["async_tokio"] }
ed25519-dalek = { version = "2", features = ["rand_core"] }
indoc = "2.0"
isotest = "0"
maplit = "1"
pretty_assertions = "1.4"
regex = "1.5"
reqwest = "0.12"
serial_test = "3.0"
test-case = "3.3"
tokio-tungstenite = "0.21"
tx5 = "0.1.3-beta"

[build-dependencies]
hdk = { version = "^0.4.0-dev.15", path = "../hdk" }
serde = { version = "1.0", features = ["derive"] }
serde_json = { version = "1.0.51" }
toml = "0.8"
chrono = { version = "0.4.6", features = ["serde"] }
hostname = "0.4"
lair_keystore = { version = "0.5.0", default-features = false, features = [
  "rusqlite-bundled-sqlcipher-vendored-openssl",
] }

[[bench]]
name = "bench"
harness = false

[[bench]]
name = "consistency"
harness = false

[lib]
name = "holochain"
path = "src/lib.rs"

[[bin]]
name = "holochain"
path = "src/bin/holochain/main.rs"

[lints]
workspace = true

[features]
default = ["chc", "sqlite-encrypted", "tx2", "tx5", "metrics_influxive"]

tx2 = ["kitsune_p2p/tx2"]
tx5 = ["kitsune_p2p/tx5", "tx5-go-pion-turn"]

# Use the "Influxive" opentelemetry metrics binding to write metrics
# to an InfluxDB time series database.
metrics_influxive = ["holochain_metrics/influxive"]

# Exposes additional functionality only needed for integration tests.
# This feature should be turned off for production builds.
test_utils = [
  "contrafact",
  "deepkey-wasm-cache",
  "diff",
  "ghost_actor/test_utils",
  "hdk/test_utils",
  "holochain_sqlite/test_utils",
  "holochain_state/test_utils",
  "holochain_types/test_utils",
  "holochain_zome_types/test_utils",
  "kitsune_p2p_types/test_utils",
  "holochain_cascade/test_utils",
  "holochain_conductor_services/test_utils",
  "kitsune_p2p/test_utils",
  "kitsune_p2p_bootstrap",
  "holochain_p2p/mock_network",
  "kitsune_p2p_bin_data/fixt",
  "kitsune_p2p_types/fixt",
  "arbitrary",
  "matches",
  "holochain_test_wasm_common",
  "unwrap_to",
  "contrafact",
  "sbd-server",
]

# Wasm ribosome tests take > 60 seconds - let's only run them in CI
slow_tests = []

# What's slower than slow? We may choose to not run these tests in CI to speed things up.
glacial_tests = []

# Includes the wasm build script, which we don't need when not building wasms
build_wasms = ['holochain_wasm_test_utils/build']
only_check_wasms = ['holochain_wasm_test_utils/only_check']

# Enables at-rest encryption of the SQLite database.
# Incompatible with "sqlite".
sqlite-encrypted = [
  "rusqlite/bundled-sqlcipher-vendored-openssl",
  "holochain_keystore/sqlite-encrypted",
  "holo_hash/sqlite-encrypted",
  "holochain_cascade/sqlite-encrypted",
  "holochain_conductor_api/sqlite-encrypted",
  "holochain_keystore/sqlite-encrypted",
  "holochain_p2p/sqlite-encrypted",
  "holochain_sqlite/sqlite-encrypted",
  "holochain_state/sqlite-encrypted",
  "holochain_types/sqlite-encrypted",
  "holochain_zome_types/sqlite-encrypted",
  "kitsune_p2p/sqlite-encrypted",
  "kitsune_p2p_types/sqlite-encrypted",
  "kitsune_p2p_block/sqlite-encrypted",
  "kitsune_p2p_bootstrap/sqlite-encrypted",
]

# Compile SQLite from source rather than depending on a library.
# Incompatible with "sqlite-encrypted"
sqlite = [
  "rusqlite/bundled",
  "holochain_keystore/sqlite",
  "holo_hash/sqlite",
  "holochain_cascade/sqlite",
  "holochain_conductor_api/sqlite",
  "holochain_keystore/sqlite",
  "holochain_p2p/sqlite",
  "holochain_sqlite/sqlite",
  "holochain_state/sqlite",
  "holochain_types/sqlite",
  "holochain_zome_types/sqlite",
  "kitsune_p2p/sqlite",
  "kitsune_p2p_types/sqlite",
  "kitsune_p2p_block/sqlite",
  "kitsune_p2p_bootstrap/sqlite",
]

# Extremely verbose wasm memory read/write logging
wasmer_debug_memory = ["holochain_wasmer_host/debug_memory"]

# Enable chain head coordination
chc = ["bytes", "reqwest", "holochain_conductor_api/chc", "holochain_chc/http"]

# Transitional feature flag for code that is only ready when DPKI integration lands.
dpki = []

sweettest = ["test_utils", "sqlite"]

deepkey-wasm-cache = []

# Enables tracing instrumentation 
# (we experience segfaults in some tests if there is too much instrumentation)
instrument = []<|MERGE_RESOLUTION|>--- conflicted
+++ resolved
@@ -32,14 +32,9 @@
 holo_hash = { version = "^0.4.0-dev.11", path = "../holo_hash", features = [
   "full",
 ] }
-<<<<<<< HEAD
-holochain_cascade = { version = "^0.4.0-dev.20", path = "../holochain_cascade" }
+holochain_cascade = { version = "^0.4.0-dev.21", path = "../holochain_cascade" }
 holochain_chc = { version = "^0.1.0-dev.1", path = "../holochain_chc", default-features = false }
-holochain_conductor_api = { version = "^0.4.0-dev.20", path = "../holochain_conductor_api" }
-=======
-holochain_cascade = { version = "^0.4.0-dev.21", path = "../holochain_cascade" }
 holochain_conductor_api = { version = "^0.4.0-dev.21", path = "../holochain_conductor_api" }
->>>>>>> b226c36a
 holochain_deepkey_dna = "0.0.8-dev.1"
 holochain_keystore = { version = "^0.4.0-dev.19", path = "../holochain_keystore", default-features = false }
 holochain_p2p = { version = "^0.4.0-dev.21", path = "../holochain_p2p" }
