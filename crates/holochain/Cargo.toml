[package]
name = "holochain"
version = "0.3.0-beta-dev.44"
description = "Holochain, a framework for distributed applications"
license = "CAL-1.0"
homepage = "https://github.com/holochain/holochain"
documentation = "https://docs.rs/holochain"
authors = [ "Holochain Core Dev Team <devcore@holochain.org>" ]
edition = "2021"

# reminder - do not use workspace deps
[dependencies]
anyhow = "1.0"
async-trait = "0.1"
base64 = "0.13"
byteorder = "1.3.4"
cfg-if = "0.1"
chrono = { version = "0.4.22", default-features = false, features = ["clock", "std", "oldtime", "serde"] }
derive_more = "0.99"
directories = "2.0.2"
either = "1.5.0"
fallible-iterator = "0.2.0"
fixt = { version = "^0.3.0-beta-dev.3", path = "../fixt" }
futures = "0.3"
getrandom = "0.2.7"
get_if_addrs = "0.5.3"
ghost_actor = "0.3.0-alpha.6"
<<<<<<< HEAD
holo_hash = { version = "^0.3.0-beta-dev.25", path = "../holo_hash", features = ["full"] }
holochain_cascade = { version = "^0.3.0-beta-dev.42", path = "../holochain_cascade" }
holochain_conductor_api = { version = "^0.3.0-beta-dev.42", path = "../holochain_conductor_api" }
holochain_deepkey_dna = "0.0.1"
holochain_keystore = { version = "^0.3.0-beta-dev.32", path = "../holochain_keystore", default-features = false }
holochain_p2p = { version = "^0.3.0-beta-dev.41", path = "../holochain_p2p" }
holochain_sqlite = { version = "^0.3.0-beta-dev.38", path = "../holochain_sqlite" }
holochain_serialized_bytes = "=0.0.53"
holochain_state = { version = "^0.3.0-beta-dev.41", path = "../holochain_state" }
holochain_types = { version = "^0.3.0-beta-dev.38", path = "../holochain_types" }
holochain_util = { version = "^0.3.0-beta-dev.6", path = "../holochain_util" }
=======
holo_hash = { version = "^0.3.0-beta-dev.26", path = "../holo_hash", features = ["full"] }
holochain_cascade = { version = "^0.3.0-beta-dev.43", path = "../holochain_cascade" }
holochain_conductor_api = { version = "^0.3.0-beta-dev.43", path = "../holochain_conductor_api" }
holochain_keystore = { version = "^0.3.0-beta-dev.33", path = "../holochain_keystore", default-features = false }
holochain_p2p = { version = "^0.3.0-beta-dev.42", path = "../holochain_p2p" }
holochain_sqlite = { version = "^0.3.0-beta-dev.39", path = "../holochain_sqlite" }
holochain_serialized_bytes = "=0.0.53"
holochain_state = { version = "^0.3.0-beta-dev.42", path = "../holochain_state" }
holochain_types = { version = "^0.3.0-beta-dev.39", path = "../holochain_types" }
holochain_util = { version = "^0.3.0-beta-dev.6", path = "../holochain_util", features = [ "pw" ] }
>>>>>>> 4c050f89
holochain_wasmer_host = "=0.0.92"
holochain_websocket = { version = "^0.3.0-beta-dev.18", path = "../holochain_websocket" }
holochain_zome_types = { version = "^0.3.0-beta-dev.32", path = "../holochain_zome_types", features = ["full"] }
holochain_nonce = { version = "^0.3.0-beta-dev.26", path = "../holochain_nonce" }
holochain_secure_primitive = { version = "^0.3.0-beta-dev.23", path = "../holochain_secure_primitive" }
holochain_conductor_services = { version = "^0.2.0-beta-dev.13", path = "../holochain_conductor_services" }
human-panic = "1.0.3"
itertools = { version = "0.10" }
kitsune_p2p = { version = "^0.3.0-beta-dev.36", path = "../kitsune_p2p/kitsune_p2p", default-features = false }
kitsune_p2p_bootstrap_client = { version = "^0.3.0-beta-dev.31", path = "../kitsune_p2p/bootstrap_client" }
kitsune_p2p_bin_data = { version = "^0.3.0-beta-dev.19", path = "../kitsune_p2p/bin_data" }
kitsune_p2p_types = { version = "^0.3.0-beta-dev.25", path = "../kitsune_p2p/types" }
kitsune_p2p_block = { version = "^0.3.0-beta-dev.21", path = "../kitsune_p2p/block" }
lazy_static = "1.4.0"
mockall = "0.11.3"
mr_bundle = { version = "^0.3.0-beta-dev.8", path = "../mr_bundle" }
must_future = "0.1.1"
nanoid = "0.4"
num_cpus = "1.8"
holochain_trace = { version = "^0.3.0-beta-dev.9", path = "../holochain_trace" }
holochain_metrics = { version = "^0.3.0-beta-dev.10", path = "../holochain_metrics", default_features = false }
once_cell = "1.4.1"
async-once-cell = "0.5"
one_err = "0.0.8"
parking_lot = "0.10"
predicates = "1.0.4"
rand = "0.8.5"
rand_chacha = "0.3.1"
rand-utf8 = "0.0.1"
rpassword = "5.0.1"
rusqlite = { version = "0.29" }
serde = { version = "1.0", features = [ "derive" ] }
serde_bytes = "0.11.12"
serde_json = { version = "1.0.51", features = [ "preserve_order" ] }
serde_yaml = "0.9"
shrinkwraprs = "0.3.0"
sodoken = "=0.0.11"
structopt = "0.3.11"
strum = "0.18.0"
subtle-encoding = "0.5"
tempfile = "3.3"
thiserror = "1.0.22"
tokio = { version = "1.36.0", features = ["full"] }
tokio-stream = { version = "0.1", features = [ "sync", "net" ] }
task-motel = "0.1.0"
toml = "0.5.6"
tracing = "0.1.37"
tracing-futures = "0.2.5"
tracing-subscriber = "0.3.16"
url = "2.4"
url2 = "0.0.6"
url_serde = "0.2.0"
uuid = { version = "0.7", features = [ "serde", "v4" ] }
holochain_wasm_test_utils = { version = "^0.3.0-beta-dev.41", path = "../test_utils/wasm" }
tiny-keccak = { version = "2.0.2", features = ["keccak", "sha3"] }
async-recursion = "0.3"
wasmer = "=4.2.4"
wasmer-middlewares = "=4.2.4"
opentelemetry_api = { version = "=0.20.0", features = [ "metrics" ] }

# Dependencies for test_utils
arbitrary = { version = "1.0", features = ["derive"], optional = true }
contrafact = {version = "0.2.0-rc.1", optional = true }
diff = {version = "0.1", optional = true }
hdk = { version = "^0.3.0-beta-dev.37", path = "../hdk", optional = true }
matches = {version = "0.1.8", optional = true }
holochain_test_wasm_common = { version = "^0.3.0-beta-dev.37", path = "../test_utils/wasm_common", optional = true  }
kitsune_p2p_bootstrap = { version = "^0.2.0-beta-dev.25", path = "../kitsune_p2p/bootstrap", optional = true }
unwrap_to = { version = "0.1.0", optional = true }
tx5-go-pion-turn = { version = "=0.0.8-alpha", optional = true }
tx5-signal-srv = { version = "=0.0.8-alpha", optional = true }

# chc deps
bytes = { version = "1", optional = true }
reqwest = { version = "0.11.2", features = ["json"], optional = true }

# TODO: make optional?
aitia = { version = "^0.2.0-beta-dev.7", path = "../aitia" }
hc_sleuth = { version = "^0.2.0-beta-dev.13", path = "../hc_sleuth" }

# fact deps
petgraph = { version = "0.6.0", features = ["quickcheck", "stable_graph"] }

# debugging
backtrace = "0.3"

[target.'cfg(unix)'.dependencies]
sd-notify = "0.3.0"


[dev-dependencies]
holochain = { path = ".", default-features = false, features = ["test_utils", "slow_tests", "tx2", "tx5", "metrics_influxive"] }

anyhow = "1.0"
assert_cmd = "1.0.1"
clap = "4.0"
contrafact = "0.2.0-rc.1"
criterion = { version = "0.3", features = [ "async_tokio" ] }
ed25519-dalek = "1"
indoc = "1.0"
isotest = "0"
maplit = "1"
pretty_assertions = "1.4"
rand_dalek = {package = "rand", version = "0.7"}
regex = "1.5"
reqwest = "0.11.2"
serial_test = "0.4.0"
test-case = "1.2.1"
tokio-tungstenite = "0.13"

[build-dependencies]
hdk = { version = "^0.3.0-beta-dev.37", path = "../hdk"}
serde = { version = "1.0", features = [ "derive" ] }
serde_json = { version = "1.0.51" }
toml = "0.5.6"
chrono = { version = "0.4.6", features = [ "serde" ] }
hostname = "0.3.1"
lair_keystore = { version = "0.4.4", default-features = false, features = [ "rusqlite-bundled-sqlcipher-vendored-openssl" ] }

[[bench]]
name = "bench"
harness = false

[[bench]]
name = "consistency"
harness = false

[lib]
name = "holochain"
path = "src/lib.rs"

[[bin]]
name = "holochain"
path = "src/bin/holochain/main.rs"

[lints]
workspace = true

[features]
default = ["sqlite-encrypted", "tx2", "tx5", "metrics_influxive"]

tx2 = [ "kitsune_p2p/tx2" ]
tx5 = [ "kitsune_p2p/tx5", "tx5-go-pion-turn", "tx5-signal-srv" ]

# Use the "Influxive" opentelemetry metrics binding to write metrics
# to an InfluxDB time series database.
metrics_influxive = [ "holochain_metrics/influxive" ]

# Exposes additional functionality only needed for integration tests.
# This feature should be turned off for production builds.
test_utils = [
  "contrafact",
  "diff",
  "ghost_actor/test_utils",
  "hdk/test_utils",
  "holochain_sqlite/test_utils",
  "holochain_state/test_utils",
  "holochain_types/test_utils",
  "holochain_zome_types/test_utils",
  "kitsune_p2p_types/test_utils",
  "holochain_cascade/test_utils",
  "holochain_conductor_services/test_utils",
  "kitsune_p2p/test_utils",
  "kitsune_p2p_bootstrap",
  "holochain_p2p/mock_network",
  "kitsune_p2p_bin_data/fixt",
  "kitsune_p2p_types/fixt",
  "arbitrary",
  "matches",
  "holochain_test_wasm_common",
  "unwrap_to",
  "contrafact",
]

# Wasm ribosome tests take > 60 seconds - let's only run them in CI
slow_tests = []

# What's slower than slow? We may choose to not run these tests in CI to speed things up.
glacial_tests = []

# Includes the wasm build script, which we don't need when not building wasms
build_wasms = ['holochain_wasm_test_utils/build']
only_check_wasms = ['holochain_wasm_test_utils/only_check']

# Enables at-rest encryption of the SQLite database.
# Incompatible with "sqlite".
sqlite-encrypted = [
  "rusqlite/bundled-sqlcipher-vendored-openssl",
  "holochain_keystore/sqlite-encrypted",
  "holo_hash/sqlite-encrypted",
  "holochain_cascade/sqlite-encrypted",
  "holochain_conductor_api/sqlite-encrypted",
  "holochain_keystore/sqlite-encrypted",
  "holochain_p2p/sqlite-encrypted",
  "holochain_sqlite/sqlite-encrypted",
  "holochain_state/sqlite-encrypted",
  "holochain_types/sqlite-encrypted",
  "holochain_zome_types/sqlite-encrypted",
  "kitsune_p2p/sqlite-encrypted",
  "kitsune_p2p_types/sqlite-encrypted",
  "kitsune_p2p_block/sqlite-encrypted",
  "kitsune_p2p_bootstrap/sqlite-encrypted",
]

# Compile SQLite from source rather than depending on a library.
# Incompatible with "sqlite-encrypted"
sqlite = [
  "rusqlite/bundled",
  "holochain_keystore/sqlite",
  "holo_hash/sqlite",
  "holochain_cascade/sqlite",
  "holochain_conductor_api/sqlite",
  "holochain_keystore/sqlite",
  "holochain_p2p/sqlite",
  "holochain_sqlite/sqlite",
  "holochain_state/sqlite",
  "holochain_types/sqlite",
  "holochain_zome_types/sqlite",
  "kitsune_p2p/sqlite",
  "kitsune_p2p_types/sqlite",
  "kitsune_p2p_block/sqlite",
  "kitsune_p2p_bootstrap/sqlite",
]

# Extremely verbose wasm memory read/write logging
wasmer_debug_memory = ["holochain_wasmer_host/debug_memory"]

# Enable chain head coordination
chc = [
  "bytes",
  "reqwest",
  "holochain_conductor_api/chc",
  "holochain_types/chc",
]

# Transitional feature flag for code that is only ready when DPKI integration lands.
dpki = []

sweetest = [
  "test_utils",
  "sqlite",
]<|MERGE_RESOLUTION|>--- conflicted
+++ resolved
@@ -25,22 +25,10 @@
 getrandom = "0.2.7"
 get_if_addrs = "0.5.3"
 ghost_actor = "0.3.0-alpha.6"
-<<<<<<< HEAD
-holo_hash = { version = "^0.3.0-beta-dev.25", path = "../holo_hash", features = ["full"] }
-holochain_cascade = { version = "^0.3.0-beta-dev.42", path = "../holochain_cascade" }
-holochain_conductor_api = { version = "^0.3.0-beta-dev.42", path = "../holochain_conductor_api" }
-holochain_deepkey_dna = "0.0.1"
-holochain_keystore = { version = "^0.3.0-beta-dev.32", path = "../holochain_keystore", default-features = false }
-holochain_p2p = { version = "^0.3.0-beta-dev.41", path = "../holochain_p2p" }
-holochain_sqlite = { version = "^0.3.0-beta-dev.38", path = "../holochain_sqlite" }
-holochain_serialized_bytes = "=0.0.53"
-holochain_state = { version = "^0.3.0-beta-dev.41", path = "../holochain_state" }
-holochain_types = { version = "^0.3.0-beta-dev.38", path = "../holochain_types" }
-holochain_util = { version = "^0.3.0-beta-dev.6", path = "../holochain_util" }
-=======
 holo_hash = { version = "^0.3.0-beta-dev.26", path = "../holo_hash", features = ["full"] }
 holochain_cascade = { version = "^0.3.0-beta-dev.43", path = "../holochain_cascade" }
 holochain_conductor_api = { version = "^0.3.0-beta-dev.43", path = "../holochain_conductor_api" }
+holochain_deepkey_dna = "0.0.1"
 holochain_keystore = { version = "^0.3.0-beta-dev.33", path = "../holochain_keystore", default-features = false }
 holochain_p2p = { version = "^0.3.0-beta-dev.42", path = "../holochain_p2p" }
 holochain_sqlite = { version = "^0.3.0-beta-dev.39", path = "../holochain_sqlite" }
@@ -48,7 +36,6 @@
 holochain_state = { version = "^0.3.0-beta-dev.42", path = "../holochain_state" }
 holochain_types = { version = "^0.3.0-beta-dev.39", path = "../holochain_types" }
 holochain_util = { version = "^0.3.0-beta-dev.6", path = "../holochain_util", features = [ "pw" ] }
->>>>>>> 4c050f89
 holochain_wasmer_host = "=0.0.92"
 holochain_websocket = { version = "^0.3.0-beta-dev.18", path = "../holochain_websocket" }
 holochain_zome_types = { version = "^0.3.0-beta-dev.32", path = "../holochain_zome_types", features = ["full"] }
