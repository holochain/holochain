[package]
name = "holochain"
version = "0.3.0-beta-dev.42"
description = "Holochain, a framework for distributed applications"
license = "CAL-1.0"
homepage = "https://github.com/holochain/holochain"
documentation = "https://docs.rs/holochain"
authors = [ "Holochain Core Dev Team <devcore@holochain.org>" ]
edition = "2021"

[dependencies]
anyhow = "1.0.26"
async-trait = { workspace = true }
base64 = "0.13"
byteorder = "1.3.4"
cfg-if = "0.1"
chrono = { version = "0.4", default-features = false, features = ["clock", "std", "oldtime", "serde"] }
derive_more = { workspace = true }
directories = "2.0.2"
either = "1.5.0"
fallible-iterator = "0.2.0"
fixt = { version = "^0.3.0-beta-dev.2", path = "../fixt" }
futures = "0.3.1"
getrandom = "0.2.7"
get_if_addrs = "0.5.3"
ghost_actor = "0.3.0-alpha.6"
holo_hash = { version = "^0.3.0-beta-dev.24", path = "../holo_hash", features = ["full"] }
<<<<<<< HEAD
holochain_cascade = { version = "^0.3.0-beta-dev.39", path = "../holochain_cascade" }
holochain_conductor_api = { version = "^0.3.0-beta-dev.39", path = "../holochain_conductor_api" }
holochain_deepkey_dna = "0.0.1"
=======
holochain_cascade = { version = "^0.3.0-beta-dev.41", path = "../holochain_cascade" }
holochain_conductor_api = { version = "^0.3.0-beta-dev.41", path = "../holochain_conductor_api" }
>>>>>>> aa09583a
holochain_keystore = { version = "^0.3.0-beta-dev.31", path = "../holochain_keystore", default-features = false }
holochain_p2p = { version = "^0.3.0-beta-dev.40", path = "../holochain_p2p" }
holochain_sqlite = { version = "^0.3.0-beta-dev.37", path = "../holochain_sqlite" }
holochain_serialized_bytes = { workspace = true }
holochain_state = { version = "^0.3.0-beta-dev.40", path = "../holochain_state" }
holochain_types = { version = "^0.3.0-beta-dev.37", path = "../holochain_types" }
holochain_util = { version = "^0.3.0-beta-dev.5", path = "../holochain_util", features = [ "pw" ] }
holochain_wasmer_host = { workspace = true }
holochain_websocket = { version = "^0.3.0-beta-dev.16", path = "../holochain_websocket" }
holochain_zome_types = { version = "^0.3.0-beta-dev.30", path = "../holochain_zome_types", features = ["full"] }
holochain_nonce = { version = "^0.3.0-beta-dev.25", path = "../holochain_nonce" }
holochain_secure_primitive = { version = "^0.3.0-beta-dev.22", path = "../holochain_secure_primitive" }
holochain_conductor_services = { version = "^0.2.0-beta-dev.11", path = "../holochain_conductor_services" }
human-panic = "1.0.3"
itertools = { version = "0.10" }
kitsune_p2p = { version = "^0.3.0-beta-dev.34", path = "../kitsune_p2p/kitsune_p2p", default-features = false }
kitsune_p2p_bootstrap_client = { version = "^0.3.0-beta-dev.29", path = "../kitsune_p2p/bootstrap_client" }
kitsune_p2p_bin_data = { version = "^0.3.0-beta-dev.18", path = "../kitsune_p2p/bin_data" }
kitsune_p2p_types = { version = "^0.3.0-beta-dev.23", path = "../kitsune_p2p/types" }
kitsune_p2p_block = { version = "^0.3.0-beta-dev.20", path = "../kitsune_p2p/block" }
lazy_static = "1.4.0"
mockall = "0.11.3"
mr_bundle = { version = "^0.3.0-beta-dev.7", path = "../mr_bundle" }
must_future = "0.1.1"
nanoid = { workspace = true }
num_cpus = "1.8"
holochain_trace = { version = "^0.3.0-beta-dev.8", path = "../holochain_trace" }
holochain_metrics = { version = "^0.3.0-beta-dev.9", path = "../holochain_metrics", default_features = false }
once_cell = "1.4.1"
async-once-cell = "0.5"
one_err = "0.0.8"
parking_lot = "0.10"
predicates = "1.0.4"
rand = "0.8.5"
rand_chacha = "0.3.1"
rand-utf8 = "0.0.1"
rpassword = "5.0.1"
rusqlite = { version = "0.29" }
serde = { version = "1.0", features = [ "derive" ] }
serde_bytes = "0.11.12"
serde_json = { version = "1.0.51", features = [ "preserve_order" ] }
serde_yaml = "0.9"
shrinkwraprs = "0.3.0"
sodoken = { workspace = true }
structopt = "0.3.11"
strum = "0.18.0"
subtle-encoding = "0.5"
tempfile = "3.3"
thiserror = "1.0.22"
tokio = { workspace = true }
tokio-stream = { version = "0.1", features = [ "sync", "net" ] }
task-motel = "0.1.0"
toml = "0.5.6"
tracing = "0.1.37"
tracing-futures = "0.2.5"
tracing-subscriber = "0.3.16"
url = "2.4"
url2 = { workspace = true }
url_serde = "0.2.0"
uuid = { workspace = true }
holochain_wasm_test_utils = { version = "^0.3.0-beta-dev.39", path = "../test_utils/wasm" }
tiny-keccak = { version = "2.0.2", features = ["keccak", "sha3"] }
async-recursion = "0.3"
wasmer = { workspace = true }
wasmer-middlewares = { workspace = true }
opentelemetry_api = { version = "=0.20.0", features = [ "metrics" ] }

# Dependencies for test_utils
arbitrary = { version = "1.0", features = ["derive"], optional = true }
contrafact = {version = "0.2.0-rc.1", optional = true }
diff = {version = "0.1", optional = true }
hdk = { version = "^0.3.0-beta-dev.35", path = "../hdk", optional = true }
matches = {version = "0.1.8", optional = true }
holochain_test_wasm_common = { version = "^0.3.0-beta-dev.35", path = "../test_utils/wasm_common", optional = true  }
kitsune_p2p_bootstrap = { version = "^0.2.0-beta-dev.23", path = "../kitsune_p2p/bootstrap", optional = true }
unwrap_to = { version = "0.1.0", optional = true }
tx5-go-pion-turn = { workspace = true, optional = true }
tx5-signal-srv = { workspace = true, optional = true }

# chc deps
bytes = { version = "1", optional = true }
reqwest = { version = "0.11.2", features = ["json"], optional = true }

# TODO: make optional?
aitia = { version = "^0.2.0-beta-dev.6", path = "../aitia" }
hc_sleuth = { version = "^0.2.0-beta-dev.11", path = "../hc_sleuth" }

# fact deps
petgraph = { version = "0.6.0", features = ["quickcheck", "stable_graph"] }

# debugging
backtrace = "0.3"

[target.'cfg(unix)'.dependencies]
sd-notify = "0.3.0"


[dev-dependencies]
holochain = { path = ".", default-features = false, features = ["test_utils", "slow_tests", "tx2", "tx5", "metrics_influxive"] }

anyhow = "1.0.26"
assert_cmd = "1.0.1"
clap = "4.0"
contrafact = "0.2.0-rc.1"
criterion = { version = "0.3", features = [ "async_tokio" ] }
ed25519-dalek = "1"
indoc = "1.0"
isotest = "0"
maplit = "1"
pretty_assertions = "1.4"
rand_dalek = {package = "rand", version = "0.7"}
regex = "1.5"
reqwest = "0.11.2"
serial_test = "0.4.0"
test-case = "1.2.1"
tokio-tungstenite = "0.13"

[build-dependencies]
hdk = { version = "^0.3.0-beta-dev.35", path = "../hdk"}
serde = { version = "1.0", features = [ "derive" ] }
serde_json = { version = "1.0.51" }
toml = "0.5.6"
chrono = { version = "0.4.6", features = [ "serde" ] }
hostname = "0.3.1"
lair_keystore = { workspace = true, features = [ "rusqlite-bundled-sqlcipher-vendored-openssl" ] }

[[bench]]
name = "bench"
harness = false

[[bench]]
name = "consistency"
harness = false

[lib]
name = "holochain"
path = "src/lib.rs"

[[bin]]
name = "holochain"
path = "src/bin/holochain/main.rs"

[lints]
workspace = true

[features]
default = ["sqlite-encrypted", "tx2", "tx5", "metrics_influxive"]

tx2 = [ "kitsune_p2p/tx2" ]
tx5 = [ "kitsune_p2p/tx5", "tx5-go-pion-turn", "tx5-signal-srv" ]

# Use the "Influxive" opentelemetry metrics binding to write metrics
# to an InfluxDB time series database.
metrics_influxive = [ "holochain_metrics/influxive" ]

# Exposes additional functionality only needed for integration tests.
# This feature should be turned off for production builds.
test_utils = [
  "contrafact",
  "diff",
  "ghost_actor/test_utils",
  "hdk/test_utils",
  "holochain_sqlite/test_utils",
  "holochain_state/test_utils",
  "holochain_types/test_utils",
  "holochain_zome_types/test_utils",
  "kitsune_p2p_types/test_utils",
  "holochain_cascade/test_utils",
  "holochain_conductor_services/test_utils",
  "kitsune_p2p/test_utils",
  "kitsune_p2p_bootstrap",
  "holochain_p2p/mock_network",
  "kitsune_p2p_bin_data/fixt",
  "kitsune_p2p_types/fixt",
  "arbitrary",
  "matches",
  "holochain_test_wasm_common",
  "unwrap_to",
  "contrafact",
]

# Wasm ribosome tests take > 60 seconds - let's only run them in CI
slow_tests = []

# What's slower than slow? We may choose to not run these tests in CI to speed things up.
glacial_tests = []

# Includes the wasm build script, which we don't need when not building wasms
build_wasms = ['holochain_wasm_test_utils/build']
only_check_wasms = ['holochain_wasm_test_utils/only_check']

# Enables at-rest encryption of the SQLite database.
# Incompatible with "sqlite".
sqlite-encrypted = [
  "rusqlite/bundled-sqlcipher-vendored-openssl",
  "holochain_keystore/sqlite-encrypted",
  "holo_hash/sqlite-encrypted",
  "holochain_cascade/sqlite-encrypted",
  "holochain_conductor_api/sqlite-encrypted",
  "holochain_keystore/sqlite-encrypted",
  "holochain_p2p/sqlite-encrypted",
  "holochain_sqlite/sqlite-encrypted",
  "holochain_state/sqlite-encrypted",
  "holochain_types/sqlite-encrypted",
  "holochain_zome_types/sqlite-encrypted",
  "kitsune_p2p/sqlite-encrypted",
  "kitsune_p2p_types/sqlite-encrypted",
  "kitsune_p2p_block/sqlite-encrypted",
  "kitsune_p2p_bootstrap/sqlite-encrypted",
]

# Compile SQLite from source rather than depending on a library.
# Incompatible with "sqlite-encrypted"
sqlite = [
  "rusqlite/bundled",
  "holochain_keystore/sqlite",
  "holo_hash/sqlite",
  "holochain_cascade/sqlite",
  "holochain_conductor_api/sqlite",
  "holochain_keystore/sqlite",
  "holochain_p2p/sqlite",
  "holochain_sqlite/sqlite",
  "holochain_state/sqlite",
  "holochain_types/sqlite",
  "holochain_zome_types/sqlite",
  "kitsune_p2p/sqlite",
  "kitsune_p2p_types/sqlite",
  "kitsune_p2p_block/sqlite",
  "kitsune_p2p_bootstrap/sqlite",
]

# Extremely verbose wasm memory read/write logging
wasmer_debug_memory = ["holochain_wasmer_host/debug_memory"]

# Enable chain head coordination
chc = [
  "bytes",
  "reqwest",
  "holochain_conductor_api/chc",
  "holochain_types/chc",
]

# Transitional feature flag for code that is only ready when DPKI integration lands.
dpki = []

sweetest = [
  "test_utils",
  "sqlite",
]<|MERGE_RESOLUTION|>--- conflicted
+++ resolved
@@ -25,14 +25,9 @@
 get_if_addrs = "0.5.3"
 ghost_actor = "0.3.0-alpha.6"
 holo_hash = { version = "^0.3.0-beta-dev.24", path = "../holo_hash", features = ["full"] }
-<<<<<<< HEAD
-holochain_cascade = { version = "^0.3.0-beta-dev.39", path = "../holochain_cascade" }
-holochain_conductor_api = { version = "^0.3.0-beta-dev.39", path = "../holochain_conductor_api" }
-holochain_deepkey_dna = "0.0.1"
-=======
 holochain_cascade = { version = "^0.3.0-beta-dev.41", path = "../holochain_cascade" }
 holochain_conductor_api = { version = "^0.3.0-beta-dev.41", path = "../holochain_conductor_api" }
->>>>>>> aa09583a
+holochain_deepkey_dna = "0.0.1"
 holochain_keystore = { version = "^0.3.0-beta-dev.31", path = "../holochain_keystore", default-features = false }
 holochain_p2p = { version = "^0.3.0-beta-dev.40", path = "../holochain_p2p" }
 holochain_sqlite = { version = "^0.3.0-beta-dev.37", path = "../holochain_sqlite" }
