[package]
name = "holochain"
version = "0.3.0-beta-dev.42"
description = "Holochain, a framework for distributed applications"
license = "CAL-1.0"
homepage = "https://github.com/holochain/holochain"
documentation = "https://docs.rs/holochain"
authors = [ "Holochain Core Dev Team <devcore@holochain.org>" ]
edition = "2021"

# reminder - do not use workspace deps
[dependencies]
anyhow = "1.0"
async-trait = "0.1"
base64 = "0.13"
byteorder = "1.3.4"
cfg-if = "0.1"
<<<<<<< HEAD
chrono = { version = "0.4", default-features = false, features = ["clock", "std", "oldtime", "serde"] }
derive_more = { workspace = true }
=======
chrono = { version = "0.4.22", default-features = false, features = ["clock", "std", "oldtime", "serde"] }
derive_more = "0.99"
>>>>>>> 8984bcd3
directories = "2.0.2"
either = "1.5.0"
fallible-iterator = "0.2.0"
fixt = { version = "^0.3.0-beta-dev.2", path = "../fixt" }
futures = "0.3"
getrandom = "0.2.7"
get_if_addrs = "0.5.3"
ghost_actor = "0.3.0-alpha.6"
holo_hash = { version = "^0.3.0-beta-dev.24", path = "../holo_hash", features = ["full"] }
holochain_cascade = { version = "^0.3.0-beta-dev.41", path = "../holochain_cascade" }
holochain_conductor_api = { version = "^0.3.0-beta-dev.41", path = "../holochain_conductor_api" }
holochain_keystore = { version = "^0.3.0-beta-dev.31", path = "../holochain_keystore", default-features = false }
holochain_p2p = { version = "^0.3.0-beta-dev.40", path = "../holochain_p2p" }
holochain_sqlite = { version = "^0.3.0-beta-dev.37", path = "../holochain_sqlite" }
holochain_serialized_bytes = "=0.0.53"
holochain_state = { version = "^0.3.0-beta-dev.40", path = "../holochain_state" }
holochain_types = { version = "^0.3.0-beta-dev.37", path = "../holochain_types" }
holochain_util = { version = "^0.3.0-beta-dev.5", path = "../holochain_util", features = [ "pw" ] }
holochain_wasmer_host = "=0.0.92"
holochain_websocket = { version = "^0.3.0-beta-dev.16", path = "../holochain_websocket" }
holochain_zome_types = { version = "^0.3.0-beta-dev.30", path = "../holochain_zome_types", features = ["full"] }
holochain_nonce = { version = "^0.3.0-beta-dev.25", path = "../holochain_nonce" }
holochain_secure_primitive = { version = "^0.3.0-beta-dev.22", path = "../holochain_secure_primitive" }
holochain_conductor_services = { version = "^0.2.0-beta-dev.11", path = "../holochain_conductor_services" }
human-panic = "1.0.3"
itertools = { version = "0.10" }
kitsune_p2p = { version = "^0.3.0-beta-dev.34", path = "../kitsune_p2p/kitsune_p2p", default-features = false }
kitsune_p2p_bootstrap_client = { version = "^0.3.0-beta-dev.29", path = "../kitsune_p2p/bootstrap_client" }
kitsune_p2p_bin_data = { version = "^0.3.0-beta-dev.18", path = "../kitsune_p2p/bin_data" }
kitsune_p2p_types = { version = "^0.3.0-beta-dev.23", path = "../kitsune_p2p/types" }
kitsune_p2p_block = { version = "^0.3.0-beta-dev.20", path = "../kitsune_p2p/block" }
lazy_static = "1.4.0"
mockall = "0.11.3"
mr_bundle = { version = "^0.3.0-beta-dev.7", path = "../mr_bundle" }
must_future = "0.1.1"
nanoid = "0.3"
num_cpus = "1.8"
holochain_trace = { version = "^0.3.0-beta-dev.8", path = "../holochain_trace" }
holochain_metrics = { version = "^0.3.0-beta-dev.9", path = "../holochain_metrics", default_features = false }
once_cell = "1.4.1"
async-once-cell = "0.5"
one_err = "0.0.8"
parking_lot = "0.10"
predicates = "1.0.4"
rand = "0.8.5"
rand_chacha = "0.3.1"
rand-utf8 = "0.0.1"
rpassword = "5.0.1"
rusqlite = { version = "0.29" }
serde = { version = "1.0", features = [ "derive" ] }
serde_bytes = "0.11.12"
serde_json = { version = "1.0.51", features = [ "preserve_order" ] }
serde_yaml = "0.9"
shrinkwraprs = "0.3.0"
sodoken = "=0.0.11"
structopt = "0.3.11"
strum = "0.18.0"
subtle-encoding = "0.5"
tempfile = "3.3"
thiserror = "1.0.22"
tokio = { version = "1.36.0", features = ["full"] }
tokio-stream = { version = "0.1", features = [ "sync", "net" ] }
task-motel = "0.1.0"
toml = "0.5.6"
tracing = "0.1.37"
tracing-futures = "0.2.5"
tracing-subscriber = "0.3.16"
url = "2.4"
url2 = "0.0.6"
url_serde = "0.2.0"
uuid = { version = "0.7", features = [ "serde", "v4" ] }
holochain_wasm_test_utils = { version = "^0.3.0-beta-dev.39", path = "../test_utils/wasm" }
tiny-keccak = { version = "2.0.2", features = ["keccak", "sha3"] }
async-recursion = "0.3"
wasmer = "=4.2.4"
wasmer-middlewares = "=4.2.4"
opentelemetry_api = { version = "=0.20.0", features = [ "metrics" ] }

# Dependencies for test_utils
arbitrary = { version = "1.0", features = ["derive"], optional = true }
contrafact = {version = "0.2.0-rc.1", optional = true }
diff = {version = "0.1", optional = true }
hdk = { version = "^0.3.0-beta-dev.35", path = "../hdk", optional = true }
matches = {version = "0.1.8", optional = true }
holochain_test_wasm_common = { version = "^0.3.0-beta-dev.35", path = "../test_utils/wasm_common", optional = true  }
kitsune_p2p_bootstrap = { version = "^0.2.0-beta-dev.23", path = "../kitsune_p2p/bootstrap", optional = true }
unwrap_to = { version = "0.1.0", optional = true }
tx5-go-pion-turn = { version = "=0.0.8-alpha", optional = true }
tx5-signal-srv = { version = "=0.0.8-alpha", optional = true }

# chc deps
bytes = { version = "1", optional = true }
reqwest = { version = "0.11.2", features = ["json"], optional = true }

# TODO: make optional?
aitia = { version = "^0.2.0-beta-dev.6", path = "../aitia" }
hc_sleuth = { version = "^0.2.0-beta-dev.11", path = "../hc_sleuth" }

# fact deps
petgraph = { version = "0.6.0", features = ["quickcheck", "stable_graph"] }

# debugging
backtrace = "0.3"

[target.'cfg(unix)'.dependencies]
sd-notify = "0.3.0"


[dev-dependencies]
holochain = { path = ".", default-features = false, features = ["test_utils", "slow_tests", "tx2", "tx5", "metrics_influxive"] }

anyhow = "1.0"
assert_cmd = "1.0.1"
clap = "4.0"
contrafact = "0.2.0-rc.1"
criterion = { version = "0.3", features = [ "async_tokio" ] }
ed25519-dalek = "1"
indoc = "1.0"
isotest = "0"
maplit = "1"
pretty_assertions = "1.4"
rand_dalek = {package = "rand", version = "0.7"}
regex = "1.5"
reqwest = "0.11.2"
serial_test = "0.4.0"
test-case = "1.2.1"
tokio-tungstenite = "0.13"

[build-dependencies]
hdk = { version = "^0.3.0-beta-dev.35", path = "../hdk"}
serde = { version = "1.0", features = [ "derive" ] }
serde_json = { version = "1.0.51" }
toml = "0.5.6"
chrono = { version = "0.4.6", features = [ "serde" ] }
hostname = "0.3.1"
lair_keystore = { version = "0.4.4", default-features = false, features = [ "rusqlite-bundled-sqlcipher-vendored-openssl" ] }

[[bench]]
name = "bench"
harness = false

[[bench]]
name = "consistency"
harness = false

[lib]
name = "holochain"
path = "src/lib.rs"

[[bin]]
name = "holochain"
path = "src/bin/holochain/main.rs"

[lints]
workspace = true

[features]
default = ["sqlite-encrypted", "tx2", "tx5", "metrics_influxive"]

tx2 = [ "kitsune_p2p/tx2" ]
tx5 = [ "kitsune_p2p/tx5", "tx5-go-pion-turn", "tx5-signal-srv" ]

# Use the "Influxive" opentelemetry metrics binding to write metrics
# to an InfluxDB time series database.
metrics_influxive = [ "holochain_metrics/influxive" ]

# Exposes additional functionality only needed for integration tests.
# This feature should be turned off for production builds.
test_utils = [
  "contrafact",
  "diff",
  "ghost_actor/test_utils",
  "hdk/test_utils",
  "holochain_sqlite/test_utils",
  "holochain_state/test_utils",
  "holochain_types/test_utils",
  "holochain_zome_types/test_utils",
  "kitsune_p2p_types/test_utils",
  "holochain_cascade/test_utils",
  "holochain_conductor_services/test_utils",
  "kitsune_p2p/test_utils",
  "kitsune_p2p_bootstrap",
  "holochain_p2p/mock_network",
  "kitsune_p2p_bin_data/fixt",
  "kitsune_p2p_types/fixt",
  "arbitrary",
  "matches",
  "holochain_test_wasm_common",
  "unwrap_to",
  "contrafact",
]

# Wasm ribosome tests take > 60 seconds - let's only run them in CI
slow_tests = []

# What's slower than slow? We may choose to not run these tests in CI to speed things up.
glacial_tests = []

# Includes the wasm build script, which we don't need when not building wasms
build_wasms = ['holochain_wasm_test_utils/build']
only_check_wasms = ['holochain_wasm_test_utils/only_check']

# Enables at-rest encryption of the SQLite database.
# Incompatible with "sqlite".
sqlite-encrypted = [
  "rusqlite/bundled-sqlcipher-vendored-openssl",
  "holochain_keystore/sqlite-encrypted",
  "holo_hash/sqlite-encrypted",
  "holochain_cascade/sqlite-encrypted",
  "holochain_conductor_api/sqlite-encrypted",
  "holochain_keystore/sqlite-encrypted",
  "holochain_p2p/sqlite-encrypted",
  "holochain_sqlite/sqlite-encrypted",
  "holochain_state/sqlite-encrypted",
  "holochain_types/sqlite-encrypted",
  "holochain_zome_types/sqlite-encrypted",
  "kitsune_p2p/sqlite-encrypted",
  "kitsune_p2p_types/sqlite-encrypted",
  "kitsune_p2p_block/sqlite-encrypted",
  "kitsune_p2p_bootstrap/sqlite-encrypted",
]

# Compile SQLite from source rather than depending on a library.
# Incompatible with "sqlite-encrypted"
sqlite = [
  "rusqlite/bundled",
  "holochain_keystore/sqlite",
  "holo_hash/sqlite",
  "holochain_cascade/sqlite",
  "holochain_conductor_api/sqlite",
  "holochain_keystore/sqlite",
  "holochain_p2p/sqlite",
  "holochain_sqlite/sqlite",
  "holochain_state/sqlite",
  "holochain_types/sqlite",
  "holochain_zome_types/sqlite",
  "kitsune_p2p/sqlite",
  "kitsune_p2p_types/sqlite",
  "kitsune_p2p_block/sqlite",
  "kitsune_p2p_bootstrap/sqlite",
]

# Extremely verbose wasm memory read/write logging
wasmer_debug_memory = ["holochain_wasmer_host/debug_memory"]

# Enable chain head coordination
chc = [
  "bytes",
  "reqwest",
  "holochain_conductor_api/chc",
  "holochain_types/chc",
]

# Transitional feature flag for code that is only ready when DPKI integration lands.
dpki = []

sweetest = [
  "test_utils",
  "sqlite",
]<|MERGE_RESOLUTION|>--- conflicted
+++ resolved
@@ -15,13 +15,8 @@
 base64 = "0.13"
 byteorder = "1.3.4"
 cfg-if = "0.1"
-<<<<<<< HEAD
-chrono = { version = "0.4", default-features = false, features = ["clock", "std", "oldtime", "serde"] }
+chrono = { version = "0.4.22", default-features = false, features = ["clock", "std", "oldtime", "serde"] }
 derive_more = { workspace = true }
-=======
-chrono = { version = "0.4.22", default-features = false, features = ["clock", "std", "oldtime", "serde"] }
-derive_more = "0.99"
->>>>>>> 8984bcd3
 directories = "2.0.2"
 either = "1.5.0"
 fallible-iterator = "0.2.0"
