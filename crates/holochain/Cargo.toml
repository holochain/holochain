--- conflicted
+++ resolved
@@ -26,20 +26,12 @@
 get_if_addrs = "0.5.3"
 ghost_actor = "0.3.0-alpha.6"
 holo_hash = { version = "^0.3.0-beta-dev.26", path = "../holo_hash", features = ["full"] }
-<<<<<<< HEAD
-holochain_cascade = { version = "^0.3.0-beta-dev.43", path = "../holochain_cascade" }
-holochain_conductor_api = { version = "^0.3.0-beta-dev.43", path = "../holochain_conductor_api" }
-holochain_deepkey_dna = "0.0.1"
-holochain_keystore = { version = "^0.3.0-beta-dev.33", path = "../holochain_keystore", default-features = false }
-holochain_p2p = { version = "^0.3.0-beta-dev.42", path = "../holochain_p2p" }
-holochain_sqlite = { version = "^0.3.0-beta-dev.39", path = "../holochain_sqlite" }
-=======
 holochain_cascade = { version = "^0.3.0-beta-dev.44", path = "../holochain_cascade" }
 holochain_conductor_api = { version = "^0.3.0-beta-dev.44", path = "../holochain_conductor_api" }
+holochain_deepkey_dna = "0.0.1"
 holochain_keystore = { version = "^0.3.0-beta-dev.34", path = "../holochain_keystore", default-features = false }
 holochain_p2p = { version = "^0.3.0-beta-dev.43", path = "../holochain_p2p" }
 holochain_sqlite = { version = "^0.3.0-beta-dev.40", path = "../holochain_sqlite" }
->>>>>>> d25cfdd6
 holochain_serialized_bytes = "=0.0.53"
 holochain_state = { version = "^0.3.0-beta-dev.43", path = "../holochain_state" }
 holochain_types = { version = "^0.3.0-beta-dev.40", path = "../holochain_types" }
