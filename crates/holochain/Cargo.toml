[package]
name = "holochain"
version = "0.0.106-dev.0"
description = "Holochain, a framework for distributed applications"
license-file = "LICENSE_CAL-1.0"
homepage = "https://github.com/holochain/holochain"
documentation = "https://docs.rs/holochain/"
authors = [ "Holochain Core Dev Team <devcore@holochain.org>" ]
edition = "2018"

[dependencies]
anyhow = "1.0.26"
async-trait = "0.1"
base64 = "0.13"
byteorder = "1.3.4"
cfg-if = "0.1"
chrono = "0.4.6"
derive_more = "0.99.3"
directories = "2.0.2"
either = "1.5.0"
fallible-iterator = "0.2.0"
fixt = { version = "0.0.5", path = "../fixt" }
futures = "0.3.1"
ghost_actor = "0.3.0-alpha.4"
holo_hash = { version = "0.0.5", path = "../holo_hash", features = ["full"] }
holochain_cascade = { version = "0.0.6-dev.0", path = "../holochain_cascade" }
holochain_conductor_api = { version = "0.0.6-dev.0", path = "../holochain_conductor_api" }
holochain_keystore = { version = "0.0.6-dev.0", path = "../holochain_keystore" }
holochain_p2p = { version = "0.0.6-dev.0", path = "../holochain_p2p" }
holochain_sqlite = { version = "0.0.6-dev.0", path = "../holochain_sqlite" }
holochain_serialized_bytes = "=0.0.51"
holochain_state = { version = "0.0.6-dev.0", path = "../holochain_state" }
holochain_types = { version = "0.0.6-dev.0", path = "../holochain_types" }
holochain_wasmer_host = "=0.0.73"
<<<<<<< HEAD
holochain_websocket = { version = "0.0.5-dev.0", path = "../holochain_websocket" }
holochain_zome_types = { version = "0.0.7-dev.0", path = "../holochain_zome_types", features = ["full"] }
=======
holochain_websocket = { version = "0.0.6-dev.0", path = "../holochain_websocket" }
holochain_zome_types = { version = "0.0.7", path = "../holochain_zome_types" }
>>>>>>> 885a87b8
human-panic = "1.0.3"
kitsune_p2p = { version = "0.0.6-dev.0", path = "../kitsune_p2p/kitsune_p2p" }
kitsune_p2p_types = { version = "0.0.5-dev.0", path = "../kitsune_p2p/types" }
lazy_static = "1.4.0"
mockall = "0.10.2"
mr_bundle = { version = "0.0.3", path = "../mr_bundle" }
must_future = "0.1.1"
nanoid = "0.3"
num_cpus = "1.8"
observability = "0.1.3"
once_cell = "1.4.1"
parking_lot = "0.10"
predicates = "1.0.4"
rand = "0.7"
ring = "0.16"
rusqlite = { version = "0.25" }
serde = { version = "1.0", features = [ "derive" ] }
serde_json = { version = "1.0.51", features = [ "preserve_order" ] }
serde_yaml = "0.8"
shrinkwraprs = "0.3.0"
sodoken = "=0.0.1-alpha.10"
structopt = "0.3.11"
strum = "0.18.0"
tempdir = "0.3.7"
thiserror = "1.0.22"
tokio = { version = "1.3", features = [ "full" ] }
tokio-stream = "0.1"
holochain_util = { version = "0.0.3", path = "../holochain_util" }
toml = "0.5.6"
tracing = "0.1.26"
tracing-futures = "0.2.5"
tracing-subscriber = "0.2.19"
url = "1.7.2"
url2 = "0.0.6"
url_serde = "0.2.0"
uuid = { version = "0.7", features = [ "serde", "v4" ] }
xsalsa20poly1305 = "0.6.0"
holochain_wasm_test_utils = { version = "0.0.6-dev.0", path = "../test_utils/wasm" }

# Dependencies for test_utils: keep in sync with below
hdk = { version = "0.0.106-dev.0", path = "../hdk", optional = true }
matches = {version = "0.1.8", optional = true }
holochain_test_wasm_common = { version = "0.0.6-dev.0", path = "../test_utils/wasm_common", optional = true  }
unwrap_to = { version = "0.1.0", optional = true }
itertools = { version = "0.10", optional = true }

[target.'cfg(unix)'.dependencies]
sd-notify = "0.3.0"


[dev-dependencies]
anyhow = "1.0.26"
assert_cmd = "1.0.1"
criterion = { version = "0.3", features = [ "async_tokio" ] }
maplit = "1"
pretty_assertions = "0.6.1"
serial_test = "0.4.0"
test-case = "1.0.0"

# Dependencies for test_utils: keep in sync with above
hdk = { version = "0.0.106-dev.0", path = "../hdk", optional = false }
matches = {version = "0.1.8", optional = false }
holochain_test_wasm_common = { version = "0.0.6-dev.0", path = "../test_utils/wasm_common", optional = false  }
unwrap_to = { version = "0.1.0", optional = false }
arbitrary = { version = "1.0", features = ["derive"] }

[[bench]]
name = "bench"
harness = false

[[bench]]
name = "consistency"
harness = false

[lib]
name = "holochain"
path = "src/lib.rs"

[[bin]]
name = "holochain"
path = "src/bin/holochain/main.rs"

[features]
default = ["slow_tests", "test_utils", "no-deps"]

# Exposes additional functionality only needed for integration tests.
# This feature should be turned off for production builds.
test_utils = [
  "hdk",
  "holochain_sqlite/test_utils",
  "holochain_state/test_utils",
  "holochain_types/test_utils",
  "holochain_zome_types/test_utils",
  "kitsune_p2p_types/test_utils",
  "kitsune_p2p/test_utils",
  "itertools",
  "matches",
  "holochain_test_wasm_common",
  "unwrap_to"
]

# Wasm ribosome tests take > 60 seconds - let's only run them in CI
slow_tests = []

# Includes the wasm build script, which we don't need when not building wasms
build_wasms = ['holochain_wasm_test_utils/build']
only_check_wasms = ['holochain_wasm_test_utils/only_check']

# Enables at-rest encryption of the SQLite database.
# Incompatible with "no-deps".
db-encryption = ['holochain_sqlite/db-encryption']

# Compile SQLite from source rather than depending on a library.
# Incompatible with "db-encryption"
no-deps = ['holochain_sqlite/no-deps']<|MERGE_RESOLUTION|>--- conflicted
+++ resolved
@@ -32,13 +32,8 @@
 holochain_state = { version = "0.0.6-dev.0", path = "../holochain_state" }
 holochain_types = { version = "0.0.6-dev.0", path = "../holochain_types" }
 holochain_wasmer_host = "=0.0.73"
-<<<<<<< HEAD
-holochain_websocket = { version = "0.0.5-dev.0", path = "../holochain_websocket" }
-holochain_zome_types = { version = "0.0.7-dev.0", path = "../holochain_zome_types", features = ["full"] }
-=======
 holochain_websocket = { version = "0.0.6-dev.0", path = "../holochain_websocket" }
-holochain_zome_types = { version = "0.0.7", path = "../holochain_zome_types" }
->>>>>>> 885a87b8
+holochain_zome_types = { version = "0.0.7", path = "../holochain_zome_types", features = ["full"] }
 human-panic = "1.0.3"
 kitsune_p2p = { version = "0.0.6-dev.0", path = "../kitsune_p2p/kitsune_p2p" }
 kitsune_p2p_types = { version = "0.0.5-dev.0", path = "../kitsune_p2p/types" }
