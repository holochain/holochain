--- conflicted
+++ resolved
@@ -28,20 +28,13 @@
 getrandom = "0.2.7"
 get_if_addrs = "0.5.3"
 ghost_actor = "0.3.0-alpha.6"
-<<<<<<< HEAD
-=======
 hc_deepkey_sdk = { version = "0.7.0-dev.2", path = "../hc_deepkey_sdk" }
->>>>>>> faa1ffbd
 holo_hash = { version = "^0.4.0-dev.10", path = "../holo_hash", features = [
   "full",
 ] }
 holochain_cascade = { version = "^0.4.0-dev.19", path = "../holochain_cascade" }
 holochain_conductor_api = { version = "^0.4.0-dev.19", path = "../holochain_conductor_api" }
-<<<<<<< HEAD
-holochain_deepkey_dna = "0.0.7-dev.1"
-=======
 holochain_deepkey_dna = "0.0.8-dev.1"
->>>>>>> faa1ffbd
 holochain_keystore = { version = "^0.4.0-dev.17", path = "../holochain_keystore", default-features = false }
 holochain_p2p = { version = "^0.4.0-dev.19", path = "../holochain_p2p" }
 holochain_sqlite = { version = "^0.4.0-dev.17", path = "../holochain_sqlite" }
