[package]
name = "holochain"
version = "0.4.0-dev.15"
description = "Holochain, a framework for distributed applications"
license = "CAL-1.0"
repository = "https://github.com/holochain/holochain"
documentation = "https://docs.rs/holochain"
authors = ["Holochain Core Dev Team <devcore@holochain.org>"]
edition = "2021"

# reminder - do not use workspace deps
[dependencies]
anyhow = "1.0"
async-trait = "0.1"
base64 = "0.22"
cfg-if = "1.0"
chrono = { version = "0.4.22", default-features = false, features = [
  "clock",
  "std",
  "oldtime",
  "serde",
] }
derive_more = "0.99"
either = "1.5.0"
fallible-iterator = "0.3.0"
fixt = { version = "^0.4.0-dev.3", path = "../fixt" }
futures = "0.3"
getrandom = "0.2.7"
get_if_addrs = "0.5.3"
ghost_actor = "0.3.0-alpha.6"
holo_hash = { version = "^0.4.0-dev.9", path = "../holo_hash", features = [
  "full",
] }
<<<<<<< HEAD
holochain_cascade = { version = "^0.4.0-dev.14", path = "../holochain_cascade" }
holochain_conductor_api = { version = "^0.4.0-dev.14", path = "../holochain_conductor_api" }
holochain_deepkey_dna = "0.0.6-dev.7"
=======
holochain_cascade = { version = "^0.4.0-dev.15", path = "../holochain_cascade" }
holochain_conductor_api = { version = "^0.4.0-dev.15", path = "../holochain_conductor_api" }
>>>>>>> b0171431
holochain_keystore = { version = "^0.4.0-dev.14", path = "../holochain_keystore", default-features = false }
holochain_p2p = { version = "^0.4.0-dev.15", path = "../holochain_p2p" }
holochain_sqlite = { version = "^0.4.0-dev.14", path = "../holochain_sqlite" }
holochain_serialized_bytes = "=0.0.55"
holochain_state = { version = "^0.4.0-dev.15", path = "../holochain_state" }
holochain_types = { version = "^0.4.0-dev.15", path = "../holochain_types" }
holochain_util = { version = "^0.4.0-dev.2", path = "../holochain_util" }
holochain_wasmer_host = "=0.0.95"
holochain_websocket = { version = "^0.4.0-dev.15", path = "../holochain_websocket" }
holochain_zome_types = { version = "^0.4.0-dev.11", path = "../holochain_zome_types", features = [
  "full",
] }
holochain_nonce = { version = "^0.4.0-dev.4", path = "../holochain_nonce" }
holochain_secure_primitive = { version = "^0.4.0-dev.1", path = "../holochain_secure_primitive" }
holochain_conductor_services = { version = "^0.3.0-dev.15", path = "../holochain_conductor_services" }
human-panic = "2.0"
itertools = { version = "0.12" }
kitsune_p2p = { version = "^0.4.0-dev.14", path = "../kitsune_p2p/kitsune_p2p", default-features = false }
kitsune_p2p_bin_data = { version = "^0.4.0-dev.9", path = "../kitsune_p2p/bin_data" }
kitsune_p2p_types = { version = "^0.4.0-dev.10", path = "../kitsune_p2p/types" }
kitsune_p2p_block = { version = "^0.4.0-dev.9", path = "../kitsune_p2p/block" }
mockall = "0.11.3"
mr_bundle = { version = "^0.4.0-dev.5", path = "../mr_bundle" }
must_future = "0.1.1"
nanoid = "0.4"
holochain_trace = { version = "^0.4.0-dev.3", path = "../holochain_trace" }
holochain_metrics = { version = "^0.4.0-dev.4", path = "../holochain_metrics", default_features = false }
once_cell = "1.4.1"
async-once-cell = "0.5"
one_err = "0.0.8"
parking_lot = "0.12"
predicates = "3.1"
rand = "0.8.5"
rand_chacha = "0.3.1"
rand-utf8 = "0.0.1"
rusqlite = { version = "0.31" }
serde = { version = "1.0", features = ["derive"] }
serde_bytes = "0.11.12"
serde_json = { version = "1.0.51", features = ["preserve_order"] }
serde_yaml = "0.9"
shrinkwraprs = "0.3.0"
sodoken = "=0.0.11"
structopt = "0.3.11"
strum = "0.18.0"
subtle-encoding = "0.5"
tempfile = "3.3"
thiserror = "1.0.22"
tokio = { version = "1.36.0", features = ["full"] }
tokio-stream = { version = "0.1", features = ["sync", "net"] }
task-motel = "0.1.0"
tracing = "0.1.37"
tracing-futures = "0.2.5"
tracing-subscriber = "0.3.16"
url = "2.4"
url2 = "0.0.6"
uuid = { version = "1.8", features = ["serde", "v4"] }
holochain_wasm_test_utils = { version = "^0.4.0-dev.15", path = "../test_utils/wasm" }
tiny-keccak = { version = "2.0.2", features = ["keccak", "sha3"] }
wasmer = "=4.3.1"
wasmer-middlewares = "=4.3.1"
opentelemetry_api = { version = "=0.20.0", features = ["metrics"] }

# Dependencies for test_utils
arbitrary = { version = "1.0", features = ["derive"], optional = true }
contrafact = { version = "0.2.0-rc.1", optional = true }
diff = { version = "0.1", optional = true }
hdk = { version = "^0.4.0-dev.11", path = "../hdk", optional = true }
matches = { version = "0.1.8", optional = true }
holochain_test_wasm_common = { version = "^0.4.0-dev.11", path = "../test_utils/wasm_common", optional = true }
kitsune_p2p_bootstrap = { version = "^0.3.0-dev.11", path = "../kitsune_p2p/bootstrap", optional = true }
unwrap_to = { version = "0.1.0", optional = true }
sbd-server = { version = "=0.0.5-alpha", optional = true }
tx5-go-pion-turn = { version = "=0.1.1-beta", optional = true }

# chc deps
bytes = { version = "1", optional = true }
reqwest = { version = "0.12", features = [
  "json",
  "native-tls-vendored",
], optional = true }

# TODO: make optional?
aitia = { version = "^0.3.0-dev.3", path = "../aitia" }
hc_sleuth = { version = "^0.4.0-dev.15", path = "../hc_sleuth" }

# fact deps
petgraph = { version = "0.6.0", features = ["quickcheck", "stable_graph"] }

# debugging
backtrace = "0.3"

[target.'cfg(unix)'.dependencies]
sd-notify = "0.4"


[dev-dependencies]
holochain = { path = ".", default-features = false, features = [
  "test_utils",
  "slow_tests",
  "tx2",
  "tx5",
  "metrics_influxive",
  "deepkey-wasm-cache",
] }

anyhow = "1.0"
assert_cmd = "2"
clap = "4.0"
contrafact = "0.2.0-rc.1"
criterion = { version = "0.5", features = ["async_tokio"] }
ed25519-dalek = { version = "2", features = ["rand_core"] }
indoc = "2.0"
isotest = "0"
maplit = "1"
pretty_assertions = "1.4"
regex = "1.5"
reqwest = "0.12"
serial_test = "3.0"
test-case = "3.3"
tokio-tungstenite = "0.21"

[build-dependencies]
hdk = { version = "^0.4.0-dev.11", path = "../hdk" }
serde = { version = "1.0", features = ["derive"] }
serde_json = { version = "1.0.51" }
toml = "0.8"
chrono = { version = "0.4.6", features = ["serde"] }
hostname = "0.4"
lair_keystore = { version = "0.4.5", default-features = false, features = [
  "rusqlite-bundled-sqlcipher-vendored-openssl",
] }

[[bench]]
name = "bench"
harness = false

[[bench]]
name = "consistency"
harness = false

[lib]
name = "holochain"
path = "src/lib.rs"

[[bin]]
name = "holochain"
path = "src/bin/holochain/main.rs"

[lints]
workspace = true

[features]
default = ["sqlite-encrypted", "tx2", "tx5", "metrics_influxive"]

tx2 = ["kitsune_p2p/tx2"]
tx5 = ["kitsune_p2p/tx5", "tx5-go-pion-turn"]

# Use the "Influxive" opentelemetry metrics binding to write metrics
# to an InfluxDB time series database.
metrics_influxive = ["holochain_metrics/influxive"]

# Exposes additional functionality only needed for integration tests.
# This feature should be turned off for production builds.
test_utils = [
  "contrafact",
  "deepkey-wasm-cache",
  "diff",
  "ghost_actor/test_utils",
  "hdk/test_utils",
  "holochain_sqlite/test_utils",
  "holochain_state/test_utils",
  "holochain_types/test_utils",
  "holochain_zome_types/test_utils",
  "kitsune_p2p_types/test_utils",
  "holochain_cascade/test_utils",
  "holochain_conductor_services/test_utils",
  "kitsune_p2p/test_utils",
  "kitsune_p2p_bootstrap",
  "holochain_p2p/mock_network",
  "kitsune_p2p_bin_data/fixt",
  "kitsune_p2p_types/fixt",
  "arbitrary",
  "matches",
  "holochain_test_wasm_common",
  "holochain_deepkey_dna/fuzzing",
  "unwrap_to",
  "contrafact",
  "sbd-server",
]

# Wasm ribosome tests take > 60 seconds - let's only run them in CI
slow_tests = []

# What's slower than slow? We may choose to not run these tests in CI to speed things up.
glacial_tests = []

# Includes the wasm build script, which we don't need when not building wasms
build_wasms = ['holochain_wasm_test_utils/build']
only_check_wasms = ['holochain_wasm_test_utils/only_check']

# Enables at-rest encryption of the SQLite database.
# Incompatible with "sqlite".
sqlite-encrypted = [
  "rusqlite/bundled-sqlcipher-vendored-openssl",
  "holochain_keystore/sqlite-encrypted",
  "holo_hash/sqlite-encrypted",
  "holochain_cascade/sqlite-encrypted",
  "holochain_conductor_api/sqlite-encrypted",
  "holochain_keystore/sqlite-encrypted",
  "holochain_p2p/sqlite-encrypted",
  "holochain_sqlite/sqlite-encrypted",
  "holochain_state/sqlite-encrypted",
  "holochain_types/sqlite-encrypted",
  "holochain_zome_types/sqlite-encrypted",
  "kitsune_p2p/sqlite-encrypted",
  "kitsune_p2p_types/sqlite-encrypted",
  "kitsune_p2p_block/sqlite-encrypted",
  "kitsune_p2p_bootstrap/sqlite-encrypted",
]

# Compile SQLite from source rather than depending on a library.
# Incompatible with "sqlite-encrypted"
sqlite = [
  "rusqlite/bundled",
  "holochain_keystore/sqlite",
  "holo_hash/sqlite",
  "holochain_cascade/sqlite",
  "holochain_conductor_api/sqlite",
  "holochain_keystore/sqlite",
  "holochain_p2p/sqlite",
  "holochain_sqlite/sqlite",
  "holochain_state/sqlite",
  "holochain_types/sqlite",
  "holochain_zome_types/sqlite",
  "kitsune_p2p/sqlite",
  "kitsune_p2p_types/sqlite",
  "kitsune_p2p_block/sqlite",
  "kitsune_p2p_bootstrap/sqlite",
]

# Extremely verbose wasm memory read/write logging
wasmer_debug_memory = ["holochain_wasmer_host/debug_memory"]

# Enable chain head coordination
chc = ["bytes", "reqwest", "holochain_conductor_api/chc", "holochain_types/chc"]

# Transitional feature flag for code that is only ready when DPKI integration lands.
dpki = []

sweettest = ["test_utils", "sqlite"]

deepkey-wasm-cache = []

# Enables tracing instrumentation 
# (we experience segfaults in some tests if there is too much instrumentation)
instrument = []<|MERGE_RESOLUTION|>--- conflicted
+++ resolved
@@ -31,14 +31,9 @@
 holo_hash = { version = "^0.4.0-dev.9", path = "../holo_hash", features = [
   "full",
 ] }
-<<<<<<< HEAD
-holochain_cascade = { version = "^0.4.0-dev.14", path = "../holochain_cascade" }
-holochain_conductor_api = { version = "^0.4.0-dev.14", path = "../holochain_conductor_api" }
-holochain_deepkey_dna = "0.0.6-dev.7"
-=======
 holochain_cascade = { version = "^0.4.0-dev.15", path = "../holochain_cascade" }
 holochain_conductor_api = { version = "^0.4.0-dev.15", path = "../holochain_conductor_api" }
->>>>>>> b0171431
+holochain_deepkey_dna = "0.0.6-dev.7"
 holochain_keystore = { version = "^0.4.0-dev.14", path = "../holochain_keystore", default-features = false }
 holochain_p2p = { version = "^0.4.0-dev.15", path = "../holochain_p2p" }
 holochain_sqlite = { version = "^0.4.0-dev.14", path = "../holochain_sqlite" }
