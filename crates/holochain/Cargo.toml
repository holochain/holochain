[package]
name = "holochain"
version = "0.2.3"
description = "Holochain, a framework for distributed applications"
license-file = "LICENSE_CAL-1.0"
homepage = "https://github.com/holochain/holochain"
documentation = "https://docs.rs/holochain"
authors = [ "Holochain Core Dev Team <devcore@holochain.org>" ]
edition = "2021"

[dependencies]
anyhow = "1.0.26"
async-trait = "0.1"
base64 = "0.13"
byteorder = "1.3.4"
cfg-if = "0.1"
chrono = { version = "0.4.22", default-features = false, features = ["clock", "std", "oldtime", "serde"] }
derive_more = "0.99.3"
directories = "2.0.2"
either = "1.5.0"
fallible-iterator = "0.2.0"
fixt = { version = "^0.2.3", path = "../fixt" }
futures = "0.3.1"
getrandom = "0.2.7"
get_if_addrs = "0.5.3"
ghost_actor = "0.3.0-alpha.6"
holo_hash = { version = "^0.2.3", path = "../holo_hash", features = ["full"] }
holochain_cascade = { version = "^0.2.3", path = "../holochain_cascade" }
holochain_conductor_api = { version = "^0.2.3", path = "../holochain_conductor_api" }
holochain_keystore = { version = "^0.2.3", path = "../holochain_keystore", default-features = false }
holochain_p2p = { version = "^0.2.3", path = "../holochain_p2p" }
holochain_sqlite = { version = "^0.2.3", path = "../holochain_sqlite" }
holochain_serialized_bytes = "=0.0.51"
holochain_state = { version = "^0.2.3", path = "../holochain_state" }
holochain_types = { version = "^0.2.3", path = "../holochain_types" }
holochain_util = { version = "^0.2.3", path = "../holochain_util", features = [ "pw" ] }
holochain_wasmer_host = "=0.0.84"
holochain_websocket = { version = "^0.2.3", path = "../holochain_websocket" }
holochain_zome_types = { version = "^0.2.3", path = "../holochain_zome_types", features = ["full"] }
human-panic = "1.0.3"
itertools = { version = "0.10" }
kitsune_p2p = { version = "^0.2.3", path = "../kitsune_p2p/kitsune_p2p", default-features = false }
kitsune_p2p_types = { version = "^0.2.3", path = "../kitsune_p2p/types" }
kitsune_p2p_block = { version = "^0.2.3", path = "../kitsune_p2p/block" }
lazy_static = "1.4.0"
mockall = "0.11.3"
mr_bundle = { version = "^0.2.3", path = "../mr_bundle" }
must_future = "0.1.1"
nanoid = "0.3"
num_cpus = "1.8"
<<<<<<< HEAD
holochain_trace = { version = "^0.2.2", path = "../holochain_trace" }
holochain_metrics = { version = "^0.2.3-beta-rc.0", path = "../holochain_metrics", default_features = false }
=======
holochain_trace = { version = "^0.2.3", path = "../holochain_trace" }
>>>>>>> 596e2502
once_cell = "1.4.1"
one_err = "0.0.8"
parking_lot = "0.10"
predicates = "1.0.4"
rand = "0.8.5"
rand-utf8 = "0.0.1"
rpassword = "5.0.1"
rusqlite = { version = "0.29" }
serde = { version = ">= 1.0, <= 1.0.166", features = [ "derive" ] }
serde_json = { version = "1.0.51", features = [ "preserve_order" ] }
serde_yaml = "0.9"
shrinkwraprs = "0.3.0"
sodoken = "=0.0.9"
structopt = "0.3.11"
strum = "0.18.0"
subtle-encoding = "0.5"
tempfile = "3.3"
thiserror = "1.0.22"
tokio = { version = "1.27", features = [ "full"] }
tokio-stream = { version = "0.1", features = [ "sync", "net" ] }
task-motel = "0.1.0-rc.1"
toml = "0.5.6"
tracing = "0.1.37"
tracing-futures = "0.2.5"
tracing-subscriber = "0.3.16"
url = "2.4"
url2 = "0.0.6"
url_serde = "0.2.0"
uuid = { version = "0.7", features = [ "serde", "v4" ] }
holochain_wasm_test_utils = { version = "^0.2.3", path = "../test_utils/wasm" }
tiny-keccak = { version = "2.0.2", features = ["keccak", "sha3"] }
async-recursion = "0.3"
wasmer-middlewares = "2"

# Dependencies for test_utils
arbitrary = { version = "1.0", features = ["derive"], optional = true }
contrafact = {version = "0.2.0-dev.3", optional = true }
diff = {version = "0.1", optional = true }
hdk = { version = "^0.2.3", path = "../hdk", optional = true }
matches = {version = "0.1.8", optional = true }
holochain_test_wasm_common = { version = "^0.2.3", path = "../test_utils/wasm_common", optional = true  }
kitsune_p2p_bootstrap = { version = "^0.1.3", path = "../kitsune_p2p/bootstrap", optional = true }
unwrap_to = { version = "0.1.0", optional = true }
tx5-go-pion-turn = { version = "=0.0.3-alpha", optional = true }
tx5-signal-srv = { version = "=0.0.3-alpha", optional = true }

# chc deps
bytes = { version = "1", optional = true }
reqwest = { version = "0.11.2", features = ["json"], optional = true }

[target.'cfg(unix)'.dependencies]
sd-notify = "0.3.0"


[dev-dependencies]
holochain = { path = ".", features = ["test_utils"] }

anyhow = "1.0.26"
assert_cmd = "1.0.1"
contrafact = "0.2.0-rc.1"
criterion = { version = "0.3", features = [ "async_tokio" ] }
ed25519-dalek = "1"
indoc = "1.0"
isotest = "0"
maplit = "1"
pretty_assertions = "0.6.1"
rand_dalek = {package = "rand", version = "0.7"}
regex = "1.5"
reqwest = "0.11.2"
serial_test = "0.4.0"
test-case = "1.2.1"

[build-dependencies]
hdk = { version = "^0.2.3", path = "../hdk"}
serde = { version = ">= 1.0, <= 1.0.166", features = [ "derive" ] }
serde_json = { version = "1.0.51" }
toml = "0.5.6"
chrono = { version = "0.4.6", features = [ "serde" ] }
hostname = "0.3.1"

[[bench]]
name = "bench"
harness = false

[[bench]]
name = "consistency"
harness = false

[lib]
name = "holochain"
path = "src/lib.rs"

[[bin]]
name = "holochain"
path = "src/bin/holochain/main.rs"

[features]
default = ["slow_tests", "glacial_tests", "sqlite", "tx2", "tx5", "metrics_influxive"]

tx2 = [ "kitsune_p2p/tx2" ]
tx5 = [ "kitsune_p2p/tx5", "tx5-go-pion-turn", "tx5-signal-srv" ]

# Use the "Influxive" opentelemetry metrics binding to write metrics
# to an InfluxDB time series database.
metrics_influxive = [ "holochain_metrics/influxive" ]

# Exposes additional functionality only needed for integration tests.
# This feature should be turned off for production builds.
test_utils = [
  "contrafact",
  "diff",
  "ghost_actor/test_utils",
  "hdk/test_utils",
  "holochain_sqlite/test_utils",
  "holochain_state/test_utils",
  "holochain_types/test_utils",
  "holochain_zome_types/test_utils",
  "kitsune_p2p_types/test_utils",
  "kitsune_p2p/test_utils",
  "kitsune_p2p_bootstrap",
  "holochain_p2p/mock_network",
  "arbitrary",
  "matches",
  "holochain_test_wasm_common",
  "unwrap_to"
]

# Wasm ribosome tests take > 60 seconds - let's only run them in CI
slow_tests = []

# What's slower than slow? We may choose to not run these tests in CI to speed things up.
glacial_tests = []

# Includes the wasm build script, which we don't need when not building wasms
build_wasms = ['holochain_wasm_test_utils/build']
only_check_wasms = ['holochain_wasm_test_utils/only_check']

# Enables at-rest encryption of the SQLite database.
# Incompatible with "sqlite".
sqlite-encrypted = [
  "rusqlite/bundled-sqlcipher-vendored-openssl",
  "holochain_keystore/sqlite-encrypted",
  "holo_hash/sqlite-encrypted",
  "holochain_cascade/sqlite-encrypted",
  "holochain_conductor_api/sqlite-encrypted",
  "holochain_keystore/sqlite-encrypted",
  "holochain_p2p/sqlite-encrypted",
  "holochain_sqlite/sqlite-encrypted",
  "holochain_state/sqlite-encrypted",
  "holochain_types/sqlite-encrypted",
  "holochain_zome_types/sqlite-encrypted",
  "kitsune_p2p/sqlite-encrypted",
  "kitsune_p2p_types/sqlite-encrypted",
  "kitsune_p2p_block/sqlite-encrypted",
  "kitsune_p2p_bootstrap/sqlite-encrypted",
]

# Compile SQLite from source rather than depending on a library.
# Incompatible with "sqlite-encrypted"
sqlite = [
  "rusqlite/bundled",
  "holochain_keystore/sqlite",
  "holo_hash/sqlite",
  "holochain_cascade/sqlite",
  "holochain_conductor_api/sqlite",
  "holochain_keystore/sqlite",
  "holochain_p2p/sqlite",
  "holochain_sqlite/sqlite",
  "holochain_state/sqlite",
  "holochain_types/sqlite",
  "holochain_zome_types/sqlite",
  "kitsune_p2p/sqlite",
  "kitsune_p2p_types/sqlite",
  "kitsune_p2p_block/sqlite",
  "kitsune_p2p_bootstrap/sqlite",
]

# Extremely verbose wasm memory read/write logging
wasmer_debug_memory = ["holochain_wasmer_host/debug_memory"]

# Enable chain head coordination
chc = [
  "bytes",
  "reqwest",
  "holochain_conductor_api/chc",
  "holochain_types/chc",
]

# Transitional feature flag for code that is only ready when DPKI integration lands.
dpki = []

sweetest = [
  "test_utils",
  "sqlite",
]<|MERGE_RESOLUTION|>--- conflicted
+++ resolved
@@ -48,12 +48,8 @@
 must_future = "0.1.1"
 nanoid = "0.3"
 num_cpus = "1.8"
-<<<<<<< HEAD
-holochain_trace = { version = "^0.2.2", path = "../holochain_trace" }
-holochain_metrics = { version = "^0.2.3-beta-rc.0", path = "../holochain_metrics", default_features = false }
-=======
 holochain_trace = { version = "^0.2.3", path = "../holochain_trace" }
->>>>>>> 596e2502
+holochain_metrics = { version = "^0.2.3", path = "../holochain_metrics", default_features = false }
 once_cell = "1.4.1"
 one_err = "0.0.8"
 parking_lot = "0.10"
