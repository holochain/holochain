--- conflicted
+++ resolved
@@ -24,25 +24,6 @@
 getrandom = "0.2.7"
 get_if_addrs = "0.5.3"
 ghost_actor = "0.3.0-alpha.5"
-<<<<<<< HEAD
-holo_hash = { version = "^0.2.0-beta-rc.4", path = "../holo_hash", features = ["full"] }
-holochain_cascade = { version = "^0.3.0-beta-dev.0", path = "../holochain_cascade" }
-holochain_conductor_api = { version = "^0.3.0-beta-dev.0", path = "../holochain_conductor_api" }
-holochain_keystore = { version = "^0.2.0-beta-rc.4", path = "../holochain_keystore", default-features = false }
-holochain_p2p = { version = "^0.2.0-beta-rc.4", path = "../holochain_p2p" }
-holochain_sqlite = { version = "^0.2.0-beta-rc.4", path = "../holochain_sqlite" }
-holochain_serialized_bytes = "=0.0.51"
-holochain_state = { version = "^0.2.0-beta-rc.4", path = "../holochain_state" }
-holochain_types = { version = "^0.2.0-beta-rc.4", path = "../holochain_types" }
-holochain_util = { version = "^0.2.0-beta-rc.4", path = "../holochain_util", features = [ "pw" ] }
-holochain_wasmer_host = "=0.0.84"
-holochain_websocket = { version = "^0.2.0-beta-rc.4", path = "../holochain_websocket" }
-holochain_zome_types = { version = "^0.2.0-beta-rc.4", path = "../holochain_zome_types", features = ["full"] }
-human-panic = "1.0.3"
-kitsune_p2p = { version = "^0.2.0-beta-rc.4", path = "../kitsune_p2p/kitsune_p2p", default-features = false }
-kitsune_p2p_types = { version = "^0.2.0-beta-rc.4", path = "../kitsune_p2p/types" }
-kitsune_p2p_block = { version = "^0.2.0-beta-rc.4", path = "../kitsune_p2p/block" }
-=======
 holo_hash = { version = "^0.3.0-beta-dev.0", path = "../holo_hash", features = ["full"] }
 holochain_cascade = { version = "^0.3.0-beta-dev.1", path = "../holochain_cascade" }
 holochain_conductor_api = { version = "^0.3.0-beta-dev.1", path = "../holochain_conductor_api" }
@@ -60,7 +41,6 @@
 kitsune_p2p = { version = "^0.3.0-beta-dev.0", path = "../kitsune_p2p/kitsune_p2p", default-features = false }
 kitsune_p2p_types = { version = "^0.3.0-beta-dev.0", path = "../kitsune_p2p/types" }
 kitsune_p2p_block = { version = "^0.3.0-beta-dev.0", path = "../kitsune_p2p/block" }
->>>>>>> ee5b7a14
 lazy_static = "1.4.0"
 mockall = "0.11.3"
 mr_bundle = { version = "^0.2.0-beta-rc.4", path = "../mr_bundle" }
@@ -97,11 +77,7 @@
 url2 = "0.0.6"
 url_serde = "0.2.0"
 uuid = { version = "0.7", features = [ "serde", "v4" ] }
-<<<<<<< HEAD
-holochain_wasm_test_utils = { version = "^0.2.0-beta-rc.4", path = "../test_utils/wasm" }
-=======
 holochain_wasm_test_utils = { version = "^0.3.0-beta-dev.0", path = "../test_utils/wasm" }
->>>>>>> ee5b7a14
 tiny-keccak = { version = "2.0.2", features = ["keccak", "sha3"] }
 async-recursion = "0.3"
 wasmer-middlewares = "2"
