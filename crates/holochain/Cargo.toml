[package]
name = "holochain"
version = "0.4.0-dev.21"
description = "Holochain, a framework for distributed applications"
license = "CAL-1.0"
repository = "https://github.com/holochain/holochain"
documentation = "https://docs.rs/holochain"
authors = ["Holochain Core Dev Team <devcore@holochain.org>"]
edition = "2021"

# reminder - do not use workspace deps
[dependencies]
anyhow = "1.0"
async-trait = "0.1"
base64 = "0.22"
cfg-if = "1.0"
chrono = { version = "0.4.22", default-features = false, features = [
  "clock",
  "std",
  "oldtime",
  "serde",
] }
derive_more = "0.99"
either = "1.5.0"
fallible-iterator = "0.3.0"
fixt = { version = "^0.4.0-dev.3", path = "../fixt" }
futures = "0.3"
getrandom = "0.2.7"
get_if_addrs = "0.5.3"
ghost_actor = "0.3.0-alpha.6"
hc_deepkey_sdk = { version = "^0.7.0-dev.4", path = "../hc_deepkey_sdk" }
holo_hash = { version = "^0.4.0-dev.11", path = "../holo_hash", features = [
  "full",
] }
holochain_cascade = { version = "^0.4.0-dev.21", path = "../holochain_cascade" }
holochain_chc = { version = "^0.1.0-dev.1", path = "../holochain_chc", default-features = false }
holochain_conductor_api = { version = "^0.4.0-dev.21", path = "../holochain_conductor_api" }
holochain_deepkey_dna = "0.0.8-dev.1"
holochain_keystore = { version = "^0.4.0-dev.19", path = "../holochain_keystore", default-features = false }
holochain_p2p = { version = "^0.4.0-dev.21", path = "../holochain_p2p" }
holochain_sqlite = { version = "^0.4.0-dev.19", path = "../holochain_sqlite" }
holochain_serialized_bytes = "=0.0.55"
holochain_state = { version = "^0.4.0-dev.21", path = "../holochain_state" }
holochain_types = { version = "^0.4.0-dev.21", path = "../holochain_types" }
holochain_util = { version = "^0.4.0-dev.4", path = "../holochain_util" }
holochain_wasmer_host = { version = "0.0.96", default-features = false, features = [
  "error_as_host",
] }
holochain_websocket = { version = "^0.4.0-dev.21", path = "../holochain_websocket" }
holochain_zome_types = { version = "^0.4.0-dev.15", path = "../holochain_zome_types", features = [
  "full",
] }
holochain_nonce = { version = "^0.4.0-dev.6", path = "../holochain_nonce" }
holochain_secure_primitive = { version = "^0.4.0-dev.1", path = "../holochain_secure_primitive" }
holochain_conductor_services = { version = "^0.3.0-dev.21", path = "../holochain_conductor_services" }
human-panic = "2.0"
itertools = { version = "0.12" }
kitsune_p2p = { version = "^0.4.0-dev.19", path = "../kitsune_p2p/kitsune_p2p", default-features = false }
kitsune_p2p_bin_data = { version = "^0.4.0-dev.11", path = "../kitsune_p2p/bin_data" }
kitsune_p2p_types = { version = "^0.4.0-dev.12", path = "../kitsune_p2p/types" }
kitsune_p2p_block = { version = "^0.4.0-dev.11", path = "../kitsune_p2p/block" }
mockall = "0.11.3"
mr_bundle = { version = "^0.4.0-dev.7", path = "../mr_bundle" }
must_future = "0.1.1"
nanoid = "0.4"
holochain_trace = { version = "^0.4.0-dev.5", path = "../holochain_trace" }
holochain_metrics = { version = "^0.4.0-dev.4", path = "../holochain_metrics", default_features = false }
once_cell = "1.4.1"
async-once-cell = "0.5"
one_err = "0.0.8"
parking_lot = "0.12"
predicates = "3.1"
rand = "0.8.5"
rand_chacha = "0.3.1"
rand-utf8 = "0.0.1"
rusqlite = { version = "0.32.1" }
serde = { version = "1.0", features = ["derive"] }
serde_bytes = "0.11.12"
serde_json = { version = "1.0.51", features = ["preserve_order"] }
serde_yaml = "0.9"
shrinkwraprs = "0.3.0"
sodoken = "=0.0.11"
structopt = "0.3.11"
strum = "0.18.0"
subtle-encoding = "0.5"
tempfile = "3.3"
thiserror = "1.0.22"
tokio = { version = "1.36.0", features = ["full"] }
tokio-stream = { version = "0.1", features = ["sync", "net"] }
task-motel = "0.1.0"
tracing = "0.1"
tracing-futures = "0.2.5"
tracing-subscriber = "0.3.16"
url = "2.4"
url2 = "0.0.6"
uuid = { version = "1.8", features = ["serde", "v4"] }
holochain_wasm_test_utils = { version = "^0.4.0-dev.21", path = "../test_utils/wasm" }
tiny-keccak = { version = "2.0.2", features = ["keccak", "sha3"] }
opentelemetry_api = { version = "=0.20.0", features = ["metrics"] }

<<<<<<< HEAD
# Temporarily include a fork of wasmer from the git branch 'wamr', until it is officially released in wasmer v5
hc-wasmer = { version = "=4.3.6-hc.1", optional = true, default-features = false }
hc-wasmer-middlewares = { version = "=4.3.6-hc.1", optional = true, default-features = false }
wasmer = { version = "=4.3.6", optional = true, default-feature = false }
wasmer-middlewares = { version = "=4.3.6", optional = true, default-feature = false }

# Dependencies for test_utils
=======
# Dependencies for test_utils / other optional deps
>>>>>>> 5d5bce93
arbitrary = { version = "1.0", features = ["derive"], optional = true }
contrafact = { version = "0.2.0-rc.1", optional = true }
diff = { version = "0.1", optional = true }
hdk = { version = "^0.4.0-dev.15", path = "../hdk", optional = true }
matches = { version = "0.1.8", optional = true }
holochain_test_wasm_common = { version = "^0.4.0-dev.15", path = "../test_utils/wasm_common", optional = true }
kitsune_p2p_bootstrap = { version = "^0.3.0-dev.13", path = "../kitsune_p2p/bootstrap", optional = true }
unwrap_to = { version = "0.1.0", optional = true }
sbd-server = { version = "=0.0.6-alpha", optional = true }
tx5-go-pion-turn = { version = "=0.1.3-beta", optional = true }

# chc deps
bytes = { version = "1", optional = true }
reqwest = { version = "0.12", features = [
  "json",
  "native-tls-vendored",
], optional = true }

# TODO: make optional?
aitia = { version = "^0.3.0-dev.5", path = "../aitia" }
hc_sleuth = { version = "^0.4.0-dev.21", path = "../hc_sleuth" }

# fact deps
petgraph = { version = "0.6.0", features = ["quickcheck", "stable_graph"] }

# debugging
backtrace = "0.3"

[target.'cfg(unix)'.dependencies]
sd-notify = "0.4"


[dev-dependencies]
holochain = { path = ".", default-features = false, features = [
  "test_utils",
  "slow_tests",
  "tx2",
  "tx5",
  "metrics_influxive",
  "deepkey-wasm-cache",
] }

anyhow = "1.0"
assert_cmd = "2"
clap = "4.0"
contrafact = "0.2.0-rc.1"
criterion = { version = "0.5", features = ["async_tokio"] }
ed25519-dalek = { version = "2", features = ["rand_core"] }
indoc = "2.0"
isotest = "0"
maplit = "1"
pretty_assertions = "1.4"
regex = "1.5"
reqwest = "0.12"
serial_test = "3.0"
test-case = "3.3"
tokio-tungstenite = "0.21"
tx5 = "0.1.3-beta"

[build-dependencies]
hdk = { version = "^0.4.0-dev.15", path = "../hdk" }
serde = { version = "1.0", features = ["derive"] }
serde_json = { version = "1.0.51" }
toml = "0.8"
chrono = { version = "0.4.6", features = ["serde"] }
hostname = "0.4"
lair_keystore = { version = "0.5.0", default-features = false, features = [
  "rusqlite-bundled-sqlcipher-vendored-openssl",
] }

[[bench]]
name = "bench"
harness = false

[[bench]]
name = "consistency"
harness = false

[lib]
name = "holochain"
path = "src/lib.rs"

[[bin]]
name = "holochain"
path = "src/bin/holochain/main.rs"

[lints]
workspace = true

[features]
<<<<<<< HEAD
default = ["sqlite-encrypted", "tx2", "tx5", "metrics_influxive", "wasmer_sys"]
=======
default = ["chc", "sqlite-encrypted", "tx2", "tx5", "metrics_influxive"]
>>>>>>> 5d5bce93

tx2 = ["kitsune_p2p/tx2"]
tx5 = ["kitsune_p2p/tx5", "tx5-go-pion-turn"]

# Use the "Influxive" opentelemetry metrics binding to write metrics
# to an InfluxDB time series database.
metrics_influxive = ["holochain_metrics/influxive"]

# Exposes additional functionality only needed for integration tests.
# This feature should be turned off for production builds.
test_utils = [
  "contrafact",
  "deepkey-wasm-cache",
  "diff",
  "ghost_actor/test_utils",
  "hdk/test_utils",
  "holochain_sqlite/test_utils",
  "holochain_state/test_utils",
  "holochain_types/test_utils",
  "holochain_zome_types/test_utils",
  "kitsune_p2p_types/test_utils",
  "holochain_cascade/test_utils",
  "holochain_conductor_services/test_utils",
  "kitsune_p2p/test_utils",
  "kitsune_p2p_bootstrap",
  "holochain_p2p/mock_network",
  "kitsune_p2p_bin_data/fixt",
  "kitsune_p2p_types/fixt",
  "arbitrary",
  "matches",
  "holochain_test_wasm_common",
  "unwrap_to",
  "contrafact",
  "sbd-server",
]

# Wasm ribosome tests take > 60 seconds - let's only run them in CI
slow_tests = []

# What's slower than slow? We may choose to not run these tests in CI to speed things up.
glacial_tests = []

# Includes the wasm build script, which we don't need when not building wasms
build_wasms = ['holochain_wasm_test_utils/build']
only_check_wasms = ['holochain_wasm_test_utils/only_check']

# Enables at-rest encryption of the SQLite database.
# Incompatible with "sqlite".
sqlite-encrypted = [
  "rusqlite/bundled-sqlcipher-vendored-openssl",
  "holochain_keystore/sqlite-encrypted",
  "holo_hash/sqlite-encrypted",
  "holochain_cascade/sqlite-encrypted",
  "holochain_conductor_api/sqlite-encrypted",
  "holochain_keystore/sqlite-encrypted",
  "holochain_p2p/sqlite-encrypted",
  "holochain_sqlite/sqlite-encrypted",
  "holochain_state/sqlite-encrypted",
  "holochain_types/sqlite-encrypted",
  "holochain_zome_types/sqlite-encrypted",
  "kitsune_p2p/sqlite-encrypted",
  "kitsune_p2p_types/sqlite-encrypted",
  "kitsune_p2p_block/sqlite-encrypted",
  "kitsune_p2p_bootstrap/sqlite-encrypted",
]

# Compile SQLite from source rather than depending on a library.
# Incompatible with "sqlite-encrypted"
sqlite = [
  "rusqlite/bundled",
  "holochain_keystore/sqlite",
  "holo_hash/sqlite",
  "holochain_cascade/sqlite",
  "holochain_conductor_api/sqlite",
  "holochain_keystore/sqlite",
  "holochain_p2p/sqlite",
  "holochain_sqlite/sqlite",
  "holochain_state/sqlite",
  "holochain_types/sqlite",
  "holochain_zome_types/sqlite",
  "kitsune_p2p/sqlite",
  "kitsune_p2p_types/sqlite",
  "kitsune_p2p_block/sqlite",
  "kitsune_p2p_bootstrap/sqlite",
]

# Extremely verbose wasm memory read/write logging
wasmer_debug_memory = ["holochain_wasmer_host/debug_memory"]

# Enable wasm compiler
# Incompatible with "wasmer_wamr"
wasmer_sys = [
  "dep:wasmer",
  "dep:wasmer-middlewares",
  "wasmer/default",
  "holochain_wasmer_host/wasmer_sys",
]

# Enable wasm interpreter
# Incompatible with "wasmer_sys"
wasmer_wamr = [
  "dep:hc-wasmer",
  "hc-wasmer/wamr",
  "holochain_wasmer_host/wasmer_wamr",
]

# Enable chain head coordination
chc = ["bytes", "reqwest", "holochain_conductor_api/chc", "holochain_chc/http"]

# Transitional feature flag for code that is only ready when DPKI integration lands.
dpki = []

sweettest = ["test_utils", "sqlite"]

deepkey-wasm-cache = []

# Enables tracing instrumentation 
# (we experience segfaults in some tests if there is too much instrumentation)
instrument = []<|MERGE_RESOLUTION|>--- conflicted
+++ resolved
@@ -98,17 +98,13 @@
 tiny-keccak = { version = "2.0.2", features = ["keccak", "sha3"] }
 opentelemetry_api = { version = "=0.20.0", features = ["metrics"] }
 
-<<<<<<< HEAD
 # Temporarily include a fork of wasmer from the git branch 'wamr', until it is officially released in wasmer v5
 hc-wasmer = { version = "=4.3.6-hc.1", optional = true, default-features = false }
 hc-wasmer-middlewares = { version = "=4.3.6-hc.1", optional = true, default-features = false }
 wasmer = { version = "=4.3.6", optional = true, default-feature = false }
 wasmer-middlewares = { version = "=4.3.6", optional = true, default-feature = false }
 
-# Dependencies for test_utils
-=======
 # Dependencies for test_utils / other optional deps
->>>>>>> 5d5bce93
 arbitrary = { version = "1.0", features = ["derive"], optional = true }
 contrafact = { version = "0.2.0-rc.1", optional = true }
 diff = { version = "0.1", optional = true }
@@ -199,11 +195,7 @@
 workspace = true
 
 [features]
-<<<<<<< HEAD
-default = ["sqlite-encrypted", "tx2", "tx5", "metrics_influxive", "wasmer_sys"]
-=======
-default = ["chc", "sqlite-encrypted", "tx2", "tx5", "metrics_influxive"]
->>>>>>> 5d5bce93
+default = ["chc", "sqlite-encrypted", "tx2", "tx5", "metrics_influxive", "wasmer_sys"]
 
 tx2 = ["kitsune_p2p/tx2"]
 tx5 = ["kitsune_p2p/tx5", "tx5-go-pion-turn"]
