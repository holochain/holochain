--- conflicted
+++ resolved
@@ -125,11 +125,7 @@
 
 
 [dev-dependencies]
-<<<<<<< HEAD
-holochain = { path = ".", default-features = false, features = ["test_utils", "slow_tests", "glacial_tests",  "tx5", "metrics_influxive"] }
-=======
-holochain = { path = ".", default-features = false, features = ["test_utils", "slow_tests", "tx2", "tx5", "metrics_influxive"] }
->>>>>>> e2fd7138
+holochain = { path = ".", default-features = false, features = ["test_utils", "slow_tests", "tx5", "metrics_influxive"] }
 
 anyhow = "1.0.26"
 assert_cmd = "1.0.1"
