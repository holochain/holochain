[package]
name = "holochain"
<<<<<<< HEAD
version = "0.5.0-dev.0"
=======
version = "0.5.0-dev.1"
>>>>>>> 4cbddda9
description = "Holochain, a framework for distributed applications"
license = "CAL-1.0"
repository = "https://github.com/holochain/holochain"
documentation = "https://docs.rs/holochain"
authors = ["Holochain Core Dev Team <devcore@holochain.org>"]
edition = "2021"

# reminder - do not use workspace deps
[dependencies]
anyhow = "1.0"
async-trait = "0.1"
base64 = "0.22"
cfg-if = "1.0"
chrono = { version = "0.4.22", default-features = false, features = [
  "clock",
  "std",
  "oldtime",
  "serde",
] }
derive_more = "0.99"
either = "1.5.0"
fallible-iterator = "0.3.0"
futures = "0.3"
getrandom = "0.2.7"
ghost_actor = "0.3.0-alpha.6"
<<<<<<< HEAD
hc_deepkey_sdk = { version = "^0.8.0-dev.0", path = "../hc_deepkey_sdk" }
holo_hash = { version = "^0.5.0-dev.0", path = "../holo_hash", features = [
  "full",
] }
holochain_cascade = { version = "^0.5.0-dev.0", path = "../holochain_cascade" }
holochain_chc = { version = "^0.2.0-dev.0", path = "../holochain_chc", default-features = false }
holochain_conductor_api = { version = "^0.5.0-dev.0", path = "../holochain_conductor_api" }
holochain_deepkey_dna = "0.0.8-dev.2"
holochain_keystore = { version = "^0.5.0-dev.0", path = "../holochain_keystore", default-features = false }
holochain_p2p = { version = "^0.5.0-dev.0", path = "../holochain_p2p" }
holochain_sqlite = { version = "^0.5.0-dev.0", path = "../holochain_sqlite" }
holochain_serialized_bytes = "=0.0.55"
holochain_state = { version = "^0.5.0-dev.0", path = "../holochain_state" }
holochain_types = { version = "^0.5.0-dev.0", path = "../holochain_types" }
=======
hc_deepkey_sdk = { version = "^0.8.0-dev.1", path = "../hc_deepkey_sdk" }
holo_hash = { version = "^0.5.0-dev.1", path = "../holo_hash", features = [
  "full",
] }
holochain_cascade = { version = "^0.5.0-dev.1", path = "../holochain_cascade" }
holochain_chc = { version = "^0.2.0-dev.1", path = "../holochain_chc", default-features = false }
holochain_conductor_api = { version = "^0.5.0-dev.1", path = "../holochain_conductor_api" }
holochain_deepkey_dna = "0.0.8-dev.2"
holochain_keystore = { version = "^0.5.0-dev.1", path = "../holochain_keystore", default-features = false }
holochain_p2p = { version = "^0.5.0-dev.1", path = "../holochain_p2p" }
holochain_sqlite = { version = "^0.5.0-dev.1", path = "../holochain_sqlite" }
holochain_serialized_bytes = "=0.0.55"
holochain_state = { version = "^0.5.0-dev.1", path = "../holochain_state" }
holochain_types = { version = "^0.5.0-dev.1", path = "../holochain_types" }
>>>>>>> 4cbddda9
holochain_util = { version = "^0.5.0-dev.0", path = "../holochain_util" }
holochain_wasmer_host = { version = "=0.0.96", default-features = false, features = [
  "error_as_host",
] }
<<<<<<< HEAD
holochain_websocket = { version = "^0.5.0-dev.0", path = "../holochain_websocket" }
holochain_zome_types = { version = "^0.5.0-dev.0", path = "../holochain_zome_types", features = [
=======
holochain_websocket = { version = "^0.5.0-dev.1", path = "../holochain_websocket" }
holochain_zome_types = { version = "^0.5.0-dev.1", path = "../holochain_zome_types", features = [
>>>>>>> 4cbddda9
  "full",
] }
holochain_nonce = { version = "^0.5.0-dev.0", path = "../holochain_nonce" }
holochain_secure_primitive = { version = "^0.5.0-dev.0", path = "../holochain_secure_primitive" }
<<<<<<< HEAD
holochain_conductor_services = { version = "^0.4.0-dev.0", path = "../holochain_conductor_services" }
human-panic = "2.0"
itertools = { version = "0.12" }
kitsune_p2p = { version = "^0.5.0-dev.0", path = "../kitsune_p2p/kitsune_p2p", default-features = false }
kitsune_p2p_bin_data = { version = "^0.5.0-dev.0", path = "../kitsune_p2p/bin_data" }
kitsune_p2p_types = { version = "^0.5.0-dev.0", path = "../kitsune_p2p/types" }
kitsune_p2p_block = { version = "^0.5.0-dev.0", path = "../kitsune_p2p/block" }
=======
holochain_conductor_services = { version = "^0.4.0-dev.1", path = "../holochain_conductor_services" }
human-panic = "2.0"
itertools = { version = "0.12" }
kitsune_p2p = { version = "^0.5.0-dev.1", path = "../kitsune_p2p/kitsune_p2p", default-features = false }
kitsune_p2p_bin_data = { version = "^0.5.0-dev.1", path = "../kitsune_p2p/bin_data" }
kitsune_p2p_types = { version = "^0.5.0-dev.1", path = "../kitsune_p2p/types" }
kitsune_p2p_block = { version = "^0.5.0-dev.1", path = "../kitsune_p2p/block" }
>>>>>>> 4cbddda9
mockall = "0.11.3"
mr_bundle = { version = "^0.5.0-dev.0", path = "../mr_bundle" }
must_future = "0.1.1"
nanoid = "0.4"
<<<<<<< HEAD
holochain_trace = { version = "^0.5.0-dev.0", path = "../holochain_trace" }
=======
holochain_trace = { version = "^0.5.0-dev.1", path = "../holochain_trace" }
>>>>>>> 4cbddda9
holochain_metrics = { version = "^0.5.0-dev.0", path = "../holochain_metrics", default-features = false }
once_cell = "1.4.1"
one_err = "0.0.8"
parking_lot = "0.12"
rand = "0.8.5"
rand_chacha = "0.3.1"
rand-utf8 = "0.0.1"
rusqlite = { version = "0.32.1" }
serde = { version = "1.0", features = ["derive"] }
serde_bytes = "0.11.12"
serde_json = { version = "1.0.51", features = ["preserve_order"] }
serde_yaml = "0.9"
shrinkwraprs = "0.3.0"
sodoken = "=0.0.11"
structopt = "0.3.11"
strum = "0.18.0"
subtle-encoding = "0.5"
tempfile = "3.3"
thiserror = "1.0.22"
tokio = { version = "1.36.0" }
tokio-stream = { version = "0.1", features = ["sync", "net"] }
task-motel = "0.1.0"
tracing = "0.1"
tracing-futures = "0.2.5"
tracing-subscriber = "0.3.16"
url = "2.4"
url2 = "0.0.6"
uuid = { version = "1.8", features = ["serde", "v4"] }
tiny-keccak = { version = "2.0.2", features = ["keccak", "sha3"] }
opentelemetry_api = { version = "=0.20.0", features = ["metrics"] }

# Temporarily include a fork of wasmer from the git branch 'wamr', until it is officially released in wasmer v5
hc-wasmer = { version = "=4.3.6-hc.1", optional = true, default-features = false }
wasmer = { version = "=4.3.6", optional = true, default-features = false }
wasmer-middlewares = { version = "=4.3.6", optional = true, default-features = false }

# Dependencies for test_utils / other optional deps
fixt = { version = "^0.5.0-dev.0", path = "../fixt", optional = true }
arbitrary = { version = "1.0", features = ["derive"], optional = true }
contrafact = { version = "0.2.0-rc.1", optional = true }
diff = { version = "0.1", optional = true }
<<<<<<< HEAD
hdk = { version = "^0.5.0-dev.0", path = "../hdk", optional = true }
matches = { version = "0.1.8", optional = true }
holochain_wasm_test_utils = { version = "^0.5.0-dev.0", path = "../test_utils/wasm", optional = true }
holochain_test_wasm_common = { version = "^0.5.0-dev.0", path = "../test_utils/wasm_common", optional = true }
kitsune_p2p_bootstrap = { version = "^0.4.0-dev.0", path = "../kitsune_p2p/bootstrap", optional = true }
=======
hdk = { version = "^0.5.0-dev.1", path = "../hdk", optional = true }
matches = { version = "0.1.8", optional = true }
holochain_wasm_test_utils = { version = "^0.5.0-dev.1", path = "../test_utils/wasm", optional = true }
holochain_test_wasm_common = { version = "^0.5.0-dev.1", path = "../test_utils/wasm_common", optional = true }
kitsune_p2p_bootstrap = { version = "^0.4.0-dev.1", path = "../kitsune_p2p/bootstrap", optional = true }
>>>>>>> 4cbddda9
unwrap_to = { version = "0.1.0", optional = true }
sbd-server = { version = "=0.0.6-alpha", optional = true }
tx5-go-pion-turn = { version = "=0.1.3-beta", optional = true }
async-once-cell = { version = "0.5", optional = true }
get_if_addrs = { version = "0.5.3", optional = true }

# chc deps
bytes = { version = "1", optional = true }
reqwest = { version = "0.12", features = [
  "json",
  "native-tls-vendored",
], optional = true }


# fact deps
petgraph = { version = "0.6.0", features = ["quickcheck", "stable_graph"] }

# debugging
backtrace = "0.3"

[target.'cfg(unix)'.dependencies]
sd-notify = "0.4"


[dev-dependencies]
holochain = { path = ".", default-features = false, features = [
  "test_utils",
  "slow_tests",
  "tx2",
  "tx5",
  "metrics_influxive",
  "deepkey-wasm-cache",
] }

anyhow = "1.0"
assert_cmd = "2"
clap = "4.0"
contrafact = "0.2.0-rc.1"
criterion = { version = "0.5", features = ["async_tokio"] }
ed25519-dalek = { version = "2", features = ["rand_core"] }
indoc = "2.0"
isotest = "0"
maplit = "1"
pretty_assertions = "1.4"
regex = "1.5"
reqwest = "0.12"
serial_test = "3.0"
test-case = "3.3"
tokio-tungstenite = "0.21"
tx5 = "0.1.3-beta"
predicates = "3.1"
assert2 = "0.3.15"

[build-dependencies]
<<<<<<< HEAD
hdk = { version = "^0.5.0-dev.0", path = "../hdk" }
=======
hdk = { version = "^0.5.0-dev.1", path = "../hdk" }
>>>>>>> 4cbddda9
serde = { version = "1.0", features = ["derive"] }
serde_json = { version = "1.0.51" }
toml = "0.8"
chrono = { version = "0.4.6", features = ["serde"] }
hostname = "0.4"
lair_keystore = { version = "0.5.2", default-features = false, features = [
  "rusqlite-bundled-sqlcipher-vendored-openssl",
] }

[[bench]]
name = "bench"
harness = false

[[bench]]
name = "consistency"
harness = false

[lib]
name = "holochain"
path = "src/lib.rs"

[[bin]]
name = "holochain"
path = "src/bin/holochain/main.rs"

[lints]
workspace = true

[features]
default = [
  "chc",
  "sqlite-encrypted",
  "tx2",
  "tx5",
  "metrics_influxive",
  "wasmer_sys",
]

tx2 = ["kitsune_p2p/tx2"]
tx5 = ["kitsune_p2p/tx5", "tx5-go-pion-turn"]

# Use the "Influxive" opentelemetry metrics binding to write metrics
# to an InfluxDB time series database.
metrics_influxive = ["holochain_metrics/influxive"]

# Exposes additional functionality only needed for integration tests.
# This feature should be turned off for production builds.
test_utils = [
  "fixt",
  "contrafact",
  "deepkey-wasm-cache",
  "diff",
  "ghost_actor/test_utils",
  "hdk/test_utils",
  "holochain_sqlite/test_utils",
  "holochain_state/test_utils",
  "holochain_types/test_utils",
  "holochain_zome_types/test_utils",
  "kitsune_p2p_types/test_utils",
  "holochain_cascade/test_utils",
  "holochain_conductor_services/test_utils",
  "kitsune_p2p/test_utils",
  "kitsune_p2p_bootstrap",
  "holochain_p2p/mock_network",
  "kitsune_p2p_bin_data/fixt",
  "kitsune_p2p_types/fixt",
  "arbitrary",
  "matches",
  "holochain_test_wasm_common",
  "holochain_wasm_test_utils",
  "unwrap_to",
  "sbd-server",
  "async-once-cell",
  "get_if_addrs",
]

fuzzing = []

# Wasm ribosome tests take > 60 seconds - let's only run them in CI
slow_tests = []

# What's slower than slow? We may choose to not run these tests in CI to speed things up.
glacial_tests = []

# Includes the wasm build script, which we don't need when not building wasms
build_wasms = ['holochain_wasm_test_utils/build']
only_check_wasms = ['holochain_wasm_test_utils/only_check']

# Enables at-rest encryption of the SQLite database.
# Incompatible with "sqlite".
sqlite-encrypted = [
  "rusqlite/bundled-sqlcipher-vendored-openssl",
  "holochain_keystore/sqlite-encrypted",
  "holo_hash/sqlite-encrypted",
  "holochain_cascade/sqlite-encrypted",
  "holochain_conductor_api/sqlite-encrypted",
  "holochain_keystore/sqlite-encrypted",
  "holochain_p2p/sqlite-encrypted",
  "holochain_sqlite/sqlite-encrypted",
  "holochain_state/sqlite-encrypted",
  "holochain_types/sqlite-encrypted",
  "holochain_zome_types/sqlite-encrypted",
  "kitsune_p2p/sqlite-encrypted",
  "kitsune_p2p_types/sqlite-encrypted",
  "kitsune_p2p_block/sqlite-encrypted",
  "kitsune_p2p_bootstrap/sqlite-encrypted",
]

# Compile SQLite from source rather than depending on a library.
# Incompatible with "sqlite-encrypted"
sqlite = [
  "rusqlite/bundled",
  "holochain_keystore/sqlite",
  "holo_hash/sqlite",
  "holochain_cascade/sqlite",
  "holochain_conductor_api/sqlite",
  "holochain_keystore/sqlite",
  "holochain_p2p/sqlite",
  "holochain_sqlite/sqlite",
  "holochain_state/sqlite",
  "holochain_types/sqlite",
  "holochain_zome_types/sqlite",
  "kitsune_p2p/sqlite",
  "kitsune_p2p_types/sqlite",
  "kitsune_p2p_block/sqlite",
  "kitsune_p2p_bootstrap/sqlite",
]

# Extremely verbose wasm memory read/write logging
wasmer_debug_memory = ["holochain_wasmer_host/debug_memory"]

# Enable wasm compiler
# Incompatible with "wasmer_wamr"
wasmer_sys = [
  "dep:wasmer",
  "dep:wasmer-middlewares",
  "wasmer/default",
  "holochain_wasmer_host/wasmer_sys",
]

# Enable wasm interpreter (experimental)
# Incompatible with "wasmer_sys"
wasmer_wamr = [
  "dep:hc-wasmer",
  "hc-wasmer/wamr",
  "holochain_wasmer_host/wasmer_wamr",
]

# Enable chain head coordination
chc = ["bytes", "reqwest", "holochain_conductor_api/chc", "holochain_chc/http"]

# Transitional feature flag for code that is only ready when DPKI integration lands.
dpki = []

sweettest = ["test_utils", "sqlite"]

deepkey-wasm-cache = []

# Enables tracing instrumentation 
# (we experience segfaults in some tests if there is too much instrumentation)
instrument = []<|MERGE_RESOLUTION|>--- conflicted
+++ resolved
@@ -1,10 +1,6 @@
 [package]
 name = "holochain"
-<<<<<<< HEAD
-version = "0.5.0-dev.0"
-=======
 version = "0.5.0-dev.1"
->>>>>>> 4cbddda9
 description = "Holochain, a framework for distributed applications"
 license = "CAL-1.0"
 repository = "https://github.com/holochain/holochain"
@@ -30,22 +26,6 @@
 futures = "0.3"
 getrandom = "0.2.7"
 ghost_actor = "0.3.0-alpha.6"
-<<<<<<< HEAD
-hc_deepkey_sdk = { version = "^0.8.0-dev.0", path = "../hc_deepkey_sdk" }
-holo_hash = { version = "^0.5.0-dev.0", path = "../holo_hash", features = [
-  "full",
-] }
-holochain_cascade = { version = "^0.5.0-dev.0", path = "../holochain_cascade" }
-holochain_chc = { version = "^0.2.0-dev.0", path = "../holochain_chc", default-features = false }
-holochain_conductor_api = { version = "^0.5.0-dev.0", path = "../holochain_conductor_api" }
-holochain_deepkey_dna = "0.0.8-dev.2"
-holochain_keystore = { version = "^0.5.0-dev.0", path = "../holochain_keystore", default-features = false }
-holochain_p2p = { version = "^0.5.0-dev.0", path = "../holochain_p2p" }
-holochain_sqlite = { version = "^0.5.0-dev.0", path = "../holochain_sqlite" }
-holochain_serialized_bytes = "=0.0.55"
-holochain_state = { version = "^0.5.0-dev.0", path = "../holochain_state" }
-holochain_types = { version = "^0.5.0-dev.0", path = "../holochain_types" }
-=======
 hc_deepkey_sdk = { version = "^0.8.0-dev.1", path = "../hc_deepkey_sdk" }
 holo_hash = { version = "^0.5.0-dev.1", path = "../holo_hash", features = [
   "full",
@@ -60,31 +40,16 @@
 holochain_serialized_bytes = "=0.0.55"
 holochain_state = { version = "^0.5.0-dev.1", path = "../holochain_state" }
 holochain_types = { version = "^0.5.0-dev.1", path = "../holochain_types" }
->>>>>>> 4cbddda9
 holochain_util = { version = "^0.5.0-dev.0", path = "../holochain_util" }
 holochain_wasmer_host = { version = "=0.0.96", default-features = false, features = [
   "error_as_host",
 ] }
-<<<<<<< HEAD
-holochain_websocket = { version = "^0.5.0-dev.0", path = "../holochain_websocket" }
-holochain_zome_types = { version = "^0.5.0-dev.0", path = "../holochain_zome_types", features = [
-=======
 holochain_websocket = { version = "^0.5.0-dev.1", path = "../holochain_websocket" }
 holochain_zome_types = { version = "^0.5.0-dev.1", path = "../holochain_zome_types", features = [
->>>>>>> 4cbddda9
   "full",
 ] }
 holochain_nonce = { version = "^0.5.0-dev.0", path = "../holochain_nonce" }
 holochain_secure_primitive = { version = "^0.5.0-dev.0", path = "../holochain_secure_primitive" }
-<<<<<<< HEAD
-holochain_conductor_services = { version = "^0.4.0-dev.0", path = "../holochain_conductor_services" }
-human-panic = "2.0"
-itertools = { version = "0.12" }
-kitsune_p2p = { version = "^0.5.0-dev.0", path = "../kitsune_p2p/kitsune_p2p", default-features = false }
-kitsune_p2p_bin_data = { version = "^0.5.0-dev.0", path = "../kitsune_p2p/bin_data" }
-kitsune_p2p_types = { version = "^0.5.0-dev.0", path = "../kitsune_p2p/types" }
-kitsune_p2p_block = { version = "^0.5.0-dev.0", path = "../kitsune_p2p/block" }
-=======
 holochain_conductor_services = { version = "^0.4.0-dev.1", path = "../holochain_conductor_services" }
 human-panic = "2.0"
 itertools = { version = "0.12" }
@@ -92,16 +57,11 @@
 kitsune_p2p_bin_data = { version = "^0.5.0-dev.1", path = "../kitsune_p2p/bin_data" }
 kitsune_p2p_types = { version = "^0.5.0-dev.1", path = "../kitsune_p2p/types" }
 kitsune_p2p_block = { version = "^0.5.0-dev.1", path = "../kitsune_p2p/block" }
->>>>>>> 4cbddda9
 mockall = "0.11.3"
 mr_bundle = { version = "^0.5.0-dev.0", path = "../mr_bundle" }
 must_future = "0.1.1"
 nanoid = "0.4"
-<<<<<<< HEAD
-holochain_trace = { version = "^0.5.0-dev.0", path = "../holochain_trace" }
-=======
 holochain_trace = { version = "^0.5.0-dev.1", path = "../holochain_trace" }
->>>>>>> 4cbddda9
 holochain_metrics = { version = "^0.5.0-dev.0", path = "../holochain_metrics", default-features = false }
 once_cell = "1.4.1"
 one_err = "0.0.8"
@@ -143,19 +103,11 @@
 arbitrary = { version = "1.0", features = ["derive"], optional = true }
 contrafact = { version = "0.2.0-rc.1", optional = true }
 diff = { version = "0.1", optional = true }
-<<<<<<< HEAD
-hdk = { version = "^0.5.0-dev.0", path = "../hdk", optional = true }
-matches = { version = "0.1.8", optional = true }
-holochain_wasm_test_utils = { version = "^0.5.0-dev.0", path = "../test_utils/wasm", optional = true }
-holochain_test_wasm_common = { version = "^0.5.0-dev.0", path = "../test_utils/wasm_common", optional = true }
-kitsune_p2p_bootstrap = { version = "^0.4.0-dev.0", path = "../kitsune_p2p/bootstrap", optional = true }
-=======
 hdk = { version = "^0.5.0-dev.1", path = "../hdk", optional = true }
 matches = { version = "0.1.8", optional = true }
 holochain_wasm_test_utils = { version = "^0.5.0-dev.1", path = "../test_utils/wasm", optional = true }
 holochain_test_wasm_common = { version = "^0.5.0-dev.1", path = "../test_utils/wasm_common", optional = true }
 kitsune_p2p_bootstrap = { version = "^0.4.0-dev.1", path = "../kitsune_p2p/bootstrap", optional = true }
->>>>>>> 4cbddda9
 unwrap_to = { version = "0.1.0", optional = true }
 sbd-server = { version = "=0.0.6-alpha", optional = true }
 tx5-go-pion-turn = { version = "=0.1.3-beta", optional = true }
@@ -210,11 +162,7 @@
 assert2 = "0.3.15"
 
 [build-dependencies]
-<<<<<<< HEAD
-hdk = { version = "^0.5.0-dev.0", path = "../hdk" }
-=======
 hdk = { version = "^0.5.0-dev.1", path = "../hdk" }
->>>>>>> 4cbddda9
 serde = { version = "1.0", features = ["derive"] }
 serde_json = { version = "1.0.51" }
 toml = "0.8"
