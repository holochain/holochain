--- conflicted
+++ resolved
@@ -108,10 +108,7 @@
 
 anyhow = "1.0.26"
 assert_cmd = "1.0.1"
-<<<<<<< HEAD
-=======
 contrafact = "0.2.0-dev.3"
->>>>>>> 7108754f
 criterion = { version = "0.3", features = [ "async_tokio" ] }
 ed25519-dalek = "1"
 indoc = "1.0"
