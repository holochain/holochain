[package]
name = "holochain"
version = "0.5.0-dev.21"
description = "Holochain, a framework for distributed applications"
license = "CAL-1.0"
repository = "https://github.com/holochain/holochain"
documentation = "https://docs.rs/holochain"
authors = ["Holochain Core Dev Team <devcore@holochain.org>"]
edition = "2021"

# reminder - do not use workspace deps
[dependencies]
anyhow = "1.0"
async-trait = "0.1"
base64 = "0.22"
cfg-if = "1.0"
chrono = { version = "0.4.22", default-features = false, features = [
  "clock",
  "std",
  "oldtime",
  "serde",
] }
derive_more = "0.99"
either = "1.5.0"
fallible-iterator = "0.3.0"
futures = "0.3"
getrandom = "0.2.7"
ghost_actor = "0.3.0-alpha.6"
hc_deepkey_sdk = { version = "^0.8.0-dev.19", path = "../hc_deepkey_sdk" }
holo_hash = { version = "^0.5.0-dev.7", path = "../holo_hash", features = [
  "full",
] }
holochain_cascade = { version = "^0.5.0-dev.21", path = "../holochain_cascade" }
holochain_chc = { version = "^0.2.0-dev.21", path = "../holochain_chc", default-features = false }
holochain_conductor_api = { version = "^0.5.0-dev.21", path = "../holochain_conductor_api" }
holochain_deepkey_dna = "0.0.8-dev.2"
holochain_keystore = { version = "^0.5.0-dev.20", path = "../holochain_keystore", default-features = false }
holochain_p2p = { version = "^0.5.0-dev.21", path = "../holochain_p2p" }
holochain_sqlite = { version = "^0.5.0-dev.19", path = "../holochain_sqlite" }
holochain_serialized_bytes = "=0.0.55"
holochain_state = { version = "^0.5.0-dev.21", path = "../holochain_state" }
holochain_types = { version = "^0.5.0-dev.21", path = "../holochain_types" }
holochain_util = { version = "^0.5.0-dev.1", path = "../holochain_util" }
holochain_wasmer_host = { version = "=0.0.99", default-features = false, features = [
  "error_as_host",
] }
holochain_websocket = { version = "^0.5.0-dev.21", path = "../holochain_websocket" }
holochain_zome_types = { version = "^0.5.0-dev.17", path = "../holochain_zome_types", features = [
  "full",
] }
holochain_nonce = { version = "^0.5.0-dev.2", path = "../holochain_nonce" }
holochain_secure_primitive = { version = "^0.5.0-dev.1", path = "../holochain_secure_primitive" }
holochain_conductor_services = { version = "^0.4.0-dev.21", path = "../holochain_conductor_services" }
holochain_conductor_config = { version = "^0.5.0-dev.8", path = "../holochain_conductor_config" }
holochain_timestamp = { version = "^0.5.0-dev.1", path = "../timestamp" }
human-panic = "2.0"
itertools = { version = "0.12" }
kitsune2_api = "0.0.1-alpha6"
kitsune2_core = "0.0.1-alpha6"
mockall = "0.11.3"
mr_bundle = { version = "^0.5.0-dev.5", path = "../mr_bundle" }
must_future = "0.1.1"
nanoid = "0.4"
holochain_trace = { version = "^0.5.0-dev.1", path = "../holochain_trace" }
holochain_metrics = { version = "^0.5.0-dev.1", path = "../holochain_metrics", default-features = false }
lair_keystore_api = "=0.5.3"
once_cell = "1.4.1"
one_err = "0.0.8"
parking_lot = "0.12"
rand = "0.8.5"
rand_chacha = "0.3.1"
rand-utf8 = "0.0.1"
rusqlite = { version = "0.32.1" }
serde = { version = "1.0", features = ["derive"] }
serde_bytes = "0.11.12"
serde_json = { version = "1.0.51", features = ["preserve_order"] }
serde_yaml = "0.9"
serde_with = { version = "3.12.0", features = ["json"] }
shrinkwraprs = "0.3.0"
sodoken = "=0.0.11"
structopt = "0.3.11"
strum = "0.18.0"
subtle-encoding = "0.5"
tempfile = "3.3"
thiserror = "1.0.22"
tokio = { version = "1.36.0", features = ["full"] }
tokio-stream = { version = "0.1", features = ["sync", "net"] }
task-motel = "0.1.0"
tracing = "0.1"
tracing-futures = "0.2.5"
tracing-subscriber = "0.3.16"
url = "2.4"
url2 = "0.0.6"
uuid = { version = "1.8", features = ["serde", "v4"] }
sha3 = "0.10"
opentelemetry_api = { version = "=0.20.0", features = ["metrics"] }
indexmap = { version = "2.6.0", features = ["serde"] }
wasmer = { version = "5.0.2", default-features = false }
wasmer-middlewares = { version = "5.0.2", optional = true, default-features = false }

# Dependencies for test_utils / other optional deps
fixt = { version = "^0.5.0-dev.1", path = "../fixt", optional = true }
contrafact = { version = "0.2.0-rc.1", optional = true }
diff = { version = "0.1", optional = true }
hdk = { version = "^0.5.0-dev.19", path = "../hdk", optional = true }
matches = { version = "0.1.8", optional = true }
holochain_wasm_test_utils = { version = "^0.5.0-dev.21", path = "../test_utils/wasm", optional = true }
holochain_test_wasm_common = { version = "^0.5.0-dev.19", path = "../test_utils/wasm_common", optional = true }
unwrap_to = { version = "0.1.0", optional = true }
sbd-server = { version = "=0.0.8-alpha", optional = true }
async-once-cell = { version = "0.5", optional = true }
get_if_addrs = { version = "0.5.3", optional = true }
schemars = "0.8.21"

# chc deps
bytes = { version = "1", optional = true }
reqwest = { version = "0.12", default-features = false, features = [
  "json",
  "rustls-tls",
], optional = true }


# fact deps
petgraph = { version = "0.6.0", features = ["quickcheck", "stable_graph"] }

# debugging
backtrace = "0.3"

[target.'cfg(unix)'.dependencies]
sd-notify = "0.4"


[dev-dependencies]
holochain = { path = ".", default-features = false, features = [
  "test_utils",
  "slow_tests",
  "metrics_influxive",
  "deepkey-wasm-cache",
] }

anyhow = "1.0"
assert_cmd = "2"
clap = "4.0"
contrafact = "0.2.0-rc.1"
criterion = { version = "0.5", features = ["async_tokio"] }
ed25519-dalek = { version = "2", features = ["rand_core"] }
isotest = "0"
lair_keystore = "0.5.3"
maplit = "1"
pretty_assertions = "1.4"
regex = "1.5"
reqwest = { version = "0.12", default-features = false }
test-case = "3.3"
tokio = { version = "1.36.0", features = ["full", "test-util"] }
tokio-tungstenite = "0.21"
predicates = "3.1"
assert2 = "0.3.15"

[build-dependencies]
hdk = { version = "^0.5.0-dev.19", path = "../hdk" }
serde = { version = "1.0", features = ["derive"] }
serde_json = { version = "1.0.51" }
toml = "0.8"
chrono = { version = "0.4.6", features = ["serde"] }
hostname = "0.4"
lair_keystore = { version = "0.5.3", default-features = false, features = [
  "rusqlite-bundled-sqlcipher-vendored-openssl",
] }

[[bench]]
name = "bench"
harness = false

[[bench]]
name = "consistency"
harness = false

[lib]
name = "holochain"
path = "src/lib.rs"

[[bin]]
name = "holochain"
path = "src/bin/holochain/main.rs"

[lints]
workspace = true

[features]
<<<<<<< HEAD
default = ["sqlite-encrypted", "tx5", "metrics_influxive", "wasmer_sys"]

tx5 = []
=======
default = ["sqlite-encrypted", "metrics_influxive", "wasmer_sys"]
>>>>>>> abad1113

# Use the "Influxive" opentelemetry metrics binding to write metrics
# to an InfluxDB time series database.
metrics_influxive = ["holochain_metrics/influxive"]

# Exposes additional functionality only needed for integration tests.
# This feature should be turned off for production builds.
test_utils = [
  "fixt",
  "contrafact",
  "deepkey-wasm-cache",
  "diff",
  "ghost_actor/test_utils",
  "hdk/test_utils",
  "holochain_sqlite/test_utils",
  "holochain_state/test_utils",
  "holochain_types/test_utils",
  "holochain_zome_types/test_utils",
  "holochain_cascade/test_utils",
  "holochain_conductor_services/test_utils",
  "holochain_p2p/mock_network",
  "matches",
  "holochain_test_wasm_common",
  "holochain_wasm_test_utils",
  "unwrap_to",
  "sbd-server",
  "async-once-cell",
  "get_if_addrs",
  "holo_hash/fixturators",
]

fuzzing = []

# Wasm ribosome tests take > 60 seconds - let's only run them in CI
slow_tests = []

# What's slower than slow? We may choose to not run these tests in CI to speed things up.
glacial_tests = []

# Includes the wasm build script, which we don't need when not building wasms
build_wasms = ["holochain_wasm_test_utils/build"]
only_check_wasms = ["holochain_wasm_test_utils/only_check"]

# Enables at-rest encryption of the SQLite database.
# Incompatible with "sqlite".
sqlite-encrypted = [
  "rusqlite/bundled-sqlcipher-vendored-openssl",
  "holochain_keystore/sqlite-encrypted",
  "holo_hash/sqlite-encrypted",
  "holochain_cascade/sqlite-encrypted",
  "holochain_conductor_api/sqlite-encrypted",
  "holochain_keystore/sqlite-encrypted",
  "holochain_p2p/sqlite-encrypted",
  "holochain_sqlite/sqlite-encrypted",
  "holochain_state/sqlite-encrypted",
  "holochain_types/sqlite-encrypted",
  "holochain_zome_types/sqlite-encrypted",
]

# Compile SQLite from source rather than depending on a library.
# Incompatible with "sqlite-encrypted"
sqlite = [
  "rusqlite/bundled",
  "holochain_keystore/sqlite",
  "holo_hash/sqlite",
  "holochain_cascade/sqlite",
  "holochain_conductor_api/sqlite",
  "holochain_keystore/sqlite",
  "holochain_p2p/sqlite",
  "holochain_sqlite/sqlite",
  "holochain_state/sqlite",
  "holochain_types/sqlite",
  "holochain_zome_types/sqlite",
]

# Extremely verbose wasm memory read/write logging
wasmer_debug_memory = ["holochain_wasmer_host/debug_memory"]

# Enable wasm compiler
# Incompatible with "wasmer_wamr"
wasmer_sys = [
  "dep:wasmer-middlewares",
  "wasmer/default",
  "holochain_wasmer_host/wasmer_sys_dev",
]

# Enable wasm interpreter (experimental)
# Incompatible with "wasmer_sys"
wasmer_wamr = ["wasmer/wamr", "holochain_wasmer_host/wasmer_wamr"]

# Enable chain head coordination
chc = [
  "dep:bytes",
  "dep:reqwest",
  "holochain_conductor_api/chc",
  "holochain_conductor_config/chc",
  "holochain_chc/http",
]

# Enable unstable DPKI feature.
unstable-dpki = [
  "holochain_conductor_api/unstable-dpki",
  "holochain_conductor_config/unstable-dpki",
]

# Enables unstable warrants feature.
unstable-warrants = [
  "holochain_state/unstable-warrants",
  "holochain_cascade/unstable-warrants",
]

# Enable sharding for networks. This is currently considered an unstable feature
# and with the feature disabled you will only be able to configure nodes that have
# a full or empty arc.
unstable-sharding = []

sweettest = ["test_utils", "sqlite"]

deepkey-wasm-cache = []

# Enables tracing instrumentation
# (we experience segfaults in some tests if there is too much instrumentation)
instrument = []

unstable-functions = [
  "holochain_zome_types/unstable-functions",
  "holochain_wasm_test_utils/unstable-functions",
  "hdk/unstable-functions",
]

unstable-countersigning = [
  "hdk/unstable-countersigning",
  "holochain_zome_types/unstable-countersigning",
  "holochain_conductor_api/unstable-countersigning",
]<|MERGE_RESOLUTION|>--- conflicted
+++ resolved
@@ -187,13 +187,7 @@
 workspace = true
 
 [features]
-<<<<<<< HEAD
-default = ["sqlite-encrypted", "tx5", "metrics_influxive", "wasmer_sys"]
-
-tx5 = []
-=======
 default = ["sqlite-encrypted", "metrics_influxive", "wasmer_sys"]
->>>>>>> abad1113
 
 # Use the "Influxive" opentelemetry metrics binding to write metrics
 # to an InfluxDB time series database.
