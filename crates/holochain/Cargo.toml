[package]
name = "holochain"
version = "0.3.0-beta-dev.35"
description = "Holochain, a framework for distributed applications"
license = "CAL-1.0"
homepage = "https://github.com/holochain/holochain"
documentation = "https://docs.rs/holochain"
authors = [ "Holochain Core Dev Team <devcore@holochain.org>" ]
edition = "2021"

[dependencies]
anyhow = "1.0.26"
async-trait = { workspace = true }
base64 = "0.13"
byteorder = "1.3.4"
cfg-if = "0.1"
chrono = { version = "0.4.22", default-features = false, features = ["clock", "std", "oldtime", "serde"] }
derive_more = { workspace = true }
directories = "2.0.2"
either = "1.5.0"
fallible-iterator = "0.2.0"
fixt = { version = "^0.3.0-beta-dev.0", path = "../fixt" }
futures = "0.3.1"
getrandom = "0.2.7"
get_if_addrs = "0.5.3"
ghost_actor = "0.3.0-alpha.6"
holo_hash = { version = "^0.3.0-beta-dev.21", path = "../holo_hash", features = ["full"] }
holochain_cascade = { version = "^0.3.0-beta-dev.35", path = "../holochain_cascade" }
holochain_conductor_api = { version = "^0.3.0-beta-dev.35", path = "../holochain_conductor_api" }
holochain_keystore = { version = "^0.3.0-beta-dev.27", path = "../holochain_keystore", default-features = false }
holochain_p2p = { version = "^0.3.0-beta-dev.34", path = "../holochain_p2p" }
holochain_sqlite = { version = "^0.3.0-beta-dev.32", path = "../holochain_sqlite" }
holochain_serialized_bytes = { workspace = true }
holochain_state = { version = "^0.3.0-beta-dev.34", path = "../holochain_state" }
holochain_types = { version = "^0.3.0-beta-dev.32", path = "../holochain_types" }
holochain_util = { version = "^0.3.0-beta-dev.3", path = "../holochain_util", features = [ "pw" ] }
holochain_wasmer_host = { workspace = true }
holochain_websocket = { version = "^0.3.0-beta-dev.12", path = "../holochain_websocket" }
holochain_zome_types = { version = "^0.3.0-beta-dev.26", path = "../holochain_zome_types", features = ["full"] }
holochain_nonce = { version = "^0.3.0-beta-dev.23", path = "../holochain_nonce" }
holochain_secure_primitive = { version = "^0.3.0-beta-dev.21", path = "../holochain_secure_primitive" }
holochain_conductor_services = { version = "^0.2.0-beta-dev.6", path = "../holochain_conductor_services" }
human-panic = "1.0.3"
itertools = { version = "0.10" }
kitsune_p2p = { version = "^0.3.0-beta-dev.30", path = "../kitsune_p2p/kitsune_p2p", default-features = false }
kitsune_p2p_bootstrap_client = { version = "^0.3.0-beta-dev.26", path = "../kitsune_p2p/bootstrap_client" }
kitsune_p2p_bin_data = { version = "^0.3.0-beta-dev.15", path = "../kitsune_p2p/bin_data" }
kitsune_p2p_types = { version = "^0.3.0-beta-dev.20", path = "../kitsune_p2p/types" }
kitsune_p2p_block = { version = "^0.3.0-beta-dev.17", path = "../kitsune_p2p/block" }
lazy_static = "1.4.0"
mockall = "0.11.3"
mr_bundle = { version = "^0.3.0-beta-dev.4", path = "../mr_bundle" }
must_future = "0.1.1"
nanoid = "0.3"
num_cpus = "1.8"
holochain_trace = { version = "^0.3.0-beta-dev.6", path = "../holochain_trace" }
<<<<<<< HEAD
holochain_metrics = { version = "^0.3.0-beta-dev.7", path = "../holochain_metrics", default_features = false }
once_cell = { workspace = true }
=======
holochain_metrics = { version = "^0.3.0-beta-dev.8", path = "../holochain_metrics", default_features = false }
once_cell = "1.4.1"
>>>>>>> 170917b0
async-once-cell = "0.5"
one_err = "0.0.8"
parking_lot = "0.10"
predicates = "1.0.4"
rand = "0.8.5"
rand_chacha = "0.3.1"
rand-utf8 = "0.0.1"
rpassword = "5.0.1"
rusqlite = { version = "0.29" }
serde = { version = "1.0", features = [ "derive" ] }
serde_bytes = "0.11.12"
serde_json = { version = "1.0.51", features = [ "preserve_order" ] }
serde_yaml = "0.9"
shrinkwraprs = "0.3.0"
sodoken = "=0.0.9"
structopt = "0.3.11"
strum = "0.18.0"
subtle-encoding = "0.5"
tempfile = "3.3"
thiserror = "1.0.22"
tokio = { workspace = true }
tokio-stream = { version = "0.1", features = [ "sync", "net" ] }
task-motel = "0.1.0"
toml = "0.5.6"
tracing = "0.1.37"
tracing-futures = "0.2.5"
tracing-subscriber = "0.3.16"
url = "2.4"
url2 = { workspace = true }
url_serde = "0.2.0"
uuid = { workspace = true }
holochain_wasm_test_utils = { version = "^0.3.0-beta-dev.33", path = "../test_utils/wasm" }
tiny-keccak = { version = "2.0.2", features = ["keccak", "sha3"] }
async-recursion = "0.3"
wasmer = { workspace = true }
wasmer-middlewares = { workspace = true }
opentelemetry_api = { version = "=0.20.0", features = [ "metrics" ] }

# Dependencies for test_utils
arbitrary = { version = "1.0", features = ["derive"], optional = true }
contrafact = {version = "0.2.0-rc.1", optional = true }
diff = {version = "0.1", optional = true }
hdk = { version = "^0.3.0-beta-dev.30", path = "../hdk", optional = true }
matches = {version = "0.1.8", optional = true }
holochain_test_wasm_common = { version = "^0.3.0-beta-dev.30", path = "../test_utils/wasm_common", optional = true  }
kitsune_p2p_bootstrap = { version = "^0.2.0-beta-dev.20", path = "../kitsune_p2p/bootstrap", optional = true }
unwrap_to = { version = "0.1.0", optional = true }
tx5-go-pion-turn = { version = "=0.0.6-alpha", optional = true }
tx5-signal-srv = { workspace = true, optional = true }

# chc deps
bytes = { version = "1", optional = true }
reqwest = { version = "0.11.2", features = ["json"], optional = true }

# TODO: make optional?
aitia = { version = "^0.2.0-beta-dev.3", path = "../aitia" }
hc_sleuth = { version = "^0.2.0-beta-dev.5", path = "../hc_sleuth" }

# fact deps
petgraph = { version = "0.6.0", features = ["quickcheck", "stable_graph"] }

# debugging
backtrace = "0.3"

[target.'cfg(unix)'.dependencies]
sd-notify = "0.3.0"


[dev-dependencies]
holochain = { path = ".", default-features = false, features = ["test_utils", "slow_tests", "glacial_tests", "tx2", "tx5", "metrics_influxive"] }

anyhow = "1.0.26"
assert_cmd = "1.0.1"
clap = "4.0"
contrafact = "0.2.0-rc.1"
criterion = { version = "0.3", features = [ "async_tokio" ] }
ed25519-dalek = "1"
indoc = "1.0"
isotest = "0"
maplit = "1"
pretty_assertions = "1.4"
rand_dalek = {package = "rand", version = "0.7"}
regex = "1.5"
reqwest = "0.11.2"
serial_test = "0.4.0"
test-case = "1.2.1"
tokio-tungstenite = "0.13"

[build-dependencies]
hdk = { version = "^0.3.0-beta-dev.30", path = "../hdk"}
serde = { version = "1.0", features = [ "derive" ] }
serde_json = { version = "1.0.51" }
toml = "0.5.6"
chrono = { version = "0.4.6", features = [ "serde" ] }
hostname = "0.3.1"

[[bench]]
name = "bench"
harness = false

[[bench]]
name = "consistency"
harness = false

[lib]
name = "holochain"
path = "src/lib.rs"

[[bin]]
name = "holochain"
path = "src/bin/holochain/main.rs"

[features]
default = ["sqlite-encrypted", "tx2", "tx5", "metrics_influxive"]

tx2 = [ "kitsune_p2p/tx2" ]
tx5 = [ "kitsune_p2p/tx5", "tx5-go-pion-turn", "tx5-signal-srv" ]

# Use the "Influxive" opentelemetry metrics binding to write metrics
# to an InfluxDB time series database.
metrics_influxive = [ "holochain_metrics/influxive" ]

# Exposes additional functionality only needed for integration tests.
# This feature should be turned off for production builds.
test_utils = [
  "contrafact",
  "diff",
  "ghost_actor/test_utils",
  "hdk/test_utils",
  "holochain_sqlite/test_utils",
  "holochain_state/test_utils",
  "holochain_types/test_utils",
  "holochain_zome_types/test_utils",
  "kitsune_p2p_types/test_utils",
  "holochain_cascade/test_utils",
  "kitsune_p2p/test_utils",
  "kitsune_p2p_bootstrap",
  "holochain_p2p/mock_network",
  "kitsune_p2p_bin_data/fixt",
  "kitsune_p2p_types/fixt",
  "arbitrary",
  "matches",
  "holochain_test_wasm_common",
  "unwrap_to",
  "contrafact",
]

# Wasm ribosome tests take > 60 seconds - let's only run them in CI
slow_tests = []

# What's slower than slow? We may choose to not run these tests in CI to speed things up.
glacial_tests = []

# Includes the wasm build script, which we don't need when not building wasms
build_wasms = ['holochain_wasm_test_utils/build']
only_check_wasms = ['holochain_wasm_test_utils/only_check']

# Enables at-rest encryption of the SQLite database.
# Incompatible with "sqlite".
sqlite-encrypted = [
  "rusqlite/bundled-sqlcipher-vendored-openssl",
  "holochain_keystore/sqlite-encrypted",
  "holo_hash/sqlite-encrypted",
  "holochain_cascade/sqlite-encrypted",
  "holochain_conductor_api/sqlite-encrypted",
  "holochain_keystore/sqlite-encrypted",
  "holochain_p2p/sqlite-encrypted",
  "holochain_sqlite/sqlite-encrypted",
  "holochain_state/sqlite-encrypted",
  "holochain_types/sqlite-encrypted",
  "holochain_zome_types/sqlite-encrypted",
  "kitsune_p2p/sqlite-encrypted",
  "kitsune_p2p_types/sqlite-encrypted",
  "kitsune_p2p_block/sqlite-encrypted",
  "kitsune_p2p_bootstrap/sqlite-encrypted",
]

# Compile SQLite from source rather than depending on a library.
# Incompatible with "sqlite-encrypted"
sqlite = [
  "rusqlite/bundled",
  "holochain_keystore/sqlite",
  "holo_hash/sqlite",
  "holochain_cascade/sqlite",
  "holochain_conductor_api/sqlite",
  "holochain_keystore/sqlite",
  "holochain_p2p/sqlite",
  "holochain_sqlite/sqlite",
  "holochain_state/sqlite",
  "holochain_types/sqlite",
  "holochain_zome_types/sqlite",
  "kitsune_p2p/sqlite",
  "kitsune_p2p_types/sqlite",
  "kitsune_p2p_block/sqlite",
  "kitsune_p2p_bootstrap/sqlite",
]

# Extremely verbose wasm memory read/write logging
wasmer_debug_memory = ["holochain_wasmer_host/debug_memory"]

# Enable chain head coordination
chc = [
  "bytes",
  "reqwest",
  "holochain_conductor_api/chc",
  "holochain_types/chc",
]

# Transitional feature flag for code that is only ready when DPKI integration lands.
dpki = []

sweetest = [
  "test_utils",
  "sqlite",
]<|MERGE_RESOLUTION|>--- conflicted
+++ resolved
@@ -29,9 +29,11 @@
 holochain_conductor_api = { version = "^0.3.0-beta-dev.35", path = "../holochain_conductor_api" }
 holochain_keystore = { version = "^0.3.0-beta-dev.27", path = "../holochain_keystore", default-features = false }
 holochain_p2p = { version = "^0.3.0-beta-dev.34", path = "../holochain_p2p" }
+holochain_metrics = { version = "^0.3.0-beta-dev.8", path = "../holochain_metrics", default_features = false }
 holochain_sqlite = { version = "^0.3.0-beta-dev.32", path = "../holochain_sqlite" }
 holochain_serialized_bytes = { workspace = true }
 holochain_state = { version = "^0.3.0-beta-dev.34", path = "../holochain_state" }
+holochain_trace = { version = "^0.3.0-beta-dev.6", path = "../holochain_trace" }
 holochain_types = { version = "^0.3.0-beta-dev.32", path = "../holochain_types" }
 holochain_util = { version = "^0.3.0-beta-dev.3", path = "../holochain_util", features = [ "pw" ] }
 holochain_wasmer_host = { workspace = true }
@@ -53,14 +55,7 @@
 must_future = "0.1.1"
 nanoid = "0.3"
 num_cpus = "1.8"
-holochain_trace = { version = "^0.3.0-beta-dev.6", path = "../holochain_trace" }
-<<<<<<< HEAD
-holochain_metrics = { version = "^0.3.0-beta-dev.7", path = "../holochain_metrics", default_features = false }
 once_cell = { workspace = true }
-=======
-holochain_metrics = { version = "^0.3.0-beta-dev.8", path = "../holochain_metrics", default_features = false }
-once_cell = "1.4.1"
->>>>>>> 170917b0
 async-once-cell = "0.5"
 one_err = "0.0.8"
 parking_lot = "0.10"
