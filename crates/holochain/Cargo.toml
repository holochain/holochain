--- conflicted
+++ resolved
@@ -47,11 +47,7 @@
 must_future = "0.1.1"
 nanoid = "0.3"
 num_cpus = "1.8"
-<<<<<<< HEAD
-holochain_trace = { version = "^0.2.0-beta-rc.4", path = "../holochain_trace" }
-=======
 holochain_trace = { version = "^0.3.0-beta-dev.0", path = "../holochain_trace" }
->>>>>>> 8943288d
 once_cell = "1.4.1"
 one_err = "0.0.8"
 parking_lot = "0.10"
