--- conflicted
+++ resolved
@@ -23,32 +23,6 @@
 getrandom = "0.2.7"
 get_if_addrs = "0.5.3"
 ghost_actor = "0.3.0-alpha.6"
-<<<<<<< HEAD
-holo_hash = { version = "^0.3.0-beta-dev.22", path = "../holo_hash", features = ["full"] }
-holochain_cascade = { version = "^0.3.0-beta-dev.36", path = "../holochain_cascade" }
-holochain_conductor_api = { version = "^0.3.0-beta-dev.36", path = "../holochain_conductor_api" }
-holochain_keystore = { version = "^0.3.0-beta-dev.28", path = "../holochain_keystore", default-features = false }
-holochain_p2p = { version = "^0.3.0-beta-dev.35", path = "../holochain_p2p" }
-holochain_sqlite = { version = "^0.3.0-beta-dev.33", path = "../holochain_sqlite" }
-holochain_serialized_bytes = { workspace = true }
-holochain_state = { version = "^0.3.0-beta-dev.35", path = "../holochain_state" }
-holochain_types = { version = "^0.3.0-beta-dev.33", path = "../holochain_types" }
-holochain_util = { version = "^0.3.0-beta-dev.4", path = "../holochain_util", features = [ "pw" ] }
-holochain_wasmer_host = { workspace = true }
-holochain_websocket = { version = "^0.3.0-beta-dev.13", path = "../holochain_websocket" }
-holochain_zome_types = { version = "^0.3.0-beta-dev.27", path = "../holochain_zome_types", features = ["full"] }
-holochain_nonce = { version = "^0.3.0-beta-dev.24", path = "../holochain_nonce" }
-holochain_secure_primitive = { version = "^0.3.0-beta-dev.21", path = "../holochain_secure_primitive" }
-holochain_conductor_services = { version = "^0.2.0-beta-dev.7", path = "../holochain_conductor_services" }
-human-panic = "1.0.3"
-itertools = { version = "0.10" }
-kitsune_p2p = { version = "^0.3.0-beta-dev.31", path = "../kitsune_p2p/kitsune_p2p" }
-kitsune_p2p_bootstrap_client = { version = "^0.3.0-beta-dev.27", path = "../kitsune_p2p/bootstrap_client" }
-kitsune_p2p_bin_data = { version = "^0.3.0-beta-dev.16", path = "../kitsune_p2p/bin_data" }
-kitsune_p2p_types = { version = "^0.3.0-beta-dev.21", path = "../kitsune_p2p/types" }
-kitsune_p2p_block = { version = "^0.3.0-beta-dev.18", path = "../kitsune_p2p/block" }
-lazy_static = "1.4.0"
-=======
 holo_hash = { version = "^0.3.0-beta-dev.27", path = "../holo_hash", features = ["full"] }
 holochain_cascade = { version = "^0.3.0-beta-dev.45", path = "../holochain_cascade" }
 holochain_conductor_api = { version = "^0.3.0-beta-dev.45", path = "../holochain_conductor_api" }
@@ -71,7 +45,7 @@
 kitsune_p2p_bin_data = { version = "^0.3.0-beta-dev.20", path = "../kitsune_p2p/bin_data" }
 kitsune_p2p_types = { version = "^0.3.0-beta-dev.26", path = "../kitsune_p2p/types" }
 kitsune_p2p_block = { version = "^0.3.0-beta-dev.22", path = "../kitsune_p2p/block" }
->>>>>>> b3e18291
+lazy_static = "1.4.0"
 mockall = "0.11.3"
 mr_bundle = { version = "^0.3.0-beta-dev.9", path = "../mr_bundle" }
 nanoid = "0.4"
