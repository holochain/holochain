[package]
name = "holochain"
<<<<<<< HEAD
version = "0.2.0-beta-rc.2"
=======
version = "0.2.0-beta-rc.3"
>>>>>>> 9a6f8cf0
description = "Holochain, a framework for distributed applications"
license-file = "LICENSE_CAL-1.0"
homepage = "https://github.com/holochain/holochain"
documentation = "https://docs.rs/holochain"
authors = [ "Holochain Core Dev Team <devcore@holochain.org>" ]
edition = "2021"

[dependencies]
anyhow = "1.0.26"
async-trait = "0.1"
base64 = "0.13"
byteorder = "1.3.4"
cfg-if = "0.1"
chrono = { version = "0.4.22", default-features = false, features = ["clock", "std", "oldtime", "serde"] }
derive_more = "0.99.3"
directories = "2.0.2"
either = "1.5.0"
fallible-iterator = "0.2.0"
fixt = { version = "^0.2.0-beta-rc.0", path = "../fixt" }
futures = "0.3.1"
getrandom = "0.2.7"
get_if_addrs = "0.5.3"
ghost_actor = "0.3.0-alpha.5"
<<<<<<< HEAD
holo_hash = { version = "^0.2.0-beta-rc.2", path = "../holo_hash", features = ["full"] }
holochain_cascade = { version = "^0.2.0-beta-rc.2", path = "../holochain_cascade" }
holochain_conductor_api = { version = "^0.2.0-beta-rc.2", path = "../holochain_conductor_api" }
holochain_keystore = { version = "^0.2.0-beta-rc.2", path = "../holochain_keystore", default-features = false }
holochain_p2p = { version = "^0.2.0-beta-rc.2", path = "../holochain_p2p" }
holochain_sqlite = { version = "^0.2.0-beta-rc.2", path = "../holochain_sqlite" }
holochain_serialized_bytes = "=0.0.51"
holochain_state = { version = "^0.2.0-beta-rc.2", path = "../holochain_state" }
holochain_types = { version = "^0.2.0-beta-rc.2", path = "../holochain_types" }
holochain_util = { version = "^0.2.0-beta-rc.0", path = "../holochain_util", features = [ "pw" ] }
holochain_wasmer_host = "=0.0.83"
holochain_websocket = { version = "^0.2.0-beta-rc.1", path = "../holochain_websocket" }
holochain_zome_types = { version = "^0.2.0-beta-rc.2", path = "../holochain_zome_types", features = ["full"] }
human-panic = "1.0.3"
kitsune_p2p = { version = "^0.2.0-beta-rc.2", path = "../kitsune_p2p/kitsune_p2p", default-features = false }
kitsune_p2p_types = { version = "^0.2.0-beta-rc.1", path = "../kitsune_p2p/types" }
kitsune_p2p_block = { version = "^0.2.0-beta-rc.1", path = "../kitsune_p2p/block" }
=======
holo_hash = { version = "^0.2.0-beta-rc.3", path = "../holo_hash", features = ["full"] }
holochain_cascade = { version = "^0.2.0-beta-rc.3", path = "../holochain_cascade" }
holochain_conductor_api = { version = "^0.2.0-beta-rc.3", path = "../holochain_conductor_api" }
holochain_keystore = { version = "^0.2.0-beta-rc.3", path = "../holochain_keystore", default-features = false }
holochain_p2p = { version = "^0.2.0-beta-rc.3", path = "../holochain_p2p" }
holochain_sqlite = { version = "^0.2.0-beta-rc.3", path = "../holochain_sqlite" }
holochain_serialized_bytes = "=0.0.51"
holochain_state = { version = "^0.2.0-beta-rc.3", path = "../holochain_state" }
holochain_types = { version = "^0.2.0-beta-rc.3", path = "../holochain_types" }
holochain_util = { version = "^0.2.0-beta-rc.0", path = "../holochain_util", features = [ "pw" ] }
holochain_wasmer_host = "=0.0.83"
holochain_websocket = { version = "^0.2.0-beta-rc.1", path = "../holochain_websocket" }
holochain_zome_types = { version = "^0.2.0-beta-rc.3", path = "../holochain_zome_types", features = ["full"] }
human-panic = "1.0.3"
kitsune_p2p = { version = "^0.2.0-beta-rc.3", path = "../kitsune_p2p/kitsune_p2p", default-features = false }
kitsune_p2p_types = { version = "^0.2.0-beta-rc.2", path = "../kitsune_p2p/types" }
kitsune_p2p_block = { version = "^0.2.0-beta-rc.2", path = "../kitsune_p2p/block" }
>>>>>>> 9a6f8cf0
lazy_static = "1.4.0"
mockall = "0.11.3"
mr_bundle = { version = "^0.2.0-beta-rc.0", path = "../mr_bundle" }
must_future = "0.1.1"
nanoid = "0.3"
num_cpus = "1.8"
holochain_trace = { version = "^0.2.0-beta-rc.1", path = "../holochain_trace" }
once_cell = "1.4.1"
one_err = "0.0.8"
parking_lot = "0.10"
predicates = "1.0.4"
rand = "0.8.5"
rand-utf8 = "0.0.1"
rpassword = "5.0.1"
rusqlite = { version = "0.28" }
serde = { version = "1.0", features = [ "derive" ] }
serde_json = { version = "1.0.51", features = [ "preserve_order" ] }
serde_yaml = "0.9"
shrinkwraprs = "0.3.0"
sodoken = "=0.0.7"
structopt = "0.3.11"
strum = "0.18.0"
subtle-encoding = "0.5"
tempfile = "3.3"
thiserror = "1.0.22"
tokio = { version = "1.11", features = [ "full"] }
tokio-stream = { version = "0.1", features = [ "sync", "net" ] }
task-motel = "0.1.0-rc.1"
toml = "0.5.6"
tracing = "0.1.37"
tracing-futures = "0.2.5"
tracing-subscriber = "0.3.16"
url = "1.7.2"
url2 = "0.0.6"
url_serde = "0.2.0"
uuid = { version = "0.7", features = [ "serde", "v4" ] }
<<<<<<< HEAD
holochain_wasm_test_utils = { version = "^0.2.0-beta-rc.2", path = "../test_utils/wasm" }
=======
holochain_wasm_test_utils = { version = "^0.2.0-beta-rc.3", path = "../test_utils/wasm" }
>>>>>>> 9a6f8cf0
tiny-keccak = { version = "2.0.2", features = ["keccak", "sha3"] }
async-recursion = "0.3"
wasmer-middlewares = "2"

# Dependencies for test_utils: keep in sync with below
<<<<<<< HEAD
hdk = { version = "^0.2.0-beta-rc.2", path = "../hdk", optional = true }
matches = {version = "0.1.8", optional = true }
holochain_test_wasm_common = { version = "^0.2.0-beta-rc.2", path = "../test_utils/wasm_common", optional = true  }
kitsune_p2p_bootstrap = { version = "^0.1.0-beta-rc.0", path = "../kitsune_p2p/bootstrap", optional = true }
=======
hdk = { version = "^0.2.0-beta-rc.3", path = "../hdk", optional = true }
matches = {version = "0.1.8", optional = true }
holochain_test_wasm_common = { version = "^0.2.0-beta-rc.3", path = "../test_utils/wasm_common", optional = true  }
kitsune_p2p_bootstrap = { version = "^0.1.0-beta-rc.1", path = "../kitsune_p2p/bootstrap", optional = true }
>>>>>>> 9a6f8cf0
unwrap_to = { version = "0.1.0", optional = true }
itertools = { version = "0.10", optional = false }
tx5-go-pion-turn = { version = "0.0.1-alpha.4", optional = true }
tx5-signal-srv = { version = "0.0.1-alpha.5", optional = true }

# chc deps
bytes = { version = "1", optional = true }
reqwest = { version = "0.11.2", optional = true }

[target.'cfg(unix)'.dependencies]
sd-notify = "0.3.0"


[dev-dependencies]
holochain = { path = ".", features = ["test_utils"] }

anyhow = "1.0.26"
assert_cmd = "1.0.1"
contrafact = "0.1.0-dev.1"
criterion = { version = "0.3", features = [ "async_tokio" ] }
ed25519-dalek = "1"
isotest = "0"
maplit = "1"
pretty_assertions = "0.6.1"
rand_dalek = {package = "rand", version = "0.7"}
reqwest = "0.11.2"
serial_test = "0.4.0"
test-case = "1.2.1"

# Dependencies for test_utils: keep in sync with above
<<<<<<< HEAD
hdk = { version = "^0.2.0-beta-rc.2", path = "../hdk", optional = false }
matches = {version = "0.1.8", optional = false }
holochain_test_wasm_common = { version = "^0.2.0-beta-rc.2", path = "../test_utils/wasm_common", optional = false  }
=======
hdk = { version = "^0.2.0-beta-rc.3", path = "../hdk", optional = false }
matches = {version = "0.1.8", optional = false }
holochain_test_wasm_common = { version = "^0.2.0-beta-rc.3", path = "../test_utils/wasm_common", optional = false  }
>>>>>>> 9a6f8cf0
kitsune_p2p_bootstrap = { path = "../kitsune_p2p/bootstrap", optional = false }
unwrap_to = { version = "0.1.0", optional = false }
arbitrary = { version = "1.0", features = ["derive"] }

[build]
incremental = true

[build-dependencies]
<<<<<<< HEAD
hdk = { version = "^0.2.0-beta-rc.2", path = "../hdk"}
=======
hdk = { version = "^0.2.0-beta-rc.3", path = "../hdk"}
>>>>>>> 9a6f8cf0
serde = { version = "1.0", features = [ "derive" ] }
serde_json = { version = "1.0.51" }
toml = "0.5.6"
chrono = { version = "0.4.6", features = [ "serde" ] }
hostname = "0.3.1"

[[bench]]
name = "bench"
harness = false

[[bench]]
name = "consistency"
harness = false

[lib]
name = "holochain"
path = "src/lib.rs"

[[bin]]
name = "holochain"
path = "src/bin/holochain/main.rs"

[features]
default = ["slow_tests", "glacial_tests", "test_utils", "no-deps", "tx2", "tx5"]

tx2 = [ "kitsune_p2p/tx2" ]
tx5 = [ "kitsune_p2p/tx5", "tx5-go-pion-turn", "tx5-signal-srv" ]

# Exposes additional functionality only needed for integration tests.
# This feature should be turned off for production builds.
test_utils = [
  "ghost_actor/test_utils",
  "hdk/test_utils",
  "holochain_sqlite/test_utils",
  "holochain_state/test_utils",
  "holochain_types/test_utils",
  "holochain_zome_types/test_utils",
  "kitsune_p2p_types/test_utils",
  "kitsune_p2p/test_utils",
  "kitsune_p2p_bootstrap",
  "holochain_p2p/mock_network",
  "matches",
  "holochain_test_wasm_common",
  "unwrap_to"
]

# Wasm ribosome tests take > 60 seconds - let's only run them in CI
slow_tests = []

# What's slower than slow? We may choose to not run these tests in CI to speed things up.
glacial_tests = []

# Includes the wasm build script, which we don't need when not building wasms
build_wasms = ['holochain_wasm_test_utils/build']
only_check_wasms = ['holochain_wasm_test_utils/only_check']

# Enables at-rest encryption of the SQLite database.
# Incompatible with "no-deps".
db-encryption = [ "holochain_keystore/db-encryption", "holochain_sqlite/db-encryption" ]

# Compile SQLite from source rather than depending on a library.
# Incompatible with "db-encryption"
no-deps = [ "holochain_keystore/no-deps", "holochain_sqlite/no-deps" ]

# Extremely verbose wasm memory read/write logging
wasmer_debug_memory = ["holochain_wasmer_host/debug_memory"]

# Enable chain head coordination
chc = [
  "bytes",
  "reqwest"
]<|MERGE_RESOLUTION|>--- conflicted
+++ resolved
@@ -1,10 +1,6 @@
 [package]
 name = "holochain"
-<<<<<<< HEAD
-version = "0.2.0-beta-rc.2"
-=======
 version = "0.2.0-beta-rc.3"
->>>>>>> 9a6f8cf0
 description = "Holochain, a framework for distributed applications"
 license-file = "LICENSE_CAL-1.0"
 homepage = "https://github.com/holochain/holochain"
@@ -28,25 +24,6 @@
 getrandom = "0.2.7"
 get_if_addrs = "0.5.3"
 ghost_actor = "0.3.0-alpha.5"
-<<<<<<< HEAD
-holo_hash = { version = "^0.2.0-beta-rc.2", path = "../holo_hash", features = ["full"] }
-holochain_cascade = { version = "^0.2.0-beta-rc.2", path = "../holochain_cascade" }
-holochain_conductor_api = { version = "^0.2.0-beta-rc.2", path = "../holochain_conductor_api" }
-holochain_keystore = { version = "^0.2.0-beta-rc.2", path = "../holochain_keystore", default-features = false }
-holochain_p2p = { version = "^0.2.0-beta-rc.2", path = "../holochain_p2p" }
-holochain_sqlite = { version = "^0.2.0-beta-rc.2", path = "../holochain_sqlite" }
-holochain_serialized_bytes = "=0.0.51"
-holochain_state = { version = "^0.2.0-beta-rc.2", path = "../holochain_state" }
-holochain_types = { version = "^0.2.0-beta-rc.2", path = "../holochain_types" }
-holochain_util = { version = "^0.2.0-beta-rc.0", path = "../holochain_util", features = [ "pw" ] }
-holochain_wasmer_host = "=0.0.83"
-holochain_websocket = { version = "^0.2.0-beta-rc.1", path = "../holochain_websocket" }
-holochain_zome_types = { version = "^0.2.0-beta-rc.2", path = "../holochain_zome_types", features = ["full"] }
-human-panic = "1.0.3"
-kitsune_p2p = { version = "^0.2.0-beta-rc.2", path = "../kitsune_p2p/kitsune_p2p", default-features = false }
-kitsune_p2p_types = { version = "^0.2.0-beta-rc.1", path = "../kitsune_p2p/types" }
-kitsune_p2p_block = { version = "^0.2.0-beta-rc.1", path = "../kitsune_p2p/block" }
-=======
 holo_hash = { version = "^0.2.0-beta-rc.3", path = "../holo_hash", features = ["full"] }
 holochain_cascade = { version = "^0.2.0-beta-rc.3", path = "../holochain_cascade" }
 holochain_conductor_api = { version = "^0.2.0-beta-rc.3", path = "../holochain_conductor_api" }
@@ -64,7 +41,6 @@
 kitsune_p2p = { version = "^0.2.0-beta-rc.3", path = "../kitsune_p2p/kitsune_p2p", default-features = false }
 kitsune_p2p_types = { version = "^0.2.0-beta-rc.2", path = "../kitsune_p2p/types" }
 kitsune_p2p_block = { version = "^0.2.0-beta-rc.2", path = "../kitsune_p2p/block" }
->>>>>>> 9a6f8cf0
 lazy_static = "1.4.0"
 mockall = "0.11.3"
 mr_bundle = { version = "^0.2.0-beta-rc.0", path = "../mr_bundle" }
@@ -101,27 +77,16 @@
 url2 = "0.0.6"
 url_serde = "0.2.0"
 uuid = { version = "0.7", features = [ "serde", "v4" ] }
-<<<<<<< HEAD
-holochain_wasm_test_utils = { version = "^0.2.0-beta-rc.2", path = "../test_utils/wasm" }
-=======
 holochain_wasm_test_utils = { version = "^0.2.0-beta-rc.3", path = "../test_utils/wasm" }
->>>>>>> 9a6f8cf0
 tiny-keccak = { version = "2.0.2", features = ["keccak", "sha3"] }
 async-recursion = "0.3"
 wasmer-middlewares = "2"
 
 # Dependencies for test_utils: keep in sync with below
-<<<<<<< HEAD
-hdk = { version = "^0.2.0-beta-rc.2", path = "../hdk", optional = true }
-matches = {version = "0.1.8", optional = true }
-holochain_test_wasm_common = { version = "^0.2.0-beta-rc.2", path = "../test_utils/wasm_common", optional = true  }
-kitsune_p2p_bootstrap = { version = "^0.1.0-beta-rc.0", path = "../kitsune_p2p/bootstrap", optional = true }
-=======
 hdk = { version = "^0.2.0-beta-rc.3", path = "../hdk", optional = true }
 matches = {version = "0.1.8", optional = true }
 holochain_test_wasm_common = { version = "^0.2.0-beta-rc.3", path = "../test_utils/wasm_common", optional = true  }
 kitsune_p2p_bootstrap = { version = "^0.1.0-beta-rc.1", path = "../kitsune_p2p/bootstrap", optional = true }
->>>>>>> 9a6f8cf0
 unwrap_to = { version = "0.1.0", optional = true }
 itertools = { version = "0.10", optional = false }
 tx5-go-pion-turn = { version = "0.0.1-alpha.4", optional = true }
@@ -152,15 +117,9 @@
 test-case = "1.2.1"
 
 # Dependencies for test_utils: keep in sync with above
-<<<<<<< HEAD
-hdk = { version = "^0.2.0-beta-rc.2", path = "../hdk", optional = false }
-matches = {version = "0.1.8", optional = false }
-holochain_test_wasm_common = { version = "^0.2.0-beta-rc.2", path = "../test_utils/wasm_common", optional = false  }
-=======
 hdk = { version = "^0.2.0-beta-rc.3", path = "../hdk", optional = false }
 matches = {version = "0.1.8", optional = false }
 holochain_test_wasm_common = { version = "^0.2.0-beta-rc.3", path = "../test_utils/wasm_common", optional = false  }
->>>>>>> 9a6f8cf0
 kitsune_p2p_bootstrap = { path = "../kitsune_p2p/bootstrap", optional = false }
 unwrap_to = { version = "0.1.0", optional = false }
 arbitrary = { version = "1.0", features = ["derive"] }
@@ -169,11 +128,7 @@
 incremental = true
 
 [build-dependencies]
-<<<<<<< HEAD
-hdk = { version = "^0.2.0-beta-rc.2", path = "../hdk"}
-=======
 hdk = { version = "^0.2.0-beta-rc.3", path = "../hdk"}
->>>>>>> 9a6f8cf0
 serde = { version = "1.0", features = [ "derive" ] }
 serde_json = { version = "1.0.51" }
 toml = "0.5.6"
