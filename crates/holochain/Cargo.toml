[package]
name = "holochain"
version = "0.0.106-dev.0"
description = "Holochain, a framework for distributed applications"
license-file = "LICENSE_CAL-1.0"
homepage = "https://github.com/holochain/holochain"
documentation = "https://docs.rs/holochain/"
authors = [ "Holochain Core Dev Team <devcore@holochain.org>" ]
edition = "2018"

[dependencies]
anyhow = "1.0.26"
async-trait = "0.1"
base64 = "0.13"
byteorder = "1.3.4"
cfg-if = "0.1"
chrono = "0.4.6"
derive_more = "0.99.3"
directories = "2.0.2"
either = "1.5.0"
fallible-iterator = "0.2.0"
fixt = { version = "0.0.5", path = "../fixt" }
futures = "0.3.1"
ghost_actor = "0.3.0-alpha.4"
holo_hash = { version = "0.0.5", path = "../holo_hash", features = ["full"] }
holochain_cascade = { version = "0.0.6-dev.0", path = "../holochain_cascade" }
holochain_conductor_api = { version = "0.0.6-dev.0", path = "../holochain_conductor_api" }
holochain_keystore = { version = "0.0.6-dev.0", path = "../holochain_keystore" }
holochain_p2p = { version = "0.0.6-dev.0", path = "../holochain_p2p" }
holochain_sqlite = { version = "0.0.6-dev.0", path = "../holochain_sqlite" }
holochain_serialized_bytes = "=0.0.51"
holochain_state = { version = "0.0.6-dev.0", path = "../holochain_state" }
holochain_types = { version = "0.0.6-dev.0", path = "../holochain_types" }
holochain_wasmer_host = "=0.0.73"
holochain_websocket = { version = "0.0.6-dev.0", path = "../holochain_websocket" }
holochain_zome_types = { version = "0.0.7", path = "../holochain_zome_types" }
human-panic = "1.0.3"
kitsune_p2p = { version = "0.0.6-dev.0", path = "../kitsune_p2p/kitsune_p2p" }
kitsune_p2p_types = { version = "0.0.5-dev.0", path = "../kitsune_p2p/types" }
lazy_static = "1.4.0"
mockall = "0.10.2"
mr_bundle = { version = "0.0.3", path = "../mr_bundle" }
must_future = "0.1.1"
nanoid = "0.3"
num_cpus = "1.8"
observability = "0.1.3"
once_cell = "1.4.1"
parking_lot = "0.10"
predicates = "1.0.4"
rand = "0.7"
ring = "0.16"
rusqlite = { version = "0.25" }
serde = { version = "1.0", features = [ "derive" ] }
serde_json = { version = "1.0.51", features = [ "preserve_order" ] }
serde_yaml = "0.8"
shrinkwraprs = "0.3.0"
sodoken = "=0.0.1-alpha.10"
structopt = "0.3.11"
strum = "0.18.0"
tempdir = "0.3.7"
thiserror = "1.0.22"
tokio = { version = "1.3", features = [ "full" ] }
tokio-stream = "0.1"
holochain_util = { version = "0.0.3", path = "../holochain_util" }
toml = "0.5.6"
tracing = "0.1.26"
tracing-futures = "0.2.5"
tracing-subscriber = "0.2.19"
url = "1.7.2"
url2 = "0.0.6"
url_serde = "0.2.0"
uuid = { version = "0.7", features = [ "serde", "v4" ] }
xsalsa20poly1305 = "0.6.0"
holochain_wasm_test_utils = { version = "0.0.6-dev.0", path = "../test_utils/wasm" }

# Dependencies for test_utils: keep in sync with below
<<<<<<< HEAD
arbitrary = { version = "1.0", features = ["derive"], optional = true }
hdk = { version = "0.0.104", path = "../hdk", optional = true }
=======
hdk = { version = "0.0.106-dev.0", path = "../hdk", optional = true }
>>>>>>> 6274388b
matches = {version = "0.1.8", optional = true }
holochain_test_wasm_common = { version = "0.0.6-dev.0", path = "../test_utils/wasm_common", optional = true  }
unwrap_to = { version = "0.1.0", optional = true }
itertools = { version = "0.10", optional = true }

[target.'cfg(unix)'.dependencies]
sd-notify = "0.3.0"


[dev-dependencies]
anyhow = "1.0.26"
assert_cmd = "1.0.1"
criterion = { version = "0.3", features = [ "async_tokio" ] }
maplit = "1"
pretty_assertions = "0.6.1"
serial_test = "0.4.0"
test-case = "1.0.0"

# Dependencies for test_utils: keep in sync with above
<<<<<<< HEAD
arbitrary = { version = "1.0", features = ["derive"], optional = false }
hdk = { version = "0.0.104", path = "../hdk", optional = false }
=======
hdk = { version = "0.0.106-dev.0", path = "../hdk", optional = false }
>>>>>>> 6274388b
matches = {version = "0.1.8", optional = false }
holochain_test_wasm_common = { version = "0.0.6-dev.0", path = "../test_utils/wasm_common", optional = false  }
unwrap_to = { version = "0.1.0", optional = false }

[[bench]]
name = "bench"
harness = false

[[bench]]
name = "consistency"
harness = false

[lib]
name = "holochain"
path = "src/lib.rs"

[[bin]]
name = "holochain"
path = "src/bin/holochain/main.rs"

[features]
default = ["slow_tests", "test_utils", "no-deps",]

# Exposes additional functionality only needed for integration tests.
# This feature should be turned off for production builds.
test_utils = [
  "arbitrary",
  "hdk",
  "holo_hash/test_utils",
  "holochain_p2p/test_utils",
  "holochain_sqlite/test_utils",
  "holochain_state/test_utils",
  "holochain_types/test_utils",
  "holochain_zome_types/test_utils",
  "kitsune_p2p_types/test_utils",
  "kitsune_p2p/test_utils",
  "itertools",
  "matches",
  "holochain_test_wasm_common",
  "unwrap_to",
]

# Wasm ribosome tests take > 60 seconds - let's only run them in CI
slow_tests = []

# Includes the wasm build script, which we don't need when not building wasms
build_wasms = ['holochain_wasm_test_utils/build']
only_check_wasms = ['holochain_wasm_test_utils/only_check']

# Enables at-rest encryption of the SQLite database.
# Incompatible with "no-deps".
db-encryption = ['holochain_sqlite/db-encryption']

# Compile SQLite from source rather than depending on a library.
# Incompatible with "db-encryption"
no-deps = ['holochain_sqlite/no-deps']<|MERGE_RESOLUTION|>--- conflicted
+++ resolved
@@ -74,12 +74,8 @@
 holochain_wasm_test_utils = { version = "0.0.6-dev.0", path = "../test_utils/wasm" }
 
 # Dependencies for test_utils: keep in sync with below
-<<<<<<< HEAD
 arbitrary = { version = "1.0", features = ["derive"], optional = true }
-hdk = { version = "0.0.104", path = "../hdk", optional = true }
-=======
 hdk = { version = "0.0.106-dev.0", path = "../hdk", optional = true }
->>>>>>> 6274388b
 matches = {version = "0.1.8", optional = true }
 holochain_test_wasm_common = { version = "0.0.6-dev.0", path = "../test_utils/wasm_common", optional = true  }
 unwrap_to = { version = "0.1.0", optional = true }
@@ -99,12 +95,8 @@
 test-case = "1.0.0"
 
 # Dependencies for test_utils: keep in sync with above
-<<<<<<< HEAD
 arbitrary = { version = "1.0", features = ["derive"], optional = false }
-hdk = { version = "0.0.104", path = "../hdk", optional = false }
-=======
 hdk = { version = "0.0.106-dev.0", path = "../hdk", optional = false }
->>>>>>> 6274388b
 matches = {version = "0.1.8", optional = false }
 holochain_test_wasm_common = { version = "0.0.6-dev.0", path = "../test_utils/wasm_common", optional = false  }
 unwrap_to = { version = "0.1.0", optional = false }
