[package]
name = "holochain"
version = "0.0.174"
description = "Holochain, a framework for distributed applications"
license-file = "LICENSE_CAL-1.0"
homepage = "https://github.com/holochain/holochain"
documentation = "https://docs.rs/holochain"
authors = [ "Holochain Core Dev Team <devcore@holochain.org>" ]
edition = "2021"

[dependencies]
anyhow = "1.0.26"
async-trait = "0.1"
base64 = "0.13"
byteorder = "1.3.4"
cfg-if = "0.1"
chrono = { version = "0.4.22", default-features = false, features = ["clock", "std", "oldtime", "serde"] }
derive_more = "0.99.3"
directories = "2.0.2"
either = "1.5.0"
fallible-iterator = "0.2.0"
fixt = { version = "0.0.14", path = "../fixt" }
futures = "0.3.1"
getrandom = "0.2.7"
ghost_actor = "0.3.0-alpha.4"
holo_hash = { version = "^0.0.35", path = "../holo_hash", features = ["full"] }
holochain_cascade = { version = "^0.0.73", path = "../holochain_cascade" }
holochain_conductor_api = { version = "^0.0.71", path = "../holochain_conductor_api" }
holochain_keystore = { version = "^0.0.66", path = "../holochain_keystore", default-features = false }
holochain_p2p = { version = "^0.0.68", path = "../holochain_p2p" }
holochain_sqlite = { version = "^0.0.65", path = "../holochain_sqlite" }
holochain_serialized_bytes = "=0.0.51"
holochain_state = { version = "^0.0.71", path = "../holochain_state" }
holochain_types = { version = "^0.0.68", path = "../holochain_types" }
holochain_wasmer_host = "=0.0.82"
holochain_websocket = { version = "0.0.39", path = "../holochain_websocket" }
<<<<<<< HEAD
holochain_integrity_types = { path = "../holochain_integrity_types", version = "^0.0.23"}
holochain_zome_types = { version = "^0.0.56", path = "../holochain_zome_types", features = ["full"] }
=======
holochain_zome_types = { version = "^0.0.57", path = "../holochain_zome_types", features = ["full"] }
>>>>>>> 9b38b2d8
human-panic = "1.0.3"
kitsune_p2p = { version = "^0.0.52", path = "../kitsune_p2p/kitsune_p2p" }
kitsune_p2p_types = { version = "^0.0.39", path = "../kitsune_p2p/types" }
lazy_static = "1.4.0"
mockall = "0.10.2"
mr_bundle = { version = "^0.0.19", path = "../mr_bundle" }
must_future = "0.1.1"
nanoid = "0.3"
num_cpus = "1.8"
observability = "0.1.3"
once_cell = "1.4.1"
one_err = "0.0.7"
parking_lot = "0.10"
predicates = "1.0.4"
rand = "0.8.5"
rand-utf8 = "0.0.1"
rpassword = "5.0.1"
rusqlite = { version = "0.28" }
serde = { version = "1.0", features = [ "derive" ] }
serde_json = { version = "1.0.51", features = [ "preserve_order" ] }
serde_yaml = "0.9"
shrinkwraprs = "0.3.0"
sodoken = "=0.0.6"
structopt = "0.3.11"
strum = "0.18.0"
subtle-encoding = "0.5"
tempfile = "3.3"
thiserror = "1.0.22"
tokio = { version = "1.11", features = [ "full"] }
tokio-stream = { version = "0.1", features = [ "sync", "net" ] }
holochain_util = { version = "^0.0.13", path = "../holochain_util", features = [ "pw" ] }
toml = "0.5.6"
tracing = "0.1.26"
tracing-futures = "0.2.5"
tracing-subscriber = "0.2.19"
url = "1.7.2"
url2 = "0.0.6"
url_serde = "0.2.0"
uuid = { version = "0.7", features = [ "serde", "v4" ] }
holochain_wasm_test_utils = { version = "^0.0.70", path = "../test_utils/wasm" }
tiny-keccak = { version = "2.0.2", features = ["keccak", "sha3"] }
async-recursion = "0.3"
wasmer-middlewares = "2"

# Dependencies for test_utils: keep in sync with below
hdk = { version = "^0.0.162", path = "../hdk", optional = true }
matches = {version = "0.1.8", optional = true }
holochain_test_wasm_common = { version = "^0.0.63", path = "../test_utils/wasm_common", optional = true  }
unwrap_to = { version = "0.1.0", optional = true }
itertools = { version = "0.10", optional = false }

# chc deps
bytes = { version = "1", optional = true }
reqwest = { version = "0.11.2", optional = true }

[target.'cfg(unix)'.dependencies]
sd-notify = "0.3.0"


[dev-dependencies]
holochain = { path = ".", features = ["test_utils"] }

anyhow = "1.0.26"
assert_cmd = "1.0.1"
contrafact = "0.1.0-dev.1"
criterion = { version = "0.3", features = [ "async_tokio" ] }
isotest = "0"
kitsune_p2p_bootstrap = { path = "../kitsune_p2p/bootstrap" }
maplit = "1"
pretty_assertions = "0.6.1"
reqwest = "0.11.2"
serial_test = "0.4.0"
test-case = "1.2.1"

# Dependencies for test_utils: keep in sync with above
hdk = { version = "^0.0.162", path = "../hdk", optional = false }
matches = {version = "0.1.8", optional = false }
holochain_test_wasm_common = { version = "^0.0.63", path = "../test_utils/wasm_common", optional = false  }
unwrap_to = { version = "0.1.0", optional = false }
arbitrary = { version = "1.0", features = ["derive"] }

[build-dependencies]
hdk = { version = "^0.0.162", path = "../hdk"}
serde = { version = "1.0", features = [ "derive" ] }
serde_json = { version = "1.0.51" }
toml = "0.5.6"
chrono = { version = "0.4.6", features = [ "serde" ] }
hostname = "0.3.1"

[[bench]]
name = "bench"
harness = false

[[bench]]
name = "consistency"
harness = false

[lib]
name = "holochain"
path = "src/lib.rs"

[[bin]]
name = "holochain"
path = "src/bin/holochain/main.rs"

[features]
default = ["slow_tests", "glacial_tests", "test_utils", "no-deps"]

# Exposes additional functionality only needed for integration tests.
# This feature should be turned off for production builds.
test_utils = [
  "ghost_actor/test_utils",
  "hdk",
  "holochain_sqlite/test_utils",
  "holochain_state/test_utils",
  "holochain_types/test_utils",
  "holochain_zome_types/test_utils",
  "kitsune_p2p_types/test_utils",
  "kitsune_p2p/test_utils",
  "holochain_p2p/mock_network",
  "matches",
  "holochain_test_wasm_common",
  "unwrap_to"
]

# Wasm ribosome tests take > 60 seconds - let's only run them in CI
slow_tests = []

# What's slower than slow? We may choose to not run these tests in CI to speed things up.
glacial_tests = []

# Includes the wasm build script, which we don't need when not building wasms
build_wasms = ['holochain_wasm_test_utils/build']
only_check_wasms = ['holochain_wasm_test_utils/only_check']

# Enables at-rest encryption of the SQLite database.
# Incompatible with "no-deps".
db-encryption = [ "holochain_keystore/db-encryption", "holochain_sqlite/db-encryption" ]

# Compile SQLite from source rather than depending on a library.
# Incompatible with "db-encryption"
no-deps = [ "holochain_keystore/no-deps", "holochain_sqlite/no-deps" ]

# Extremely verbose wasm memory read/write logging
wasmer_debug_memory = ["holochain_wasmer_host/debug_memory"]

# Enable chain head coordination
chc = [
  "bytes",
  "reqwest"
]<|MERGE_RESOLUTION|>--- conflicted
+++ resolved
@@ -34,12 +34,8 @@
 holochain_types = { version = "^0.0.68", path = "../holochain_types" }
 holochain_wasmer_host = "=0.0.82"
 holochain_websocket = { version = "0.0.39", path = "../holochain_websocket" }
-<<<<<<< HEAD
-holochain_integrity_types = { path = "../holochain_integrity_types", version = "^0.0.23"}
-holochain_zome_types = { version = "^0.0.56", path = "../holochain_zome_types", features = ["full"] }
-=======
+holochain_integrity_types = { path = "../holochain_integrity_types", version = "^0.0.24"}
 holochain_zome_types = { version = "^0.0.57", path = "../holochain_zome_types", features = ["full"] }
->>>>>>> 9b38b2d8
 human-panic = "1.0.3"
 kitsune_p2p = { version = "^0.0.52", path = "../kitsune_p2p/kitsune_p2p" }
 kitsune_p2p_types = { version = "^0.0.39", path = "../kitsune_p2p/types" }
