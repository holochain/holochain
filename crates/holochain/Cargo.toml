--- conflicted
+++ resolved
@@ -15,11 +15,7 @@
 byteorder = "1.3.4"
 cfg-if = "0.1"
 chrono = { version = "0.4", default-features = false, features = ["clock", "std", "oldtime", "serde"] }
-<<<<<<< HEAD
-derive_more = "0.99.3"
-=======
 derive_more = { workspace = true }
->>>>>>> ba1b9d72
 directories = "2.0.2"
 either = "1.5.0"
 fallible-iterator = "0.2.0"
