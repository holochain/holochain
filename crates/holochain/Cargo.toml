--- conflicted
+++ resolved
@@ -71,7 +71,6 @@
 rand-utf8 = "0.0.1"
 rusqlite = { version = "0.32.1" }
 serde = { version = "1.0", features = ["derive"] }
-sbd-server = { version = "=0.0.6-alpha" }
 serde_bytes = "0.11.12"
 serde_json = { version = "1.0.51", features = ["preserve_order"] }
 serde_yaml = "0.9"
@@ -88,7 +87,6 @@
 tracing = "0.1"
 tracing-futures = "0.2.5"
 tracing-subscriber = "0.3.16"
-tx5-go-pion-turn = { version = "=0.1.3-beta" }
 url = "2.4"
 url2 = "0.0.6"
 uuid = { version = "1.8", features = ["serde", "v4"] }
@@ -111,13 +109,10 @@
 holochain_test_wasm_common = { version = "^0.4.0-dev.17", path = "../test_utils/wasm_common", optional = true }
 kitsune_p2p_bootstrap = { version = "^0.3.0-dev.14", path = "../kitsune_p2p/bootstrap", optional = true }
 unwrap_to = { version = "0.1.0", optional = true }
-<<<<<<< HEAD
-=======
 sbd-server = { version = "=0.0.6-alpha", optional = true }
 tx5-go-pion-turn = { version = "=0.1.3-beta", optional = true }
 async-once-cell = { version = "0.5", optional = true }
 get_if_addrs = { version = "0.5.3", optional = true }
->>>>>>> 41c843b6
 
 # chc deps
 bytes = { version = "1", optional = true }
@@ -229,13 +224,10 @@
   "holochain_test_wasm_common",
   "holochain_wasm_test_utils",
   "unwrap_to",
-<<<<<<< HEAD
-  "contrafact",
-=======
   "sbd-server",
+  "tx5-go-pion-turn",
   "async-once-cell",
   "get_if_addrs",
->>>>>>> 41c843b6
 ]
 
 fuzzing = []
