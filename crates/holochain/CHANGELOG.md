--- conflicted
+++ resolved
@@ -6,14 +6,11 @@
 The format is based on [Keep a Changelog](https://keepachangelog.com/en/1.0.0/). This project adheres to [Semantic Versioning](https://semver.org/spec/v2.0.0.html).
 
 ## Unreleased
-<<<<<<< HEAD
 - There is no longer a notion of "joining the network". Previously, apps could fail to be enabled, accompanied by an error "Timed out trying to join the network" or "Error while trying to join the network". Now, apps never fail to start for this reason. If the network cannot be reached, the app starts anyway. It is up to the UI to determine whether the node is in an "online" state via `AppRequest::NetworkInfo` (soon-to-be improved with richer information).
 - CellStatus is deprecated and only remains in areas where deserialization would break if it were removed. The only valid CellStatus now is `CellStatus::Joined`. 
-=======
 
 ## 0.3.0-beta-dev.34
 
->>>>>>> 1c357183
 - Fix: Wasmer cache was deserializing modules for every zome call which slowed them down. Additionally the instance cache that was supposed to store callable instances of modules was not doing that correctly. A cache for deserialized modules has been re-introduced and the instance cache was removed, following recommendation from the wasmer team regarding caching.
 - Fix: Call contexts of internal callbacks like `validate` were not cleaned up from an in-memory map. Now external as well as internal callbacks remove the call contexts from memory. This is covered by a test.
 - **BREAKING CHANGE:** Wasmer-related items from `holochain_types` have been moved to crate `holochain_wasmer_host::module`.
