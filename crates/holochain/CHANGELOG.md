---
default_semver_increment_mode: !pre_minor beta-dev
---
# Changelog

The format is based on [Keep a Changelog](https://keepachangelog.com/en/1.0.0/). This project adheres to [Semantic Versioning](https://semver.org/spec/v2.0.0.html).

## Unreleased

<<<<<<< HEAD
- Adds DPKI support. This is not fully hooked up, so the main implication for this particular implementation is that you must be using the same DPKI implementation as all other nodes on the network that you wish to talk to. If the DPKI version mismatches, you cannot establish connections, and will see so as an error in the logs. This work is in preparation for future work which will make it possible to restore your keys if you lose your device, and to revoke and replace your keys if your device is stolen or compromised.
- BREAKING: Holochain websockets now require an `allowed_origins` configuration to be provided. When connecting to the websocket a matching origin must be specified in the connection request `Origin` header. [#3460](https://github.com/holochain/holochain/pull/3460)
    - The `ConductorConfiguration` has been changed so that specifying an admin interface requires an `allowed_origins` as well as the port it already required.
    - `AdminRequest::AddAdminInterfaces` has been updated as per the previous point.
    - `AdminRequest::AttachAppInterface` has also been updated so that attaching app ports requires an `allowed_origins` as well as the port it already required.
- BREAKING: Split the authored database by author. It was previous partitioned by DNA only and each agent that shared a DB because they were running the same DNA would have to share the write lock.
  This is a pretty serious bottleneck when the same app is being run for multiple agents on the same conductor. They are now separate files on disk and writes can proceed independently.
  There is no migration path for this change, if you have existing databases they will not be found. [#3450](https://github.com/holochain/holochain/pull/3450)
- `consistency_10s` and `consistency_60s` from `holochain::sweettest` are deprecated. Use `await_consistency` instead.
=======
- `consistency_10s` and `consistency_60s` from `holochain::sweettest` are deprecated. Use `await_consistency` instead.

## 0.3.0-beta-dev.43

- BREAKING: Holochain websockets now require an `allowed_origins` configuration to be provided. When connecting to the websocket a matching origin must be specified in the connection request `Origin` header. [\#3460](https://github.com/holochain/holochain/pull/3460)
  - The `ConductorConfiguration` has been changed so that specifying an admin interface requires an `allowed_origins` as well as the port it already required.
  - `AdminRequest::AddAdminInterfaces` has been updated as per the previous point.
  - `AdminRequest::AttachAppInterface` has also been updated so that attaching app ports requires an `allowed_origins` as well as the port it already required.
- BREAKING: Split the authored database by author. It was previous partitioned by DNA only and each agent that shared a DB because they were running the same DNA would have to share the write lock. This is a pretty serious bottleneck when the same app is being run for multiple agents on the same conductor. They are now separate files on disk and writes can proceed independently. There is no migration path for this change, if you have existing databases they will not be found. [\#3450](https://github.com/holochain/holochain/pull/3450)
>>>>>>> 5862f8f8

## 0.3.0-beta-dev.42

## 0.3.0-beta-dev.41

## 0.3.0-beta-dev.40

## 0.3.0-beta-dev.39

## 0.3.0-beta-dev.38

- Some of the function signatures around SweetConductor app installation have changed slightly. You may need to use a slice (`&[x]`) instead of a collection of references (`[&x]`), or vice versa, in some places. If this is cumbersome please open an issue. [\#3310](https://github.com/holochain/holochain/pull/3310)
- Start refactoring app validation workflow by simplifying main validation loop. All op validations are awaited at once now instead of creating a stream of tasks and processing it in the background.

## 0.3.0-beta-dev.37

## 0.3.0-beta-dev.36

- Added `lair_keystore_version_req` to the output of `--build-info` for Holochain.
- BREAKING: Changed `post_commit` behavior so that it only gets called after a commit to the source chain. Previously, it would get called after every zome call, regardless of if a commit happened. [\#3302](https://github.com/holochain/holochain/pull/3302)
- Fixed a performance bug: various extra tasks were being triggered after every zome call which are only necessary if the zome call resulted in commits to the source chain. The fix should improve performance for read-only zome calls. [\#3302](https://github.com/holochain/holochain/pull/3302)
- Fixed a bug during the admin call `GrantZomeCallCapability`, where if the source chain had not yet been initialized, it was possible to create a capability grant before the `init()` callback runs. Now, `init()` is guaranteed to run before any cap grants are created.
- Updates sys validation to allow the timestamps of two actions on the same chain to be equal, rather than requiring them to strictly increasing.

## 0.3.0-beta-dev.35

- There is no longer a notion of “joining the network”. Previously, apps could fail to be enabled, accompanied by an error “Timed out trying to join the network” or “Error while trying to join the network”. Now, apps never fail to start for this reason. If the network cannot be reached, the app starts anyway. It is up to the UI to determine whether the node is in an “online” state via `AppRequest::NetworkInfo` (soon-to-be improved with richer information).
- CellStatus is deprecated and only remains in areas where deserialization would break if it were removed. The only valid CellStatus now is `CellStatus::Joined`.

## 0.3.0-beta-dev.34

- Fix: Wasmer cache was deserializing modules for every zome call which slowed them down. Additionally the instance cache that was supposed to store callable instances of modules was not doing that correctly. A cache for deserialized modules has been re-introduced and the instance cache was removed, following recommendation from the wasmer team regarding caching.
- Fix: Call contexts of internal callbacks like `validate` were not cleaned up from an in-memory map. Now external as well as internal callbacks remove the call contexts from memory. This is covered by a test.
- **BREAKING CHANGE:** Wasmer-related items from `holochain_types` have been moved to crate `holochain_wasmer_host::module`.
- Refactor: Every ribosome used to create a separate wasmer module cache. During app installation of multiple agents on the same conductor, the caches weren’t used, regardless of whether that DNA is already registered or not. The module cache is now moved to the conductor and kept there as a single instance.

## 0.3.0-beta-dev.33

- Make sqlite-encrypted a default feature

- Sys validation will no longer check the integrity with the previous action for StoreRecord or StoreEntry ops. These ‘store record’ checks are now only done for RegisterAgentActivity ops which we are sent when we are responsible for validating an agents whole chain. This avoids fetching and caching ops that we don’t actually need.

## 0.3.0-beta-dev.32

## 0.3.0-beta-dev.31

## 0.3.0-beta-dev.30

## 0.3.0-beta-dev.29

- Sys validation will now validate that a DeleteLink points to an action which is a CreateLink through the `link_add_address` of the delete.

## 0.3.0-beta-dev.28

- Fix an issue where app validation for StoreRecord ops with a Delete or DeleteLink action were always passed to all zomes. These ops are now only passed to the zome which defined the entry type of the op that is being deleted. [\#3107](https://github.com/holochain/holochain/pull/3107)
- Wasmer bumped from 4.2.2 to 4.2.4 [\#3025](https://github.com/holochain/holochain/pull/3025)
- Compiled wasms are now persisted to the file system so no longer need to be recompiled on subsequent loads [\#3025](https://github.com/holochain/holochain/pull/3025)
- **BREAKING CHANGE** Several changes to the file system [\#3025](https://github.com/holochain/holochain/pull/3025):
  - The environment path in config file is now called `data_root_path`
  - The `data_root_path` is no longer optional so MUST be specified in config
  - Interactive mode is no longer supported, so paths MUST be provided in config
  - The database is in a `databases` subdirectory of the `data_root_path`
  - The keystore now consistently uses a `ks` directory, was previously inconsistent between `ks` and `keystore`
  - The compiled wasm cache now exists and puts artifacts in the `wasm` subdirectory of the `data_root_path`

## 0.3.0-beta-dev.27

- Refactor: Remove shadowing glob re-exports that were shadowing other exports.

- Fix: Countersigning test `lock_chain` which ensures that source chain is locked while in a countersigning session.

- Major refactor of the sys validation workflow to improve reliability and performance:
  
  - Reliability: The workflow will now prioritise validating ops that have their dependencies available locally. As soon as it has finished with those it will trigger app validation before dealing with missing dependencies.
  - Reliability: For ops which have dependencies we aren’t holding locally, the network get will now be retried. This was a cause of undesirable behaviour for validation where a failed get would result in validation for ops with missing dependencies not being retried until new ops arrived. The workflow now retries the get on an interval until it finds dependencies and can proceed with validation.
  - Performance and correctness: A feature which captured and processed ops that were discovered during validation has been removed. This had been added as an attempt to avoid deadlocks within validation but if that happens there’s a bug somewhere else. Sys validation needs to trust that Holochain will correctly manage its current arc and that we will get that data eventually through publishing or gossip. This probably wasn’t doing a lot of harm but it was uneccessary and doing database queries so it should be good to have that gone.
  - Performance: In-memory caching for sys validation dependencies. When we have to wait to validate an op because it has a missing dependency, any other actions required by that op will be held in memory rather than being refetched from the database. This has a fairly small memory footprint because actions are relatively small but saves repeatedly hitting the cascade for the same data if it takes a bit of time to find a dependency on the network.

- **BREAKING* CHANGE*: The `ConductorConfig` has been updated to add a new option for configuring conductor behaviour. This should be compatible with existing conductor config YAML files but if you are creating the struct directly then you will need to include the new field. Currently this just has one setting which controls how fast the sys validation workflow will retry network gets for missing dependencies. It’s likely this option will change in the near future.

## 0.3.0-beta-dev.26

## 0.3.0-beta-dev.25

- Fix: In many cases app validation would not be retriggered for ops that failed validation. Previously the app validation workflow had been retriggered only when the number of concurrent ops to be validated (50) was reached. Now the workflow will be retriggered whenever any ops could not be validated.

- Added a new check to system validation to ensure that the `original_entry_address` of an update points to the same entry hash that the original action pointed to. [3023](https://github.com/holochain/holochain/pull/3023)

## 0.3.0-beta-dev.24

## 0.3.0-beta-dev.23

## 0.3.0-beta-dev.22

- Fix an issue where enough validation receipts being received would not prevent the publish workflow from continuing to run. This was a terrible waste of data and compute and would build up over time as Holochain is used. [2931](https://github.com/holochain/holochain/pull/2931)
- Improve log output for op publishing to accurately reflect the number of ops to be published. The number published which is logged later is accurate and it was confusing to see more ops published than were supposed to be. [2922](https://github.com/holochain/holochain/pull/2922)
- Fix an issue which prevented the publish loop for a cell from suspending if there was either 1. publish activity pending for other cells or 2. enough validation receipts received. [2922](https://github.com/holochain/holochain/pull/2922)

## 0.3.0-beta-dev.21

- Fix an issue where receiving incoming ops can accidentally filter out some DHT data until Holochain is restarted. The state management for in-flight DHT ops is now guaranteed by a `Drop` implementation which will clean up state when the `incoming_dht_ops_workflow` finishes. [2913](https://github.com/holochain/holochain/pull/2913)
- Performance improvement when sending validation receipts. When a batch of DHT ops is being processed and an author is unreachable it will no longer spend time trying to send more receipts to that author in serial and instead it sends receipts as a single batch per author. [2848](https://github.com/holochain/holochain/pull/2848)
- Resilience improvement with handling keystore errors in the validation receipt workflow. Previously, all errors caused the workflow to restart from the beginning. This was good for transient errors such as the keystore being unavailable but it also meant that a single validation receipt failing to be signed (e.g. due to a local agent key being removed from the keystore) would prevent any more validation receipts being sent by that conductor. [2848](https://github.com/holochain/holochain/pull/2848)
- **BREAKING CHANGE** Addressed an outstanding technical debt item to make the validation receipt workflow send a network notification (fire and forget) rather than waiting for a response. When the validation receipt workflow was written this functionality wasn’t available but now that it is, sending validation receipts can be sped up by not waiting for a peer to respond. The format has also been changed from sending one receipt at a time to sending batches so it was not possible to maintain backwards compatibility here. [2848](https://github.com/holochain/holochain/pull/2848)

## 0.3.0-beta-dev.20

## 0.3.0-beta-dev.19

- Fix: App interfaces are persisted when shutting down conductor. After restart, app interfaces without connected receiver websocket had signal emission fail altogether. Send errors are only logged now instead.

## 0.3.0-beta-dev.18

## 0.3.0-beta-dev.17

- Change `GenesisFailed` error to include `CellId` so that genesis failures can be correlated with the cells that failed. [2616](https://github.com/holochain/holochain/pull/2616)

## 0.3.0-beta-dev.16

## 0.3.0-beta-dev.15

- **BREAKING CHANGE** updating the project lock file to use the latest version of `serde` at `1.0.185` has changed how enums get serialized and as a knock on effect it has changed some hashes. This will make databases from previous versions incompatible with the next version of Holochain.

## 0.3.0-beta-dev.14

## 0.3.0-beta-dev.13

## 0.3.0-beta-dev.12

## 0.3.0-beta-dev.11

- Improves error messages when validation fails with an InvalidCommit error
- Fixed bug where if signature verification fails due to the lair service being unavailable, validation could fail. Now, that failure is treated as a normal error, so validation cannot proceed. [\#2604](https://github.com/holochain/holochain/pull/2604)

## 0.3.0-beta-dev.10

- Adds experimental Chain Head Coordinator feature, allowing multiple machines to share the same source chain. Holochain must be built with the `chc` feature flag (disabled by default).

## 0.3.0-beta-dev.9

## 0.3.0-beta-dev.8

## 0.3.0-beta-dev.7

- Fixes race condition which caused network instability. Newly joined nodes can get temporarily blocked by other nodes, causing connections to be repeatedly dropped. [\#2534](https://github.com/holochain/holochain/pull/2534)

## 0.3.0-beta-dev.6

## 0.3.0-beta-dev.5

- **BREAKING CHANGE**: The DhtOp validation rules have been significantly expanded upon, and some logic around what ops are produced when has been altered. Your existing app may experience rejected ops due to these more strict rules.

## 0.3.0-beta-dev.4

## 0.3.0-beta-dev.3

## 0.3.0-beta-dev.2

## 0.3.0-beta-dev.1

## 0.3.0-beta-dev.0

- The feature `test_utils` is no longer a default feature. To consume `sweetest` from this crate please now use `default-features = false` and the feature `sweetest`.

## 0.2.0

## 0.2.0-beta-rc.7

## 0.2.0-beta-rc.6

- Feature renaming from `no-deps` to `sqlite` and `db-encryption` to `sqlite-encrypted`. It should not be necessary to configure these unless you are packaging `holochain` or have imported it as a dependency without default features. In the latter case, please update any references to the old feature names.

## 0.2.0-beta-rc.5

- Implements the `clone_only` cell provisioning strategy, desgined for situations where no cell should be installed upon app installation but clones may be created later, via `roles[].provisioning.strategy` in the app manifest [\#2243](https://github.com/holochain/holochain/pull/2243)

## 0.2.0-beta-rc.4

## 0.2.0-beta-rc.3

- BREAKING CHANGE - Removes conductor networking types “Proxy” (“proxy”) and “Quic” (“quic”). Please transition to “WebRTC” (“webrtc”). [\#2208](https://github.com/holochain/holochain/pull/2208)
- Adds `DumpNetworkStats` api to admin websocket [\#2182](https://github.com/holochain/holochain/pull/2182).
- System validation now ensures that all records in a source chain are by the same author [\#2189](https://github.com/holochain/holochain/pull/2189)

## 0.2.0-beta-rc.2

- Fixes bug where supplying a `network_seed` during an `InstallApp` call does not actually update the network seed for roles whose `provisioning` is set to `None` in the manifest. Now the network seed is correctly updated. [\#2102](https://github.com/holochain/holochain/pull/2102)

- If AppManifest specifies an `installed_hash` for a DNA, it will check the conductor for an already-registered DNA at that hash, ignoring the DNA passed in as part of the bundle. Note that this means you can install apps without passing in any DNA, if the DNAs are already installed in the conductor. [\#2157](https://github.com/holochain/holochain/pull/2157)

- Adds new functionality to the conductor admin API which returns disk storage information. The storage used by apps is broken down into blobs which are being used by one or more app.

## 0.2.0-beta-rc.1

## 0.2.0-beta-rc.0

- When uninstalling an app, local data is now cleaned up where appropriate. [\#1805](https://github.com/holochain/holochain/pull/1805)
  - Detail: any time an app is uninstalled, if the removal of that app’s cells would cause there to be no cell installed which uses a given DNA, the databases for that DNA space are deleted. So, if you have an app installed twice under two different agents and uninstall one of them, no data will be removed, but if you uninstall both, then all local data will be cleaned up. If any of your data was gossiped to other peers though, it will live on in the DHT, and even be gossiped back to you if you reinstall that same app with a new agent.
- Renames `OpType` to `FlatOp`, and `Op::to_type()` to `Op::flattened()`. Aliases for the old names still exist, so this is not a breaking change. [\#1909](https://github.com/holochain/holochain/pull/1909)
- Fixed a [problem with validation of Ops with private entry data](https://github.com/holochain/holochain/issues/1861), where  `Op::to_type()` would fail for private `StoreEntry` ops. [\#1910](https://github.com/holochain/holochain/pull/1910)

## 0.1.0

## 0.1.0-beta-rc.4

- Fix: Disabled clone cells are no longer started when conductor restarts. [\#1775](https://github.com/holochain/holochain/pull/1775)

## 0.1.0-beta-rc.3

- Fix: calling `emit_signal` from the `post_commit` callback caused a panic, this is now fixed [\#1749](https://github.com/holochain/holochain/pull/1749)
- Fix: When you install an app with a cell that already exists for the same agent, the installation will error now. [\#1773](https://github.com/holochain/holochain/pull/1773)
- Fixes problem where disabling and re-enabling an app causes all of its cells to become unresponsive to any `get*` requests. [\#1744](https://github.com/holochain/holochain/pull/1744)
- Fixes problem where a disabled cell can continue to respond to zome calls and transmit data until the conductor is restarted. [\#1761](https://github.com/holochain/holochain/pull/1761)
- Adds Ctrl+C handling, so that graceful conductor shutdown is possible. [\#1761](https://github.com/holochain/holochain/pull/1761)
- BREAKING CHANGE - Added zome name to the signal emitted when using `emit_signal`.

## 0.1.0-beta-rc.2

## 0.1.0-beta-rc.1

## 0.1.0-beta-rc.0

- All zome calls must now be signed by the provenance, the signature is of the hash of the unsigned zome call, a unique nonce and expiry is also required [1510](https://github.com/holochain/holochain/pull/1510/files)

## 0.0.175

- BREAKING CHANGE - `ZomeId` and `zome_id` renamed to `ZomeIndex` and `zome_index` [\#1667](https://github.com/holochain/holochain/pull/1667)
- BREAKING CHANGE - `AppEntryType.id` renamed to `AppEntryType.entry_index` [\#1667](https://github.com/holochain/holochain/pull/1667)
- BREAKING CHANGE - `AppEntryType` renamed to `AppEntryDef` [\#1667](https://github.com/holochain/holochain/pull/1667)
- BREAKING CHANGE - `AppEntryDefName` renamed to `AppEntryName` [\#1667](https://github.com/holochain/holochain/pull/1667)
- BREAKING CHANGE - `AppRoleId` renamed to `RoleName` [\#1667](https://github.com/holochain/holochain/pull/1667)

## 0.0.174

- BREAKING CHANGE - The max entry size has been lowered to 4MB (strictly 4,000,000 bytes) [\#1659](https://github.com/holochain/holochain/pull/1659)
- BREAKING CHANGE - `emit_signal` permissions are changed so that it can be called during `post_commit`, which previously was not allowed [\#1661](https://github.com/holochain/holochain/pull/1661)

## 0.0.173

## 0.0.172

- BREAKING CHANGE - Update wasmer crate dependency [\#1620](https://github.com/holochain/holochain/pull/1620)
- Adds GossipInfo app interface method, which returns data about historical gossip progress which can be used to implement a progress bar in app UIs. [\#1649](https://github.com/holochain/holochain/pull/1649)
- BREAKING CHANGE - Add `quantum_time` as a DNA modifier. The default is set to 5 minutes, which is what it was previously hardcoded to. DNA manifests do not need to be updated, but this will change the DNA hash of all existing DNAs.

## 0.0.171

## 0.0.170

- Add call to authorize a zome call signing key to Admin API [\#1641](https://github.com/holochain/holochain/pull/1641)
- Add call to request DNA definition to Admin API [\#1641](https://github.com/holochain/holochain/pull/1641)

## 0.0.169

## 0.0.168

- Fixes bug that causes crash when starting a conductor with a clone cell installed

## 0.0.167

- Adds `SweetConductorConfig`, which adds a few builder methods for constructing variations of the standard ConductorConfig

## 0.0.166

- Fix restore clone cell by cell id. This used to fail with a “CloneCellNotFound” error. [\#1603](https://github.com/holochain/holochain/pull/1603)

## 0.0.165

- Revert requiring DNA modifiers when registering a DNA. These modifiers were optional before and were made mandatory by accident.

## 0.0.164

- Add App API call to archive an existing clone cell. [\#1578](https://github.com/holochain/holochain/pull/1578)
- Add Admin API call to restore an archived clone cell. [\#1578](https://github.com/holochain/holochain/pull/1578)
- Add Admin API call to delete all archived clone cells of an app’s role. For example, there is a base cell with role `document` and clones `document.0`, `document.1` etc.; this call deletes all clones permanently that have been archived before. This is not reversable; clones cannot be restored afterwards. [\#1578](https://github.com/holochain/holochain/pull/1578)

## 0.0.163

- Fixed rare “arc is not quantizable” panic, issuing a warning instead. [\#1577](https://github.com/holochain/holochain/pull/1577)

## 0.0.162

- **BREAKING CHANGE**: Implement App API call `CreateCloneCell`. **Role ids must not contain a dot `.` any more.** Clone ids make use of the dot as a delimiter to separate role id and clone index. [\#1547](https://github.com/holochain/holochain/pull/1547)
- Remove conductor config legacy keystore config options. These config options have been broken since we removed legacy lair in \#1518, hence this fix itself is not a breaking change. Also adds the `lair_server_in_proc` keystore config option as the new default to run an embedded lair server inside the conductor process, no longer requiring a separate system process. [\#1571](https://github.com/holochain/holochain/pull/1571)

## 0.0.161

## 0.0.160

## 0.0.159

- Updates TLS certificate handling so that multiple conductors can share the same lair, but use different TLS certificates by storing a “tag” in the conductor state database. This should not be a breaking change, but *will* result in a new TLS certificate being used per conductor. [\#1519](https://github.com/holochain/holochain/pull/1519)

## 0.0.158

## 0.0.157

## 0.0.156

- Effectively disable Wasm metering by setting the cranelift cost\_function to always return 0. This is meant as a temporary stop-gap and give us time to figure out a configurable approach. [\#1535](https://github.com/holochain/holochain/pull/1535)

## 0.0.155

- **BREAKING CHANGE** - Removes legacy lair. You must now use lair-keystore \>= 0.2.0 with holochain. It is recommended to abandon your previous holochain agents, as there is not a straight forward migration path. To migrate: [dump the old keys](https://github.com/holochain/lair/blob/v0.0.11/crates/lair_keystore/src/bin/lair-keystore/main.rs#L38) -\> [write a utility to re-encode them](https://github.com/holochain/lair/tree/hc_seed_bundle-v0.1.2/crates/hc_seed_bundle) -\> [then import them to the new lair](https://github.com/holochain/lair/tree/lair_keystore-v0.2.0/crates/lair_keystore#lair-keystore-import-seed---help) – [\#1518](https://github.com/holochain/holochain/pull/1518)
- New solution for adding `hdi_version_req` field to the output of `--build-info` argument. [\#1523](https://github.com/holochain/holochain/pull/1523)

## 0.0.154

- Revert: “Add the `hdi_version_req` key:value field to the output of the `--build-info` argument” because it broke. [\#1521](https://github.com/holochain/holochain/pull/1521)
  
  Reason: it causes a build failure of the *holochain*  crate on crates.io

## 0.0.153

- Add the `hdi_version_req` key:value field to the output of the `--build-info` argument

## 0.0.152

- Adds `AdminRequest::UpdateCoordinators` that allows swapping coordinator zomes for a running happ.

## 0.0.151

- BREAKING CHANGE - Refactor: Property `integrity.uid` of DNA Yaml files renamed to `integrity.network_seed`. Functionality has not changed. [\#1493](https://github.com/holochain/holochain/pull/1493)
- Allow deterministic bindings (dna\_info() & zome\_info()) to the genesis self check [\#1491](https://github.com/holochain/holochain/pull/1491).

## 0.0.150

## 0.0.149

## 0.0.148

- Added networking logic for enzymatic countersigning [\#1472](https://github.com/holochain/holochain/pull/1472)
- Countersigning authority response network message changed to a session negotiation enum [/\#1472](https://github.com/holochain/holochain/pull/1472)

## 0.0.147

## 0.0.146

## 0.0.145

**MAJOR BREAKING CHANGE\!** This release includes a rename of two Holochain core concepts, which results in a LOT of changes to public APIs and type names:

- “Element” has been renamed to “Record”
- “Header” has been renamed to “Action”

All names which include these words have also been renamed accordingly.

As Holochain has evolved, the meaning behind these concepts, as well as our understanding of them, has evolved as well, to the point that the original names are no longer adequate descriptors. We chose new names to help better reflect what these concepts mean, to bring more clarity to how we write and talk about Holochain.

## 0.0.144

- Add functional stub for `x_salsa20_poly1305_shared_secret_create_random` [\#1410](https://github.com/holochain/holochain/pull/1410)
- Add functional stub for `x_salsa20_poly1305_shared_secret_export` [\#1410](https://github.com/holochain/holochain/pull/1410)
- Add functional stub for `x_salsa20_poly1305_shared_secret_ingest` [\#1410](https://github.com/holochain/holochain/pull/1410)
- Limit conductor calls to `10_000_000_000` Wasm operations [\#1386](https://github.com/holochain/holochain/pull/1386)

## 0.0.143

## 0.0.142

## 0.0.141

## 0.0.140

## 0.0.139

- Udpate lair to 0.1.3 - largely just documentation updates, but also re-introduces some dependency pinning to fix mismatch client/server version check [\#1377](https://github.com/holochain/holochain/pull/1377)

## 0.0.138

## 0.0.137

- Docs: Fix intra-doc links in all crates [\#1323](https://github.com/holochain/holochain/pull/1323)
- Update legacy lair to 0.0.10 - allowing “panicky” flag [\#1349](https://github.com/holochain/holochain/pull/1349)
- Udpate lair to 0.1.1 - allowing usage in path with whitespace [\#1349](https://github.com/holochain/holochain/pull/1349)

## 0.0.136

## 0.0.135

## 0.0.134

## 0.0.133

## 0.0.132

## 0.0.131

- When joining the network set arc size to previous value if available instead of full to avoid network load [1287](https://github.com/holochain/holochain/pull/1287)

## 0.0.130

- Workflow errors generally now log rather than abort the current app [1279](https://github.com/holochain/holochain/pull/1279/files)

- Fixed broken links in Rust docs [\#1284](https://github.com/holochain/holochain/pull/1284)

## 0.0.129

## 0.0.128

- Proxy server chosen from bootstrap server proxy\_list [1242](https://github.com/holochain/holochain/pull/1242)

<!-- end list -->

``` yaml
network:
  transport_pool:
    - type: proxy
      proxy_config:
        type: remote_proxy_client_from_bootstrap
        bootstrap_url: https://bootstrap.holo.host
        fallback_proxy_url: ~
```

## 0.0.127

- **BREAKING CHANGE** App validation callbacks are now run per `Op`. There is now only a single validation callback `fn validate(op: Op) -> ExternResult<ValidateCallbackResult>` that is called for each `Op`. See the documentation for `Op` for more details on what data is passed to the callback. There are example use cases in `crates/test_utils/wasm/wasm_workspace/`. For example in the `validate` test wasm. To update an existing app, you to this version all `validate_*` callbacks including `validate_create_link` must be changed to the new `validate(..)` callback. [\#1212](https://github.com/holochain/holochain/pull/1212).

- `RegisterAgentActivity` ops are now validated by app validation.

- Init functions can now make zome calls. [\#1186](https://github.com/holochain/holochain/pull/1186)

- Adds header hashing to `hash` host fn [1227](https://github.com/holochain/holochain/pull/1227)

- Adds blake2b hashing to `hash` host fn [1228](https://github.com/holochain/holochain/pull/1228)

## 0.0.126

## 0.0.125

## 0.0.124

## 0.0.123

- Fixes issue where holochain could get stuck in infinite loop when trying to send validation receipts. [\#1181](https://github.com/holochain/holochain/pull/1181).
- Additional networking metric collection and associated admin api `DumpNetworkMetrics { dna_hash: Option<DnaHash> }` for inspection of metrics [\#1160](https://github.com/holochain/holochain/pull/1160)
- **BREAKING CHANGE** - Schema change for metrics database. Holochain will persist historical metrics once per hour, if you do not clear the metrics database it will crash at that point. [\#1183](https://github.com/holochain/holochain/pull/1183)

## 0.0.122

- Adds better batching to validation workflows for much faster validation. [\#1167](https://github.com/holochain/holochain/pull/1167).

## 0.0.121

- **BREAKING CHANGE** Removed `app_info` from HDK [1108](https://github.com/holochain/holochain/pull/1108)
- Permissions on host functions now return an error instead of panicking [1141](https://github.com/holochain/holochain/pull/1141)
- Add `--build-info` CLI flag for displaying various information in JSON format. [\#1163](https://github.com/holochain/holochain/pull/1163)

## 0.0.120

## 0.0.119

## 0.0.118

- **BREAKING CHANGE** - Gossip now exchanges local peer info with `initiate` and `accept` request types. [\#1114](https://github.com/holochain/holochain/pull/1114).

## 0.0.117

## 0.0.116

## 0.0.115

- Fix [issue](https://github.com/holochain/holochain/issues/1100) where private dht ops were being leaked through the incoming ops sender. [1104](https://github.com/holochain/holochain/pull/1104).
- Kitsune now attempts to rebind the network interface in the event of endpoint shutdown. Note, it’s still recommended to bind to `0.0.0.0` as the OS provides additional resiliency for interfaces coming and going. [\#1083](https://github.com/holochain/holochain/pull/1083)
- **BREAKING CHANGE** current chain head including recent writes available in agent info [\#1079](https://github.com/holochain/holochain/pull/1079)
- **BREAKING (If using new lair)** If you are using the new (non-legacy) `lair_server` keystore, you will need to rebuild your keystore, we now pre-hash the passphrase used to access it to mitigate some information leakage. [\#1094](https://github.com/holochain/holochain/pull/1094)
- Better lair signature fallback child process management. The child process will now be properly restarted if it exits. (Note this can take a few millis on Windows, and may result in some signature errors.) [\#1094](https://github.com/holochain/holochain/pull/1094)

## 0.0.114

- `remote_signal` has always been a fire-and-forget operation. Now it also uses the more efficient fire-and-forget “notify” low-level networking plumbing. [\#1075](https://github.com/holochain/holochain/pull/1075)

- **BREAKING CHANGE** `entry_defs` added to `zome_info` and referenced by macros [PR1055](https://github.com/holochain/holochain/pull/1055)

- **BREAKING CHANGE**: The notion of “cell nicknames” (“nicks”) and “app slots” has been unified into the notion of “app roles”. This introduces several breaking changes. In general, you will need to rebuild any app bundles you are using, and potentially update some usages of the admin interface. In particular:
  
  - The `slots` field in App manifests is now called `roles`
  - The `InstallApp` admin method now takes a `role_id` field instead of a `nick` field
  - In the return value for any admin method which lists installed apps, e.g. `ListEnabledApps`, any reference to `"slots"` is now named `"roles"`
  - See [\#1045](https://github.com/holochain/holochain/pull/1045)

- Adds test utils for creating simulated networks. [\#1037](https://github.com/holochain/holochain/pull/1037).

- Conductor can take a mocked network for testing simulated networks. [\#1036](https://github.com/holochain/holochain/pull/1036)

- Added `DumpFullState` to the admin interface, as a more complete form of `DumpState` which returns full `Vec<DhtOp>` instead of just their count, enabling more introspection of the state of the cell [\#1065](https://github.com/holochain/holochain/pull/1065).

- **BREAKING CHANGE** Added function name to call info in HDK. [\#1078](https://github.com/holochain/holochain/pull/1078).

## 0.0.113

- Post commit is now infallible and expects no return value [PR1049](https://github.com/holochain/holochain/pull/1049)
- Always depend on `itertools` to make `cargo build --no-default-features` work [\#1060](https://github.com/holochain/holochain/pull/1060)
- `call_info` includes provenance and cap grant information [PR1063](https://github.com/holochain/holochain/pull/1063)
- Always depend on `itertools` to make `cargo build --no-default-features` work [\#1060](https://github.com/holochain/holochain/pull/1060)

## 0.0.112

- Always depend on `itertools` to make `cargo build --no-default-features` work [\#1060](https://github.com/holochain/holochain/pull/1060)

## 0.0.111

- `call_info` is now implemented [1047](https://github.com/holochain/holochain/pull/1047)

- `dna_info` now returns `DnaInfo` correctly [\#1044](https://github.com/holochain/holochain/pull/1044)
  
  - `ZomeInfo` no longer includes what is now on `DnaInfo`
  - `ZomeInfo` renames `zome_name` and `zome_id` to `name` and `id`
  - `DnaInfo` includes `name`, `hash`, `properties`

- `post_commit` hook is implemented now [PR 1000](https://github.com/holochain/holochain/pull/1000)

- Bump legacy lair version to 0.0.8 fixing a crash when error message was too long [\#1046](https://github.com/holochain/holochain/pull/1046)

- Options to use new lair keystore [\#1040](https://github.com/holochain/holochain/pull/1040)

<!-- end list -->

``` yaml
keystore:
  type: danger_test_keystore
```

or

``` yaml
keystore:
  type: lair_server
  connection_url: "unix:///my/path/socket?k=Foo"
```

## 0.0.110

- Publish now runs on a loop if there are ops still needing receipts. [\#1024](https://github.com/holochain/holochain/pull/1024)
- Batch peer store write so we use less transactions. [\#1007](https://github.com/holochain/holochain/pull/1007/).
- Preparation for new lair api [\#1017](https://github.com/holochain/holochain/pull/1017)
  - there should be no functional changes with this update.
  - adds new lair as an additional dependency and begins preparation for a config-time switch allowing use of new api lair keystore.
- Add method `SweetDnaFile::from_bundle_with_overrides` [\#1030](https://github.com/holochain/holochain/pull/1030)
- Some `SweetConductor::setup_app_*` methods now take anything iterable, instead of array slices, for specifying lists of agents and DNAs [\#1030](https://github.com/holochain/holochain/pull/1030)
- BREAKING conductor config changes [\#1031](https://github.com/holochain/holochain/pull/1031)

Where previously, you might have had:

``` yaml
use_dangerous_test_keystore: false
keystore_path: /my/path
passphrase_service:
  type: danger_insecure_from_config
  passphrase: "test-passphrase"
```

now you will use:

``` yaml
keystore:
  type: lair_server_legacy_deprecated
  keystore_path: /my/path
  danger_passphrase_insecure_from_config: "test-passphrase"
```

or:

``` yaml
keystore:
  type: danger_test_keystore_legacy_deprecated
```

## 0.0.109

- Make validation run concurrently up to 50 DhtOps. This allows us to make progress on other ops when waiting for the network. [\#1005](https://github.com/holochain/holochain/pull/1005)
- FIX: Prevent the conductor from trying to join cells to the network that are already in the process of joining. [\#1006](https://github.com/holochain/holochain/pull/1006)

## 0.0.108

- Refactor conductor to use parking lot rw lock instead of tokio rw lock. (Faster and prevents deadlocks.). [\#979](https://github.com/holochain/holochain/pull/979).

### Changed

- The scheduler should work now

## 0.0.107

## 0.0.106

### Changed

- All Holochain `Timestamp`s (including those in Headers) are now at the precision of microseconds rather than nanoseconds. This saves 4 bytes per timestamp in memory and on disk.
- Various database field names changed. **Databases created in prior versions will be incompatible.**
- HDK `sys_time` now returns a `holochain_zome_types::prelude::Timestamp` instead of a `core::time::Duration`.
- Exposes `UninstallApp` in the conductor admin API.

## 0.0.105

## 0.0.104

- Updates lair to 0.0.4 which pins rcgen to 0.8.11 to work around [https://github.com/est31/rcgen/issues/63](https://github.com/est31/rcgen/issues/63)

## 0.0.103

### Fixed

- This release solves the issues with installing happ bundles or registering DNA via the admin API concurrently. [\#881](https://github.com/holochain/holochain/pull/881).

### Changed

- Header builder now uses chain top timestamp for new headers if in the future
- Timestamps in headers require strict inequality in sys validation

## 0.0.102

### Known Issues :exclamation:

- We’ve become aware of a bug that locks up the conductor when installing happ bundles or registering DNA via the admin API concurrently. Please perform these actions sequentially until we’ve resolved the bug.

### Fixed

- Concurrent zome calls could cause the `init()` zome callback to run multiple times concurrently, causing `HeadMoved` errors. This is fixed, so that `init()` can only ever run once.
  - If a zome call has been waiting for another zome call to finish running `init()` for longer than 30 seconds, it will timeout.

### Changed

- Apps now have a more complex status. Apps now can be either enabled/disabled as well as running/stopped, the combination of which is captured by three distinctly named states:
  - “Running” (enabled + running) -\> The app is running normally
  - “Paused” (enabled + stopped) -\> The app is currently stopped due to some minor problem in one of its cells such as failed network access, but will start running again as soon as it’s able. Some Cells may still be running normally.
  - “Disabled” (disabled + stopped) -\> The app is stopped and will remain so until explicitly enabled via `EnableApp` admin method. Apps can be disabled manually via `DisableApp`, or automatically due to an unrecoverable error in a Cell.
- Some admin methods are deprecated due to the app status changes:
  - `ActivateApp` is deprecated in favor of `EnableApp`
  - `DeactivateApp` is deprecated in favor of `DisableApp`
- Apps will be automatically Paused if not all of their cells are able to join the network during startup

### Added

- `InstallAppBundle` command added to admin conductor API. [\#665](https://github.com/holochain/holochain/pull/665)
- `DnaSource` in conductor\_api `RegisterDna` call now can take a `DnaBundle` [\#665](https://github.com/holochain/holochain/pull/665)
- New admin interface methods:
  - `EnableApp` (replaces `ActivateApp`)
  - `DisableApp` (replaces `DeactivateApp`)
  - `StartApp` (used to attempt to manually restart a Paused app)
- Using the 3 level PLRU instance cache from latest holochain wasmer `v0.0.72`

## 0.0.101

This version contains breaking changes to the conductor API as well as a major upgrade to the underlying Wasm runtime.

***:exclamation: Performance impact***

The version of wasmer that is used in this holochain release contains bugs in the scoping of wasmer modules vs. instances, such that it blocks the proper release of memory and slows down execution of concurrent Wasm instances. While we were able to at least mitigate these effects and are coordinating with wasmer to find a proper solution as soon as possible.

The severity of these issues increases with cell concurrency, i.e. using multiple cells with the same DNA. Application development with a single conductor and a few cells are expected to work well unless your machine has serious resource restrictions.

### Added

- `InstallAppBundle` command added to admin conductor API. [\#665](https://github.com/holochain/holochain/pull/665)
- `DnaSource` in conductor\_api `RegisterDna` call now can take a `DnaBundle` [\#665](https://github.com/holochain/holochain/pull/665)

### Removed

- BREAKING:  `InstallAppDnaPayload` in admin conductor API `InstallApp` command now only accepts a hash.  Both properties and path have been removed as per deprecation warning.  Use either `RegisterDna` or `InstallAppBundle` instead. [\#665](https://github.com/holochain/holochain/pull/665)
- BREAKING: `DnaSource(Path)` in conductor\_api `RegisterDna` call now must point to `DnaBundle` as created by `hc dna pack` not a `DnaFile` created by `dna_util` [\#665](https://github.com/holochain/holochain/pull/665)

### CHANGED

- Updated to a version of `holochain_wasmer` that includes a migration to wasmer v2+. [\#773](https://github.com/holochain/holochain/pull/773/files), [\#801](https://github.com/holochain/holochain/pull/80), [\#836](https://github.com/holochain/holochain/pull/836)
- Introduced a simple instance cache to mitigate and potentially outweigh the effects of the aforementioned wasmer conditions [\#848](https://github.com/holochain/holochain/pull/848)

## 0.0.100

This is the first version number for the version of Holochain with a refactored state model (you may see references to it as Holochain RSM).

## 0.0.52-alpha2

*Note: Versions 0.0.52-alpha2 and older are belong to previous iterations of the Holochain architecture and are not tracked here.*<|MERGE_RESOLUTION|>--- conflicted
+++ resolved
@@ -7,17 +7,7 @@
 
 ## Unreleased
 
-<<<<<<< HEAD
 - Adds DPKI support. This is not fully hooked up, so the main implication for this particular implementation is that you must be using the same DPKI implementation as all other nodes on the network that you wish to talk to. If the DPKI version mismatches, you cannot establish connections, and will see so as an error in the logs. This work is in preparation for future work which will make it possible to restore your keys if you lose your device, and to revoke and replace your keys if your device is stolen or compromised.
-- BREAKING: Holochain websockets now require an `allowed_origins` configuration to be provided. When connecting to the websocket a matching origin must be specified in the connection request `Origin` header. [#3460](https://github.com/holochain/holochain/pull/3460)
-    - The `ConductorConfiguration` has been changed so that specifying an admin interface requires an `allowed_origins` as well as the port it already required.
-    - `AdminRequest::AddAdminInterfaces` has been updated as per the previous point.
-    - `AdminRequest::AttachAppInterface` has also been updated so that attaching app ports requires an `allowed_origins` as well as the port it already required.
-- BREAKING: Split the authored database by author. It was previous partitioned by DNA only and each agent that shared a DB because they were running the same DNA would have to share the write lock.
-  This is a pretty serious bottleneck when the same app is being run for multiple agents on the same conductor. They are now separate files on disk and writes can proceed independently.
-  There is no migration path for this change, if you have existing databases they will not be found. [#3450](https://github.com/holochain/holochain/pull/3450)
-- `consistency_10s` and `consistency_60s` from `holochain::sweettest` are deprecated. Use `await_consistency` instead.
-=======
 - `consistency_10s` and `consistency_60s` from `holochain::sweettest` are deprecated. Use `await_consistency` instead.
 
 ## 0.3.0-beta-dev.43
@@ -27,7 +17,6 @@
   - `AdminRequest::AddAdminInterfaces` has been updated as per the previous point.
   - `AdminRequest::AttachAppInterface` has also been updated so that attaching app ports requires an `allowed_origins` as well as the port it already required.
 - BREAKING: Split the authored database by author. It was previous partitioned by DNA only and each agent that shared a DB because they were running the same DNA would have to share the write lock. This is a pretty serious bottleneck when the same app is being run for multiple agents on the same conductor. They are now separate files on disk and writes can proceed independently. There is no migration path for this change, if you have existing databases they will not be found. [\#3450](https://github.com/holochain/holochain/pull/3450)
->>>>>>> 5862f8f8
 
 ## 0.3.0-beta-dev.42
 
