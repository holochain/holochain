---
default_semver_increment_mode: !pre_minor dev
---
# Changelog

The format is based on [Keep a Changelog](https://keepachangelog.com/en/1.0.0/). This project adheres to [Semantic Versioning](https://semver.org/spec/v2.0.0.html).

## Unreleased

<<<<<<< HEAD
- Moves the `lineage` field of the dna manifest behind an `unstable-migration` feature.
- The Admin Api call `GetCompatibleCells` is now only available with the `unstable-migration` feature.
=======
## 0.5.0-dev.22

>>>>>>> 10d9dde9
- Update to Lair 0.6.0
- Changed the response format for `DumpNetworkMetrics` and `DumpNetworkStats` to provide information from Kitsune2. \#4816
- Added a new option to the `DumpNetworkMetrics` on the admin interface. That is `include_dht_summary` which will return a summary of the DHT state. \#4816
- Added `DumpNetworkMetrics` and `DumpNetworkStats` to the app interface. Please see the Rust docs for usage. \#4816
- Removed `NetworkInfo` from the app interface, please use `DumpNetworkMetrics` or `DumpNetworkStats` instead. \#4816
- Update `hcterm` to work with bootstrap2 bootstrap servers. By default, it uses `https://dev-test-bootstrap2.holochain.org` as the bootstrap2 server. \#4767
- Update `hc-service-check` to check bootstrap2 servers. By default, it uses `https://dev-test-bootstrap2.holochain.org` as the bootstrap2 server. \#4767
- Remove `hc-run-local-services`, please use `kitsune2-bootstrap-srv` instead.
- Handle empty databases in `StorageInfo` request. Previously, if the database was empty, the request would return an error. \#4756
- Add `DnaHash` to the `DnaStorageInfo` which is part of the `StorageInfo` response.
- The `agent_latest_pubkey` field of `AgentInfo` is put behind the `unstable-dpki` feature flag ([\#4815](https://github.com/holochain/holochain/pull/4815)).

## 0.5.0-dev.21

## 0.5.0-dev.20

## 0.5.0-dev.19

- Break dependency from holochain\_state to holochain\_p2p
- remove `serde(flatten)` attributes from certain enum variants of enums used in admin payloads (\#4719), thereby fixing an oversight of \#4616.

## 0.5.0-dev.18

- Change most enums that are exposed via the conductor API to be serialized with `tag = "type"` and `content = "value"` \#4616
- Replace `tiny-keccak` with `sha3` due to dependency on problematic `crunchy` crate
- Use `rustls-tls` instead of `native-tls-vendored` in reqwest due to compatibility issue with Android platform
- Prevent “TODO” comments from being rendered in cargo docs.

## 0.5.0-dev.17

- added admin\_api capability\_grant\_info for getting a list of grants valid and revoked from the source chain
- create an independent `Share` type in the holochain crate in order to not depend on the one from kitsune\_p2p

## 0.5.0-dev.16

- Remove the integration step from the app validation and authored ops workflows. Instead, integration is only handled by the integrate workflow.
- Add integration of `StoreRecord` and `StoreEntry` ops to integrate workflow.
- The integrate workflow now integrates **all** valid `RegisterAddLink` ops instead of only ones that link to a `StoreEntry`.
- Update doc-comment about CreateLink Action
- Fix issue where genesis actions weren’t integrated when others were ready to integrate. When nothing had been integrated yet then we started integration at the value of how many ops were `ready_to_integrate` so if we had other ops that were ready then the range started at them instead of at genesis (index 0).
- Update `await_consistency` test utility function so that it prints every inconsistent agent when it fails instead of just the first one.
- Rename the SQL queries that are used to set `RegisterAddLink` and `RegisterRemoveLink` ops to integrated
- Add smoke test for `AdminRequest::DumpConductorState`
- Fix issue where `AdminRequest::DumpConductorState` fails when the conductor has an `AppInterface` attached.

## 0.5.0-dev.15

- Update `holochain_wasmer_common`.

## 0.5.0-dev.14

- Remove support for x86\_64-darwin in Holonix. This is becoming hard to support in this version of Holonix. If you are relying on support for a mac with an Intel chip then please migrate to the new [Holonix](https://github.com/holochain/holonix?tab=readme-ov-file#holonix)
- Add two new commands to the `hc sandbox` for authenticating and making zome calls to a running conductor. See the sandbox documentation for usage instructions. \#4587
- Update `holochain_wasmer_host`, remove temporary fork of wasmer and update wasmer to 5.x.
- Disable wasmer module caching when using the feature flag `wasmer_wamr`, as caching is not relevevant when wasms are interpreted.
- Add a `--create-config` flag to handle config generation
- Add a `--config-schema` flag to `holochain` that prints out a json schema for the conductor config.

## 0.5.0-dev.13

- Added LinkTag helper trait functions to go into and out with serialized bytes

## 0.5.0-dev.12

## 0.5.0-dev.11

- Prevent duplicate calls to `init`. Previously, calling `init` directly would result in 2 calls to `init` if the zome had not been initialised yet and 1 call if the zome had been initialised. Now, calling `init` directly will result in 1 call by the conductor to initialise the zome and all subsequent calls to `init` will return `InitCallbackResult::Pass`. This both fixes surprising behavior and allows `init` to be called directly to initialise a zome if desired.

## 0.5.0-dev.10

## 0.5.0-dev.9

## 0.5.0-dev.8

- made holo\_hash encoding default in hdk cargo.toml for common B64 hashes

## 0.5.0-dev.7

- **BREAKING**: The `InstallAppPayload` now unifies all settings that are per role in a `roles_settings` field and as part of this change adds the option to specify custom modifiers at install time to override the modifiers defined in the dna manifest(s).
- Zome call authorization is split into autentication and authorization. Zome calls are authenticated when coming in over the network. The signature must match the hash of the serialized bytes, signed by the provenance of the call, as described above. This applies to zome calls over the App API as well as remote calls. Bridge calls, which are calls that zome call functions can make to other cells on the same conductor, do not require authentication. Authorization through zome call capabilities remains unchanged and is required for any kind of call as before.
- Remove `release-automation` crate from the `cargo update` script. `release-automation` isn’t used externally so compatibility with all dependency versions isn’t required and it often causes the job to fail.

## 0.5.0-dev.6

- **BREAKING**: Zome call API `AppRequest::CallZome` takes simple serialized bytes of the zome call parameters and the signature now. Previously client-side serialization of zome call parameters required to exactly match Holochain’s way of serializing, because Holochain re-serialized the parameters to verify the signature. This is no longer the case. The signature is generated for the **hash of the serialized bytes**, using the **SHA2 512-bit** hashing algorithm. In short, zome call params are serialized, then hashed and the hash is signed. The payload of the `CallZome` request is the serialized bytes and the signature. On the Holochain side the serialized bytes of the zome call parameters are hashed with the same SHA2 512-bit algorithm to verify the signature.

## 0.5.0-dev.5

- **BREAKING** Countersigning has been put behind the feature `unstable-countersigning`. Even though in many use cases countersigning is expected to work correctly, it has known problems which can put the source chain into an unrecoverable state. Included in this feature is the HDK function `accept_countersigning_preflight_request` as well as `AppRequest`s related to countersigning and the counersigning workflow itself too.
- **BREAKING** The following HDK functions have been temporarily removed as “unstable”. They can be re-enabled by building Holochain with the “unstable-functions” feature flag:
  - `accept_countersigning_preflight_request`
  - `block_agent`
  - `unblock_agent`
  - `get_agent_key_lineage`
  - `is_same_agent`
  - `schedule`
  - the function `sleep` has been removed entirely because it wasn’t implemented
  - and the HDI function `is_same_agent` Note that installing apps that have been built with an HDK from before this change will not be possible to install on a conductor that has been built without the `unstable-functions` feature. You will get import errors when Holochain tries to compile the WASM. It is valid to install an app that has been compiled without the `unstable-functions` feature onto a conductor which has been compiled with `unstable-functions` but the reverse is not true. \#4371
- Fix a problem with countersigning where it would stay in resolution when entering an unknown state from a restart. This was intended behaviour previously to ensure the agent got a change to get online before giving up on countersigning but it is not necessary now that we consider network errors to be a failed resolution and always retry.

## 0.5.0-dev.4

- **BREAKING**: As the DPKI feature is unstable and incomplete, it is disabled with default cargo features and put behind a feature called `unstable-dpki`. If this feature is specified at compile time, DPKI is enabled by default.
- **BREAKING**: Issuing and persisting warrants is behind a feature `unstable-warrants` now. Warrants have not been tested extensively and there is no way to recover from a warrant. Hence the feature is considered unstable and must be explicitly enabled. Note that once warrants are issued some functions or calls may not work correctly.
- **BREAKING**: Conductor::get\_dna\_definitions now returns an `IndexMap` to ensure consistent ordering.
- Add test to make sure sys validation rejects deleting a delete. Unit tests to get zomes to invoke for app validation were removed for these cases of deleting a delete, because the code path cannot be reached by the system.
- Added a new feature “unstable-sharding” which puts the network sharding behind a feature flag. It will not be possible to configure network sharding unless Holochain is built with this feature enabled. By default, the network tuning parameter `gossip_dynamic_arcs` is ignored, and the parameter `gossip_arc_clamping` must be set to either `"full"` or `"empty"`, the previous default value of `"none"` will prevent the conductor from starting. We intend to stabilise this feature in the future, and it will return to being available without a feature flag. \#4344

## 0.5.0-dev.3

- Use of WasmZome preserialized\_path has been **deprecated**. Please use the wasm interpreter instead.

- Conductor::get\_dna\_definitions now returns an `IndexMap` to ensure consistent ordering.

## 0.5.0-dev.2

- Add App API calls to interact with an unresolvable countersigning session. State of countersigning can be queried with `AppRequest::GetCountersigningSessionState`, an unresolvable session can be abandoned using `AppRequest::AbandonCountersigningSession` or force-published by making `AppRequest::PublishCountersigningSession`. Abandoning and publishing is only possible for sessions that have been through automatic resolution at least once where Holochain has not been able to make a decision. \#4253

## 0.5.0-dev.1

- AdminRequest::ListApps is now sorted by the new AppInfo field `installed_at`, in descending order
- Return a `RibosomeError` when there is a serialisation error invoking a zome callback. For example, if they have an invalid return type or parameters. This error bubbles-up and causes the zome call to fail, giving nicer errors and removing the panic which crashed the conductor in these situations. \#3803

## 0.5.0-dev.0

## 0.4.0

## 0.4.0-dev.28

## 0.4.0-dev.27

- HC sandbox: Fix `--no-dpki` option which previously enabled DPKI in the conductor when set, instead of disabling it.
- Remove the out-dated `validation_callback_allow_multiple_identical_agent_activity_fetches` test. Originally, it was to test that an identical op is only fetched from the network once and then looked up in the cache. After a refactor of production code this was no longer the case and so the test was refactored to check that it can fetch from the network multiple times. There can be no guarantee that it will do one over the other so the test is naturally flaky.
- Update the following tests to add a wait for gossip before creating ops. This adds an extra delay and makes sure that the conductors see each other before continuing with the tests.
  - `multi_create_link_validation`
  - `session_rollback_with_chc_enabled`
  - `alice_can_recover_from_a_session_timeout`
  - `should_be_able_to_schedule_functions_during_session`
- Update Makefile default recipe to use the new recipes that build and test the workspace with the feature flags `wasmer_sys` and `wasmer_wamr`. \#4284
- Add support for parsing the lint-level as a set in the Nix holochain module. e.g. `nursery = { level = "allow", priority = -1 }`. \#4284
- Add the `nix/` directory as a watch point for `direnv` so it reloads the `devShell` if a file changes in that directory. \#4284

## 0.4.0-dev.26

- Countersigning sessions no longer unlock at the end time without checking the outcome. There is a new workflow which will take appropriate actions when the session completes or times out. The majority of the logic is unchanged except for timeouts. If a timeout occurs and Holochain has been up throughout the session then the session will be abandoned. If Holochain crashes or is restarted during the session but is able to recover state from the database, it will attempt to discover what the other participants did. This changes a failure mode that used to be silent to one that will explicitly prevent new writes to your source chain. We are going to provide tooling to resolve this situation in the following change. \#4188
- Internal rework of chain locking logic. This is used when a countersigning session is in progress, to prevent other actions from being committed during the session. There was a race condition where two countersigning sessions being run one after another could result in responses relevant to the first session accidentally unlocking the new session. That effectively meant that on a larger network, countersigning sessions would get cancelled when nothing had actually gone wrong. The rework of locking made fixing the bug simpler, but the key to the fix was in the `countersigning_success` function. That now checks that incoming signatures are actually for the current session. \#4148

## 0.4.0-dev.25

## 0.4.0-dev.24

- Add `danger_generate_throwaway_device_seed` to allow creation and use of a random device seed for test situations, where a proper device seed is not needed. \#4238
- Add `allow_throwaway_random_dpki_agent_key` to allow creation of a random (unrecoverable) DPKI agent when a device seed is not specified. \#4238
- Fixes issue \#3679 where websocket connections would be closed if a message was received that failed to deserialize. The new behaviour isn’t perfect because you will get a timeout instead, but the websocket will remain open and you can continue to send further valid message. There is another issue to track partial deserialization \#4251 so we can respond with an error message instead of a timeout. \#4252

## 0.4.0-dev.23

- Fixes issue \#3679 where websocket connections would be closed if a message was received that failed to deserialize. The new behaviour isn’t perfect because you will get a timeout instead, but the websocket will remain open and you can continue to send further valid message. There is another issue to track partial deserialization \#4251 so we can respond with an error message instead of a timeout. \#4252

## 0.4.0-dev.22

- `device_seed_lair_tag` is now part of `ConductorConfig`. This was previously a field as part of the optional DPKI config. Now, a device seed should be specified even if not using DPKI. If the device seed is specified, when installing an app without providing an agent key, a new agent key will be generated by deriving a key from the device seed using the total number of apps ever installed as part of the derivation path. If the device seed is not specified, it will not be possible to install an app without specifying an agent key (app installation will error out).
- `allow_throwaway_random_agent_key` can be set in the `InstallAppPayload` to override the aforementioned behavior, allowing an agent key to not be specified even if a device seed is not specified in the conductor. This is a safety mechanism, and should only be used in test situations where the generated agent key is a throwaway and will never need to be recovered.
- Holochain now actually makes use of the device seed, which was previously ignored
- Holochain now makes sure to properly register in DPKI any pregenerated agent key which is provided in app installation, when DPKI is enabled.
- **BREAKING:** Modifies `Action::CloseChain` and `Action::OpenChain` to be able to represent both DNA migrations and Agent migrations:
  - CloseChain can be used on its own, with no forward reference, to make a chain read-only.
  - CloseChain can include a forward reference to either a new AgentPubKey or a new DNA hash, which represent a migration to a new chain. The new chain is expected to begin with a corresponding OpenChain which has a backward reference to the CloseChain action. (This will become a validation rule in future work.)
- Internal rework of `get_agent_activity`. This is not a breaking change for the HDK function of the same name, but it is a breaking change to the previous version of Holochain because the network response for agent activity has been changed. A future change will be made to the HDK function to expose the new functionality. \#4221
- Add feature flags `wasmer_sys` and `wasmer_wamr` to toggle between using the current wasm compiler and the new, experimental wasm interpreter. `wasmer_sys` is enabled as a default feature to preserve existing behavior.

## 0.4.0-dev.21

- HDK: Add call to get an agent key lineage. A key lineage includes all keys of an agent that have been generated by creating and updating the key.
- Remove obsolete host context `MigrateAgentHostAccess`. It is not used anywhere.

## 0.4.0-dev.20

- **BREAKING\!** Enables dynamic database encryption. (as opposed to the hard-coded key that was previously being used.) NOTE - this is incompatible with all previous holochain databases, they will not open, and must be deleted. NOTE - this is incompatible with all previous lair databases, they will not open and must be deleted. [\#4198](https://github.com/holochain/holochain/pull/4198)

## 0.4.0-dev.19

- Adds DPKI support. This is not fully hooked up, so the main implication for this particular implementation is that you must be using the same DPKI implementation as all other nodes on the network that you wish to talk to. If the DPKI version mismatches, you cannot establish connections, and will see so as an error in the logs. This work is in preparation for future work which will make it possible to restore your keys if you lose your device, and to revoke and replace your keys if your device is stolen or compromised.
- Add feature to revoke agent keys. A new call `AdminRequest::RevokeAgentKey` is exposed on the Admin API. Revoking a key for an app will render the key invalid from that moment on and make the source chain of all cells of the app read-only. The key is revoked in the Deepkey service if installed and deleted on all cells’ source chains. No more actions can be written to any of these source chains. Further it will fail to clone a cell of the app.
- App validation workflow: Remove tracking of missing dependencies. Tracking them introduces higher complexity and the possibility of ops under validation to be stuck. The delay before re-triggering app validation is increased to 100-3000 ms, giving the background task that fetches missing dependencies a chance to complete.

## 0.4.0-dev.18

## 0.4.0-dev.17

## 0.4.0-dev.16

- App manifest field `membrane_proofs_deferred` renamed to `allow_deferred_memproofs`, and the semantics are changed accordingly: if this field is set and memproofs are not provided at installation time (i.e. None is used), then the app will go into the deferred memproof state. Otherwise, if the field is set and memproofs are provided, installation will proceed as if the field were not set.
- Add HDI call to check if two agent keys are of the same key lineage. It will be possible for an agent to update their key. This new key as well as the old key are part of the same lineage, they belong to the same agent. With the new HDI call `is_same_agent`, app validation can check if two agent keys belong to the same agent. Key updates are exclusive to conductors with a DPKI service installed. If DPKI is not installed. `is_same_agent` compares the two provided keys for equality.
- Adds the [`UseExisting`](https://github.com/holochain/holochain/blob/293d6e775b3f02285b831626c9911802207a8d85/crates/holochain_types/src/app/app_manifest/app_manifest_v1.rs#L155-L165) cell provisioning strategy, an alternative to `Create`, allowing an app to depend on a cell from another installed app. Read the rustdocs for more info on this new type of provisioning.
- Possible performance improvement: better async handling of wasm function calls which should allow more concurrent throughput system during long-running zome calls \#4111
- New protections are put in place for apps which are depended upon by other apps via `UseExisting`. Any “protected” inter-app dependency will prevent a dependency app from being uninstalled until the dependent app is also uninstalled, or if the `force` parameter is set to true in the `UninstallApp` call.
- CountersigningSuccess signal that is emitted when a countersigning session is successfully completed now includes the
- *BREAKING* Introduced a new workflow error, `IncompleteCommit`. When inline validation fails with missing dependencies. I.e. Validation for actions that are being committed to the source chain during a zome call discovers missing dependencies. The generic `InvalidCommit` is replaced by this new error. That allows the caller to distinguish between errors that are fatal and errors that can be retried. For now, the only retryable error is caused by missing dependencies. \#4129
- Based on the change above, about adding `IncompleteCommit`, a countersigning session will no longer terminate on missing dependencies. You may retry committing the countersigned entry if you get this error. \#4129
- *BREAKING* CountersigningSuccess signal that is emitted when a countersigning session is successfully completed now includes the `app_entry_hash` from the `PreflightRequest` rather than the `EntryHash` that is created when you commit the countersigned entry. This value is easier for clients to get at and use to check that the countersigning session they joined has succeeded. \#4124

## 0.4.0-dev.15

- *BREAKING* Introduced a new workflow error, `IncompleteCommit`. When inline validation fails with missing dependencies. I.e. Validation for actions that are being committed to the source chain during a zome call discovers missing dependencies. The generic `InvalidCommit` is replaced by this new error. That allows the caller to distinguish between errors that are fatal and errors that can be retried. For now, the only retryable error is caused by missing dependencies. \#4129
- Based on the change above, about adding `IncompleteCommit`, a countersigning session will no longer terminate on missing dependencies. You may retry committing the countersigned entry if you get this error. \#4129
- *BREAKING* CountersigningSuccess signal that is emitted when a countersigning session is successfully completed now includes the `app_entry_hash` from the `PreflightRequest` rather than the `EntryHash` that is created when you commit the countersigned entry. This value is easier for clients to get at and use to check that the countersigning session they joined has succeeded. \#4124

## 0.4.0-dev.14

## 0.4.0-dev.13

## 0.4.0-dev.12

- When uninstalling an app or removing a clone cell, only some of the data used by that cell was deleted. Now all data is deleted, freeing up disk space.
- Adds a new `DisabledAppReason::NotStartedAfterProvidingMemproofs` variant which effectively allows a new app status, corresponding to the specific state where a UI has just called `AppRequest::ProvideMemproofs`, but the app has not yet been Enabled for the first time.
- Adds a new app interface method `AppRequest::EnableAfterMemproofsProvided`, which allows enabling an app only if the app is in the `AppStatus::Disabled(DisabledAppReason::NotStartedAfterProvidingMemproofs)` state. Attempting to enable the app from other states (other than Running) will fail.
- Warrants are used under-the-hood in more places now:
  - When gossiping amongst authorities, if an authority has a warrant for some data being requested, they will send the warrant instead of the data to indicate the invalid status of that data
  - When requesting data through must\_get calls, warrants will be returned with the data. The data returned to the client remains the same, but under the hood any warrants will be cached for later use.
- Adds a `lineage` field to the DNA manifest, which declares forward compatibility for any hash in that list with this DNA
- Adds a `AdminRequest::GetCompatibleCells` method which returns CellId for all installed cells which use a DNA that is forward-compatible with a given DNA hash. This can be used to find a compatible cell for use with the `UseExisting` cell provisioning method (still to be implemented)

## 0.4.0-dev.11

## 0.4.0-dev.10

## 0.4.0-dev.9

- Warrants: When an authority rejects another agent’s authored data, that authority creates a Warrant which is gossiped to the offending agent’s Agent Activity Authority, who then serves that warrant along with any `get_agent_activity` request.
- The `warrants` field of `AgentActivity` is now populated with warrants for that agent.
- Authorities author ChainFork warrants when detecting two actions by the same author with the same `prev_action`

## 0.4.0-dev.8

## 0.4.0-dev.7

- App manifest now includes a new `membrane_proofs_deferred: bool` field, which allows the membrane proofs for the app’s cells to be provided at a time after installation, allowing the app’s UI to guide the process of creating membrane proofs.
- Adds new `AppStatus::AwaitingMemproofs` to indicate an app which was installed with `membrane_proofs_deferred`
- Adds new app websocket method `ProvideMemproofs` for use with `membrane_proofs_deferred`

## 0.4.0-dev.6

## 0.4.0-dev.5

- Moved the WASM cache from the data directory to a subdirectory of the data directory named `wasm-cache`. Old content won’t be removed and WASMs will have to be recompiled into the new cache. \#3920
- Remove deprecated functions `consistency_10s` and `consistency_60s`. Use `await_consistency` instead.
- Remove deprecated type `SweetEasyInline`. Use `SweetInlineZomes` instead.
- Remove deprecated methods `SweetInlineZomes::callback` and `SweetInlineZomes::integrity_callback`. Use `SweetInlineZomes::function` and `SweetInlineZomes::integrity_function` instead.

## 0.4.0-dev.4

- Rename feature `sweetest` in Holochain crate to `sweettest` to match the crate name.
- App validation workflow: Reduce interval to re-trigger when dependencies are missing from 10 seconds to 100-1000 ms, according to number of missing dependencies.

## 0.4.0-dev.3

- App validation workflow: Fix bug where ops were stuck in app validation when multiple ops were requiring the same action or entry hash. Such ops were erroneously filtered out from validation for being marked as ops awaiting hashes and not unmarked as awaiting once the hashes had arrived.

## 0.4.0-dev.2

- System validation: Added a new rule that no new actions are allowed following a chain close action.
- App validation workflow: Add module-level documentation.
- Validation: Remove unused type `DhtOpOrder`. This type is superseded by `OpOrder`.

## 0.4.0-dev.1

- **BREAKING** - Serialization: Update of serialization packages `holochain-serialization` and `holochain-wasmer-*` leads to general message format change for enums. Previously an enum value like

<!-- end list -->

``` rust
enum Enum {
  Variant1,
  Variant2,
}
let value = Enum::Variant1;
```

was serialized as (JSON representation)

``` json
{
  "value": {
    "variant1": null
  }
}
```

Now it serializes to

``` json
{
  "value": "variant1"
}
```

- Adds a new admin interface call `RevokeAppAuthenticationToken` to revoke issued app authentication tokens. \#3765
- App validation workflow: Validate ops in sequence instead of in parallel. Ops validated one after the other have a higher chance of being validated if they depend on earlier ops. When validated in parallel, they potentially needed to await a next workflow run when the dependent op would have been validated.

## 0.4.0-dev.0

## 0.3.0

## 0.3.0-beta-dev.48

## 0.3.0-beta-dev.47

- Connections to Holochain app interfaces are now app specific, so anywhere that you used to have to provide an `installed_app_id` or `app_id` in requests, that is no longer required and has been removed. For example, `AppRequest::AppInfo` no longer takes any parameters and will return information about the app the connection is authenticated with. \#3643
- Signals are now only sent to clients that are connected to the app emitting the signal. When a cell is created by the conductor, it gets the ability to broadcast signals to any clients that are connected to the app that the cell is part of. When a client authenticates a connection to an app interface, the broadcaster for that app is found and attached to the connection. Previously all connected clients saw all signals, and there was no requirement to authenticate before receiving them. This is important to be aware of - if you connect to an app interface for signals only, you will still have to authenticate before receiving signals. \#3643
- App websocket connections now require authentication. There is a new admin operation `AdminRequest::IssueAppAuthenticationToken` which must be used to issue a connection token for a specific app. That token can be used with any app interface that will permit a connection to that app. After establishing a client connection, the first message must be an Authenticate message (rather than Request or Signal) and contain an `AppAuthenticationRequest` as its payload. \#3622
- When creating an app interface with `AdminRequest::AttachAppInterface` it is possible to specify an `installed_app_id` which will require that connections to that app interface are for the specified app. \#3622
- `AdminRequest::ListAppInterfaces` has been changed from returning a list of ports to return a list of `AppInterfaceInfo` which includes the port as well as the `installed_app_id` and `allowed_origins` for that interface. \#3622

## 0.3.0-beta-dev.46

## 0.3.0-beta-dev.45

- App validation workflow: Mock network in unit tests using new type `GenericNetwork` to properly test `must_get_agent_activity`. Previously that was not possible, as all peers in a test case were authorities for each other and `must_get_agent_activity` would therefore not send requests to the network.
- App validation workflow: Skip ops that have missing dependencies. If an op is awaiting dependencies to be fetched, it will be excluded from app validation.
- App validation workflow: Integration workflow is only triggered when some ops have been validated (either accepted or rejected).
- App validation workflow: While op dependencies are missing and being fetched, the workflow is re-triggering itself periodically. It’ll terminate this re-triggering after an interval in which no more missing dependencies could be fetched.

## 0.3.0-beta-dev.44

- App validation workflow: Refactored to not wait for ops that the op being validated depends on, that are being fetched and thus keep the workflow occupied. The workflow no longer awaits the dependencies and instead sends off fetch requests in the background.
- `consistency_10s` and `consistency_60s` from `holochain::sweettest` are deprecated. Use `await_consistency` instead.

## 0.3.0-beta-dev.43

- BREAKING: Holochain websockets now require an `allowed_origins` configuration to be provided. When connecting to the websocket a matching origin must be specified in the connection request `Origin` header. [\#3460](https://github.com/holochain/holochain/pull/3460)
  - The `ConductorConfiguration` has been changed so that specifying an admin interface requires an `allowed_origins` as well as the port it already required.
  - `AdminRequest::AddAdminInterfaces` has been updated as per the previous point.
  - `AdminRequest::AttachAppInterface` has also been updated so that attaching app ports requires an `allowed_origins` as well as the port it already required.
- BREAKING: Split the authored database by author. It was previous partitioned by DNA only and each agent that shared a DB because they were running the same DNA would have to share the write lock. This is a pretty serious bottleneck when the same app is being run for multiple agents on the same conductor. They are now separate files on disk and writes can proceed independently. There is no migration path for this change, if you have existing databases they will not be found. [\#3450](https://github.com/holochain/holochain/pull/3450)

## 0.3.0-beta-dev.42

## 0.3.0-beta-dev.41

## 0.3.0-beta-dev.40

## 0.3.0-beta-dev.39

## 0.3.0-beta-dev.38

- Some of the function signatures around SweetConductor app installation have changed slightly. You may need to use a slice (`&[x]`) instead of a collection of references (`[&x]`), or vice versa, in some places. If this is cumbersome please open an issue. [\#3310](https://github.com/holochain/holochain/pull/3310)
- Start refactoring app validation workflow by simplifying main validation loop. All op validations are awaited at once now instead of creating a stream of tasks and processing it in the background.

## 0.3.0-beta-dev.37

## 0.3.0-beta-dev.36

- Added `lair_keystore_version_req` to the output of `--build-info` for Holochain.
- BREAKING: Changed `post_commit` behavior so that it only gets called after a commit to the source chain. Previously, it would get called after every zome call, regardless of if a commit happened. [\#3302](https://github.com/holochain/holochain/pull/3302)
- Fixed a performance bug: various extra tasks were being triggered after every zome call which are only necessary if the zome call resulted in commits to the source chain. The fix should improve performance for read-only zome calls. [\#3302](https://github.com/holochain/holochain/pull/3302)
- Fixed a bug during the admin call `GrantZomeCallCapability`, where if the source chain had not yet been initialized, it was possible to create a capability grant before the `init()` callback runs. Now, `init()` is guaranteed to run before any cap grants are created.
- Updates sys validation to allow the timestamps of two actions on the same chain to be equal, rather than requiring them to strictly increasing.

## 0.3.0-beta-dev.35

- There is no longer a notion of “joining the network”. Previously, apps could fail to be enabled, accompanied by an error “Timed out trying to join the network” or “Error while trying to join the network”. Now, apps never fail to start for this reason. If the network cannot be reached, the app starts anyway. It is up to the UI to determine whether the node is in an “online” state via `AppRequest::NetworkInfo` (soon-to-be improved with richer information).
- CellStatus is deprecated and only remains in areas where deserialization would break if it were removed. The only valid CellStatus now is `CellStatus::Joined`.

## 0.3.0-beta-dev.34

- Fix: Wasmer cache was deserializing modules for every zome call which slowed them down. Additionally the instance cache that was supposed to store callable instances of modules was not doing that correctly. A cache for deserialized modules has been re-introduced and the instance cache was removed, following recommendation from the wasmer team regarding caching.
- Fix: Call contexts of internal callbacks like `validate` were not cleaned up from an in-memory map. Now external as well as internal callbacks remove the call contexts from memory. This is covered by a test.
- **BREAKING CHANGE:** Wasmer-related items from `holochain_types` have been moved to crate `holochain_wasmer_host::module`.
- Refactor: Every ribosome used to create a separate wasmer module cache. During app installation of multiple agents on the same conductor, the caches weren’t used, regardless of whether that DNA is already registered or not. The module cache is now moved to the conductor and kept there as a single instance.

## 0.3.0-beta-dev.33

- Make sqlite-encrypted a default feature

- Sys validation will no longer check the integrity with the previous action for StoreRecord or StoreEntry ops. These ‘store record’ checks are now only done for RegisterAgentActivity ops which we are sent when we are responsible for validating an agents whole chain. This avoids fetching and caching ops that we don’t actually need.

## 0.3.0-beta-dev.32

## 0.3.0-beta-dev.31

## 0.3.0-beta-dev.30

## 0.3.0-beta-dev.29

- Sys validation will now validate that a DeleteLink points to an action which is a CreateLink through the `link_add_address` of the delete.

## 0.3.0-beta-dev.28

- Fix an issue where app validation for StoreRecord ops with a Delete or DeleteLink action were always passed to all zomes. These ops are now only passed to the zome which defined the entry type of the op that is being deleted. [\#3107](https://github.com/holochain/holochain/pull/3107)
- Wasmer bumped from 4.2.2 to 4.2.4 [\#3025](https://github.com/holochain/holochain/pull/3025)
- Compiled wasms are now persisted to the file system so no longer need to be recompiled on subsequent loads [\#3025](https://github.com/holochain/holochain/pull/3025)
- **BREAKING CHANGE** Several changes to the file system [\#3025](https://github.com/holochain/holochain/pull/3025):
  - The environment path in config file is now called `data_root_path`
  - The `data_root_path` is no longer optional so MUST be specified in config
  - Interactive mode is no longer supported, so paths MUST be provided in config
  - The database is in a `databases` subdirectory of the `data_root_path`
  - The keystore now consistently uses a `ks` directory, was previously inconsistent between `ks` and `keystore`
  - The compiled wasm cache now exists and puts artifacts in the `wasm` subdirectory of the `data_root_path`

## 0.3.0-beta-dev.27

- Refactor: Remove shadowing glob re-exports that were shadowing other exports.

- Fix: Countersigning test `lock_chain` which ensures that source chain is locked while in a countersigning session.

- Major refactor of the sys validation workflow to improve reliability and performance:
  
  - Reliability: The workflow will now prioritise validating ops that have their dependencies available locally. As soon as it has finished with those it will trigger app validation before dealing with missing dependencies.
  - Reliability: For ops which have dependencies we aren’t holding locally, the network get will now be retried. This was a cause of undesirable behaviour for validation where a failed get would result in validation for ops with missing dependencies not being retried until new ops arrived. The workflow now retries the get on an interval until it finds dependencies and can proceed with validation.
  - Performance and correctness: A feature which captured and processed ops that were discovered during validation has been removed. This had been added as an attempt to avoid deadlocks within validation but if that happens there’s a bug somewhere else. Sys validation needs to trust that Holochain will correctly manage its current arc and that we will get that data eventually through publishing or gossip. This probably wasn’t doing a lot of harm but it was uneccessary and doing database queries so it should be good to have that gone.
  - Performance: In-memory caching for sys validation dependencies. When we have to wait to validate an op because it has a missing dependency, any other actions required by that op will be held in memory rather than being refetched from the database. This has a fairly small memory footprint because actions are relatively small but saves repeatedly hitting the cascade for the same data if it takes a bit of time to find a dependency on the network.

- **BREAKING* CHANGE*: The `ConductorConfig` has been updated to add a new option for configuring conductor behaviour. This should be compatible with existing conductor config YAML files but if you are creating the struct directly then you will need to include the new field. Currently this just has one setting which controls how fast the sys validation workflow will retry network gets for missing dependencies. It’s likely this option will change in the near future.

## 0.3.0-beta-dev.26

## 0.3.0-beta-dev.25

- Fix: In many cases app validation would not be retriggered for ops that failed validation. Previously the app validation workflow had been retriggered only when the number of concurrent ops to be validated (50) was reached. Now the workflow will be retriggered whenever any ops could not be validated.

- Added a new check to system validation to ensure that the `original_entry_address` of an update points to the same entry hash that the original action pointed to. [3023](https://github.com/holochain/holochain/pull/3023)

## 0.3.0-beta-dev.24

## 0.3.0-beta-dev.23

## 0.3.0-beta-dev.22

- Fix an issue where enough validation receipts being received would not prevent the publish workflow from continuing to run. This was a terrible waste of data and compute and would build up over time as Holochain is used. [2931](https://github.com/holochain/holochain/pull/2931)
- Improve log output for op publishing to accurately reflect the number of ops to be published. The number published which is logged later is accurate and it was confusing to see more ops published than were supposed to be. [2922](https://github.com/holochain/holochain/pull/2922)
- Fix an issue which prevented the publish loop for a cell from suspending if there was either 1. publish activity pending for other cells or 2. enough validation receipts received. [2922](https://github.com/holochain/holochain/pull/2922)

## 0.3.0-beta-dev.21

- Fix an issue where receiving incoming ops can accidentally filter out some DHT data until Holochain is restarted. The state management for in-flight DHT ops is now guaranteed by a `Drop` implementation which will clean up state when the `incoming_dht_ops_workflow` finishes. [2913](https://github.com/holochain/holochain/pull/2913)
- Performance improvement when sending validation receipts. When a batch of DHT ops is being processed and an author is unreachable it will no longer spend time trying to send more receipts to that author in serial and instead it sends receipts as a single batch per author. [2848](https://github.com/holochain/holochain/pull/2848)
- Resilience improvement with handling keystore errors in the validation receipt workflow. Previously, all errors caused the workflow to restart from the beginning. This was good for transient errors such as the keystore being unavailable but it also meant that a single validation receipt failing to be signed (e.g. due to a local agent key being removed from the keystore) would prevent any more validation receipts being sent by that conductor. [2848](https://github.com/holochain/holochain/pull/2848)
- **BREAKING CHANGE** Addressed an outstanding technical debt item to make the validation receipt workflow send a network notification (fire and forget) rather than waiting for a response. When the validation receipt workflow was written this functionality wasn’t available but now that it is, sending validation receipts can be sped up by not waiting for a peer to respond. The format has also been changed from sending one receipt at a time to sending batches so it was not possible to maintain backwards compatibility here. [2848](https://github.com/holochain/holochain/pull/2848)

## 0.3.0-beta-dev.20

## 0.3.0-beta-dev.19

- Fix: App interfaces are persisted when shutting down conductor. After restart, app interfaces without connected receiver websocket had signal emission fail altogether. Send errors are only logged now instead.

## 0.3.0-beta-dev.18

## 0.3.0-beta-dev.17

- Change `GenesisFailed` error to include `CellId` so that genesis failures can be correlated with the cells that failed. [2616](https://github.com/holochain/holochain/pull/2616)

## 0.3.0-beta-dev.16

## 0.3.0-beta-dev.15

- **BREAKING CHANGE** updating the project lock file to use the latest version of `serde` at `1.0.185` has changed how enums get serialized and as a knock on effect it has changed some hashes. This will make databases from previous versions incompatible with the next version of Holochain.

## 0.3.0-beta-dev.14

## 0.3.0-beta-dev.13

## 0.3.0-beta-dev.12

## 0.3.0-beta-dev.11

- Improves error messages when validation fails with an InvalidCommit error
- Fixed bug where if signature verification fails due to the lair service being unavailable, validation could fail. Now, that failure is treated as a normal error, so validation cannot proceed. [\#2604](https://github.com/holochain/holochain/pull/2604)

## 0.3.0-beta-dev.10

- Adds experimental Chain Head Coordinator feature, allowing multiple machines to share the same source chain. Holochain must be built with the `chc` feature flag (disabled by default).

## 0.3.0-beta-dev.9

## 0.3.0-beta-dev.8

## 0.3.0-beta-dev.7

- Fixes race condition which caused network instability. Newly joined nodes can get temporarily blocked by other nodes, causing connections to be repeatedly dropped. [\#2534](https://github.com/holochain/holochain/pull/2534)

## 0.3.0-beta-dev.6

## 0.3.0-beta-dev.5

- **BREAKING CHANGE**: The DhtOp validation rules have been significantly expanded upon, and some logic around what ops are produced when has been altered. Your existing app may experience rejected ops due to these more strict rules.

## 0.3.0-beta-dev.4

## 0.3.0-beta-dev.3

## 0.3.0-beta-dev.2

## 0.3.0-beta-dev.1

## 0.3.0-beta-dev.0

- The feature `test_utils` is no longer a default feature. To consume `sweetest` from this crate please now use `default-features = false` and the feature `sweetest`.

## 0.2.0

## 0.2.0-beta-rc.7

## 0.2.0-beta-rc.6

- Feature renaming from `no-deps` to `sqlite` and `db-encryption` to `sqlite-encrypted`. It should not be necessary to configure these unless you are packaging `holochain` or have imported it as a dependency without default features. In the latter case, please update any references to the old feature names.

## 0.2.0-beta-rc.5

- Implements the `clone_only` cell provisioning strategy, desgined for situations where no cell should be installed upon app installation but clones may be created later, via `roles[].provisioning.strategy` in the app manifest [\#2243](https://github.com/holochain/holochain/pull/2243)

## 0.2.0-beta-rc.4

## 0.2.0-beta-rc.3

- BREAKING CHANGE - Removes conductor networking types “Proxy” (“proxy”) and “Quic” (“quic”). Please transition to “WebRTC” (“webrtc”). [\#2208](https://github.com/holochain/holochain/pull/2208)
- Adds `DumpNetworkStats` api to admin websocket [\#2182](https://github.com/holochain/holochain/pull/2182).
- System validation now ensures that all records in a source chain are by the same author [\#2189](https://github.com/holochain/holochain/pull/2189)

## 0.2.0-beta-rc.2

- Fixes bug where supplying a `network_seed` during an `InstallApp` call does not actually update the network seed for roles whose `provisioning` is set to `None` in the manifest. Now the network seed is correctly updated. [\#2102](https://github.com/holochain/holochain/pull/2102)

- If AppManifest specifies an `installed_hash` for a DNA, it will check the conductor for an already-registered DNA at that hash, ignoring the DNA passed in as part of the bundle. Note that this means you can install apps without passing in any DNA, if the DNAs are already installed in the conductor. [\#2157](https://github.com/holochain/holochain/pull/2157)

- Adds new functionality to the conductor admin API which returns disk storage information. The storage used by apps is broken down into blobs which are being used by one or more app.

## 0.2.0-beta-rc.1

## 0.2.0-beta-rc.0

- When uninstalling an app, local data is now cleaned up where appropriate. [\#1805](https://github.com/holochain/holochain/pull/1805)
  - Detail: any time an app is uninstalled, if the removal of that app’s cells would cause there to be no cell installed which uses a given DNA, the databases for that DNA space are deleted. So, if you have an app installed twice under two different agents and uninstall one of them, no data will be removed, but if you uninstall both, then all local data will be cleaned up. If any of your data was gossiped to other peers though, it will live on in the DHT, and even be gossiped back to you if you reinstall that same app with a new agent.
- Renames `OpType` to `FlatOp`, and `Op::to_type()` to `Op::flattened()`. Aliases for the old names still exist, so this is not a breaking change. [\#1909](https://github.com/holochain/holochain/pull/1909)
- Fixed a [problem with validation of Ops with private entry data](https://github.com/holochain/holochain/issues/1861), where  `Op::to_type()` would fail for private `StoreEntry` ops. [\#1910](https://github.com/holochain/holochain/pull/1910)

## 0.1.0

## 0.1.0-beta-rc.4

- Fix: Disabled clone cells are no longer started when conductor restarts. [\#1775](https://github.com/holochain/holochain/pull/1775)

## 0.1.0-beta-rc.3

- Fix: calling `emit_signal` from the `post_commit` callback caused a panic, this is now fixed [\#1749](https://github.com/holochain/holochain/pull/1749)
- Fix: When you install an app with a cell that already exists for the same agent, the installation will error now. [\#1773](https://github.com/holochain/holochain/pull/1773)
- Fixes problem where disabling and re-enabling an app causes all of its cells to become unresponsive to any `get*` requests. [\#1744](https://github.com/holochain/holochain/pull/1744)
- Fixes problem where a disabled cell can continue to respond to zome calls and transmit data until the conductor is restarted. [\#1761](https://github.com/holochain/holochain/pull/1761)
- Adds Ctrl+C handling, so that graceful conductor shutdown is possible. [\#1761](https://github.com/holochain/holochain/pull/1761)
- BREAKING CHANGE - Added zome name to the signal emitted when using `emit_signal`.

## 0.1.0-beta-rc.2

## 0.1.0-beta-rc.1

## 0.1.0-beta-rc.0

- All zome calls must now be signed by the provenance, the signature is of the hash of the unsigned zome call, a unique nonce and expiry is also required [1510](https://github.com/holochain/holochain/pull/1510/files)

## 0.0.175

- BREAKING CHANGE - `ZomeId` and `zome_id` renamed to `ZomeIndex` and `zome_index` [\#1667](https://github.com/holochain/holochain/pull/1667)
- BREAKING CHANGE - `AppEntryType.id` renamed to `AppEntryType.entry_index` [\#1667](https://github.com/holochain/holochain/pull/1667)
- BREAKING CHANGE - `AppEntryType` renamed to `AppEntryDef` [\#1667](https://github.com/holochain/holochain/pull/1667)
- BREAKING CHANGE - `AppEntryDefName` renamed to `AppEntryName` [\#1667](https://github.com/holochain/holochain/pull/1667)
- BREAKING CHANGE - `AppRoleId` renamed to `RoleName` [\#1667](https://github.com/holochain/holochain/pull/1667)

## 0.0.174

- BREAKING CHANGE - The max entry size has been lowered to 4MB (strictly 4,000,000 bytes) [\#1659](https://github.com/holochain/holochain/pull/1659)
- BREAKING CHANGE - `emit_signal` permissions are changed so that it can be called during `post_commit`, which previously was not allowed [\#1661](https://github.com/holochain/holochain/pull/1661)

## 0.0.173

## 0.0.172

- BREAKING CHANGE - Update wasmer crate dependency [\#1620](https://github.com/holochain/holochain/pull/1620)
- Adds GossipInfo app interface method, which returns data about historical gossip progress which can be used to implement a progress bar in app UIs. [\#1649](https://github.com/holochain/holochain/pull/1649)
- BREAKING CHANGE - Add `quantum_time` as a DNA modifier. The default is set to 5 minutes, which is what it was previously hardcoded to. DNA manifests do not need to be updated, but this will change the DNA hash of all existing DNAs.

## 0.0.171

## 0.0.170

- Add call to authorize a zome call signing key to Admin API [\#1641](https://github.com/holochain/holochain/pull/1641)
- Add call to request DNA definition to Admin API [\#1641](https://github.com/holochain/holochain/pull/1641)

## 0.0.169

## 0.0.168

- Fixes bug that causes crash when starting a conductor with a clone cell installed

## 0.0.167

- Adds `SweetConductorConfig`, which adds a few builder methods for constructing variations of the standard ConductorConfig

## 0.0.166

- Fix restore clone cell by cell id. This used to fail with a “CloneCellNotFound” error. [\#1603](https://github.com/holochain/holochain/pull/1603)

## 0.0.165

- Revert requiring DNA modifiers when registering a DNA. These modifiers were optional before and were made mandatory by accident.

## 0.0.164

- Add App API call to archive an existing clone cell. [\#1578](https://github.com/holochain/holochain/pull/1578)
- Add Admin API call to restore an archived clone cell. [\#1578](https://github.com/holochain/holochain/pull/1578)
- Add Admin API call to delete all archived clone cells of an app’s role. For example, there is a base cell with role `document` and clones `document.0`, `document.1` etc.; this call deletes all clones permanently that have been archived before. This is not reversable; clones cannot be restored afterwards. [\#1578](https://github.com/holochain/holochain/pull/1578)

## 0.0.163

- Fixed rare “arc is not quantizable” panic, issuing a warning instead. [\#1577](https://github.com/holochain/holochain/pull/1577)

## 0.0.162

- **BREAKING CHANGE**: Implement App API call `CreateCloneCell`. **Role ids must not contain a dot `.` any more.** Clone ids make use of the dot as a delimiter to separate role id and clone index. [\#1547](https://github.com/holochain/holochain/pull/1547)
- Remove conductor config legacy keystore config options. These config options have been broken since we removed legacy lair in \#1518, hence this fix itself is not a breaking change. Also adds the `lair_server_in_proc` keystore config option as the new default to run an embedded lair server inside the conductor process, no longer requiring a separate system process. [\#1571](https://github.com/holochain/holochain/pull/1571)

## 0.0.161

## 0.0.160

## 0.0.159

- Updates TLS certificate handling so that multiple conductors can share the same lair, but use different TLS certificates by storing a “tag” in the conductor state database. This should not be a breaking change, but *will* result in a new TLS certificate being used per conductor. [\#1519](https://github.com/holochain/holochain/pull/1519)

## 0.0.158

## 0.0.157

## 0.0.156

- Effectively disable Wasm metering by setting the cranelift cost\_function to always return 0. This is meant as a temporary stop-gap and give us time to figure out a configurable approach. [\#1535](https://github.com/holochain/holochain/pull/1535)

## 0.0.155

- **BREAKING CHANGE** - Removes legacy lair. You must now use lair-keystore \>= 0.2.0 with holochain. It is recommended to abandon your previous holochain agents, as there is not a straight forward migration path. To migrate: [dump the old keys](https://github.com/holochain/lair/blob/v0.0.11/crates/lair_keystore/src/bin/lair-keystore/main.rs#L38) -\> [write a utility to re-encode them](https://github.com/holochain/lair/tree/hc_seed_bundle-v0.1.2/crates/hc_seed_bundle) -\> [then import them to the new lair](https://github.com/holochain/lair/tree/lair_keystore-v0.2.0/crates/lair_keystore#lair-keystore-import-seed---help) – [\#1518](https://github.com/holochain/holochain/pull/1518)
- New solution for adding `hdi_version_req` field to the output of `--build-info` argument. [\#1523](https://github.com/holochain/holochain/pull/1523)

## 0.0.154

- Revert: “Add the `hdi_version_req` key:value field to the output of the `--build-info` argument” because it broke. [\#1521](https://github.com/holochain/holochain/pull/1521)
  
  Reason: it causes a build failure of the *holochain*  crate on crates.io

## 0.0.153

- Add the `hdi_version_req` key:value field to the output of the `--build-info` argument

## 0.0.152

- Adds `AdminRequest::UpdateCoordinators` that allows swapping coordinator zomes for a running happ.

## 0.0.151

- BREAKING CHANGE - Refactor: Property `integrity.uid` of DNA Yaml files renamed to `integrity.network_seed`. Functionality has not changed. [\#1493](https://github.com/holochain/holochain/pull/1493)
- Allow deterministic bindings (dna\_info() & zome\_info()) to the genesis self check [\#1491](https://github.com/holochain/holochain/pull/1491).

## 0.0.150

## 0.0.149

## 0.0.148

- Added networking logic for enzymatic countersigning [\#1472](https://github.com/holochain/holochain/pull/1472)
- Countersigning authority response network message changed to a session negotiation enum [/\#1472](https://github.com/holochain/holochain/pull/1472)

## 0.0.147

## 0.0.146

## 0.0.145

**MAJOR BREAKING CHANGE\!** This release includes a rename of two Holochain core concepts, which results in a LOT of changes to public APIs and type names:

- “Element” has been renamed to “Record”
- “Header” has been renamed to “Action”

All names which include these words have also been renamed accordingly.

As Holochain has evolved, the meaning behind these concepts, as well as our understanding of them, has evolved as well, to the point that the original names are no longer adequate descriptors. We chose new names to help better reflect what these concepts mean, to bring more clarity to how we write and talk about Holochain.

## 0.0.144

- Add functional stub for `x_salsa20_poly1305_shared_secret_create_random` [\#1410](https://github.com/holochain/holochain/pull/1410)
- Add functional stub for `x_salsa20_poly1305_shared_secret_export` [\#1410](https://github.com/holochain/holochain/pull/1410)
- Add functional stub for `x_salsa20_poly1305_shared_secret_ingest` [\#1410](https://github.com/holochain/holochain/pull/1410)
- Limit conductor calls to `10_000_000_000` Wasm operations [\#1386](https://github.com/holochain/holochain/pull/1386)

## 0.0.143

## 0.0.142

## 0.0.141

## 0.0.140

## 0.0.139

- Udpate lair to 0.1.3 - largely just documentation updates, but also re-introduces some dependency pinning to fix mismatch client/server version check [\#1377](https://github.com/holochain/holochain/pull/1377)

## 0.0.138

## 0.0.137

- Docs: Fix intra-doc links in all crates [\#1323](https://github.com/holochain/holochain/pull/1323)
- Update legacy lair to 0.0.10 - allowing “panicky” flag [\#1349](https://github.com/holochain/holochain/pull/1349)
- Udpate lair to 0.1.1 - allowing usage in path with whitespace [\#1349](https://github.com/holochain/holochain/pull/1349)

## 0.0.136

## 0.0.135

## 0.0.134

## 0.0.133

## 0.0.132

## 0.0.131

- When joining the network set arc size to previous value if available instead of full to avoid network load [1287](https://github.com/holochain/holochain/pull/1287)

## 0.0.130

- Workflow errors generally now log rather than abort the current app [1279](https://github.com/holochain/holochain/pull/1279/files)

- Fixed broken links in Rust docs [\#1284](https://github.com/holochain/holochain/pull/1284)

## 0.0.129

## 0.0.128

- Proxy server chosen from bootstrap server proxy\_list [1242](https://github.com/holochain/holochain/pull/1242)

<!-- end list -->

``` yaml
network:
  transport_pool:
    - type: proxy
      proxy_config:
        type: remote_proxy_client_from_bootstrap
        bootstrap_url: https://bootstrap.holo.host
        fallback_proxy_url: ~
```

## 0.0.127

- **BREAKING CHANGE** App validation callbacks are now run per `Op`. There is now only a single validation callback `fn validate(op: Op) -> ExternResult<ValidateCallbackResult>` that is called for each `Op`. See the documentation for `Op` for more details on what data is passed to the callback. There are example use cases in `crates/test_utils/wasm/wasm_workspace/`. For example in the `validate` test wasm. To update an existing app, you to this version all `validate_*` callbacks including `validate_create_link` must be changed to the new `validate(..)` callback. [\#1212](https://github.com/holochain/holochain/pull/1212).

- `RegisterAgentActivity` ops are now validated by app validation.

- Init functions can now make zome calls. [\#1186](https://github.com/holochain/holochain/pull/1186)

- Adds header hashing to `hash` host fn [1227](https://github.com/holochain/holochain/pull/1227)

- Adds blake2b hashing to `hash` host fn [1228](https://github.com/holochain/holochain/pull/1228)

## 0.0.126

## 0.0.125

## 0.0.124

## 0.0.123

- Fixes issue where holochain could get stuck in infinite loop when trying to send validation receipts. [\#1181](https://github.com/holochain/holochain/pull/1181).
- Additional networking metric collection and associated admin api `DumpNetworkMetrics { dna_hash: Option<DnaHash> }` for inspection of metrics [\#1160](https://github.com/holochain/holochain/pull/1160)
- **BREAKING CHANGE** - Schema change for metrics database. Holochain will persist historical metrics once per hour, if you do not clear the metrics database it will crash at that point. [\#1183](https://github.com/holochain/holochain/pull/1183)

## 0.0.122

- Adds better batching to validation workflows for much faster validation. [\#1167](https://github.com/holochain/holochain/pull/1167).

## 0.0.121

- **BREAKING CHANGE** Removed `app_info` from HDK [1108](https://github.com/holochain/holochain/pull/1108)
- Permissions on host functions now return an error instead of panicking [1141](https://github.com/holochain/holochain/pull/1141)
- Add `--build-info` CLI flag for displaying various information in JSON format. [\#1163](https://github.com/holochain/holochain/pull/1163)

## 0.0.120

## 0.0.119

## 0.0.118

- **BREAKING CHANGE** - Gossip now exchanges local peer info with `initiate` and `accept` request types. [\#1114](https://github.com/holochain/holochain/pull/1114).

## 0.0.117

## 0.0.116

## 0.0.115

- Fix [issue](https://github.com/holochain/holochain/issues/1100) where private dht ops were being leaked through the incoming ops sender. [1104](https://github.com/holochain/holochain/pull/1104).
- Kitsune now attempts to rebind the network interface in the event of endpoint shutdown. Note, it’s still recommended to bind to `0.0.0.0` as the OS provides additional resiliency for interfaces coming and going. [\#1083](https://github.com/holochain/holochain/pull/1083)
- **BREAKING CHANGE** current chain head including recent writes available in agent info [\#1079](https://github.com/holochain/holochain/pull/1079)
- **BREAKING (If using new lair)** If you are using the new (non-legacy) `lair_server` keystore, you will need to rebuild your keystore, we now pre-hash the passphrase used to access it to mitigate some information leakage. [\#1094](https://github.com/holochain/holochain/pull/1094)
- Better lair signature fallback child process management. The child process will now be properly restarted if it exits. (Note this can take a few millis on Windows, and may result in some signature errors.) [\#1094](https://github.com/holochain/holochain/pull/1094)

## 0.0.114

- `remote_signal` has always been a fire-and-forget operation. Now it also uses the more efficient fire-and-forget “notify” low-level networking plumbing. [\#1075](https://github.com/holochain/holochain/pull/1075)

- **BREAKING CHANGE** `entry_defs` added to `zome_info` and referenced by macros [PR1055](https://github.com/holochain/holochain/pull/1055)

- **BREAKING CHANGE**: The notion of “cell nicknames” (“nicks”) and “app slots” has been unified into the notion of “app roles”. This introduces several breaking changes. In general, you will need to rebuild any app bundles you are using, and potentially update some usages of the admin interface. In particular:
  
  - The `slots` field in App manifests is now called `roles`
  - The `InstallApp` admin method now takes a `role_id` field instead of a `nick` field
  - In the return value for any admin method which lists installed apps, e.g. `ListEnabledApps`, any reference to `"slots"` is now named `"roles"`
  - See [\#1045](https://github.com/holochain/holochain/pull/1045)

- Adds test utils for creating simulated networks. [\#1037](https://github.com/holochain/holochain/pull/1037).

- Conductor can take a mocked network for testing simulated networks. [\#1036](https://github.com/holochain/holochain/pull/1036)

- Added `DumpFullState` to the admin interface, as a more complete form of `DumpState` which returns full `Vec<DhtOp>` instead of just their count, enabling more introspection of the state of the cell [\#1065](https://github.com/holochain/holochain/pull/1065).

- **BREAKING CHANGE** Added function name to call info in HDK. [\#1078](https://github.com/holochain/holochain/pull/1078).

## 0.0.113

- Post commit is now infallible and expects no return value [PR1049](https://github.com/holochain/holochain/pull/1049)
- Always depend on `itertools` to make `cargo build --no-default-features` work [\#1060](https://github.com/holochain/holochain/pull/1060)
- `call_info` includes provenance and cap grant information [PR1063](https://github.com/holochain/holochain/pull/1063)
- Always depend on `itertools` to make `cargo build --no-default-features` work [\#1060](https://github.com/holochain/holochain/pull/1060)

## 0.0.112

- Always depend on `itertools` to make `cargo build --no-default-features` work [\#1060](https://github.com/holochain/holochain/pull/1060)

## 0.0.111

- `call_info` is now implemented [1047](https://github.com/holochain/holochain/pull/1047)

- `dna_info` now returns `DnaInfo` correctly [\#1044](https://github.com/holochain/holochain/pull/1044)
  
  - `ZomeInfo` no longer includes what is now on `DnaInfo`
  - `ZomeInfo` renames `zome_name` and `zome_id` to `name` and `id`
  - `DnaInfo` includes `name`, `hash`, `properties`

- `post_commit` hook is implemented now [PR 1000](https://github.com/holochain/holochain/pull/1000)

- Bump legacy lair version to 0.0.8 fixing a crash when error message was too long [\#1046](https://github.com/holochain/holochain/pull/1046)

- Options to use new lair keystore [\#1040](https://github.com/holochain/holochain/pull/1040)

<!-- end list -->

``` yaml
keystore:
  type: danger_test_keystore
```

or

``` yaml
keystore:
  type: lair_server
  connection_url: "unix:///my/path/socket?k=Foo"
```

## 0.0.110

- Publish now runs on a loop if there are ops still needing receipts. [\#1024](https://github.com/holochain/holochain/pull/1024)
- Batch peer store write so we use less transactions. [\#1007](https://github.com/holochain/holochain/pull/1007/).
- Preparation for new lair api [\#1017](https://github.com/holochain/holochain/pull/1017)
  - there should be no functional changes with this update.
  - adds new lair as an additional dependency and begins preparation for a config-time switch allowing use of new api lair keystore.
- Add method `SweetDnaFile::from_bundle_with_overrides` [\#1030](https://github.com/holochain/holochain/pull/1030)
- Some `SweetConductor::setup_app_*` methods now take anything iterable, instead of array slices, for specifying lists of agents and DNAs [\#1030](https://github.com/holochain/holochain/pull/1030)
- BREAKING conductor config changes [\#1031](https://github.com/holochain/holochain/pull/1031)

Where previously, you might have had:

``` yaml
use_dangerous_test_keystore: false
keystore_path: /my/path
passphrase_service:
  type: danger_insecure_from_config
  passphrase: "test-passphrase"
```

now you will use:

``` yaml
keystore:
  type: lair_server_legacy_deprecated
  keystore_path: /my/path
  danger_passphrase_insecure_from_config: "test-passphrase"
```

or:

``` yaml
keystore:
  type: danger_test_keystore_legacy_deprecated
```

## 0.0.109

- Make validation run concurrently up to 50 DhtOps. This allows us to make progress on other ops when waiting for the network. [\#1005](https://github.com/holochain/holochain/pull/1005)
- FIX: Prevent the conductor from trying to join cells to the network that are already in the process of joining. [\#1006](https://github.com/holochain/holochain/pull/1006)

## 0.0.108

- Refactor conductor to use parking lot rw lock instead of tokio rw lock. (Faster and prevents deadlocks.). [\#979](https://github.com/holochain/holochain/pull/979).

### Changed

- The scheduler should work now

## 0.0.107

## 0.0.106

### Changed

- All Holochain `Timestamp`s (including those in Headers) are now at the precision of microseconds rather than nanoseconds. This saves 4 bytes per timestamp in memory and on disk.
- Various database field names changed. **Databases created in prior versions will be incompatible.**
- HDK `sys_time` now returns a `holochain_zome_types::prelude::Timestamp` instead of a `core::time::Duration`.
- Exposes `UninstallApp` in the conductor admin API.

## 0.0.105

## 0.0.104

- Updates lair to 0.0.4 which pins rcgen to 0.8.11 to work around [https://github.com/est31/rcgen/issues/63](https://github.com/est31/rcgen/issues/63)

## 0.0.103

### Fixed

- This release solves the issues with installing happ bundles or registering DNA via the admin API concurrently. [\#881](https://github.com/holochain/holochain/pull/881).

### Changed

- Header builder now uses chain top timestamp for new headers if in the future
- Timestamps in headers require strict inequality in sys validation

## 0.0.102

### Known Issues :exclamation:

- We’ve become aware of a bug that locks up the conductor when installing happ bundles or registering DNA via the admin API concurrently. Please perform these actions sequentially until we’ve resolved the bug.

### Fixed

- Concurrent zome calls could cause the `init()` zome callback to run multiple times concurrently, causing `HeadMoved` errors. This is fixed, so that `init()` can only ever run once.
  - If a zome call has been waiting for another zome call to finish running `init()` for longer than 30 seconds, it will timeout.

### Changed

- Apps now have a more complex status. Apps now can be either enabled/disabled as well as running/stopped, the combination of which is captured by three distinctly named states:
  - “Running” (enabled + running) -\> The app is running normally
  - “Paused” (enabled + stopped) -\> The app is currently stopped due to some minor problem in one of its cells such as failed network access, but will start running again as soon as it’s able. Some Cells may still be running normally.
  - “Disabled” (disabled + stopped) -\> The app is stopped and will remain so until explicitly enabled via `EnableApp` admin method. Apps can be disabled manually via `DisableApp`, or automatically due to an unrecoverable error in a Cell.
- Some admin methods are deprecated due to the app status changes:
  - `ActivateApp` is deprecated in favor of `EnableApp`
  - `DeactivateApp` is deprecated in favor of `DisableApp`
- Apps will be automatically Paused if not all of their cells are able to join the network during startup

### Added

- `InstallAppBundle` command added to admin conductor API. [\#665](https://github.com/holochain/holochain/pull/665)
- `DnaSource` in conductor\_api `RegisterDna` call now can take a `DnaBundle` [\#665](https://github.com/holochain/holochain/pull/665)
- New admin interface methods:
  - `EnableApp` (replaces `ActivateApp`)
  - `DisableApp` (replaces `DeactivateApp`)
  - `StartApp` (used to attempt to manually restart a Paused app)
- Using the 3 level PLRU instance cache from latest holochain wasmer `v0.0.72`

## 0.0.101

This version contains breaking changes to the conductor API as well as a major upgrade to the underlying Wasm runtime.

***:exclamation: Performance impact***

The version of wasmer that is used in this holochain release contains bugs in the scoping of wasmer modules vs. instances, such that it blocks the proper release of memory and slows down execution of concurrent Wasm instances. While we were able to at least mitigate these effects and are coordinating with wasmer to find a proper solution as soon as possible.

The severity of these issues increases with cell concurrency, i.e. using multiple cells with the same DNA. Application development with a single conductor and a few cells are expected to work well unless your machine has serious resource restrictions.

### Added

- `InstallAppBundle` command added to admin conductor API. [\#665](https://github.com/holochain/holochain/pull/665)
- `DnaSource` in conductor\_api `RegisterDna` call now can take a `DnaBundle` [\#665](https://github.com/holochain/holochain/pull/665)

### Removed

- BREAKING:  `InstallAppDnaPayload` in admin conductor API `InstallApp` command now only accepts a hash.  Both properties and path have been removed as per deprecation warning.  Use either `RegisterDna` or `InstallAppBundle` instead. [\#665](https://github.com/holochain/holochain/pull/665)
- BREAKING: `DnaSource(Path)` in conductor\_api `RegisterDna` call now must point to `DnaBundle` as created by `hc dna pack` not a `DnaFile` created by `dna_util` [\#665](https://github.com/holochain/holochain/pull/665)

### CHANGED

- Updated to a version of `holochain_wasmer` that includes a migration to wasmer v2+. [\#773](https://github.com/holochain/holochain/pull/773/files), [\#801](https://github.com/holochain/holochain/pull/80), [\#836](https://github.com/holochain/holochain/pull/836)
- Introduced a simple instance cache to mitigate and potentially outweigh the effects of the aforementioned wasmer conditions [\#848](https://github.com/holochain/holochain/pull/848)

## 0.0.100

This is the first version number for the version of Holochain with a refactored state model (you may see references to it as Holochain RSM).

## 0.0.52-alpha2

*Note: Versions 0.0.52-alpha2 and older are belong to previous iterations of the Holochain architecture and are not tracked here.*<|MERGE_RESOLUTION|>--- conflicted
+++ resolved
@@ -7,13 +7,11 @@
 
 ## Unreleased
 
-<<<<<<< HEAD
 - Moves the `lineage` field of the dna manifest behind an `unstable-migration` feature.
 - The Admin Api call `GetCompatibleCells` is now only available with the `unstable-migration` feature.
-=======
+
 ## 0.5.0-dev.22
 
->>>>>>> 10d9dde9
 - Update to Lair 0.6.0
 - Changed the response format for `DumpNetworkMetrics` and `DumpNetworkStats` to provide information from Kitsune2. \#4816
 - Added a new option to the `DumpNetworkMetrics` on the admin interface. That is `include_dht_summary` which will return a summary of the DHT state. \#4816
