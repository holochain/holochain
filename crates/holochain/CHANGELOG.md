---
default_semver_increment_mode: !pre_minor beta-dev
---
# Changelog

The format is based on [Keep a Changelog](https://keepachangelog.com/en/1.0.0/). This project adheres to [Semantic Versioning](https://semver.org/spec/v2.0.0.html).

## Unreleased

<<<<<<< HEAD
- Bump holonix rust version to 1.71.1. [\#2660](https://github.com/holochain/holochain/pull/2660)
=======
- **BREAKING CHANGE** updating the project lock file to use the latest version of `serde` at `1.0.185` has changed how enums get serialized and as a knock on
  effect it has changed some hashes. This will make databases from previous versions incompatible with the next version of Holochain.

## 0.3.0-beta-dev.14
>>>>>>> 29f9f527

## 0.3.0-beta-dev.13

## 0.3.0-beta-dev.12

## 0.3.0-beta-dev.11

- Improves error messages when validation fails with an InvalidCommit error
- Fixed bug where if signature verification fails due to the lair service being unavailable, validation could fail. Now, that failure is treated as a normal error, so validation cannot proceed. [\#2604](https://github.com/holochain/holochain/pull/2604)

## 0.3.0-beta-dev.10

- Adds experimental Chain Head Coordinator feature, allowing multiple machines to share the same source chain. Holochain must be built with the `chc` feature flag (disabled by default).

## 0.3.0-beta-dev.9

## 0.3.0-beta-dev.8

## 0.3.0-beta-dev.7

- Fixes race condition which caused network instability. Newly joined nodes can get temporarily blocked by other nodes, causing connections to be repeatedly dropped. [\#2534](https://github.com/holochain/holochain/pull/2534)

## 0.3.0-beta-dev.6

## 0.3.0-beta-dev.5

- **BREAKING CHANGE**: The DhtOp validation rules have been significantly expanded upon, and some logic around what ops are produced when has been altered. Your existing app may experience rejected ops due to these more strict rules.

## 0.3.0-beta-dev.4

## 0.3.0-beta-dev.3

## 0.3.0-beta-dev.2

## 0.3.0-beta-dev.1

## 0.3.0-beta-dev.0

- The feature `test_utils` is no longer a default feature. To consume `sweetest` from this crate please now use `default-features = false` and the feature `sweetest`.

## 0.2.0

## 0.2.0-beta-rc.7

## 0.2.0-beta-rc.6

- Feature renaming from `no-deps` to `sqlite` and `db-encryption` to `sqlite-encrypted`. It should not be necessary to configure these unless you are packaging `holochain` or have imported it as a dependency without default features. In the latter case, please update any references to the old feature names.

## 0.2.0-beta-rc.5

- Implements the `clone_only` cell provisioning strategy, desgined for situations where no cell should be installed upon app installation but clones may be created later, via `roles[].provisioning.strategy` in the app manifest [\#2243](https://github.com/holochain/holochain/pull/2243)

## 0.2.0-beta-rc.4

## 0.2.0-beta-rc.3

- BREAKING CHANGE - Removes conductor networking types “Proxy” (“proxy”) and “Quic” (“quic”). Please transition to “WebRTC” (“webrtc”). [\#2208](https://github.com/holochain/holochain/pull/2208)
- Adds `DumpNetworkStats` api to admin websocket [\#2182](https://github.com/holochain/holochain/pull/2182).
- System validation now ensures that all records in a source chain are by the same author [\#2189](https://github.com/holochain/holochain/pull/2189)

## 0.2.0-beta-rc.2

- Fixes bug where supplying a `network_seed` during an `InstallApp` call does not actually update the network seed for roles whose `provisioning` is set to `None` in the manifest. Now the network seed is correctly updated. [\#2102](https://github.com/holochain/holochain/pull/2102)

- If AppManifest specifies an `installed_hash` for a DNA, it will check the conductor for an already-registered DNA at that hash, ignoring the DNA passed in as part of the bundle. Note that this means you can install apps without passing in any DNA, if the DNAs are already installed in the conductor. [\#2157](https://github.com/holochain/holochain/pull/2157)

- Adds new functionality to the conductor admin API which returns disk storage information. The storage used by apps is broken down into blobs which are being used by one or more app.

## 0.2.0-beta-rc.1

## 0.2.0-beta-rc.0

- When uninstalling an app, local data is now cleaned up where appropriate. [\#1805](https://github.com/holochain/holochain/pull/1805)
  - Detail: any time an app is uninstalled, if the removal of that app’s cells would cause there to be no cell installed which uses a given DNA, the databases for that DNA space are deleted. So, if you have an app installed twice under two different agents and uninstall one of them, no data will be removed, but if you uninstall both, then all local data will be cleaned up. If any of your data was gossiped to other peers though, it will live on in the DHT, and even be gossiped back to you if you reinstall that same app with a new agent.
- Renames `OpType` to `FlatOp`, and `Op::to_type()` to `Op::flattened()`. Aliases for the old names still exist, so this is not a breaking change. [\#1909](https://github.com/holochain/holochain/pull/1909)
- Fixed a [problem with validation of Ops with private entry data](https://github.com/holochain/holochain/issues/1861), where  `Op::to_type()` would fail for private `StoreEntry` ops. [\#1910](https://github.com/holochain/holochain/pull/1910)

## 0.1.0

## 0.1.0-beta-rc.4

- Fix: Disabled clone cells are no longer started when conductor restarts. [\#1775](https://github.com/holochain/holochain/pull/1775)

## 0.1.0-beta-rc.3

- Fix: calling `emit_signal` from the `post_commit` callback caused a panic, this is now fixed [\#1749](https://github.com/holochain/holochain/pull/1749)
- Fix: When you install an app with a cell that already exists for the same agent, the installation will error now. [\#1773](https://github.com/holochain/holochain/pull/1773)
- Fixes problem where disabling and re-enabling an app causes all of its cells to become unresponsive to any `get*` requests. [\#1744](https://github.com/holochain/holochain/pull/1744)
- Fixes problem where a disabled cell can continue to respond to zome calls and transmit data until the conductor is restarted. [\#1761](https://github.com/holochain/holochain/pull/1761)
- Adds Ctrl+C handling, so that graceful conductor shutdown is possible. [\#1761](https://github.com/holochain/holochain/pull/1761)
- BREAKING CHANGE - Added zome name to the signal emitted when using `emit_signal`.

## 0.1.0-beta-rc.2

## 0.1.0-beta-rc.1

## 0.1.0-beta-rc.0

- All zome calls must now be signed by the provenance, the signature is of the hash of the unsigned zome call, a unique nonce and expiry is also required [1510](https://github.com/holochain/holochain/pull/1510/files)

## 0.0.175

- BREAKING CHANGE - `ZomeId` and `zome_id` renamed to `ZomeIndex` and `zome_index` [\#1667](https://github.com/holochain/holochain/pull/1667)
- BREAKING CHANGE - `AppEntryType.id` renamed to `AppEntryType.entry_index` [\#1667](https://github.com/holochain/holochain/pull/1667)
- BREAKING CHANGE - `AppEntryType` renamed to `AppEntryDef` [\#1667](https://github.com/holochain/holochain/pull/1667)
- BREAKING CHANGE - `AppEntryDefName` renamed to `AppEntryName` [\#1667](https://github.com/holochain/holochain/pull/1667)
- BREAKING CHANGE - `AppRoleId` renamed to `RoleName` [\#1667](https://github.com/holochain/holochain/pull/1667)

## 0.0.174

- BREAKING CHANGE - The max entry size has been lowered to 4MB (strictly 4,000,000 bytes) [\#1659](https://github.com/holochain/holochain/pull/1659)
- BREAKING CHANGE - `emit_signal` permissions are changed so that it can be called during `post_commit`, which previously was not allowed [\#1661](https://github.com/holochain/holochain/pull/1661)

## 0.0.173

## 0.0.172

- BREAKING CHANGE - Update wasmer crate dependency [\#1620](https://github.com/holochain/holochain/pull/1620)
- Adds GossipInfo app interface method, which returns data about historical gossip progress which can be used to implement a progress bar in app UIs. [\#1649](https://github.com/holochain/holochain/pull/1649)
- BREAKING CHANGE - Add `quantum_time` as a DNA modifier. The default is set to 5 minutes, which is what it was previously hardcoded to. DNA manifests do not need to be updated, but this will change the DNA hash of all existing DNAs.

## 0.0.171

## 0.0.170

- Add call to authorize a zome call signing key to Admin API [\#1641](https://github.com/holochain/holochain/pull/1641)
- Add call to request DNA definition to Admin API [\#1641](https://github.com/holochain/holochain/pull/1641)

## 0.0.169

## 0.0.168

- Fixes bug that causes crash when starting a conductor with a clone cell installed

## 0.0.167

- Adds `SweetConductorConfig`, which adds a few builder methods for constructing variations of the standard ConductorConfig

## 0.0.166

- Fix restore clone cell by cell id. This used to fail with a “CloneCellNotFound” error. [\#1603](https://github.com/holochain/holochain/pull/1603)

## 0.0.165

- Revert requiring DNA modifiers when registering a DNA. These modifiers were optional before and were made mandatory by accident.

## 0.0.164

- Add App API call to archive an existing clone cell. [\#1578](https://github.com/holochain/holochain/pull/1578)
- Add Admin API call to restore an archived clone cell. [\#1578](https://github.com/holochain/holochain/pull/1578)
- Add Admin API call to delete all archived clone cells of an app’s role. For example, there is a base cell with role `document` and clones `document.0`, `document.1` etc.; this call deletes all clones permanently that have been archived before. This is not reversable; clones cannot be restored afterwards. [\#1578](https://github.com/holochain/holochain/pull/1578)

## 0.0.163

- Fixed rare “arc is not quantizable” panic, issuing a warning instead. [\#1577](https://github.com/holochain/holochain/pull/1577)

## 0.0.162

- **BREAKING CHANGE**: Implement App API call `CreateCloneCell`. **Role ids must not contain a dot `.` any more.** Clone ids make use of the dot as a delimiter to separate role id and clone index. [\#1547](https://github.com/holochain/holochain/pull/1547)
- Remove conductor config legacy keystore config options. These config options have been broken since we removed legacy lair in \#1518, hence this fix itself is not a breaking change. Also adds the `lair_server_in_proc` keystore config option as the new default to run an embedded lair server inside the conductor process, no longer requiring a separate system process. [\#1571](https://github.com/holochain/holochain/pull/1571)

## 0.0.161

## 0.0.160

## 0.0.159

- Updates TLS certificate handling so that multiple conductors can share the same lair, but use different TLS certificates by storing a “tag” in the conductor state database. This should not be a breaking change, but *will* result in a new TLS certificate being used per conductor. [\#1519](https://github.com/holochain/holochain/pull/1519)

## 0.0.158

## 0.0.157

## 0.0.156

- Effectively disable Wasm metering by setting the cranelift cost\_function to always return 0. This is meant as a temporary stop-gap and give us time to figure out a configurable approach. [\#1535](https://github.com/holochain/holochain/pull/1535)

## 0.0.155

- **BREAKING CHANGE** - Removes legacy lair. You must now use lair-keystore \>= 0.2.0 with holochain. It is recommended to abandon your previous holochain agents, as there is not a straight forward migration path. To migrate: [dump the old keys](https://github.com/holochain/lair/blob/v0.0.11/crates/lair_keystore/src/bin/lair-keystore/main.rs#L38) -\> [write a utility to re-encode them](https://github.com/holochain/lair/tree/hc_seed_bundle-v0.1.2/crates/hc_seed_bundle) -\> [then import them to the new lair](https://github.com/holochain/lair/tree/lair_keystore-v0.2.0/crates/lair_keystore#lair-keystore-import-seed---help) – [\#1518](https://github.com/holochain/holochain/pull/1518)
- New solution for adding `hdi_version_req` field to the output of `--build-info` argument. [\#1523](https://github.com/holochain/holochain/pull/1523)

## 0.0.154

- Revert: “Add the `hdi_version_req` key:value field to the output of the `--build-info` argument” because it broke. [\#1521](https://github.com/holochain/holochain/pull/1521)
  
  Reason: it causes a build failure of the *holochain*  crate on crates.io

## 0.0.153

- Add the `hdi_version_req` key:value field to the output of the `--build-info` argument

## 0.0.152

- Adds `AdminRequest::UpdateCoordinators` that allows swapping coordinator zomes for a running happ.

## 0.0.151

- BREAKING CHANGE - Refactor: Property `integrity.uid` of DNA Yaml files renamed to `integrity.network_seed`. Functionality has not changed. [\#1493](https://github.com/holochain/holochain/pull/1493)
- Allow deterministic bindings (dna\_info() & zome\_info()) to the genesis self check [\#1491](https://github.com/holochain/holochain/pull/1491).

## 0.0.150

## 0.0.149

## 0.0.148

- Added networking logic for enzymatic countersigning [\#1472](https://github.com/holochain/holochain/pull/1472)
- Countersigning authority response network message changed to a session negotiation enum [/\#1472](https://github.com/holochain/holochain/pull/1472)

## 0.0.147

## 0.0.146

## 0.0.145

**MAJOR BREAKING CHANGE\!** This release includes a rename of two Holochain core concepts, which results in a LOT of changes to public APIs and type names:

- “Element” has been renamed to “Record”
- “Header” has been renamed to “Action”

All names which include these words have also been renamed accordingly.

As Holochain has evolved, the meaning behind these concepts, as well as our understanding of them, has evolved as well, to the point that the original names are no longer adequate descriptors. We chose new names to help better reflect what these concepts mean, to bring more clarity to how we write and talk about Holochain.

## 0.0.144

- Add functional stub for `x_salsa20_poly1305_shared_secret_create_random` [\#1410](https://github.com/holochain/holochain/pull/1410)
- Add functional stub for `x_salsa20_poly1305_shared_secret_export` [\#1410](https://github.com/holochain/holochain/pull/1410)
- Add functional stub for `x_salsa20_poly1305_shared_secret_ingest` [\#1410](https://github.com/holochain/holochain/pull/1410)
- Limit conductor calls to `10_000_000_000` Wasm operations [\#1386](https://github.com/holochain/holochain/pull/1386)

## 0.0.143

## 0.0.142

## 0.0.141

## 0.0.140

## 0.0.139

- Udpate lair to 0.1.3 - largely just documentation updates, but also re-introduces some dependency pinning to fix mismatch client/server version check [\#1377](https://github.com/holochain/holochain/pull/1377)

## 0.0.138

## 0.0.137

- Docs: Fix intra-doc links in all crates [\#1323](https://github.com/holochain/holochain/pull/1323)
- Update legacy lair to 0.0.10 - allowing “panicky” flag [\#1349](https://github.com/holochain/holochain/pull/1349)
- Udpate lair to 0.1.1 - allowing usage in path with whitespace [\#1349](https://github.com/holochain/holochain/pull/1349)

## 0.0.136

## 0.0.135

## 0.0.134

## 0.0.133

## 0.0.132

## 0.0.131

- When joining the network set arc size to previous value if available instead of full to avoid network load [1287](https://github.com/holochain/holochain/pull/1287)

## 0.0.130

- Workflow errors generally now log rather than abort the current app [1279](https://github.com/holochain/holochain/pull/1279/files)

- Fixed broken links in Rust docs [\#1284](https://github.com/holochain/holochain/pull/1284)

## 0.0.129

## 0.0.128

- Proxy server chosen from bootstrap server proxy\_list [1242](https://github.com/holochain/holochain/pull/1242)

<!-- end list -->

``` yaml
network:
  transport_pool:
    - type: proxy
      proxy_config:
        type: remote_proxy_client_from_bootstrap
        bootstrap_url: https://bootstrap.holo.host
        fallback_proxy_url: ~
```

## 0.0.127

- **BREAKING CHANGE** App validation callbacks are now run per `Op`. There is now only a single validation callback `fn validate(op: Op) -> ExternResult<ValidateCallbackResult>` that is called for each `Op`. See the documentation for `Op` for more details on what data is passed to the callback. There are example use cases in `crates/test_utils/wasm/wasm_workspace/`. For example in the `validate` test wasm. To update an existing app, you to this version all `validate_*` callbacks including `validate_create_link` must be changed to the new `validate(..)` callback. [\#1212](https://github.com/holochain/holochain/pull/1212).

- `RegisterAgentActivity` ops are now validated by app validation.

- Init functions can now make zome calls. [\#1186](https://github.com/holochain/holochain/pull/1186)

- Adds header hashing to `hash` host fn [1227](https://github.com/holochain/holochain/pull/1227)

- Adds blake2b hashing to `hash` host fn [1228](https://github.com/holochain/holochain/pull/1228)

## 0.0.126

## 0.0.125

## 0.0.124

## 0.0.123

- Fixes issue where holochain could get stuck in infinite loop when trying to send validation receipts. [\#1181](https://github.com/holochain/holochain/pull/1181).
- Additional networking metric collection and associated admin api `DumpNetworkMetrics { dna_hash: Option<DnaHash> }` for inspection of metrics [\#1160](https://github.com/holochain/holochain/pull/1160)
- **BREAKING CHANGE** - Schema change for metrics database. Holochain will persist historical metrics once per hour, if you do not clear the metrics database it will crash at that point. [\#1183](https://github.com/holochain/holochain/pull/1183)

## 0.0.122

- Adds better batching to validation workflows for much faster validation. [\#1167](https://github.com/holochain/holochain/pull/1167).

## 0.0.121

- **BREAKING CHANGE** Removed `app_info` from HDK [1108](https://github.com/holochain/holochain/pull/1108)
- Permissions on host functions now return an error instead of panicking [1141](https://github.com/holochain/holochain/pull/1141)
- Add `--build-info` CLI flag for displaying various information in JSON format. [\#1163](https://github.com/holochain/holochain/pull/1163)

## 0.0.120

## 0.0.119

## 0.0.118

- **BREAKING CHANGE** - Gossip now exchanges local peer info with `initiate` and `accept` request types. [\#1114](https://github.com/holochain/holochain/pull/1114).

## 0.0.117

## 0.0.116

## 0.0.115

- Fix [issue](https://github.com/holochain/holochain/issues/1100) where private dht ops were being leaked through the incoming ops sender. [1104](https://github.com/holochain/holochain/pull/1104).
- Kitsune now attempts to rebind the network interface in the event of endpoint shutdown. Note, it’s still recommended to bind to `0.0.0.0` as the OS provides additional resiliency for interfaces coming and going. [\#1083](https://github.com/holochain/holochain/pull/1083)
- **BREAKING CHANGE** current chain head including recent writes available in agent info [\#1079](https://github.com/holochain/holochain/pull/1079)
- **BREAKING (If using new lair)** If you are using the new (non-legacy) `lair_server` keystore, you will need to rebuild your keystore, we now pre-hash the passphrase used to access it to mitigate some information leakage. [\#1094](https://github.com/holochain/holochain/pull/1094)
- Better lair signature fallback child process management. The child process will now be properly restarted if it exits. (Note this can take a few millis on Windows, and may result in some signature errors.) [\#1094](https://github.com/holochain/holochain/pull/1094)

## 0.0.114

- `remote_signal` has always been a fire-and-forget operation. Now it also uses the more efficient fire-and-forget “notify” low-level networking plumbing. [\#1075](https://github.com/holochain/holochain/pull/1075)

- **BREAKING CHANGE** `entry_defs` added to `zome_info` and referenced by macros [PR1055](https://github.com/holochain/holochain/pull/1055)

- **BREAKING CHANGE**: The notion of “cell nicknames” (“nicks”) and “app slots” has been unified into the notion of “app roles”. This introduces several breaking changes. In general, you will need to rebuild any app bundles you are using, and potentially update some usages of the admin interface. In particular:
  
  - The `slots` field in App manifests is now called `roles`
  - The `InstallApp` admin method now takes a `role_id` field instead of a `nick` field
  - In the return value for any admin method which lists installed apps, e.g. `ListEnabledApps`, any reference to `"slots"` is now named `"roles"`
  - See [\#1045](https://github.com/holochain/holochain/pull/1045)

- Adds test utils for creating simulated networks. [\#1037](https://github.com/holochain/holochain/pull/1037).

- Conductor can take a mocked network for testing simulated networks. [\#1036](https://github.com/holochain/holochain/pull/1036)

- Added `DumpFullState` to the admin interface, as a more complete form of `DumpState` which returns full `Vec<DhtOp>` instead of just their count, enabling more introspection of the state of the cell [\#1065](https://github.com/holochain/holochain/pull/1065).

- **BREAKING CHANGE** Added function name to call info in HDK. [\#1078](https://github.com/holochain/holochain/pull/1078).

## 0.0.113

- Post commit is now infallible and expects no return value [PR1049](https://github.com/holochain/holochain/pull/1049)
- Always depend on `itertools` to make `cargo build --no-default-features` work [\#1060](https://github.com/holochain/holochain/pull/1060)
- `call_info` includes provenance and cap grant information [PR1063](https://github.com/holochain/holochain/pull/1063)
- Always depend on `itertools` to make `cargo build --no-default-features` work [\#1060](https://github.com/holochain/holochain/pull/1060)

## 0.0.112

- Always depend on `itertools` to make `cargo build --no-default-features` work [\#1060](https://github.com/holochain/holochain/pull/1060)

## 0.0.111

- `call_info` is now implemented [1047](https://github.com/holochain/holochain/pull/1047)

- `dna_info` now returns `DnaInfo` correctly [\#1044](https://github.com/holochain/holochain/pull/1044)
  
  - `ZomeInfo` no longer includes what is now on `DnaInfo`
  - `ZomeInfo` renames `zome_name` and `zome_id` to `name` and `id`
  - `DnaInfo` includes `name`, `hash`, `properties`

- `post_commit` hook is implemented now [PR 1000](https://github.com/holochain/holochain/pull/1000)

- Bump legacy lair version to 0.0.8 fixing a crash when error message was too long [\#1046](https://github.com/holochain/holochain/pull/1046)

- Options to use new lair keystore [\#1040](https://github.com/holochain/holochain/pull/1040)

<!-- end list -->

``` yaml
keystore:
  type: danger_test_keystore
```

or

``` yaml
keystore:
  type: lair_server
  connection_url: "unix:///my/path/socket?k=Foo"
```

## 0.0.110

- Publish now runs on a loop if there are ops still needing receipts. [\#1024](https://github.com/holochain/holochain/pull/1024)
- Batch peer store write so we use less transactions. [\#1007](https://github.com/holochain/holochain/pull/1007/).
- Preparation for new lair api [\#1017](https://github.com/holochain/holochain/pull/1017)
  - there should be no functional changes with this update.
  - adds new lair as an additional dependency and begins preparation for a config-time switch allowing use of new api lair keystore.
- Add method `SweetDnaFile::from_bundle_with_overrides` [\#1030](https://github.com/holochain/holochain/pull/1030)
- Some `SweetConductor::setup_app_*` methods now take anything iterable, instead of array slices, for specifying lists of agents and DNAs [\#1030](https://github.com/holochain/holochain/pull/1030)
- BREAKING conductor config changes [\#1031](https://github.com/holochain/holochain/pull/1031)

Where previously, you might have had:

``` yaml
use_dangerous_test_keystore: false
keystore_path: /my/path
passphrase_service:
  type: danger_insecure_from_config
  passphrase: "test-passphrase"
```

now you will use:

``` yaml
keystore:
  type: lair_server_legacy_deprecated
  keystore_path: /my/path
  danger_passphrase_insecure_from_config: "test-passphrase"
```

or:

``` yaml
keystore:
  type: danger_test_keystore_legacy_deprecated
```

## 0.0.109

- Make validation run concurrently up to 50 DhtOps. This allows us to make progress on other ops when waiting for the network. [\#1005](https://github.com/holochain/holochain/pull/1005)
- FIX: Prevent the conductor from trying to join cells to the network that are already in the process of joining. [\#1006](https://github.com/holochain/holochain/pull/1006)

## 0.0.108

- Refactor conductor to use parking lot rw lock instead of tokio rw lock. (Faster and prevents deadlocks.). [\#979](https://github.com/holochain/holochain/pull/979).

### Changed

- The scheduler should work now

## 0.0.107

## 0.0.106

### Changed

- All Holochain `Timestamp`s (including those in Headers) are now at the precision of microseconds rather than nanoseconds. This saves 4 bytes per timestamp in memory and on disk.
- Various database field names changed. **Databases created in prior versions will be incompatible.**
- HDK `sys_time` now returns a `holochain_zome_types::Timestamp` instead of a `core::time::Duration`.
- Exposes `UninstallApp` in the conductor admin API.

## 0.0.105

## 0.0.104

- Updates lair to 0.0.4 which pins rcgen to 0.8.11 to work around [https://github.com/est31/rcgen/issues/63](https://github.com/est31/rcgen/issues/63)

## 0.0.103

### Fixed

- This release solves the issues with installing happ bundles or registering DNA via the admin API concurrently. [\#881](https://github.com/holochain/holochain/pull/881).

### Changed

- Header builder now uses chain top timestamp for new headers if in the future
- Timestamps in headers require strict inequality in sys validation

## 0.0.102

### Known Issues :exclamation:

- We’ve become aware of a bug that locks up the conductor when installing happ bundles or registering DNA via the admin API concurrently. Please perform these actions sequentially until we’ve resolved the bug.

### Fixed

- Concurrent zome calls could cause the `init()` zome callback to run multiple times concurrently, causing `HeadMoved` errors. This is fixed, so that `init()` can only ever run once.
  - If a zome call has been waiting for another zome call to finish running `init()` for longer than 30 seconds, it will timeout.

### Changed

- Apps now have a more complex status. Apps now can be either enabled/disabled as well as running/stopped, the combination of which is captured by three distinctly named states:
  - “Running” (enabled + running) -\> The app is running normally
  - “Paused” (enabled + stopped) -\> The app is currently stopped due to some minor problem in one of its cells such as failed network access, but will start running again as soon as it’s able. Some Cells may still be running normally.
  - “Disabled” (disabled + stopped) -\> The app is stopped and will remain so until explicitly enabled via `EnableApp` admin method. Apps can be disabled manually via `DisableApp`, or automatically due to an unrecoverable error in a Cell.
- Some admin methods are deprecated due to the app status changes:
  - `ActivateApp` is deprecated in favor of `EnableApp`
  - `DeactivateApp` is deprecated in favor of `DisableApp`
- Apps will be automatically Paused if not all of their cells are able to join the network during startup

### Added

- `InstallAppBundle` command added to admin conductor API. [\#665](https://github.com/holochain/holochain/pull/665)
- `DnaSource` in conductor\_api `RegisterDna` call now can take a `DnaBundle` [\#665](https://github.com/holochain/holochain/pull/665)
- New admin interface methods:
  - `EnableApp` (replaces `ActivateApp`)
  - `DisableApp` (replaces `DeactivateApp`)
  - `StartApp` (used to attempt to manually restart a Paused app)
- Using the 3 level PLRU instance cache from latest holochain wasmer `v0.0.72`

## 0.0.101

This version contains breaking changes to the conductor API as well as a major upgrade to the underlying Wasm runtime.

***:exclamation: Performance impact***

The version of wasmer that is used in this holochain release contains bugs in the scoping of wasmer modules vs. instances, such that it blocks the proper release of memory and slows down execution of concurrent Wasm instances. While we were able to at least mitigate these effects and are coordinating with wasmer to find a proper solution as soon as possible.

The severity of these issues increases with cell concurrency, i.e. using multiple cells with the same DNA. Application development with a single conductor and a few cells are expected to work well unless your machine has serious resource restrictions.

### Added

- `InstallAppBundle` command added to admin conductor API. [\#665](https://github.com/holochain/holochain/pull/665)
- `DnaSource` in conductor\_api `RegisterDna` call now can take a `DnaBundle` [\#665](https://github.com/holochain/holochain/pull/665)

### Removed

- BREAKING:  `InstallAppDnaPayload` in admin conductor API `InstallApp` command now only accepts a hash.  Both properties and path have been removed as per deprecation warning.  Use either `RegisterDna` or `InstallAppBundle` instead. [\#665](https://github.com/holochain/holochain/pull/665)
- BREAKING: `DnaSource(Path)` in conductor\_api `RegisterDna` call now must point to `DnaBundle` as created by `hc dna pack` not a `DnaFile` created by `dna_util` [\#665](https://github.com/holochain/holochain/pull/665)

### CHANGED

- Updated to a version of `holochain_wasmer` that includes a migration to wasmer v2+. [\#773](https://github.com/holochain/holochain/pull/773/files), [\#801](https://github.com/holochain/holochain/pull/80), [\#836](https://github.com/holochain/holochain/pull/836)
- Introduced a simple instance cache to mitigate and potentially outweigh the effects of the aforementioned wasmer conditions [\#848](https://github.com/holochain/holochain/pull/848)

## 0.0.100

This is the first version number for the version of Holochain with a refactored state model (you may see references to it as Holochain RSM).

## 0.0.52-alpha2

*Note: Versions 0.0.52-alpha2 and older are belong to previous iterations of the Holochain architecture and are not tracked here.*<|MERGE_RESOLUTION|>--- conflicted
+++ resolved
@@ -7,14 +7,11 @@
 
 ## Unreleased
 
-<<<<<<< HEAD
-- Bump holonix rust version to 1.71.1. [\#2660](https://github.com/holochain/holochain/pull/2660)
-=======
 - **BREAKING CHANGE** updating the project lock file to use the latest version of `serde` at `1.0.185` has changed how enums get serialized and as a knock on
   effect it has changed some hashes. This will make databases from previous versions incompatible with the next version of Holochain.
+- Bump holonix rust version to 1.71.1. [\#2660](https://github.com/holochain/holochain/pull/2660)
 
 ## 0.3.0-beta-dev.14
->>>>>>> 29f9f527
 
 ## 0.3.0-beta-dev.13
 
