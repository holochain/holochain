--- conflicted
+++ resolved
@@ -7,12 +7,10 @@
 
 ## Unreleased
 
-<<<<<<< HEAD
 - Adds DPKI support. This is not fully hooked up, so the main implication for this particular implementation is that you must be using the same DPKI implementation as all other nodes on the network that you wish to talk to. If the DPKI version mismatches, you cannot establish connections, and will see so as an error in the logs. This work is in preparation for future work which will make it possible to restore your keys if you lose your device, and to revoke and replace your keys if your device is stolen or compromised.
 - Add feature to revoke agent keys. A new call `AdminRequest::RevokeAgentKey` is exposed on the Admin API. Revoking a key for an app will render the key invalid from that moment on and make the source chain of all cells of the app read-only. The key is revoked in the Deepkey service if installed and deleted on all cells' source chains. No more actions can be written to any of these source chains. Further it will fail to clone a cell of the app.
-=======
+
 ## 0.4.0-dev.13
->>>>>>> 46806453
 
 ## 0.4.0-dev.12
 
