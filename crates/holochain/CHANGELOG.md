--- conflicted
+++ resolved
@@ -7,12 +7,9 @@
 
 ## Unreleased
 
-<<<<<<< HEAD
 - When uninstalling an app or removing a clone cell, only some of the data used by that cell was deleted. Now all data is deleted, freeing up disk space.
-=======
 - Adds a new `DisabledAppReason::NotStartedAfterProvidingMemproofs` variant which effectively allows a new app status, corresponding to the specific state where a UI has just called `AppRequest::ProvideMemproofs`, but the app has not yet been Enabled for the first time.
 - Adds a new app interface method `AppRequest::EnableAfterMemproofsProvided`, which allows enabling an app only if the app is in the `AppStatus::Disabled(DisabledAppReason::NotStartedAfterProvidingMemproofs)` state. Attempting to enable the app from other states (other than Running) will fail.
->>>>>>> 035d9d45
 
 ## 0.4.0-dev.11
 
