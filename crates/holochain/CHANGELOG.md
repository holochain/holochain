--- conflicted
+++ resolved
@@ -7,7 +7,6 @@
 
 ## Unreleased
 
-<<<<<<< HEAD
 - Adds the [`UseExisting`](https://github.com/holochain/holochain/blob/293d6e775b3f02285b831626c9911802207a8d85/crates/holochain_types/src/app/app_manifest/app_manifest_v1.rs#L155-L165) cell provisioning strategy, an alternative to `Create`, allowing an app to depend on a cell from another installed app. Read the rustdocs for more info on this new type of provisioning.
 - New protections are put in place for apps which are depended upon by other apps via `UseExisting`. Any "protected" inter-app dependency will prevent a dependency app from being uninstalled until the dependent app is also uninstalled, or if the `force` parameter is set to true in the `UninstallApp` call.
 - CountersigningSuccess signal that is emitted when a countersigning session is successfully completed now includes the 
@@ -20,13 +19,12 @@
 - *BREAKING* CountersigningSuccess signal that is emitted when a countersigning session is successfully completed now includes the 
   `app_entry_hash` from the `PreflightRequest` rather than the `EntryHash` that is created when you commit the countersigned entry.
   This value is easier for clients to get at and use to check that the countersigning session they joined has succeeded. #4124
-=======
+
 ## 0.4.0-dev.15
 
 - *BREAKING* Introduced a new workflow error, `IncompleteCommit`. When inline validation fails with missing dependencies. I.e. Validation for actions that are being committed to the source chain during a zome call discovers missing dependencies. The generic `InvalidCommit` is replaced by this new error. That allows the caller to distinguish between errors that are fatal and errors that can be retried. For now, the only retryable error is caused by missing dependencies. \#4129
 - Based on the change above, about adding `IncompleteCommit`, a countersigning session will no longer terminate on missing dependencies. You may retry committing the countersigned entry if you get this error. \#4129
 - *BREAKING* CountersigningSuccess signal that is emitted when a countersigning session is successfully completed now includes the `app_entry_hash` from the `PreflightRequest` rather than the `EntryHash` that is created when you commit the countersigned entry. This value is easier for clients to get at and use to check that the countersigning session they joined has succeeded. \#4124
->>>>>>> 2bda9c4d
 
 ## 0.4.0-dev.14
 
