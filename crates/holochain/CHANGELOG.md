---
default_semver_increment_mode: !pre_minor beta-dev
---
# Changelog

The format is based on [Keep a Changelog](https://keepachangelog.com/en/1.0.0/). This project adheres to [Semantic Versioning](https://semver.org/spec/v2.0.0.html).

## Unreleased
- App validation workflow: Mock network in unit tests using new type `GenericNetwork` to properly test `must_get_agent_activity`. Previously that was not possible, as all peers in a test case were authorities for each other and `must_get_agent_activity` would therefore not send requests to the network.

## 0.3.0-beta-dev.44

- App validation workflow: Refactored to not wait for ops that the op being validated depends on, that are being fetched and thus keep the workflow occupied. The workflow no longer awaits the dependencies and instead sends off fetch requests in the background.
<<<<<<< HEAD
- App validation workflow: Skip ops that have missing dependencies. If an op is awaiting dependencies to be fetched, it will be excluded from app validation.
=======
- App validation workflow: Integration workflow is only triggered when ops have been validated (either accepted or rejected).
>>>>>>> dfa67b70
- `consistency_10s` and `consistency_60s` from `holochain::sweettest` are deprecated. Use `await_consistency` instead.

## 0.3.0-beta-dev.43

- BREAKING: Holochain websockets now require an `allowed_origins` configuration to be provided. When connecting to the websocket a matching origin must be specified in the connection request `Origin` header. [\#3460](https://github.com/holochain/holochain/pull/3460)
  - The `ConductorConfiguration` has been changed so that specifying an admin interface requires an `allowed_origins` as well as the port it already required.
  - `AdminRequest::AddAdminInterfaces` has been updated as per the previous point.
  - `AdminRequest::AttachAppInterface` has also been updated so that attaching app ports requires an `allowed_origins` as well as the port it already required.
- BREAKING: Split the authored database by author. It was previous partitioned by DNA only and each agent that shared a DB because they were running the same DNA would have to share the write lock. This is a pretty serious bottleneck when the same app is being run for multiple agents on the same conductor. They are now separate files on disk and writes can proceed independently. There is no migration path for this change, if you have existing databases they will not be found. [\#3450](https://github.com/holochain/holochain/pull/3450)

## 0.3.0-beta-dev.42

## 0.3.0-beta-dev.41

## 0.3.0-beta-dev.40

## 0.3.0-beta-dev.39

## 0.3.0-beta-dev.38

- Some of the function signatures around SweetConductor app installation have changed slightly. You may need to use a slice (`&[x]`) instead of a collection of references (`[&x]`), or vice versa, in some places. If this is cumbersome please open an issue. [\#3310](https://github.com/holochain/holochain/pull/3310)
- Start refactoring app validation workflow by simplifying main validation loop. All op validations are awaited at once now instead of creating a stream of tasks and processing it in the background.

## 0.3.0-beta-dev.37

## 0.3.0-beta-dev.36

- Added `lair_keystore_version_req` to the output of `--build-info` for Holochain.
- BREAKING: Changed `post_commit` behavior so that it only gets called after a commit to the source chain. Previously, it would get called after every zome call, regardless of if a commit happened. [\#3302](https://github.com/holochain/holochain/pull/3302)
- Fixed a performance bug: various extra tasks were being triggered after every zome call which are only necessary if the zome call resulted in commits to the source chain. The fix should improve performance for read-only zome calls. [\#3302](https://github.com/holochain/holochain/pull/3302)
- Fixed a bug during the admin call `GrantZomeCallCapability`, where if the source chain had not yet been initialized, it was possible to create a capability grant before the `init()` callback runs. Now, `init()` is guaranteed to run before any cap grants are created.
- Updates sys validation to allow the timestamps of two actions on the same chain to be equal, rather than requiring them to strictly increasing.

## 0.3.0-beta-dev.35

- There is no longer a notion of “joining the network”. Previously, apps could fail to be enabled, accompanied by an error “Timed out trying to join the network” or “Error while trying to join the network”. Now, apps never fail to start for this reason. If the network cannot be reached, the app starts anyway. It is up to the UI to determine whether the node is in an “online” state via `AppRequest::NetworkInfo` (soon-to-be improved with richer information).
- CellStatus is deprecated and only remains in areas where deserialization would break if it were removed. The only valid CellStatus now is `CellStatus::Joined`.

## 0.3.0-beta-dev.34

- Fix: Wasmer cache was deserializing modules for every zome call which slowed them down. Additionally the instance cache that was supposed to store callable instances of modules was not doing that correctly. A cache for deserialized modules has been re-introduced and the instance cache was removed, following recommendation from the wasmer team regarding caching.
- Fix: Call contexts of internal callbacks like `validate` were not cleaned up from an in-memory map. Now external as well as internal callbacks remove the call contexts from memory. This is covered by a test.
- **BREAKING CHANGE:** Wasmer-related items from `holochain_types` have been moved to crate `holochain_wasmer_host::module`.
- Refactor: Every ribosome used to create a separate wasmer module cache. During app installation of multiple agents on the same conductor, the caches weren’t used, regardless of whether that DNA is already registered or not. The module cache is now moved to the conductor and kept there as a single instance.

## 0.3.0-beta-dev.33

- Make sqlite-encrypted a default feature

- Sys validation will no longer check the integrity with the previous action for StoreRecord or StoreEntry ops. These ‘store record’ checks are now only done for RegisterAgentActivity ops which we are sent when we are responsible for validating an agents whole chain. This avoids fetching and caching ops that we don’t actually need.

## 0.3.0-beta-dev.32

## 0.3.0-beta-dev.31

## 0.3.0-beta-dev.30

## 0.3.0-beta-dev.29

- Sys validation will now validate that a DeleteLink points to an action which is a CreateLink through the `link_add_address` of the delete.

## 0.3.0-beta-dev.28

- Fix an issue where app validation for StoreRecord ops with a Delete or DeleteLink action were always passed to all zomes. These ops are now only passed to the zome which defined the entry type of the op that is being deleted. [\#3107](https://github.com/holochain/holochain/pull/3107)
- Wasmer bumped from 4.2.2 to 4.2.4 [\#3025](https://github.com/holochain/holochain/pull/3025)
- Compiled wasms are now persisted to the file system so no longer need to be recompiled on subsequent loads [\#3025](https://github.com/holochain/holochain/pull/3025)
- **BREAKING CHANGE** Several changes to the file system [\#3025](https://github.com/holochain/holochain/pull/3025):
  - The environment path in config file is now called `data_root_path`
  - The `data_root_path` is no longer optional so MUST be specified in config
  - Interactive mode is no longer supported, so paths MUST be provided in config
  - The database is in a `databases` subdirectory of the `data_root_path`
  - The keystore now consistently uses a `ks` directory, was previously inconsistent between `ks` and `keystore`
  - The compiled wasm cache now exists and puts artifacts in the `wasm` subdirectory of the `data_root_path`

## 0.3.0-beta-dev.27

- Refactor: Remove shadowing glob re-exports that were shadowing other exports.

- Fix: Countersigning test `lock_chain` which ensures that source chain is locked while in a countersigning session.

- Major refactor of the sys validation workflow to improve reliability and performance:
  
  - Reliability: The workflow will now prioritise validating ops that have their dependencies available locally. As soon as it has finished with those it will trigger app validation before dealing with missing dependencies.
  - Reliability: For ops which have dependencies we aren’t holding locally, the network get will now be retried. This was a cause of undesirable behaviour for validation where a failed get would result in validation for ops with missing dependencies not being retried until new ops arrived. The workflow now retries the get on an interval until it finds dependencies and can proceed with validation.
  - Performance and correctness: A feature which captured and processed ops that were discovered during validation has been removed. This had been added as an attempt to avoid deadlocks within validation but if that happens there’s a bug somewhere else. Sys validation needs to trust that Holochain will correctly manage its current arc and that we will get that data eventually through publishing or gossip. This probably wasn’t doing a lot of harm but it was uneccessary and doing database queries so it should be good to have that gone.
  - Performance: In-memory caching for sys validation dependencies. When we have to wait to validate an op because it has a missing dependency, any other actions required by that op will be held in memory rather than being refetched from the database. This has a fairly small memory footprint because actions are relatively small but saves repeatedly hitting the cascade for the same data if it takes a bit of time to find a dependency on the network.

- **BREAKING* CHANGE*: The `ConductorConfig` has been updated to add a new option for configuring conductor behaviour. This should be compatible with existing conductor config YAML files but if you are creating the struct directly then you will need to include the new field. Currently this just has one setting which controls how fast the sys validation workflow will retry network gets for missing dependencies. It’s likely this option will change in the near future.

## 0.3.0-beta-dev.26

## 0.3.0-beta-dev.25

- Fix: In many cases app validation would not be retriggered for ops that failed validation. Previously the app validation workflow had been retriggered only when the number of concurrent ops to be validated (50) was reached. Now the workflow will be retriggered whenever any ops could not be validated.

- Added a new check to system validation to ensure that the `original_entry_address` of an update points to the same entry hash that the original action pointed to. [3023](https://github.com/holochain/holochain/pull/3023)

## 0.3.0-beta-dev.24

## 0.3.0-beta-dev.23

## 0.3.0-beta-dev.22

- Fix an issue where enough validation receipts being received would not prevent the publish workflow from continuing to run. This was a terrible waste of data and compute and would build up over time as Holochain is used. [2931](https://github.com/holochain/holochain/pull/2931)
- Improve log output for op publishing to accurately reflect the number of ops to be published. The number published which is logged later is accurate and it was confusing to see more ops published than were supposed to be. [2922](https://github.com/holochain/holochain/pull/2922)
- Fix an issue which prevented the publish loop for a cell from suspending if there was either 1. publish activity pending for other cells or 2. enough validation receipts received. [2922](https://github.com/holochain/holochain/pull/2922)

## 0.3.0-beta-dev.21

- Fix an issue where receiving incoming ops can accidentally filter out some DHT data until Holochain is restarted. The state management for in-flight DHT ops is now guaranteed by a `Drop` implementation which will clean up state when the `incoming_dht_ops_workflow` finishes. [2913](https://github.com/holochain/holochain/pull/2913)
- Performance improvement when sending validation receipts. When a batch of DHT ops is being processed and an author is unreachable it will no longer spend time trying to send more receipts to that author in serial and instead it sends receipts as a single batch per author. [2848](https://github.com/holochain/holochain/pull/2848)
- Resilience improvement with handling keystore errors in the validation receipt workflow. Previously, all errors caused the workflow to restart from the beginning. This was good for transient errors such as the keystore being unavailable but it also meant that a single validation receipt failing to be signed (e.g. due to a local agent key being removed from the keystore) would prevent any more validation receipts being sent by that conductor. [2848](https://github.com/holochain/holochain/pull/2848)
- **BREAKING CHANGE** Addressed an outstanding technical debt item to make the validation receipt workflow send a network notification (fire and forget) rather than waiting for a response. When the validation receipt workflow was written this functionality wasn’t available but now that it is, sending validation receipts can be sped up by not waiting for a peer to respond. The format has also been changed from sending one receipt at a time to sending batches so it was not possible to maintain backwards compatibility here. [2848](https://github.com/holochain/holochain/pull/2848)

## 0.3.0-beta-dev.20

## 0.3.0-beta-dev.19

- Fix: App interfaces are persisted when shutting down conductor. After restart, app interfaces without connected receiver websocket had signal emission fail altogether. Send errors are only logged now instead.

## 0.3.0-beta-dev.18

## 0.3.0-beta-dev.17

- Change `GenesisFailed` error to include `CellId` so that genesis failures can be correlated with the cells that failed. [2616](https://github.com/holochain/holochain/pull/2616)

## 0.3.0-beta-dev.16

## 0.3.0-beta-dev.15

- **BREAKING CHANGE** updating the project lock file to use the latest version of `serde` at `1.0.185` has changed how enums get serialized and as a knock on effect it has changed some hashes. This will make databases from previous versions incompatible with the next version of Holochain.

## 0.3.0-beta-dev.14

## 0.3.0-beta-dev.13

## 0.3.0-beta-dev.12

## 0.3.0-beta-dev.11

- Improves error messages when validation fails with an InvalidCommit error
- Fixed bug where if signature verification fails due to the lair service being unavailable, validation could fail. Now, that failure is treated as a normal error, so validation cannot proceed. [\#2604](https://github.com/holochain/holochain/pull/2604)

## 0.3.0-beta-dev.10

- Adds experimental Chain Head Coordinator feature, allowing multiple machines to share the same source chain. Holochain must be built with the `chc` feature flag (disabled by default).

## 0.3.0-beta-dev.9

## 0.3.0-beta-dev.8

## 0.3.0-beta-dev.7

- Fixes race condition which caused network instability. Newly joined nodes can get temporarily blocked by other nodes, causing connections to be repeatedly dropped. [\#2534](https://github.com/holochain/holochain/pull/2534)

## 0.3.0-beta-dev.6

## 0.3.0-beta-dev.5

- **BREAKING CHANGE**: The DhtOp validation rules have been significantly expanded upon, and some logic around what ops are produced when has been altered. Your existing app may experience rejected ops due to these more strict rules.

## 0.3.0-beta-dev.4

## 0.3.0-beta-dev.3

## 0.3.0-beta-dev.2

## 0.3.0-beta-dev.1

## 0.3.0-beta-dev.0

- The feature `test_utils` is no longer a default feature. To consume `sweetest` from this crate please now use `default-features = false` and the feature `sweetest`.

## 0.2.0

## 0.2.0-beta-rc.7

## 0.2.0-beta-rc.6

- Feature renaming from `no-deps` to `sqlite` and `db-encryption` to `sqlite-encrypted`. It should not be necessary to configure these unless you are packaging `holochain` or have imported it as a dependency without default features. In the latter case, please update any references to the old feature names.

## 0.2.0-beta-rc.5

- Implements the `clone_only` cell provisioning strategy, desgined for situations where no cell should be installed upon app installation but clones may be created later, via `roles[].provisioning.strategy` in the app manifest [\#2243](https://github.com/holochain/holochain/pull/2243)

## 0.2.0-beta-rc.4

## 0.2.0-beta-rc.3

- BREAKING CHANGE - Removes conductor networking types “Proxy” (“proxy”) and “Quic” (“quic”). Please transition to “WebRTC” (“webrtc”). [\#2208](https://github.com/holochain/holochain/pull/2208)
- Adds `DumpNetworkStats` api to admin websocket [\#2182](https://github.com/holochain/holochain/pull/2182).
- System validation now ensures that all records in a source chain are by the same author [\#2189](https://github.com/holochain/holochain/pull/2189)

## 0.2.0-beta-rc.2

- Fixes bug where supplying a `network_seed` during an `InstallApp` call does not actually update the network seed for roles whose `provisioning` is set to `None` in the manifest. Now the network seed is correctly updated. [\#2102](https://github.com/holochain/holochain/pull/2102)

- If AppManifest specifies an `installed_hash` for a DNA, it will check the conductor for an already-registered DNA at that hash, ignoring the DNA passed in as part of the bundle. Note that this means you can install apps without passing in any DNA, if the DNAs are already installed in the conductor. [\#2157](https://github.com/holochain/holochain/pull/2157)

- Adds new functionality to the conductor admin API which returns disk storage information. The storage used by apps is broken down into blobs which are being used by one or more app.

## 0.2.0-beta-rc.1

## 0.2.0-beta-rc.0

- When uninstalling an app, local data is now cleaned up where appropriate. [\#1805](https://github.com/holochain/holochain/pull/1805)
  - Detail: any time an app is uninstalled, if the removal of that app’s cells would cause there to be no cell installed which uses a given DNA, the databases for that DNA space are deleted. So, if you have an app installed twice under two different agents and uninstall one of them, no data will be removed, but if you uninstall both, then all local data will be cleaned up. If any of your data was gossiped to other peers though, it will live on in the DHT, and even be gossiped back to you if you reinstall that same app with a new agent.
- Renames `OpType` to `FlatOp`, and `Op::to_type()` to `Op::flattened()`. Aliases for the old names still exist, so this is not a breaking change. [\#1909](https://github.com/holochain/holochain/pull/1909)
- Fixed a [problem with validation of Ops with private entry data](https://github.com/holochain/holochain/issues/1861), where  `Op::to_type()` would fail for private `StoreEntry` ops. [\#1910](https://github.com/holochain/holochain/pull/1910)

## 0.1.0

## 0.1.0-beta-rc.4

- Fix: Disabled clone cells are no longer started when conductor restarts. [\#1775](https://github.com/holochain/holochain/pull/1775)

## 0.1.0-beta-rc.3

- Fix: calling `emit_signal` from the `post_commit` callback caused a panic, this is now fixed [\#1749](https://github.com/holochain/holochain/pull/1749)
- Fix: When you install an app with a cell that already exists for the same agent, the installation will error now. [\#1773](https://github.com/holochain/holochain/pull/1773)
- Fixes problem where disabling and re-enabling an app causes all of its cells to become unresponsive to any `get*` requests. [\#1744](https://github.com/holochain/holochain/pull/1744)
- Fixes problem where a disabled cell can continue to respond to zome calls and transmit data until the conductor is restarted. [\#1761](https://github.com/holochain/holochain/pull/1761)
- Adds Ctrl+C handling, so that graceful conductor shutdown is possible. [\#1761](https://github.com/holochain/holochain/pull/1761)
- BREAKING CHANGE - Added zome name to the signal emitted when using `emit_signal`.

## 0.1.0-beta-rc.2

## 0.1.0-beta-rc.1

## 0.1.0-beta-rc.0

- All zome calls must now be signed by the provenance, the signature is of the hash of the unsigned zome call, a unique nonce and expiry is also required [1510](https://github.com/holochain/holochain/pull/1510/files)

## 0.0.175

- BREAKING CHANGE - `ZomeId` and `zome_id` renamed to `ZomeIndex` and `zome_index` [\#1667](https://github.com/holochain/holochain/pull/1667)
- BREAKING CHANGE - `AppEntryType.id` renamed to `AppEntryType.entry_index` [\#1667](https://github.com/holochain/holochain/pull/1667)
- BREAKING CHANGE - `AppEntryType` renamed to `AppEntryDef` [\#1667](https://github.com/holochain/holochain/pull/1667)
- BREAKING CHANGE - `AppEntryDefName` renamed to `AppEntryName` [\#1667](https://github.com/holochain/holochain/pull/1667)
- BREAKING CHANGE - `AppRoleId` renamed to `RoleName` [\#1667](https://github.com/holochain/holochain/pull/1667)

## 0.0.174

- BREAKING CHANGE - The max entry size has been lowered to 4MB (strictly 4,000,000 bytes) [\#1659](https://github.com/holochain/holochain/pull/1659)
- BREAKING CHANGE - `emit_signal` permissions are changed so that it can be called during `post_commit`, which previously was not allowed [\#1661](https://github.com/holochain/holochain/pull/1661)

## 0.0.173

## 0.0.172

- BREAKING CHANGE - Update wasmer crate dependency [\#1620](https://github.com/holochain/holochain/pull/1620)
- Adds GossipInfo app interface method, which returns data about historical gossip progress which can be used to implement a progress bar in app UIs. [\#1649](https://github.com/holochain/holochain/pull/1649)
- BREAKING CHANGE - Add `quantum_time` as a DNA modifier. The default is set to 5 minutes, which is what it was previously hardcoded to. DNA manifests do not need to be updated, but this will change the DNA hash of all existing DNAs.

## 0.0.171

## 0.0.170

- Add call to authorize a zome call signing key to Admin API [\#1641](https://github.com/holochain/holochain/pull/1641)
- Add call to request DNA definition to Admin API [\#1641](https://github.com/holochain/holochain/pull/1641)

## 0.0.169

## 0.0.168

- Fixes bug that causes crash when starting a conductor with a clone cell installed

## 0.0.167

- Adds `SweetConductorConfig`, which adds a few builder methods for constructing variations of the standard ConductorConfig

## 0.0.166

- Fix restore clone cell by cell id. This used to fail with a “CloneCellNotFound” error. [\#1603](https://github.com/holochain/holochain/pull/1603)

## 0.0.165

- Revert requiring DNA modifiers when registering a DNA. These modifiers were optional before and were made mandatory by accident.

## 0.0.164

- Add App API call to archive an existing clone cell. [\#1578](https://github.com/holochain/holochain/pull/1578)
- Add Admin API call to restore an archived clone cell. [\#1578](https://github.com/holochain/holochain/pull/1578)
- Add Admin API call to delete all archived clone cells of an app’s role. For example, there is a base cell with role `document` and clones `document.0`, `document.1` etc.; this call deletes all clones permanently that have been archived before. This is not reversable; clones cannot be restored afterwards. [\#1578](https://github.com/holochain/holochain/pull/1578)

## 0.0.163

- Fixed rare “arc is not quantizable” panic, issuing a warning instead. [\#1577](https://github.com/holochain/holochain/pull/1577)

## 0.0.162

- **BREAKING CHANGE**: Implement App API call `CreateCloneCell`. **Role ids must not contain a dot `.` any more.** Clone ids make use of the dot as a delimiter to separate role id and clone index. [\#1547](https://github.com/holochain/holochain/pull/1547)
- Remove conductor config legacy keystore config options. These config options have been broken since we removed legacy lair in \#1518, hence this fix itself is not a breaking change. Also adds the `lair_server_in_proc` keystore config option as the new default to run an embedded lair server inside the conductor process, no longer requiring a separate system process. [\#1571](https://github.com/holochain/holochain/pull/1571)

## 0.0.161

## 0.0.160

## 0.0.159

- Updates TLS certificate handling so that multiple conductors can share the same lair, but use different TLS certificates by storing a “tag” in the conductor state database. This should not be a breaking change, but *will* result in a new TLS certificate being used per conductor. [\#1519](https://github.com/holochain/holochain/pull/1519)

## 0.0.158

## 0.0.157

## 0.0.156

- Effectively disable Wasm metering by setting the cranelift cost\_function to always return 0. This is meant as a temporary stop-gap and give us time to figure out a configurable approach. [\#1535](https://github.com/holochain/holochain/pull/1535)

## 0.0.155

- **BREAKING CHANGE** - Removes legacy lair. You must now use lair-keystore \>= 0.2.0 with holochain. It is recommended to abandon your previous holochain agents, as there is not a straight forward migration path. To migrate: [dump the old keys](https://github.com/holochain/lair/blob/v0.0.11/crates/lair_keystore/src/bin/lair-keystore/main.rs#L38) -\> [write a utility to re-encode them](https://github.com/holochain/lair/tree/hc_seed_bundle-v0.1.2/crates/hc_seed_bundle) -\> [then import them to the new lair](https://github.com/holochain/lair/tree/lair_keystore-v0.2.0/crates/lair_keystore#lair-keystore-import-seed---help) – [\#1518](https://github.com/holochain/holochain/pull/1518)
- New solution for adding `hdi_version_req` field to the output of `--build-info` argument. [\#1523](https://github.com/holochain/holochain/pull/1523)

## 0.0.154

- Revert: “Add the `hdi_version_req` key:value field to the output of the `--build-info` argument” because it broke. [\#1521](https://github.com/holochain/holochain/pull/1521)
  
  Reason: it causes a build failure of the *holochain*  crate on crates.io

## 0.0.153

- Add the `hdi_version_req` key:value field to the output of the `--build-info` argument

## 0.0.152

- Adds `AdminRequest::UpdateCoordinators` that allows swapping coordinator zomes for a running happ.

## 0.0.151

- BREAKING CHANGE - Refactor: Property `integrity.uid` of DNA Yaml files renamed to `integrity.network_seed`. Functionality has not changed. [\#1493](https://github.com/holochain/holochain/pull/1493)
- Allow deterministic bindings (dna\_info() & zome\_info()) to the genesis self check [\#1491](https://github.com/holochain/holochain/pull/1491).

## 0.0.150

## 0.0.149

## 0.0.148

- Added networking logic for enzymatic countersigning [\#1472](https://github.com/holochain/holochain/pull/1472)
- Countersigning authority response network message changed to a session negotiation enum [/\#1472](https://github.com/holochain/holochain/pull/1472)

## 0.0.147

## 0.0.146

## 0.0.145

**MAJOR BREAKING CHANGE\!** This release includes a rename of two Holochain core concepts, which results in a LOT of changes to public APIs and type names:

- “Element” has been renamed to “Record”
- “Header” has been renamed to “Action”

All names which include these words have also been renamed accordingly.

As Holochain has evolved, the meaning behind these concepts, as well as our understanding of them, has evolved as well, to the point that the original names are no longer adequate descriptors. We chose new names to help better reflect what these concepts mean, to bring more clarity to how we write and talk about Holochain.

## 0.0.144

- Add functional stub for `x_salsa20_poly1305_shared_secret_create_random` [\#1410](https://github.com/holochain/holochain/pull/1410)
- Add functional stub for `x_salsa20_poly1305_shared_secret_export` [\#1410](https://github.com/holochain/holochain/pull/1410)
- Add functional stub for `x_salsa20_poly1305_shared_secret_ingest` [\#1410](https://github.com/holochain/holochain/pull/1410)
- Limit conductor calls to `10_000_000_000` Wasm operations [\#1386](https://github.com/holochain/holochain/pull/1386)

## 0.0.143

## 0.0.142

## 0.0.141

## 0.0.140

## 0.0.139

- Udpate lair to 0.1.3 - largely just documentation updates, but also re-introduces some dependency pinning to fix mismatch client/server version check [\#1377](https://github.com/holochain/holochain/pull/1377)

## 0.0.138

## 0.0.137

- Docs: Fix intra-doc links in all crates [\#1323](https://github.com/holochain/holochain/pull/1323)
- Update legacy lair to 0.0.10 - allowing “panicky” flag [\#1349](https://github.com/holochain/holochain/pull/1349)
- Udpate lair to 0.1.1 - allowing usage in path with whitespace [\#1349](https://github.com/holochain/holochain/pull/1349)

## 0.0.136

## 0.0.135

## 0.0.134

## 0.0.133

## 0.0.132

## 0.0.131

- When joining the network set arc size to previous value if available instead of full to avoid network load [1287](https://github.com/holochain/holochain/pull/1287)

## 0.0.130

- Workflow errors generally now log rather than abort the current app [1279](https://github.com/holochain/holochain/pull/1279/files)

- Fixed broken links in Rust docs [\#1284](https://github.com/holochain/holochain/pull/1284)

## 0.0.129

## 0.0.128

- Proxy server chosen from bootstrap server proxy\_list [1242](https://github.com/holochain/holochain/pull/1242)

<!-- end list -->

``` yaml
network:
  transport_pool:
    - type: proxy
      proxy_config:
        type: remote_proxy_client_from_bootstrap
        bootstrap_url: https://bootstrap.holo.host
        fallback_proxy_url: ~
```

## 0.0.127

- **BREAKING CHANGE** App validation callbacks are now run per `Op`. There is now only a single validation callback `fn validate(op: Op) -> ExternResult<ValidateCallbackResult>` that is called for each `Op`. See the documentation for `Op` for more details on what data is passed to the callback. There are example use cases in `crates/test_utils/wasm/wasm_workspace/`. For example in the `validate` test wasm. To update an existing app, you to this version all `validate_*` callbacks including `validate_create_link` must be changed to the new `validate(..)` callback. [\#1212](https://github.com/holochain/holochain/pull/1212).

- `RegisterAgentActivity` ops are now validated by app validation.

- Init functions can now make zome calls. [\#1186](https://github.com/holochain/holochain/pull/1186)

- Adds header hashing to `hash` host fn [1227](https://github.com/holochain/holochain/pull/1227)

- Adds blake2b hashing to `hash` host fn [1228](https://github.com/holochain/holochain/pull/1228)

## 0.0.126

## 0.0.125

## 0.0.124

## 0.0.123

- Fixes issue where holochain could get stuck in infinite loop when trying to send validation receipts. [\#1181](https://github.com/holochain/holochain/pull/1181).
- Additional networking metric collection and associated admin api `DumpNetworkMetrics { dna_hash: Option<DnaHash> }` for inspection of metrics [\#1160](https://github.com/holochain/holochain/pull/1160)
- **BREAKING CHANGE** - Schema change for metrics database. Holochain will persist historical metrics once per hour, if you do not clear the metrics database it will crash at that point. [\#1183](https://github.com/holochain/holochain/pull/1183)

## 0.0.122

- Adds better batching to validation workflows for much faster validation. [\#1167](https://github.com/holochain/holochain/pull/1167).

## 0.0.121

- **BREAKING CHANGE** Removed `app_info` from HDK [1108](https://github.com/holochain/holochain/pull/1108)
- Permissions on host functions now return an error instead of panicking [1141](https://github.com/holochain/holochain/pull/1141)
- Add `--build-info` CLI flag for displaying various information in JSON format. [\#1163](https://github.com/holochain/holochain/pull/1163)

## 0.0.120

## 0.0.119

## 0.0.118

- **BREAKING CHANGE** - Gossip now exchanges local peer info with `initiate` and `accept` request types. [\#1114](https://github.com/holochain/holochain/pull/1114).

## 0.0.117

## 0.0.116

## 0.0.115

- Fix [issue](https://github.com/holochain/holochain/issues/1100) where private dht ops were being leaked through the incoming ops sender. [1104](https://github.com/holochain/holochain/pull/1104).
- Kitsune now attempts to rebind the network interface in the event of endpoint shutdown. Note, it’s still recommended to bind to `0.0.0.0` as the OS provides additional resiliency for interfaces coming and going. [\#1083](https://github.com/holochain/holochain/pull/1083)
- **BREAKING CHANGE** current chain head including recent writes available in agent info [\#1079](https://github.com/holochain/holochain/pull/1079)
- **BREAKING (If using new lair)** If you are using the new (non-legacy) `lair_server` keystore, you will need to rebuild your keystore, we now pre-hash the passphrase used to access it to mitigate some information leakage. [\#1094](https://github.com/holochain/holochain/pull/1094)
- Better lair signature fallback child process management. The child process will now be properly restarted if it exits. (Note this can take a few millis on Windows, and may result in some signature errors.) [\#1094](https://github.com/holochain/holochain/pull/1094)

## 0.0.114

- `remote_signal` has always been a fire-and-forget operation. Now it also uses the more efficient fire-and-forget “notify” low-level networking plumbing. [\#1075](https://github.com/holochain/holochain/pull/1075)

- **BREAKING CHANGE** `entry_defs` added to `zome_info` and referenced by macros [PR1055](https://github.com/holochain/holochain/pull/1055)

- **BREAKING CHANGE**: The notion of “cell nicknames” (“nicks”) and “app slots” has been unified into the notion of “app roles”. This introduces several breaking changes. In general, you will need to rebuild any app bundles you are using, and potentially update some usages of the admin interface. In particular:
  
  - The `slots` field in App manifests is now called `roles`
  - The `InstallApp` admin method now takes a `role_id` field instead of a `nick` field
  - In the return value for any admin method which lists installed apps, e.g. `ListEnabledApps`, any reference to `"slots"` is now named `"roles"`
  - See [\#1045](https://github.com/holochain/holochain/pull/1045)

- Adds test utils for creating simulated networks. [\#1037](https://github.com/holochain/holochain/pull/1037).

- Conductor can take a mocked network for testing simulated networks. [\#1036](https://github.com/holochain/holochain/pull/1036)

- Added `DumpFullState` to the admin interface, as a more complete form of `DumpState` which returns full `Vec<DhtOp>` instead of just their count, enabling more introspection of the state of the cell [\#1065](https://github.com/holochain/holochain/pull/1065).

- **BREAKING CHANGE** Added function name to call info in HDK. [\#1078](https://github.com/holochain/holochain/pull/1078).

## 0.0.113

- Post commit is now infallible and expects no return value [PR1049](https://github.com/holochain/holochain/pull/1049)
- Always depend on `itertools` to make `cargo build --no-default-features` work [\#1060](https://github.com/holochain/holochain/pull/1060)
- `call_info` includes provenance and cap grant information [PR1063](https://github.com/holochain/holochain/pull/1063)
- Always depend on `itertools` to make `cargo build --no-default-features` work [\#1060](https://github.com/holochain/holochain/pull/1060)

## 0.0.112

- Always depend on `itertools` to make `cargo build --no-default-features` work [\#1060](https://github.com/holochain/holochain/pull/1060)

## 0.0.111

- `call_info` is now implemented [1047](https://github.com/holochain/holochain/pull/1047)

- `dna_info` now returns `DnaInfo` correctly [\#1044](https://github.com/holochain/holochain/pull/1044)
  
  - `ZomeInfo` no longer includes what is now on `DnaInfo`
  - `ZomeInfo` renames `zome_name` and `zome_id` to `name` and `id`
  - `DnaInfo` includes `name`, `hash`, `properties`

- `post_commit` hook is implemented now [PR 1000](https://github.com/holochain/holochain/pull/1000)

- Bump legacy lair version to 0.0.8 fixing a crash when error message was too long [\#1046](https://github.com/holochain/holochain/pull/1046)

- Options to use new lair keystore [\#1040](https://github.com/holochain/holochain/pull/1040)

<!-- end list -->

``` yaml
keystore:
  type: danger_test_keystore
```

or

``` yaml
keystore:
  type: lair_server
  connection_url: "unix:///my/path/socket?k=Foo"
```

## 0.0.110

- Publish now runs on a loop if there are ops still needing receipts. [\#1024](https://github.com/holochain/holochain/pull/1024)
- Batch peer store write so we use less transactions. [\#1007](https://github.com/holochain/holochain/pull/1007/).
- Preparation for new lair api [\#1017](https://github.com/holochain/holochain/pull/1017)
  - there should be no functional changes with this update.
  - adds new lair as an additional dependency and begins preparation for a config-time switch allowing use of new api lair keystore.
- Add method `SweetDnaFile::from_bundle_with_overrides` [\#1030](https://github.com/holochain/holochain/pull/1030)
- Some `SweetConductor::setup_app_*` methods now take anything iterable, instead of array slices, for specifying lists of agents and DNAs [\#1030](https://github.com/holochain/holochain/pull/1030)
- BREAKING conductor config changes [\#1031](https://github.com/holochain/holochain/pull/1031)

Where previously, you might have had:

``` yaml
use_dangerous_test_keystore: false
keystore_path: /my/path
passphrase_service:
  type: danger_insecure_from_config
  passphrase: "test-passphrase"
```

now you will use:

``` yaml
keystore:
  type: lair_server_legacy_deprecated
  keystore_path: /my/path
  danger_passphrase_insecure_from_config: "test-passphrase"
```

or:

``` yaml
keystore:
  type: danger_test_keystore_legacy_deprecated
```

## 0.0.109

- Make validation run concurrently up to 50 DhtOps. This allows us to make progress on other ops when waiting for the network. [\#1005](https://github.com/holochain/holochain/pull/1005)
- FIX: Prevent the conductor from trying to join cells to the network that are already in the process of joining. [\#1006](https://github.com/holochain/holochain/pull/1006)

## 0.0.108

- Refactor conductor to use parking lot rw lock instead of tokio rw lock. (Faster and prevents deadlocks.). [\#979](https://github.com/holochain/holochain/pull/979).

### Changed

- The scheduler should work now

## 0.0.107

## 0.0.106

### Changed

- All Holochain `Timestamp`s (including those in Headers) are now at the precision of microseconds rather than nanoseconds. This saves 4 bytes per timestamp in memory and on disk.
- Various database field names changed. **Databases created in prior versions will be incompatible.**
- HDK `sys_time` now returns a `holochain_zome_types::prelude::Timestamp` instead of a `core::time::Duration`.
- Exposes `UninstallApp` in the conductor admin API.

## 0.0.105

## 0.0.104

- Updates lair to 0.0.4 which pins rcgen to 0.8.11 to work around [https://github.com/est31/rcgen/issues/63](https://github.com/est31/rcgen/issues/63)

## 0.0.103

### Fixed

- This release solves the issues with installing happ bundles or registering DNA via the admin API concurrently. [\#881](https://github.com/holochain/holochain/pull/881).

### Changed

- Header builder now uses chain top timestamp for new headers if in the future
- Timestamps in headers require strict inequality in sys validation

## 0.0.102

### Known Issues :exclamation:

- We’ve become aware of a bug that locks up the conductor when installing happ bundles or registering DNA via the admin API concurrently. Please perform these actions sequentially until we’ve resolved the bug.

### Fixed

- Concurrent zome calls could cause the `init()` zome callback to run multiple times concurrently, causing `HeadMoved` errors. This is fixed, so that `init()` can only ever run once.
  - If a zome call has been waiting for another zome call to finish running `init()` for longer than 30 seconds, it will timeout.

### Changed

- Apps now have a more complex status. Apps now can be either enabled/disabled as well as running/stopped, the combination of which is captured by three distinctly named states:
  - “Running” (enabled + running) -\> The app is running normally
  - “Paused” (enabled + stopped) -\> The app is currently stopped due to some minor problem in one of its cells such as failed network access, but will start running again as soon as it’s able. Some Cells may still be running normally.
  - “Disabled” (disabled + stopped) -\> The app is stopped and will remain so until explicitly enabled via `EnableApp` admin method. Apps can be disabled manually via `DisableApp`, or automatically due to an unrecoverable error in a Cell.
- Some admin methods are deprecated due to the app status changes:
  - `ActivateApp` is deprecated in favor of `EnableApp`
  - `DeactivateApp` is deprecated in favor of `DisableApp`
- Apps will be automatically Paused if not all of their cells are able to join the network during startup

### Added

- `InstallAppBundle` command added to admin conductor API. [\#665](https://github.com/holochain/holochain/pull/665)
- `DnaSource` in conductor\_api `RegisterDna` call now can take a `DnaBundle` [\#665](https://github.com/holochain/holochain/pull/665)
- New admin interface methods:
  - `EnableApp` (replaces `ActivateApp`)
  - `DisableApp` (replaces `DeactivateApp`)
  - `StartApp` (used to attempt to manually restart a Paused app)
- Using the 3 level PLRU instance cache from latest holochain wasmer `v0.0.72`

## 0.0.101

This version contains breaking changes to the conductor API as well as a major upgrade to the underlying Wasm runtime.

***:exclamation: Performance impact***

The version of wasmer that is used in this holochain release contains bugs in the scoping of wasmer modules vs. instances, such that it blocks the proper release of memory and slows down execution of concurrent Wasm instances. While we were able to at least mitigate these effects and are coordinating with wasmer to find a proper solution as soon as possible.

The severity of these issues increases with cell concurrency, i.e. using multiple cells with the same DNA. Application development with a single conductor and a few cells are expected to work well unless your machine has serious resource restrictions.

### Added

- `InstallAppBundle` command added to admin conductor API. [\#665](https://github.com/holochain/holochain/pull/665)
- `DnaSource` in conductor\_api `RegisterDna` call now can take a `DnaBundle` [\#665](https://github.com/holochain/holochain/pull/665)

### Removed

- BREAKING:  `InstallAppDnaPayload` in admin conductor API `InstallApp` command now only accepts a hash.  Both properties and path have been removed as per deprecation warning.  Use either `RegisterDna` or `InstallAppBundle` instead. [\#665](https://github.com/holochain/holochain/pull/665)
- BREAKING: `DnaSource(Path)` in conductor\_api `RegisterDna` call now must point to `DnaBundle` as created by `hc dna pack` not a `DnaFile` created by `dna_util` [\#665](https://github.com/holochain/holochain/pull/665)

### CHANGED

- Updated to a version of `holochain_wasmer` that includes a migration to wasmer v2+. [\#773](https://github.com/holochain/holochain/pull/773/files), [\#801](https://github.com/holochain/holochain/pull/80), [\#836](https://github.com/holochain/holochain/pull/836)
- Introduced a simple instance cache to mitigate and potentially outweigh the effects of the aforementioned wasmer conditions [\#848](https://github.com/holochain/holochain/pull/848)

## 0.0.100

This is the first version number for the version of Holochain with a refactored state model (you may see references to it as Holochain RSM).

## 0.0.52-alpha2

*Note: Versions 0.0.52-alpha2 and older are belong to previous iterations of the Holochain architecture and are not tracked here.*<|MERGE_RESOLUTION|>--- conflicted
+++ resolved
@@ -7,15 +7,11 @@
 
 ## Unreleased
 - App validation workflow: Mock network in unit tests using new type `GenericNetwork` to properly test `must_get_agent_activity`. Previously that was not possible, as all peers in a test case were authorities for each other and `must_get_agent_activity` would therefore not send requests to the network.
+- App validation workflow: Skip ops that have missing dependencies. If an op is awaiting dependencies to be fetched, it will be excluded from app validation.
 
 ## 0.3.0-beta-dev.44
 
 - App validation workflow: Refactored to not wait for ops that the op being validated depends on, that are being fetched and thus keep the workflow occupied. The workflow no longer awaits the dependencies and instead sends off fetch requests in the background.
-<<<<<<< HEAD
-- App validation workflow: Skip ops that have missing dependencies. If an op is awaiting dependencies to be fetched, it will be excluded from app validation.
-=======
-- App validation workflow: Integration workflow is only triggered when ops have been validated (either accepted or rejected).
->>>>>>> dfa67b70
 - `consistency_10s` and `consistency_60s` from `holochain::sweettest` are deprecated. Use `await_consistency` instead.
 
 ## 0.3.0-beta-dev.43
