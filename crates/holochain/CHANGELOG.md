---
default_semver_increment_mode: !pre_minor dev
---
# Changelog

The format is based on [Keep a Changelog](https://keepachangelog.com/en/1.0.0/). This project adheres to [Semantic Versioning](https://semver.org/spec/v2.0.0.html).

## Unreleased
- Use of WasmZome preserialized_path has been **deprecated**. Please use the wasm interpreter instead.

<<<<<<< HEAD
- As the DPKI feature is unstable and incomplete, it is disabled with default cargo features and put behind a feature called `unstable-dpki`. If this feature is specified at compile time, DPKI is enabled by default.
=======
- Conductor::get_dna_definitions now returns an `IndexMap` to ensure consistent ordering.
>>>>>>> 75e19a41

## 0.5.0-dev.2

- Add App API calls to interact with an unresolvable countersigning session. State of countersigning can be queried with `AppRequest::GetCountersigningSessionState`, an unresolvable session can be abandoned using `AppRequest::AbandonCountersigningSession` or force-published by making `AppRequest::PublishCountersigningSession`. Abandoning and publishing is only possible for sessions that have been through automatic resolution at least once where Holochain has not been able to make a decision. \#4253

## 0.5.0-dev.1

- AdminRequest::ListApps is now sorted by the new AppInfo field `installed_at`, in descending order
- Return a `RibosomeError` when there is a serialisation error invoking a zome callback. For example, if they have an invalid return type or parameters. This error bubbles-up and causes the zome call to fail, giving nicer errors and removing the panic which crashed the conductor in these situations. \#3803

## 0.5.0-dev.0

## 0.4.0

## 0.4.0-dev.28

## 0.4.0-dev.27

- HC sandbox: Fix `--no-dpki` option which previously enabled DPKI in the conductor when set, instead of disabling it.
- Remove the out-dated `validation_callback_allow_multiple_identical_agent_activity_fetches` test. Originally, it was to test that an identical op is only fetched from the network once and then looked up in the cache. After a refactor of production code this was no longer the case and so the test was refactored to check that it can fetch from the network multiple times. There can be no guarantee that it will do one over the other so the test is naturally flaky.
- Update the following tests to add a wait for gossip before creating ops. This adds an extra delay and makes sure that the conductors see each other before continuing with the tests.
  - `multi_create_link_validation`
  - `session_rollback_with_chc_enabled`
  - `alice_can_recover_from_a_session_timeout`
  - `should_be_able_to_schedule_functions_during_session`
- Update Makefile default recipe to use the new recipes that build and test the workspace with the feature flags `wasmer_sys` and `wasmer_wamr`. \#4284
- Add support for parsing the lint-level as a set in the Nix holochain module. e.g. `nursery = { level = "allow", priority = -1 }`. \#4284
- Add the `nix/` directory as a watch point for `direnv` so it reloads the `devShell` if a file changes in that directory. \#4284

## 0.4.0-dev.26

- Countersigning sessions no longer unlock at the end time without checking the outcome. There is a new workflow which will take appropriate actions when the session completes or times out. The majority of the logic is unchanged except for timeouts. If a timeout occurs and Holochain has been up throughout the session then the session will be abandoned. If Holochain crashes or is restarted during the session but is able to recover state from the database, it will attempt to discover what the other participants did. This changes a failure mode that used to be silent to one that will explicitly prevent new writes to your source chain. We are going to provide tooling to resolve this situation in the following change. \#4188
- Internal rework of chain locking logic. This is used when a countersigning session is in progress, to prevent other actions from being committed during the session. There was a race condition where two countersigning sessions being run one after another could result in responses relevant to the first session accidentally unlocking the new session. That effectively meant that on a larger network, countersigning sessions would get cancelled when nothing had actually gone wrong. The rework of locking made fixing the bug simpler, but the key to the fix was in the `countersigning_success` function. That now checks that incoming signatures are actually for the current session. \#4148

## 0.4.0-dev.25

## 0.4.0-dev.24

- Add `danger_generate_throwaway_device_seed` to allow creation and use of a random device seed for test situations, where a proper device seed is not needed. \#4238
- Add `allow_throwaway_random_dpki_agent_key` to allow creation of a random (unrecoverable) DPKI agent when a device seed is not specified. \#4238
- Fixes issue \#3679 where websocket connections would be closed if a message was received that failed to deserialize. The new behaviour isn’t perfect because you will get a timeout instead, but the websocket will remain open and you can continue to send further valid message. There is another issue to track partial deserialization \#4251 so we can respond with an error message instead of a timeout. \#4252

## 0.4.0-dev.23

- Fixes issue \#3679 where websocket connections would be closed if a message was received that failed to deserialize. The new behaviour isn’t perfect because you will get a timeout instead, but the websocket will remain open and you can continue to send further valid message. There is another issue to track partial deserialization \#4251 so we can respond with an error message instead of a timeout. \#4252

## 0.4.0-dev.22

- `device_seed_lair_tag` is now part of `ConductorConfig`. This was previously a field as part of the optional DPKI config. Now, a device seed should be specified even if not using DPKI. If the device seed is specified, when installing an app without providing an agent key, a new agent key will be generated by deriving a key from the device seed using the total number of apps ever installed as part of the derivation path. If the device seed is not specified, it will not be possible to install an app without specifying an agent key (app installation will error out).
- `allow_throwaway_random_agent_key` can be set in the `InstallAppPayload` to override the aforementioned behavior, allowing an agent key to not be specified even if a device seed is not specified in the conductor. This is a safety mechanism, and should only be used in test situations where the generated agent key is a throwaway and will never need to be recovered.
- Holochain now actually makes use of the device seed, which was previously ignored
- Holochain now makes sure to properly register in DPKI any pregenerated agent key which is provided in app installation, when DPKI is enabled.
- **BREAKING:** Modifies `Action::CloseChain` and `Action::OpenChain` to be able to represent both DNA migrations and Agent migrations:
  - CloseChain can be used on its own, with no forward reference, to make a chain read-only.
  - CloseChain can include a forward reference to either a new AgentPubKey or a new DNA hash, which represent a migration to a new chain. The new chain is expected to begin with a corresponding OpenChain which has a backward reference to the CloseChain action. (This will become a validation rule in future work.)
- Internal rework of `get_agent_activity`. This is not a breaking change for the HDK function of the same name, but it is a breaking change to the previous version of Holochain because the network response for agent activity has been changed. A future change will be made to the HDK function to expose the new functionality. \#4221
- Add feature flags `wasmer_sys` and `wasmer_wamr` to toggle between using the current wasm compiler and the new, experimental wasm interpreter. `wasmer_sys` is enabled as a default feature to preserve existing behavior.

## 0.4.0-dev.21

- HDK: Add call to get an agent key lineage. A key lineage includes all keys of an agent that have been generated by creating and updating the key.
- Remove obsolete host context `MigrateAgentHostAccess`. It is not used anywhere.

## 0.4.0-dev.20

- **BREAKING\!** Enables dynamic database encryption. (as opposed to the hard-coded key that was previously being used.) NOTE - this is incompatible with all previous holochain databases, they will not open, and must be deleted. NOTE - this is incompatible with all previous lair databases, they will not open and must be deleted. [\#4198](https://github.com/holochain/holochain/pull/4198)

## 0.4.0-dev.19

- Adds DPKI support. This is not fully hooked up, so the main implication for this particular implementation is that you must be using the same DPKI implementation as all other nodes on the network that you wish to talk to. If the DPKI version mismatches, you cannot establish connections, and will see so as an error in the logs. This work is in preparation for future work which will make it possible to restore your keys if you lose your device, and to revoke and replace your keys if your device is stolen or compromised.
- Add feature to revoke agent keys. A new call `AdminRequest::RevokeAgentKey` is exposed on the Admin API. Revoking a key for an app will render the key invalid from that moment on and make the source chain of all cells of the app read-only. The key is revoked in the Deepkey service if installed and deleted on all cells’ source chains. No more actions can be written to any of these source chains. Further it will fail to clone a cell of the app.
- App validation workflow: Remove tracking of missing dependencies. Tracking them introduces higher complexity and the possibility of ops under validation to be stuck. The delay before re-triggering app validation is increased to 100-3000 ms, giving the background task that fetches missing dependencies a chance to complete.

## 0.4.0-dev.18

## 0.4.0-dev.17

## 0.4.0-dev.16

- App manifest field `membrane_proofs_deferred` renamed to `allow_deferred_memproofs`, and the semantics are changed accordingly: if this field is set and memproofs are not provided at installation time (i.e. None is used), then the app will go into the deferred memproof state. Otherwise, if the field is set and memproofs are provided, installation will proceed as if the field were not set.
- Add HDI call to check if two agent keys are of the same key lineage. It will be possible for an agent to update their key. This new key as well as the old key are part of the same lineage, they belong to the same agent. With the new HDI call `is_same_agent`, app validation can check if two agent keys belong to the same agent. Key updates are exclusive to conductors with a DPKI service installed. If DPKI is not installed. `is_same_agent` compares the two provided keys for equality.
- Adds the [`UseExisting`](https://github.com/holochain/holochain/blob/293d6e775b3f02285b831626c9911802207a8d85/crates/holochain_types/src/app/app_manifest/app_manifest_v1.rs#L155-L165) cell provisioning strategy, an alternative to `Create`, allowing an app to depend on a cell from another installed app. Read the rustdocs for more info on this new type of provisioning.
- Possible performance improvement: better async handling of wasm function calls which should allow more concurrent throughput system during long-running zome calls \#4111
- New protections are put in place for apps which are depended upon by other apps via `UseExisting`. Any “protected” inter-app dependency will prevent a dependency app from being uninstalled until the dependent app is also uninstalled, or if the `force` parameter is set to true in the `UninstallApp` call.
- CountersigningSuccess signal that is emitted when a countersigning session is successfully completed now includes the
- *BREAKING* Introduced a new workflow error, `IncompleteCommit`. When inline validation fails with missing dependencies. I.e. Validation for actions that are being committed to the source chain during a zome call discovers missing dependencies. The generic `InvalidCommit` is replaced by this new error. That allows the caller to distinguish between errors that are fatal and errors that can be retried. For now, the only retryable error is caused by missing dependencies. \#4129
- Based on the change above, about adding `IncompleteCommit`, a countersigning session will no longer terminate on missing dependencies. You may retry committing the countersigned entry if you get this error. \#4129
- *BREAKING* CountersigningSuccess signal that is emitted when a countersigning session is successfully completed now includes the `app_entry_hash` from the `PreflightRequest` rather than the `EntryHash` that is created when you commit the countersigned entry. This value is easier for clients to get at and use to check that the countersigning session they joined has succeeded. \#4124

## 0.4.0-dev.15

- *BREAKING* Introduced a new workflow error, `IncompleteCommit`. When inline validation fails with missing dependencies. I.e. Validation for actions that are being committed to the source chain during a zome call discovers missing dependencies. The generic `InvalidCommit` is replaced by this new error. That allows the caller to distinguish between errors that are fatal and errors that can be retried. For now, the only retryable error is caused by missing dependencies. \#4129
- Based on the change above, about adding `IncompleteCommit`, a countersigning session will no longer terminate on missing dependencies. You may retry committing the countersigned entry if you get this error. \#4129
- *BREAKING* CountersigningSuccess signal that is emitted when a countersigning session is successfully completed now includes the `app_entry_hash` from the `PreflightRequest` rather than the `EntryHash` that is created when you commit the countersigned entry. This value is easier for clients to get at and use to check that the countersigning session they joined has succeeded. \#4124

## 0.4.0-dev.14

## 0.4.0-dev.13

## 0.4.0-dev.12

- When uninstalling an app or removing a clone cell, only some of the data used by that cell was deleted. Now all data is deleted, freeing up disk space.
- Adds a new `DisabledAppReason::NotStartedAfterProvidingMemproofs` variant which effectively allows a new app status, corresponding to the specific state where a UI has just called `AppRequest::ProvideMemproofs`, but the app has not yet been Enabled for the first time.
- Adds a new app interface method `AppRequest::EnableAfterMemproofsProvided`, which allows enabling an app only if the app is in the `AppStatus::Disabled(DisabledAppReason::NotStartedAfterProvidingMemproofs)` state. Attempting to enable the app from other states (other than Running) will fail.
- Warrants are used under-the-hood in more places now:
  - When gossiping amongst authorities, if an authority has a warrant for some data being requested, they will send the warrant instead of the data to indicate the invalid status of that data
  - When requesting data through must\_get calls, warrants will be returned with the data. The data returned to the client remains the same, but under the hood any warrants will be cached for later use.
- Adds a `lineage` field to the DNA manifest, which declares forward compatibility for any hash in that list with this DNA
- Adds a `AdminRequest::GetCompatibleCells` method which returns CellId for all installed cells which use a DNA that is forward-compatible with a given DNA hash. This can be used to find a compatible cell for use with the `UseExisting` cell provisioning method (still to be implemented)

## 0.4.0-dev.11

## 0.4.0-dev.10

## 0.4.0-dev.9

- Warrants: When an authority rejects another agent’s authored data, that authority creates a Warrant which is gossiped to the offending agent’s Agent Activity Authority, who then serves that warrant along with any `get_agent_activity` request.
- The `warrants` field of `AgentActivity` is now populated with warrants for that agent.
- Authorities author ChainFork warrants when detecting two actions by the same author with the same `prev_action`

## 0.4.0-dev.8

## 0.4.0-dev.7

- App manifest now includes a new `membrane_proofs_deferred: bool` field, which allows the membrane proofs for the app’s cells to be provided at a time after installation, allowing the app’s UI to guide the process of creating membrane proofs.
- Adds new `AppStatus::AwaitingMemproofs` to indicate an app which was installed with `membrane_proofs_deferred`
- Adds new app websocket method `ProvideMemproofs` for use with `membrane_proofs_deferred`

## 0.4.0-dev.6

## 0.4.0-dev.5

- Moved the WASM cache from the data directory to a subdirectory of the data directory named `wasm-cache`. Old content won’t be removed and WASMs will have to be recompiled into the new cache. \#3920
- Remove deprecated functions `consistency_10s` and `consistency_60s`. Use `await_consistency` instead.
- Remove deprecated type `SweetEasyInline`. Use `SweetInlineZomes` instead.
- Remove deprecated methods `SweetInlineZomes::callback` and `SweetInlineZomes::integrity_callback`. Use `SweetInlineZomes::function` and `SweetInlineZomes::integrity_function` instead.

## 0.4.0-dev.4

- Rename feature `sweetest` in Holochain crate to `sweettest` to match the crate name.
- App validation workflow: Reduce interval to re-trigger when dependencies are missing from 10 seconds to 100-1000 ms, according to number of missing dependencies.

## 0.4.0-dev.3

- App validation workflow: Fix bug where ops were stuck in app validation when multiple ops were requiring the same action or entry hash. Such ops were erroneously filtered out from validation for being marked as ops awaiting hashes and not unmarked as awaiting once the hashes had arrived.

## 0.4.0-dev.2

- System validation: Added a new rule that no new actions are allowed following a chain close action.
- App validation workflow: Add module-level documentation.
- Validation: Remove unused type `DhtOpOrder`. This type is superseded by `OpOrder`.

## 0.4.0-dev.1

- **BREAKING** - Serialization: Update of serialization packages `holochain-serialization` and `holochain-wasmer-*` leads to general message format change for enums. Previously an enum value like

<!-- end list -->

``` rust
enum Enum {
  Variant1,
  Variant2,
}
let value = Enum::Variant1;
```

was serialized as (JSON representation)

``` json
{
  "value": {
    "variant1": null
  }
}
```

Now it serializes to

``` json
{
  "value": "variant1"
}
```

- Adds a new admin interface call `RevokeAppAuthenticationToken` to revoke issued app authentication tokens. \#3765
- App validation workflow: Validate ops in sequence instead of in parallel. Ops validated one after the other have a higher chance of being validated if they depend on earlier ops. When validated in parallel, they potentially needed to await a next workflow run when the dependent op would have been validated.

## 0.4.0-dev.0

## 0.3.0

## 0.3.0-beta-dev.48

## 0.3.0-beta-dev.47

- Connections to Holochain app interfaces are now app specific, so anywhere that you used to have to provide an `installed_app_id` or `app_id` in requests, that is no longer required and has been removed. For example, `AppRequest::AppInfo` no longer takes any parameters and will return information about the app the connection is authenticated with. \#3643
- Signals are now only sent to clients that are connected to the app emitting the signal. When a cell is created by the conductor, it gets the ability to broadcast signals to any clients that are connected to the app that the cell is part of. When a client authenticates a connection to an app interface, the broadcaster for that app is found and attached to the connection. Previously all connected clients saw all signals, and there was no requirement to authenticate before receiving them. This is important to be aware of - if you connect to an app interface for signals only, you will still have to authenticate before receiving signals. \#3643
- App websocket connections now require authentication. There is a new admin operation `AdminRequest::IssueAppAuthenticationToken` which must be used to issue a connection token for a specific app. That token can be used with any app interface that will permit a connection to that app. After establishing a client connection, the first message must be an Authenticate message (rather than Request or Signal) and contain an `AppAuthenticationRequest` as its payload. \#3622
- When creating an app interface with `AdminRequest::AttachAppInterface` it is possible to specify an `installed_app_id` which will require that connections to that app interface are for the specified app. \#3622
- `AdminRequest::ListAppInterfaces` has been changed from returning a list of ports to return a list of `AppInterfaceInfo` which includes the port as well as the `installed_app_id` and `allowed_origins` for that interface. \#3622

## 0.3.0-beta-dev.46

## 0.3.0-beta-dev.45

- App validation workflow: Mock network in unit tests using new type `GenericNetwork` to properly test `must_get_agent_activity`. Previously that was not possible, as all peers in a test case were authorities for each other and `must_get_agent_activity` would therefore not send requests to the network.
- App validation workflow: Skip ops that have missing dependencies. If an op is awaiting dependencies to be fetched, it will be excluded from app validation.
- App validation workflow: Integration workflow is only triggered when some ops have been validated (either accepted or rejected).
- App validation workflow: While op dependencies are missing and being fetched, the workflow is re-triggering itself periodically. It’ll terminate this re-triggering after an interval in which no more missing dependencies could be fetched.

## 0.3.0-beta-dev.44

- App validation workflow: Refactored to not wait for ops that the op being validated depends on, that are being fetched and thus keep the workflow occupied. The workflow no longer awaits the dependencies and instead sends off fetch requests in the background.
- `consistency_10s` and `consistency_60s` from `holochain::sweettest` are deprecated. Use `await_consistency` instead.

## 0.3.0-beta-dev.43

- BREAKING: Holochain websockets now require an `allowed_origins` configuration to be provided. When connecting to the websocket a matching origin must be specified in the connection request `Origin` header. [\#3460](https://github.com/holochain/holochain/pull/3460)
  - The `ConductorConfiguration` has been changed so that specifying an admin interface requires an `allowed_origins` as well as the port it already required.
  - `AdminRequest::AddAdminInterfaces` has been updated as per the previous point.
  - `AdminRequest::AttachAppInterface` has also been updated so that attaching app ports requires an `allowed_origins` as well as the port it already required.
- BREAKING: Split the authored database by author. It was previous partitioned by DNA only and each agent that shared a DB because they were running the same DNA would have to share the write lock. This is a pretty serious bottleneck when the same app is being run for multiple agents on the same conductor. They are now separate files on disk and writes can proceed independently. There is no migration path for this change, if you have existing databases they will not be found. [\#3450](https://github.com/holochain/holochain/pull/3450)

## 0.3.0-beta-dev.42

## 0.3.0-beta-dev.41

## 0.3.0-beta-dev.40

## 0.3.0-beta-dev.39

## 0.3.0-beta-dev.38

- Some of the function signatures around SweetConductor app installation have changed slightly. You may need to use a slice (`&[x]`) instead of a collection of references (`[&x]`), or vice versa, in some places. If this is cumbersome please open an issue. [\#3310](https://github.com/holochain/holochain/pull/3310)
- Start refactoring app validation workflow by simplifying main validation loop. All op validations are awaited at once now instead of creating a stream of tasks and processing it in the background.

## 0.3.0-beta-dev.37

## 0.3.0-beta-dev.36

- Added `lair_keystore_version_req` to the output of `--build-info` for Holochain.
- BREAKING: Changed `post_commit` behavior so that it only gets called after a commit to the source chain. Previously, it would get called after every zome call, regardless of if a commit happened. [\#3302](https://github.com/holochain/holochain/pull/3302)
- Fixed a performance bug: various extra tasks were being triggered after every zome call which are only necessary if the zome call resulted in commits to the source chain. The fix should improve performance for read-only zome calls. [\#3302](https://github.com/holochain/holochain/pull/3302)
- Fixed a bug during the admin call `GrantZomeCallCapability`, where if the source chain had not yet been initialized, it was possible to create a capability grant before the `init()` callback runs. Now, `init()` is guaranteed to run before any cap grants are created.
- Updates sys validation to allow the timestamps of two actions on the same chain to be equal, rather than requiring them to strictly increasing.

## 0.3.0-beta-dev.35

- There is no longer a notion of “joining the network”. Previously, apps could fail to be enabled, accompanied by an error “Timed out trying to join the network” or “Error while trying to join the network”. Now, apps never fail to start for this reason. If the network cannot be reached, the app starts anyway. It is up to the UI to determine whether the node is in an “online” state via `AppRequest::NetworkInfo` (soon-to-be improved with richer information).
- CellStatus is deprecated and only remains in areas where deserialization would break if it were removed. The only valid CellStatus now is `CellStatus::Joined`.

## 0.3.0-beta-dev.34

- Fix: Wasmer cache was deserializing modules for every zome call which slowed them down. Additionally the instance cache that was supposed to store callable instances of modules was not doing that correctly. A cache for deserialized modules has been re-introduced and the instance cache was removed, following recommendation from the wasmer team regarding caching.
- Fix: Call contexts of internal callbacks like `validate` were not cleaned up from an in-memory map. Now external as well as internal callbacks remove the call contexts from memory. This is covered by a test.
- **BREAKING CHANGE:** Wasmer-related items from `holochain_types` have been moved to crate `holochain_wasmer_host::module`.
- Refactor: Every ribosome used to create a separate wasmer module cache. During app installation of multiple agents on the same conductor, the caches weren’t used, regardless of whether that DNA is already registered or not. The module cache is now moved to the conductor and kept there as a single instance.

## 0.3.0-beta-dev.33

- Make sqlite-encrypted a default feature

- Sys validation will no longer check the integrity with the previous action for StoreRecord or StoreEntry ops. These ‘store record’ checks are now only done for RegisterAgentActivity ops which we are sent when we are responsible for validating an agents whole chain. This avoids fetching and caching ops that we don’t actually need.

## 0.3.0-beta-dev.32

## 0.3.0-beta-dev.31

## 0.3.0-beta-dev.30

## 0.3.0-beta-dev.29

- Sys validation will now validate that a DeleteLink points to an action which is a CreateLink through the `link_add_address` of the delete.

## 0.3.0-beta-dev.28

- Fix an issue where app validation for StoreRecord ops with a Delete or DeleteLink action were always passed to all zomes. These ops are now only passed to the zome which defined the entry type of the op that is being deleted. [\#3107](https://github.com/holochain/holochain/pull/3107)
- Wasmer bumped from 4.2.2 to 4.2.4 [\#3025](https://github.com/holochain/holochain/pull/3025)
- Compiled wasms are now persisted to the file system so no longer need to be recompiled on subsequent loads [\#3025](https://github.com/holochain/holochain/pull/3025)
- **BREAKING CHANGE** Several changes to the file system [\#3025](https://github.com/holochain/holochain/pull/3025):
  - The environment path in config file is now called `data_root_path`
  - The `data_root_path` is no longer optional so MUST be specified in config
  - Interactive mode is no longer supported, so paths MUST be provided in config
  - The database is in a `databases` subdirectory of the `data_root_path`
  - The keystore now consistently uses a `ks` directory, was previously inconsistent between `ks` and `keystore`
  - The compiled wasm cache now exists and puts artifacts in the `wasm` subdirectory of the `data_root_path`

## 0.3.0-beta-dev.27

- Refactor: Remove shadowing glob re-exports that were shadowing other exports.

- Fix: Countersigning test `lock_chain` which ensures that source chain is locked while in a countersigning session.

- Major refactor of the sys validation workflow to improve reliability and performance:
  
  - Reliability: The workflow will now prioritise validating ops that have their dependencies available locally. As soon as it has finished with those it will trigger app validation before dealing with missing dependencies.
  - Reliability: For ops which have dependencies we aren’t holding locally, the network get will now be retried. This was a cause of undesirable behaviour for validation where a failed get would result in validation for ops with missing dependencies not being retried until new ops arrived. The workflow now retries the get on an interval until it finds dependencies and can proceed with validation.
  - Performance and correctness: A feature which captured and processed ops that were discovered during validation has been removed. This had been added as an attempt to avoid deadlocks within validation but if that happens there’s a bug somewhere else. Sys validation needs to trust that Holochain will correctly manage its current arc and that we will get that data eventually through publishing or gossip. This probably wasn’t doing a lot of harm but it was uneccessary and doing database queries so it should be good to have that gone.
  - Performance: In-memory caching for sys validation dependencies. When we have to wait to validate an op because it has a missing dependency, any other actions required by that op will be held in memory rather than being refetched from the database. This has a fairly small memory footprint because actions are relatively small but saves repeatedly hitting the cascade for the same data if it takes a bit of time to find a dependency on the network.

- **BREAKING* CHANGE*: The `ConductorConfig` has been updated to add a new option for configuring conductor behaviour. This should be compatible with existing conductor config YAML files but if you are creating the struct directly then you will need to include the new field. Currently this just has one setting which controls how fast the sys validation workflow will retry network gets for missing dependencies. It’s likely this option will change in the near future.

## 0.3.0-beta-dev.26

## 0.3.0-beta-dev.25

- Fix: In many cases app validation would not be retriggered for ops that failed validation. Previously the app validation workflow had been retriggered only when the number of concurrent ops to be validated (50) was reached. Now the workflow will be retriggered whenever any ops could not be validated.

- Added a new check to system validation to ensure that the `original_entry_address` of an update points to the same entry hash that the original action pointed to. [3023](https://github.com/holochain/holochain/pull/3023)

## 0.3.0-beta-dev.24

## 0.3.0-beta-dev.23

## 0.3.0-beta-dev.22

- Fix an issue where enough validation receipts being received would not prevent the publish workflow from continuing to run. This was a terrible waste of data and compute and would build up over time as Holochain is used. [2931](https://github.com/holochain/holochain/pull/2931)
- Improve log output for op publishing to accurately reflect the number of ops to be published. The number published which is logged later is accurate and it was confusing to see more ops published than were supposed to be. [2922](https://github.com/holochain/holochain/pull/2922)
- Fix an issue which prevented the publish loop for a cell from suspending if there was either 1. publish activity pending for other cells or 2. enough validation receipts received. [2922](https://github.com/holochain/holochain/pull/2922)

## 0.3.0-beta-dev.21

- Fix an issue where receiving incoming ops can accidentally filter out some DHT data until Holochain is restarted. The state management for in-flight DHT ops is now guaranteed by a `Drop` implementation which will clean up state when the `incoming_dht_ops_workflow` finishes. [2913](https://github.com/holochain/holochain/pull/2913)
- Performance improvement when sending validation receipts. When a batch of DHT ops is being processed and an author is unreachable it will no longer spend time trying to send more receipts to that author in serial and instead it sends receipts as a single batch per author. [2848](https://github.com/holochain/holochain/pull/2848)
- Resilience improvement with handling keystore errors in the validation receipt workflow. Previously, all errors caused the workflow to restart from the beginning. This was good for transient errors such as the keystore being unavailable but it also meant that a single validation receipt failing to be signed (e.g. due to a local agent key being removed from the keystore) would prevent any more validation receipts being sent by that conductor. [2848](https://github.com/holochain/holochain/pull/2848)
- **BREAKING CHANGE** Addressed an outstanding technical debt item to make the validation receipt workflow send a network notification (fire and forget) rather than waiting for a response. When the validation receipt workflow was written this functionality wasn’t available but now that it is, sending validation receipts can be sped up by not waiting for a peer to respond. The format has also been changed from sending one receipt at a time to sending batches so it was not possible to maintain backwards compatibility here. [2848](https://github.com/holochain/holochain/pull/2848)

## 0.3.0-beta-dev.20

## 0.3.0-beta-dev.19

- Fix: App interfaces are persisted when shutting down conductor. After restart, app interfaces without connected receiver websocket had signal emission fail altogether. Send errors are only logged now instead.

## 0.3.0-beta-dev.18

## 0.3.0-beta-dev.17

- Change `GenesisFailed` error to include `CellId` so that genesis failures can be correlated with the cells that failed. [2616](https://github.com/holochain/holochain/pull/2616)

## 0.3.0-beta-dev.16

## 0.3.0-beta-dev.15

- **BREAKING CHANGE** updating the project lock file to use the latest version of `serde` at `1.0.185` has changed how enums get serialized and as a knock on effect it has changed some hashes. This will make databases from previous versions incompatible with the next version of Holochain.

## 0.3.0-beta-dev.14

## 0.3.0-beta-dev.13

## 0.3.0-beta-dev.12

## 0.3.0-beta-dev.11

- Improves error messages when validation fails with an InvalidCommit error
- Fixed bug where if signature verification fails due to the lair service being unavailable, validation could fail. Now, that failure is treated as a normal error, so validation cannot proceed. [\#2604](https://github.com/holochain/holochain/pull/2604)

## 0.3.0-beta-dev.10

- Adds experimental Chain Head Coordinator feature, allowing multiple machines to share the same source chain. Holochain must be built with the `chc` feature flag (disabled by default).

## 0.3.0-beta-dev.9

## 0.3.0-beta-dev.8

## 0.3.0-beta-dev.7

- Fixes race condition which caused network instability. Newly joined nodes can get temporarily blocked by other nodes, causing connections to be repeatedly dropped. [\#2534](https://github.com/holochain/holochain/pull/2534)

## 0.3.0-beta-dev.6

## 0.3.0-beta-dev.5

- **BREAKING CHANGE**: The DhtOp validation rules have been significantly expanded upon, and some logic around what ops are produced when has been altered. Your existing app may experience rejected ops due to these more strict rules.

## 0.3.0-beta-dev.4

## 0.3.0-beta-dev.3

## 0.3.0-beta-dev.2

## 0.3.0-beta-dev.1

## 0.3.0-beta-dev.0

- The feature `test_utils` is no longer a default feature. To consume `sweetest` from this crate please now use `default-features = false` and the feature `sweetest`.

## 0.2.0

## 0.2.0-beta-rc.7

## 0.2.0-beta-rc.6

- Feature renaming from `no-deps` to `sqlite` and `db-encryption` to `sqlite-encrypted`. It should not be necessary to configure these unless you are packaging `holochain` or have imported it as a dependency without default features. In the latter case, please update any references to the old feature names.

## 0.2.0-beta-rc.5

- Implements the `clone_only` cell provisioning strategy, desgined for situations where no cell should be installed upon app installation but clones may be created later, via `roles[].provisioning.strategy` in the app manifest [\#2243](https://github.com/holochain/holochain/pull/2243)

## 0.2.0-beta-rc.4

## 0.2.0-beta-rc.3

- BREAKING CHANGE - Removes conductor networking types “Proxy” (“proxy”) and “Quic” (“quic”). Please transition to “WebRTC” (“webrtc”). [\#2208](https://github.com/holochain/holochain/pull/2208)
- Adds `DumpNetworkStats` api to admin websocket [\#2182](https://github.com/holochain/holochain/pull/2182).
- System validation now ensures that all records in a source chain are by the same author [\#2189](https://github.com/holochain/holochain/pull/2189)

## 0.2.0-beta-rc.2

- Fixes bug where supplying a `network_seed` during an `InstallApp` call does not actually update the network seed for roles whose `provisioning` is set to `None` in the manifest. Now the network seed is correctly updated. [\#2102](https://github.com/holochain/holochain/pull/2102)

- If AppManifest specifies an `installed_hash` for a DNA, it will check the conductor for an already-registered DNA at that hash, ignoring the DNA passed in as part of the bundle. Note that this means you can install apps without passing in any DNA, if the DNAs are already installed in the conductor. [\#2157](https://github.com/holochain/holochain/pull/2157)

- Adds new functionality to the conductor admin API which returns disk storage information. The storage used by apps is broken down into blobs which are being used by one or more app.

## 0.2.0-beta-rc.1

## 0.2.0-beta-rc.0

- When uninstalling an app, local data is now cleaned up where appropriate. [\#1805](https://github.com/holochain/holochain/pull/1805)
  - Detail: any time an app is uninstalled, if the removal of that app’s cells would cause there to be no cell installed which uses a given DNA, the databases for that DNA space are deleted. So, if you have an app installed twice under two different agents and uninstall one of them, no data will be removed, but if you uninstall both, then all local data will be cleaned up. If any of your data was gossiped to other peers though, it will live on in the DHT, and even be gossiped back to you if you reinstall that same app with a new agent.
- Renames `OpType` to `FlatOp`, and `Op::to_type()` to `Op::flattened()`. Aliases for the old names still exist, so this is not a breaking change. [\#1909](https://github.com/holochain/holochain/pull/1909)
- Fixed a [problem with validation of Ops with private entry data](https://github.com/holochain/holochain/issues/1861), where  `Op::to_type()` would fail for private `StoreEntry` ops. [\#1910](https://github.com/holochain/holochain/pull/1910)

## 0.1.0

## 0.1.0-beta-rc.4

- Fix: Disabled clone cells are no longer started when conductor restarts. [\#1775](https://github.com/holochain/holochain/pull/1775)

## 0.1.0-beta-rc.3

- Fix: calling `emit_signal` from the `post_commit` callback caused a panic, this is now fixed [\#1749](https://github.com/holochain/holochain/pull/1749)
- Fix: When you install an app with a cell that already exists for the same agent, the installation will error now. [\#1773](https://github.com/holochain/holochain/pull/1773)
- Fixes problem where disabling and re-enabling an app causes all of its cells to become unresponsive to any `get*` requests. [\#1744](https://github.com/holochain/holochain/pull/1744)
- Fixes problem where a disabled cell can continue to respond to zome calls and transmit data until the conductor is restarted. [\#1761](https://github.com/holochain/holochain/pull/1761)
- Adds Ctrl+C handling, so that graceful conductor shutdown is possible. [\#1761](https://github.com/holochain/holochain/pull/1761)
- BREAKING CHANGE - Added zome name to the signal emitted when using `emit_signal`.

## 0.1.0-beta-rc.2

## 0.1.0-beta-rc.1

## 0.1.0-beta-rc.0

- All zome calls must now be signed by the provenance, the signature is of the hash of the unsigned zome call, a unique nonce and expiry is also required [1510](https://github.com/holochain/holochain/pull/1510/files)

## 0.0.175

- BREAKING CHANGE - `ZomeId` and `zome_id` renamed to `ZomeIndex` and `zome_index` [\#1667](https://github.com/holochain/holochain/pull/1667)
- BREAKING CHANGE - `AppEntryType.id` renamed to `AppEntryType.entry_index` [\#1667](https://github.com/holochain/holochain/pull/1667)
- BREAKING CHANGE - `AppEntryType` renamed to `AppEntryDef` [\#1667](https://github.com/holochain/holochain/pull/1667)
- BREAKING CHANGE - `AppEntryDefName` renamed to `AppEntryName` [\#1667](https://github.com/holochain/holochain/pull/1667)
- BREAKING CHANGE - `AppRoleId` renamed to `RoleName` [\#1667](https://github.com/holochain/holochain/pull/1667)

## 0.0.174

- BREAKING CHANGE - The max entry size has been lowered to 4MB (strictly 4,000,000 bytes) [\#1659](https://github.com/holochain/holochain/pull/1659)
- BREAKING CHANGE - `emit_signal` permissions are changed so that it can be called during `post_commit`, which previously was not allowed [\#1661](https://github.com/holochain/holochain/pull/1661)

## 0.0.173

## 0.0.172

- BREAKING CHANGE - Update wasmer crate dependency [\#1620](https://github.com/holochain/holochain/pull/1620)
- Adds GossipInfo app interface method, which returns data about historical gossip progress which can be used to implement a progress bar in app UIs. [\#1649](https://github.com/holochain/holochain/pull/1649)
- BREAKING CHANGE - Add `quantum_time` as a DNA modifier. The default is set to 5 minutes, which is what it was previously hardcoded to. DNA manifests do not need to be updated, but this will change the DNA hash of all existing DNAs.

## 0.0.171

## 0.0.170

- Add call to authorize a zome call signing key to Admin API [\#1641](https://github.com/holochain/holochain/pull/1641)
- Add call to request DNA definition to Admin API [\#1641](https://github.com/holochain/holochain/pull/1641)

## 0.0.169

## 0.0.168

- Fixes bug that causes crash when starting a conductor with a clone cell installed

## 0.0.167

- Adds `SweetConductorConfig`, which adds a few builder methods for constructing variations of the standard ConductorConfig

## 0.0.166

- Fix restore clone cell by cell id. This used to fail with a “CloneCellNotFound” error. [\#1603](https://github.com/holochain/holochain/pull/1603)

## 0.0.165

- Revert requiring DNA modifiers when registering a DNA. These modifiers were optional before and were made mandatory by accident.

## 0.0.164

- Add App API call to archive an existing clone cell. [\#1578](https://github.com/holochain/holochain/pull/1578)
- Add Admin API call to restore an archived clone cell. [\#1578](https://github.com/holochain/holochain/pull/1578)
- Add Admin API call to delete all archived clone cells of an app’s role. For example, there is a base cell with role `document` and clones `document.0`, `document.1` etc.; this call deletes all clones permanently that have been archived before. This is not reversable; clones cannot be restored afterwards. [\#1578](https://github.com/holochain/holochain/pull/1578)

## 0.0.163

- Fixed rare “arc is not quantizable” panic, issuing a warning instead. [\#1577](https://github.com/holochain/holochain/pull/1577)

## 0.0.162

- **BREAKING CHANGE**: Implement App API call `CreateCloneCell`. **Role ids must not contain a dot `.` any more.** Clone ids make use of the dot as a delimiter to separate role id and clone index. [\#1547](https://github.com/holochain/holochain/pull/1547)
- Remove conductor config legacy keystore config options. These config options have been broken since we removed legacy lair in \#1518, hence this fix itself is not a breaking change. Also adds the `lair_server_in_proc` keystore config option as the new default to run an embedded lair server inside the conductor process, no longer requiring a separate system process. [\#1571](https://github.com/holochain/holochain/pull/1571)

## 0.0.161

## 0.0.160

## 0.0.159

- Updates TLS certificate handling so that multiple conductors can share the same lair, but use different TLS certificates by storing a “tag” in the conductor state database. This should not be a breaking change, but *will* result in a new TLS certificate being used per conductor. [\#1519](https://github.com/holochain/holochain/pull/1519)

## 0.0.158

## 0.0.157

## 0.0.156

- Effectively disable Wasm metering by setting the cranelift cost\_function to always return 0. This is meant as a temporary stop-gap and give us time to figure out a configurable approach. [\#1535](https://github.com/holochain/holochain/pull/1535)

## 0.0.155

- **BREAKING CHANGE** - Removes legacy lair. You must now use lair-keystore \>= 0.2.0 with holochain. It is recommended to abandon your previous holochain agents, as there is not a straight forward migration path. To migrate: [dump the old keys](https://github.com/holochain/lair/blob/v0.0.11/crates/lair_keystore/src/bin/lair-keystore/main.rs#L38) -\> [write a utility to re-encode them](https://github.com/holochain/lair/tree/hc_seed_bundle-v0.1.2/crates/hc_seed_bundle) -\> [then import them to the new lair](https://github.com/holochain/lair/tree/lair_keystore-v0.2.0/crates/lair_keystore#lair-keystore-import-seed---help) – [\#1518](https://github.com/holochain/holochain/pull/1518)
- New solution for adding `hdi_version_req` field to the output of `--build-info` argument. [\#1523](https://github.com/holochain/holochain/pull/1523)

## 0.0.154

- Revert: “Add the `hdi_version_req` key:value field to the output of the `--build-info` argument” because it broke. [\#1521](https://github.com/holochain/holochain/pull/1521)
  
  Reason: it causes a build failure of the *holochain*  crate on crates.io

## 0.0.153

- Add the `hdi_version_req` key:value field to the output of the `--build-info` argument

## 0.0.152

- Adds `AdminRequest::UpdateCoordinators` that allows swapping coordinator zomes for a running happ.

## 0.0.151

- BREAKING CHANGE - Refactor: Property `integrity.uid` of DNA Yaml files renamed to `integrity.network_seed`. Functionality has not changed. [\#1493](https://github.com/holochain/holochain/pull/1493)
- Allow deterministic bindings (dna\_info() & zome\_info()) to the genesis self check [\#1491](https://github.com/holochain/holochain/pull/1491).

## 0.0.150

## 0.0.149

## 0.0.148

- Added networking logic for enzymatic countersigning [\#1472](https://github.com/holochain/holochain/pull/1472)
- Countersigning authority response network message changed to a session negotiation enum [/\#1472](https://github.com/holochain/holochain/pull/1472)

## 0.0.147

## 0.0.146

## 0.0.145

**MAJOR BREAKING CHANGE\!** This release includes a rename of two Holochain core concepts, which results in a LOT of changes to public APIs and type names:

- “Element” has been renamed to “Record”
- “Header” has been renamed to “Action”

All names which include these words have also been renamed accordingly.

As Holochain has evolved, the meaning behind these concepts, as well as our understanding of them, has evolved as well, to the point that the original names are no longer adequate descriptors. We chose new names to help better reflect what these concepts mean, to bring more clarity to how we write and talk about Holochain.

## 0.0.144

- Add functional stub for `x_salsa20_poly1305_shared_secret_create_random` [\#1410](https://github.com/holochain/holochain/pull/1410)
- Add functional stub for `x_salsa20_poly1305_shared_secret_export` [\#1410](https://github.com/holochain/holochain/pull/1410)
- Add functional stub for `x_salsa20_poly1305_shared_secret_ingest` [\#1410](https://github.com/holochain/holochain/pull/1410)
- Limit conductor calls to `10_000_000_000` Wasm operations [\#1386](https://github.com/holochain/holochain/pull/1386)

## 0.0.143

## 0.0.142

## 0.0.141

## 0.0.140

## 0.0.139

- Udpate lair to 0.1.3 - largely just documentation updates, but also re-introduces some dependency pinning to fix mismatch client/server version check [\#1377](https://github.com/holochain/holochain/pull/1377)

## 0.0.138

## 0.0.137

- Docs: Fix intra-doc links in all crates [\#1323](https://github.com/holochain/holochain/pull/1323)
- Update legacy lair to 0.0.10 - allowing “panicky” flag [\#1349](https://github.com/holochain/holochain/pull/1349)
- Udpate lair to 0.1.1 - allowing usage in path with whitespace [\#1349](https://github.com/holochain/holochain/pull/1349)

## 0.0.136

## 0.0.135

## 0.0.134

## 0.0.133

## 0.0.132

## 0.0.131

- When joining the network set arc size to previous value if available instead of full to avoid network load [1287](https://github.com/holochain/holochain/pull/1287)

## 0.0.130

- Workflow errors generally now log rather than abort the current app [1279](https://github.com/holochain/holochain/pull/1279/files)

- Fixed broken links in Rust docs [\#1284](https://github.com/holochain/holochain/pull/1284)

## 0.0.129

## 0.0.128

- Proxy server chosen from bootstrap server proxy\_list [1242](https://github.com/holochain/holochain/pull/1242)

<!-- end list -->

``` yaml
network:
  transport_pool:
    - type: proxy
      proxy_config:
        type: remote_proxy_client_from_bootstrap
        bootstrap_url: https://bootstrap.holo.host
        fallback_proxy_url: ~
```

## 0.0.127

- **BREAKING CHANGE** App validation callbacks are now run per `Op`. There is now only a single validation callback `fn validate(op: Op) -> ExternResult<ValidateCallbackResult>` that is called for each `Op`. See the documentation for `Op` for more details on what data is passed to the callback. There are example use cases in `crates/test_utils/wasm/wasm_workspace/`. For example in the `validate` test wasm. To update an existing app, you to this version all `validate_*` callbacks including `validate_create_link` must be changed to the new `validate(..)` callback. [\#1212](https://github.com/holochain/holochain/pull/1212).

- `RegisterAgentActivity` ops are now validated by app validation.

- Init functions can now make zome calls. [\#1186](https://github.com/holochain/holochain/pull/1186)

- Adds header hashing to `hash` host fn [1227](https://github.com/holochain/holochain/pull/1227)

- Adds blake2b hashing to `hash` host fn [1228](https://github.com/holochain/holochain/pull/1228)

## 0.0.126

## 0.0.125

## 0.0.124

## 0.0.123

- Fixes issue where holochain could get stuck in infinite loop when trying to send validation receipts. [\#1181](https://github.com/holochain/holochain/pull/1181).
- Additional networking metric collection and associated admin api `DumpNetworkMetrics { dna_hash: Option<DnaHash> }` for inspection of metrics [\#1160](https://github.com/holochain/holochain/pull/1160)
- **BREAKING CHANGE** - Schema change for metrics database. Holochain will persist historical metrics once per hour, if you do not clear the metrics database it will crash at that point. [\#1183](https://github.com/holochain/holochain/pull/1183)

## 0.0.122

- Adds better batching to validation workflows for much faster validation. [\#1167](https://github.com/holochain/holochain/pull/1167).

## 0.0.121

- **BREAKING CHANGE** Removed `app_info` from HDK [1108](https://github.com/holochain/holochain/pull/1108)
- Permissions on host functions now return an error instead of panicking [1141](https://github.com/holochain/holochain/pull/1141)
- Add `--build-info` CLI flag for displaying various information in JSON format. [\#1163](https://github.com/holochain/holochain/pull/1163)

## 0.0.120

## 0.0.119

## 0.0.118

- **BREAKING CHANGE** - Gossip now exchanges local peer info with `initiate` and `accept` request types. [\#1114](https://github.com/holochain/holochain/pull/1114).

## 0.0.117

## 0.0.116

## 0.0.115

- Fix [issue](https://github.com/holochain/holochain/issues/1100) where private dht ops were being leaked through the incoming ops sender. [1104](https://github.com/holochain/holochain/pull/1104).
- Kitsune now attempts to rebind the network interface in the event of endpoint shutdown. Note, it’s still recommended to bind to `0.0.0.0` as the OS provides additional resiliency for interfaces coming and going. [\#1083](https://github.com/holochain/holochain/pull/1083)
- **BREAKING CHANGE** current chain head including recent writes available in agent info [\#1079](https://github.com/holochain/holochain/pull/1079)
- **BREAKING (If using new lair)** If you are using the new (non-legacy) `lair_server` keystore, you will need to rebuild your keystore, we now pre-hash the passphrase used to access it to mitigate some information leakage. [\#1094](https://github.com/holochain/holochain/pull/1094)
- Better lair signature fallback child process management. The child process will now be properly restarted if it exits. (Note this can take a few millis on Windows, and may result in some signature errors.) [\#1094](https://github.com/holochain/holochain/pull/1094)

## 0.0.114

- `remote_signal` has always been a fire-and-forget operation. Now it also uses the more efficient fire-and-forget “notify” low-level networking plumbing. [\#1075](https://github.com/holochain/holochain/pull/1075)

- **BREAKING CHANGE** `entry_defs` added to `zome_info` and referenced by macros [PR1055](https://github.com/holochain/holochain/pull/1055)

- **BREAKING CHANGE**: The notion of “cell nicknames” (“nicks”) and “app slots” has been unified into the notion of “app roles”. This introduces several breaking changes. In general, you will need to rebuild any app bundles you are using, and potentially update some usages of the admin interface. In particular:
  
  - The `slots` field in App manifests is now called `roles`
  - The `InstallApp` admin method now takes a `role_id` field instead of a `nick` field
  - In the return value for any admin method which lists installed apps, e.g. `ListEnabledApps`, any reference to `"slots"` is now named `"roles"`
  - See [\#1045](https://github.com/holochain/holochain/pull/1045)

- Adds test utils for creating simulated networks. [\#1037](https://github.com/holochain/holochain/pull/1037).

- Conductor can take a mocked network for testing simulated networks. [\#1036](https://github.com/holochain/holochain/pull/1036)

- Added `DumpFullState` to the admin interface, as a more complete form of `DumpState` which returns full `Vec<DhtOp>` instead of just their count, enabling more introspection of the state of the cell [\#1065](https://github.com/holochain/holochain/pull/1065).

- **BREAKING CHANGE** Added function name to call info in HDK. [\#1078](https://github.com/holochain/holochain/pull/1078).

## 0.0.113

- Post commit is now infallible and expects no return value [PR1049](https://github.com/holochain/holochain/pull/1049)
- Always depend on `itertools` to make `cargo build --no-default-features` work [\#1060](https://github.com/holochain/holochain/pull/1060)
- `call_info` includes provenance and cap grant information [PR1063](https://github.com/holochain/holochain/pull/1063)
- Always depend on `itertools` to make `cargo build --no-default-features` work [\#1060](https://github.com/holochain/holochain/pull/1060)

## 0.0.112

- Always depend on `itertools` to make `cargo build --no-default-features` work [\#1060](https://github.com/holochain/holochain/pull/1060)

## 0.0.111

- `call_info` is now implemented [1047](https://github.com/holochain/holochain/pull/1047)

- `dna_info` now returns `DnaInfo` correctly [\#1044](https://github.com/holochain/holochain/pull/1044)
  
  - `ZomeInfo` no longer includes what is now on `DnaInfo`
  - `ZomeInfo` renames `zome_name` and `zome_id` to `name` and `id`
  - `DnaInfo` includes `name`, `hash`, `properties`

- `post_commit` hook is implemented now [PR 1000](https://github.com/holochain/holochain/pull/1000)

- Bump legacy lair version to 0.0.8 fixing a crash when error message was too long [\#1046](https://github.com/holochain/holochain/pull/1046)

- Options to use new lair keystore [\#1040](https://github.com/holochain/holochain/pull/1040)

<!-- end list -->

``` yaml
keystore:
  type: danger_test_keystore
```

or

``` yaml
keystore:
  type: lair_server
  connection_url: "unix:///my/path/socket?k=Foo"
```

## 0.0.110

- Publish now runs on a loop if there are ops still needing receipts. [\#1024](https://github.com/holochain/holochain/pull/1024)
- Batch peer store write so we use less transactions. [\#1007](https://github.com/holochain/holochain/pull/1007/).
- Preparation for new lair api [\#1017](https://github.com/holochain/holochain/pull/1017)
  - there should be no functional changes with this update.
  - adds new lair as an additional dependency and begins preparation for a config-time switch allowing use of new api lair keystore.
- Add method `SweetDnaFile::from_bundle_with_overrides` [\#1030](https://github.com/holochain/holochain/pull/1030)
- Some `SweetConductor::setup_app_*` methods now take anything iterable, instead of array slices, for specifying lists of agents and DNAs [\#1030](https://github.com/holochain/holochain/pull/1030)
- BREAKING conductor config changes [\#1031](https://github.com/holochain/holochain/pull/1031)

Where previously, you might have had:

``` yaml
use_dangerous_test_keystore: false
keystore_path: /my/path
passphrase_service:
  type: danger_insecure_from_config
  passphrase: "test-passphrase"
```

now you will use:

``` yaml
keystore:
  type: lair_server_legacy_deprecated
  keystore_path: /my/path
  danger_passphrase_insecure_from_config: "test-passphrase"
```

or:

``` yaml
keystore:
  type: danger_test_keystore_legacy_deprecated
```

## 0.0.109

- Make validation run concurrently up to 50 DhtOps. This allows us to make progress on other ops when waiting for the network. [\#1005](https://github.com/holochain/holochain/pull/1005)
- FIX: Prevent the conductor from trying to join cells to the network that are already in the process of joining. [\#1006](https://github.com/holochain/holochain/pull/1006)

## 0.0.108

- Refactor conductor to use parking lot rw lock instead of tokio rw lock. (Faster and prevents deadlocks.). [\#979](https://github.com/holochain/holochain/pull/979).

### Changed

- The scheduler should work now

## 0.0.107

## 0.0.106

### Changed

- All Holochain `Timestamp`s (including those in Headers) are now at the precision of microseconds rather than nanoseconds. This saves 4 bytes per timestamp in memory and on disk.
- Various database field names changed. **Databases created in prior versions will be incompatible.**
- HDK `sys_time` now returns a `holochain_zome_types::prelude::Timestamp` instead of a `core::time::Duration`.
- Exposes `UninstallApp` in the conductor admin API.

## 0.0.105

## 0.0.104

- Updates lair to 0.0.4 which pins rcgen to 0.8.11 to work around [https://github.com/est31/rcgen/issues/63](https://github.com/est31/rcgen/issues/63)

## 0.0.103

### Fixed

- This release solves the issues with installing happ bundles or registering DNA via the admin API concurrently. [\#881](https://github.com/holochain/holochain/pull/881).

### Changed

- Header builder now uses chain top timestamp for new headers if in the future
- Timestamps in headers require strict inequality in sys validation

## 0.0.102

### Known Issues :exclamation:

- We’ve become aware of a bug that locks up the conductor when installing happ bundles or registering DNA via the admin API concurrently. Please perform these actions sequentially until we’ve resolved the bug.

### Fixed

- Concurrent zome calls could cause the `init()` zome callback to run multiple times concurrently, causing `HeadMoved` errors. This is fixed, so that `init()` can only ever run once.
  - If a zome call has been waiting for another zome call to finish running `init()` for longer than 30 seconds, it will timeout.

### Changed

- Apps now have a more complex status. Apps now can be either enabled/disabled as well as running/stopped, the combination of which is captured by three distinctly named states:
  - “Running” (enabled + running) -\> The app is running normally
  - “Paused” (enabled + stopped) -\> The app is currently stopped due to some minor problem in one of its cells such as failed network access, but will start running again as soon as it’s able. Some Cells may still be running normally.
  - “Disabled” (disabled + stopped) -\> The app is stopped and will remain so until explicitly enabled via `EnableApp` admin method. Apps can be disabled manually via `DisableApp`, or automatically due to an unrecoverable error in a Cell.
- Some admin methods are deprecated due to the app status changes:
  - `ActivateApp` is deprecated in favor of `EnableApp`
  - `DeactivateApp` is deprecated in favor of `DisableApp`
- Apps will be automatically Paused if not all of their cells are able to join the network during startup

### Added

- `InstallAppBundle` command added to admin conductor API. [\#665](https://github.com/holochain/holochain/pull/665)
- `DnaSource` in conductor\_api `RegisterDna` call now can take a `DnaBundle` [\#665](https://github.com/holochain/holochain/pull/665)
- New admin interface methods:
  - `EnableApp` (replaces `ActivateApp`)
  - `DisableApp` (replaces `DeactivateApp`)
  - `StartApp` (used to attempt to manually restart a Paused app)
- Using the 3 level PLRU instance cache from latest holochain wasmer `v0.0.72`

## 0.0.101

This version contains breaking changes to the conductor API as well as a major upgrade to the underlying Wasm runtime.

***:exclamation: Performance impact***

The version of wasmer that is used in this holochain release contains bugs in the scoping of wasmer modules vs. instances, such that it blocks the proper release of memory and slows down execution of concurrent Wasm instances. While we were able to at least mitigate these effects and are coordinating with wasmer to find a proper solution as soon as possible.

The severity of these issues increases with cell concurrency, i.e. using multiple cells with the same DNA. Application development with a single conductor and a few cells are expected to work well unless your machine has serious resource restrictions.

### Added

- `InstallAppBundle` command added to admin conductor API. [\#665](https://github.com/holochain/holochain/pull/665)
- `DnaSource` in conductor\_api `RegisterDna` call now can take a `DnaBundle` [\#665](https://github.com/holochain/holochain/pull/665)

### Removed

- BREAKING:  `InstallAppDnaPayload` in admin conductor API `InstallApp` command now only accepts a hash.  Both properties and path have been removed as per deprecation warning.  Use either `RegisterDna` or `InstallAppBundle` instead. [\#665](https://github.com/holochain/holochain/pull/665)
- BREAKING: `DnaSource(Path)` in conductor\_api `RegisterDna` call now must point to `DnaBundle` as created by `hc dna pack` not a `DnaFile` created by `dna_util` [\#665](https://github.com/holochain/holochain/pull/665)

### CHANGED

- Updated to a version of `holochain_wasmer` that includes a migration to wasmer v2+. [\#773](https://github.com/holochain/holochain/pull/773/files), [\#801](https://github.com/holochain/holochain/pull/80), [\#836](https://github.com/holochain/holochain/pull/836)
- Introduced a simple instance cache to mitigate and potentially outweigh the effects of the aforementioned wasmer conditions [\#848](https://github.com/holochain/holochain/pull/848)

## 0.0.100

This is the first version number for the version of Holochain with a refactored state model (you may see references to it as Holochain RSM).

## 0.0.52-alpha2

*Note: Versions 0.0.52-alpha2 and older are belong to previous iterations of the Holochain architecture and are not tracked here.*<|MERGE_RESOLUTION|>--- conflicted
+++ resolved
@@ -7,12 +7,8 @@
 
 ## Unreleased
 - Use of WasmZome preserialized_path has been **deprecated**. Please use the wasm interpreter instead.
-
-<<<<<<< HEAD
-- As the DPKI feature is unstable and incomplete, it is disabled with default cargo features and put behind a feature called `unstable-dpki`. If this feature is specified at compile time, DPKI is enabled by default.
-=======
-- Conductor::get_dna_definitions now returns an `IndexMap` to ensure consistent ordering.
->>>>>>> 75e19a41
+- **BREAKING**: As the DPKI feature is unstable and incomplete, it is disabled with default cargo features and put behind a feature called `unstable-dpki`. If this feature is specified at compile time, DPKI is enabled by default.
+- **BREAKING**: Conductor::get_dna_definitions now returns an `IndexMap` to ensure consistent ordering.
 
 ## 0.5.0-dev.2
 
