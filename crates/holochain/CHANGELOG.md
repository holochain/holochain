--- conflicted
+++ resolved
@@ -7,17 +7,15 @@
 
 ## Unreleased
 
-<<<<<<< HEAD
 - Connections to Holochain app interfaces are now app specific, so anywhere that you used to have to provide an `installed_app_id`
   or `app_id` in requests is no longer required and has been removed. For example, `AppRequest::AppInfo` no longer takes any
   parameters and will return information about the app the connection is authenticated with. #3643
-- Signals are now only sent to clients that are connected to the app emitting the signal. When a cell is created by the 
+- Signals are now only sent to clients that are connected to the app emitting the signal. When a cell is created by the
   conductor it gets the ability to broadcast signals to any clients that are connected to the app that the cell is part of.
   When a client authenticates a connection to an app interface, the broadcaster for that app is found and attached to the
   connection. Previously all connected clients saw all signals, and there was no requirement to authenticate before receiving
   them. This is important to be aware of - if you connect to an app interface for signals only, you will still have to
-- authenticate before receiving signals. #3643
-=======
+  authenticate before receiving signals. #3643
 - App websocket connections now require authentication. There is a new admin operation `AdminRequest::IssueAppAuthenticationToken`
   which must be used to issue a connection token for a specific app. That token can be used with any app interface that
   will permit a connection to that app. After establishing a client connection, the first message must be an Authenticate
@@ -28,7 +26,6 @@
   which includes the port as well as the `installed_app_id` and `allowed_origins` for that interface. #3622
 
 ## 0.3.0-beta-dev.46
->>>>>>> 08527c69
 
 ## 0.3.0-beta-dev.45
 
