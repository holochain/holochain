---
default_semver_increment_mode: !pre_minor beta-rc
---
# Changelog

The format is based on [Keep a Changelog](https://keepachangelog.com/en/1.0.0/). This project adheres to [Semantic Versioning](https://semver.org/spec/v2.0.0.html).

## Unreleased

<<<<<<< HEAD
- New system validation rules:
  - All actions in a chain must be by the same author
  - Private entries are now validated
  - Entry size is now validated
=======
## 0.2.0-beta-rc.3

- BREAKING CHANGE - Removes conductor networking types “Proxy” (“proxy”) and “Quic” (“quic”). Please transition to “WebRTC” (“webrtc”). [\#2208](https://github.com/holochain/holochain/pull/2208)
- Adds `DumpNetworkStats` api to admin websocket [\#2182](https://github.com/holochain/holochain/pull/2182).
>>>>>>> 9a6f8cf0

## 0.2.0-beta-rc.2

- Fixes bug where supplying a `network_seed` during an `InstallApp` call does not actually update the network seed for roles whose `provisioning` is set to `None` in the manifest. Now the network seed is correctly updated. [\#2102](https://github.com/holochain/holochain/pull/2102)
- If AppManifest specifies an `installed_hash` for a DNA, it will check the conductor for an already-registered DNA at that hash, ignoring the DNA passed in as part of the bundle. Note that this means you can install apps without passing in any DNA, if the DNAs are already installed in the conductor. [\#2157](https://github.com/holochain/holochain/pull/2157)

- Adds new functionality to the conductor admin API which returns disk storage information. The storage used by apps
  is broken down into blobs which are being used by one or more app.

## 0.2.0-beta-rc.1

## 0.2.0-beta-rc.0

- When uninstalling an app, local data is now cleaned up where appropriate. [\#1805](https://github.com/holochain/holochain/pull/1805)
  - Detail: any time an app is uninstalled, if the removal of that app’s cells would cause there to be no cell installed which uses a given DNA, the databases for that DNA space are deleted. So, if you have an app installed twice under two different agents and uninstall one of them, no data will be removed, but if you uninstall both, then all local data will be cleaned up. If any of your data was gossiped to other peers though, it will live on in the DHT, and even be gossiped back to you if you reinstall that same app with a new agent.
- Renames `OpType` to `FlatOp`, and `Op::to_type()` to `Op::flattened()`. Aliases for the old names still exist, so this is not a breaking change. [\#1909](https://github.com/holochain/holochain/pull/1909)
- Fixed a [problem with validation of Ops with private entry data](https://github.com/holochain/holochain/issues/1861), where  `Op::to_type()` would fail for private `StoreEntry` ops. [\#1910](https://github.com/holochain/holochain/pull/1910)

## 0.1.0

## 0.1.0-beta-rc.4

- Fix: Disabled clone cells are no longer started when conductor restarts. [\#1775](https://github.com/holochain/holochain/pull/1775)

## 0.1.0-beta-rc.3

- Fix: calling `emit_signal` from the `post_commit` callback caused a panic, this is now fixed [\#1749](https://github.com/holochain/holochain/pull/1749)
- Fix: When you install an app with a cell that already exists for the same agent, the installation will error now. [\#1773](https://github.com/holochain/holochain/pull/1773)
- Fixes problem where disabling and re-enabling an app causes all of its cells to become unresponsive to any `get*` requests. [\#1744](https://github.com/holochain/holochain/pull/1744)
- Fixes problem where a disabled cell can continue to respond to zome calls and transmit data until the conductor is restarted. [\#1761](https://github.com/holochain/holochain/pull/1761)
- Adds Ctrl+C handling, so that graceful conductor shutdown is possible. [\#1761](https://github.com/holochain/holochain/pull/1761)
- BREAKING CHANGE - Added zome name to the signal emitted when using `emit_signal`.

## 0.1.0-beta-rc.2

## 0.1.0-beta-rc.1

## 0.1.0-beta-rc.0

- All zome calls must now be signed by the provenance, the signature is of the hash of the unsigned zome call, a unique nonce and expiry is also required [1510](https://github.com/holochain/holochain/pull/1510/files)

## 0.0.175

- BREAKING CHANGE - `ZomeId` and `zome_id` renamed to `ZomeIndex` and `zome_index` [\#1667](https://github.com/holochain/holochain/pull/1667)
- BREAKING CHANGE - `AppEntryType.id` renamed to `AppEntryType.entry_index` [\#1667](https://github.com/holochain/holochain/pull/1667)
- BREAKING CHANGE - `AppEntryType` renamed to `AppEntryDef` [\#1667](https://github.com/holochain/holochain/pull/1667)
- BREAKING CHANGE - `AppEntryDefName` renamed to `AppEntryName` [\#1667](https://github.com/holochain/holochain/pull/1667)
- BREAKING CHANGE - `AppRoleId` renamed to `RoleName` [\#1667](https://github.com/holochain/holochain/pull/1667)

## 0.0.174

- BREAKING CHANGE - The max entry size has been lowered to 4MB (strictly 4,000,000 bytes) [\#1659](https://github.com/holochain/holochain/pull/1659)
- BREAKING CHANGE - `emit_signal` permissions are changed so that it can be called during `post_commit`, which previously was not allowed [\#1661](https://github.com/holochain/holochain/pull/1661)

## 0.0.173

## 0.0.172

- BREAKING CHANGE - Update wasmer crate dependency [\#1620](https://github.com/holochain/holochain/pull/1620)
- Adds GossipInfo app interface method, which returns data about historical gossip progress which can be used to implement a progress bar in app UIs. [\#1649](https://github.com/holochain/holochain/pull/1649)
- BREAKING CHANGE - Add `quantum_time` as a DNA modifier. The default is set to 5 minutes, which is what it was previously hardcoded to. DNA manifests do not need to be updated, but this will change the DNA hash of all existing DNAs.

## 0.0.171

## 0.0.170

- Add call to authorize a zome call signing key to Admin API [\#1641](https://github.com/holochain/holochain/pull/1641)
- Add call to request DNA definition to Admin API [\#1641](https://github.com/holochain/holochain/pull/1641)

## 0.0.169

## 0.0.168

- Fixes bug that causes crash when starting a conductor with a clone cell installed

## 0.0.167

- Adds `SweetConductorConfig`, which adds a few builder methods for constructing variations of the standard ConductorConfig

## 0.0.166

- Fix restore clone cell by cell id. This used to fail with a “CloneCellNotFound” error. [\#1603](https://github.com/holochain/holochain/pull/1603)

## 0.0.165

- Revert requiring DNA modifiers when registering a DNA. These modifiers were optional before and were made mandatory by accident.

## 0.0.164

- Add App API call to archive an existing clone cell. [\#1578](https://github.com/holochain/holochain/pull/1578)
- Add Admin API call to restore an archived clone cell. [\#1578](https://github.com/holochain/holochain/pull/1578)
- Add Admin API call to delete all archived clone cells of an app’s role. For example, there is a base cell with role `document` and clones `document.0`, `document.1` etc.; this call deletes all clones permanently that have been archived before. This is not reversable; clones cannot be restored afterwards. [\#1578](https://github.com/holochain/holochain/pull/1578)

## 0.0.163

- Fixed rare “arc is not quantizable” panic, issuing a warning instead. [\#1577](https://github.com/holochain/holochain/pull/1577)

## 0.0.162

- **BREAKING CHANGE**: Implement App API call `CreateCloneCell`. **Role ids must not contain a dot `.` any more.** Clone ids make use of the dot as a delimiter to separate role id and clone index. [\#1547](https://github.com/holochain/holochain/pull/1547)
- Remove conductor config legacy keystore config options. These config options have been broken since we removed legacy lair in \#1518, hence this fix itself is not a breaking change. Also adds the `lair_server_in_proc` keystore config option as the new default to run an embedded lair server inside the conductor process, no longer requiring a separate system process. [\#1571](https://github.com/holochain/holochain/pull/1571)

## 0.0.161

## 0.0.160

## 0.0.159

- Updates TLS certificate handling so that multiple conductors can share the same lair, but use different TLS certificates by storing a “tag” in the conductor state database. This should not be a breaking change, but *will* result in a new TLS certificate being used per conductor. [\#1519](https://github.com/holochain/holochain/pull/1519)

## 0.0.158

## 0.0.157

## 0.0.156

- Effectively disable Wasm metering by setting the cranelift cost\_function to always return 0. This is meant as a temporary stop-gap and give us time to figure out a configurable approach. [\#1535](https://github.com/holochain/holochain/pull/1535)

## 0.0.155

- **BREAKING CHANGE** - Removes legacy lair. You must now use lair-keystore \>= 0.2.0 with holochain. It is recommended to abandon your previous holochain agents, as there is not a straight forward migration path. To migrate: [dump the old keys](https://github.com/holochain/lair/blob/v0.0.11/crates/lair_keystore/src/bin/lair-keystore/main.rs#L38) -\> [write a utility to re-encode them](https://github.com/holochain/lair/tree/hc_seed_bundle-v0.1.2/crates/hc_seed_bundle) -\> [then import them to the new lair](https://github.com/holochain/lair/tree/lair_keystore-v0.2.0/crates/lair_keystore#lair-keystore-import-seed---help) – [\#1518](https://github.com/holochain/holochain/pull/1518)
- New solution for adding `hdi_version_req` field to the output of `--build-info` argument. [\#1523](https://github.com/holochain/holochain/pull/1523)

## 0.0.154

- Revert: “Add the `hdi_version_req` key:value field to the output of the `--build-info` argument” because it broke. [\#1521](https://github.com/holochain/holochain/pull/1521)
  
  Reason: it causes a build failure of the *holochain*  crate on crates.io

## 0.0.153

- Add the `hdi_version_req` key:value field to the output of the `--build-info` argument

## 0.0.152

- Adds `AdminRequest::UpdateCoordinators` that allows swapping coordinator zomes for a running happ.

## 0.0.151

- BREAKING CHANGE - Refactor: Property `integrity.uid` of DNA Yaml files renamed to `integrity.network_seed`. Functionality has not changed. [\#1493](https://github.com/holochain/holochain/pull/1493)
- Allow deterministic bindings (dna\_info() & zome\_info()) to the genesis self check [\#1491](https://github.com/holochain/holochain/pull/1491).

## 0.0.150

## 0.0.149

## 0.0.148

- Added networking logic for enzymatic countersigning [\#1472](https://github.com/holochain/holochain/pull/1472)
- Countersigning authority response network message changed to a session negotiation enum [/\#1472](https://github.com/holochain/holochain/pull/1472)

## 0.0.147

## 0.0.146

## 0.0.145

**MAJOR BREAKING CHANGE\!** This release includes a rename of two Holochain core concepts, which results in a LOT of changes to public APIs and type names:

- “Element” has been renamed to “Record”
- “Header” has been renamed to “Action”

All names which include these words have also been renamed accordingly.

As Holochain has evolved, the meaning behind these concepts, as well as our understanding of them, has evolved as well, to the point that the original names are no longer adequate descriptors. We chose new names to help better reflect what these concepts mean, to bring more clarity to how we write and talk about Holochain.

## 0.0.144

- Add functional stub for `x_salsa20_poly1305_shared_secret_create_random` [\#1410](https://github.com/holochain/holochain/pull/1410)
- Add functional stub for `x_salsa20_poly1305_shared_secret_export` [\#1410](https://github.com/holochain/holochain/pull/1410)
- Add functional stub for `x_salsa20_poly1305_shared_secret_ingest` [\#1410](https://github.com/holochain/holochain/pull/1410)
- Limit conductor calls to `10_000_000_000` Wasm operations [\#1386](https://github.com/holochain/holochain/pull/1386)

## 0.0.143

## 0.0.142

## 0.0.141

## 0.0.140

## 0.0.139

- Udpate lair to 0.1.3 - largely just documentation updates, but also re-introduces some dependency pinning to fix mismatch client/server version check [\#1377](https://github.com/holochain/holochain/pull/1377)

## 0.0.138

## 0.0.137

- Docs: Fix intra-doc links in all crates [\#1323](https://github.com/holochain/holochain/pull/1323)
- Update legacy lair to 0.0.10 - allowing “panicky” flag [\#1349](https://github.com/holochain/holochain/pull/1349)
- Udpate lair to 0.1.1 - allowing usage in path with whitespace [\#1349](https://github.com/holochain/holochain/pull/1349)

## 0.0.136

## 0.0.135

## 0.0.134

## 0.0.133

## 0.0.132

## 0.0.131

- When joining the network set arc size to previous value if available instead of full to avoid network load [1287](https://github.com/holochain/holochain/pull/1287)

## 0.0.130

- Workflow errors generally now log rather than abort the current app [1279](https://github.com/holochain/holochain/pull/1279/files)

- Fixed broken links in Rust docs [\#1284](https://github.com/holochain/holochain/pull/1284)

## 0.0.129

## 0.0.128

- Proxy server chosen from bootstrap server proxy\_list [1242](https://github.com/holochain/holochain/pull/1242)

<!-- end list -->

``` yaml
network:
  transport_pool:
    - type: proxy
      proxy_config:
        type: remote_proxy_client_from_bootstrap
        bootstrap_url: https://bootstrap.holo.host
        fallback_proxy_url: ~
```

## 0.0.127

- **BREAKING CHANGE** App validation callbacks are now run per `Op`. There is now only a single validation callback `fn validate(op: Op) -> ExternResult<ValidateCallbackResult>` that is called for each `Op`. See the documentation for `Op` for more details on what data is passed to the callback. There are example use cases in `crates/test_utils/wasm/wasm_workspace/`. For example in the `validate` test wasm. To update an existing app, you to this version all `validate_*` callbacks including `validate_create_link` must be changed to the new `validate(..)` callback. [\#1212](https://github.com/holochain/holochain/pull/1212).

- `RegisterAgentActivity` ops are now validated by app validation.

- Init functions can now make zome calls. [\#1186](https://github.com/holochain/holochain/pull/1186)

- Adds header hashing to `hash` host fn [1227](https://github.com/holochain/holochain/pull/1227)

- Adds blake2b hashing to `hash` host fn [1228](https://github.com/holochain/holochain/pull/1228)

## 0.0.126

## 0.0.125

## 0.0.124

## 0.0.123

- Fixes issue where holochain could get stuck in infinite loop when trying to send validation receipts. [\#1181](https://github.com/holochain/holochain/pull/1181).
- Additional networking metric collection and associated admin api `DumpNetworkMetrics { dna_hash: Option<DnaHash> }` for inspection of metrics [\#1160](https://github.com/holochain/holochain/pull/1160)
- **BREAKING CHANGE** - Schema change for metrics database. Holochain will persist historical metrics once per hour, if you do not clear the metrics database it will crash at that point. [\#1183](https://github.com/holochain/holochain/pull/1183)

## 0.0.122

- Adds better batching to validation workflows for much faster validation. [\#1167](https://github.com/holochain/holochain/pull/1167).

## 0.0.121

- **BREAKING CHANGE** Removed `app_info` from HDK [1108](https://github.com/holochain/holochain/pull/1108)
- Permissions on host functions now return an error instead of panicking [1141](https://github.com/holochain/holochain/pull/1141)
- Add `--build-info` CLI flag for displaying various information in JSON format. [\#1163](https://github.com/holochain/holochain/pull/1163)

## 0.0.120

## 0.0.119

## 0.0.118

- **BREAKING CHANGE** - Gossip now exchanges local peer info with `initiate` and `accept` request types. [\#1114](https://github.com/holochain/holochain/pull/1114).

## 0.0.117

## 0.0.116

## 0.0.115

- Fix [issue](https://github.com/holochain/holochain/issues/1100) where private dht ops were being leaked through the incoming ops sender. [1104](https://github.com/holochain/holochain/pull/1104).
- Kitsune now attempts to rebind the network interface in the event of endpoint shutdown. Note, it’s still recommended to bind to `0.0.0.0` as the OS provides additional resiliency for interfaces coming and going. [\#1083](https://github.com/holochain/holochain/pull/1083)
- **BREAKING CHANGE** current chain head including recent writes available in agent info [\#1079](https://github.com/holochain/holochain/pull/1079)
- **BREAKING (If using new lair)** If you are using the new (non-legacy) `lair_server` keystore, you will need to rebuild your keystore, we now pre-hash the passphrase used to access it to mitigate some information leakage. [\#1094](https://github.com/holochain/holochain/pull/1094)
- Better lair signature fallback child process management. The child process will now be properly restarted if it exits. (Note this can take a few millis on Windows, and may result in some signature errors.) [\#1094](https://github.com/holochain/holochain/pull/1094)

## 0.0.114

- `remote_signal` has always been a fire-and-forget operation. Now it also uses the more efficient fire-and-forget “notify” low-level networking plumbing. [\#1075](https://github.com/holochain/holochain/pull/1075)

- **BREAKING CHANGE** `entry_defs` added to `zome_info` and referenced by macros [PR1055](https://github.com/holochain/holochain/pull/1055)

- **BREAKING CHANGE**: The notion of “cell nicknames” (“nicks”) and “app slots” has been unified into the notion of “app roles”. This introduces several breaking changes. In general, you will need to rebuild any app bundles you are using, and potentially update some usages of the admin interface. In particular:
  
  - The `slots` field in App manifests is now called `roles`
  - The `InstallApp` admin method now takes a `role_id` field instead of a `nick` field
  - In the return value for any admin method which lists installed apps, e.g. `ListEnabledApps`, any reference to `"slots"` is now named `"roles"`
  - See [\#1045](https://github.com/holochain/holochain/pull/1045)

- Adds test utils for creating simulated networks. [\#1037](https://github.com/holochain/holochain/pull/1037).

- Conductor can take a mocked network for testing simulated networks. [\#1036](https://github.com/holochain/holochain/pull/1036)

- Added `DumpFullState` to the admin interface, as a more complete form of `DumpState` which returns full `Vec<DhtOp>` instead of just their count, enabling more introspection of the state of the cell [\#1065](https://github.com/holochain/holochain/pull/1065).

- **BREAKING CHANGE** Added function name to call info in HDK. [\#1078](https://github.com/holochain/holochain/pull/1078).

## 0.0.113

- Post commit is now infallible and expects no return value [PR1049](https://github.com/holochain/holochain/pull/1049)
- Always depend on `itertools` to make `cargo build --no-default-features` work [\#1060](https://github.com/holochain/holochain/pull/1060)
- `call_info` includes provenance and cap grant information [PR1063](https://github.com/holochain/holochain/pull/1063)
- Always depend on `itertools` to make `cargo build --no-default-features` work [\#1060](https://github.com/holochain/holochain/pull/1060)

## 0.0.112

- Always depend on `itertools` to make `cargo build --no-default-features` work [\#1060](https://github.com/holochain/holochain/pull/1060)

## 0.0.111

- `call_info` is now implemented [1047](https://github.com/holochain/holochain/pull/1047)

- `dna_info` now returns `DnaInfo` correctly [\#1044](https://github.com/holochain/holochain/pull/1044)
  
  - `ZomeInfo` no longer includes what is now on `DnaInfo`
  - `ZomeInfo` renames `zome_name` and `zome_id` to `name` and `id`
  - `DnaInfo` includes `name`, `hash`, `properties`

- `post_commit` hook is implemented now [PR 1000](https://github.com/holochain/holochain/pull/1000)

- Bump legacy lair version to 0.0.8 fixing a crash when error message was too long [\#1046](https://github.com/holochain/holochain/pull/1046)

- Options to use new lair keystore [\#1040](https://github.com/holochain/holochain/pull/1040)

<!-- end list -->

``` yaml
keystore:
  type: danger_test_keystore
```

or

``` yaml
keystore:
  type: lair_server
  connection_url: "unix:///my/path/socket?k=Foo"
```

## 0.0.110

- Publish now runs on a loop if there are ops still needing receipts. [\#1024](https://github.com/holochain/holochain/pull/1024)
- Batch peer store write so we use less transactions. [\#1007](https://github.com/holochain/holochain/pull/1007/).
- Preparation for new lair api [\#1017](https://github.com/holochain/holochain/pull/1017)
  - there should be no functional changes with this update.
  - adds new lair as an additional dependency and begins preparation for a config-time switch allowing use of new api lair keystore.
- Add method `SweetDnaFile::from_bundle_with_overrides` [\#1030](https://github.com/holochain/holochain/pull/1030)
- Some `SweetConductor::setup_app_*` methods now take anything iterable, instead of array slices, for specifying lists of agents and DNAs [\#1030](https://github.com/holochain/holochain/pull/1030)
- BREAKING conductor config changes [\#1031](https://github.com/holochain/holochain/pull/1031)

Where previously, you might have had:

``` yaml
use_dangerous_test_keystore: false
keystore_path: /my/path
passphrase_service:
  type: danger_insecure_from_config
  passphrase: "test-passphrase"
```

now you will use:

``` yaml
keystore:
  type: lair_server_legacy_deprecated
  keystore_path: /my/path
  danger_passphrase_insecure_from_config: "test-passphrase"
```

or:

``` yaml
keystore:
  type: danger_test_keystore_legacy_deprecated
```

## 0.0.109

- Make validation run concurrently up to 50 DhtOps. This allows us to make progress on other ops when waiting for the network. [\#1005](https://github.com/holochain/holochain/pull/1005)
- FIX: Prevent the conductor from trying to join cells to the network that are already in the process of joining. [\#1006](https://github.com/holochain/holochain/pull/1006)

## 0.0.108

- Refactor conductor to use parking lot rw lock instead of tokio rw lock. (Faster and prevents deadlocks.). [\#979](https://github.com/holochain/holochain/pull/979).

### Changed

- The scheduler should work now

## 0.0.107

## 0.0.106

### Changed

- All Holochain `Timestamp`s (including those in Headers) are now at the precision of microseconds rather than nanoseconds. This saves 4 bytes per timestamp in memory and on disk.
- Various database field names changed. **Databases created in prior versions will be incompatible.**
- HDK `sys_time` now returns a `holochain_zome_types::Timestamp` instead of a `core::time::Duration`.
- Exposes `UninstallApp` in the conductor admin API.

## 0.0.105

## 0.0.104

- Updates lair to 0.0.4 which pins rcgen to 0.8.11 to work around [https://github.com/est31/rcgen/issues/63](https://github.com/est31/rcgen/issues/63)

## 0.0.103

### Fixed

- This release solves the issues with installing happ bundles or registering DNA via the admin API concurrently. [\#881](https://github.com/holochain/holochain/pull/881).

### Changed

- Header builder now uses chain top timestamp for new headers if in the future
- Timestamps in headers require strict inequality in sys validation

## 0.0.102

### Known Issues :exclamation:

- We’ve become aware of a bug that locks up the conductor when installing happ bundles or registering DNA via the admin API concurrently. Please perform these actions sequentially until we’ve resolved the bug.

### Fixed

- Concurrent zome calls could cause the `init()` zome callback to run multiple times concurrently, causing `HeadMoved` errors. This is fixed, so that `init()` can only ever run once.
  - If a zome call has been waiting for another zome call to finish running `init()` for longer than 30 seconds, it will timeout.

### Changed

- Apps now have a more complex status. Apps now can be either enabled/disabled as well as running/stopped, the combination of which is captured by three distinctly named states:
  - “Running” (enabled + running) -\> The app is running normally
  - “Paused” (enabled + stopped) -\> The app is currently stopped due to some minor problem in one of its cells such as failed network access, but will start running again as soon as it’s able. Some Cells may still be running normally.
  - “Disabled” (disabled + stopped) -\> The app is stopped and will remain so until explicitly enabled via `EnableApp` admin method. Apps can be disabled manually via `DisableApp`, or automatically due to an unrecoverable error in a Cell.
- Some admin methods are deprecated due to the app status changes:
  - `ActivateApp` is deprecated in favor of `EnableApp`
  - `DeactivateApp` is deprecated in favor of `DisableApp`
- Apps will be automatically Paused if not all of their cells are able to join the network during startup

### Added

- `InstallAppBundle` command added to admin conductor API. [\#665](https://github.com/holochain/holochain/pull/665)
- `DnaSource` in conductor\_api `RegisterDna` call now can take a `DnaBundle` [\#665](https://github.com/holochain/holochain/pull/665)
- New admin interface methods:
  - `EnableApp` (replaces `ActivateApp`)
  - `DisableApp` (replaces `DeactivateApp`)
  - `StartApp` (used to attempt to manually restart a Paused app)
- Using the 3 level PLRU instance cache from latest holochain wasmer `v0.0.72`

## 0.0.101

This version contains breaking changes to the conductor API as well as a major upgrade to the underlying Wasm runtime.

***:exclamation: Performance impact***

The version of wasmer that is used in this holochain release contains bugs in the scoping of wasmer modules vs. instances, such that it blocks the proper release of memory and slows down execution of concurrent Wasm instances. While we were able to at least mitigate these effects and are coordinating with wasmer to find a proper solution as soon as possible.

The severity of these issues increases with cell concurrency, i.e. using multiple cells with the same DNA. Application development with a single conductor and a few cells are expected to work well unless your machine has serious resource restrictions.

### Added

- `InstallAppBundle` command added to admin conductor API. [\#665](https://github.com/holochain/holochain/pull/665)
- `DnaSource` in conductor\_api `RegisterDna` call now can take a `DnaBundle` [\#665](https://github.com/holochain/holochain/pull/665)

### Removed

- BREAKING:  `InstallAppDnaPayload` in admin conductor API `InstallApp` command now only accepts a hash.  Both properties and path have been removed as per deprecation warning.  Use either `RegisterDna` or `InstallAppBundle` instead. [\#665](https://github.com/holochain/holochain/pull/665)
- BREAKING: `DnaSource(Path)` in conductor\_api `RegisterDna` call now must point to `DnaBundle` as created by `hc dna pack` not a `DnaFile` created by `dna_util` [\#665](https://github.com/holochain/holochain/pull/665)

### CHANGED

- Updated to a version of `holochain_wasmer` that includes a migration to wasmer v2+. [\#773](https://github.com/holochain/holochain/pull/773/files), [\#801](https://github.com/holochain/holochain/pull/80), [\#836](https://github.com/holochain/holochain/pull/836)
- Introduced a simple instance cache to mitigate and potentially outweigh the effects of the aforementioned wasmer conditions [\#848](https://github.com/holochain/holochain/pull/848)

## 0.0.100

This is the first version number for the version of Holochain with a refactored state model (you may see references to it as Holochain RSM).

## 0.0.52-alpha2

*Note: Versions 0.0.52-alpha2 and older are belong to previous iterations of the Holochain architecture and are not tracked here.*<|MERGE_RESOLUTION|>--- conflicted
+++ resolved
@@ -7,17 +7,10 @@
 
 ## Unreleased
 
-<<<<<<< HEAD
-- New system validation rules:
-  - All actions in a chain must be by the same author
-  - Private entries are now validated
-  - Entry size is now validated
-=======
 ## 0.2.0-beta-rc.3
 
 - BREAKING CHANGE - Removes conductor networking types “Proxy” (“proxy”) and “Quic” (“quic”). Please transition to “WebRTC” (“webrtc”). [\#2208](https://github.com/holochain/holochain/pull/2208)
 - Adds `DumpNetworkStats` api to admin websocket [\#2182](https://github.com/holochain/holochain/pull/2182).
->>>>>>> 9a6f8cf0
 
 ## 0.2.0-beta-rc.2
 
