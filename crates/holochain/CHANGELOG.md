--- conflicted
+++ resolved
@@ -12,11 +12,8 @@
 - Add two new commands to the `hc sandbox` for authenticating and making zome calls to a running conductor. See the sandbox documentation for usage instructions. #4587
 - Update `holochain_wasmer_host`, remove temporary fork of wasmer and update wasmer to 5.x.
 - Disable wasmer module caching when using the feature flag `wasmer_wamr`, as caching is not relevevant when wasms are interpreted.
-<<<<<<< HEAD
+- Add a `--create-config` flag to handle config generation
 - Add a `--config-schema` flag to `holochain` that prints out a json schema for the conductor config.
-=======
-- Add a `--create-config` flag to handle config generation
->>>>>>> 5e872f3c
 
 ## 0.5.0-dev.13
 
