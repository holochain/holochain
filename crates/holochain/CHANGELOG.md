--- conflicted
+++ resolved
@@ -7,7 +7,6 @@
 
 ## Unreleased
 
-<<<<<<< HEAD
 - App websocket connections now require authentication. There is a new admin operation `AdminRequest::IssueAppAuthenticationToken`
   which must be used to issue a connection token for a specific app. That token can be used with any app interface that
   will permit a connection to that app. After establishing a client connection, the first message must be an Authenticate
@@ -16,9 +15,8 @@
   which will require that connections to that app interface are for the specified app. #3622
 - `AdminRequest::ListAppInterfaces` has been changed from returning a list of ports to return a list of `AppInterfaceInfo`
   which includes the port as well as the `installed_app_id` and `allowed_origins` for that interface. #3622
-=======
+
 ## 0.3.0-beta-dev.46
->>>>>>> f94d3eac
 
 ## 0.3.0-beta-dev.45
 
