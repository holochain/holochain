---
default_semver_increment_mode: !pre_minor beta-rc
---
# Changelog

The format is based on [Keep a Changelog](https://keepachangelog.com/en/1.0.0/). This project adheres to [Semantic Versioning](https://semver.org/spec/v2.0.0.html).

## Unreleased

<<<<<<< HEAD
- If AppManifest specifies an `installed_hash` for a DNA, it will check the conductor for an already-registered DNA at that hash, ignoring the DNA passed in as part of the bundle. Note that this means you can install apps without passing in any DNA, if the DNAs are already installed in the conductor. [\#2157](https://github.com/holochain/holochain/pull/2157)
=======
## 0.2.0-beta-rc.2

>>>>>>> bac72757
- Fixes bug where supplying a `network_seed` during an `InstallApp` call does not actually update the network seed for roles whose `provisioning` is set to `None` in the manifest. Now the network seed is correctly updated. [\#2102](https://github.com/holochain/holochain/pull/2102)

- Adds new functionality to the conductor admin API which returns disk storage information. The storage used by apps
  is broken down into blobs which are being used by one or more app.

## 0.2.0-beta-rc.1

## 0.2.0-beta-rc.0

- When uninstalling an app, local data is now cleaned up where appropriate. [\#1805](https://github.com/holochain/holochain/pull/1805)
  - Detail: any time an app is uninstalled, if the removal of that app’s cells would cause there to be no cell installed which uses a given DNA, the databases for that DNA space are deleted. So, if you have an app installed twice under two different agents and uninstall one of them, no data will be removed, but if you uninstall both, then all local data will be cleaned up. If any of your data was gossiped to other peers though, it will live on in the DHT, and even be gossiped back to you if you reinstall that same app with a new agent.
- Renames `OpType` to `FlatOp`, and `Op::to_type()` to `Op::flattened()`. Aliases for the old names still exist, so this is not a breaking change. [\#1909](https://github.com/holochain/holochain/pull/1909)
- Fixed a [problem with validation of Ops with private entry data](https://github.com/holochain/holochain/issues/1861), where  `Op::to_type()` would fail for private `StoreEntry` ops. [\#1910](https://github.com/holochain/holochain/pull/1910)

## 0.1.0

## 0.1.0-beta-rc.4

- Fix: Disabled clone cells are no longer started when conductor restarts. [\#1775](https://github.com/holochain/holochain/pull/1775)

## 0.1.0-beta-rc.3

- Fix: calling `emit_signal` from the `post_commit` callback caused a panic, this is now fixed [\#1749](https://github.com/holochain/holochain/pull/1749)
- Fix: When you install an app with a cell that already exists for the same agent, the installation will error now. [\#1773](https://github.com/holochain/holochain/pull/1773)
- Fixes problem where disabling and re-enabling an app causes all of its cells to become unresponsive to any `get*` requests. [\#1744](https://github.com/holochain/holochain/pull/1744)
- Fixes problem where a disabled cell can continue to respond to zome calls and transmit data until the conductor is restarted. [\#1761](https://github.com/holochain/holochain/pull/1761)
- Adds Ctrl+C handling, so that graceful conductor shutdown is possible. [\#1761](https://github.com/holochain/holochain/pull/1761)
- BREAKING CHANGE - Added zome name to the signal emitted when using `emit_signal`.

## 0.1.0-beta-rc.2

## 0.1.0-beta-rc.1

## 0.1.0-beta-rc.0

- All zome calls must now be signed by the provenance, the signature is of the hash of the unsigned zome call, a unique nonce and expiry is also required [1510](https://github.com/holochain/holochain/pull/1510/files)

## 0.0.175

- BREAKING CHANGE - `ZomeId` and `zome_id` renamed to `ZomeIndex` and `zome_index` [\#1667](https://github.com/holochain/holochain/pull/1667)
- BREAKING CHANGE - `AppEntryType.id` renamed to `AppEntryType.entry_index` [\#1667](https://github.com/holochain/holochain/pull/1667)
- BREAKING CHANGE - `AppEntryType` renamed to `AppEntryDef` [\#1667](https://github.com/holochain/holochain/pull/1667)
- BREAKING CHANGE - `AppEntryDefName` renamed to `AppEntryName` [\#1667](https://github.com/holochain/holochain/pull/1667)
- BREAKING CHANGE - `AppRoleId` renamed to `RoleName` [\#1667](https://github.com/holochain/holochain/pull/1667)

## 0.0.174

- BREAKING CHANGE - The max entry size has been lowered to 4MB (strictly 4,000,000 bytes) [\#1659](https://github.com/holochain/holochain/pull/1659)
- BREAKING CHANGE - `emit_signal` permissions are changed so that it can be called during `post_commit`, which previously was not allowed [\#1661](https://github.com/holochain/holochain/pull/1661)

## 0.0.173

## 0.0.172

- BREAKING CHANGE - Update wasmer crate dependency [\#1620](https://github.com/holochain/holochain/pull/1620)
- Adds GossipInfo app interface method, which returns data about historical gossip progress which can be used to implement a progress bar in app UIs. [\#1649](https://github.com/holochain/holochain/pull/1649)
- BREAKING CHANGE - Add `quantum_time` as a DNA modifier. The default is set to 5 minutes, which is what it was previously hardcoded to. DNA manifests do not need to be updated, but this will change the DNA hash of all existing DNAs.

## 0.0.171

## 0.0.170

- Add call to authorize a zome call signing key to Admin API [\#1641](https://github.com/holochain/holochain/pull/1641)
- Add call to request DNA definition to Admin API [\#1641](https://github.com/holochain/holochain/pull/1641)

## 0.0.169

## 0.0.168

- Fixes bug that causes crash when starting a conductor with a clone cell installed

## 0.0.167

- Adds `SweetConductorConfig`, which adds a few builder methods for constructing variations of the standard ConductorConfig

## 0.0.166

- Fix restore clone cell by cell id. This used to fail with a “CloneCellNotFound” error. [\#1603](https://github.com/holochain/holochain/pull/1603)

## 0.0.165

- Revert requiring DNA modifiers when registering a DNA. These modifiers were optional before and were made mandatory by accident.

## 0.0.164

- Add App API call to archive an existing clone cell. [\#1578](https://github.com/holochain/holochain/pull/1578)
- Add Admin API call to restore an archived clone cell. [\#1578](https://github.com/holochain/holochain/pull/1578)
- Add Admin API call to delete all archived clone cells of an app’s role. For example, there is a base cell with role `document` and clones `document.0`, `document.1` etc.; this call deletes all clones permanently that have been archived before. This is not reversable; clones cannot be restored afterwards. [\#1578](https://github.com/holochain/holochain/pull/1578)

## 0.0.163

- Fixed rare “arc is not quantizable” panic, issuing a warning instead. [\#1577](https://github.com/holochain/holochain/pull/1577)

## 0.0.162

- **BREAKING CHANGE**: Implement App API call `CreateCloneCell`. **Role ids must not contain a dot `.` any more.** Clone ids make use of the dot as a delimiter to separate role id and clone index. [\#1547](https://github.com/holochain/holochain/pull/1547)
- Remove conductor config legacy keystore config options. These config options have been broken since we removed legacy lair in \#1518, hence this fix itself is not a breaking change. Also adds the `lair_server_in_proc` keystore config option as the new default to run an embedded lair server inside the conductor process, no longer requiring a separate system process. [\#1571](https://github.com/holochain/holochain/pull/1571)

## 0.0.161

## 0.0.160

## 0.0.159

- Updates TLS certificate handling so that multiple conductors can share the same lair, but use different TLS certificates by storing a “tag” in the conductor state database. This should not be a breaking change, but *will* result in a new TLS certificate being used per conductor. [\#1519](https://github.com/holochain/holochain/pull/1519)

## 0.0.158

## 0.0.157

## 0.0.156

- Effectively disable Wasm metering by setting the cranelift cost\_function to always return 0. This is meant as a temporary stop-gap and give us time to figure out a configurable approach. [\#1535](https://github.com/holochain/holochain/pull/1535)

## 0.0.155

- **BREAKING CHANGE** - Removes legacy lair. You must now use lair-keystore \>= 0.2.0 with holochain. It is recommended to abandon your previous holochain agents, as there is not a straight forward migration path. To migrate: [dump the old keys](https://github.com/holochain/lair/blob/v0.0.11/crates/lair_keystore/src/bin/lair-keystore/main.rs#L38) -\> [write a utility to re-encode them](https://github.com/holochain/lair/tree/hc_seed_bundle-v0.1.2/crates/hc_seed_bundle) -\> [then import them to the new lair](https://github.com/holochain/lair/tree/lair_keystore-v0.2.0/crates/lair_keystore#lair-keystore-import-seed---help) – [\#1518](https://github.com/holochain/holochain/pull/1518)
- New solution for adding `hdi_version_req` field to the output of `--build-info` argument. [\#1523](https://github.com/holochain/holochain/pull/1523)

## 0.0.154

- Revert: “Add the `hdi_version_req` key:value field to the output of the `--build-info` argument” because it broke. [\#1521](https://github.com/holochain/holochain/pull/1521)
  
  Reason: it causes a build failure of the *holochain*  crate on crates.io

## 0.0.153

- Add the `hdi_version_req` key:value field to the output of the `--build-info` argument

## 0.0.152

- Adds `AdminRequest::UpdateCoordinators` that allows swapping coordinator zomes for a running happ.

## 0.0.151

- BREAKING CHANGE - Refactor: Property `integrity.uid` of DNA Yaml files renamed to `integrity.network_seed`. Functionality has not changed. [\#1493](https://github.com/holochain/holochain/pull/1493)
- Allow deterministic bindings (dna\_info() & zome\_info()) to the genesis self check [\#1491](https://github.com/holochain/holochain/pull/1491).

## 0.0.150

## 0.0.149

## 0.0.148

- Added networking logic for enzymatic countersigning [\#1472](https://github.com/holochain/holochain/pull/1472)
- Countersigning authority response network message changed to a session negotiation enum [/\#1472](https://github.com/holochain/holochain/pull/1472)

## 0.0.147

## 0.0.146

## 0.0.145

**MAJOR BREAKING CHANGE\!** This release includes a rename of two Holochain core concepts, which results in a LOT of changes to public APIs and type names:

- “Element” has been renamed to “Record”
- “Header” has been renamed to “Action”

All names which include these words have also been renamed accordingly.

As Holochain has evolved, the meaning behind these concepts, as well as our understanding of them, has evolved as well, to the point that the original names are no longer adequate descriptors. We chose new names to help better reflect what these concepts mean, to bring more clarity to how we write and talk about Holochain.

## 0.0.144

- Add functional stub for `x_salsa20_poly1305_shared_secret_create_random` [\#1410](https://github.com/holochain/holochain/pull/1410)
- Add functional stub for `x_salsa20_poly1305_shared_secret_export` [\#1410](https://github.com/holochain/holochain/pull/1410)
- Add functional stub for `x_salsa20_poly1305_shared_secret_ingest` [\#1410](https://github.com/holochain/holochain/pull/1410)
- Limit conductor calls to `10_000_000_000` Wasm operations [\#1386](https://github.com/holochain/holochain/pull/1386)

## 0.0.143

## 0.0.142

## 0.0.141

## 0.0.140

## 0.0.139

- Udpate lair to 0.1.3 - largely just documentation updates, but also re-introduces some dependency pinning to fix mismatch client/server version check [\#1377](https://github.com/holochain/holochain/pull/1377)

## 0.0.138

## 0.0.137

- Docs: Fix intra-doc links in all crates [\#1323](https://github.com/holochain/holochain/pull/1323)
- Update legacy lair to 0.0.10 - allowing “panicky” flag [\#1349](https://github.com/holochain/holochain/pull/1349)
- Udpate lair to 0.1.1 - allowing usage in path with whitespace [\#1349](https://github.com/holochain/holochain/pull/1349)

## 0.0.136

## 0.0.135

## 0.0.134

## 0.0.133

## 0.0.132

## 0.0.131

- When joining the network set arc size to previous value if available instead of full to avoid network load [1287](https://github.com/holochain/holochain/pull/1287)

## 0.0.130

- Workflow errors generally now log rather than abort the current app [1279](https://github.com/holochain/holochain/pull/1279/files)

- Fixed broken links in Rust docs [\#1284](https://github.com/holochain/holochain/pull/1284)

## 0.0.129

## 0.0.128

- Proxy server chosen from bootstrap server proxy\_list [1242](https://github.com/holochain/holochain/pull/1242)

<!-- end list -->

``` yaml
network:
  transport_pool:
    - type: proxy
      proxy_config:
        type: remote_proxy_client_from_bootstrap
        bootstrap_url: https://bootstrap.holo.host
        fallback_proxy_url: ~
```

## 0.0.127

- **BREAKING CHANGE** App validation callbacks are now run per `Op`. There is now only a single validation callback `fn validate(op: Op) -> ExternResult<ValidateCallbackResult>` that is called for each `Op`. See the documentation for `Op` for more details on what data is passed to the callback. There are example use cases in `crates/test_utils/wasm/wasm_workspace/`. For example in the `validate` test wasm. To update an existing app, you to this version all `validate_*` callbacks including `validate_create_link` must be changed to the new `validate(..)` callback. [\#1212](https://github.com/holochain/holochain/pull/1212).

- `RegisterAgentActivity` ops are now validated by app validation.

- Init functions can now make zome calls. [\#1186](https://github.com/holochain/holochain/pull/1186)

- Adds header hashing to `hash` host fn [1227](https://github.com/holochain/holochain/pull/1227)

- Adds blake2b hashing to `hash` host fn [1228](https://github.com/holochain/holochain/pull/1228)

## 0.0.126

## 0.0.125

## 0.0.124

## 0.0.123

- Fixes issue where holochain could get stuck in infinite loop when trying to send validation receipts. [\#1181](https://github.com/holochain/holochain/pull/1181).
- Additional networking metric collection and associated admin api `DumpNetworkMetrics { dna_hash: Option<DnaHash> }` for inspection of metrics [\#1160](https://github.com/holochain/holochain/pull/1160)
- **BREAKING CHANGE** - Schema change for metrics database. Holochain will persist historical metrics once per hour, if you do not clear the metrics database it will crash at that point. [\#1183](https://github.com/holochain/holochain/pull/1183)

## 0.0.122

- Adds better batching to validation workflows for much faster validation. [\#1167](https://github.com/holochain/holochain/pull/1167).

## 0.0.121

- **BREAKING CHANGE** Removed `app_info` from HDK [1108](https://github.com/holochain/holochain/pull/1108)
- Permissions on host functions now return an error instead of panicking [1141](https://github.com/holochain/holochain/pull/1141)
- Add `--build-info` CLI flag for displaying various information in JSON format. [\#1163](https://github.com/holochain/holochain/pull/1163)

## 0.0.120

## 0.0.119

## 0.0.118

- **BREAKING CHANGE** - Gossip now exchanges local peer info with `initiate` and `accept` request types. [\#1114](https://github.com/holochain/holochain/pull/1114).

## 0.0.117

## 0.0.116

## 0.0.115

- Fix [issue](https://github.com/holochain/holochain/issues/1100) where private dht ops were being leaked through the incoming ops sender. [1104](https://github.com/holochain/holochain/pull/1104).
- Kitsune now attempts to rebind the network interface in the event of endpoint shutdown. Note, it’s still recommended to bind to `0.0.0.0` as the OS provides additional resiliency for interfaces coming and going. [\#1083](https://github.com/holochain/holochain/pull/1083)
- **BREAKING CHANGE** current chain head including recent writes available in agent info [\#1079](https://github.com/holochain/holochain/pull/1079)
- **BREAKING (If using new lair)** If you are using the new (non-legacy) `lair_server` keystore, you will need to rebuild your keystore, we now pre-hash the passphrase used to access it to mitigate some information leakage. [\#1094](https://github.com/holochain/holochain/pull/1094)
- Better lair signature fallback child process management. The child process will now be properly restarted if it exits. (Note this can take a few millis on Windows, and may result in some signature errors.) [\#1094](https://github.com/holochain/holochain/pull/1094)

## 0.0.114

- `remote_signal` has always been a fire-and-forget operation. Now it also uses the more efficient fire-and-forget “notify” low-level networking plumbing. [\#1075](https://github.com/holochain/holochain/pull/1075)

- **BREAKING CHANGE** `entry_defs` added to `zome_info` and referenced by macros [PR1055](https://github.com/holochain/holochain/pull/1055)

- **BREAKING CHANGE**: The notion of “cell nicknames” (“nicks”) and “app slots” has been unified into the notion of “app roles”. This introduces several breaking changes. In general, you will need to rebuild any app bundles you are using, and potentially update some usages of the admin interface. In particular:
  
  - The `slots` field in App manifests is now called `roles`
  - The `InstallApp` admin method now takes a `role_id` field instead of a `nick` field
  - In the return value for any admin method which lists installed apps, e.g. `ListEnabledApps`, any reference to `"slots"` is now named `"roles"`
  - See [\#1045](https://github.com/holochain/holochain/pull/1045)

- Adds test utils for creating simulated networks. [\#1037](https://github.com/holochain/holochain/pull/1037).

- Conductor can take a mocked network for testing simulated networks. [\#1036](https://github.com/holochain/holochain/pull/1036)

- Added `DumpFullState` to the admin interface, as a more complete form of `DumpState` which returns full `Vec<DhtOp>` instead of just their count, enabling more introspection of the state of the cell [\#1065](https://github.com/holochain/holochain/pull/1065).

- **BREAKING CHANGE** Added function name to call info in HDK. [\#1078](https://github.com/holochain/holochain/pull/1078).

## 0.0.113

- Post commit is now infallible and expects no return value [PR1049](https://github.com/holochain/holochain/pull/1049)
- Always depend on `itertools` to make `cargo build --no-default-features` work [\#1060](https://github.com/holochain/holochain/pull/1060)
- `call_info` includes provenance and cap grant information [PR1063](https://github.com/holochain/holochain/pull/1063)
- Always depend on `itertools` to make `cargo build --no-default-features` work [\#1060](https://github.com/holochain/holochain/pull/1060)

## 0.0.112

- Always depend on `itertools` to make `cargo build --no-default-features` work [\#1060](https://github.com/holochain/holochain/pull/1060)

## 0.0.111

- `call_info` is now implemented [1047](https://github.com/holochain/holochain/pull/1047)

- `dna_info` now returns `DnaInfo` correctly [\#1044](https://github.com/holochain/holochain/pull/1044)
  
  - `ZomeInfo` no longer includes what is now on `DnaInfo`
  - `ZomeInfo` renames `zome_name` and `zome_id` to `name` and `id`
  - `DnaInfo` includes `name`, `hash`, `properties`

- `post_commit` hook is implemented now [PR 1000](https://github.com/holochain/holochain/pull/1000)

- Bump legacy lair version to 0.0.8 fixing a crash when error message was too long [\#1046](https://github.com/holochain/holochain/pull/1046)

- Options to use new lair keystore [\#1040](https://github.com/holochain/holochain/pull/1040)

<!-- end list -->

``` yaml
keystore:
  type: danger_test_keystore
```

or

``` yaml
keystore:
  type: lair_server
  connection_url: "unix:///my/path/socket?k=Foo"
```

## 0.0.110

- Publish now runs on a loop if there are ops still needing receipts. [\#1024](https://github.com/holochain/holochain/pull/1024)
- Batch peer store write so we use less transactions. [\#1007](https://github.com/holochain/holochain/pull/1007/).
- Preparation for new lair api [\#1017](https://github.com/holochain/holochain/pull/1017)
  - there should be no functional changes with this update.
  - adds new lair as an additional dependency and begins preparation for a config-time switch allowing use of new api lair keystore.
- Add method `SweetDnaFile::from_bundle_with_overrides` [\#1030](https://github.com/holochain/holochain/pull/1030)
- Some `SweetConductor::setup_app_*` methods now take anything iterable, instead of array slices, for specifying lists of agents and DNAs [\#1030](https://github.com/holochain/holochain/pull/1030)
- BREAKING conductor config changes [\#1031](https://github.com/holochain/holochain/pull/1031)

Where previously, you might have had:

``` yaml
use_dangerous_test_keystore: false
keystore_path: /my/path
passphrase_service:
  type: danger_insecure_from_config
  passphrase: "test-passphrase"
```

now you will use:

``` yaml
keystore:
  type: lair_server_legacy_deprecated
  keystore_path: /my/path
  danger_passphrase_insecure_from_config: "test-passphrase"
```

or:

``` yaml
keystore:
  type: danger_test_keystore_legacy_deprecated
```

## 0.0.109

- Make validation run concurrently up to 50 DhtOps. This allows us to make progress on other ops when waiting for the network. [\#1005](https://github.com/holochain/holochain/pull/1005)
- FIX: Prevent the conductor from trying to join cells to the network that are already in the process of joining. [\#1006](https://github.com/holochain/holochain/pull/1006)

## 0.0.108

- Refactor conductor to use parking lot rw lock instead of tokio rw lock. (Faster and prevents deadlocks.). [\#979](https://github.com/holochain/holochain/pull/979).

### Changed

- The scheduler should work now

## 0.0.107

## 0.0.106

### Changed

- All Holochain `Timestamp`s (including those in Headers) are now at the precision of microseconds rather than nanoseconds. This saves 4 bytes per timestamp in memory and on disk.
- Various database field names changed. **Databases created in prior versions will be incompatible.**
- HDK `sys_time` now returns a `holochain_zome_types::Timestamp` instead of a `core::time::Duration`.
- Exposes `UninstallApp` in the conductor admin API.

## 0.0.105

## 0.0.104

- Updates lair to 0.0.4 which pins rcgen to 0.8.11 to work around [https://github.com/est31/rcgen/issues/63](https://github.com/est31/rcgen/issues/63)

## 0.0.103

### Fixed

- This release solves the issues with installing happ bundles or registering DNA via the admin API concurrently. [\#881](https://github.com/holochain/holochain/pull/881).

### Changed

- Header builder now uses chain top timestamp for new headers if in the future
- Timestamps in headers require strict inequality in sys validation

## 0.0.102

### Known Issues :exclamation:

- We’ve become aware of a bug that locks up the conductor when installing happ bundles or registering DNA via the admin API concurrently. Please perform these actions sequentially until we’ve resolved the bug.

### Fixed

- Concurrent zome calls could cause the `init()` zome callback to run multiple times concurrently, causing `HeadMoved` errors. This is fixed, so that `init()` can only ever run once.
  - If a zome call has been waiting for another zome call to finish running `init()` for longer than 30 seconds, it will timeout.

### Changed

- Apps now have a more complex status. Apps now can be either enabled/disabled as well as running/stopped, the combination of which is captured by three distinctly named states:
  - “Running” (enabled + running) -\> The app is running normally
  - “Paused” (enabled + stopped) -\> The app is currently stopped due to some minor problem in one of its cells such as failed network access, but will start running again as soon as it’s able. Some Cells may still be running normally.
  - “Disabled” (disabled + stopped) -\> The app is stopped and will remain so until explicitly enabled via `EnableApp` admin method. Apps can be disabled manually via `DisableApp`, or automatically due to an unrecoverable error in a Cell.
- Some admin methods are deprecated due to the app status changes:
  - `ActivateApp` is deprecated in favor of `EnableApp`
  - `DeactivateApp` is deprecated in favor of `DisableApp`
- Apps will be automatically Paused if not all of their cells are able to join the network during startup

### Added

- `InstallAppBundle` command added to admin conductor API. [\#665](https://github.com/holochain/holochain/pull/665)
- `DnaSource` in conductor\_api `RegisterDna` call now can take a `DnaBundle` [\#665](https://github.com/holochain/holochain/pull/665)
- New admin interface methods:
  - `EnableApp` (replaces `ActivateApp`)
  - `DisableApp` (replaces `DeactivateApp`)
  - `StartApp` (used to attempt to manually restart a Paused app)
- Using the 3 level PLRU instance cache from latest holochain wasmer `v0.0.72`

## 0.0.101

This version contains breaking changes to the conductor API as well as a major upgrade to the underlying Wasm runtime.

***:exclamation: Performance impact***

The version of wasmer that is used in this holochain release contains bugs in the scoping of wasmer modules vs. instances, such that it blocks the proper release of memory and slows down execution of concurrent Wasm instances. While we were able to at least mitigate these effects and are coordinating with wasmer to find a proper solution as soon as possible.

The severity of these issues increases with cell concurrency, i.e. using multiple cells with the same DNA. Application development with a single conductor and a few cells are expected to work well unless your machine has serious resource restrictions.

### Added

- `InstallAppBundle` command added to admin conductor API. [\#665](https://github.com/holochain/holochain/pull/665)
- `DnaSource` in conductor\_api `RegisterDna` call now can take a `DnaBundle` [\#665](https://github.com/holochain/holochain/pull/665)

### Removed

- BREAKING:  `InstallAppDnaPayload` in admin conductor API `InstallApp` command now only accepts a hash.  Both properties and path have been removed as per deprecation warning.  Use either `RegisterDna` or `InstallAppBundle` instead. [\#665](https://github.com/holochain/holochain/pull/665)
- BREAKING: `DnaSource(Path)` in conductor\_api `RegisterDna` call now must point to `DnaBundle` as created by `hc dna pack` not a `DnaFile` created by `dna_util` [\#665](https://github.com/holochain/holochain/pull/665)

### CHANGED

- Updated to a version of `holochain_wasmer` that includes a migration to wasmer v2+. [\#773](https://github.com/holochain/holochain/pull/773/files), [\#801](https://github.com/holochain/holochain/pull/80), [\#836](https://github.com/holochain/holochain/pull/836)
- Introduced a simple instance cache to mitigate and potentially outweigh the effects of the aforementioned wasmer conditions [\#848](https://github.com/holochain/holochain/pull/848)

## 0.0.100

This is the first version number for the version of Holochain with a refactored state model (you may see references to it as Holochain RSM).

## 0.0.52-alpha2

*Note: Versions 0.0.52-alpha2 and older are belong to previous iterations of the Holochain architecture and are not tracked here.*<|MERGE_RESOLUTION|>--- conflicted
+++ resolved
@@ -7,16 +7,12 @@
 
 ## Unreleased
 
-<<<<<<< HEAD
+- Adds new functionality to the conductor admin API which returns disk storage information. The storage used by apps is broken down into blobs which are being used by one or more app.
+
+## 0.2.0-beta-rc.2
+
+- Fixes bug where supplying a `network_seed` during an `InstallApp` call does not actually update the network seed for roles whose `provisioning` is set to `None` in the manifest. Now the network seed is correctly updated. [\#2102](https://github.com/holochain/holochain/pull/2102)
 - If AppManifest specifies an `installed_hash` for a DNA, it will check the conductor for an already-registered DNA at that hash, ignoring the DNA passed in as part of the bundle. Note that this means you can install apps without passing in any DNA, if the DNAs are already installed in the conductor. [\#2157](https://github.com/holochain/holochain/pull/2157)
-=======
-## 0.2.0-beta-rc.2
-
->>>>>>> bac72757
-- Fixes bug where supplying a `network_seed` during an `InstallApp` call does not actually update the network seed for roles whose `provisioning` is set to `None` in the manifest. Now the network seed is correctly updated. [\#2102](https://github.com/holochain/holochain/pull/2102)
-
-- Adds new functionality to the conductor admin API which returns disk storage information. The storage used by apps
-  is broken down into blobs which are being used by one or more app.
 
 ## 0.2.0-beta-rc.1
 
