--- conflicted
+++ resolved
@@ -7,11 +7,8 @@
 
 ## Unreleased
 
-<<<<<<< HEAD
+- Avoid issuing duplicate warrants for invalid actions during app validation by checking for existing warrants before creating new ones. #5352
 - Remove `get_meta` from `holochain_p2p` and related code, which was never implemented.
-=======
-- Avoid issuing duplicate warrants for invalid actions during app validation by checking for existing warrants before creating new ones. #5352
->>>>>>> 13158512
 
 ## 0.6.0-dev.31
 
