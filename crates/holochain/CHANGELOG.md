--- conflicted
+++ resolved
@@ -8,19 +8,13 @@
 ## Unreleased
 
 - Remove deprecated functions `consistency_10s` and `consistency_60s`. Use `await_consistency` instead.
-- Remove deprecated type `SweetEasyLine`. Use `SweetInlineZomes` instead.
-- Remove deprecated methods `SweetInlineZomes::callback` and `SweetInlineZomes::integrity_callback`. Use `SweetInlineZomes::function` and `SweetInlineZomes::integrity_function` instead.
-
-## 0.4.0-dev.4
-
-- Rename feature `sweetest` in Holochain crate to `sweettest` to match the crate name.
-<<<<<<< HEAD
-- App validation workflow: Reduce interval to re-trigger when dependencies are missing from 10 seconds to 100-1000 ms, according to number of missing dependencies.
-=======
-- Remove deprecated functions `consistency_10s` and `consistency_60s`. Use `await_consistency` instead.
 - Remove deprecated type `SweetEasyInline`. Use `SweetInlineZomes` instead.
 - Remove deprecated methods `SweetInlineZomes::callback` and `SweetInlineZomes::integrity_callback`. Use `SweetInlineZomes::function` and `SweetInlineZomes::integrity_function` instead.
->>>>>>> 2ede7515
+
+## 0.4.0-dev.4
+
+- Rename feature `sweetest` in Holochain crate to `sweettest` to match the crate name.
+- App validation workflow: Reduce interval to re-trigger when dependencies are missing from 10 seconds to 100-1000 ms, according to number of missing dependencies.
 
 ## 0.4.0-dev.3
 
