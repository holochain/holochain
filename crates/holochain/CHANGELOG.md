---
default_semver_increment_mode: !pre_minor beta-dev
---
# Changelog

The format is based on [Keep a Changelog](https://keepachangelog.com/en/1.0.0/). This project adheres to [Semantic Versioning](https://semver.org/spec/v2.0.0.html).

## Unreleased

- Improves error messages when validation fails with an InvalidCommit error
<<<<<<< HEAD
=======
- Fixed bug where if signature verification fails due to the lair service being unavailable, validation could fail. Now, that failure is treated as a normal error, so validation cannot proceed. [#2604](https://github.com/holochain/holochain/pull/2604)
>>>>>>> 378dd3bb

## 0.3.0-beta-dev.10

- Adds experimental Chain Head Coordinator feature, allowing multiple machines to share the same source chain. Holochain must be built with the `chc` feature flag (disabled by default).

## 0.3.0-beta-dev.9

## 0.3.0-beta-dev.8

## 0.3.0-beta-dev.7

- Fixes race condition which caused network instability. Newly joined nodes can get temporarily blocked by other nodes, causing connections to be repeatedly dropped. [\#2534](https://github.com/holochain/holochain/pull/2534)

## 0.3.0-beta-dev.6

## 0.3.0-beta-dev.5

- **BREAKING CHANGE**: The DhtOp validation rules have been significantly expanded upon, and some logic around what ops are produced when has been altered. Your existing app may experience rejected ops due to these more strict rules.

## 0.3.0-beta-dev.4

## 0.3.0-beta-dev.3

## 0.3.0-beta-dev.2

## 0.3.0-beta-dev.1

## 0.3.0-beta-dev.0

- The feature `test_utils` is no longer a default feature. To consume `sweetest` from this crate please now use `default-features = false` and the feature `sweetest`.

## 0.2.0

## 0.2.0-beta-rc.7

## 0.2.0-beta-rc.6

- Feature renaming from `no-deps` to `sqlite` and `db-encryption` to `sqlite-encrypted`. It should not be necessary to configure these unless you are packaging `holochain` or have imported it as a dependency without default features. In the latter case, please update any references to the old feature names.

## 0.2.0-beta-rc.5

- Implements the `clone_only` cell provisioning strategy, desgined for situations where no cell should be installed upon app installation but clones may be created later, via `roles[].provisioning.strategy` in the app manifest [\#2243](https://github.com/holochain/holochain/pull/2243)

## 0.2.0-beta-rc.4

## 0.2.0-beta-rc.3

- BREAKING CHANGE - Removes conductor networking types “Proxy” (“proxy”) and “Quic” (“quic”). Please transition to “WebRTC” (“webrtc”). [\#2208](https://github.com/holochain/holochain/pull/2208)
- Adds `DumpNetworkStats` api to admin websocket [\#2182](https://github.com/holochain/holochain/pull/2182).
- System validation now ensures that all records in a source chain are by the same author [\#2189](https://github.com/holochain/holochain/pull/2189)

## 0.2.0-beta-rc.2

- Fixes bug where supplying a `network_seed` during an `InstallApp` call does not actually update the network seed for roles whose `provisioning` is set to `None` in the manifest. Now the network seed is correctly updated. [\#2102](https://github.com/holochain/holochain/pull/2102)

- If AppManifest specifies an `installed_hash` for a DNA, it will check the conductor for an already-registered DNA at that hash, ignoring the DNA passed in as part of the bundle. Note that this means you can install apps without passing in any DNA, if the DNAs are already installed in the conductor. [\#2157](https://github.com/holochain/holochain/pull/2157)

- Adds new functionality to the conductor admin API which returns disk storage information. The storage used by apps is broken down into blobs which are being used by one or more app.

## 0.2.0-beta-rc.1

## 0.2.0-beta-rc.0

- When uninstalling an app, local data is now cleaned up where appropriate. [\#1805](https://github.com/holochain/holochain/pull/1805)
  - Detail: any time an app is uninstalled, if the removal of that app’s cells would cause there to be no cell installed which uses a given DNA, the databases for that DNA space are deleted. So, if you have an app installed twice under two different agents and uninstall one of them, no data will be removed, but if you uninstall both, then all local data will be cleaned up. If any of your data was gossiped to other peers though, it will live on in the DHT, and even be gossiped back to you if you reinstall that same app with a new agent.
- Renames `OpType` to `FlatOp`, and `Op::to_type()` to `Op::flattened()`. Aliases for the old names still exist, so this is not a breaking change. [\#1909](https://github.com/holochain/holochain/pull/1909)
- Fixed a [problem with validation of Ops with private entry data](https://github.com/holochain/holochain/issues/1861), where  `Op::to_type()` would fail for private `StoreEntry` ops. [\#1910](https://github.com/holochain/holochain/pull/1910)

## 0.1.0

## 0.1.0-beta-rc.4

- Fix: Disabled clone cells are no longer started when conductor restarts. [\#1775](https://github.com/holochain/holochain/pull/1775)

## 0.1.0-beta-rc.3

- Fix: calling `emit_signal` from the `post_commit` callback caused a panic, this is now fixed [\#1749](https://github.com/holochain/holochain/pull/1749)
- Fix: When you install an app with a cell that already exists for the same agent, the installation will error now. [\#1773](https://github.com/holochain/holochain/pull/1773)
- Fixes problem where disabling and re-enabling an app causes all of its cells to become unresponsive to any `get*` requests. [\#1744](https://github.com/holochain/holochain/pull/1744)
- Fixes problem where a disabled cell can continue to respond to zome calls and transmit data until the conductor is restarted. [\#1761](https://github.com/holochain/holochain/pull/1761)
- Adds Ctrl+C handling, so that graceful conductor shutdown is possible. [\#1761](https://github.com/holochain/holochain/pull/1761)
- BREAKING CHANGE - Added zome name to the signal emitted when using `emit_signal`.

## 0.1.0-beta-rc.2

## 0.1.0-beta-rc.1

## 0.1.0-beta-rc.0

- All zome calls must now be signed by the provenance, the signature is of the hash of the unsigned zome call, a unique nonce and expiry is also required [1510](https://github.com/holochain/holochain/pull/1510/files)

## 0.0.175

- BREAKING CHANGE - `ZomeId` and `zome_id` renamed to `ZomeIndex` and `zome_index` [\#1667](https://github.com/holochain/holochain/pull/1667)
- BREAKING CHANGE - `AppEntryType.id` renamed to `AppEntryType.entry_index` [\#1667](https://github.com/holochain/holochain/pull/1667)
- BREAKING CHANGE - `AppEntryType` renamed to `AppEntryDef` [\#1667](https://github.com/holochain/holochain/pull/1667)
- BREAKING CHANGE - `AppEntryDefName` renamed to `AppEntryName` [\#1667](https://github.com/holochain/holochain/pull/1667)
- BREAKING CHANGE - `AppRoleId` renamed to `RoleName` [\#1667](https://github.com/holochain/holochain/pull/1667)

## 0.0.174

- BREAKING CHANGE - The max entry size has been lowered to 4MB (strictly 4,000,000 bytes) [\#1659](https://github.com/holochain/holochain/pull/1659)
- BREAKING CHANGE - `emit_signal` permissions are changed so that it can be called during `post_commit`, which previously was not allowed [\#1661](https://github.com/holochain/holochain/pull/1661)

## 0.0.173

## 0.0.172

- BREAKING CHANGE - Update wasmer crate dependency [\#1620](https://github.com/holochain/holochain/pull/1620)
- Adds GossipInfo app interface method, which returns data about historical gossip progress which can be used to implement a progress bar in app UIs. [\#1649](https://github.com/holochain/holochain/pull/1649)
- BREAKING CHANGE - Add `quantum_time` as a DNA modifier. The default is set to 5 minutes, which is what it was previously hardcoded to. DNA manifests do not need to be updated, but this will change the DNA hash of all existing DNAs.

## 0.0.171

## 0.0.170

- Add call to authorize a zome call signing key to Admin API [\#1641](https://github.com/holochain/holochain/pull/1641)
- Add call to request DNA definition to Admin API [\#1641](https://github.com/holochain/holochain/pull/1641)

## 0.0.169

## 0.0.168

- Fixes bug that causes crash when starting a conductor with a clone cell installed

## 0.0.167

- Adds `SweetConductorConfig`, which adds a few builder methods for constructing variations of the standard ConductorConfig

## 0.0.166

- Fix restore clone cell by cell id. This used to fail with a “CloneCellNotFound” error. [\#1603](https://github.com/holochain/holochain/pull/1603)

## 0.0.165

- Revert requiring DNA modifiers when registering a DNA. These modifiers were optional before and were made mandatory by accident.

## 0.0.164

- Add App API call to archive an existing clone cell. [\#1578](https://github.com/holochain/holochain/pull/1578)
- Add Admin API call to restore an archived clone cell. [\#1578](https://github.com/holochain/holochain/pull/1578)
- Add Admin API call to delete all archived clone cells of an app’s role. For example, there is a base cell with role `document` and clones `document.0`, `document.1` etc.; this call deletes all clones permanently that have been archived before. This is not reversable; clones cannot be restored afterwards. [\#1578](https://github.com/holochain/holochain/pull/1578)

## 0.0.163

- Fixed rare “arc is not quantizable” panic, issuing a warning instead. [\#1577](https://github.com/holochain/holochain/pull/1577)

## 0.0.162

- **BREAKING CHANGE**: Implement App API call `CreateCloneCell`. **Role ids must not contain a dot `.` any more.** Clone ids make use of the dot as a delimiter to separate role id and clone index. [\#1547](https://github.com/holochain/holochain/pull/1547)
- Remove conductor config legacy keystore config options. These config options have been broken since we removed legacy lair in \#1518, hence this fix itself is not a breaking change. Also adds the `lair_server_in_proc` keystore config option as the new default to run an embedded lair server inside the conductor process, no longer requiring a separate system process. [\#1571](https://github.com/holochain/holochain/pull/1571)

## 0.0.161

## 0.0.160

## 0.0.159

- Updates TLS certificate handling so that multiple conductors can share the same lair, but use different TLS certificates by storing a “tag” in the conductor state database. This should not be a breaking change, but *will* result in a new TLS certificate being used per conductor. [\#1519](https://github.com/holochain/holochain/pull/1519)

## 0.0.158

## 0.0.157

## 0.0.156

- Effectively disable Wasm metering by setting the cranelift cost\_function to always return 0. This is meant as a temporary stop-gap and give us time to figure out a configurable approach. [\#1535](https://github.com/holochain/holochain/pull/1535)

## 0.0.155

- **BREAKING CHANGE** - Removes legacy lair. You must now use lair-keystore \>= 0.2.0 with holochain. It is recommended to abandon your previous holochain agents, as there is not a straight forward migration path. To migrate: [dump the old keys](https://github.com/holochain/lair/blob/v0.0.11/crates/lair_keystore/src/bin/lair-keystore/main.rs#L38) -\> [write a utility to re-encode them](https://github.com/holochain/lair/tree/hc_seed_bundle-v0.1.2/crates/hc_seed_bundle) -\> [then import them to the new lair](https://github.com/holochain/lair/tree/lair_keystore-v0.2.0/crates/lair_keystore#lair-keystore-import-seed---help) – [\#1518](https://github.com/holochain/holochain/pull/1518)
- New solution for adding `hdi_version_req` field to the output of `--build-info` argument. [\#1523](https://github.com/holochain/holochain/pull/1523)

## 0.0.154

- Revert: “Add the `hdi_version_req` key:value field to the output of the `--build-info` argument” because it broke. [\#1521](https://github.com/holochain/holochain/pull/1521)
  
  Reason: it causes a build failure of the *holochain*  crate on crates.io

## 0.0.153

- Add the `hdi_version_req` key:value field to the output of the `--build-info` argument

## 0.0.152

- Adds `AdminRequest::UpdateCoordinators` that allows swapping coordinator zomes for a running happ.

## 0.0.151

- BREAKING CHANGE - Refactor: Property `integrity.uid` of DNA Yaml files renamed to `integrity.network_seed`. Functionality has not changed. [\#1493](https://github.com/holochain/holochain/pull/1493)
- Allow deterministic bindings (dna\_info() & zome\_info()) to the genesis self check [\#1491](https://github.com/holochain/holochain/pull/1491).

## 0.0.150

## 0.0.149

## 0.0.148

- Added networking logic for enzymatic countersigning [\#1472](https://github.com/holochain/holochain/pull/1472)
- Countersigning authority response network message changed to a session negotiation enum [/\#1472](https://github.com/holochain/holochain/pull/1472)

## 0.0.147

## 0.0.146

## 0.0.145

**MAJOR BREAKING CHANGE\!** This release includes a rename of two Holochain core concepts, which results in a LOT of changes to public APIs and type names:

- “Element” has been renamed to “Record”
- “Header” has been renamed to “Action”

All names which include these words have also been renamed accordingly.

As Holochain has evolved, the meaning behind these concepts, as well as our understanding of them, has evolved as well, to the point that the original names are no longer adequate descriptors. We chose new names to help better reflect what these concepts mean, to bring more clarity to how we write and talk about Holochain.

## 0.0.144

- Add functional stub for `x_salsa20_poly1305_shared_secret_create_random` [\#1410](https://github.com/holochain/holochain/pull/1410)
- Add functional stub for `x_salsa20_poly1305_shared_secret_export` [\#1410](https://github.com/holochain/holochain/pull/1410)
- Add functional stub for `x_salsa20_poly1305_shared_secret_ingest` [\#1410](https://github.com/holochain/holochain/pull/1410)
- Limit conductor calls to `10_000_000_000` Wasm operations [\#1386](https://github.com/holochain/holochain/pull/1386)

## 0.0.143

## 0.0.142

## 0.0.141

## 0.0.140

## 0.0.139

- Udpate lair to 0.1.3 - largely just documentation updates, but also re-introduces some dependency pinning to fix mismatch client/server version check [\#1377](https://github.com/holochain/holochain/pull/1377)

## 0.0.138

## 0.0.137

- Docs: Fix intra-doc links in all crates [\#1323](https://github.com/holochain/holochain/pull/1323)
- Update legacy lair to 0.0.10 - allowing “panicky” flag [\#1349](https://github.com/holochain/holochain/pull/1349)
- Udpate lair to 0.1.1 - allowing usage in path with whitespace [\#1349](https://github.com/holochain/holochain/pull/1349)

## 0.0.136

## 0.0.135

## 0.0.134

## 0.0.133

## 0.0.132

## 0.0.131

- When joining the network set arc size to previous value if available instead of full to avoid network load [1287](https://github.com/holochain/holochain/pull/1287)

## 0.0.130

- Workflow errors generally now log rather than abort the current app [1279](https://github.com/holochain/holochain/pull/1279/files)

- Fixed broken links in Rust docs [\#1284](https://github.com/holochain/holochain/pull/1284)

## 0.0.129

## 0.0.128

- Proxy server chosen from bootstrap server proxy\_list [1242](https://github.com/holochain/holochain/pull/1242)

<!-- end list -->

``` yaml
network:
  transport_pool:
    - type: proxy
      proxy_config:
        type: remote_proxy_client_from_bootstrap
        bootstrap_url: https://bootstrap.holo.host
        fallback_proxy_url: ~
```

## 0.0.127

- **BREAKING CHANGE** App validation callbacks are now run per `Op`. There is now only a single validation callback `fn validate(op: Op) -> ExternResult<ValidateCallbackResult>` that is called for each `Op`. See the documentation for `Op` for more details on what data is passed to the callback. There are example use cases in `crates/test_utils/wasm/wasm_workspace/`. For example in the `validate` test wasm. To update an existing app, you to this version all `validate_*` callbacks including `validate_create_link` must be changed to the new `validate(..)` callback. [\#1212](https://github.com/holochain/holochain/pull/1212).

- `RegisterAgentActivity` ops are now validated by app validation.

- Init functions can now make zome calls. [\#1186](https://github.com/holochain/holochain/pull/1186)

- Adds header hashing to `hash` host fn [1227](https://github.com/holochain/holochain/pull/1227)

- Adds blake2b hashing to `hash` host fn [1228](https://github.com/holochain/holochain/pull/1228)

## 0.0.126

## 0.0.125

## 0.0.124

## 0.0.123

- Fixes issue where holochain could get stuck in infinite loop when trying to send validation receipts. [\#1181](https://github.com/holochain/holochain/pull/1181).
- Additional networking metric collection and associated admin api `DumpNetworkMetrics { dna_hash: Option<DnaHash> }` for inspection of metrics [\#1160](https://github.com/holochain/holochain/pull/1160)
- **BREAKING CHANGE** - Schema change for metrics database. Holochain will persist historical metrics once per hour, if you do not clear the metrics database it will crash at that point. [\#1183](https://github.com/holochain/holochain/pull/1183)

## 0.0.122

- Adds better batching to validation workflows for much faster validation. [\#1167](https://github.com/holochain/holochain/pull/1167).

## 0.0.121

- **BREAKING CHANGE** Removed `app_info` from HDK [1108](https://github.com/holochain/holochain/pull/1108)
- Permissions on host functions now return an error instead of panicking [1141](https://github.com/holochain/holochain/pull/1141)
- Add `--build-info` CLI flag for displaying various information in JSON format. [\#1163](https://github.com/holochain/holochain/pull/1163)

## 0.0.120

## 0.0.119

## 0.0.118

- **BREAKING CHANGE** - Gossip now exchanges local peer info with `initiate` and `accept` request types. [\#1114](https://github.com/holochain/holochain/pull/1114).

## 0.0.117

## 0.0.116

## 0.0.115

- Fix [issue](https://github.com/holochain/holochain/issues/1100) where private dht ops were being leaked through the incoming ops sender. [1104](https://github.com/holochain/holochain/pull/1104).
- Kitsune now attempts to rebind the network interface in the event of endpoint shutdown. Note, it’s still recommended to bind to `0.0.0.0` as the OS provides additional resiliency for interfaces coming and going. [\#1083](https://github.com/holochain/holochain/pull/1083)
- **BREAKING CHANGE** current chain head including recent writes available in agent info [\#1079](https://github.com/holochain/holochain/pull/1079)
- **BREAKING (If using new lair)** If you are using the new (non-legacy) `lair_server` keystore, you will need to rebuild your keystore, we now pre-hash the passphrase used to access it to mitigate some information leakage. [\#1094](https://github.com/holochain/holochain/pull/1094)
- Better lair signature fallback child process management. The child process will now be properly restarted if it exits. (Note this can take a few millis on Windows, and may result in some signature errors.) [\#1094](https://github.com/holochain/holochain/pull/1094)

## 0.0.114

- `remote_signal` has always been a fire-and-forget operation. Now it also uses the more efficient fire-and-forget “notify” low-level networking plumbing. [\#1075](https://github.com/holochain/holochain/pull/1075)

- **BREAKING CHANGE** `entry_defs` added to `zome_info` and referenced by macros [PR1055](https://github.com/holochain/holochain/pull/1055)

- **BREAKING CHANGE**: The notion of “cell nicknames” (“nicks”) and “app slots” has been unified into the notion of “app roles”. This introduces several breaking changes. In general, you will need to rebuild any app bundles you are using, and potentially update some usages of the admin interface. In particular:
  
  - The `slots` field in App manifests is now called `roles`
  - The `InstallApp` admin method now takes a `role_id` field instead of a `nick` field
  - In the return value for any admin method which lists installed apps, e.g. `ListEnabledApps`, any reference to `"slots"` is now named `"roles"`
  - See [\#1045](https://github.com/holochain/holochain/pull/1045)

- Adds test utils for creating simulated networks. [\#1037](https://github.com/holochain/holochain/pull/1037).

- Conductor can take a mocked network for testing simulated networks. [\#1036](https://github.com/holochain/holochain/pull/1036)

- Added `DumpFullState` to the admin interface, as a more complete form of `DumpState` which returns full `Vec<DhtOp>` instead of just their count, enabling more introspection of the state of the cell [\#1065](https://github.com/holochain/holochain/pull/1065).

- **BREAKING CHANGE** Added function name to call info in HDK. [\#1078](https://github.com/holochain/holochain/pull/1078).

## 0.0.113

- Post commit is now infallible and expects no return value [PR1049](https://github.com/holochain/holochain/pull/1049)
- Always depend on `itertools` to make `cargo build --no-default-features` work [\#1060](https://github.com/holochain/holochain/pull/1060)
- `call_info` includes provenance and cap grant information [PR1063](https://github.com/holochain/holochain/pull/1063)
- Always depend on `itertools` to make `cargo build --no-default-features` work [\#1060](https://github.com/holochain/holochain/pull/1060)

## 0.0.112

- Always depend on `itertools` to make `cargo build --no-default-features` work [\#1060](https://github.com/holochain/holochain/pull/1060)

## 0.0.111

- `call_info` is now implemented [1047](https://github.com/holochain/holochain/pull/1047)

- `dna_info` now returns `DnaInfo` correctly [\#1044](https://github.com/holochain/holochain/pull/1044)
  
  - `ZomeInfo` no longer includes what is now on `DnaInfo`
  - `ZomeInfo` renames `zome_name` and `zome_id` to `name` and `id`
  - `DnaInfo` includes `name`, `hash`, `properties`

- `post_commit` hook is implemented now [PR 1000](https://github.com/holochain/holochain/pull/1000)

- Bump legacy lair version to 0.0.8 fixing a crash when error message was too long [\#1046](https://github.com/holochain/holochain/pull/1046)

- Options to use new lair keystore [\#1040](https://github.com/holochain/holochain/pull/1040)

<!-- end list -->

``` yaml
keystore:
  type: danger_test_keystore
```

or

``` yaml
keystore:
  type: lair_server
  connection_url: "unix:///my/path/socket?k=Foo"
```

## 0.0.110

- Publish now runs on a loop if there are ops still needing receipts. [\#1024](https://github.com/holochain/holochain/pull/1024)
- Batch peer store write so we use less transactions. [\#1007](https://github.com/holochain/holochain/pull/1007/).
- Preparation for new lair api [\#1017](https://github.com/holochain/holochain/pull/1017)
  - there should be no functional changes with this update.
  - adds new lair as an additional dependency and begins preparation for a config-time switch allowing use of new api lair keystore.
- Add method `SweetDnaFile::from_bundle_with_overrides` [\#1030](https://github.com/holochain/holochain/pull/1030)
- Some `SweetConductor::setup_app_*` methods now take anything iterable, instead of array slices, for specifying lists of agents and DNAs [\#1030](https://github.com/holochain/holochain/pull/1030)
- BREAKING conductor config changes [\#1031](https://github.com/holochain/holochain/pull/1031)

Where previously, you might have had:

``` yaml
use_dangerous_test_keystore: false
keystore_path: /my/path
passphrase_service:
  type: danger_insecure_from_config
  passphrase: "test-passphrase"
```

now you will use:

``` yaml
keystore:
  type: lair_server_legacy_deprecated
  keystore_path: /my/path
  danger_passphrase_insecure_from_config: "test-passphrase"
```

or:

``` yaml
keystore:
  type: danger_test_keystore_legacy_deprecated
```

## 0.0.109

- Make validation run concurrently up to 50 DhtOps. This allows us to make progress on other ops when waiting for the network. [\#1005](https://github.com/holochain/holochain/pull/1005)
- FIX: Prevent the conductor from trying to join cells to the network that are already in the process of joining. [\#1006](https://github.com/holochain/holochain/pull/1006)

## 0.0.108

- Refactor conductor to use parking lot rw lock instead of tokio rw lock. (Faster and prevents deadlocks.). [\#979](https://github.com/holochain/holochain/pull/979).

### Changed

- The scheduler should work now

## 0.0.107

## 0.0.106

### Changed

- All Holochain `Timestamp`s (including those in Headers) are now at the precision of microseconds rather than nanoseconds. This saves 4 bytes per timestamp in memory and on disk.
- Various database field names changed. **Databases created in prior versions will be incompatible.**
- HDK `sys_time` now returns a `holochain_zome_types::Timestamp` instead of a `core::time::Duration`.
- Exposes `UninstallApp` in the conductor admin API.

## 0.0.105

## 0.0.104

- Updates lair to 0.0.4 which pins rcgen to 0.8.11 to work around [https://github.com/est31/rcgen/issues/63](https://github.com/est31/rcgen/issues/63)

## 0.0.103

### Fixed

- This release solves the issues with installing happ bundles or registering DNA via the admin API concurrently. [\#881](https://github.com/holochain/holochain/pull/881).

### Changed

- Header builder now uses chain top timestamp for new headers if in the future
- Timestamps in headers require strict inequality in sys validation

## 0.0.102

### Known Issues :exclamation:

- We’ve become aware of a bug that locks up the conductor when installing happ bundles or registering DNA via the admin API concurrently. Please perform these actions sequentially until we’ve resolved the bug.

### Fixed

- Concurrent zome calls could cause the `init()` zome callback to run multiple times concurrently, causing `HeadMoved` errors. This is fixed, so that `init()` can only ever run once.
  - If a zome call has been waiting for another zome call to finish running `init()` for longer than 30 seconds, it will timeout.

### Changed

- Apps now have a more complex status. Apps now can be either enabled/disabled as well as running/stopped, the combination of which is captured by three distinctly named states:
  - “Running” (enabled + running) -\> The app is running normally
  - “Paused” (enabled + stopped) -\> The app is currently stopped due to some minor problem in one of its cells such as failed network access, but will start running again as soon as it’s able. Some Cells may still be running normally.
  - “Disabled” (disabled + stopped) -\> The app is stopped and will remain so until explicitly enabled via `EnableApp` admin method. Apps can be disabled manually via `DisableApp`, or automatically due to an unrecoverable error in a Cell.
- Some admin methods are deprecated due to the app status changes:
  - `ActivateApp` is deprecated in favor of `EnableApp`
  - `DeactivateApp` is deprecated in favor of `DisableApp`
- Apps will be automatically Paused if not all of their cells are able to join the network during startup

### Added

- `InstallAppBundle` command added to admin conductor API. [\#665](https://github.com/holochain/holochain/pull/665)
- `DnaSource` in conductor\_api `RegisterDna` call now can take a `DnaBundle` [\#665](https://github.com/holochain/holochain/pull/665)
- New admin interface methods:
  - `EnableApp` (replaces `ActivateApp`)
  - `DisableApp` (replaces `DeactivateApp`)
  - `StartApp` (used to attempt to manually restart a Paused app)
- Using the 3 level PLRU instance cache from latest holochain wasmer `v0.0.72`

## 0.0.101

This version contains breaking changes to the conductor API as well as a major upgrade to the underlying Wasm runtime.

***:exclamation: Performance impact***

The version of wasmer that is used in this holochain release contains bugs in the scoping of wasmer modules vs. instances, such that it blocks the proper release of memory and slows down execution of concurrent Wasm instances. While we were able to at least mitigate these effects and are coordinating with wasmer to find a proper solution as soon as possible.

The severity of these issues increases with cell concurrency, i.e. using multiple cells with the same DNA. Application development with a single conductor and a few cells are expected to work well unless your machine has serious resource restrictions.

### Added

- `InstallAppBundle` command added to admin conductor API. [\#665](https://github.com/holochain/holochain/pull/665)
- `DnaSource` in conductor\_api `RegisterDna` call now can take a `DnaBundle` [\#665](https://github.com/holochain/holochain/pull/665)

### Removed

- BREAKING:  `InstallAppDnaPayload` in admin conductor API `InstallApp` command now only accepts a hash.  Both properties and path have been removed as per deprecation warning.  Use either `RegisterDna` or `InstallAppBundle` instead. [\#665](https://github.com/holochain/holochain/pull/665)
- BREAKING: `DnaSource(Path)` in conductor\_api `RegisterDna` call now must point to `DnaBundle` as created by `hc dna pack` not a `DnaFile` created by `dna_util` [\#665](https://github.com/holochain/holochain/pull/665)

### CHANGED

- Updated to a version of `holochain_wasmer` that includes a migration to wasmer v2+. [\#773](https://github.com/holochain/holochain/pull/773/files), [\#801](https://github.com/holochain/holochain/pull/80), [\#836](https://github.com/holochain/holochain/pull/836)
- Introduced a simple instance cache to mitigate and potentially outweigh the effects of the aforementioned wasmer conditions [\#848](https://github.com/holochain/holochain/pull/848)

## 0.0.100

This is the first version number for the version of Holochain with a refactored state model (you may see references to it as Holochain RSM).

## 0.0.52-alpha2

*Note: Versions 0.0.52-alpha2 and older are belong to previous iterations of the Holochain architecture and are not tracked here.*<|MERGE_RESOLUTION|>--- conflicted
+++ resolved
@@ -8,10 +8,7 @@
 ## Unreleased
 
 - Improves error messages when validation fails with an InvalidCommit error
-<<<<<<< HEAD
-=======
 - Fixed bug where if signature verification fails due to the lair service being unavailable, validation could fail. Now, that failure is treated as a normal error, so validation cannot proceed. [#2604](https://github.com/holochain/holochain/pull/2604)
->>>>>>> 378dd3bb
 
 ## 0.3.0-beta-dev.10
 
