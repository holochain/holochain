--- conflicted
+++ resolved
@@ -7,15 +7,13 @@
 
 ## Unreleased
 
-<<<<<<< HEAD
 - **BREAKING:** Modifies `Action::CloseChain` and `Action::OpenChain` to be able to represent both DNA migrations and Agent migrations:
   - CloseChain can be used on its own, with no forward reference, to make a chain read-only.
   - CloseChain can include a forward reference to either a new AgentPubKey or a new DNA hash, which represent a migration to a new chain. The new chain is expected to begin with a corresponding OpenChain which has a backward reference to the CloseChain action. (This will become a validation rule in future work.)
-=======
+  
 ## 0.4.0-dev.20
 
 - **BREAKING\!** Enables dynamic database encryption. (as opposed to the hard-coded key that was previously being used.) NOTE - this is incompatible with all previous holochain databases, they will not open, and must be deleted. NOTE - this is incompatible with all previous lair databases, they will not open and must be deleted. [\#4198](https://github.com/holochain/holochain/pull/4198)
->>>>>>> 19e15624
 
 ## 0.4.0-dev.19
 
