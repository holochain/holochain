--- conflicted
+++ resolved
@@ -7,11 +7,9 @@
 
 ## Unreleased
 
-<<<<<<< HEAD
 - When uninstalling an app or removing a clone cell, only some of the data used by that cell was deleted. Now all data is deleted, freeing up disk space.
-=======
+
 ## 0.4.0-dev.11
->>>>>>> 51e84b64
 
 ## 0.4.0-dev.10
 
