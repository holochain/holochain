--- conflicted
+++ resolved
@@ -14,11 +14,8 @@
 
 - Change most enums that are exposed via the conductor API to be serialized with `tag = "type"` and `content = "value"` \#4616
 - Replace `tiny-keccak` with `sha3` due to dependency on problematic `crunchy` crate
-<<<<<<< HEAD
 - Use `rustls-tls` instead of `native-tls-vendored` in reqwest due to compatibility issue with Android platform
-=======
 - Prevent “TODO” comments from being rendered in cargo docs.
->>>>>>> 5b422515
 
 ## 0.5.0-dev.17
 
