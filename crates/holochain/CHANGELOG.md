--- conflicted
+++ resolved
@@ -7,9 +7,7 @@
 
 ## Unreleased
 
-<<<<<<< HEAD
 - Adds DPKI support. This is not fully hooked up, so the main implication for this particular implementation is that you must be using the same DPKI implementation as all other nodes on the network that you wish to talk to. If the DPKI version mismatches, you cannot establish connections, and will see so as an error in the logs. This work is in preparation for future work which will make it possible to restore your keys if you lose your device, and to revoke and replace your keys if your device is stolen or compromised.
-=======
 - App websocket connections now require authentication. There is a new admin operation `AdminRequest::IssueAppAuthenticationToken`
   which must be used to issue a connection token for a specific app. That token can be used with any app interface that
   will permit a connection to that app. After establishing a client connection, the first message must be an Authenticate
@@ -18,7 +16,6 @@
   which will require that connections to that app interface are for the specified app. #3622
 - `AdminRequest::ListAppInterfaces` has been changed from returning a list of ports to return a list of `AppInterfaceInfo`
   which includes the port as well as the `installed_app_id` and `allowed_origins` for that interface. #3622
->>>>>>> a2217d9c
 
 ## 0.3.0-beta-dev.46
 
