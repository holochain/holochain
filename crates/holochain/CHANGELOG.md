--- conflicted
+++ resolved
@@ -7,9 +7,7 @@
 
 ## Unreleased
 
-<<<<<<< HEAD
 - Fix: Make sure peers that were marked unresponsive are not marked responsive again until their agent info expiration timestamp or a new agent info is received. \#5423
-=======
 - Fix an issue where delete links could not be found in the database unless the create link that they deleted was also
   present. Now, when getting links, all relevant deletes from the base are fetched and used to filter the currently
   available list of links. #5421
@@ -18,7 +16,6 @@
   of the action hash. This made it impossible for Holochain to return updates when getting record details. #5420
 - Fix an issue where `get_details` would avoid going to the network if the requested record already existed, even if
   the current caller wasn't an authority and needed to fetch updates and deletes from the network. #5420
->>>>>>> e9d89935
 - Avoid issuing duplicate warrants for invalid actions during app validation by checking for existing warrants before creating new ones. #5352
 
 ## 0.6.0-dev.31
