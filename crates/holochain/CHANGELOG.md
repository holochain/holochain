---
default_semver_increment_mode: !pre_minor dev
---
# Changelog

The format is based on [Keep a Changelog](https://keepachangelog.com/en/1.0.0/). This project adheres to [Semantic Versioning](https://semver.org/spec/v2.0.0.html).

## Unreleased

<<<<<<< HEAD
- Mark `schedule` host fn as stable in code. #5240
=======
- Upgrade `strum` and `strum_macros` to `0.27.x`. #4447
>>>>>>> 95ab60a0
- Add tests for scheduling persisted functions across multiple cells.
- Remove unused enum variant `Infallible` from `StateMutationError`. #5270

## 0.6.0-dev.20

- Add a new `copy_cached_op_to_dht` function to `holochain_state`. \#5252
- Add a new function `get_dht_op_validation_state` to `holochain_state` for checking the state of a DHT op. \#5246
- Fix a reference to a method that no longer exists in the conductor documentation `list_dnas` -\> `list_dna_hashes`. \#5245
- Remove generic type parameters in `SysValDeps` and related types that are always used with the default types. \#5245
- Add tests for `publish_query` to ensure that chain ops and warrant ops pending publish are counted correctly.

## 0.6.0-dev.19

- Changed holochain\_metrics dashboards to match available metrics.
- Internal refactor to remove the `same_dht` field of `SysValDeps`. This field was redundant because the `SysValDeps` are always for the same DHT as the cell they are part of. \#5243
- **BREAKING CHANGE**: The agent activity response has been changed to return warrants as a `Vec<SignedWarrant>` instead of a `Vec<Warrant>`. This change ensures that warrant integrity can be checked and discovered warrants can be validated. Note that this also affects the HDK’s `get_agent_activity` function which will now also return `SignedWarrant`s instead of `Warrant`s. \#5237
- **BREAKING CHANGE**: Move `ChainOpType` from `holochain_types` to `holochain_zome_types`. \#5236
- **BREAKING CHANGE**: Remove the `SysValDeps` typedef and use instead `Vec<ActionHash>` in the few places that was used. \#5236
- **BREAKING CHANGE**: Modify the fields of `ChainIntegrityWarrant::ChainIntegrityWarrant` to add a `ChainOpType` field which allows just one op type to be validated when checking the warrant. \#5236
- Changed `schedule` host fn unit tests to integration tests.
- **BREAKING CHANGE**: Deprecate `AppManifest::UseExisting`. For late binding, update the coordinators of a DNA. For calling cells of other apps, bridge calls can be used.
- Fix: Unschedule already scheduled persisted functions on error or when the schedule is set to `None`.
- Refactor: When representative agent is missing, skip app validation workflow instead of panicking.
- Fix: Return an error with an `Invalid` result from `must_get_valid_record` when a record that is invalid is found. Previously the error returned indicated `UnresolvedDependencies`.
- Feat: Include warrants in publish and gossip and enable them to be fetched.
- Fix: Correctly return metrics when calling `dump_network_metrics_for_app` with apps that have clone cells.

## 0.6.0-dev.18

- Malformed websocket requests are responded to with an error ([\#5209](https://github.com/holochain/holochain/pull/5209)).
- Add support for writing metrics to InfluxDB file on disk.
- Add tests for the `schedule` host fn
- Fix: `hc-sandbox run` dedupes indices before proceeding.
- Update Kitsune2 to 0.2.15 and tx5 to 0.7.1 to get various bugfixes.
- As part of the tx5 update, go-pion has been upgraded to v4, and as part of the Kitsune2 update, there are now features to allow either libdatachannel or go-pion to be used as the WebRTC backend. The default is still libdatachannel.
- **BREAKING CHANGE**: Deprecate `RoleSettings::UseExisting`. For late binding, update the coordinators of a DNA. For calling cells of other apps, bridge calls can be used.
- **BREAKING CHANGE**: Host function `call` returns a specific error when calling another cell by cell ID that cannot be found.

## 0.6.0-dev.17

- Move the logic of adding `DnaFile`s to the dna files cache upon installing apps in a `SweetConductor` up to the `SweetConductor`’s `install_app()` method to ensure that `DnaFile`s also get added to the cache if the `install_app()` method is being used directly.
- Add an `update_coordinators()` method to the `SweetConductor` that also updates the `DnaFile` associated with the cell whose coordinators got updated in the `SweetConductor`’s dna files cache.
- **BREAKING CHANGE** The field `dna_hash: DnaHash` in the `UpdateCoordinatorsPayload` of the `UpdateCoordinators` admin call is replaced with a field `cell_id: CellId` ([\#5189](https://github.com/holochain/holochain/pull/5189)).
- **BREAKING CHANGE** The admin call `GetDnaDefinition` now takes a `CellId` as argument instead of a `DnaHash` because there can be two identical DNAs for different agents in the conductor and they were not looked up correctly prior to this change ([\#5189](https://github.com/holochain/holochain/pull/5189)).
- Fixed issue [\#2145](https://github.com/holochain/holochain/issues/2145) in ([\#5189](https://github.com/holochain/holochain/pull/5189)) by
  - indexing Ribosomes by cell id instead of by dna hash in the in-memory RibosomeStore
  - indexing DnaFiles by cell id instead of by dna hash in the DnaDef database on disk
  - fixing the update\_coordinators() method in the conductor and the associated SQL query to actually update DnaDef’s in the database if a DnaDef already exists in the database for the given cell id.
- Panic when attempting to bundle a dna from a DnaFile with inline zomes or when attempting to construct a dna manifest from a DnaDef with inline zomes ([\#5185](https://github.com/holochain/holochain/issues/5185)).
- Refactor chain head coordinator related tests to not rely on the ability to install dnas by specifying the `installed_hash` in the manifest only ([\#5185](https://github.com/holochain/holochain/issues/5185)).
- **BREAKING CHANGE** Remove support for installing a dna (as part of an app) only by specifying an `installed_hash` and without bundling the actual dna code ([\#5185](https://github.com/holochain/holochain/issues/5185)).

## 0.6.0-dev.16

- Removed redundant usages of `register_dna()` in test code and removed unused test utils ([\#5174](https://github.com/holochain/holochain/pull/5174)).
- Fixes the type of the `expires_at` field in `PeerMetaInfo` returned by the admin API from `Timestamp` to `Option<Timestamp>` ([\#5183](https://github.com/holochain/holochain/pull/5183)).
- **BREAKING CHANGE**: The admin call `RegisterDna` has been removed ([\#5175](https://github.com/holochain/holochain/pull/5175))
- As part of the fix below, the Holo hash method `to_k2_op` on a DhtOpHash` has been deprecated and replaced with  `to\_located\_k2\_op\_id\`.
- Fixes a bug where the wrong DhtOp location was reported to Kitsune2. This resulted in conductors not being able to sync with each other. This change can upgrade existing conductors and new data should sync correctly. However, part of the DHT model gets persisted and to fix bad data in the persisted model, the model has to be wiped and rebuilt. This will result in a short startup delay when upgrading to this version. After the first startup, the startup time should be back to normal.
- **BREAKING CHANGE**: `hc-sandbox` API and behavior changes:
  - Remove `--existing-paths` and `--last` options.
  - When `hc s run <INDICES>` and a sandbox folder from `.hc` is missing, command will abort and display an error message.
  - When calling `hc s run --all` and a sandbox folder from `.hc` is missing, command will proceed and display a warning for each missing sandbox.
  - When the `.hc` file is missing, the command will abort and display an error message.
  - Add new command `hc s remove <INDICES>`
  - `hc s clean` displays a short message upon completion telling how many paths were removed.
  - `hc s list` displays a specific message when there are no sandboxes.

## 0.6.0-dev.15

- Replace `Conductor::remove_dangling_cells` method with methods that remove the cells specific to the app and delete their databases.
- **BREAKING CHANGE**: Remove unused field `ConductorBuilder::state`.
- Remove network joining timeout. This used to work with the previous version of kitsune, but now all the `join` call does is to join the local peer store which is a matter of acquiring a write lock on a mutex and doesn’t indicate whether publishing the agent info to the peer store and the bootstrap has been successful.
- **BREAKING CHANGE**: Remove unused function `get_dependency_apps`.
- **BREAKING CHANGE**: Rename `AgentMetaInfo` to `PeerMetaInfo` since the info returns meta data for potentially multiple agents at a given peer URL ([\#5164](https://github.com/holochain/holochain/pull/5164)).
- **BREAKING CHANGE**: `hc-sandbox call` now returns structured data as JSON.

## 0.6.0-dev.14

- Refactor conductor methods `enable_app`, `disable_app`, `uninstall_app` and `initialize_conductor` to directly manage cells instead of using state machine code.
- **BREAKING CHANGE**: `AdminRequest::EnableApp` fails when creating the app’s cells fails and returns the first error that occurred. In case of success the enabled app info is returned.
- Remove state machine functions from conductor, which have been replaced by functions that process the necessary steps directly.
- **BREAKING CHANGE**: Use `AppStatus` in favor of `AppInfoStatus` in `AppResponse::AppInfo`.
- Remove app status transition functions and `AppInfoStatus`.
- **BREAKING CHANGE**: Remove types `EnabledApp` and `DisabledApp` in favor of `InstalledApp` to reduce app handling complexity.
- **BREAKING CHANGE**: Replace and remove legacy constructor for `InstalledAppCommon`.
- Remove an unnecessary use of `DnaFile` in the genesis workflow ([\#5150](https://github.com/holochain/holochain/pull/5150)).

## 0.6.0-dev.13

- **BREAKING CHANGE**: Remove `pause_app` and `Paused` state from conductor. Pausing an app was used when enabling an app partially failed and could be re-attempted. Now the app is only enabled if all cells successfully started up.
- **BREAKING CHANGE**: Removed everything related to `started` and `stopped` apps. Instead `enabled` and `disabled` remain as the only two possible states an app can be in after it has been installed.
- **BREAKING CHANGE**: Remove `CellStatus` which used to indicate whether a cell has joined the network or not. Going forward cells that couldn’t join the network will not be kept in conductor state.
- **BREAKING CHANGE**: Remove `generate_test_device_seed` from `ConductorBuilder`. This was a remnant from DPKI.
- Add integration tests for the use of `path`’s and the links created by them. ([\#5114](https://github.com/holochain/holochain/pull/5114))
- **BREAKING CHANGE** Removed an if/else clause in the `Ribosome::new()` impl that lead to inconsistent behavior depending on the number of zomes defined in the dna manifest ([\#5105](https://github.com/holochain/holochain/pull/5105)). This means that **the dependencies field for zomes in the dna manifest is now always mandatory**. Previously, if there was only one single integrity zome in the whole dna, it was implied by the conductor that a coordinator zome would depend on that integrity zome. This is no longer the case.
- Clearer error message if `ScopeLinkedType` or `ScopedEntryDefIndex` cannot be created due to zome dependencies not being specified in the dna manifest ([\#5105](https://github.com/holochain/holochain/pull/5105)).
- Added a new Admin API endpoint to revoke zome call capability `revoke_zome_call_capability`. [Issue 4596](https://github.com/holochain/holochain/issues/4596)
- **BREAKING CHANGE**: the return type of `capability_grant_info` has been changed from `HashMap<CellId, Vec<CapGrantInfo>>` to `Vec<(CellId, Vec<CapGrantInfo>)>`. This is to make it work with JSON encoding, which does not support maps with non-string tuple keys. The new type is now also used in the Admin API response `CapabilityGrantsInfo`.
- **BREAKING CHANGE**: the return type of `grant_zome_call_capability` has been changed from `()` to `ActionHash`. This has been done to make it easier to know the `ActionHash` of the grant in case you want to revoke it later.

## 0.6.0-dev.12

- It’s possible to configure an advanced setting for the network layer that shows tracing information about network connectivity and state changes. Rather than having to configure that in Holochain runtimes, it is now automatically enabled when the `NETAUDIT` tracing target is enabled at `WARN` level or lower.
- Test app operations (install/enable/disable/uninstall) with regards to app state and cell state.
- **BREAKING CHANGE**: Remove `start_app` from conductor. Use `enable_app` instead.
- Remove unused field `dna_def` the `HostFnWorkspace` struct ([\#5102](https://github.com/holochain/holochain/pull/5102))
- Replace the `dna_def` field of the `SysValidationWorkspace` with a `dna_hash` field.
- Remove unnecessary uses of `LinkType` and `EntryDefIndex` types

## 0.6.0-dev.11

## 0.6.0-dev.10

- Update `AgentInfo` call in `hc-sandbox` to take an optional vector of DNA hashes instead of one optional cell ID, e. g. `hc s call list-agents --dna uhC0kScOJk1aw9a5Kc8jqs0jieGCi4LoeW7vUehsTLvMI455-2hF1 --dna uhC0kScOJk1aw9a5Kc8jqs0jieGCi4LoeW7vUehsTLvMI455-2hF1`.

- Patch `serde_json` to enable byte arrays to be converted to JSON arrays.

- Add `AgentMetaInfo` calls to the conductor’s app and admin interfaces to retrieve data from the peer meta store for a given agent by their Url [\#5043](https://github.com/holochain/holochain/pull/5043)

## 0.6.0-dev.9

- Implement new call `get_all_by_key` for `PeerMetaStore`. Adds the call to retrieve all URLs and values for a given key from the store.

- Filter out unresponsive agents when publishing ops. Any URL that is set as unresponsive in the peer meta store will be filtered out when determining the agents near a location to publish to.

- Change versions of `DnaManifest`, `AppManifest` and `WebAppManifest` to `0`.

## 0.6.0-dev.8

## 0.6.0-dev.7

- Add `AgentInfo` call to the conductor’s app interface to retrieve the discovered peers of the app’s various DNAs.
- **Breaking**: admin interface `AgentInfo` call now takes an optional list of DNA hashes to filter by instead of a `CellId`.
- Add methods to the peer meta store that mark a peer URL as unresponsive and check if a peer URL is marked unresponsive. This change enables marking peers as unresponsive when connecting to or sending messages to, so that they can be omitted from future requests until the URL expires.

## 0.6.0-dev.6

- Bump holochain-wasmer and wasmer to v6.

## 0.6.0-dev.5

- Adds the `--origin` option to the `hc sandbox call` command in order to allow making admin calls to deployed conductors with restricted `allowed_origins`.

## 0.6.0-dev.4

- Change `hc-sandbox` to use admin and app clients from the `holochain_client` crate
- Change `hcterm` to use the admin and app websocket clients from `holochain_client` internally
- Reinstate indexes on `DhtOp` tables. With the latest migration script, the indexes were not carried over. \#4970
- Optimize `ChainHeadQuery` for performance. A flame graph analysis revealed that a significant proportion of the CPU time was spent on this query in a test with a high number of entry creates and reads. The query now runs about 30 % faster. \#4971
- Allow queries in `holochain_state` to run without parameters. Previously such queries would not be run against any stores. That is now possible.
- Further optimize `ChainHeadQuery` for performance by removing redundant WHERE clause. Formerly multiple agents on a conductor would share the same authored database, so the chain head had to be determined by agent. Since a refactor every agent has their own authored database, thus the clause is no longer required. \#4974
- Remove unused column `dependency` and related indexes from table `DhtOp`.
- Remove placeholder variant `AppResponse::AppAgentKeyRotated`.

## 0.6.0-dev.3

- New feature to permit using a `call` from the `post_commit` hook. This was previously only possible with a `remote_call` to yourself. That no longer works because the networking doesn’t let you “connect” to yourself. This is a shorter and clearer route to the same result. \#4957

## 0.6.0-dev.2

- Integrate all app validated ops, regardless of type and order
- Remove DHT DB query cache, a premature optimization that made integration complicated and error-prone without any appreciable benefit.
- Fix warrant persistence. Warrants were formerly stored in the Action table, but did not quite fit there. A new Warrant table was created, to which warrants are now written.
- Fix bug where a zero-arc node could not delete a link it hasn’t created. Fetching the action that created the link allows network access now.
- Expose `GetOptions` for `delete_link` call. Developers can specify whether `delete_link` should be restricted to local data to look up the create link record, or if it can request it from the network.

## 0.6.0-dev.1

- Refactor Mr. Bundle which affects the manifest types in `holochain_types`.
- **BREAKING** Existing app bundles cannot be used. You can either rebundle existing happs with `hc-bundle` and the `--raw` flag or issue a new version of your app, packaged for Holochain 0.6.
- Add `signalAllowPlainText: true` to conductor configs generated by `hc-sandbox`
- Remove unused `check_chain_rollback` function from `sys_validation`.
- Remove unused `is_chain_empty` and `action_seq_is_empty` functions from `sys_validation_workflow`.
- Change the system validation workflow to never directly put ops to integrated, instead mark them as awaiting integration.
- Refactor: rename status parameter to stage when setting validation stage
- Refactor sweettest function `await_consistency` after seeing it was not behaving reliably. Rewritten to compare all involved peer DHT databases and check if the sum of all ops has been integrated in all of them.

## 0.6.0-dev.0

- Remove unstable feature DPKI and all references to it, including the DPKI conductor service. DPKI was introduced to the codebase prematurely, largely untested, provided only a minimal set of calls to query agent keys and revoke an agent key, and kept causing problems that were disproportionately difficult to debug. If Holochain will be enhanced by agent key management in the future, it will be reimplemented from the ground up.
- Remove all references to Deepkey DNA.
- Remove call to revoke an agent key from the Conductor API. There was no way to update an agent key or create a new key for an agent. The call was a remnant of the intended DPKI feature.
- Remove conductor service interface and app store service stub. The conductor service interface was added primarily to allow DPKI to run as a DNA internal to the conductor.

## 0.5.0

## 0.5.0-rc.1

- ***BREAKING*** Kitsune2 Integrated: Holochain has now transitioned from the legacy Kitsune networking implementation, to the new [Kitsune2](https://crates.io/crates/kitsune2). [\#4791](https://github.com/holochain/holochain/pull/4791)
  - breaking protocol changes
  - differences in the networking section of the conductor config
  - changes to agent info encoding
  - transition from hc run-local-services to kitsune2 bootstrap server
  - switch from go pion to libdatachannel as the WebRTC backend. Holochain no longer depends on the go compiler, but has some additional c++ toolchain dependencies (such as cmake).
- Set crypto provider for TLS connections in Holochain binary. This used to produce error when running the binary.

## 0.5.0-rc.0

- Moves the `lineage` field of the dna manifest behind an `unstable-migration` feature.
- The Admin Api call `GetCompatibleCells` is now only available with the `unstable-migration` feature.

## 0.5.0-dev.22

- Update to Lair 0.6.0
- Changed the response format for `DumpNetworkMetrics` and `DumpNetworkStats` to provide information from Kitsune2. \#4816
- Added a new option to the `DumpNetworkMetrics` on the admin interface. That is `include_dht_summary` which will return a summary of the DHT state. \#4816
- Added `DumpNetworkMetrics` and `DumpNetworkStats` to the app interface. Please see the Rust docs for usage. \#4816
- Removed `NetworkInfo` from the app interface, please use `DumpNetworkMetrics` or `DumpNetworkStats` instead. \#4816
- Update `hcterm` to work with bootstrap2 bootstrap servers. By default, it uses `https://dev-test-bootstrap2.holochain.org` as the bootstrap2 server. \#4767
- Update `hc-service-check` to check bootstrap2 servers. By default, it uses `https://dev-test-bootstrap2.holochain.org` as the bootstrap2 server. \#4767
- Remove `hc-run-local-services`, please use `kitsune2-bootstrap-srv` instead.
- Handle empty databases in `StorageInfo` request. Previously, if the database was empty, the request would return an error. \#4756
- Add `DnaHash` to the `DnaStorageInfo` which is part of the `StorageInfo` response.
- The `agent_latest_pubkey` field of `AgentInfo` is put behind the `unstable-dpki` feature flag ([\#4815](https://github.com/holochain/holochain/pull/4815)).

## 0.5.0-dev.21

## 0.5.0-dev.20

## 0.5.0-dev.19

- Break dependency from holochain\_state to holochain\_p2p
- remove `serde(flatten)` attributes from certain enum variants of enums used in admin payloads (\#4719), thereby fixing an oversight of \#4616.

## 0.5.0-dev.18

- Change most enums that are exposed via the conductor API to be serialized with `tag = "type"` and `content = "value"` \#4616
- Replace `tiny-keccak` with `sha3` due to dependency on problematic `crunchy` crate
- Use `rustls-tls` instead of `native-tls-vendored` in reqwest due to compatibility issue with Android platform
- Prevent “TODO” comments from being rendered in cargo docs.

## 0.5.0-dev.17

- added admin\_api capability\_grant\_info for getting a list of grants valid and revoked from the source chain
- create an independent `Share` type in the holochain crate in order to not depend on the one from kitsune\_p2p

## 0.5.0-dev.16

- Remove the integration step from the app validation and authored ops workflows. Instead, integration is only handled by the integrate workflow.
- Add integration of `StoreRecord` and `StoreEntry` ops to integrate workflow.
- The integrate workflow now integrates **all** valid `RegisterAddLink` ops instead of only ones that link to a `StoreEntry`.
- Update doc-comment about CreateLink Action
- Fix issue where genesis actions weren’t integrated when others were ready to integrate. When nothing had been integrated yet then we started integration at the value of how many ops were `ready_to_integrate` so if we had other ops that were ready then the range started at them instead of at genesis (index 0).
- Update `await_consistency` test utility function so that it prints every inconsistent agent when it fails instead of just the first one.
- Rename the SQL queries that are used to set `RegisterAddLink` and `RegisterRemoveLink` ops to integrated
- Add smoke test for `AdminRequest::DumpConductorState`
- Fix issue where `AdminRequest::DumpConductorState` fails when the conductor has an `AppInterface` attached.

## 0.5.0-dev.15

- Update `holochain_wasmer_common`.

## 0.5.0-dev.14

- Remove support for x86\_64-darwin in Holonix. This is becoming hard to support in this version of Holonix. If you are relying on support for a mac with an Intel chip then please migrate to the new [Holonix](https://github.com/holochain/holonix?tab=readme-ov-file#holonix)
- Add two new commands to the `hc sandbox` for authenticating and making zome calls to a running conductor. See the sandbox documentation for usage instructions. \#4587
- Update `holochain_wasmer_host`, remove temporary fork of wasmer and update wasmer to 5.x.
- Disable wasmer module caching when using the feature flag `wasmer_wamr`, as caching is not relevevant when wasms are interpreted.
- Add a `--create-config` flag to handle config generation
- Add a `--config-schema` flag to `holochain` that prints out a json schema for the conductor config.

## 0.5.0-dev.13

- Added LinkTag helper trait functions to go into and out with serialized bytes

## 0.5.0-dev.12

## 0.5.0-dev.11

- Prevent duplicate calls to `init`. Previously, calling `init` directly would result in 2 calls to `init` if the zome had not been initialised yet and 1 call if the zome had been initialised. Now, calling `init` directly will result in 1 call by the conductor to initialise the zome and all subsequent calls to `init` will return `InitCallbackResult::Pass`. This both fixes surprising behavior and allows `init` to be called directly to initialise a zome if desired.

## 0.5.0-dev.10

## 0.5.0-dev.9

## 0.5.0-dev.8

- made holo\_hash encoding default in hdk cargo.toml for common B64 hashes

## 0.5.0-dev.7

- **BREAKING**: The `InstallAppPayload` now unifies all settings that are per role in a `roles_settings` field and as part of this change adds the option to specify custom modifiers at install time to override the modifiers defined in the dna manifest(s).
- Zome call authorization is split into autentication and authorization. Zome calls are authenticated when coming in over the network. The signature must match the hash of the serialized bytes, signed by the provenance of the call, as described above. This applies to zome calls over the App API as well as remote calls. Bridge calls, which are calls that zome call functions can make to other cells on the same conductor, do not require authentication. Authorization through zome call capabilities remains unchanged and is required for any kind of call as before.
- Remove `release-automation` crate from the `cargo update` script. `release-automation` isn’t used externally so compatibility with all dependency versions isn’t required and it often causes the job to fail.

## 0.5.0-dev.6

- **BREAKING**: Zome call API `AppRequest::CallZome` takes simple serialized bytes of the zome call parameters and the signature now. Previously client-side serialization of zome call parameters required to exactly match Holochain’s way of serializing, because Holochain re-serialized the parameters to verify the signature. This is no longer the case. The signature is generated for the **hash of the serialized bytes**, using the **SHA2 512-bit** hashing algorithm. In short, zome call params are serialized, then hashed and the hash is signed. The payload of the `CallZome` request is the serialized bytes and the signature. On the Holochain side the serialized bytes of the zome call parameters are hashed with the same SHA2 512-bit algorithm to verify the signature.

## 0.5.0-dev.5

- **BREAKING** Countersigning has been put behind the feature `unstable-countersigning`. Even though in many use cases countersigning is expected to work correctly, it has known problems which can put the source chain into an unrecoverable state. Included in this feature is the HDK function `accept_countersigning_preflight_request` as well as `AppRequest`s related to countersigning and the counersigning workflow itself too.
- **BREAKING** The following HDK functions have been temporarily removed as “unstable”. They can be re-enabled by building Holochain with the “unstable-functions” feature flag:
  - `accept_countersigning_preflight_request`
  - `block_agent`
  - `unblock_agent`
  - `get_agent_key_lineage`
  - `is_same_agent`
  - `schedule`
  - the function `sleep` has been removed entirely because it wasn’t implemented
  - and the HDI function `is_same_agent` Note that installing apps that have been built with an HDK from before this change will not be possible to install on a conductor that has been built without the `unstable-functions` feature. You will get import errors when Holochain tries to compile the WASM. It is valid to install an app that has been compiled without the `unstable-functions` feature onto a conductor which has been compiled with `unstable-functions` but the reverse is not true. \#4371
- Fix a problem with countersigning where it would stay in resolution when entering an unknown state from a restart. This was intended behaviour previously to ensure the agent got a change to get online before giving up on countersigning but it is not necessary now that we consider network errors to be a failed resolution and always retry.

## 0.5.0-dev.4

- **BREAKING**: As the DPKI feature is unstable and incomplete, it is disabled with default cargo features and put behind a feature called `unstable-dpki`. If this feature is specified at compile time, DPKI is enabled by default.
- **BREAKING**: Issuing and persisting warrants is behind a feature `unstable-warrants` now. Warrants have not been tested extensively and there is no way to recover from a warrant. Hence the feature is considered unstable and must be explicitly enabled. Note that once warrants are issued some functions or calls may not work correctly.
- **BREAKING**: Conductor::get\_dna\_definitions now returns an `IndexMap` to ensure consistent ordering.
- Add test to make sure sys validation rejects deleting a delete. Unit tests to get zomes to invoke for app validation were removed for these cases of deleting a delete, because the code path cannot be reached by the system.
- Added a new feature “unstable-sharding” which puts the network sharding behind a feature flag. It will not be possible to configure network sharding unless Holochain is built with this feature enabled. By default, the network tuning parameter `gossip_dynamic_arcs` is ignored, and the parameter `gossip_arc_clamping` must be set to either `"full"` or `"empty"`, the previous default value of `"none"` will prevent the conductor from starting. We intend to stabilise this feature in the future, and it will return to being available without a feature flag. \#4344

## 0.5.0-dev.3

- Use of WasmZome preserialized\_path has been **deprecated**. Please use the wasm interpreter instead.

- Conductor::get\_dna\_definitions now returns an `IndexMap` to ensure consistent ordering.

## 0.5.0-dev.2

- Add App API calls to interact with an unresolvable countersigning session. State of countersigning can be queried with `AppRequest::GetCountersigningSessionState`, an unresolvable session can be abandoned using `AppRequest::AbandonCountersigningSession` or force-published by making `AppRequest::PublishCountersigningSession`. Abandoning and publishing is only possible for sessions that have been through automatic resolution at least once where Holochain has not been able to make a decision. \#4253

## 0.5.0-dev.1

- AdminRequest::ListApps is now sorted by the new AppInfo field `installed_at`, in descending order
- Return a `RibosomeError` when there is a serialisation error invoking a zome callback. For example, if they have an invalid return type or parameters. This error bubbles-up and causes the zome call to fail, giving nicer errors and removing the panic which crashed the conductor in these situations. \#3803

## 0.5.0-dev.0

## 0.4.0

## 0.4.0-dev.28

## 0.4.0-dev.27

- HC sandbox: Fix `--no-dpki` option which previously enabled DPKI in the conductor when set, instead of disabling it.
- Remove the out-dated `validation_callback_allow_multiple_identical_agent_activity_fetches` test. Originally, it was to test that an identical op is only fetched from the network once and then looked up in the cache. After a refactor of production code this was no longer the case and so the test was refactored to check that it can fetch from the network multiple times. There can be no guarantee that it will do one over the other so the test is naturally flaky.
- Update the following tests to add a wait for gossip before creating ops. This adds an extra delay and makes sure that the conductors see each other before continuing with the tests.
  - `multi_create_link_validation`
  - `session_rollback_with_chc_enabled`
  - `alice_can_recover_from_a_session_timeout`
  - `should_be_able_to_schedule_functions_during_session`
- Update Makefile default recipe to use the new recipes that build and test the workspace with the feature flags `wasmer_sys` and `wasmer_wamr`. \#4284
- Add support for parsing the lint-level as a set in the Nix holochain module. e.g. `nursery = { level = "allow", priority = -1 }`. \#4284
- Add the `nix/` directory as a watch point for `direnv` so it reloads the `devShell` if a file changes in that directory. \#4284

## 0.4.0-dev.26

- Countersigning sessions no longer unlock at the end time without checking the outcome. There is a new workflow which will take appropriate actions when the session completes or times out. The majority of the logic is unchanged except for timeouts. If a timeout occurs and Holochain has been up throughout the session then the session will be abandoned. If Holochain crashes or is restarted during the session but is able to recover state from the database, it will attempt to discover what the other participants did. This changes a failure mode that used to be silent to one that will explicitly prevent new writes to your source chain. We are going to provide tooling to resolve this situation in the following change. \#4188
- Internal rework of chain locking logic. This is used when a countersigning session is in progress, to prevent other actions from being committed during the session. There was a race condition where two countersigning sessions being run one after another could result in responses relevant to the first session accidentally unlocking the new session. That effectively meant that on a larger network, countersigning sessions would get cancelled when nothing had actually gone wrong. The rework of locking made fixing the bug simpler, but the key to the fix was in the `countersigning_success` function. That now checks that incoming signatures are actually for the current session. \#4148

## 0.4.0-dev.25

## 0.4.0-dev.24

- Add `danger_generate_throwaway_device_seed` to allow creation and use of a random device seed for test situations, where a proper device seed is not needed. \#4238
- Add `allow_throwaway_random_dpki_agent_key` to allow creation of a random (unrecoverable) DPKI agent when a device seed is not specified. \#4238
- Fixes issue \#3679 where websocket connections would be closed if a message was received that failed to deserialize. The new behaviour isn’t perfect because you will get a timeout instead, but the websocket will remain open and you can continue to send further valid message. There is another issue to track partial deserialization \#4251 so we can respond with an error message instead of a timeout. \#4252

## 0.4.0-dev.23

- Fixes issue \#3679 where websocket connections would be closed if a message was received that failed to deserialize. The new behaviour isn’t perfect because you will get a timeout instead, but the websocket will remain open and you can continue to send further valid message. There is another issue to track partial deserialization \#4251 so we can respond with an error message instead of a timeout. \#4252

## 0.4.0-dev.22

- `device_seed_lair_tag` is now part of `ConductorConfig`. This was previously a field as part of the optional DPKI config. Now, a device seed should be specified even if not using DPKI. If the device seed is specified, when installing an app without providing an agent key, a new agent key will be generated by deriving a key from the device seed using the total number of apps ever installed as part of the derivation path. If the device seed is not specified, it will not be possible to install an app without specifying an agent key (app installation will error out).
- `allow_throwaway_random_agent_key` can be set in the `InstallAppPayload` to override the aforementioned behavior, allowing an agent key to not be specified even if a device seed is not specified in the conductor. This is a safety mechanism, and should only be used in test situations where the generated agent key is a throwaway and will never need to be recovered.
- Holochain now actually makes use of the device seed, which was previously ignored
- Holochain now makes sure to properly register in DPKI any pregenerated agent key which is provided in app installation, when DPKI is enabled.
- **BREAKING:** Modifies `Action::CloseChain` and `Action::OpenChain` to be able to represent both DNA migrations and Agent migrations:
  - CloseChain can be used on its own, with no forward reference, to make a chain read-only.
  - CloseChain can include a forward reference to either a new AgentPubKey or a new DNA hash, which represent a migration to a new chain. The new chain is expected to begin with a corresponding OpenChain which has a backward reference to the CloseChain action. (This will become a validation rule in future work.)
- Internal rework of `get_agent_activity`. This is not a breaking change for the HDK function of the same name, but it is a breaking change to the previous version of Holochain because the network response for agent activity has been changed. A future change will be made to the HDK function to expose the new functionality. \#4221
- Add feature flags `wasmer_sys` and `wasmer_wamr` to toggle between using the current wasm compiler and the new, experimental wasm interpreter. `wasmer_sys` is enabled as a default feature to preserve existing behavior.

## 0.4.0-dev.21

- HDK: Add call to get an agent key lineage. A key lineage includes all keys of an agent that have been generated by creating and updating the key.
- Remove obsolete host context `MigrateAgentHostAccess`. It is not used anywhere.

## 0.4.0-dev.20

- **BREAKING\!** Enables dynamic database encryption. (as opposed to the hard-coded key that was previously being used.) NOTE - this is incompatible with all previous holochain databases, they will not open, and must be deleted. NOTE - this is incompatible with all previous lair databases, they will not open and must be deleted. [\#4198](https://github.com/holochain/holochain/pull/4198)

## 0.4.0-dev.19

- Adds DPKI support. This is not fully hooked up, so the main implication for this particular implementation is that you must be using the same DPKI implementation as all other nodes on the network that you wish to talk to. If the DPKI version mismatches, you cannot establish connections, and will see so as an error in the logs. This work is in preparation for future work which will make it possible to restore your keys if you lose your device, and to revoke and replace your keys if your device is stolen or compromised.
- Add feature to revoke agent keys. A new call `AdminRequest::RevokeAgentKey` is exposed on the Admin API. Revoking a key for an app will render the key invalid from that moment on and make the source chain of all cells of the app read-only. The key is revoked in the Deepkey service if installed and deleted on all cells’ source chains. No more actions can be written to any of these source chains. Further it will fail to clone a cell of the app.
- App validation workflow: Remove tracking of missing dependencies. Tracking them introduces higher complexity and the possibility of ops under validation to be stuck. The delay before re-triggering app validation is increased to 100-3000 ms, giving the background task that fetches missing dependencies a chance to complete.

## 0.4.0-dev.18

## 0.4.0-dev.17

## 0.4.0-dev.16

- App manifest field `membrane_proofs_deferred` renamed to `allow_deferred_memproofs`, and the semantics are changed accordingly: if this field is set and memproofs are not provided at installation time (i.e. None is used), then the app will go into the deferred memproof state. Otherwise, if the field is set and memproofs are provided, installation will proceed as if the field were not set.
- Add HDI call to check if two agent keys are of the same key lineage. It will be possible for an agent to update their key. This new key as well as the old key are part of the same lineage, they belong to the same agent. With the new HDI call `is_same_agent`, app validation can check if two agent keys belong to the same agent. Key updates are exclusive to conductors with a DPKI service installed. If DPKI is not installed. `is_same_agent` compares the two provided keys for equality.
- Adds the [`UseExisting`](https://github.com/holochain/holochain/blob/293d6e775b3f02285b831626c9911802207a8d85/crates/holochain_types/src/app/app_manifest/app_manifest_v1.rs#L155-L165) cell provisioning strategy, an alternative to `Create`, allowing an app to depend on a cell from another installed app. Read the rustdocs for more info on this new type of provisioning.
- Possible performance improvement: better async handling of wasm function calls which should allow more concurrent throughput system during long-running zome calls \#4111
- New protections are put in place for apps which are depended upon by other apps via `UseExisting`. Any “protected” inter-app dependency will prevent a dependency app from being uninstalled until the dependent app is also uninstalled, or if the `force` parameter is set to true in the `UninstallApp` call.
- CountersigningSuccess signal that is emitted when a countersigning session is successfully completed now includes the
- *BREAKING* Introduced a new workflow error, `IncompleteCommit`. When inline validation fails with missing dependencies. I.e. Validation for actions that are being committed to the source chain during a zome call discovers missing dependencies. The generic `InvalidCommit` is replaced by this new error. That allows the caller to distinguish between errors that are fatal and errors that can be retried. For now, the only retryable error is caused by missing dependencies. \#4129
- Based on the change above, about adding `IncompleteCommit`, a countersigning session will no longer terminate on missing dependencies. You may retry committing the countersigned entry if you get this error. \#4129
- *BREAKING* CountersigningSuccess signal that is emitted when a countersigning session is successfully completed now includes the `app_entry_hash` from the `PreflightRequest` rather than the `EntryHash` that is created when you commit the countersigned entry. This value is easier for clients to get at and use to check that the countersigning session they joined has succeeded. \#4124

## 0.4.0-dev.15

- *BREAKING* Introduced a new workflow error, `IncompleteCommit`. When inline validation fails with missing dependencies. I.e. Validation for actions that are being committed to the source chain during a zome call discovers missing dependencies. The generic `InvalidCommit` is replaced by this new error. That allows the caller to distinguish between errors that are fatal and errors that can be retried. For now, the only retryable error is caused by missing dependencies. \#4129
- Based on the change above, about adding `IncompleteCommit`, a countersigning session will no longer terminate on missing dependencies. You may retry committing the countersigned entry if you get this error. \#4129
- *BREAKING* CountersigningSuccess signal that is emitted when a countersigning session is successfully completed now includes the `app_entry_hash` from the `PreflightRequest` rather than the `EntryHash` that is created when you commit the countersigned entry. This value is easier for clients to get at and use to check that the countersigning session they joined has succeeded. \#4124

## 0.4.0-dev.14

## 0.4.0-dev.13

## 0.4.0-dev.12

- When uninstalling an app or removing a clone cell, only some of the data used by that cell was deleted. Now all data is deleted, freeing up disk space.
- Adds a new `DisabledAppReason::NotStartedAfterProvidingMemproofs` variant which effectively allows a new app status, corresponding to the specific state where a UI has just called `AppRequest::ProvideMemproofs`, but the app has not yet been Enabled for the first time.
- Adds a new app interface method `AppRequest::EnableAfterMemproofsProvided`, which allows enabling an app only if the app is in the `AppStatus::Disabled(DisabledAppReason::NotStartedAfterProvidingMemproofs)` state. Attempting to enable the app from other states (other than Running) will fail.
- Warrants are used under-the-hood in more places now:
  - When gossiping amongst authorities, if an authority has a warrant for some data being requested, they will send the warrant instead of the data to indicate the invalid status of that data
  - When requesting data through must\_get calls, warrants will be returned with the data. The data returned to the client remains the same, but under the hood any warrants will be cached for later use.
- Adds a `lineage` field to the DNA manifest, which declares forward compatibility for any hash in that list with this DNA
- Adds a `AdminRequest::GetCompatibleCells` method which returns CellId for all installed cells which use a DNA that is forward-compatible with a given DNA hash. This can be used to find a compatible cell for use with the `UseExisting` cell provisioning method (still to be implemented)

## 0.4.0-dev.11

## 0.4.0-dev.10

## 0.4.0-dev.9

- Warrants: When an authority rejects another agent’s authored data, that authority creates a Warrant which is gossiped to the offending agent’s Agent Activity Authority, who then serves that warrant along with any `get_agent_activity` request.
- The `warrants` field of `AgentActivity` is now populated with warrants for that agent.
- Authorities author ChainFork warrants when detecting two actions by the same author with the same `prev_action`

## 0.4.0-dev.8

## 0.4.0-dev.7

- App manifest now includes a new `membrane_proofs_deferred: bool` field, which allows the membrane proofs for the app’s cells to be provided at a time after installation, allowing the app’s UI to guide the process of creating membrane proofs.
- Adds new `AppStatus::AwaitingMemproofs` to indicate an app which was installed with `membrane_proofs_deferred`
- Adds new app websocket method `ProvideMemproofs` for use with `membrane_proofs_deferred`

## 0.4.0-dev.6

## 0.4.0-dev.5

- Moved the WASM cache from the data directory to a subdirectory of the data directory named `wasm-cache`. Old content won’t be removed and WASMs will have to be recompiled into the new cache. \#3920
- Remove deprecated functions `consistency_10s` and `consistency_60s`. Use `await_consistency` instead.
- Remove deprecated type `SweetEasyInline`. Use `SweetInlineZomes` instead.
- Remove deprecated methods `SweetInlineZomes::callback` and `SweetInlineZomes::integrity_callback`. Use `SweetInlineZomes::function` and `SweetInlineZomes::integrity_function` instead.

## 0.4.0-dev.4

- Rename feature `sweetest` in Holochain crate to `sweettest` to match the crate name.
- App validation workflow: Reduce interval to re-trigger when dependencies are missing from 10 seconds to 100-1000 ms, according to number of missing dependencies.

## 0.4.0-dev.3

- App validation workflow: Fix bug where ops were stuck in app validation when multiple ops were requiring the same action or entry hash. Such ops were erroneously filtered out from validation for being marked as ops awaiting hashes and not unmarked as awaiting once the hashes had arrived.

## 0.4.0-dev.2

- System validation: Added a new rule that no new actions are allowed following a chain close action.
- App validation workflow: Add module-level documentation.
- Validation: Remove unused type `DhtOpOrder`. This type is superseded by `OpOrder`.

## 0.4.0-dev.1

- **BREAKING** - Serialization: Update of serialization packages `holochain-serialization` and `holochain-wasmer-*` leads to general message format change for enums. Previously an enum value like

<!-- end list -->

``` rust
enum Enum {
  Variant1,
  Variant2,
}
let value = Enum::Variant1;
```

was serialized as (JSON representation)

``` json
{
  "value": {
    "variant1": null
  }
}
```

Now it serializes to

``` json
{
  "value": "variant1"
}
```

- Adds a new admin interface call `RevokeAppAuthenticationToken` to revoke issued app authentication tokens. \#3765
- App validation workflow: Validate ops in sequence instead of in parallel. Ops validated one after the other have a higher chance of being validated if they depend on earlier ops. When validated in parallel, they potentially needed to await a next workflow run when the dependent op would have been validated.

## 0.4.0-dev.0

## 0.3.0

## 0.3.0-beta-dev.48

## 0.3.0-beta-dev.47

- Connections to Holochain app interfaces are now app specific, so anywhere that you used to have to provide an `installed_app_id` or `app_id` in requests, that is no longer required and has been removed. For example, `AppRequest::AppInfo` no longer takes any parameters and will return information about the app the connection is authenticated with. \#3643
- Signals are now only sent to clients that are connected to the app emitting the signal. When a cell is created by the conductor, it gets the ability to broadcast signals to any clients that are connected to the app that the cell is part of. When a client authenticates a connection to an app interface, the broadcaster for that app is found and attached to the connection. Previously all connected clients saw all signals, and there was no requirement to authenticate before receiving them. This is important to be aware of - if you connect to an app interface for signals only, you will still have to authenticate before receiving signals. \#3643
- App websocket connections now require authentication. There is a new admin operation `AdminRequest::IssueAppAuthenticationToken` which must be used to issue a connection token for a specific app. That token can be used with any app interface that will permit a connection to that app. After establishing a client connection, the first message must be an Authenticate message (rather than Request or Signal) and contain an `AppAuthenticationRequest` as its payload. \#3622
- When creating an app interface with `AdminRequest::AttachAppInterface` it is possible to specify an `installed_app_id` which will require that connections to that app interface are for the specified app. \#3622
- `AdminRequest::ListAppInterfaces` has been changed from returning a list of ports to return a list of `AppInterfaceInfo` which includes the port as well as the `installed_app_id` and `allowed_origins` for that interface. \#3622

## 0.3.0-beta-dev.46

## 0.3.0-beta-dev.45

- App validation workflow: Mock network in unit tests using new type `GenericNetwork` to properly test `must_get_agent_activity`. Previously that was not possible, as all peers in a test case were authorities for each other and `must_get_agent_activity` would therefore not send requests to the network.
- App validation workflow: Skip ops that have missing dependencies. If an op is awaiting dependencies to be fetched, it will be excluded from app validation.
- App validation workflow: Integration workflow is only triggered when some ops have been validated (either accepted or rejected).
- App validation workflow: While op dependencies are missing and being fetched, the workflow is re-triggering itself periodically. It’ll terminate this re-triggering after an interval in which no more missing dependencies could be fetched.

## 0.3.0-beta-dev.44

- App validation workflow: Refactored to not wait for ops that the op being validated depends on, that are being fetched and thus keep the workflow occupied. The workflow no longer awaits the dependencies and instead sends off fetch requests in the background.
- `consistency_10s` and `consistency_60s` from `holochain::sweettest` are deprecated. Use `await_consistency` instead.

## 0.3.0-beta-dev.43

- BREAKING: Holochain websockets now require an `allowed_origins` configuration to be provided. When connecting to the websocket a matching origin must be specified in the connection request `Origin` header. [\#3460](https://github.com/holochain/holochain/pull/3460)
  - The `ConductorConfiguration` has been changed so that specifying an admin interface requires an `allowed_origins` as well as the port it already required.
  - `AdminRequest::AddAdminInterfaces` has been updated as per the previous point.
  - `AdminRequest::AttachAppInterface` has also been updated so that attaching app ports requires an `allowed_origins` as well as the port it already required.
- BREAKING: Split the authored database by author. It was previous partitioned by DNA only and each agent that shared a DB because they were running the same DNA would have to share the write lock. This is a pretty serious bottleneck when the same app is being run for multiple agents on the same conductor. They are now separate files on disk and writes can proceed independently. There is no migration path for this change, if you have existing databases they will not be found. [\#3450](https://github.com/holochain/holochain/pull/3450)

## 0.3.0-beta-dev.42

## 0.3.0-beta-dev.41

## 0.3.0-beta-dev.40

## 0.3.0-beta-dev.39

## 0.3.0-beta-dev.38

- Some of the function signatures around SweetConductor app installation have changed slightly. You may need to use a slice (`&[x]`) instead of a collection of references (`[&x]`), or vice versa, in some places. If this is cumbersome please open an issue. [\#3310](https://github.com/holochain/holochain/pull/3310)
- Start refactoring app validation workflow by simplifying main validation loop. All op validations are awaited at once now instead of creating a stream of tasks and processing it in the background.

## 0.3.0-beta-dev.37

## 0.3.0-beta-dev.36

- Added `lair_keystore_version_req` to the output of `--build-info` for Holochain.
- BREAKING: Changed `post_commit` behavior so that it only gets called after a commit to the source chain. Previously, it would get called after every zome call, regardless of if a commit happened. [\#3302](https://github.com/holochain/holochain/pull/3302)
- Fixed a performance bug: various extra tasks were being triggered after every zome call which are only necessary if the zome call resulted in commits to the source chain. The fix should improve performance for read-only zome calls. [\#3302](https://github.com/holochain/holochain/pull/3302)
- Fixed a bug during the admin call `GrantZomeCallCapability`, where if the source chain had not yet been initialized, it was possible to create a capability grant before the `init()` callback runs. Now, `init()` is guaranteed to run before any cap grants are created.
- Updates sys validation to allow the timestamps of two actions on the same chain to be equal, rather than requiring them to strictly increasing.

## 0.3.0-beta-dev.35

- There is no longer a notion of “joining the network”. Previously, apps could fail to be enabled, accompanied by an error “Timed out trying to join the network” or “Error while trying to join the network”. Now, apps never fail to start for this reason. If the network cannot be reached, the app starts anyway. It is up to the UI to determine whether the node is in an “online” state via `AppRequest::NetworkInfo` (soon-to-be improved with richer information).
- CellStatus is deprecated and only remains in areas where deserialization would break if it were removed. The only valid CellStatus now is `CellStatus::Joined`.

## 0.3.0-beta-dev.34

- Fix: Wasmer cache was deserializing modules for every zome call which slowed them down. Additionally the instance cache that was supposed to store callable instances of modules was not doing that correctly. A cache for deserialized modules has been re-introduced and the instance cache was removed, following recommendation from the wasmer team regarding caching.
- Fix: Call contexts of internal callbacks like `validate` were not cleaned up from an in-memory map. Now external as well as internal callbacks remove the call contexts from memory. This is covered by a test.
- **BREAKING CHANGE:** Wasmer-related items from `holochain_types` have been moved to crate `holochain_wasmer_host::module`.
- Refactor: Every ribosome used to create a separate wasmer module cache. During app installation of multiple agents on the same conductor, the caches weren’t used, regardless of whether that DNA is already registered or not. The module cache is now moved to the conductor and kept there as a single instance.

## 0.3.0-beta-dev.33

- Make sqlite-encrypted a default feature

- Sys validation will no longer check the integrity with the previous action for StoreRecord or StoreEntry ops. These ‘store record’ checks are now only done for RegisterAgentActivity ops which we are sent when we are responsible for validating an agents whole chain. This avoids fetching and caching ops that we don’t actually need.

## 0.3.0-beta-dev.32

## 0.3.0-beta-dev.31

## 0.3.0-beta-dev.30

## 0.3.0-beta-dev.29

- Sys validation will now validate that a DeleteLink points to an action which is a CreateLink through the `link_add_address` of the delete.

## 0.3.0-beta-dev.28

- Fix an issue where app validation for StoreRecord ops with a Delete or DeleteLink action were always passed to all zomes. These ops are now only passed to the zome which defined the entry type of the op that is being deleted. [\#3107](https://github.com/holochain/holochain/pull/3107)
- Wasmer bumped from 4.2.2 to 4.2.4 [\#3025](https://github.com/holochain/holochain/pull/3025)
- Compiled wasms are now persisted to the file system so no longer need to be recompiled on subsequent loads [\#3025](https://github.com/holochain/holochain/pull/3025)
- **BREAKING CHANGE** Several changes to the file system [\#3025](https://github.com/holochain/holochain/pull/3025):
  - The environment path in config file is now called `data_root_path`
  - The `data_root_path` is no longer optional so MUST be specified in config
  - Interactive mode is no longer supported, so paths MUST be provided in config
  - The database is in a `databases` subdirectory of the `data_root_path`
  - The keystore now consistently uses a `ks` directory, was previously inconsistent between `ks` and `keystore`
  - The compiled wasm cache now exists and puts artifacts in the `wasm` subdirectory of the `data_root_path`

## 0.3.0-beta-dev.27

- Refactor: Remove shadowing glob re-exports that were shadowing other exports.

- Fix: Countersigning test `lock_chain` which ensures that source chain is locked while in a countersigning session.

- Major refactor of the sys validation workflow to improve reliability and performance:
  
  - Reliability: The workflow will now prioritise validating ops that have their dependencies available locally. As soon as it has finished with those it will trigger app validation before dealing with missing dependencies.
  - Reliability: For ops which have dependencies we aren’t holding locally, the network get will now be retried. This was a cause of undesirable behaviour for validation where a failed get would result in validation for ops with missing dependencies not being retried until new ops arrived. The workflow now retries the get on an interval until it finds dependencies and can proceed with validation.
  - Performance and correctness: A feature which captured and processed ops that were discovered during validation has been removed. This had been added as an attempt to avoid deadlocks within validation but if that happens there’s a bug somewhere else. Sys validation needs to trust that Holochain will correctly manage its current arc and that we will get that data eventually through publishing or gossip. This probably wasn’t doing a lot of harm but it was uneccessary and doing database queries so it should be good to have that gone.
  - Performance: In-memory caching for sys validation dependencies. When we have to wait to validate an op because it has a missing dependency, any other actions required by that op will be held in memory rather than being refetched from the database. This has a fairly small memory footprint because actions are relatively small but saves repeatedly hitting the cascade for the same data if it takes a bit of time to find a dependency on the network.

- **BREAKING* CHANGE*: The `ConductorConfig` has been updated to add a new option for configuring conductor behaviour. This should be compatible with existing conductor config YAML files but if you are creating the struct directly then you will need to include the new field. Currently this just has one setting which controls how fast the sys validation workflow will retry network gets for missing dependencies. It’s likely this option will change in the near future.

## 0.3.0-beta-dev.26

## 0.3.0-beta-dev.25

- Fix: In many cases app validation would not be retriggered for ops that failed validation. Previously the app validation workflow had been retriggered only when the number of concurrent ops to be validated (50) was reached. Now the workflow will be retriggered whenever any ops could not be validated.

- Added a new check to system validation to ensure that the `original_entry_address` of an update points to the same entry hash that the original action pointed to. [3023](https://github.com/holochain/holochain/pull/3023)

## 0.3.0-beta-dev.24

## 0.3.0-beta-dev.23

## 0.3.0-beta-dev.22

- Fix an issue where enough validation receipts being received would not prevent the publish workflow from continuing to run. This was a terrible waste of data and compute and would build up over time as Holochain is used. [2931](https://github.com/holochain/holochain/pull/2931)
- Improve log output for op publishing to accurately reflect the number of ops to be published. The number published which is logged later is accurate and it was confusing to see more ops published than were supposed to be. [2922](https://github.com/holochain/holochain/pull/2922)
- Fix an issue which prevented the publish loop for a cell from suspending if there was either 1. publish activity pending for other cells or 2. enough validation receipts received. [2922](https://github.com/holochain/holochain/pull/2922)

## 0.3.0-beta-dev.21

- Fix an issue where receiving incoming ops can accidentally filter out some DHT data until Holochain is restarted. The state management for in-flight DHT ops is now guaranteed by a `Drop` implementation which will clean up state when the `incoming_dht_ops_workflow` finishes. [2913](https://github.com/holochain/holochain/pull/2913)
- Performance improvement when sending validation receipts. When a batch of DHT ops is being processed and an author is unreachable it will no longer spend time trying to send more receipts to that author in serial and instead it sends receipts as a single batch per author. [2848](https://github.com/holochain/holochain/pull/2848)
- Resilience improvement with handling keystore errors in the validation receipt workflow. Previously, all errors caused the workflow to restart from the beginning. This was good for transient errors such as the keystore being unavailable but it also meant that a single validation receipt failing to be signed (e.g. due to a local agent key being removed from the keystore) would prevent any more validation receipts being sent by that conductor. [2848](https://github.com/holochain/holochain/pull/2848)
- **BREAKING CHANGE** Addressed an outstanding technical debt item to make the validation receipt workflow send a network notification (fire and forget) rather than waiting for a response. When the validation receipt workflow was written this functionality wasn’t available but now that it is, sending validation receipts can be sped up by not waiting for a peer to respond. The format has also been changed from sending one receipt at a time to sending batches so it was not possible to maintain backwards compatibility here. [2848](https://github.com/holochain/holochain/pull/2848)

## 0.3.0-beta-dev.20

## 0.3.0-beta-dev.19

- Fix: App interfaces are persisted when shutting down conductor. After restart, app interfaces without connected receiver websocket had signal emission fail altogether. Send errors are only logged now instead.

## 0.3.0-beta-dev.18

## 0.3.0-beta-dev.17

- Change `GenesisFailed` error to include `CellId` so that genesis failures can be correlated with the cells that failed. [2616](https://github.com/holochain/holochain/pull/2616)

## 0.3.0-beta-dev.16

## 0.3.0-beta-dev.15

- **BREAKING CHANGE** updating the project lock file to use the latest version of `serde` at `1.0.185` has changed how enums get serialized and as a knock on effect it has changed some hashes. This will make databases from previous versions incompatible with the next version of Holochain.

## 0.3.0-beta-dev.14

## 0.3.0-beta-dev.13

## 0.3.0-beta-dev.12

## 0.3.0-beta-dev.11

- Improves error messages when validation fails with an InvalidCommit error
- Fixed bug where if signature verification fails due to the lair service being unavailable, validation could fail. Now, that failure is treated as a normal error, so validation cannot proceed. [\#2604](https://github.com/holochain/holochain/pull/2604)

## 0.3.0-beta-dev.10

- Adds experimental Chain Head Coordinator feature, allowing multiple machines to share the same source chain. Holochain must be built with the `chc` feature flag (disabled by default).

## 0.3.0-beta-dev.9

## 0.3.0-beta-dev.8

## 0.3.0-beta-dev.7

- Fixes race condition which caused network instability. Newly joined nodes can get temporarily blocked by other nodes, causing connections to be repeatedly dropped. [\#2534](https://github.com/holochain/holochain/pull/2534)

## 0.3.0-beta-dev.6

## 0.3.0-beta-dev.5

- **BREAKING CHANGE**: The DhtOp validation rules have been significantly expanded upon, and some logic around what ops are produced when has been altered. Your existing app may experience rejected ops due to these more strict rules.

## 0.3.0-beta-dev.4

## 0.3.0-beta-dev.3

## 0.3.0-beta-dev.2

## 0.3.0-beta-dev.1

## 0.3.0-beta-dev.0

- The feature `test_utils` is no longer a default feature. To consume `sweetest` from this crate please now use `default-features = false` and the feature `sweetest`.

## 0.2.0

## 0.2.0-beta-rc.7

## 0.2.0-beta-rc.6

- Feature renaming from `no-deps` to `sqlite` and `db-encryption` to `sqlite-encrypted`. It should not be necessary to configure these unless you are packaging `holochain` or have imported it as a dependency without default features. In the latter case, please update any references to the old feature names.

## 0.2.0-beta-rc.5

- Implements the `clone_only` cell provisioning strategy, desgined for situations where no cell should be installed upon app installation but clones may be created later, via `roles[].provisioning.strategy` in the app manifest [\#2243](https://github.com/holochain/holochain/pull/2243)

## 0.2.0-beta-rc.4

## 0.2.0-beta-rc.3

- BREAKING CHANGE - Removes conductor networking types “Proxy” (“proxy”) and “Quic” (“quic”). Please transition to “WebRTC” (“webrtc”). [\#2208](https://github.com/holochain/holochain/pull/2208)
- Adds `DumpNetworkStats` api to admin websocket [\#2182](https://github.com/holochain/holochain/pull/2182).
- System validation now ensures that all records in a source chain are by the same author [\#2189](https://github.com/holochain/holochain/pull/2189)

## 0.2.0-beta-rc.2

- Fixes bug where supplying a `network_seed` during an `InstallApp` call does not actually update the network seed for roles whose `provisioning` is set to `None` in the manifest. Now the network seed is correctly updated. [\#2102](https://github.com/holochain/holochain/pull/2102)

- If AppManifest specifies an `installed_hash` for a DNA, it will check the conductor for an already-registered DNA at that hash, ignoring the DNA passed in as part of the bundle. Note that this means you can install apps without passing in any DNA, if the DNAs are already installed in the conductor. [\#2157](https://github.com/holochain/holochain/pull/2157)

- Adds new functionality to the conductor admin API which returns disk storage information. The storage used by apps is broken down into blobs which are being used by one or more app.

## 0.2.0-beta-rc.1

## 0.2.0-beta-rc.0

- When uninstalling an app, local data is now cleaned up where appropriate. [\#1805](https://github.com/holochain/holochain/pull/1805)
  - Detail: any time an app is uninstalled, if the removal of that app’s cells would cause there to be no cell installed which uses a given DNA, the databases for that DNA space are deleted. So, if you have an app installed twice under two different agents and uninstall one of them, no data will be removed, but if you uninstall both, then all local data will be cleaned up. If any of your data was gossiped to other peers though, it will live on in the DHT, and even be gossiped back to you if you reinstall that same app with a new agent.
- Renames `OpType` to `FlatOp`, and `Op::to_type()` to `Op::flattened()`. Aliases for the old names still exist, so this is not a breaking change. [\#1909](https://github.com/holochain/holochain/pull/1909)
- Fixed a [problem with validation of Ops with private entry data](https://github.com/holochain/holochain/issues/1861), where  `Op::to_type()` would fail for private `StoreEntry` ops. [\#1910](https://github.com/holochain/holochain/pull/1910)

## 0.1.0

## 0.1.0-beta-rc.4

- Fix: Disabled clone cells are no longer started when conductor restarts. [\#1775](https://github.com/holochain/holochain/pull/1775)

## 0.1.0-beta-rc.3

- Fix: calling `emit_signal` from the `post_commit` callback caused a panic, this is now fixed [\#1749](https://github.com/holochain/holochain/pull/1749)
- Fix: When you install an app with a cell that already exists for the same agent, the installation will error now. [\#1773](https://github.com/holochain/holochain/pull/1773)
- Fixes problem where disabling and re-enabling an app causes all of its cells to become unresponsive to any `get*` requests. [\#1744](https://github.com/holochain/holochain/pull/1744)
- Fixes problem where a disabled cell can continue to respond to zome calls and transmit data until the conductor is restarted. [\#1761](https://github.com/holochain/holochain/pull/1761)
- Adds Ctrl+C handling, so that graceful conductor shutdown is possible. [\#1761](https://github.com/holochain/holochain/pull/1761)
- BREAKING CHANGE - Added zome name to the signal emitted when using `emit_signal`.

## 0.1.0-beta-rc.2

## 0.1.0-beta-rc.1

## 0.1.0-beta-rc.0

- All zome calls must now be signed by the provenance, the signature is of the hash of the unsigned zome call, a unique nonce and expiry is also required [1510](https://github.com/holochain/holochain/pull/1510/files)

## 0.0.175

- BREAKING CHANGE - `ZomeId` and `zome_id` renamed to `ZomeIndex` and `zome_index` [\#1667](https://github.com/holochain/holochain/pull/1667)
- BREAKING CHANGE - `AppEntryType.id` renamed to `AppEntryType.entry_index` [\#1667](https://github.com/holochain/holochain/pull/1667)
- BREAKING CHANGE - `AppEntryType` renamed to `AppEntryDef` [\#1667](https://github.com/holochain/holochain/pull/1667)
- BREAKING CHANGE - `AppEntryDefName` renamed to `AppEntryName` [\#1667](https://github.com/holochain/holochain/pull/1667)
- BREAKING CHANGE - `AppRoleId` renamed to `RoleName` [\#1667](https://github.com/holochain/holochain/pull/1667)

## 0.0.174

- BREAKING CHANGE - The max entry size has been lowered to 4MB (strictly 4,000,000 bytes) [\#1659](https://github.com/holochain/holochain/pull/1659)
- BREAKING CHANGE - `emit_signal` permissions are changed so that it can be called during `post_commit`, which previously was not allowed [\#1661](https://github.com/holochain/holochain/pull/1661)

## 0.0.173

## 0.0.172

- BREAKING CHANGE - Update wasmer crate dependency [\#1620](https://github.com/holochain/holochain/pull/1620)
- Adds GossipInfo app interface method, which returns data about historical gossip progress which can be used to implement a progress bar in app UIs. [\#1649](https://github.com/holochain/holochain/pull/1649)
- BREAKING CHANGE - Add `quantum_time` as a DNA modifier. The default is set to 5 minutes, which is what it was previously hardcoded to. DNA manifests do not need to be updated, but this will change the DNA hash of all existing DNAs.

## 0.0.171

## 0.0.170

- Add call to authorize a zome call signing key to Admin API [\#1641](https://github.com/holochain/holochain/pull/1641)
- Add call to request DNA definition to Admin API [\#1641](https://github.com/holochain/holochain/pull/1641)

## 0.0.169

## 0.0.168

- Fixes bug that causes crash when starting a conductor with a clone cell installed

## 0.0.167

- Adds `SweetConductorConfig`, which adds a few builder methods for constructing variations of the standard ConductorConfig

## 0.0.166

- Fix restore clone cell by cell id. This used to fail with a “CloneCellNotFound” error. [\#1603](https://github.com/holochain/holochain/pull/1603)

## 0.0.165

- Revert requiring DNA modifiers when registering a DNA. These modifiers were optional before and were made mandatory by accident.

## 0.0.164

- Add App API call to archive an existing clone cell. [\#1578](https://github.com/holochain/holochain/pull/1578)
- Add Admin API call to restore an archived clone cell. [\#1578](https://github.com/holochain/holochain/pull/1578)
- Add Admin API call to delete all archived clone cells of an app’s role. For example, there is a base cell with role `document` and clones `document.0`, `document.1` etc.; this call deletes all clones permanently that have been archived before. This is not reversable; clones cannot be restored afterwards. [\#1578](https://github.com/holochain/holochain/pull/1578)

## 0.0.163

- Fixed rare “arc is not quantizable” panic, issuing a warning instead. [\#1577](https://github.com/holochain/holochain/pull/1577)

## 0.0.162

- **BREAKING CHANGE**: Implement App API call `CreateCloneCell`. **Role ids must not contain a dot `.` any more.** Clone ids make use of the dot as a delimiter to separate role id and clone index. [\#1547](https://github.com/holochain/holochain/pull/1547)
- Remove conductor config legacy keystore config options. These config options have been broken since we removed legacy lair in \#1518, hence this fix itself is not a breaking change. Also adds the `lair_server_in_proc` keystore config option as the new default to run an embedded lair server inside the conductor process, no longer requiring a separate system process. [\#1571](https://github.com/holochain/holochain/pull/1571)

## 0.0.161

## 0.0.160

## 0.0.159

- Updates TLS certificate handling so that multiple conductors can share the same lair, but use different TLS certificates by storing a “tag” in the conductor state database. This should not be a breaking change, but *will* result in a new TLS certificate being used per conductor. [\#1519](https://github.com/holochain/holochain/pull/1519)

## 0.0.158

## 0.0.157

## 0.0.156

- Effectively disable Wasm metering by setting the cranelift cost\_function to always return 0. This is meant as a temporary stop-gap and give us time to figure out a configurable approach. [\#1535](https://github.com/holochain/holochain/pull/1535)

## 0.0.155

- **BREAKING CHANGE** - Removes legacy lair. You must now use lair-keystore \>= 0.2.0 with holochain. It is recommended to abandon your previous holochain agents, as there is not a straight forward migration path. To migrate: [dump the old keys](https://github.com/holochain/lair/blob/v0.0.11/crates/lair_keystore/src/bin/lair-keystore/main.rs#L38) -\> [write a utility to re-encode them](https://github.com/holochain/lair/tree/hc_seed_bundle-v0.1.2/crates/hc_seed_bundle) -\> [then import them to the new lair](https://github.com/holochain/lair/tree/lair_keystore-v0.2.0/crates/lair_keystore#lair-keystore-import-seed---help) – [\#1518](https://github.com/holochain/holochain/pull/1518)
- New solution for adding `hdi_version_req` field to the output of `--build-info` argument. [\#1523](https://github.com/holochain/holochain/pull/1523)

## 0.0.154

- Revert: “Add the `hdi_version_req` key:value field to the output of the `--build-info` argument” because it broke. [\#1521](https://github.com/holochain/holochain/pull/1521)
  
  Reason: it causes a build failure of the *holochain*  crate on crates.io

## 0.0.153

- Add the `hdi_version_req` key:value field to the output of the `--build-info` argument

## 0.0.152

- Adds `AdminRequest::UpdateCoordinators` that allows swapping coordinator zomes for a running happ.

## 0.0.151

- BREAKING CHANGE - Refactor: Property `integrity.uid` of DNA Yaml files renamed to `integrity.network_seed`. Functionality has not changed. [\#1493](https://github.com/holochain/holochain/pull/1493)
- Allow deterministic bindings (dna\_info() & zome\_info()) to the genesis self check [\#1491](https://github.com/holochain/holochain/pull/1491).

## 0.0.150

## 0.0.149

## 0.0.148

- Added networking logic for enzymatic countersigning [\#1472](https://github.com/holochain/holochain/pull/1472)
- Countersigning authority response network message changed to a session negotiation enum [/\#1472](https://github.com/holochain/holochain/pull/1472)

## 0.0.147

## 0.0.146

## 0.0.145

**MAJOR BREAKING CHANGE\!** This release includes a rename of two Holochain core concepts, which results in a LOT of changes to public APIs and type names:

- “Element” has been renamed to “Record”
- “Header” has been renamed to “Action”

All names which include these words have also been renamed accordingly.

As Holochain has evolved, the meaning behind these concepts, as well as our understanding of them, has evolved as well, to the point that the original names are no longer adequate descriptors. We chose new names to help better reflect what these concepts mean, to bring more clarity to how we write and talk about Holochain.

## 0.0.144

- Add functional stub for `x_salsa20_poly1305_shared_secret_create_random` [\#1410](https://github.com/holochain/holochain/pull/1410)
- Add functional stub for `x_salsa20_poly1305_shared_secret_export` [\#1410](https://github.com/holochain/holochain/pull/1410)
- Add functional stub for `x_salsa20_poly1305_shared_secret_ingest` [\#1410](https://github.com/holochain/holochain/pull/1410)
- Limit conductor calls to `10_000_000_000` Wasm operations [\#1386](https://github.com/holochain/holochain/pull/1386)

## 0.0.143

## 0.0.142

## 0.0.141

## 0.0.140

## 0.0.139

- Udpate lair to 0.1.3 - largely just documentation updates, but also re-introduces some dependency pinning to fix mismatch client/server version check [\#1377](https://github.com/holochain/holochain/pull/1377)

## 0.0.138

## 0.0.137

- Docs: Fix intra-doc links in all crates [\#1323](https://github.com/holochain/holochain/pull/1323)
- Update legacy lair to 0.0.10 - allowing “panicky” flag [\#1349](https://github.com/holochain/holochain/pull/1349)
- Udpate lair to 0.1.1 - allowing usage in path with whitespace [\#1349](https://github.com/holochain/holochain/pull/1349)

## 0.0.136

## 0.0.135

## 0.0.134

## 0.0.133

## 0.0.132

## 0.0.131

- When joining the network set arc size to previous value if available instead of full to avoid network load [1287](https://github.com/holochain/holochain/pull/1287)

## 0.0.130

- Workflow errors generally now log rather than abort the current app [1279](https://github.com/holochain/holochain/pull/1279/files)

- Fixed broken links in Rust docs [\#1284](https://github.com/holochain/holochain/pull/1284)

## 0.0.129

## 0.0.128

- Proxy server chosen from bootstrap server proxy\_list [1242](https://github.com/holochain/holochain/pull/1242)

<!-- end list -->

``` yaml
network:
  transport_pool:
    - type: proxy
      proxy_config:
        type: remote_proxy_client_from_bootstrap
        bootstrap_url: https://bootstrap.holo.host
        fallback_proxy_url: ~
```

## 0.0.127

- **BREAKING CHANGE** App validation callbacks are now run per `Op`. There is now only a single validation callback `fn validate(op: Op) -> ExternResult<ValidateCallbackResult>` that is called for each `Op`. See the documentation for `Op` for more details on what data is passed to the callback. There are example use cases in `crates/test_utils/wasm/wasm_workspace/`. For example in the `validate` test wasm. To update an existing app, you to this version all `validate_*` callbacks including `validate_create_link` must be changed to the new `validate(..)` callback. [\#1212](https://github.com/holochain/holochain/pull/1212).

- `RegisterAgentActivity` ops are now validated by app validation.

- Init functions can now make zome calls. [\#1186](https://github.com/holochain/holochain/pull/1186)

- Adds header hashing to `hash` host fn [1227](https://github.com/holochain/holochain/pull/1227)

- Adds blake2b hashing to `hash` host fn [1228](https://github.com/holochain/holochain/pull/1228)

## 0.0.126

## 0.0.125

## 0.0.124

## 0.0.123

- Fixes issue where holochain could get stuck in infinite loop when trying to send validation receipts. [\#1181](https://github.com/holochain/holochain/pull/1181).
- Additional networking metric collection and associated admin api `DumpNetworkMetrics { dna_hash: Option<DnaHash> }` for inspection of metrics [\#1160](https://github.com/holochain/holochain/pull/1160)
- **BREAKING CHANGE** - Schema change for metrics database. Holochain will persist historical metrics once per hour, if you do not clear the metrics database it will crash at that point. [\#1183](https://github.com/holochain/holochain/pull/1183)

## 0.0.122

- Adds better batching to validation workflows for much faster validation. [\#1167](https://github.com/holochain/holochain/pull/1167).

## 0.0.121

- **BREAKING CHANGE** Removed `app_info` from HDK [1108](https://github.com/holochain/holochain/pull/1108)
- Permissions on host functions now return an error instead of panicking [1141](https://github.com/holochain/holochain/pull/1141)
- Add `--build-info` CLI flag for displaying various information in JSON format. [\#1163](https://github.com/holochain/holochain/pull/1163)

## 0.0.120

## 0.0.119

## 0.0.118

- **BREAKING CHANGE** - Gossip now exchanges local peer info with `initiate` and `accept` request types. [\#1114](https://github.com/holochain/holochain/pull/1114).

## 0.0.117

## 0.0.116

## 0.0.115

- Fix [issue](https://github.com/holochain/holochain/issues/1100) where private dht ops were being leaked through the incoming ops sender. [1104](https://github.com/holochain/holochain/pull/1104).
- Kitsune now attempts to rebind the network interface in the event of endpoint shutdown. Note, it’s still recommended to bind to `0.0.0.0` as the OS provides additional resiliency for interfaces coming and going. [\#1083](https://github.com/holochain/holochain/pull/1083)
- **BREAKING CHANGE** current chain head including recent writes available in agent info [\#1079](https://github.com/holochain/holochain/pull/1079)
- **BREAKING (If using new lair)** If you are using the new (non-legacy) `lair_server` keystore, you will need to rebuild your keystore, we now pre-hash the passphrase used to access it to mitigate some information leakage. [\#1094](https://github.com/holochain/holochain/pull/1094)
- Better lair signature fallback child process management. The child process will now be properly restarted if it exits. (Note this can take a few millis on Windows, and may result in some signature errors.) [\#1094](https://github.com/holochain/holochain/pull/1094)

## 0.0.114

- `remote_signal` has always been a fire-and-forget operation. Now it also uses the more efficient fire-and-forget “notify” low-level networking plumbing. [\#1075](https://github.com/holochain/holochain/pull/1075)

- **BREAKING CHANGE** `entry_defs` added to `zome_info` and referenced by macros [PR1055](https://github.com/holochain/holochain/pull/1055)

- **BREAKING CHANGE**: The notion of “cell nicknames” (“nicks”) and “app slots” has been unified into the notion of “app roles”. This introduces several breaking changes. In general, you will need to rebuild any app bundles you are using, and potentially update some usages of the admin interface. In particular:
  
  - The `slots` field in App manifests is now called `roles`
  - The `InstallApp` admin method now takes a `role_id` field instead of a `nick` field
  - In the return value for any admin method which lists installed apps, e.g. `ListEnabledApps`, any reference to `"slots"` is now named `"roles"`
  - See [\#1045](https://github.com/holochain/holochain/pull/1045)

- Adds test utils for creating simulated networks. [\#1037](https://github.com/holochain/holochain/pull/1037).

- Conductor can take a mocked network for testing simulated networks. [\#1036](https://github.com/holochain/holochain/pull/1036)

- Added `DumpFullState` to the admin interface, as a more complete form of `DumpState` which returns full `Vec<DhtOp>` instead of just their count, enabling more introspection of the state of the cell [\#1065](https://github.com/holochain/holochain/pull/1065).

- **BREAKING CHANGE** Added function name to call info in HDK. [\#1078](https://github.com/holochain/holochain/pull/1078).

## 0.0.113

- Post commit is now infallible and expects no return value [PR1049](https://github.com/holochain/holochain/pull/1049)
- Always depend on `itertools` to make `cargo build --no-default-features` work [\#1060](https://github.com/holochain/holochain/pull/1060)
- `call_info` includes provenance and cap grant information [PR1063](https://github.com/holochain/holochain/pull/1063)
- Always depend on `itertools` to make `cargo build --no-default-features` work [\#1060](https://github.com/holochain/holochain/pull/1060)

## 0.0.112

- Always depend on `itertools` to make `cargo build --no-default-features` work [\#1060](https://github.com/holochain/holochain/pull/1060)

## 0.0.111

- `call_info` is now implemented [1047](https://github.com/holochain/holochain/pull/1047)

- `dna_info` now returns `DnaInfo` correctly [\#1044](https://github.com/holochain/holochain/pull/1044)
  
  - `ZomeInfo` no longer includes what is now on `DnaInfo`
  - `ZomeInfo` renames `zome_name` and `zome_id` to `name` and `id`
  - `DnaInfo` includes `name`, `hash`, `properties`

- `post_commit` hook is implemented now [PR 1000](https://github.com/holochain/holochain/pull/1000)

- Bump legacy lair version to 0.0.8 fixing a crash when error message was too long [\#1046](https://github.com/holochain/holochain/pull/1046)

- Options to use new lair keystore [\#1040](https://github.com/holochain/holochain/pull/1040)

<!-- end list -->

``` yaml
keystore:
  type: danger_test_keystore
```

or

``` yaml
keystore:
  type: lair_server
  connection_url: "unix:///my/path/socket?k=Foo"
```

## 0.0.110

- Publish now runs on a loop if there are ops still needing receipts. [\#1024](https://github.com/holochain/holochain/pull/1024)
- Batch peer store write so we use less transactions. [\#1007](https://github.com/holochain/holochain/pull/1007/).
- Preparation for new lair api [\#1017](https://github.com/holochain/holochain/pull/1017)
  - there should be no functional changes with this update.
  - adds new lair as an additional dependency and begins preparation for a config-time switch allowing use of new api lair keystore.
- Add method `SweetDnaFile::from_bundle_with_overrides` [\#1030](https://github.com/holochain/holochain/pull/1030)
- Some `SweetConductor::setup_app_*` methods now take anything iterable, instead of array slices, for specifying lists of agents and DNAs [\#1030](https://github.com/holochain/holochain/pull/1030)
- BREAKING conductor config changes [\#1031](https://github.com/holochain/holochain/pull/1031)

Where previously, you might have had:

``` yaml
use_dangerous_test_keystore: false
keystore_path: /my/path
passphrase_service:
  type: danger_insecure_from_config
  passphrase: "test-passphrase"
```

now you will use:

``` yaml
keystore:
  type: lair_server_legacy_deprecated
  keystore_path: /my/path
  danger_passphrase_insecure_from_config: "test-passphrase"
```

or:

``` yaml
keystore:
  type: danger_test_keystore_legacy_deprecated
```

## 0.0.109

- Make validation run concurrently up to 50 DhtOps. This allows us to make progress on other ops when waiting for the network. [\#1005](https://github.com/holochain/holochain/pull/1005)
- FIX: Prevent the conductor from trying to join cells to the network that are already in the process of joining. [\#1006](https://github.com/holochain/holochain/pull/1006)

## 0.0.108

- Refactor conductor to use parking lot rw lock instead of tokio rw lock. (Faster and prevents deadlocks.). [\#979](https://github.com/holochain/holochain/pull/979).

### Changed

- The scheduler should work now

## 0.0.107

## 0.0.106

### Changed

- All Holochain `Timestamp`s (including those in Headers) are now at the precision of microseconds rather than nanoseconds. This saves 4 bytes per timestamp in memory and on disk.
- Various database field names changed. **Databases created in prior versions will be incompatible.**
- HDK `sys_time` now returns a `holochain_zome_types::prelude::Timestamp` instead of a `core::time::Duration`.
- Exposes `UninstallApp` in the conductor admin API.

## 0.0.105

## 0.0.104

- Updates lair to 0.0.4 which pins rcgen to 0.8.11 to work around [https://github.com/est31/rcgen/issues/63](https://github.com/est31/rcgen/issues/63)

## 0.0.103

### Fixed

- This release solves the issues with installing happ bundles or registering DNA via the admin API concurrently. [\#881](https://github.com/holochain/holochain/pull/881).

### Changed

- Header builder now uses chain top timestamp for new headers if in the future
- Timestamps in headers require strict inequality in sys validation

## 0.0.102

### Known Issues :exclamation:

- We’ve become aware of a bug that locks up the conductor when installing happ bundles or registering DNA via the admin API concurrently. Please perform these actions sequentially until we’ve resolved the bug.

### Fixed

- Concurrent zome calls could cause the `init()` zome callback to run multiple times concurrently, causing `HeadMoved` errors. This is fixed, so that `init()` can only ever run once.
  - If a zome call has been waiting for another zome call to finish running `init()` for longer than 30 seconds, it will timeout.

### Changed

- Apps now have a more complex status. Apps now can be either enabled/disabled as well as running/stopped, the combination of which is captured by three distinctly named states:
  - “Running” (enabled + running) -\> The app is running normally
  - “Paused” (enabled + stopped) -\> The app is currently stopped due to some minor problem in one of its cells such as failed network access, but will start running again as soon as it’s able. Some Cells may still be running normally.
  - “Disabled” (disabled + stopped) -\> The app is stopped and will remain so until explicitly enabled via `EnableApp` admin method. Apps can be disabled manually via `DisableApp`, or automatically due to an unrecoverable error in a Cell.
- Some admin methods are deprecated due to the app status changes:
  - `ActivateApp` is deprecated in favor of `EnableApp`
  - `DeactivateApp` is deprecated in favor of `DisableApp`
- Apps will be automatically Paused if not all of their cells are able to join the network during startup

### Added

- `InstallAppBundle` command added to admin conductor API. [\#665](https://github.com/holochain/holochain/pull/665)
- `DnaSource` in conductor\_api `RegisterDna` call now can take a `DnaBundle` [\#665](https://github.com/holochain/holochain/pull/665)
- New admin interface methods:
  - `EnableApp` (replaces `ActivateApp`)
  - `DisableApp` (replaces `DeactivateApp`)
  - `StartApp` (used to attempt to manually restart a Paused app)
- Using the 3 level PLRU instance cache from latest holochain wasmer `v0.0.72`

## 0.0.101

This version contains breaking changes to the conductor API as well as a major upgrade to the underlying Wasm runtime.

***:exclamation: Performance impact***

The version of wasmer that is used in this holochain release contains bugs in the scoping of wasmer modules vs. instances, such that it blocks the proper release of memory and slows down execution of concurrent Wasm instances. While we were able to at least mitigate these effects and are coordinating with wasmer to find a proper solution as soon as possible.

The severity of these issues increases with cell concurrency, i.e. using multiple cells with the same DNA. Application development with a single conductor and a few cells are expected to work well unless your machine has serious resource restrictions.

### Added

- `InstallAppBundle` command added to admin conductor API. [\#665](https://github.com/holochain/holochain/pull/665)
- `DnaSource` in conductor\_api `RegisterDna` call now can take a `DnaBundle` [\#665](https://github.com/holochain/holochain/pull/665)

### Removed

- BREAKING:  `InstallAppDnaPayload` in admin conductor API `InstallApp` command now only accepts a hash.  Both properties and path have been removed as per deprecation warning.  Use either `RegisterDna` or `InstallAppBundle` instead. [\#665](https://github.com/holochain/holochain/pull/665)
- BREAKING: `DnaSource(Path)` in conductor\_api `RegisterDna` call now must point to `DnaBundle` as created by `hc dna pack` not a `DnaFile` created by `dna_util` [\#665](https://github.com/holochain/holochain/pull/665)

### CHANGED

- Updated to a version of `holochain_wasmer` that includes a migration to wasmer v2+. [\#773](https://github.com/holochain/holochain/pull/773/files), [\#801](https://github.com/holochain/holochain/pull/80), [\#836](https://github.com/holochain/holochain/pull/836)
- Introduced a simple instance cache to mitigate and potentially outweigh the effects of the aforementioned wasmer conditions [\#848](https://github.com/holochain/holochain/pull/848)

## 0.0.100

This is the first version number for the version of Holochain with a refactored state model (you may see references to it as Holochain RSM).

## 0.0.52-alpha2

*Note: Versions 0.0.52-alpha2 and older are belong to previous iterations of the Holochain architecture and are not tracked here.*<|MERGE_RESOLUTION|>--- conflicted
+++ resolved
@@ -7,11 +7,8 @@
 
 ## Unreleased
 
-<<<<<<< HEAD
 - Mark `schedule` host fn as stable in code. #5240
-=======
 - Upgrade `strum` and `strum_macros` to `0.27.x`. #4447
->>>>>>> 95ab60a0
 - Add tests for scheduling persisted functions across multiple cells.
 - Remove unused enum variant `Infallible` from `StateMutationError`. #5270
 
