---
default_semver_increment_mode: !pre_minor beta-dev
---
# Changelog

The format is based on [Keep a Changelog](https://keepachangelog.com/en/1.0.0/). This project adheres to [Semantic Versioning](https://semver.org/spec/v2.0.0.html).

## Unreleased

- **BREAKING CHANGE**: The DhtOp validation rules have been significantly expanded upon, and some logic around what ops are produced when has been altered. Your existing app may experience rejected ops due to these more strict rules.

<<<<<<< HEAD
=======
## 0.3.0-beta-dev.4

>>>>>>> 7108754f
## 0.3.0-beta-dev.3

## 0.3.0-beta-dev.2

## 0.3.0-beta-dev.1

## 0.3.0-beta-dev.0

- The feature `test_utils` is no longer a default feature. To consume `sweetest` from this crate please now use `default-features = false` and the feature `sweetest`.

## 0.2.0

## 0.2.0-beta-rc.7

## 0.2.0-beta-rc.6

- Feature renaming from `no-deps` to `sqlite` and `db-encryption` to `sqlite-encrypted`. It should not be necessary to configure these unless you are packaging `holochain` or have imported it as a dependency without default features. In the latter case, please update any references to the old feature names.

## 0.2.0-beta-rc.5

- Implements the `clone_only` cell provisioning strategy, desgined for situations where no cell should be installed upon app installation but clones may be created later, via `roles[].provisioning.strategy` in the app manifest [\#2243](https://github.com/holochain/holochain/pull/2243)

## 0.2.0-beta-rc.4

## 0.2.0-beta-rc.3

- BREAKING CHANGE - Removes conductor networking types “Proxy” (“proxy”) and “Quic” (“quic”). Please transition to “WebRTC” (“webrtc”). [\#2208](https://github.com/holochain/holochain/pull/2208)
- Adds `DumpNetworkStats` api to admin websocket [\#2182](https://github.com/holochain/holochain/pull/2182).
- System validation now ensures that all records in a source chain are by the same author [\#2189](https://github.com/holochain/holochain/pull/2189)

## 0.2.0-beta-rc.2

- Fixes bug where supplying a `network_seed` during an `InstallApp` call does not actually update the network seed for roles whose `provisioning` is set to `None` in the manifest. Now the network seed is correctly updated. [\#2102](https://github.com/holochain/holochain/pull/2102)
- If AppManifest specifies an `installed_hash` for a DNA, it will check the conductor for an already-registered DNA at that hash, ignoring the DNA passed in as part of the bundle. Note that this means you can install apps without passing in any DNA, if the DNAs are already installed in the conductor. [\#2157](https://github.com/holochain/holochain/pull/2157)

- Adds new functionality to the conductor admin API which returns disk storage information. The storage used by apps
  is broken down into blobs which are being used by one or more app.

## 0.2.0-beta-rc.1

## 0.2.0-beta-rc.0

- When uninstalling an app, local data is now cleaned up where appropriate. [\#1805](https://github.com/holochain/holochain/pull/1805)
  - Detail: any time an app is uninstalled, if the removal of that app’s cells would cause there to be no cell installed which uses a given DNA, the databases for that DNA space are deleted. So, if you have an app installed twice under two different agents and uninstall one of them, no data will be removed, but if you uninstall both, then all local data will be cleaned up. If any of your data was gossiped to other peers though, it will live on in the DHT, and even be gossiped back to you if you reinstall that same app with a new agent.
- Renames `OpType` to `FlatOp`, and `Op::to_type()` to `Op::flattened()`. Aliases for the old names still exist, so this is not a breaking change. [\#1909](https://github.com/holochain/holochain/pull/1909)
- Fixed a [problem with validation of Ops with private entry data](https://github.com/holochain/holochain/issues/1861), where  `Op::to_type()` would fail for private `StoreEntry` ops. [\#1910](https://github.com/holochain/holochain/pull/1910)

## 0.1.0

## 0.1.0-beta-rc.4

- Fix: Disabled clone cells are no longer started when conductor restarts. [\#1775](https://github.com/holochain/holochain/pull/1775)

## 0.1.0-beta-rc.3

- Fix: calling `emit_signal` from the `post_commit` callback caused a panic, this is now fixed [\#1749](https://github.com/holochain/holochain/pull/1749)
- Fix: When you install an app with a cell that already exists for the same agent, the installation will error now. [\#1773](https://github.com/holochain/holochain/pull/1773)
- Fixes problem where disabling and re-enabling an app causes all of its cells to become unresponsive to any `get*` requests. [\#1744](https://github.com/holochain/holochain/pull/1744)
- Fixes problem where a disabled cell can continue to respond to zome calls and transmit data until the conductor is restarted. [\#1761](https://github.com/holochain/holochain/pull/1761)
- Adds Ctrl+C handling, so that graceful conductor shutdown is possible. [\#1761](https://github.com/holochain/holochain/pull/1761)
- BREAKING CHANGE - Added zome name to the signal emitted when using `emit_signal`.

## 0.1.0-beta-rc.2

## 0.1.0-beta-rc.1

## 0.1.0-beta-rc.0

- All zome calls must now be signed by the provenance, the signature is of the hash of the unsigned zome call, a unique nonce and expiry is also required [1510](https://github.com/holochain/holochain/pull/1510/files)

## 0.0.175

- BREAKING CHANGE - `ZomeId` and `zome_id` renamed to `ZomeIndex` and `zome_index` [\#1667](https://github.com/holochain/holochain/pull/1667)
- BREAKING CHANGE - `AppEntryType.id` renamed to `AppEntryType.entry_index` [\#1667](https://github.com/holochain/holochain/pull/1667)
- BREAKING CHANGE - `AppEntryType` renamed to `AppEntryDef` [\#1667](https://github.com/holochain/holochain/pull/1667)
- BREAKING CHANGE - `AppEntryDefName` renamed to `AppEntryName` [\#1667](https://github.com/holochain/holochain/pull/1667)
- BREAKING CHANGE - `AppRoleId` renamed to `RoleName` [\#1667](https://github.com/holochain/holochain/pull/1667)

## 0.0.174

- BREAKING CHANGE - The max entry size has been lowered to 4MB (strictly 4,000,000 bytes) [\#1659](https://github.com/holochain/holochain/pull/1659)
- BREAKING CHANGE - `emit_signal` permissions are changed so that it can be called during `post_commit`, which previously was not allowed [\#1661](https://github.com/holochain/holochain/pull/1661)

## 0.0.173

## 0.0.172

- BREAKING CHANGE - Update wasmer crate dependency [\#1620](https://github.com/holochain/holochain/pull/1620)
- Adds GossipInfo app interface method, which returns data about historical gossip progress which can be used to implement a progress bar in app UIs. [\#1649](https://github.com/holochain/holochain/pull/1649)
- BREAKING CHANGE - Add `quantum_time` as a DNA modifier. The default is set to 5 minutes, which is what it was previously hardcoded to. DNA manifests do not need to be updated, but this will change the DNA hash of all existing DNAs.

## 0.0.171

## 0.0.170

- Add call to authorize a zome call signing key to Admin API [\#1641](https://github.com/holochain/holochain/pull/1641)
- Add call to request DNA definition to Admin API [\#1641](https://github.com/holochain/holochain/pull/1641)

## 0.0.169

## 0.0.168

- Fixes bug that causes crash when starting a conductor with a clone cell installed

## 0.0.167

- Adds `SweetConductorConfig`, which adds a few builder methods for constructing variations of the standard ConductorConfig

## 0.0.166

- Fix restore clone cell by cell id. This used to fail with a “CloneCellNotFound” error. [\#1603](https://github.com/holochain/holochain/pull/1603)

## 0.0.165

- Revert requiring DNA modifiers when registering a DNA. These modifiers were optional before and were made mandatory by accident.

## 0.0.164

- Add App API call to archive an existing clone cell. [\#1578](https://github.com/holochain/holochain/pull/1578)
- Add Admin API call to restore an archived clone cell. [\#1578](https://github.com/holochain/holochain/pull/1578)
- Add Admin API call to delete all archived clone cells of an app’s role. For example, there is a base cell with role `document` and clones `document.0`, `document.1` etc.; this call deletes all clones permanently that have been archived before. This is not reversable; clones cannot be restored afterwards. [\#1578](https://github.com/holochain/holochain/pull/1578)

## 0.0.163

- Fixed rare “arc is not quantizable” panic, issuing a warning instead. [\#1577](https://github.com/holochain/holochain/pull/1577)

## 0.0.162

- **BREAKING CHANGE**: Implement App API call `CreateCloneCell`. **Role ids must not contain a dot `.` any more.** Clone ids make use of the dot as a delimiter to separate role id and clone index. [\#1547](https://github.com/holochain/holochain/pull/1547)
- Remove conductor config legacy keystore config options. These config options have been broken since we removed legacy lair in \#1518, hence this fix itself is not a breaking change. Also adds the `lair_server_in_proc` keystore config option as the new default to run an embedded lair server inside the conductor process, no longer requiring a separate system process. [\#1571](https://github.com/holochain/holochain/pull/1571)

## 0.0.161

## 0.0.160

## 0.0.159

- Updates TLS certificate handling so that multiple conductors can share the same lair, but use different TLS certificates by storing a “tag” in the conductor state database. This should not be a breaking change, but *will* result in a new TLS certificate being used per conductor. [\#1519](https://github.com/holochain/holochain/pull/1519)

## 0.0.158

## 0.0.157

## 0.0.156

- Effectively disable Wasm metering by setting the cranelift cost\_function to always return 0. This is meant as a temporary stop-gap and give us time to figure out a configurable approach. [\#1535](https://github.com/holochain/holochain/pull/1535)

## 0.0.155

- **BREAKING CHANGE** - Removes legacy lair. You must now use lair-keystore \>= 0.2.0 with holochain. It is recommended to abandon your previous holochain agents, as there is not a straight forward migration path. To migrate: [dump the old keys](https://github.com/holochain/lair/blob/v0.0.11/crates/lair_keystore/src/bin/lair-keystore/main.rs#L38) -\> [write a utility to re-encode them](https://github.com/holochain/lair/tree/hc_seed_bundle-v0.1.2/crates/hc_seed_bundle) -\> [then import them to the new lair](https://github.com/holochain/lair/tree/lair_keystore-v0.2.0/crates/lair_keystore#lair-keystore-import-seed---help) – [\#1518](https://github.com/holochain/holochain/pull/1518)
- New solution for adding `hdi_version_req` field to the output of `--build-info` argument. [\#1523](https://github.com/holochain/holochain/pull/1523)

## 0.0.154

- Revert: “Add the `hdi_version_req` key:value field to the output of the `--build-info` argument” because it broke. [\#1521](https://github.com/holochain/holochain/pull/1521)
  
  Reason: it causes a build failure of the *holochain*  crate on crates.io

## 0.0.153

- Add the `hdi_version_req` key:value field to the output of the `--build-info` argument

## 0.0.152

- Adds `AdminRequest::UpdateCoordinators` that allows swapping coordinator zomes for a running happ.

## 0.0.151

- BREAKING CHANGE - Refactor: Property `integrity.uid` of DNA Yaml files renamed to `integrity.network_seed`. Functionality has not changed. [\#1493](https://github.com/holochain/holochain/pull/1493)
- Allow deterministic bindings (dna\_info() & zome\_info()) to the genesis self check [\#1491](https://github.com/holochain/holochain/pull/1491).

## 0.0.150

## 0.0.149

## 0.0.148

- Added networking logic for enzymatic countersigning [\#1472](https://github.com/holochain/holochain/pull/1472)
- Countersigning authority response network message changed to a session negotiation enum [/\#1472](https://github.com/holochain/holochain/pull/1472)

## 0.0.147

## 0.0.146

## 0.0.145

**MAJOR BREAKING CHANGE\!** This release includes a rename of two Holochain core concepts, which results in a LOT of changes to public APIs and type names:

- “Element” has been renamed to “Record”
- “Header” has been renamed to “Action”

All names which include these words have also been renamed accordingly.

As Holochain has evolved, the meaning behind these concepts, as well as our understanding of them, has evolved as well, to the point that the original names are no longer adequate descriptors. We chose new names to help better reflect what these concepts mean, to bring more clarity to how we write and talk about Holochain.

## 0.0.144

- Add functional stub for `x_salsa20_poly1305_shared_secret_create_random` [\#1410](https://github.com/holochain/holochain/pull/1410)
- Add functional stub for `x_salsa20_poly1305_shared_secret_export` [\#1410](https://github.com/holochain/holochain/pull/1410)
- Add functional stub for `x_salsa20_poly1305_shared_secret_ingest` [\#1410](https://github.com/holochain/holochain/pull/1410)
- Limit conductor calls to `10_000_000_000` Wasm operations [\#1386](https://github.com/holochain/holochain/pull/1386)

## 0.0.143

## 0.0.142

## 0.0.141

## 0.0.140

## 0.0.139

- Udpate lair to 0.1.3 - largely just documentation updates, but also re-introduces some dependency pinning to fix mismatch client/server version check [\#1377](https://github.com/holochain/holochain/pull/1377)

## 0.0.138

## 0.0.137

- Docs: Fix intra-doc links in all crates [\#1323](https://github.com/holochain/holochain/pull/1323)
- Update legacy lair to 0.0.10 - allowing “panicky” flag [\#1349](https://github.com/holochain/holochain/pull/1349)
- Udpate lair to 0.1.1 - allowing usage in path with whitespace [\#1349](https://github.com/holochain/holochain/pull/1349)

## 0.0.136

## 0.0.135

## 0.0.134

## 0.0.133

## 0.0.132

## 0.0.131

- When joining the network set arc size to previous value if available instead of full to avoid network load [1287](https://github.com/holochain/holochain/pull/1287)

## 0.0.130

- Workflow errors generally now log rather than abort the current app [1279](https://github.com/holochain/holochain/pull/1279/files)

- Fixed broken links in Rust docs [\#1284](https://github.com/holochain/holochain/pull/1284)

## 0.0.129

## 0.0.128

- Proxy server chosen from bootstrap server proxy\_list [1242](https://github.com/holochain/holochain/pull/1242)

<!-- end list -->

``` yaml
network:
  transport_pool:
    - type: proxy
      proxy_config:
        type: remote_proxy_client_from_bootstrap
        bootstrap_url: https://bootstrap.holo.host
        fallback_proxy_url: ~
```

## 0.0.127

- **BREAKING CHANGE** App validation callbacks are now run per `Op`. There is now only a single validation callback `fn validate(op: Op) -> ExternResult<ValidateCallbackResult>` that is called for each `Op`. See the documentation for `Op` for more details on what data is passed to the callback. There are example use cases in `crates/test_utils/wasm/wasm_workspace/`. For example in the `validate` test wasm. To update an existing app, you to this version all `validate_*` callbacks including `validate_create_link` must be changed to the new `validate(..)` callback. [\#1212](https://github.com/holochain/holochain/pull/1212).

- `RegisterAgentActivity` ops are now validated by app validation.

- Init functions can now make zome calls. [\#1186](https://github.com/holochain/holochain/pull/1186)

- Adds header hashing to `hash` host fn [1227](https://github.com/holochain/holochain/pull/1227)

- Adds blake2b hashing to `hash` host fn [1228](https://github.com/holochain/holochain/pull/1228)

## 0.0.126

## 0.0.125

## 0.0.124

## 0.0.123

- Fixes issue where holochain could get stuck in infinite loop when trying to send validation receipts. [\#1181](https://github.com/holochain/holochain/pull/1181).
- Additional networking metric collection and associated admin api `DumpNetworkMetrics { dna_hash: Option<DnaHash> }` for inspection of metrics [\#1160](https://github.com/holochain/holochain/pull/1160)
- **BREAKING CHANGE** - Schema change for metrics database. Holochain will persist historical metrics once per hour, if you do not clear the metrics database it will crash at that point. [\#1183](https://github.com/holochain/holochain/pull/1183)

## 0.0.122

- Adds better batching to validation workflows for much faster validation. [\#1167](https://github.com/holochain/holochain/pull/1167).

## 0.0.121

- **BREAKING CHANGE** Removed `app_info` from HDK [1108](https://github.com/holochain/holochain/pull/1108)
- Permissions on host functions now return an error instead of panicking [1141](https://github.com/holochain/holochain/pull/1141)
- Add `--build-info` CLI flag for displaying various information in JSON format. [\#1163](https://github.com/holochain/holochain/pull/1163)

## 0.0.120

## 0.0.119

## 0.0.118

- **BREAKING CHANGE** - Gossip now exchanges local peer info with `initiate` and `accept` request types. [\#1114](https://github.com/holochain/holochain/pull/1114).

## 0.0.117

## 0.0.116

## 0.0.115

- Fix [issue](https://github.com/holochain/holochain/issues/1100) where private dht ops were being leaked through the incoming ops sender. [1104](https://github.com/holochain/holochain/pull/1104).
- Kitsune now attempts to rebind the network interface in the event of endpoint shutdown. Note, it’s still recommended to bind to `0.0.0.0` as the OS provides additional resiliency for interfaces coming and going. [\#1083](https://github.com/holochain/holochain/pull/1083)
- **BREAKING CHANGE** current chain head including recent writes available in agent info [\#1079](https://github.com/holochain/holochain/pull/1079)
- **BREAKING (If using new lair)** If you are using the new (non-legacy) `lair_server` keystore, you will need to rebuild your keystore, we now pre-hash the passphrase used to access it to mitigate some information leakage. [\#1094](https://github.com/holochain/holochain/pull/1094)
- Better lair signature fallback child process management. The child process will now be properly restarted if it exits. (Note this can take a few millis on Windows, and may result in some signature errors.) [\#1094](https://github.com/holochain/holochain/pull/1094)

## 0.0.114

- `remote_signal` has always been a fire-and-forget operation. Now it also uses the more efficient fire-and-forget “notify” low-level networking plumbing. [\#1075](https://github.com/holochain/holochain/pull/1075)

- **BREAKING CHANGE** `entry_defs` added to `zome_info` and referenced by macros [PR1055](https://github.com/holochain/holochain/pull/1055)

- **BREAKING CHANGE**: The notion of “cell nicknames” (“nicks”) and “app slots” has been unified into the notion of “app roles”. This introduces several breaking changes. In general, you will need to rebuild any app bundles you are using, and potentially update some usages of the admin interface. In particular:
  
  - The `slots` field in App manifests is now called `roles`
  - The `InstallApp` admin method now takes a `role_id` field instead of a `nick` field
  - In the return value for any admin method which lists installed apps, e.g. `ListEnabledApps`, any reference to `"slots"` is now named `"roles"`
  - See [\#1045](https://github.com/holochain/holochain/pull/1045)

- Adds test utils for creating simulated networks. [\#1037](https://github.com/holochain/holochain/pull/1037).

- Conductor can take a mocked network for testing simulated networks. [\#1036](https://github.com/holochain/holochain/pull/1036)

- Added `DumpFullState` to the admin interface, as a more complete form of `DumpState` which returns full `Vec<DhtOp>` instead of just their count, enabling more introspection of the state of the cell [\#1065](https://github.com/holochain/holochain/pull/1065).

- **BREAKING CHANGE** Added function name to call info in HDK. [\#1078](https://github.com/holochain/holochain/pull/1078).

## 0.0.113

- Post commit is now infallible and expects no return value [PR1049](https://github.com/holochain/holochain/pull/1049)
- Always depend on `itertools` to make `cargo build --no-default-features` work [\#1060](https://github.com/holochain/holochain/pull/1060)
- `call_info` includes provenance and cap grant information [PR1063](https://github.com/holochain/holochain/pull/1063)
- Always depend on `itertools` to make `cargo build --no-default-features` work [\#1060](https://github.com/holochain/holochain/pull/1060)

## 0.0.112

- Always depend on `itertools` to make `cargo build --no-default-features` work [\#1060](https://github.com/holochain/holochain/pull/1060)

## 0.0.111

- `call_info` is now implemented [1047](https://github.com/holochain/holochain/pull/1047)

- `dna_info` now returns `DnaInfo` correctly [\#1044](https://github.com/holochain/holochain/pull/1044)
  
  - `ZomeInfo` no longer includes what is now on `DnaInfo`
  - `ZomeInfo` renames `zome_name` and `zome_id` to `name` and `id`
  - `DnaInfo` includes `name`, `hash`, `properties`

- `post_commit` hook is implemented now [PR 1000](https://github.com/holochain/holochain/pull/1000)

- Bump legacy lair version to 0.0.8 fixing a crash when error message was too long [\#1046](https://github.com/holochain/holochain/pull/1046)

- Options to use new lair keystore [\#1040](https://github.com/holochain/holochain/pull/1040)

<!-- end list -->

``` yaml
keystore:
  type: danger_test_keystore
```

or

``` yaml
keystore:
  type: lair_server
  connection_url: "unix:///my/path/socket?k=Foo"
```

## 0.0.110

- Publish now runs on a loop if there are ops still needing receipts. [\#1024](https://github.com/holochain/holochain/pull/1024)
- Batch peer store write so we use less transactions. [\#1007](https://github.com/holochain/holochain/pull/1007/).
- Preparation for new lair api [\#1017](https://github.com/holochain/holochain/pull/1017)
  - there should be no functional changes with this update.
  - adds new lair as an additional dependency and begins preparation for a config-time switch allowing use of new api lair keystore.
- Add method `SweetDnaFile::from_bundle_with_overrides` [\#1030](https://github.com/holochain/holochain/pull/1030)
- Some `SweetConductor::setup_app_*` methods now take anything iterable, instead of array slices, for specifying lists of agents and DNAs [\#1030](https://github.com/holochain/holochain/pull/1030)
- BREAKING conductor config changes [\#1031](https://github.com/holochain/holochain/pull/1031)

Where previously, you might have had:

``` yaml
use_dangerous_test_keystore: false
keystore_path: /my/path
passphrase_service:
  type: danger_insecure_from_config
  passphrase: "test-passphrase"
```

now you will use:

``` yaml
keystore:
  type: lair_server_legacy_deprecated
  keystore_path: /my/path
  danger_passphrase_insecure_from_config: "test-passphrase"
```

or:

``` yaml
keystore:
  type: danger_test_keystore_legacy_deprecated
```

## 0.0.109

- Make validation run concurrently up to 50 DhtOps. This allows us to make progress on other ops when waiting for the network. [\#1005](https://github.com/holochain/holochain/pull/1005)
- FIX: Prevent the conductor from trying to join cells to the network that are already in the process of joining. [\#1006](https://github.com/holochain/holochain/pull/1006)

## 0.0.108

- Refactor conductor to use parking lot rw lock instead of tokio rw lock. (Faster and prevents deadlocks.). [\#979](https://github.com/holochain/holochain/pull/979).

### Changed

- The scheduler should work now

## 0.0.107

## 0.0.106

### Changed

- All Holochain `Timestamp`s (including those in Headers) are now at the precision of microseconds rather than nanoseconds. This saves 4 bytes per timestamp in memory and on disk.
- Various database field names changed. **Databases created in prior versions will be incompatible.**
- HDK `sys_time` now returns a `holochain_zome_types::Timestamp` instead of a `core::time::Duration`.
- Exposes `UninstallApp` in the conductor admin API.

## 0.0.105

## 0.0.104

- Updates lair to 0.0.4 which pins rcgen to 0.8.11 to work around [https://github.com/est31/rcgen/issues/63](https://github.com/est31/rcgen/issues/63)

## 0.0.103

### Fixed

- This release solves the issues with installing happ bundles or registering DNA via the admin API concurrently. [\#881](https://github.com/holochain/holochain/pull/881).

### Changed

- Header builder now uses chain top timestamp for new headers if in the future
- Timestamps in headers require strict inequality in sys validation

## 0.0.102

### Known Issues :exclamation:

- We’ve become aware of a bug that locks up the conductor when installing happ bundles or registering DNA via the admin API concurrently. Please perform these actions sequentially until we’ve resolved the bug.

### Fixed

- Concurrent zome calls could cause the `init()` zome callback to run multiple times concurrently, causing `HeadMoved` errors. This is fixed, so that `init()` can only ever run once.
  - If a zome call has been waiting for another zome call to finish running `init()` for longer than 30 seconds, it will timeout.

### Changed

- Apps now have a more complex status. Apps now can be either enabled/disabled as well as running/stopped, the combination of which is captured by three distinctly named states:
  - “Running” (enabled + running) -\> The app is running normally
  - “Paused” (enabled + stopped) -\> The app is currently stopped due to some minor problem in one of its cells such as failed network access, but will start running again as soon as it’s able. Some Cells may still be running normally.
  - “Disabled” (disabled + stopped) -\> The app is stopped and will remain so until explicitly enabled via `EnableApp` admin method. Apps can be disabled manually via `DisableApp`, or automatically due to an unrecoverable error in a Cell.
- Some admin methods are deprecated due to the app status changes:
  - `ActivateApp` is deprecated in favor of `EnableApp`
  - `DeactivateApp` is deprecated in favor of `DisableApp`
- Apps will be automatically Paused if not all of their cells are able to join the network during startup

### Added

- `InstallAppBundle` command added to admin conductor API. [\#665](https://github.com/holochain/holochain/pull/665)
- `DnaSource` in conductor\_api `RegisterDna` call now can take a `DnaBundle` [\#665](https://github.com/holochain/holochain/pull/665)
- New admin interface methods:
  - `EnableApp` (replaces `ActivateApp`)
  - `DisableApp` (replaces `DeactivateApp`)
  - `StartApp` (used to attempt to manually restart a Paused app)
- Using the 3 level PLRU instance cache from latest holochain wasmer `v0.0.72`

## 0.0.101

This version contains breaking changes to the conductor API as well as a major upgrade to the underlying Wasm runtime.

***:exclamation: Performance impact***

The version of wasmer that is used in this holochain release contains bugs in the scoping of wasmer modules vs. instances, such that it blocks the proper release of memory and slows down execution of concurrent Wasm instances. While we were able to at least mitigate these effects and are coordinating with wasmer to find a proper solution as soon as possible.

The severity of these issues increases with cell concurrency, i.e. using multiple cells with the same DNA. Application development with a single conductor and a few cells are expected to work well unless your machine has serious resource restrictions.

### Added

- `InstallAppBundle` command added to admin conductor API. [\#665](https://github.com/holochain/holochain/pull/665)
- `DnaSource` in conductor\_api `RegisterDna` call now can take a `DnaBundle` [\#665](https://github.com/holochain/holochain/pull/665)

### Removed

- BREAKING:  `InstallAppDnaPayload` in admin conductor API `InstallApp` command now only accepts a hash.  Both properties and path have been removed as per deprecation warning.  Use either `RegisterDna` or `InstallAppBundle` instead. [\#665](https://github.com/holochain/holochain/pull/665)
- BREAKING: `DnaSource(Path)` in conductor\_api `RegisterDna` call now must point to `DnaBundle` as created by `hc dna pack` not a `DnaFile` created by `dna_util` [\#665](https://github.com/holochain/holochain/pull/665)

### CHANGED

- Updated to a version of `holochain_wasmer` that includes a migration to wasmer v2+. [\#773](https://github.com/holochain/holochain/pull/773/files), [\#801](https://github.com/holochain/holochain/pull/80), [\#836](https://github.com/holochain/holochain/pull/836)
- Introduced a simple instance cache to mitigate and potentially outweigh the effects of the aforementioned wasmer conditions [\#848](https://github.com/holochain/holochain/pull/848)

## 0.0.100

This is the first version number for the version of Holochain with a refactored state model (you may see references to it as Holochain RSM).

## 0.0.52-alpha2

*Note: Versions 0.0.52-alpha2 and older are belong to previous iterations of the Holochain architecture and are not tracked here.*<|MERGE_RESOLUTION|>--- conflicted
+++ resolved
@@ -9,11 +9,8 @@
 
 - **BREAKING CHANGE**: The DhtOp validation rules have been significantly expanded upon, and some logic around what ops are produced when has been altered. Your existing app may experience rejected ops due to these more strict rules.
 
-<<<<<<< HEAD
-=======
 ## 0.3.0-beta-dev.4
 
->>>>>>> 7108754f
 ## 0.3.0-beta-dev.3
 
 ## 0.3.0-beta-dev.2
