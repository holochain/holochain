# Changelog

The format is based on [Keep a Changelog](https://keepachangelog.com/en/1.0.0/). This project adheres to [Semantic Versioning](https://semver.org/spec/v2.0.0.html).

## Unreleased
<<<<<<< HEAD
- Init functions can now make zome calls. [#1186](https://github.com/holochain/holochain/pull/1186)
=======

## 0.0.127

- **BREAKING CHANGE** App validation callbacks are now run per `Op`. There is now only a single validation callback `fn validate(op: Op) -> ExternResult<ValidateCallbackResult>` that is called for each `Op`. See the documentation for `Op` for more details on what data is passed to the callback. There are example use cases in `crates/test_utils/wasm/wasm_workspace/`. For example in the `validate` test wasm. To update an existing app, you to this version all `validate_*` callbacks including `validate_create_link` must be changed to the new `validate(..)` callback. [\#1212](https://github.com/holochain/holochain/pull/1212).

- `RegisterAgentActivity` ops are now validated by app validation.

- Init functions can now make zome calls. [\#1186](https://github.com/holochain/holochain/pull/1186)

>>>>>>> 4caa4dfc
- Adds header hashing to `hash` host fn [1227](https://github.com/holochain/holochain/pull/1227)

- Adds blake2b hashing to `hash` host fn [1228](https://github.com/holochain/holochain/pull/1228)
- Proxy server chosen from bootstrap server proxy_list [1242](https://github.com/holochain/holochain/pull/1242)

```yaml
network:
  transport_pool:
    - type: proxy
      proxy_config:
        type: remote_proxy_client_from_bootstrap
        bootstrap_url: https://bootstrap.holo.host
        fallback_proxy_url: ~
```

## 0.0.126

## 0.0.125

## 0.0.124

## 0.0.123

- Fixes issue where holochain could get stuck in infinite loop when trying to send validation receipts. [\#1181](https://github.com/holochain/holochain/pull/1181).
- Additional networking metric collection and associated admin api `DumpNetworkMetrics { dna_hash: Option<DnaHash> }` for inspection of metrics [\#1160](https://github.com/holochain/holochain/pull/1160)
- **BREAKING CHANGE** - Schema change for metrics database. Holochain will persist historical metrics once per hour, if you do not clear the metrics database it will crash at that point. [\#1183](https://github.com/holochain/holochain/pull/1183)

## 0.0.122

- Adds better batching to validation workflows for much faster validation. [\#1167](https://github.com/holochain/holochain/pull/1167).

## 0.0.121

- **BREAKING CHANGE** Removed `app_info` from HDK [1108](https://github.com/holochain/holochain/pull/1108)
- Permissions on host functions now return an error instead of panicking [1141](https://github.com/holochain/holochain/pull/1141)
- Add `--build-info` CLI flag for displaying various information in JSON format. [\#1163](https://github.com/holochain/holochain/pull/1163)

## 0.0.120

## 0.0.119

## 0.0.118

- **BREAKING CHANGE** - Gossip now exchanges local peer info with `initiate` and `accept` request types. [\#1114](https://github.com/holochain/holochain/pull/1114).

## 0.0.117

## 0.0.116

## 0.0.115

- Fix [issue](https://github.com/holochain/holochain/issues/1100) where private dht ops were being leaked through the incoming ops sender. [1104](https://github.com/holochain/holochain/pull/1104).
- Kitsune now attempts to rebind the network interface in the event of endpoint shutdown. Note, it’s still recommended to bind to `0.0.0.0` as the OS provides additional resiliency for interfaces coming and going. [\#1083](https://github.com/holochain/holochain/pull/1083)
- **BREAKING CHANGE** current chain head including recent writes available in agent info [\#1079](https://github.com/holochain/holochain/pull/1079)
- **BREAKING (If using new lair)** If you are using the new (non-legacy) `lair_server` keystore, you will need to rebuild your keystore, we now pre-hash the passphrase used to access it to mitigate some information leakage. [\#1094](https://github.com/holochain/holochain/pull/1094)
- Better lair signature fallback child process management. The child process will now be properly restarted if it exits. (Note this can take a few millis on Windows, and may result in some signature errors.) [\#1094](https://github.com/holochain/holochain/pull/1094)

## 0.0.114

- `remote_signal` has always been a fire-and-forget operation. Now it also uses the more efficient fire-and-forget “notify” low-level networking plumbing. [\#1075](https://github.com/holochain/holochain/pull/1075)

- **BREAKING CHANGE** `entry_defs` added to `zome_info` and referenced by macros [PR1055](https://github.com/holochain/holochain/pull/1055)

- **BREAKING CHANGE**: The notion of “cell nicknames” (“nicks”) and “app slots” has been unified into the notion of “app roles”. This introduces several breaking changes. In general, you will need to rebuild any app bundles you are using, and potentially update some usages of the admin interface. In particular:
  
  - The `slots` field in App manifests is now called `roles`
  - The `InstallApp` admin method now takes a `role_id` field instead of a `nick` field
  - In the return value for any admin method which lists installed apps, e.g. `ListEnabledApps`, any reference to `"slots"` is now named `"roles"`
  - See [\#1045](https://github.com/holochain/holochain/pull/1045)

- Adds test utils for creating simulated networks. [\#1037](https://github.com/holochain/holochain/pull/1037).

- Conductor can take a mocked network for testing simulated networks. [\#1036](https://github.com/holochain/holochain/pull/1036)

- Added `DumpFullState` to the admin interface, as a more complete form of `DumpState` which returns full `Vec<DhtOp>` instead of just their count, enabling more introspection of the state of the cell [\#1065](https://github.com/holochain/holochain/pull/1065).

- **BREAKING CHANGE** Added function name to call info in HDK. [\#1078](https://github.com/holochain/holochain/pull/1078).

## 0.0.113

- Post commit is now infallible and expects no return value [PR1049](https://github.com/holochain/holochain/pull/1049)
- Always depend on `itertools` to make `cargo build --no-default-features` work [\#1060](https://github.com/holochain/holochain/pull/1060)
- `call_info` includes provenance and cap grant information [PR1063](https://github.com/holochain/holochain/pull/1063)
- Always depend on `itertools` to make `cargo build --no-default-features` work [\#1060](https://github.com/holochain/holochain/pull/1060)

## 0.0.112

- Always depend on `itertools` to make `cargo build --no-default-features` work [\#1060](https://github.com/holochain/holochain/pull/1060)

## 0.0.111

- `call_info` is now implemented [1047](https://github.com/holochain/holochain/pull/1047)

- `dna_info` now returns `DnaInfo` correctly [\#1044](https://github.com/holochain/holochain/pull/1044)
  
  - `ZomeInfo` no longer includes what is now on `DnaInfo`
  - `ZomeInfo` renames `zome_name` and `zome_id` to `name` and `id`
  - `DnaInfo` includes `name`, `hash`, `properties`

- `post_commit` hook is implemented now [PR 1000](https://github.com/holochain/holochain/pull/1000)

- Bump legacy lair version to 0.0.8 fixing a crash when error message was too long [\#1046](https://github.com/holochain/holochain/pull/1046)

- Options to use new lair keystore [\#1040](https://github.com/holochain/holochain/pull/1040)

<!-- end list -->

``` yaml
keystore:
  type: danger_test_keystore
```

or

``` yaml
keystore:
  type: lair_server
  connection_url: "unix:///my/path/socket?k=Foo"
```

## 0.0.110

- Publish now runs on a loop if there are ops still needing receipts. [\#1024](https://github.com/holochain/holochain/pull/1024)
- Batch peer store write so we use less transactions. [\#1007](https://github.com/holochain/holochain/pull/1007/).
- Preparation for new lair api [\#1017](https://github.com/holochain/holochain/pull/1017)
  - there should be no functional changes with this update.
  - adds new lair as an additional dependency and begins preparation for a config-time switch allowing use of new api lair keystore.
- Add method `SweetDnaFile::from_bundle_with_overrides` [\#1030](https://github.com/holochain/holochain/pull/1030)
- Some `SweetConductor::setup_app_*` methods now take anything iterable, instead of array slices, for specifying lists of agents and DNAs [\#1030](https://github.com/holochain/holochain/pull/1030)
- BREAKING conductor config changes [\#1031](https://github.com/holochain/holochain/pull/1031)

Where previously, you might have had:

``` yaml
use_dangerous_test_keystore: false
keystore_path: /my/path
passphrase_service:
  type: danger_insecure_from_config
  passphrase: "test-passphrase"
```

now you will use:

``` yaml
keystore:
  type: lair_server_legacy_deprecated
  keystore_path: /my/path
  danger_passphrase_insecure_from_config: "test-passphrase"
```

or:

``` yaml
keystore:
  type: danger_test_keystore_legacy_deprecated
```

## 0.0.109

- Make validation run concurrently up to 50 DhtOps. This allows us to make progress on other ops when waiting for the network. [\#1005](https://github.com/holochain/holochain/pull/1005)
- FIX: Prevent the conductor from trying to join cells to the network that are already in the process of joining. [\#1006](https://github.com/holochain/holochain/pull/1006)

## 0.0.108

- Refactor conductor to use parking lot rw lock instead of tokio rw lock. (Faster and prevents deadlocks.). [\#979](https://github.com/holochain/holochain/pull/979).

### Changed

- The scheduler should work now

## 0.0.107

## 0.0.106

### Changed

- All Holochain `Timestamp`s (including those in Headers) are now at the precision of microseconds rather than nanoseconds. This saves 4 bytes per timestamp in memory and on disk.
- Various database field names changed. **Databases created in prior versions will be incompatible.**
- HDK `sys_time` now returns a `holochain_zome_types::Timestamp` instead of a `core::time::Duration`.
- Exposes `UninstallApp` in the conductor admin API.

## 0.0.105

## 0.0.104

- Updates lair to 0.0.4 which pins rcgen to 0.8.11 to work around [https://github.com/est31/rcgen/issues/63](https://github.com/est31/rcgen/issues/63)

## 0.0.103

### Fixed

- This release solves the issues with installing happ bundles or registering DNA via the admin API concurrently. [\#881](https://github.com/holochain/holochain/pull/881).

### Changed

- Header builder now uses chain top timestamp for new headers if in the future
- Timestamps in headers require strict inequality in sys validation

## 0.0.102

### Known Issues :exclamation:

- We’ve become aware of a bug that locks up the conductor when installing happ bundles or registering DNA via the admin API concurrently. Please perform these actions sequentially until we’ve resolved the bug.

### Fixed

- Concurrent zome calls could cause the `init()` zome callback to run multiple times concurrently, causing `HeadMoved` errors. This is fixed, so that `init()` can only ever run once.
  - If a zome call has been waiting for another zome call to finish running `init()` for longer than 30 seconds, it will timeout.

### Changed

- Apps now have a more complex status. Apps now can be either enabled/disabled as well as running/stopped, the combination of which is captured by three distinctly named states:
  - “Running” (enabled + running) -\> The app is running normally
  - “Paused” (enabled + stopped) -\> The app is currently stopped due to some minor problem in one of its cells such as failed network access, but will start running again as soon as it’s able. Some Cells may still be running normally.
  - “Disabled” (disabled + stopped) -\> The app is stopped and will remain so until explicitly enabled via `EnableApp` admin method. Apps can be disabled manually via `DisableApp`, or automatically due to an unrecoverable error in a Cell.
- Some admin methods are deprecated due to the app status changes:
  - `ActivateApp` is deprecated in favor of `EnableApp`
  - `DeactivateApp` is deprecated in favor of `DisableApp`
- Apps will be automatically Paused if not all of their cells are able to join the network during startup

### Added

- `InstallAppBundle` command added to admin conductor API. [\#665](https://github.com/holochain/holochain/pull/665)
- `DnaSource` in conductor\_api `RegisterDna` call now can take a `DnaBundle` [\#665](https://github.com/holochain/holochain/pull/665)
- New admin interface methods:
  - `EnableApp` (replaces `ActivateApp`)
  - `DisableApp` (replaces `DeactivateApp`)
  - `StartApp` (used to attempt to manually restart a Paused app)
- Using the 3 level PLRU instance cache from latest holochain wasmer `v0.0.72`

## 0.0.101

This version contains breaking changes to the conductor API as well as a major upgrade to the underlying Wasm runtime.

***:exclamation: Performance impact***

The version of wasmer that is used in this holochain release contains bugs in the scoping of wasmer modules vs. instances, such that it blocks the proper release of memory and slows down execution of concurrent Wasm instances. While we were able to at least mitigate these effects and are coordinating with wasmer to find a proper solution as soon as possible.

The severity of these issues increases with cell concurrency, i.e. using multiple cells with the same DNA. Application development with a single conductor and a few cells are expected to work well unless your machine has serious resource restrictions.

### Added

- `InstallAppBundle` command added to admin conductor API. [\#665](https://github.com/holochain/holochain/pull/665)
- `DnaSource` in conductor\_api `RegisterDna` call now can take a `DnaBundle` [\#665](https://github.com/holochain/holochain/pull/665)

### Removed

- BREAKING:  `InstallAppDnaPayload` in admin conductor API `InstallApp` command now only accepts a hash.  Both properties and path have been removed as per deprecation warning.  Use either `RegisterDna` or `InstallAppBundle` instead. [\#665](https://github.com/holochain/holochain/pull/665)
- BREAKING: `DnaSource(Path)` in conductor\_api `RegisterDna` call now must point to `DnaBundle` as created by `hc dna pack` not a `DnaFile` created by `dna_util` [\#665](https://github.com/holochain/holochain/pull/665)

### CHANGED

- Updated to a version of `holochain_wasmer` that includes a migration to wasmer v2+. [\#773](https://github.com/holochain/holochain/pull/773/files), [\#801](https://github.com/holochain/holochain/pull/80), [\#836](https://github.com/holochain/holochain/pull/836)
- Introduced a simple instance cache to mitigate and potentially outweigh the effects of the aforementioned wasmer conditions [\#848](https://github.com/holochain/holochain/pull/848)

## 0.0.100

This is the first version number for the version of Holochain with a refactored state model (you may see references to it as Holochain RSM).

## 0.0.52-alpha2

*Note: Versions 0.0.52-alpha2 and older are belong to previous iterations of the Holochain architecture and are not tracked here.*<|MERGE_RESOLUTION|>--- conflicted
+++ resolved
@@ -3,22 +3,7 @@
 The format is based on [Keep a Changelog](https://keepachangelog.com/en/1.0.0/). This project adheres to [Semantic Versioning](https://semver.org/spec/v2.0.0.html).
 
 ## Unreleased
-<<<<<<< HEAD
 - Init functions can now make zome calls. [#1186](https://github.com/holochain/holochain/pull/1186)
-=======
-
-## 0.0.127
-
-- **BREAKING CHANGE** App validation callbacks are now run per `Op`. There is now only a single validation callback `fn validate(op: Op) -> ExternResult<ValidateCallbackResult>` that is called for each `Op`. See the documentation for `Op` for more details on what data is passed to the callback. There are example use cases in `crates/test_utils/wasm/wasm_workspace/`. For example in the `validate` test wasm. To update an existing app, you to this version all `validate_*` callbacks including `validate_create_link` must be changed to the new `validate(..)` callback. [\#1212](https://github.com/holochain/holochain/pull/1212).
-
-- `RegisterAgentActivity` ops are now validated by app validation.
-
-- Init functions can now make zome calls. [\#1186](https://github.com/holochain/holochain/pull/1186)
-
->>>>>>> 4caa4dfc
-- Adds header hashing to `hash` host fn [1227](https://github.com/holochain/holochain/pull/1227)
-
-- Adds blake2b hashing to `hash` host fn [1228](https://github.com/holochain/holochain/pull/1228)
 - Proxy server chosen from bootstrap server proxy_list [1242](https://github.com/holochain/holochain/pull/1242)
 
 ```yaml
@@ -31,6 +16,18 @@
         fallback_proxy_url: ~
 ```
 
+## 0.0.127
+
+- **BREAKING CHANGE** App validation callbacks are now run per `Op`. There is now only a single validation callback `fn validate(op: Op) -> ExternResult<ValidateCallbackResult>` that is called for each `Op`. See the documentation for `Op` for more details on what data is passed to the callback. There are example use cases in `crates/test_utils/wasm/wasm_workspace/`. For example in the `validate` test wasm. To update an existing app, you to this version all `validate_*` callbacks including `validate_create_link` must be changed to the new `validate(..)` callback. [\#1212](https://github.com/holochain/holochain/pull/1212).
+
+- `RegisterAgentActivity` ops are now validated by app validation.
+
+- Init functions can now make zome calls. [\#1186](https://github.com/holochain/holochain/pull/1186)
+
+- Adds header hashing to `hash` host fn [1227](https://github.com/holochain/holochain/pull/1227)
+
+- Adds blake2b hashing to `hash` host fn [1228](https://github.com/holochain/holochain/pull/1228)
+
 ## 0.0.126
 
 ## 0.0.125
