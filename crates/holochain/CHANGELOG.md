--- conflicted
+++ resolved
@@ -4,12 +4,10 @@
 
 ## Unreleased
 
-<<<<<<< HEAD
 - All zome calls must now be signed by the provenance, the signature is of the hash of the unsigned zome call, a unique nonce and expiry is also required [1510](https://github.com/holochain/holochain/pull/1510/files)
-=======
+
 ## 0.0.172
 
->>>>>>> 3e1c4c64
 - BREAKING CHANGE - Update wasmer crate dependency [\#1620](https://github.com/holochain/holochain/pull/1620)
 - Adds GossipInfo app interface method, which returns data about historical gossip progress which can be used to implement a progress bar in app UIs. [\#1649](https://github.com/holochain/holochain/pull/1649)
 
