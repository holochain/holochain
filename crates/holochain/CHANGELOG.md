--- conflicted
+++ resolved
@@ -4,13 +4,11 @@
 
 ## Unreleased
 
-<<<<<<< HEAD
 ### Changed
 
 - The scheduler should work now
-=======
+
 ## 0.0.107
->>>>>>> 98b36b82
 
 ## 0.0.106
 
