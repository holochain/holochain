--- conflicted
+++ resolved
@@ -7,7 +7,6 @@
 
 ## Unreleased
 
-<<<<<<< HEAD
 - Removed the hdk host function `version`, which was not implemented.
 - Removed the following public functions, types and enum variants that were not implemented or not used:
   - `holochain_cascade`
@@ -96,11 +95,9 @@
   - `holochain_util`
     - `run_on`
 
-=======
 ## 0.6.0-dev.27
 
 ## 0.6.0-dev.26
->>>>>>> 90c4c973
 
 ## 0.6.0-dev.25
 
