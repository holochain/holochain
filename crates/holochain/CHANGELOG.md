---
default_semver_increment_mode: !pre_minor dev
---
# Changelog

The format is based on [Keep a Changelog](https://keepachangelog.com/en/1.0.0/). This project adheres to [Semantic Versioning](https://semver.org/spec/v2.0.0.html).

## Unreleased

<<<<<<< HEAD
- Prevent duplicate calls to `init`. Previously, calling `init` directly would result in 2 calls to `init` if the zome had
  not been initialised yet and 1 call if the zome had been initialised. Now, calling `init` directly will result in 1 call
  by the conductor to initialise the zome and all subsequent calls to `init` will return `InitCallbackResult::Pass`.
  This both fixes surprising behavior and allows `init` to be called directly to initialise a zome if desired.
- Update `holochain_wasmer_host`, remove temporary fork of wasmer and update wasmer to 5.x.
- Disable wasmer module caching when using the feature flag `wasmer_wamr`, as caching is not relevevant when wasms are interpreted.
=======
- Added LinkTag helper trait functions to go into and out with serialized bytes
>>>>>>> e94daf2b

## 0.5.0-dev.12

## 0.5.0-dev.11

- Prevent duplicate calls to `init`. Previously, calling `init` directly would result in 2 calls to `init` if the zome had not been initialised yet and 1 call if the zome had been initialised. Now, calling `init` directly will result in 1 call by the conductor to initialise the zome and all subsequent calls to `init` will return `InitCallbackResult::Pass`. This both fixes surprising behavior and allows `init` to be called directly to initialise a zome if desired.

## 0.5.0-dev.10

## 0.5.0-dev.9

## 0.5.0-dev.8

- made holo\_hash encoding default in hdk cargo.toml for common B64 hashes

## 0.5.0-dev.7

- **BREAKING**: The `InstallAppPayload` now unifies all settings that are per role in a `roles_settings` field and as part of this change adds the option to specify custom modifiers at install time to override the modifiers defined in the dna manifest(s).
- Zome call authorization is split into autentication and authorization. Zome calls are authenticated when coming in over the network. The signature must match the hash of the serialized bytes, signed by the provenance of the call, as described above. This applies to zome calls over the App API as well as remote calls. Bridge calls, which are calls that zome call functions can make to other cells on the same conductor, do not require authentication. Authorization through zome call capabilities remains unchanged and is required for any kind of call as before.
- Remove `release-automation` crate from the `cargo update` script. `release-automation` isn’t used externally so compatibility with all dependency versions isn’t required and it often causes the job to fail.

## 0.5.0-dev.6

- **BREAKING**: Zome call API `AppRequest::CallZome` takes simple serialized bytes of the zome call parameters and the signature now. Previously client-side serialization of zome call parameters required to exactly match Holochain’s way of serializing, because Holochain re-serialized the parameters to verify the signature. This is no longer the case. The signature is generated for the **hash of the serialized bytes**, using the **SHA2 512-bit** hashing algorithm. In short, zome call params are serialized, then hashed and the hash is signed. The payload of the `CallZome` request is the serialized bytes and the signature. On the Holochain side the serialized bytes of the zome call parameters are hashed with the same SHA2 512-bit algorithm to verify the signature.

## 0.5.0-dev.5

- **BREAKING** Countersigning has been put behind the feature `unstable-countersigning`. Even though in many use cases countersigning is expected to work correctly, it has known problems which can put the source chain into an unrecoverable state. Included in this feature is the HDK function `accept_countersigning_preflight_request` as well as `AppRequest`s related to countersigning and the counersigning workflow itself too.
- **BREAKING** The following HDK functions have been temporarily removed as “unstable”. They can be re-enabled by building Holochain with the “unstable-functions” feature flag:
  - `accept_countersigning_preflight_request`
  - `block_agent`
  - `unblock_agent`
  - `get_agent_key_lineage`
  - `is_same_agent`
  - `schedule`
  - the function `sleep` has been removed entirely because it wasn’t implemented
  - and the HDI function `is_same_agent` Note that installing apps that have been built with an HDK from before this change will not be possible to install on a conductor that has been built without the `unstable-functions` feature. You will get import errors when Holochain tries to compile the WASM. It is valid to install an app that has been compiled without the `unstable-functions` feature onto a conductor which has been compiled with `unstable-functions` but the reverse is not true. \#4371
- Fix a problem with countersigning where it would stay in resolution when entering an unknown state from a restart. This was intended behaviour previously to ensure the agent got a change to get online before giving up on countersigning but it is not necessary now that we consider network errors to be a failed resolution and always retry.

## 0.5.0-dev.4

- **BREAKING**: As the DPKI feature is unstable and incomplete, it is disabled with default cargo features and put behind a feature called `unstable-dpki`. If this feature is specified at compile time, DPKI is enabled by default.
- **BREAKING**: Issuing and persisting warrants is behind a feature `unstable-warrants` now. Warrants have not been tested extensively and there is no way to recover from a warrant. Hence the feature is considered unstable and must be explicitly enabled. Note that once warrants are issued some functions or calls may not work correctly.
- **BREAKING**: Conductor::get\_dna\_definitions now returns an `IndexMap` to ensure consistent ordering.
- Add test to make sure sys validation rejects deleting a delete. Unit tests to get zomes to invoke for app validation were removed for these cases of deleting a delete, because the code path cannot be reached by the system.
- Added a new feature “unstable-sharding” which puts the network sharding behind a feature flag. It will not be possible to configure network sharding unless Holochain is built with this feature enabled. By default, the network tuning parameter `gossip_dynamic_arcs` is ignored, and the parameter `gossip_arc_clamping` must be set to either `"full"` or `"empty"`, the previous default value of `"none"` will prevent the conductor from starting. We intend to stabilise this feature in the future, and it will return to being available without a feature flag. \#4344

## 0.5.0-dev.3

- Use of WasmZome preserialized\_path has been **deprecated**. Please use the wasm interpreter instead.

- Conductor::get\_dna\_definitions now returns an `IndexMap` to ensure consistent ordering.

## 0.5.0-dev.2

- Add App API calls to interact with an unresolvable countersigning session. State of countersigning can be queried with `AppRequest::GetCountersigningSessionState`, an unresolvable session can be abandoned using `AppRequest::AbandonCountersigningSession` or force-published by making `AppRequest::PublishCountersigningSession`. Abandoning and publishing is only possible for sessions that have been through automatic resolution at least once where Holochain has not been able to make a decision. \#4253

## 0.5.0-dev.1

- AdminRequest::ListApps is now sorted by the new AppInfo field `installed_at`, in descending order
- Return a `RibosomeError` when there is a serialisation error invoking a zome callback. For example, if they have an invalid return type or parameters. This error bubbles-up and causes the zome call to fail, giving nicer errors and removing the panic which crashed the conductor in these situations. \#3803

## 0.5.0-dev.0

## 0.4.0

## 0.4.0-dev.28

## 0.4.0-dev.27

- HC sandbox: Fix `--no-dpki` option which previously enabled DPKI in the conductor when set, instead of disabling it.
- Remove the out-dated `validation_callback_allow_multiple_identical_agent_activity_fetches` test. Originally, it was to test that an identical op is only fetched from the network once and then looked up in the cache. After a refactor of production code this was no longer the case and so the test was refactored to check that it can fetch from the network multiple times. There can be no guarantee that it will do one over the other so the test is naturally flaky.
- Update the following tests to add a wait for gossip before creating ops. This adds an extra delay and makes sure that the conductors see each other before continuing with the tests.
  - `multi_create_link_validation`
  - `session_rollback_with_chc_enabled`
  - `alice_can_recover_from_a_session_timeout`
  - `should_be_able_to_schedule_functions_during_session`
- Update Makefile default recipe to use the new recipes that build and test the workspace with the feature flags `wasmer_sys` and `wasmer_wamr`. \#4284
- Add support for parsing the lint-level as a set in the Nix holochain module. e.g. `nursery = { level = "allow", priority = -1 }`. \#4284
- Add the `nix/` directory as a watch point for `direnv` so it reloads the `devShell` if a file changes in that directory. \#4284

## 0.4.0-dev.26

- Countersigning sessions no longer unlock at the end time without checking the outcome. There is a new workflow which will take appropriate actions when the session completes or times out. The majority of the logic is unchanged except for timeouts. If a timeout occurs and Holochain has been up throughout the session then the session will be abandoned. If Holochain crashes or is restarted during the session but is able to recover state from the database, it will attempt to discover what the other participants did. This changes a failure mode that used to be silent to one that will explicitly prevent new writes to your source chain. We are going to provide tooling to resolve this situation in the following change. \#4188
- Internal rework of chain locking logic. This is used when a countersigning session is in progress, to prevent other actions from being committed during the session. There was a race condition where two countersigning sessions being run one after another could result in responses relevant to the first session accidentally unlocking the new session. That effectively meant that on a larger network, countersigning sessions would get cancelled when nothing had actually gone wrong. The rework of locking made fixing the bug simpler, but the key to the fix was in the `countersigning_success` function. That now checks that incoming signatures are actually for the current session. \#4148

## 0.4.0-dev.25

## 0.4.0-dev.24

- Add `danger_generate_throwaway_device_seed` to allow creation and use of a random device seed for test situations, where a proper device seed is not needed. \#4238
- Add `allow_throwaway_random_dpki_agent_key` to allow creation of a random (unrecoverable) DPKI agent when a device seed is not specified. \#4238
- Fixes issue \#3679 where websocket connections would be closed if a message was received that failed to deserialize. The new behaviour isn’t perfect because you will get a timeout instead, but the websocket will remain open and you can continue to send further valid message. There is another issue to track partial deserialization \#4251 so we can respond with an error message instead of a timeout. \#4252

## 0.4.0-dev.23

- Fixes issue \#3679 where websocket connections would be closed if a message was received that failed to deserialize. The new behaviour isn’t perfect because you will get a timeout instead, but the websocket will remain open and you can continue to send further valid message. There is another issue to track partial deserialization \#4251 so we can respond with an error message instead of a timeout. \#4252

## 0.4.0-dev.22

- `device_seed_lair_tag` is now part of `ConductorConfig`. This was previously a field as part of the optional DPKI config. Now, a device seed should be specified even if not using DPKI. If the device seed is specified, when installing an app without providing an agent key, a new agent key will be generated by deriving a key from the device seed using the total number of apps ever installed as part of the derivation path. If the device seed is not specified, it will not be possible to install an app without specifying an agent key (app installation will error out).
- `allow_throwaway_random_agent_key` can be set in the `InstallAppPayload` to override the aforementioned behavior, allowing an agent key to not be specified even if a device seed is not specified in the conductor. This is a safety mechanism, and should only be used in test situations where the generated agent key is a throwaway and will never need to be recovered.
- Holochain now actually makes use of the device seed, which was previously ignored
- Holochain now makes sure to properly register in DPKI any pregenerated agent key which is provided in app installation, when DPKI is enabled.
- **BREAKING:** Modifies `Action::CloseChain` and `Action::OpenChain` to be able to represent both DNA migrations and Agent migrations:
  - CloseChain can be used on its own, with no forward reference, to make a chain read-only.
  - CloseChain can include a forward reference to either a new AgentPubKey or a new DNA hash, which represent a migration to a new chain. The new chain is expected to begin with a corresponding OpenChain which has a backward reference to the CloseChain action. (This will become a validation rule in future work.)
- Internal rework of `get_agent_activity`. This is not a breaking change for the HDK function of the same name, but it is a breaking change to the previous version of Holochain because the network response for agent activity has been changed. A future change will be made to the HDK function to expose the new functionality. \#4221
- Add feature flags `wasmer_sys` and `wasmer_wamr` to toggle between using the current wasm compiler and the new, experimental wasm interpreter. `wasmer_sys` is enabled as a default feature to preserve existing behavior.

## 0.4.0-dev.21

- HDK: Add call to get an agent key lineage. A key lineage includes all keys of an agent that have been generated by creating and updating the key.
- Remove obsolete host context `MigrateAgentHostAccess`. It is not used anywhere.

## 0.4.0-dev.20

- **BREAKING\!** Enables dynamic database encryption. (as opposed to the hard-coded key that was previously being used.) NOTE - this is incompatible with all previous holochain databases, they will not open, and must be deleted. NOTE - this is incompatible with all previous lair databases, they will not open and must be deleted. [\#4198](https://github.com/holochain/holochain/pull/4198)

## 0.4.0-dev.19

- Adds DPKI support. This is not fully hooked up, so the main implication for this particular implementation is that you must be using the same DPKI implementation as all other nodes on the network that you wish to talk to. If the DPKI version mismatches, you cannot establish connections, and will see so as an error in the logs. This work is in preparation for future work which will make it possible to restore your keys if you lose your device, and to revoke and replace your keys if your device is stolen or compromised.
- Add feature to revoke agent keys. A new call `AdminRequest::RevokeAgentKey` is exposed on the Admin API. Revoking a key for an app will render the key invalid from that moment on and make the source chain of all cells of the app read-only. The key is revoked in the Deepkey service if installed and deleted on all cells’ source chains. No more actions can be written to any of these source chains. Further it will fail to clone a cell of the app.
- App validation workflow: Remove tracking of missing dependencies. Tracking them introduces higher complexity and the possibility of ops under validation to be stuck. The delay before re-triggering app validation is increased to 100-3000 ms, giving the background task that fetches missing dependencies a chance to complete.

## 0.4.0-dev.18

## 0.4.0-dev.17

## 0.4.0-dev.16

- App manifest field `membrane_proofs_deferred` renamed to `allow_deferred_memproofs`, and the semantics are changed accordingly: if this field is set and memproofs are not provided at installation time (i.e. None is used), then the app will go into the deferred memproof state. Otherwise, if the field is set and memproofs are provided, installation will proceed as if the field were not set.
- Add HDI call to check if two agent keys are of the same key lineage. It will be possible for an agent to update their key. This new key as well as the old key are part of the same lineage, they belong to the same agent. With the new HDI call `is_same_agent`, app validation can check if two agent keys belong to the same agent. Key updates are exclusive to conductors with a DPKI service installed. If DPKI is not installed. `is_same_agent` compares the two provided keys for equality.
- Adds the [`UseExisting`](https://github.com/holochain/holochain/blob/293d6e775b3f02285b831626c9911802207a8d85/crates/holochain_types/src/app/app_manifest/app_manifest_v1.rs#L155-L165) cell provisioning strategy, an alternative to `Create`, allowing an app to depend on a cell from another installed app. Read the rustdocs for more info on this new type of provisioning.
- Possible performance improvement: better async handling of wasm function calls which should allow more concurrent throughput system during long-running zome calls \#4111
- New protections are put in place for apps which are depended upon by other apps via `UseExisting`. Any “protected” inter-app dependency will prevent a dependency app from being uninstalled until the dependent app is also uninstalled, or if the `force` parameter is set to true in the `UninstallApp` call.
- CountersigningSuccess signal that is emitted when a countersigning session is successfully completed now includes the
- *BREAKING* Introduced a new workflow error, `IncompleteCommit`. When inline validation fails with missing dependencies. I.e. Validation for actions that are being committed to the source chain during a zome call discovers missing dependencies. The generic `InvalidCommit` is replaced by this new error. That allows the caller to distinguish between errors that are fatal and errors that can be retried. For now, the only retryable error is caused by missing dependencies. \#4129
- Based on the change above, about adding `IncompleteCommit`, a countersigning session will no longer terminate on missing dependencies. You may retry committing the countersigned entry if you get this error. \#4129
- *BREAKING* CountersigningSuccess signal that is emitted when a countersigning session is successfully completed now includes the `app_entry_hash` from the `PreflightRequest` rather than the `EntryHash` that is created when you commit the countersigned entry. This value is easier for clients to get at and use to check that the countersigning session they joined has succeeded. \#4124

## 0.4.0-dev.15

- *BREAKING* Introduced a new workflow error, `IncompleteCommit`. When inline validation fails with missing dependencies. I.e. Validation for actions that are being committed to the source chain during a zome call discovers missing dependencies. The generic `InvalidCommit` is replaced by this new error. That allows the caller to distinguish between errors that are fatal and errors that can be retried. For now, the only retryable error is caused by missing dependencies. \#4129
- Based on the change above, about adding `IncompleteCommit`, a countersigning session will no longer terminate on missing dependencies. You may retry committing the countersigned entry if you get this error. \#4129
- *BREAKING* CountersigningSuccess signal that is emitted when a countersigning session is successfully completed now includes the `app_entry_hash` from the `PreflightRequest` rather than the `EntryHash` that is created when you commit the countersigned entry. This value is easier for clients to get at and use to check that the countersigning session they joined has succeeded. \#4124

## 0.4.0-dev.14

## 0.4.0-dev.13

## 0.4.0-dev.12

- When uninstalling an app or removing a clone cell, only some of the data used by that cell was deleted. Now all data is deleted, freeing up disk space.
- Adds a new `DisabledAppReason::NotStartedAfterProvidingMemproofs` variant which effectively allows a new app status, corresponding to the specific state where a UI has just called `AppRequest::ProvideMemproofs`, but the app has not yet been Enabled for the first time.
- Adds a new app interface method `AppRequest::EnableAfterMemproofsProvided`, which allows enabling an app only if the app is in the `AppStatus::Disabled(DisabledAppReason::NotStartedAfterProvidingMemproofs)` state. Attempting to enable the app from other states (other than Running) will fail.
- Warrants are used under-the-hood in more places now:
  - When gossiping amongst authorities, if an authority has a warrant for some data being requested, they will send the warrant instead of the data to indicate the invalid status of that data
  - When requesting data through must\_get calls, warrants will be returned with the data. The data returned to the client remains the same, but under the hood any warrants will be cached for later use.
- Adds a `lineage` field to the DNA manifest, which declares forward compatibility for any hash in that list with this DNA
- Adds a `AdminRequest::GetCompatibleCells` method which returns CellId for all installed cells which use a DNA that is forward-compatible with a given DNA hash. This can be used to find a compatible cell for use with the `UseExisting` cell provisioning method (still to be implemented)

## 0.4.0-dev.11

## 0.4.0-dev.10

## 0.4.0-dev.9

- Warrants: When an authority rejects another agent’s authored data, that authority creates a Warrant which is gossiped to the offending agent’s Agent Activity Authority, who then serves that warrant along with any `get_agent_activity` request.
- The `warrants` field of `AgentActivity` is now populated with warrants for that agent.
- Authorities author ChainFork warrants when detecting two actions by the same author with the same `prev_action`

## 0.4.0-dev.8

## 0.4.0-dev.7

- App manifest now includes a new `membrane_proofs_deferred: bool` field, which allows the membrane proofs for the app’s cells to be provided at a time after installation, allowing the app’s UI to guide the process of creating membrane proofs.
- Adds new `AppStatus::AwaitingMemproofs` to indicate an app which was installed with `membrane_proofs_deferred`
- Adds new app websocket method `ProvideMemproofs` for use with `membrane_proofs_deferred`

## 0.4.0-dev.6

## 0.4.0-dev.5

- Moved the WASM cache from the data directory to a subdirectory of the data directory named `wasm-cache`. Old content won’t be removed and WASMs will have to be recompiled into the new cache. \#3920
- Remove deprecated functions `consistency_10s` and `consistency_60s`. Use `await_consistency` instead.
- Remove deprecated type `SweetEasyInline`. Use `SweetInlineZomes` instead.
- Remove deprecated methods `SweetInlineZomes::callback` and `SweetInlineZomes::integrity_callback`. Use `SweetInlineZomes::function` and `SweetInlineZomes::integrity_function` instead.

## 0.4.0-dev.4

- Rename feature `sweetest` in Holochain crate to `sweettest` to match the crate name.
- App validation workflow: Reduce interval to re-trigger when dependencies are missing from 10 seconds to 100-1000 ms, according to number of missing dependencies.

## 0.4.0-dev.3

- App validation workflow: Fix bug where ops were stuck in app validation when multiple ops were requiring the same action or entry hash. Such ops were erroneously filtered out from validation for being marked as ops awaiting hashes and not unmarked as awaiting once the hashes had arrived.

## 0.4.0-dev.2

- System validation: Added a new rule that no new actions are allowed following a chain close action.
- App validation workflow: Add module-level documentation.
- Validation: Remove unused type `DhtOpOrder`. This type is superseded by `OpOrder`.

## 0.4.0-dev.1

- **BREAKING** - Serialization: Update of serialization packages `holochain-serialization` and `holochain-wasmer-*` leads to general message format change for enums. Previously an enum value like

<!-- end list -->

``` rust
enum Enum {
  Variant1,
  Variant2,
}
let value = Enum::Variant1;
```

was serialized as (JSON representation)

``` json
{
  "value": {
    "variant1": null
  }
}
```

Now it serializes to

``` json
{
  "value": "variant1"
}
```

- Adds a new admin interface call `RevokeAppAuthenticationToken` to revoke issued app authentication tokens. \#3765
- App validation workflow: Validate ops in sequence instead of in parallel. Ops validated one after the other have a higher chance of being validated if they depend on earlier ops. When validated in parallel, they potentially needed to await a next workflow run when the dependent op would have been validated.

## 0.4.0-dev.0

## 0.3.0

## 0.3.0-beta-dev.48

## 0.3.0-beta-dev.47

- Connections to Holochain app interfaces are now app specific, so anywhere that you used to have to provide an `installed_app_id` or `app_id` in requests, that is no longer required and has been removed. For example, `AppRequest::AppInfo` no longer takes any parameters and will return information about the app the connection is authenticated with. \#3643
- Signals are now only sent to clients that are connected to the app emitting the signal. When a cell is created by the conductor, it gets the ability to broadcast signals to any clients that are connected to the app that the cell is part of. When a client authenticates a connection to an app interface, the broadcaster for that app is found and attached to the connection. Previously all connected clients saw all signals, and there was no requirement to authenticate before receiving them. This is important to be aware of - if you connect to an app interface for signals only, you will still have to authenticate before receiving signals. \#3643
- App websocket connections now require authentication. There is a new admin operation `AdminRequest::IssueAppAuthenticationToken` which must be used to issue a connection token for a specific app. That token can be used with any app interface that will permit a connection to that app. After establishing a client connection, the first message must be an Authenticate message (rather than Request or Signal) and contain an `AppAuthenticationRequest` as its payload. \#3622
- When creating an app interface with `AdminRequest::AttachAppInterface` it is possible to specify an `installed_app_id` which will require that connections to that app interface are for the specified app. \#3622
- `AdminRequest::ListAppInterfaces` has been changed from returning a list of ports to return a list of `AppInterfaceInfo` which includes the port as well as the `installed_app_id` and `allowed_origins` for that interface. \#3622

## 0.3.0-beta-dev.46

## 0.3.0-beta-dev.45

- App validation workflow: Mock network in unit tests using new type `GenericNetwork` to properly test `must_get_agent_activity`. Previously that was not possible, as all peers in a test case were authorities for each other and `must_get_agent_activity` would therefore not send requests to the network.
- App validation workflow: Skip ops that have missing dependencies. If an op is awaiting dependencies to be fetched, it will be excluded from app validation.
- App validation workflow: Integration workflow is only triggered when some ops have been validated (either accepted or rejected).
- App validation workflow: While op dependencies are missing and being fetched, the workflow is re-triggering itself periodically. It’ll terminate this re-triggering after an interval in which no more missing dependencies could be fetched.

## 0.3.0-beta-dev.44

- App validation workflow: Refactored to not wait for ops that the op being validated depends on, that are being fetched and thus keep the workflow occupied. The workflow no longer awaits the dependencies and instead sends off fetch requests in the background.
- `consistency_10s` and `consistency_60s` from `holochain::sweettest` are deprecated. Use `await_consistency` instead.

## 0.3.0-beta-dev.43

- BREAKING: Holochain websockets now require an `allowed_origins` configuration to be provided. When connecting to the websocket a matching origin must be specified in the connection request `Origin` header. [\#3460](https://github.com/holochain/holochain/pull/3460)
  - The `ConductorConfiguration` has been changed so that specifying an admin interface requires an `allowed_origins` as well as the port it already required.
  - `AdminRequest::AddAdminInterfaces` has been updated as per the previous point.
  - `AdminRequest::AttachAppInterface` has also been updated so that attaching app ports requires an `allowed_origins` as well as the port it already required.
- BREAKING: Split the authored database by author. It was previous partitioned by DNA only and each agent that shared a DB because they were running the same DNA would have to share the write lock. This is a pretty serious bottleneck when the same app is being run for multiple agents on the same conductor. They are now separate files on disk and writes can proceed independently. There is no migration path for this change, if you have existing databases they will not be found. [\#3450](https://github.com/holochain/holochain/pull/3450)

## 0.3.0-beta-dev.42

## 0.3.0-beta-dev.41

## 0.3.0-beta-dev.40

## 0.3.0-beta-dev.39

## 0.3.0-beta-dev.38

- Some of the function signatures around SweetConductor app installation have changed slightly. You may need to use a slice (`&[x]`) instead of a collection of references (`[&x]`), or vice versa, in some places. If this is cumbersome please open an issue. [\#3310](https://github.com/holochain/holochain/pull/3310)
- Start refactoring app validation workflow by simplifying main validation loop. All op validations are awaited at once now instead of creating a stream of tasks and processing it in the background.

## 0.3.0-beta-dev.37

## 0.3.0-beta-dev.36

- Added `lair_keystore_version_req` to the output of `--build-info` for Holochain.
- BREAKING: Changed `post_commit` behavior so that it only gets called after a commit to the source chain. Previously, it would get called after every zome call, regardless of if a commit happened. [\#3302](https://github.com/holochain/holochain/pull/3302)
- Fixed a performance bug: various extra tasks were being triggered after every zome call which are only necessary if the zome call resulted in commits to the source chain. The fix should improve performance for read-only zome calls. [\#3302](https://github.com/holochain/holochain/pull/3302)
- Fixed a bug during the admin call `GrantZomeCallCapability`, where if the source chain had not yet been initialized, it was possible to create a capability grant before the `init()` callback runs. Now, `init()` is guaranteed to run before any cap grants are created.
- Updates sys validation to allow the timestamps of two actions on the same chain to be equal, rather than requiring them to strictly increasing.

## 0.3.0-beta-dev.35

- There is no longer a notion of “joining the network”. Previously, apps could fail to be enabled, accompanied by an error “Timed out trying to join the network” or “Error while trying to join the network”. Now, apps never fail to start for this reason. If the network cannot be reached, the app starts anyway. It is up to the UI to determine whether the node is in an “online” state via `AppRequest::NetworkInfo` (soon-to-be improved with richer information).
- CellStatus is deprecated and only remains in areas where deserialization would break if it were removed. The only valid CellStatus now is `CellStatus::Joined`.

## 0.3.0-beta-dev.34

- Fix: Wasmer cache was deserializing modules for every zome call which slowed them down. Additionally the instance cache that was supposed to store callable instances of modules was not doing that correctly. A cache for deserialized modules has been re-introduced and the instance cache was removed, following recommendation from the wasmer team regarding caching.
- Fix: Call contexts of internal callbacks like `validate` were not cleaned up from an in-memory map. Now external as well as internal callbacks remove the call contexts from memory. This is covered by a test.
- **BREAKING CHANGE:** Wasmer-related items from `holochain_types` have been moved to crate `holochain_wasmer_host::module`.
- Refactor: Every ribosome used to create a separate wasmer module cache. During app installation of multiple agents on the same conductor, the caches weren’t used, regardless of whether that DNA is already registered or not. The module cache is now moved to the conductor and kept there as a single instance.

## 0.3.0-beta-dev.33

- Make sqlite-encrypted a default feature

- Sys validation will no longer check the integrity with the previous action for StoreRecord or StoreEntry ops. These ‘store record’ checks are now only done for RegisterAgentActivity ops which we are sent when we are responsible for validating an agents whole chain. This avoids fetching and caching ops that we don’t actually need.

## 0.3.0-beta-dev.32

## 0.3.0-beta-dev.31

## 0.3.0-beta-dev.30

## 0.3.0-beta-dev.29

- Sys validation will now validate that a DeleteLink points to an action which is a CreateLink through the `link_add_address` of the delete.

## 0.3.0-beta-dev.28

- Fix an issue where app validation for StoreRecord ops with a Delete or DeleteLink action were always passed to all zomes. These ops are now only passed to the zome which defined the entry type of the op that is being deleted. [\#3107](https://github.com/holochain/holochain/pull/3107)
- Wasmer bumped from 4.2.2 to 4.2.4 [\#3025](https://github.com/holochain/holochain/pull/3025)
- Compiled wasms are now persisted to the file system so no longer need to be recompiled on subsequent loads [\#3025](https://github.com/holochain/holochain/pull/3025)
- **BREAKING CHANGE** Several changes to the file system [\#3025](https://github.com/holochain/holochain/pull/3025):
  - The environment path in config file is now called `data_root_path`
  - The `data_root_path` is no longer optional so MUST be specified in config
  - Interactive mode is no longer supported, so paths MUST be provided in config
  - The database is in a `databases` subdirectory of the `data_root_path`
  - The keystore now consistently uses a `ks` directory, was previously inconsistent between `ks` and `keystore`
  - The compiled wasm cache now exists and puts artifacts in the `wasm` subdirectory of the `data_root_path`

## 0.3.0-beta-dev.27

- Refactor: Remove shadowing glob re-exports that were shadowing other exports.

- Fix: Countersigning test `lock_chain` which ensures that source chain is locked while in a countersigning session.

- Major refactor of the sys validation workflow to improve reliability and performance:
  
  - Reliability: The workflow will now prioritise validating ops that have their dependencies available locally. As soon as it has finished with those it will trigger app validation before dealing with missing dependencies.
  - Reliability: For ops which have dependencies we aren’t holding locally, the network get will now be retried. This was a cause of undesirable behaviour for validation where a failed get would result in validation for ops with missing dependencies not being retried until new ops arrived. The workflow now retries the get on an interval until it finds dependencies and can proceed with validation.
  - Performance and correctness: A feature which captured and processed ops that were discovered during validation has been removed. This had been added as an attempt to avoid deadlocks within validation but if that happens there’s a bug somewhere else. Sys validation needs to trust that Holochain will correctly manage its current arc and that we will get that data eventually through publishing or gossip. This probably wasn’t doing a lot of harm but it was uneccessary and doing database queries so it should be good to have that gone.
  - Performance: In-memory caching for sys validation dependencies. When we have to wait to validate an op because it has a missing dependency, any other actions required by that op will be held in memory rather than being refetched from the database. This has a fairly small memory footprint because actions are relatively small but saves repeatedly hitting the cascade for the same data if it takes a bit of time to find a dependency on the network.

- **BREAKING* CHANGE*: The `ConductorConfig` has been updated to add a new option for configuring conductor behaviour. This should be compatible with existing conductor config YAML files but if you are creating the struct directly then you will need to include the new field. Currently this just has one setting which controls how fast the sys validation workflow will retry network gets for missing dependencies. It’s likely this option will change in the near future.

## 0.3.0-beta-dev.26

## 0.3.0-beta-dev.25

- Fix: In many cases app validation would not be retriggered for ops that failed validation. Previously the app validation workflow had been retriggered only when the number of concurrent ops to be validated (50) was reached. Now the workflow will be retriggered whenever any ops could not be validated.

- Added a new check to system validation to ensure that the `original_entry_address` of an update points to the same entry hash that the original action pointed to. [3023](https://github.com/holochain/holochain/pull/3023)

## 0.3.0-beta-dev.24

## 0.3.0-beta-dev.23

## 0.3.0-beta-dev.22

- Fix an issue where enough validation receipts being received would not prevent the publish workflow from continuing to run. This was a terrible waste of data and compute and would build up over time as Holochain is used. [2931](https://github.com/holochain/holochain/pull/2931)
- Improve log output for op publishing to accurately reflect the number of ops to be published. The number published which is logged later is accurate and it was confusing to see more ops published than were supposed to be. [2922](https://github.com/holochain/holochain/pull/2922)
- Fix an issue which prevented the publish loop for a cell from suspending if there was either 1. publish activity pending for other cells or 2. enough validation receipts received. [2922](https://github.com/holochain/holochain/pull/2922)

## 0.3.0-beta-dev.21

- Fix an issue where receiving incoming ops can accidentally filter out some DHT data until Holochain is restarted. The state management for in-flight DHT ops is now guaranteed by a `Drop` implementation which will clean up state when the `incoming_dht_ops_workflow` finishes. [2913](https://github.com/holochain/holochain/pull/2913)
- Performance improvement when sending validation receipts. When a batch of DHT ops is being processed and an author is unreachable it will no longer spend time trying to send more receipts to that author in serial and instead it sends receipts as a single batch per author. [2848](https://github.com/holochain/holochain/pull/2848)
- Resilience improvement with handling keystore errors in the validation receipt workflow. Previously, all errors caused the workflow to restart from the beginning. This was good for transient errors such as the keystore being unavailable but it also meant that a single validation receipt failing to be signed (e.g. due to a local agent key being removed from the keystore) would prevent any more validation receipts being sent by that conductor. [2848](https://github.com/holochain/holochain/pull/2848)
- **BREAKING CHANGE** Addressed an outstanding technical debt item to make the validation receipt workflow send a network notification (fire and forget) rather than waiting for a response. When the validation receipt workflow was written this functionality wasn’t available but now that it is, sending validation receipts can be sped up by not waiting for a peer to respond. The format has also been changed from sending one receipt at a time to sending batches so it was not possible to maintain backwards compatibility here. [2848](https://github.com/holochain/holochain/pull/2848)

## 0.3.0-beta-dev.20

## 0.3.0-beta-dev.19

- Fix: App interfaces are persisted when shutting down conductor. After restart, app interfaces without connected receiver websocket had signal emission fail altogether. Send errors are only logged now instead.

## 0.3.0-beta-dev.18

## 0.3.0-beta-dev.17

- Change `GenesisFailed` error to include `CellId` so that genesis failures can be correlated with the cells that failed. [2616](https://github.com/holochain/holochain/pull/2616)

## 0.3.0-beta-dev.16

## 0.3.0-beta-dev.15

- **BREAKING CHANGE** updating the project lock file to use the latest version of `serde` at `1.0.185` has changed how enums get serialized and as a knock on effect it has changed some hashes. This will make databases from previous versions incompatible with the next version of Holochain.

## 0.3.0-beta-dev.14

## 0.3.0-beta-dev.13

## 0.3.0-beta-dev.12

## 0.3.0-beta-dev.11

- Improves error messages when validation fails with an InvalidCommit error
- Fixed bug where if signature verification fails due to the lair service being unavailable, validation could fail. Now, that failure is treated as a normal error, so validation cannot proceed. [\#2604](https://github.com/holochain/holochain/pull/2604)

## 0.3.0-beta-dev.10

- Adds experimental Chain Head Coordinator feature, allowing multiple machines to share the same source chain. Holochain must be built with the `chc` feature flag (disabled by default).

## 0.3.0-beta-dev.9

## 0.3.0-beta-dev.8

## 0.3.0-beta-dev.7

- Fixes race condition which caused network instability. Newly joined nodes can get temporarily blocked by other nodes, causing connections to be repeatedly dropped. [\#2534](https://github.com/holochain/holochain/pull/2534)

## 0.3.0-beta-dev.6

## 0.3.0-beta-dev.5

- **BREAKING CHANGE**: The DhtOp validation rules have been significantly expanded upon, and some logic around what ops are produced when has been altered. Your existing app may experience rejected ops due to these more strict rules.

## 0.3.0-beta-dev.4

## 0.3.0-beta-dev.3

## 0.3.0-beta-dev.2

## 0.3.0-beta-dev.1

## 0.3.0-beta-dev.0

- The feature `test_utils` is no longer a default feature. To consume `sweetest` from this crate please now use `default-features = false` and the feature `sweetest`.

## 0.2.0

## 0.2.0-beta-rc.7

## 0.2.0-beta-rc.6

- Feature renaming from `no-deps` to `sqlite` and `db-encryption` to `sqlite-encrypted`. It should not be necessary to configure these unless you are packaging `holochain` or have imported it as a dependency without default features. In the latter case, please update any references to the old feature names.

## 0.2.0-beta-rc.5

- Implements the `clone_only` cell provisioning strategy, desgined for situations where no cell should be installed upon app installation but clones may be created later, via `roles[].provisioning.strategy` in the app manifest [\#2243](https://github.com/holochain/holochain/pull/2243)

## 0.2.0-beta-rc.4

## 0.2.0-beta-rc.3

- BREAKING CHANGE - Removes conductor networking types “Proxy” (“proxy”) and “Quic” (“quic”). Please transition to “WebRTC” (“webrtc”). [\#2208](https://github.com/holochain/holochain/pull/2208)
- Adds `DumpNetworkStats` api to admin websocket [\#2182](https://github.com/holochain/holochain/pull/2182).
- System validation now ensures that all records in a source chain are by the same author [\#2189](https://github.com/holochain/holochain/pull/2189)

## 0.2.0-beta-rc.2

- Fixes bug where supplying a `network_seed` during an `InstallApp` call does not actually update the network seed for roles whose `provisioning` is set to `None` in the manifest. Now the network seed is correctly updated. [\#2102](https://github.com/holochain/holochain/pull/2102)

- If AppManifest specifies an `installed_hash` for a DNA, it will check the conductor for an already-registered DNA at that hash, ignoring the DNA passed in as part of the bundle. Note that this means you can install apps without passing in any DNA, if the DNAs are already installed in the conductor. [\#2157](https://github.com/holochain/holochain/pull/2157)

- Adds new functionality to the conductor admin API which returns disk storage information. The storage used by apps is broken down into blobs which are being used by one or more app.

## 0.2.0-beta-rc.1

## 0.2.0-beta-rc.0

- When uninstalling an app, local data is now cleaned up where appropriate. [\#1805](https://github.com/holochain/holochain/pull/1805)
  - Detail: any time an app is uninstalled, if the removal of that app’s cells would cause there to be no cell installed which uses a given DNA, the databases for that DNA space are deleted. So, if you have an app installed twice under two different agents and uninstall one of them, no data will be removed, but if you uninstall both, then all local data will be cleaned up. If any of your data was gossiped to other peers though, it will live on in the DHT, and even be gossiped back to you if you reinstall that same app with a new agent.
- Renames `OpType` to `FlatOp`, and `Op::to_type()` to `Op::flattened()`. Aliases for the old names still exist, so this is not a breaking change. [\#1909](https://github.com/holochain/holochain/pull/1909)
- Fixed a [problem with validation of Ops with private entry data](https://github.com/holochain/holochain/issues/1861), where  `Op::to_type()` would fail for private `StoreEntry` ops. [\#1910](https://github.com/holochain/holochain/pull/1910)

## 0.1.0

## 0.1.0-beta-rc.4

- Fix: Disabled clone cells are no longer started when conductor restarts. [\#1775](https://github.com/holochain/holochain/pull/1775)

## 0.1.0-beta-rc.3

- Fix: calling `emit_signal` from the `post_commit` callback caused a panic, this is now fixed [\#1749](https://github.com/holochain/holochain/pull/1749)
- Fix: When you install an app with a cell that already exists for the same agent, the installation will error now. [\#1773](https://github.com/holochain/holochain/pull/1773)
- Fixes problem where disabling and re-enabling an app causes all of its cells to become unresponsive to any `get*` requests. [\#1744](https://github.com/holochain/holochain/pull/1744)
- Fixes problem where a disabled cell can continue to respond to zome calls and transmit data until the conductor is restarted. [\#1761](https://github.com/holochain/holochain/pull/1761)
- Adds Ctrl+C handling, so that graceful conductor shutdown is possible. [\#1761](https://github.com/holochain/holochain/pull/1761)
- BREAKING CHANGE - Added zome name to the signal emitted when using `emit_signal`.

## 0.1.0-beta-rc.2

## 0.1.0-beta-rc.1

## 0.1.0-beta-rc.0

- All zome calls must now be signed by the provenance, the signature is of the hash of the unsigned zome call, a unique nonce and expiry is also required [1510](https://github.com/holochain/holochain/pull/1510/files)

## 0.0.175

- BREAKING CHANGE - `ZomeId` and `zome_id` renamed to `ZomeIndex` and `zome_index` [\#1667](https://github.com/holochain/holochain/pull/1667)
- BREAKING CHANGE - `AppEntryType.id` renamed to `AppEntryType.entry_index` [\#1667](https://github.com/holochain/holochain/pull/1667)
- BREAKING CHANGE - `AppEntryType` renamed to `AppEntryDef` [\#1667](https://github.com/holochain/holochain/pull/1667)
- BREAKING CHANGE - `AppEntryDefName` renamed to `AppEntryName` [\#1667](https://github.com/holochain/holochain/pull/1667)
- BREAKING CHANGE - `AppRoleId` renamed to `RoleName` [\#1667](https://github.com/holochain/holochain/pull/1667)

## 0.0.174

- BREAKING CHANGE - The max entry size has been lowered to 4MB (strictly 4,000,000 bytes) [\#1659](https://github.com/holochain/holochain/pull/1659)
- BREAKING CHANGE - `emit_signal` permissions are changed so that it can be called during `post_commit`, which previously was not allowed [\#1661](https://github.com/holochain/holochain/pull/1661)

## 0.0.173

## 0.0.172

- BREAKING CHANGE - Update wasmer crate dependency [\#1620](https://github.com/holochain/holochain/pull/1620)
- Adds GossipInfo app interface method, which returns data about historical gossip progress which can be used to implement a progress bar in app UIs. [\#1649](https://github.com/holochain/holochain/pull/1649)
- BREAKING CHANGE - Add `quantum_time` as a DNA modifier. The default is set to 5 minutes, which is what it was previously hardcoded to. DNA manifests do not need to be updated, but this will change the DNA hash of all existing DNAs.

## 0.0.171

## 0.0.170

- Add call to authorize a zome call signing key to Admin API [\#1641](https://github.com/holochain/holochain/pull/1641)
- Add call to request DNA definition to Admin API [\#1641](https://github.com/holochain/holochain/pull/1641)

## 0.0.169

## 0.0.168

- Fixes bug that causes crash when starting a conductor with a clone cell installed

## 0.0.167

- Adds `SweetConductorConfig`, which adds a few builder methods for constructing variations of the standard ConductorConfig

## 0.0.166

- Fix restore clone cell by cell id. This used to fail with a “CloneCellNotFound” error. [\#1603](https://github.com/holochain/holochain/pull/1603)

## 0.0.165

- Revert requiring DNA modifiers when registering a DNA. These modifiers were optional before and were made mandatory by accident.

## 0.0.164

- Add App API call to archive an existing clone cell. [\#1578](https://github.com/holochain/holochain/pull/1578)
- Add Admin API call to restore an archived clone cell. [\#1578](https://github.com/holochain/holochain/pull/1578)
- Add Admin API call to delete all archived clone cells of an app’s role. For example, there is a base cell with role `document` and clones `document.0`, `document.1` etc.; this call deletes all clones permanently that have been archived before. This is not reversable; clones cannot be restored afterwards. [\#1578](https://github.com/holochain/holochain/pull/1578)

## 0.0.163

- Fixed rare “arc is not quantizable” panic, issuing a warning instead. [\#1577](https://github.com/holochain/holochain/pull/1577)

## 0.0.162

- **BREAKING CHANGE**: Implement App API call `CreateCloneCell`. **Role ids must not contain a dot `.` any more.** Clone ids make use of the dot as a delimiter to separate role id and clone index. [\#1547](https://github.com/holochain/holochain/pull/1547)
- Remove conductor config legacy keystore config options. These config options have been broken since we removed legacy lair in \#1518, hence this fix itself is not a breaking change. Also adds the `lair_server_in_proc` keystore config option as the new default to run an embedded lair server inside the conductor process, no longer requiring a separate system process. [\#1571](https://github.com/holochain/holochain/pull/1571)

## 0.0.161

## 0.0.160

## 0.0.159

- Updates TLS certificate handling so that multiple conductors can share the same lair, but use different TLS certificates by storing a “tag” in the conductor state database. This should not be a breaking change, but *will* result in a new TLS certificate being used per conductor. [\#1519](https://github.com/holochain/holochain/pull/1519)

## 0.0.158

## 0.0.157

## 0.0.156

- Effectively disable Wasm metering by setting the cranelift cost\_function to always return 0. This is meant as a temporary stop-gap and give us time to figure out a configurable approach. [\#1535](https://github.com/holochain/holochain/pull/1535)

## 0.0.155

- **BREAKING CHANGE** - Removes legacy lair. You must now use lair-keystore \>= 0.2.0 with holochain. It is recommended to abandon your previous holochain agents, as there is not a straight forward migration path. To migrate: [dump the old keys](https://github.com/holochain/lair/blob/v0.0.11/crates/lair_keystore/src/bin/lair-keystore/main.rs#L38) -\> [write a utility to re-encode them](https://github.com/holochain/lair/tree/hc_seed_bundle-v0.1.2/crates/hc_seed_bundle) -\> [then import them to the new lair](https://github.com/holochain/lair/tree/lair_keystore-v0.2.0/crates/lair_keystore#lair-keystore-import-seed---help) – [\#1518](https://github.com/holochain/holochain/pull/1518)
- New solution for adding `hdi_version_req` field to the output of `--build-info` argument. [\#1523](https://github.com/holochain/holochain/pull/1523)

## 0.0.154

- Revert: “Add the `hdi_version_req` key:value field to the output of the `--build-info` argument” because it broke. [\#1521](https://github.com/holochain/holochain/pull/1521)
  
  Reason: it causes a build failure of the *holochain*  crate on crates.io

## 0.0.153

- Add the `hdi_version_req` key:value field to the output of the `--build-info` argument

## 0.0.152

- Adds `AdminRequest::UpdateCoordinators` that allows swapping coordinator zomes for a running happ.

## 0.0.151

- BREAKING CHANGE - Refactor: Property `integrity.uid` of DNA Yaml files renamed to `integrity.network_seed`. Functionality has not changed. [\#1493](https://github.com/holochain/holochain/pull/1493)
- Allow deterministic bindings (dna\_info() & zome\_info()) to the genesis self check [\#1491](https://github.com/holochain/holochain/pull/1491).

## 0.0.150

## 0.0.149

## 0.0.148

- Added networking logic for enzymatic countersigning [\#1472](https://github.com/holochain/holochain/pull/1472)
- Countersigning authority response network message changed to a session negotiation enum [/\#1472](https://github.com/holochain/holochain/pull/1472)

## 0.0.147

## 0.0.146

## 0.0.145

**MAJOR BREAKING CHANGE\!** This release includes a rename of two Holochain core concepts, which results in a LOT of changes to public APIs and type names:

- “Element” has been renamed to “Record”
- “Header” has been renamed to “Action”

All names which include these words have also been renamed accordingly.

As Holochain has evolved, the meaning behind these concepts, as well as our understanding of them, has evolved as well, to the point that the original names are no longer adequate descriptors. We chose new names to help better reflect what these concepts mean, to bring more clarity to how we write and talk about Holochain.

## 0.0.144

- Add functional stub for `x_salsa20_poly1305_shared_secret_create_random` [\#1410](https://github.com/holochain/holochain/pull/1410)
- Add functional stub for `x_salsa20_poly1305_shared_secret_export` [\#1410](https://github.com/holochain/holochain/pull/1410)
- Add functional stub for `x_salsa20_poly1305_shared_secret_ingest` [\#1410](https://github.com/holochain/holochain/pull/1410)
- Limit conductor calls to `10_000_000_000` Wasm operations [\#1386](https://github.com/holochain/holochain/pull/1386)

## 0.0.143

## 0.0.142

## 0.0.141

## 0.0.140

## 0.0.139

- Udpate lair to 0.1.3 - largely just documentation updates, but also re-introduces some dependency pinning to fix mismatch client/server version check [\#1377](https://github.com/holochain/holochain/pull/1377)

## 0.0.138

## 0.0.137

- Docs: Fix intra-doc links in all crates [\#1323](https://github.com/holochain/holochain/pull/1323)
- Update legacy lair to 0.0.10 - allowing “panicky” flag [\#1349](https://github.com/holochain/holochain/pull/1349)
- Udpate lair to 0.1.1 - allowing usage in path with whitespace [\#1349](https://github.com/holochain/holochain/pull/1349)

## 0.0.136

## 0.0.135

## 0.0.134

## 0.0.133

## 0.0.132

## 0.0.131

- When joining the network set arc size to previous value if available instead of full to avoid network load [1287](https://github.com/holochain/holochain/pull/1287)

## 0.0.130

- Workflow errors generally now log rather than abort the current app [1279](https://github.com/holochain/holochain/pull/1279/files)

- Fixed broken links in Rust docs [\#1284](https://github.com/holochain/holochain/pull/1284)

## 0.0.129

## 0.0.128

- Proxy server chosen from bootstrap server proxy\_list [1242](https://github.com/holochain/holochain/pull/1242)

<!-- end list -->

``` yaml
network:
  transport_pool:
    - type: proxy
      proxy_config:
        type: remote_proxy_client_from_bootstrap
        bootstrap_url: https://bootstrap.holo.host
        fallback_proxy_url: ~
```

## 0.0.127

- **BREAKING CHANGE** App validation callbacks are now run per `Op`. There is now only a single validation callback `fn validate(op: Op) -> ExternResult<ValidateCallbackResult>` that is called for each `Op`. See the documentation for `Op` for more details on what data is passed to the callback. There are example use cases in `crates/test_utils/wasm/wasm_workspace/`. For example in the `validate` test wasm. To update an existing app, you to this version all `validate_*` callbacks including `validate_create_link` must be changed to the new `validate(..)` callback. [\#1212](https://github.com/holochain/holochain/pull/1212).

- `RegisterAgentActivity` ops are now validated by app validation.

- Init functions can now make zome calls. [\#1186](https://github.com/holochain/holochain/pull/1186)

- Adds header hashing to `hash` host fn [1227](https://github.com/holochain/holochain/pull/1227)

- Adds blake2b hashing to `hash` host fn [1228](https://github.com/holochain/holochain/pull/1228)

## 0.0.126

## 0.0.125

## 0.0.124

## 0.0.123

- Fixes issue where holochain could get stuck in infinite loop when trying to send validation receipts. [\#1181](https://github.com/holochain/holochain/pull/1181).
- Additional networking metric collection and associated admin api `DumpNetworkMetrics { dna_hash: Option<DnaHash> }` for inspection of metrics [\#1160](https://github.com/holochain/holochain/pull/1160)
- **BREAKING CHANGE** - Schema change for metrics database. Holochain will persist historical metrics once per hour, if you do not clear the metrics database it will crash at that point. [\#1183](https://github.com/holochain/holochain/pull/1183)

## 0.0.122

- Adds better batching to validation workflows for much faster validation. [\#1167](https://github.com/holochain/holochain/pull/1167).

## 0.0.121

- **BREAKING CHANGE** Removed `app_info` from HDK [1108](https://github.com/holochain/holochain/pull/1108)
- Permissions on host functions now return an error instead of panicking [1141](https://github.com/holochain/holochain/pull/1141)
- Add `--build-info` CLI flag for displaying various information in JSON format. [\#1163](https://github.com/holochain/holochain/pull/1163)

## 0.0.120

## 0.0.119

## 0.0.118

- **BREAKING CHANGE** - Gossip now exchanges local peer info with `initiate` and `accept` request types. [\#1114](https://github.com/holochain/holochain/pull/1114).

## 0.0.117

## 0.0.116

## 0.0.115

- Fix [issue](https://github.com/holochain/holochain/issues/1100) where private dht ops were being leaked through the incoming ops sender. [1104](https://github.com/holochain/holochain/pull/1104).
- Kitsune now attempts to rebind the network interface in the event of endpoint shutdown. Note, it’s still recommended to bind to `0.0.0.0` as the OS provides additional resiliency for interfaces coming and going. [\#1083](https://github.com/holochain/holochain/pull/1083)
- **BREAKING CHANGE** current chain head including recent writes available in agent info [\#1079](https://github.com/holochain/holochain/pull/1079)
- **BREAKING (If using new lair)** If you are using the new (non-legacy) `lair_server` keystore, you will need to rebuild your keystore, we now pre-hash the passphrase used to access it to mitigate some information leakage. [\#1094](https://github.com/holochain/holochain/pull/1094)
- Better lair signature fallback child process management. The child process will now be properly restarted if it exits. (Note this can take a few millis on Windows, and may result in some signature errors.) [\#1094](https://github.com/holochain/holochain/pull/1094)

## 0.0.114

- `remote_signal` has always been a fire-and-forget operation. Now it also uses the more efficient fire-and-forget “notify” low-level networking plumbing. [\#1075](https://github.com/holochain/holochain/pull/1075)

- **BREAKING CHANGE** `entry_defs` added to `zome_info` and referenced by macros [PR1055](https://github.com/holochain/holochain/pull/1055)

- **BREAKING CHANGE**: The notion of “cell nicknames” (“nicks”) and “app slots” has been unified into the notion of “app roles”. This introduces several breaking changes. In general, you will need to rebuild any app bundles you are using, and potentially update some usages of the admin interface. In particular:
  
  - The `slots` field in App manifests is now called `roles`
  - The `InstallApp` admin method now takes a `role_id` field instead of a `nick` field
  - In the return value for any admin method which lists installed apps, e.g. `ListEnabledApps`, any reference to `"slots"` is now named `"roles"`
  - See [\#1045](https://github.com/holochain/holochain/pull/1045)

- Adds test utils for creating simulated networks. [\#1037](https://github.com/holochain/holochain/pull/1037).

- Conductor can take a mocked network for testing simulated networks. [\#1036](https://github.com/holochain/holochain/pull/1036)

- Added `DumpFullState` to the admin interface, as a more complete form of `DumpState` which returns full `Vec<DhtOp>` instead of just their count, enabling more introspection of the state of the cell [\#1065](https://github.com/holochain/holochain/pull/1065).

- **BREAKING CHANGE** Added function name to call info in HDK. [\#1078](https://github.com/holochain/holochain/pull/1078).

## 0.0.113

- Post commit is now infallible and expects no return value [PR1049](https://github.com/holochain/holochain/pull/1049)
- Always depend on `itertools` to make `cargo build --no-default-features` work [\#1060](https://github.com/holochain/holochain/pull/1060)
- `call_info` includes provenance and cap grant information [PR1063](https://github.com/holochain/holochain/pull/1063)
- Always depend on `itertools` to make `cargo build --no-default-features` work [\#1060](https://github.com/holochain/holochain/pull/1060)

## 0.0.112

- Always depend on `itertools` to make `cargo build --no-default-features` work [\#1060](https://github.com/holochain/holochain/pull/1060)

## 0.0.111

- `call_info` is now implemented [1047](https://github.com/holochain/holochain/pull/1047)

- `dna_info` now returns `DnaInfo` correctly [\#1044](https://github.com/holochain/holochain/pull/1044)
  
  - `ZomeInfo` no longer includes what is now on `DnaInfo`
  - `ZomeInfo` renames `zome_name` and `zome_id` to `name` and `id`
  - `DnaInfo` includes `name`, `hash`, `properties`

- `post_commit` hook is implemented now [PR 1000](https://github.com/holochain/holochain/pull/1000)

- Bump legacy lair version to 0.0.8 fixing a crash when error message was too long [\#1046](https://github.com/holochain/holochain/pull/1046)

- Options to use new lair keystore [\#1040](https://github.com/holochain/holochain/pull/1040)

<!-- end list -->

``` yaml
keystore:
  type: danger_test_keystore
```

or

``` yaml
keystore:
  type: lair_server
  connection_url: "unix:///my/path/socket?k=Foo"
```

## 0.0.110

- Publish now runs on a loop if there are ops still needing receipts. [\#1024](https://github.com/holochain/holochain/pull/1024)
- Batch peer store write so we use less transactions. [\#1007](https://github.com/holochain/holochain/pull/1007/).
- Preparation for new lair api [\#1017](https://github.com/holochain/holochain/pull/1017)
  - there should be no functional changes with this update.
  - adds new lair as an additional dependency and begins preparation for a config-time switch allowing use of new api lair keystore.
- Add method `SweetDnaFile::from_bundle_with_overrides` [\#1030](https://github.com/holochain/holochain/pull/1030)
- Some `SweetConductor::setup_app_*` methods now take anything iterable, instead of array slices, for specifying lists of agents and DNAs [\#1030](https://github.com/holochain/holochain/pull/1030)
- BREAKING conductor config changes [\#1031](https://github.com/holochain/holochain/pull/1031)

Where previously, you might have had:

``` yaml
use_dangerous_test_keystore: false
keystore_path: /my/path
passphrase_service:
  type: danger_insecure_from_config
  passphrase: "test-passphrase"
```

now you will use:

``` yaml
keystore:
  type: lair_server_legacy_deprecated
  keystore_path: /my/path
  danger_passphrase_insecure_from_config: "test-passphrase"
```

or:

``` yaml
keystore:
  type: danger_test_keystore_legacy_deprecated
```

## 0.0.109

- Make validation run concurrently up to 50 DhtOps. This allows us to make progress on other ops when waiting for the network. [\#1005](https://github.com/holochain/holochain/pull/1005)
- FIX: Prevent the conductor from trying to join cells to the network that are already in the process of joining. [\#1006](https://github.com/holochain/holochain/pull/1006)

## 0.0.108

- Refactor conductor to use parking lot rw lock instead of tokio rw lock. (Faster and prevents deadlocks.). [\#979](https://github.com/holochain/holochain/pull/979).

### Changed

- The scheduler should work now

## 0.0.107

## 0.0.106

### Changed

- All Holochain `Timestamp`s (including those in Headers) are now at the precision of microseconds rather than nanoseconds. This saves 4 bytes per timestamp in memory and on disk.
- Various database field names changed. **Databases created in prior versions will be incompatible.**
- HDK `sys_time` now returns a `holochain_zome_types::prelude::Timestamp` instead of a `core::time::Duration`.
- Exposes `UninstallApp` in the conductor admin API.

## 0.0.105

## 0.0.104

- Updates lair to 0.0.4 which pins rcgen to 0.8.11 to work around [https://github.com/est31/rcgen/issues/63](https://github.com/est31/rcgen/issues/63)

## 0.0.103

### Fixed

- This release solves the issues with installing happ bundles or registering DNA via the admin API concurrently. [\#881](https://github.com/holochain/holochain/pull/881).

### Changed

- Header builder now uses chain top timestamp for new headers if in the future
- Timestamps in headers require strict inequality in sys validation

## 0.0.102

### Known Issues :exclamation:

- We’ve become aware of a bug that locks up the conductor when installing happ bundles or registering DNA via the admin API concurrently. Please perform these actions sequentially until we’ve resolved the bug.

### Fixed

- Concurrent zome calls could cause the `init()` zome callback to run multiple times concurrently, causing `HeadMoved` errors. This is fixed, so that `init()` can only ever run once.
  - If a zome call has been waiting for another zome call to finish running `init()` for longer than 30 seconds, it will timeout.

### Changed

- Apps now have a more complex status. Apps now can be either enabled/disabled as well as running/stopped, the combination of which is captured by three distinctly named states:
  - “Running” (enabled + running) -\> The app is running normally
  - “Paused” (enabled + stopped) -\> The app is currently stopped due to some minor problem in one of its cells such as failed network access, but will start running again as soon as it’s able. Some Cells may still be running normally.
  - “Disabled” (disabled + stopped) -\> The app is stopped and will remain so until explicitly enabled via `EnableApp` admin method. Apps can be disabled manually via `DisableApp`, or automatically due to an unrecoverable error in a Cell.
- Some admin methods are deprecated due to the app status changes:
  - `ActivateApp` is deprecated in favor of `EnableApp`
  - `DeactivateApp` is deprecated in favor of `DisableApp`
- Apps will be automatically Paused if not all of their cells are able to join the network during startup

### Added

- `InstallAppBundle` command added to admin conductor API. [\#665](https://github.com/holochain/holochain/pull/665)
- `DnaSource` in conductor\_api `RegisterDna` call now can take a `DnaBundle` [\#665](https://github.com/holochain/holochain/pull/665)
- New admin interface methods:
  - `EnableApp` (replaces `ActivateApp`)
  - `DisableApp` (replaces `DeactivateApp`)
  - `StartApp` (used to attempt to manually restart a Paused app)
- Using the 3 level PLRU instance cache from latest holochain wasmer `v0.0.72`

## 0.0.101

This version contains breaking changes to the conductor API as well as a major upgrade to the underlying Wasm runtime.

***:exclamation: Performance impact***

The version of wasmer that is used in this holochain release contains bugs in the scoping of wasmer modules vs. instances, such that it blocks the proper release of memory and slows down execution of concurrent Wasm instances. While we were able to at least mitigate these effects and are coordinating with wasmer to find a proper solution as soon as possible.

The severity of these issues increases with cell concurrency, i.e. using multiple cells with the same DNA. Application development with a single conductor and a few cells are expected to work well unless your machine has serious resource restrictions.

### Added

- `InstallAppBundle` command added to admin conductor API. [\#665](https://github.com/holochain/holochain/pull/665)
- `DnaSource` in conductor\_api `RegisterDna` call now can take a `DnaBundle` [\#665](https://github.com/holochain/holochain/pull/665)

### Removed

- BREAKING:  `InstallAppDnaPayload` in admin conductor API `InstallApp` command now only accepts a hash.  Both properties and path have been removed as per deprecation warning.  Use either `RegisterDna` or `InstallAppBundle` instead. [\#665](https://github.com/holochain/holochain/pull/665)
- BREAKING: `DnaSource(Path)` in conductor\_api `RegisterDna` call now must point to `DnaBundle` as created by `hc dna pack` not a `DnaFile` created by `dna_util` [\#665](https://github.com/holochain/holochain/pull/665)

### CHANGED

- Updated to a version of `holochain_wasmer` that includes a migration to wasmer v2+. [\#773](https://github.com/holochain/holochain/pull/773/files), [\#801](https://github.com/holochain/holochain/pull/80), [\#836](https://github.com/holochain/holochain/pull/836)
- Introduced a simple instance cache to mitigate and potentially outweigh the effects of the aforementioned wasmer conditions [\#848](https://github.com/holochain/holochain/pull/848)

## 0.0.100

This is the first version number for the version of Holochain with a refactored state model (you may see references to it as Holochain RSM).

## 0.0.52-alpha2

*Note: Versions 0.0.52-alpha2 and older are belong to previous iterations of the Holochain architecture and are not tracked here.*<|MERGE_RESOLUTION|>--- conflicted
+++ resolved
@@ -7,16 +7,9 @@
 
 ## Unreleased
 
-<<<<<<< HEAD
-- Prevent duplicate calls to `init`. Previously, calling `init` directly would result in 2 calls to `init` if the zome had
-  not been initialised yet and 1 call if the zome had been initialised. Now, calling `init` directly will result in 1 call
-  by the conductor to initialise the zome and all subsequent calls to `init` will return `InitCallbackResult::Pass`.
-  This both fixes surprising behavior and allows `init` to be called directly to initialise a zome if desired.
 - Update `holochain_wasmer_host`, remove temporary fork of wasmer and update wasmer to 5.x.
 - Disable wasmer module caching when using the feature flag `wasmer_wamr`, as caching is not relevevant when wasms are interpreted.
-=======
 - Added LinkTag helper trait functions to go into and out with serialized bytes
->>>>>>> e94daf2b
 
 ## 0.5.0-dev.12
 
