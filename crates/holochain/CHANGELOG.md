---
default_semver_increment_mode: !pre_minor alpha
---
# Changelog

The format is based on [Keep a Changelog](https://keepachangelog.com/en/1.0.0/). This project adheres to [Semantic Versioning](https://semver.org/spec/v2.0.0.html).

## Unreleased

<<<<<<< HEAD
- When uninstalling an app, local data is now cleaned up where appropriate. [\#1805](https://github.com/holochain/holochain/pull/1805)
  - Detail: any time an app is uninstalled, if the removal of that app's cells would cause there to be no cell installed which uses a given DNA, the databases for that DNA space are deleted. So, if you have an app installed twice under two different agents and uninstall one of them, no data will be removed, but if you uninstall both, then all local data will be cleaned up. If any of your data was gossiped to other peers though, it will live on in the DHT, and even be gossiped back to you if you reinstall that same app with a new agent.
=======
## 0.1.0
>>>>>>> d36b26c1

## 0.1.0-beta-rc.4

- Fix: Disabled clone cells are no longer started when conductor restarts. [\#1775](https://github.com/holochain/holochain/pull/1775)

## 0.1.0-beta-rc.3

- Fix: calling `emit_signal` from the `post_commit` callback caused a panic, this is now fixed [\#1749](https://github.com/holochain/holochain/pull/1749)
- Fix: When you install an app with a cell that already exists for the same agent, the installation will error now. [\#1773](https://github.com/holochain/holochain/pull/1773)
- Fixes problem where disabling and re-enabling an app causes all of its cells to become unresponsive to any `get*` requests. [\#1744](https://github.com/holochain/holochain/pull/1744)
- Fixes problem where a disabled cell can continue to respond to zome calls and transmit data until the conductor is restarted. [\#1761](https://github.com/holochain/holochain/pull/1761)
- Adds Ctrl+C handling, so that graceful conductor shutdown is possible. [\#1761](https://github.com/holochain/holochain/pull/1761)
- BREAKING CHANGE - Added zome name to the signal emitted when using `emit_signal`.

## 0.1.0-beta-rc.2

## 0.1.0-beta-rc.1

## 0.1.0-beta-rc.0

- All zome calls must now be signed by the provenance, the signature is of the hash of the unsigned zome call, a unique nonce and expiry is also required [1510](https://github.com/holochain/holochain/pull/1510/files)

## 0.0.175

- BREAKING CHANGE - `ZomeId` and `zome_id` renamed to `ZomeIndex` and `zome_index` [\#1667](https://github.com/holochain/holochain/pull/1667)
- BREAKING CHANGE - `AppEntryType.id` renamed to `AppEntryType.entry_index` [\#1667](https://github.com/holochain/holochain/pull/1667)
- BREAKING CHANGE - `AppEntryType` renamed to `AppEntryDef` [\#1667](https://github.com/holochain/holochain/pull/1667)
- BREAKING CHANGE - `AppEntryDefName` renamed to `AppEntryName` [\#1667](https://github.com/holochain/holochain/pull/1667)
- BREAKING CHANGE - `AppRoleId` renamed to `RoleName` [\#1667](https://github.com/holochain/holochain/pull/1667)

## 0.0.174

- BREAKING CHANGE - The max entry size has been lowered to 4MB (strictly 4,000,000 bytes) [\#1659](https://github.com/holochain/holochain/pull/1659)
- BREAKING CHANGE - `emit_signal` permissions are changed so that it can be called during `post_commit`, which previously was not allowed [\#1661](https://github.com/holochain/holochain/pull/1661)

## 0.0.173

## 0.0.172

- BREAKING CHANGE - Update wasmer crate dependency [\#1620](https://github.com/holochain/holochain/pull/1620)
- Adds GossipInfo app interface method, which returns data about historical gossip progress which can be used to implement a progress bar in app UIs. [\#1649](https://github.com/holochain/holochain/pull/1649)
- BREAKING CHANGE - Add `quantum_time` as a DNA modifier. The default is set to 5 minutes, which is what it was previously hardcoded to. DNA manifests do not need to be updated, but this will change the DNA hash of all existing DNAs.

## 0.0.171

## 0.0.170

- Add call to authorize a zome call signing key to Admin API [\#1641](https://github.com/holochain/holochain/pull/1641)
- Add call to request DNA definition to Admin API [\#1641](https://github.com/holochain/holochain/pull/1641)

## 0.0.169

## 0.0.168

- Fixes bug that causes crash when starting a conductor with a clone cell installed

## 0.0.167

- Adds `SweetConductorConfig`, which adds a few builder methods for constructing variations of the standard ConductorConfig

## 0.0.166

- Fix restore clone cell by cell id. This used to fail with a “CloneCellNotFound” error. [\#1603](https://github.com/holochain/holochain/pull/1603)

## 0.0.165

- Revert requiring DNA modifiers when registering a DNA. These modifiers were optional before and were made mandatory by accident.

## 0.0.164

- Add App API call to archive an existing clone cell. [\#1578](https://github.com/holochain/holochain/pull/1578)
- Add Admin API call to restore an archived clone cell. [\#1578](https://github.com/holochain/holochain/pull/1578)
- Add Admin API call to delete all archived clone cells of an app’s role. For example, there is a base cell with role `document` and clones `document.0`, `document.1` etc.; this call deletes all clones permanently that have been archived before. This is not reversable; clones cannot be restored afterwards. [\#1578](https://github.com/holochain/holochain/pull/1578)

## 0.0.163

- Fixed rare “arc is not quantizable” panic, issuing a warning instead. [\#1577](https://github.com/holochain/holochain/pull/1577)

## 0.0.162

- **BREAKING CHANGE**: Implement App API call `CreateCloneCell`. **Role ids must not contain a dot `.` any more.** Clone ids make use of the dot as a delimiter to separate role id and clone index. [\#1547](https://github.com/holochain/holochain/pull/1547)
- Remove conductor config legacy keystore config options. These config options have been broken since we removed legacy lair in \#1518, hence this fix itself is not a breaking change. Also adds the `lair_server_in_proc` keystore config option as the new default to run an embedded lair server inside the conductor process, no longer requiring a separate system process. [\#1571](https://github.com/holochain/holochain/pull/1571)

## 0.0.161

## 0.0.160

## 0.0.159

- Updates TLS certificate handling so that multiple conductors can share the same lair, but use different TLS certificates by storing a “tag” in the conductor state database. This should not be a breaking change, but *will* result in a new TLS certificate being used per conductor. [\#1519](https://github.com/holochain/holochain/pull/1519)

## 0.0.158

## 0.0.157

## 0.0.156

- Effectively disable Wasm metering by setting the cranelift cost\_function to always return 0. This is meant as a temporary stop-gap and give us time to figure out a configurable approach. [\#1535](https://github.com/holochain/holochain/pull/1535)

## 0.0.155

- **BREAKING CHANGE** - Removes legacy lair. You must now use lair-keystore \>= 0.2.0 with holochain. It is recommended to abandon your previous holochain agents, as there is not a straight forward migration path. To migrate: [dump the old keys](https://github.com/holochain/lair/blob/v0.0.11/crates/lair_keystore/src/bin/lair-keystore/main.rs#L38) -\> [write a utility to re-encode them](https://github.com/holochain/lair/tree/hc_seed_bundle-v0.1.2/crates/hc_seed_bundle) -\> [then import them to the new lair](https://github.com/holochain/lair/tree/lair_keystore-v0.2.0/crates/lair_keystore#lair-keystore-import-seed---help) – [\#1518](https://github.com/holochain/holochain/pull/1518)
- New solution for adding `hdi_version_req` field to the output of `--build-info` argument. [\#1523](https://github.com/holochain/holochain/pull/1523)

## 0.0.154

- Revert: “Add the `hdi_version_req` key:value field to the output of the `--build-info` argument” because it broke. [\#1521](https://github.com/holochain/holochain/pull/1521)
  
  Reason: it causes a build failure of the *holochain*  crate on crates.io

## 0.0.153

- Add the `hdi_version_req` key:value field to the output of the `--build-info` argument

## 0.0.152

- Adds `AdminRequest::UpdateCoordinators` that allows swapping coordinator zomes for a running happ.

## 0.0.151

- BREAKING CHANGE - Refactor: Property `integrity.uid` of DNA Yaml files renamed to `integrity.network_seed`. Functionality has not changed. [\#1493](https://github.com/holochain/holochain/pull/1493)
- Allow deterministic bindings (dna\_info() & zome\_info()) to the genesis self check [\#1491](https://github.com/holochain/holochain/pull/1491).

## 0.0.150

## 0.0.149

## 0.0.148

- Added networking logic for enzymatic countersigning [\#1472](https://github.com/holochain/holochain/pull/1472)
- Countersigning authority response network message changed to a session negotiation enum [/\#1472](https://github.com/holochain/holochain/pull/1472)

## 0.0.147

## 0.0.146

## 0.0.145

**MAJOR BREAKING CHANGE\!** This release includes a rename of two Holochain core concepts, which results in a LOT of changes to public APIs and type names:

- “Element” has been renamed to “Record”
- “Header” has been renamed to “Action”

All names which include these words have also been renamed accordingly.

As Holochain has evolved, the meaning behind these concepts, as well as our understanding of them, has evolved as well, to the point that the original names are no longer adequate descriptors. We chose new names to help better reflect what these concepts mean, to bring more clarity to how we write and talk about Holochain.

## 0.0.144

- Add functional stub for `x_salsa20_poly1305_shared_secret_create_random` [\#1410](https://github.com/holochain/holochain/pull/1410)
- Add functional stub for `x_salsa20_poly1305_shared_secret_export` [\#1410](https://github.com/holochain/holochain/pull/1410)
- Add functional stub for `x_salsa20_poly1305_shared_secret_ingest` [\#1410](https://github.com/holochain/holochain/pull/1410)
- Limit conductor calls to `10_000_000_000` Wasm operations [\#1386](https://github.com/holochain/holochain/pull/1386)

## 0.0.143

## 0.0.142

## 0.0.141

## 0.0.140

## 0.0.139

- Udpate lair to 0.1.3 - largely just documentation updates, but also re-introduces some dependency pinning to fix mismatch client/server version check [\#1377](https://github.com/holochain/holochain/pull/1377)

## 0.0.138

## 0.0.137

- Docs: Fix intra-doc links in all crates [\#1323](https://github.com/holochain/holochain/pull/1323)
- Update legacy lair to 0.0.10 - allowing “panicky” flag [\#1349](https://github.com/holochain/holochain/pull/1349)
- Udpate lair to 0.1.1 - allowing usage in path with whitespace [\#1349](https://github.com/holochain/holochain/pull/1349)

## 0.0.136

## 0.0.135

## 0.0.134

## 0.0.133

## 0.0.132

## 0.0.131

- When joining the network set arc size to previous value if available instead of full to avoid network load [1287](https://github.com/holochain/holochain/pull/1287)

## 0.0.130

- Workflow errors generally now log rather than abort the current app [1279](https://github.com/holochain/holochain/pull/1279/files)

- Fixed broken links in Rust docs [\#1284](https://github.com/holochain/holochain/pull/1284)

## 0.0.129

## 0.0.128

- Proxy server chosen from bootstrap server proxy\_list [1242](https://github.com/holochain/holochain/pull/1242)

<!-- end list -->

``` yaml
network:
  transport_pool:
    - type: proxy
      proxy_config:
        type: remote_proxy_client_from_bootstrap
        bootstrap_url: https://bootstrap.holo.host
        fallback_proxy_url: ~
```

## 0.0.127

- **BREAKING CHANGE** App validation callbacks are now run per `Op`. There is now only a single validation callback `fn validate(op: Op) -> ExternResult<ValidateCallbackResult>` that is called for each `Op`. See the documentation for `Op` for more details on what data is passed to the callback. There are example use cases in `crates/test_utils/wasm/wasm_workspace/`. For example in the `validate` test wasm. To update an existing app, you to this version all `validate_*` callbacks including `validate_create_link` must be changed to the new `validate(..)` callback. [\#1212](https://github.com/holochain/holochain/pull/1212).

- `RegisterAgentActivity` ops are now validated by app validation.

- Init functions can now make zome calls. [\#1186](https://github.com/holochain/holochain/pull/1186)

- Adds header hashing to `hash` host fn [1227](https://github.com/holochain/holochain/pull/1227)

- Adds blake2b hashing to `hash` host fn [1228](https://github.com/holochain/holochain/pull/1228)

## 0.0.126

## 0.0.125

## 0.0.124

## 0.0.123

- Fixes issue where holochain could get stuck in infinite loop when trying to send validation receipts. [\#1181](https://github.com/holochain/holochain/pull/1181).
- Additional networking metric collection and associated admin api `DumpNetworkMetrics { dna_hash: Option<DnaHash> }` for inspection of metrics [\#1160](https://github.com/holochain/holochain/pull/1160)
- **BREAKING CHANGE** - Schema change for metrics database. Holochain will persist historical metrics once per hour, if you do not clear the metrics database it will crash at that point. [\#1183](https://github.com/holochain/holochain/pull/1183)

## 0.0.122

- Adds better batching to validation workflows for much faster validation. [\#1167](https://github.com/holochain/holochain/pull/1167).

## 0.0.121

- **BREAKING CHANGE** Removed `app_info` from HDK [1108](https://github.com/holochain/holochain/pull/1108)
- Permissions on host functions now return an error instead of panicking [1141](https://github.com/holochain/holochain/pull/1141)
- Add `--build-info` CLI flag for displaying various information in JSON format. [\#1163](https://github.com/holochain/holochain/pull/1163)

## 0.0.120

## 0.0.119

## 0.0.118

- **BREAKING CHANGE** - Gossip now exchanges local peer info with `initiate` and `accept` request types. [\#1114](https://github.com/holochain/holochain/pull/1114).

## 0.0.117

## 0.0.116

## 0.0.115

- Fix [issue](https://github.com/holochain/holochain/issues/1100) where private dht ops were being leaked through the incoming ops sender. [1104](https://github.com/holochain/holochain/pull/1104).
- Kitsune now attempts to rebind the network interface in the event of endpoint shutdown. Note, it’s still recommended to bind to `0.0.0.0` as the OS provides additional resiliency for interfaces coming and going. [\#1083](https://github.com/holochain/holochain/pull/1083)
- **BREAKING CHANGE** current chain head including recent writes available in agent info [\#1079](https://github.com/holochain/holochain/pull/1079)
- **BREAKING (If using new lair)** If you are using the new (non-legacy) `lair_server` keystore, you will need to rebuild your keystore, we now pre-hash the passphrase used to access it to mitigate some information leakage. [\#1094](https://github.com/holochain/holochain/pull/1094)
- Better lair signature fallback child process management. The child process will now be properly restarted if it exits. (Note this can take a few millis on Windows, and may result in some signature errors.) [\#1094](https://github.com/holochain/holochain/pull/1094)

## 0.0.114

- `remote_signal` has always been a fire-and-forget operation. Now it also uses the more efficient fire-and-forget “notify” low-level networking plumbing. [\#1075](https://github.com/holochain/holochain/pull/1075)

- **BREAKING CHANGE** `entry_defs` added to `zome_info` and referenced by macros [PR1055](https://github.com/holochain/holochain/pull/1055)

- **BREAKING CHANGE**: The notion of “cell nicknames” (“nicks”) and “app slots” has been unified into the notion of “app roles”. This introduces several breaking changes. In general, you will need to rebuild any app bundles you are using, and potentially update some usages of the admin interface. In particular:
  
  - The `slots` field in App manifests is now called `roles`
  - The `InstallApp` admin method now takes a `role_id` field instead of a `nick` field
  - In the return value for any admin method which lists installed apps, e.g. `ListEnabledApps`, any reference to `"slots"` is now named `"roles"`
  - See [\#1045](https://github.com/holochain/holochain/pull/1045)

- Adds test utils for creating simulated networks. [\#1037](https://github.com/holochain/holochain/pull/1037).

- Conductor can take a mocked network for testing simulated networks. [\#1036](https://github.com/holochain/holochain/pull/1036)

- Added `DumpFullState` to the admin interface, as a more complete form of `DumpState` which returns full `Vec<DhtOp>` instead of just their count, enabling more introspection of the state of the cell [\#1065](https://github.com/holochain/holochain/pull/1065).

- **BREAKING CHANGE** Added function name to call info in HDK. [\#1078](https://github.com/holochain/holochain/pull/1078).

## 0.0.113

- Post commit is now infallible and expects no return value [PR1049](https://github.com/holochain/holochain/pull/1049)
- Always depend on `itertools` to make `cargo build --no-default-features` work [\#1060](https://github.com/holochain/holochain/pull/1060)
- `call_info` includes provenance and cap grant information [PR1063](https://github.com/holochain/holochain/pull/1063)
- Always depend on `itertools` to make `cargo build --no-default-features` work [\#1060](https://github.com/holochain/holochain/pull/1060)

## 0.0.112

- Always depend on `itertools` to make `cargo build --no-default-features` work [\#1060](https://github.com/holochain/holochain/pull/1060)

## 0.0.111

- `call_info` is now implemented [1047](https://github.com/holochain/holochain/pull/1047)

- `dna_info` now returns `DnaInfo` correctly [\#1044](https://github.com/holochain/holochain/pull/1044)
  
  - `ZomeInfo` no longer includes what is now on `DnaInfo`
  - `ZomeInfo` renames `zome_name` and `zome_id` to `name` and `id`
  - `DnaInfo` includes `name`, `hash`, `properties`

- `post_commit` hook is implemented now [PR 1000](https://github.com/holochain/holochain/pull/1000)

- Bump legacy lair version to 0.0.8 fixing a crash when error message was too long [\#1046](https://github.com/holochain/holochain/pull/1046)

- Options to use new lair keystore [\#1040](https://github.com/holochain/holochain/pull/1040)

<!-- end list -->

``` yaml
keystore:
  type: danger_test_keystore
```

or

``` yaml
keystore:
  type: lair_server
  connection_url: "unix:///my/path/socket?k=Foo"
```

## 0.0.110

- Publish now runs on a loop if there are ops still needing receipts. [\#1024](https://github.com/holochain/holochain/pull/1024)
- Batch peer store write so we use less transactions. [\#1007](https://github.com/holochain/holochain/pull/1007/).
- Preparation for new lair api [\#1017](https://github.com/holochain/holochain/pull/1017)
  - there should be no functional changes with this update.
  - adds new lair as an additional dependency and begins preparation for a config-time switch allowing use of new api lair keystore.
- Add method `SweetDnaFile::from_bundle_with_overrides` [\#1030](https://github.com/holochain/holochain/pull/1030)
- Some `SweetConductor::setup_app_*` methods now take anything iterable, instead of array slices, for specifying lists of agents and DNAs [\#1030](https://github.com/holochain/holochain/pull/1030)
- BREAKING conductor config changes [\#1031](https://github.com/holochain/holochain/pull/1031)

Where previously, you might have had:

``` yaml
use_dangerous_test_keystore: false
keystore_path: /my/path
passphrase_service:
  type: danger_insecure_from_config
  passphrase: "test-passphrase"
```

now you will use:

``` yaml
keystore:
  type: lair_server_legacy_deprecated
  keystore_path: /my/path
  danger_passphrase_insecure_from_config: "test-passphrase"
```

or:

``` yaml
keystore:
  type: danger_test_keystore_legacy_deprecated
```

## 0.0.109

- Make validation run concurrently up to 50 DhtOps. This allows us to make progress on other ops when waiting for the network. [\#1005](https://github.com/holochain/holochain/pull/1005)
- FIX: Prevent the conductor from trying to join cells to the network that are already in the process of joining. [\#1006](https://github.com/holochain/holochain/pull/1006)

## 0.0.108

- Refactor conductor to use parking lot rw lock instead of tokio rw lock. (Faster and prevents deadlocks.). [\#979](https://github.com/holochain/holochain/pull/979).

### Changed

- The scheduler should work now

## 0.0.107

## 0.0.106

### Changed

- All Holochain `Timestamp`s (including those in Headers) are now at the precision of microseconds rather than nanoseconds. This saves 4 bytes per timestamp in memory and on disk.
- Various database field names changed. **Databases created in prior versions will be incompatible.**
- HDK `sys_time` now returns a `holochain_zome_types::Timestamp` instead of a `core::time::Duration`.
- Exposes `UninstallApp` in the conductor admin API.

## 0.0.105

## 0.0.104

- Updates lair to 0.0.4 which pins rcgen to 0.8.11 to work around [https://github.com/est31/rcgen/issues/63](https://github.com/est31/rcgen/issues/63)

## 0.0.103

### Fixed

- This release solves the issues with installing happ bundles or registering DNA via the admin API concurrently. [\#881](https://github.com/holochain/holochain/pull/881).

### Changed

- Header builder now uses chain top timestamp for new headers if in the future
- Timestamps in headers require strict inequality in sys validation

## 0.0.102

### Known Issues :exclamation:

- We’ve become aware of a bug that locks up the conductor when installing happ bundles or registering DNA via the admin API concurrently. Please perform these actions sequentially until we’ve resolved the bug.

### Fixed

- Concurrent zome calls could cause the `init()` zome callback to run multiple times concurrently, causing `HeadMoved` errors. This is fixed, so that `init()` can only ever run once.
  - If a zome call has been waiting for another zome call to finish running `init()` for longer than 30 seconds, it will timeout.

### Changed

- Apps now have a more complex status. Apps now can be either enabled/disabled as well as running/stopped, the combination of which is captured by three distinctly named states:
  - “Running” (enabled + running) -\> The app is running normally
  - “Paused” (enabled + stopped) -\> The app is currently stopped due to some minor problem in one of its cells such as failed network access, but will start running again as soon as it’s able. Some Cells may still be running normally.
  - “Disabled” (disabled + stopped) -\> The app is stopped and will remain so until explicitly enabled via `EnableApp` admin method. Apps can be disabled manually via `DisableApp`, or automatically due to an unrecoverable error in a Cell.
- Some admin methods are deprecated due to the app status changes:
  - `ActivateApp` is deprecated in favor of `EnableApp`
  - `DeactivateApp` is deprecated in favor of `DisableApp`
- Apps will be automatically Paused if not all of their cells are able to join the network during startup

### Added

- `InstallAppBundle` command added to admin conductor API. [\#665](https://github.com/holochain/holochain/pull/665)
- `DnaSource` in conductor\_api `RegisterDna` call now can take a `DnaBundle` [\#665](https://github.com/holochain/holochain/pull/665)
- New admin interface methods:
  - `EnableApp` (replaces `ActivateApp`)
  - `DisableApp` (replaces `DeactivateApp`)
  - `StartApp` (used to attempt to manually restart a Paused app)
- Using the 3 level PLRU instance cache from latest holochain wasmer `v0.0.72`

## 0.0.101

This version contains breaking changes to the conductor API as well as a major upgrade to the underlying Wasm runtime.

***:exclamation: Performance impact***

The version of wasmer that is used in this holochain release contains bugs in the scoping of wasmer modules vs. instances, such that it blocks the proper release of memory and slows down execution of concurrent Wasm instances. While we were able to at least mitigate these effects and are coordinating with wasmer to find a proper solution as soon as possible.

The severity of these issues increases with cell concurrency, i.e. using multiple cells with the same DNA. Application development with a single conductor and a few cells are expected to work well unless your machine has serious resource restrictions.

### Added

- `InstallAppBundle` command added to admin conductor API. [\#665](https://github.com/holochain/holochain/pull/665)
- `DnaSource` in conductor\_api `RegisterDna` call now can take a `DnaBundle` [\#665](https://github.com/holochain/holochain/pull/665)

### Removed

- BREAKING:  `InstallAppDnaPayload` in admin conductor API `InstallApp` command now only accepts a hash.  Both properties and path have been removed as per deprecation warning.  Use either `RegisterDna` or `InstallAppBundle` instead. [\#665](https://github.com/holochain/holochain/pull/665)
- BREAKING: `DnaSource(Path)` in conductor\_api `RegisterDna` call now must point to `DnaBundle` as created by `hc dna pack` not a `DnaFile` created by `dna_util` [\#665](https://github.com/holochain/holochain/pull/665)

### CHANGED

- Updated to a version of `holochain_wasmer` that includes a migration to wasmer v2+. [\#773](https://github.com/holochain/holochain/pull/773/files), [\#801](https://github.com/holochain/holochain/pull/80), [\#836](https://github.com/holochain/holochain/pull/836)
- Introduced a simple instance cache to mitigate and potentially outweigh the effects of the aforementioned wasmer conditions [\#848](https://github.com/holochain/holochain/pull/848)

## 0.0.100

This is the first version number for the version of Holochain with a refactored state model (you may see references to it as Holochain RSM).

## 0.0.52-alpha2

*Note: Versions 0.0.52-alpha2 and older are belong to previous iterations of the Holochain architecture and are not tracked here.*<|MERGE_RESOLUTION|>--- conflicted
+++ resolved
@@ -7,12 +7,10 @@
 
 ## Unreleased
 
-<<<<<<< HEAD
 - When uninstalling an app, local data is now cleaned up where appropriate. [\#1805](https://github.com/holochain/holochain/pull/1805)
   - Detail: any time an app is uninstalled, if the removal of that app's cells would cause there to be no cell installed which uses a given DNA, the databases for that DNA space are deleted. So, if you have an app installed twice under two different agents and uninstall one of them, no data will be removed, but if you uninstall both, then all local data will be cleaned up. If any of your data was gossiped to other peers though, it will live on in the DHT, and even be gossiped back to you if you reinstall that same app with a new agent.
-=======
+  
 ## 0.1.0
->>>>>>> d36b26c1
 
 ## 0.1.0-beta-rc.4
 
