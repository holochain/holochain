--- conflicted
+++ resolved
@@ -7,13 +7,11 @@
 
 ## Unreleased
 
-<<<<<<< HEAD
 - Update `holochain_wasmer_host`, remove temporary fork of wasmer and update wasmer to 5.x.
 - Disable wasmer module caching when using the feature flag `wasmer_wamr`, as caching is not relevevant when wasms are interpreted.
-=======
+
 ## 0.5.0-dev.13
 
->>>>>>> 64c83b22
 - Added LinkTag helper trait functions to go into and out with serialized bytes
 
 ## 0.5.0-dev.12
