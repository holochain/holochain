--- conflicted
+++ resolved
@@ -7,18 +7,7 @@
 
 ## Unreleased
 
-<<<<<<< HEAD
-## 0.5.0-dev.4
-
 - **BREAKING**: Zome call API `AppRequest::CallZome` takes simple serialized bytes of the zome call parameters and the signature now. Previously client-side serialization of zome call parameters required to exactly match Holochain's way of serializing, because Holochain re-serialized the parameters to verify the signature. This is no longer necessary, as the serialized bytes are signed by the provenance and sent as is. In Holochain the signature is directly verified against the serialized bytes. There used to be a step to hash the serialized bytes and sign the hash, which has been dropped now. No more hashing required, instead the zome call parameters are simply serialized and the resulting bytes are signed.
-- **BREAKING**: As the DPKI feature is unstable and incomplete, it is disabled with default cargo features and put behind a feature called `unstable-dpki`. If this feature is specified at compile time, DPKI is enabled by default.
-- **BREAKING**: Issuing and persisting warrants is behind a feature `unstable-warrants` now. Warrants have not been tested extensively and there is no way to recover from a warrant. Hence the feature is considered unstable and must be explicitly enabled. Note that once warrants are issued some functions or calls may not work correctly.
-- **BREAKING**: Conductor::get\_dna\_definitions now returns an `IndexMap` to ensure consistent ordering.
-- Add test to make sure sys validation rejects deleting a delete. Unit tests to get zomes to invoke for app validation were removed for these cases of deleting a delete, because the code path cannot be reached by the system.
-- Added a new feature “unstable-sharding” which puts the network sharding behind a feature flag. It will not be possible to configure network sharding unless Holochain is built with this feature enabled. By default, the network tuning parameter `gossip_dynamic_arcs` is ignored, and the parameter `gossip_arc_clamping` must be set to either `"full"` or `"empty"`, the previous default value of `"none"` will prevent the conductor from starting. We intend to stabilise this feature in the future, and it will return to being available without a feature flag. \#4344
-
-=======
->>>>>>> 37cd2b92
 - **BREAKING** The following HDK functions have been temporarily removed as "unstable". They can be re-enabled by building Holochain with the "unstable-functions" feature flag:
   - `accept_countersigning_preflight_request`
   - `block_agent`
