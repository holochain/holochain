---
default_semver_increment_mode: !pre_minor beta-dev
---
# Changelog

The format is based on [Keep a Changelog](https://keepachangelog.com/en/1.0.0/). This project adheres to [Semantic Versioning](https://semver.org/spec/v2.0.0.html).

## Unreleased

<<<<<<< HEAD
- **BREAKING** - Serialization: Update of serialization packages `holochain-serialization` and `holochain-wasmer-*` leads to general message format change for enums. Previously an enum value like
```rust
enum Enum {
  Variant1,
  Variant2,
}
let value = Enum::Variant1;
```
was serialized as (JSON representation)
```json
{
  "value": {
    "variant1": null
  }
}
```
Now it serializes to
```json
{
  "value": "variant1"
}
```
=======
- Adds a new admin interface call `RevokeAppAuthenticationToken` to revoke issued app authentication tokens. #3765
- App validation workflow: Validate ops in sequence instead of in parallel. Ops validated one after the other have a higher chance of being validated if they depend on earlier ops. When validated in parallel, they potentially needed to await a next workflow run when the dependent op would have been validated.
>>>>>>> 8f69ad24

## 0.3.0-beta-dev.48

## 0.3.0-beta-dev.47

- Connections to Holochain app interfaces are now app specific, so anywhere that you used to have to provide an `installed_app_id` or `app_id` in requests, that is no longer required and has been removed. For example, `AppRequest::AppInfo` no longer takes any parameters and will return information about the app the connection is authenticated with. \#3643
- Signals are now only sent to clients that are connected to the app emitting the signal. When a cell is created by the conductor, it gets the ability to broadcast signals to any clients that are connected to the app that the cell is part of. When a client authenticates a connection to an app interface, the broadcaster for that app is found and attached to the connection. Previously all connected clients saw all signals, and there was no requirement to authenticate before receiving them. This is important to be aware of - if you connect to an app interface for signals only, you will still have to authenticate before receiving signals. \#3643
- App websocket connections now require authentication. There is a new admin operation `AdminRequest::IssueAppAuthenticationToken` which must be used to issue a connection token for a specific app. That token can be used with any app interface that will permit a connection to that app. After establishing a client connection, the first message must be an Authenticate message (rather than Request or Signal) and contain an `AppAuthenticationRequest` as its payload. \#3622
- When creating an app interface with `AdminRequest::AttachAppInterface` it is possible to specify an `installed_app_id` which will require that connections to that app interface are for the specified app. \#3622
- `AdminRequest::ListAppInterfaces` has been changed from returning a list of ports to return a list of `AppInterfaceInfo` which includes the port as well as the `installed_app_id` and `allowed_origins` for that interface. \#3622

## 0.3.0-beta-dev.46

## 0.3.0-beta-dev.45

- App validation workflow: Mock network in unit tests using new type `GenericNetwork` to properly test `must_get_agent_activity`. Previously that was not possible, as all peers in a test case were authorities for each other and `must_get_agent_activity` would therefore not send requests to the network.
- App validation workflow: Skip ops that have missing dependencies. If an op is awaiting dependencies to be fetched, it will be excluded from app validation.
- App validation workflow: Integration workflow is only triggered when some ops have been validated (either accepted or rejected).
- App validation workflow: While op dependencies are missing and being fetched, the workflow is re-triggering itself periodically. It’ll terminate this re-triggering after an interval in which no more missing dependencies could be fetched.

## 0.3.0-beta-dev.44

- App validation workflow: Refactored to not wait for ops that the op being validated depends on, that are being fetched and thus keep the workflow occupied. The workflow no longer awaits the dependencies and instead sends off fetch requests in the background.
- `consistency_10s` and `consistency_60s` from `holochain::sweettest` are deprecated. Use `await_consistency` instead.

## 0.3.0-beta-dev.43

- BREAKING: Holochain websockets now require an `allowed_origins` configuration to be provided. When connecting to the websocket a matching origin must be specified in the connection request `Origin` header. [\#3460](https://github.com/holochain/holochain/pull/3460)
  - The `ConductorConfiguration` has been changed so that specifying an admin interface requires an `allowed_origins` as well as the port it already required.
  - `AdminRequest::AddAdminInterfaces` has been updated as per the previous point.
  - `AdminRequest::AttachAppInterface` has also been updated so that attaching app ports requires an `allowed_origins` as well as the port it already required.
- BREAKING: Split the authored database by author. It was previous partitioned by DNA only and each agent that shared a DB because they were running the same DNA would have to share the write lock. This is a pretty serious bottleneck when the same app is being run for multiple agents on the same conductor. They are now separate files on disk and writes can proceed independently. There is no migration path for this change, if you have existing databases they will not be found. [\#3450](https://github.com/holochain/holochain/pull/3450)

## 0.3.0-beta-dev.42

## 0.3.0-beta-dev.41

## 0.3.0-beta-dev.40

## 0.3.0-beta-dev.39

## 0.3.0-beta-dev.38

- Some of the function signatures around SweetConductor app installation have changed slightly. You may need to use a slice (`&[x]`) instead of a collection of references (`[&x]`), or vice versa, in some places. If this is cumbersome please open an issue. [\#3310](https://github.com/holochain/holochain/pull/3310)
- Start refactoring app validation workflow by simplifying main validation loop. All op validations are awaited at once now instead of creating a stream of tasks and processing it in the background.

## 0.3.0-beta-dev.37

## 0.3.0-beta-dev.36

- Added `lair_keystore_version_req` to the output of `--build-info` for Holochain.
- BREAKING: Changed `post_commit` behavior so that it only gets called after a commit to the source chain. Previously, it would get called after every zome call, regardless of if a commit happened. [\#3302](https://github.com/holochain/holochain/pull/3302)
- Fixed a performance bug: various extra tasks were being triggered after every zome call which are only necessary if the zome call resulted in commits to the source chain. The fix should improve performance for read-only zome calls. [\#3302](https://github.com/holochain/holochain/pull/3302)
- Fixed a bug during the admin call `GrantZomeCallCapability`, where if the source chain had not yet been initialized, it was possible to create a capability grant before the `init()` callback runs. Now, `init()` is guaranteed to run before any cap grants are created.
- Updates sys validation to allow the timestamps of two actions on the same chain to be equal, rather than requiring them to strictly increasing.

## 0.3.0-beta-dev.35

- There is no longer a notion of “joining the network”. Previously, apps could fail to be enabled, accompanied by an error “Timed out trying to join the network” or “Error while trying to join the network”. Now, apps never fail to start for this reason. If the network cannot be reached, the app starts anyway. It is up to the UI to determine whether the node is in an “online” state via `AppRequest::NetworkInfo` (soon-to-be improved with richer information).
- CellStatus is deprecated and only remains in areas where deserialization would break if it were removed. The only valid CellStatus now is `CellStatus::Joined`.

## 0.3.0-beta-dev.34

- Fix: Wasmer cache was deserializing modules for every zome call which slowed them down. Additionally the instance cache that was supposed to store callable instances of modules was not doing that correctly. A cache for deserialized modules has been re-introduced and the instance cache was removed, following recommendation from the wasmer team regarding caching.
- Fix: Call contexts of internal callbacks like `validate` were not cleaned up from an in-memory map. Now external as well as internal callbacks remove the call contexts from memory. This is covered by a test.
- **BREAKING CHANGE:** Wasmer-related items from `holochain_types` have been moved to crate `holochain_wasmer_host::module`.
- Refactor: Every ribosome used to create a separate wasmer module cache. During app installation of multiple agents on the same conductor, the caches weren’t used, regardless of whether that DNA is already registered or not. The module cache is now moved to the conductor and kept there as a single instance.

## 0.3.0-beta-dev.33

- Make sqlite-encrypted a default feature

- Sys validation will no longer check the integrity with the previous action for StoreRecord or StoreEntry ops. These ‘store record’ checks are now only done for RegisterAgentActivity ops which we are sent when we are responsible for validating an agents whole chain. This avoids fetching and caching ops that we don’t actually need.

## 0.3.0-beta-dev.32

## 0.3.0-beta-dev.31

## 0.3.0-beta-dev.30

## 0.3.0-beta-dev.29

- Sys validation will now validate that a DeleteLink points to an action which is a CreateLink through the `link_add_address` of the delete.

## 0.3.0-beta-dev.28

- Fix an issue where app validation for StoreRecord ops with a Delete or DeleteLink action were always passed to all zomes. These ops are now only passed to the zome which defined the entry type of the op that is being deleted. [\#3107](https://github.com/holochain/holochain/pull/3107)
- Wasmer bumped from 4.2.2 to 4.2.4 [\#3025](https://github.com/holochain/holochain/pull/3025)
- Compiled wasms are now persisted to the file system so no longer need to be recompiled on subsequent loads [\#3025](https://github.com/holochain/holochain/pull/3025)
- **BREAKING CHANGE** Several changes to the file system [\#3025](https://github.com/holochain/holochain/pull/3025):
  - The environment path in config file is now called `data_root_path`
  - The `data_root_path` is no longer optional so MUST be specified in config
  - Interactive mode is no longer supported, so paths MUST be provided in config
  - The database is in a `databases` subdirectory of the `data_root_path`
  - The keystore now consistently uses a `ks` directory, was previously inconsistent between `ks` and `keystore`
  - The compiled wasm cache now exists and puts artifacts in the `wasm` subdirectory of the `data_root_path`

## 0.3.0-beta-dev.27

- Refactor: Remove shadowing glob re-exports that were shadowing other exports.

- Fix: Countersigning test `lock_chain` which ensures that source chain is locked while in a countersigning session.

- Major refactor of the sys validation workflow to improve reliability and performance:
  
  - Reliability: The workflow will now prioritise validating ops that have their dependencies available locally. As soon as it has finished with those it will trigger app validation before dealing with missing dependencies.
  - Reliability: For ops which have dependencies we aren’t holding locally, the network get will now be retried. This was a cause of undesirable behaviour for validation where a failed get would result in validation for ops with missing dependencies not being retried until new ops arrived. The workflow now retries the get on an interval until it finds dependencies and can proceed with validation.
  - Performance and correctness: A feature which captured and processed ops that were discovered during validation has been removed. This had been added as an attempt to avoid deadlocks within validation but if that happens there’s a bug somewhere else. Sys validation needs to trust that Holochain will correctly manage its current arc and that we will get that data eventually through publishing or gossip. This probably wasn’t doing a lot of harm but it was uneccessary and doing database queries so it should be good to have that gone.
  - Performance: In-memory caching for sys validation dependencies. When we have to wait to validate an op because it has a missing dependency, any other actions required by that op will be held in memory rather than being refetched from the database. This has a fairly small memory footprint because actions are relatively small but saves repeatedly hitting the cascade for the same data if it takes a bit of time to find a dependency on the network.

- **BREAKING* CHANGE*: The `ConductorConfig` has been updated to add a new option for configuring conductor behaviour. This should be compatible with existing conductor config YAML files but if you are creating the struct directly then you will need to include the new field. Currently this just has one setting which controls how fast the sys validation workflow will retry network gets for missing dependencies. It’s likely this option will change in the near future.

## 0.3.0-beta-dev.26

## 0.3.0-beta-dev.25

- Fix: In many cases app validation would not be retriggered for ops that failed validation. Previously the app validation workflow had been retriggered only when the number of concurrent ops to be validated (50) was reached. Now the workflow will be retriggered whenever any ops could not be validated.

- Added a new check to system validation to ensure that the `original_entry_address` of an update points to the same entry hash that the original action pointed to. [3023](https://github.com/holochain/holochain/pull/3023)

## 0.3.0-beta-dev.24

## 0.3.0-beta-dev.23

## 0.3.0-beta-dev.22

- Fix an issue where enough validation receipts being received would not prevent the publish workflow from continuing to run. This was a terrible waste of data and compute and would build up over time as Holochain is used. [2931](https://github.com/holochain/holochain/pull/2931)
- Improve log output for op publishing to accurately reflect the number of ops to be published. The number published which is logged later is accurate and it was confusing to see more ops published than were supposed to be. [2922](https://github.com/holochain/holochain/pull/2922)
- Fix an issue which prevented the publish loop for a cell from suspending if there was either 1. publish activity pending for other cells or 2. enough validation receipts received. [2922](https://github.com/holochain/holochain/pull/2922)

## 0.3.0-beta-dev.21

- Fix an issue where receiving incoming ops can accidentally filter out some DHT data until Holochain is restarted. The state management for in-flight DHT ops is now guaranteed by a `Drop` implementation which will clean up state when the `incoming_dht_ops_workflow` finishes. [2913](https://github.com/holochain/holochain/pull/2913)
- Performance improvement when sending validation receipts. When a batch of DHT ops is being processed and an author is unreachable it will no longer spend time trying to send more receipts to that author in serial and instead it sends receipts as a single batch per author. [2848](https://github.com/holochain/holochain/pull/2848)
- Resilience improvement with handling keystore errors in the validation receipt workflow. Previously, all errors caused the workflow to restart from the beginning. This was good for transient errors such as the keystore being unavailable but it also meant that a single validation receipt failing to be signed (e.g. due to a local agent key being removed from the keystore) would prevent any more validation receipts being sent by that conductor. [2848](https://github.com/holochain/holochain/pull/2848)
- **BREAKING CHANGE** Addressed an outstanding technical debt item to make the validation receipt workflow send a network notification (fire and forget) rather than waiting for a response. When the validation receipt workflow was written this functionality wasn’t available but now that it is, sending validation receipts can be sped up by not waiting for a peer to respond. The format has also been changed from sending one receipt at a time to sending batches so it was not possible to maintain backwards compatibility here. [2848](https://github.com/holochain/holochain/pull/2848)

## 0.3.0-beta-dev.20

## 0.3.0-beta-dev.19

- Fix: App interfaces are persisted when shutting down conductor. After restart, app interfaces without connected receiver websocket had signal emission fail altogether. Send errors are only logged now instead.

## 0.3.0-beta-dev.18

## 0.3.0-beta-dev.17

- Change `GenesisFailed` error to include `CellId` so that genesis failures can be correlated with the cells that failed. [2616](https://github.com/holochain/holochain/pull/2616)

## 0.3.0-beta-dev.16

## 0.3.0-beta-dev.15

- **BREAKING CHANGE** updating the project lock file to use the latest version of `serde` at `1.0.185` has changed how enums get serialized and as a knock on effect it has changed some hashes. This will make databases from previous versions incompatible with the next version of Holochain.

## 0.3.0-beta-dev.14

## 0.3.0-beta-dev.13

## 0.3.0-beta-dev.12

## 0.3.0-beta-dev.11

- Improves error messages when validation fails with an InvalidCommit error
- Fixed bug where if signature verification fails due to the lair service being unavailable, validation could fail. Now, that failure is treated as a normal error, so validation cannot proceed. [\#2604](https://github.com/holochain/holochain/pull/2604)

## 0.3.0-beta-dev.10

- Adds experimental Chain Head Coordinator feature, allowing multiple machines to share the same source chain. Holochain must be built with the `chc` feature flag (disabled by default).

## 0.3.0-beta-dev.9

## 0.3.0-beta-dev.8

## 0.3.0-beta-dev.7

- Fixes race condition which caused network instability. Newly joined nodes can get temporarily blocked by other nodes, causing connections to be repeatedly dropped. [\#2534](https://github.com/holochain/holochain/pull/2534)

## 0.3.0-beta-dev.6

## 0.3.0-beta-dev.5

- **BREAKING CHANGE**: The DhtOp validation rules have been significantly expanded upon, and some logic around what ops are produced when has been altered. Your existing app may experience rejected ops due to these more strict rules.

## 0.3.0-beta-dev.4

## 0.3.0-beta-dev.3

## 0.3.0-beta-dev.2

## 0.3.0-beta-dev.1

## 0.3.0-beta-dev.0

- The feature `test_utils` is no longer a default feature. To consume `sweetest` from this crate please now use `default-features = false` and the feature `sweetest`.

## 0.2.0

## 0.2.0-beta-rc.7

## 0.2.0-beta-rc.6

- Feature renaming from `no-deps` to `sqlite` and `db-encryption` to `sqlite-encrypted`. It should not be necessary to configure these unless you are packaging `holochain` or have imported it as a dependency without default features. In the latter case, please update any references to the old feature names.

## 0.2.0-beta-rc.5

- Implements the `clone_only` cell provisioning strategy, desgined for situations where no cell should be installed upon app installation but clones may be created later, via `roles[].provisioning.strategy` in the app manifest [\#2243](https://github.com/holochain/holochain/pull/2243)

## 0.2.0-beta-rc.4

## 0.2.0-beta-rc.3

- BREAKING CHANGE - Removes conductor networking types “Proxy” (“proxy”) and “Quic” (“quic”). Please transition to “WebRTC” (“webrtc”). [\#2208](https://github.com/holochain/holochain/pull/2208)
- Adds `DumpNetworkStats` api to admin websocket [\#2182](https://github.com/holochain/holochain/pull/2182).
- System validation now ensures that all records in a source chain are by the same author [\#2189](https://github.com/holochain/holochain/pull/2189)

## 0.2.0-beta-rc.2

- Fixes bug where supplying a `network_seed` during an `InstallApp` call does not actually update the network seed for roles whose `provisioning` is set to `None` in the manifest. Now the network seed is correctly updated. [\#2102](https://github.com/holochain/holochain/pull/2102)

- If AppManifest specifies an `installed_hash` for a DNA, it will check the conductor for an already-registered DNA at that hash, ignoring the DNA passed in as part of the bundle. Note that this means you can install apps without passing in any DNA, if the DNAs are already installed in the conductor. [\#2157](https://github.com/holochain/holochain/pull/2157)

- Adds new functionality to the conductor admin API which returns disk storage information. The storage used by apps is broken down into blobs which are being used by one or more app.

## 0.2.0-beta-rc.1

## 0.2.0-beta-rc.0

- When uninstalling an app, local data is now cleaned up where appropriate. [\#1805](https://github.com/holochain/holochain/pull/1805)
  - Detail: any time an app is uninstalled, if the removal of that app’s cells would cause there to be no cell installed which uses a given DNA, the databases for that DNA space are deleted. So, if you have an app installed twice under two different agents and uninstall one of them, no data will be removed, but if you uninstall both, then all local data will be cleaned up. If any of your data was gossiped to other peers though, it will live on in the DHT, and even be gossiped back to you if you reinstall that same app with a new agent.
- Renames `OpType` to `FlatOp`, and `Op::to_type()` to `Op::flattened()`. Aliases for the old names still exist, so this is not a breaking change. [\#1909](https://github.com/holochain/holochain/pull/1909)
- Fixed a [problem with validation of Ops with private entry data](https://github.com/holochain/holochain/issues/1861), where  `Op::to_type()` would fail for private `StoreEntry` ops. [\#1910](https://github.com/holochain/holochain/pull/1910)

## 0.1.0

## 0.1.0-beta-rc.4

- Fix: Disabled clone cells are no longer started when conductor restarts. [\#1775](https://github.com/holochain/holochain/pull/1775)

## 0.1.0-beta-rc.3

- Fix: calling `emit_signal` from the `post_commit` callback caused a panic, this is now fixed [\#1749](https://github.com/holochain/holochain/pull/1749)
- Fix: When you install an app with a cell that already exists for the same agent, the installation will error now. [\#1773](https://github.com/holochain/holochain/pull/1773)
- Fixes problem where disabling and re-enabling an app causes all of its cells to become unresponsive to any `get*` requests. [\#1744](https://github.com/holochain/holochain/pull/1744)
- Fixes problem where a disabled cell can continue to respond to zome calls and transmit data until the conductor is restarted. [\#1761](https://github.com/holochain/holochain/pull/1761)
- Adds Ctrl+C handling, so that graceful conductor shutdown is possible. [\#1761](https://github.com/holochain/holochain/pull/1761)
- BREAKING CHANGE - Added zome name to the signal emitted when using `emit_signal`.

## 0.1.0-beta-rc.2

## 0.1.0-beta-rc.1

## 0.1.0-beta-rc.0

- All zome calls must now be signed by the provenance, the signature is of the hash of the unsigned zome call, a unique nonce and expiry is also required [1510](https://github.com/holochain/holochain/pull/1510/files)

## 0.0.175

- BREAKING CHANGE - `ZomeId` and `zome_id` renamed to `ZomeIndex` and `zome_index` [\#1667](https://github.com/holochain/holochain/pull/1667)
- BREAKING CHANGE - `AppEntryType.id` renamed to `AppEntryType.entry_index` [\#1667](https://github.com/holochain/holochain/pull/1667)
- BREAKING CHANGE - `AppEntryType` renamed to `AppEntryDef` [\#1667](https://github.com/holochain/holochain/pull/1667)
- BREAKING CHANGE - `AppEntryDefName` renamed to `AppEntryName` [\#1667](https://github.com/holochain/holochain/pull/1667)
- BREAKING CHANGE - `AppRoleId` renamed to `RoleName` [\#1667](https://github.com/holochain/holochain/pull/1667)

## 0.0.174

- BREAKING CHANGE - The max entry size has been lowered to 4MB (strictly 4,000,000 bytes) [\#1659](https://github.com/holochain/holochain/pull/1659)
- BREAKING CHANGE - `emit_signal` permissions are changed so that it can be called during `post_commit`, which previously was not allowed [\#1661](https://github.com/holochain/holochain/pull/1661)

## 0.0.173

## 0.0.172

- BREAKING CHANGE - Update wasmer crate dependency [\#1620](https://github.com/holochain/holochain/pull/1620)
- Adds GossipInfo app interface method, which returns data about historical gossip progress which can be used to implement a progress bar in app UIs. [\#1649](https://github.com/holochain/holochain/pull/1649)
- BREAKING CHANGE - Add `quantum_time` as a DNA modifier. The default is set to 5 minutes, which is what it was previously hardcoded to. DNA manifests do not need to be updated, but this will change the DNA hash of all existing DNAs.

## 0.0.171

## 0.0.170

- Add call to authorize a zome call signing key to Admin API [\#1641](https://github.com/holochain/holochain/pull/1641)
- Add call to request DNA definition to Admin API [\#1641](https://github.com/holochain/holochain/pull/1641)

## 0.0.169

## 0.0.168

- Fixes bug that causes crash when starting a conductor with a clone cell installed

## 0.0.167

- Adds `SweetConductorConfig`, which adds a few builder methods for constructing variations of the standard ConductorConfig

## 0.0.166

- Fix restore clone cell by cell id. This used to fail with a “CloneCellNotFound” error. [\#1603](https://github.com/holochain/holochain/pull/1603)

## 0.0.165

- Revert requiring DNA modifiers when registering a DNA. These modifiers were optional before and were made mandatory by accident.

## 0.0.164

- Add App API call to archive an existing clone cell. [\#1578](https://github.com/holochain/holochain/pull/1578)
- Add Admin API call to restore an archived clone cell. [\#1578](https://github.com/holochain/holochain/pull/1578)
- Add Admin API call to delete all archived clone cells of an app’s role. For example, there is a base cell with role `document` and clones `document.0`, `document.1` etc.; this call deletes all clones permanently that have been archived before. This is not reversable; clones cannot be restored afterwards. [\#1578](https://github.com/holochain/holochain/pull/1578)

## 0.0.163

- Fixed rare “arc is not quantizable” panic, issuing a warning instead. [\#1577](https://github.com/holochain/holochain/pull/1577)

## 0.0.162

- **BREAKING CHANGE**: Implement App API call `CreateCloneCell`. **Role ids must not contain a dot `.` any more.** Clone ids make use of the dot as a delimiter to separate role id and clone index. [\#1547](https://github.com/holochain/holochain/pull/1547)
- Remove conductor config legacy keystore config options. These config options have been broken since we removed legacy lair in \#1518, hence this fix itself is not a breaking change. Also adds the `lair_server_in_proc` keystore config option as the new default to run an embedded lair server inside the conductor process, no longer requiring a separate system process. [\#1571](https://github.com/holochain/holochain/pull/1571)

## 0.0.161

## 0.0.160

## 0.0.159

- Updates TLS certificate handling so that multiple conductors can share the same lair, but use different TLS certificates by storing a “tag” in the conductor state database. This should not be a breaking change, but *will* result in a new TLS certificate being used per conductor. [\#1519](https://github.com/holochain/holochain/pull/1519)

## 0.0.158

## 0.0.157

## 0.0.156

- Effectively disable Wasm metering by setting the cranelift cost\_function to always return 0. This is meant as a temporary stop-gap and give us time to figure out a configurable approach. [\#1535](https://github.com/holochain/holochain/pull/1535)

## 0.0.155

- **BREAKING CHANGE** - Removes legacy lair. You must now use lair-keystore \>= 0.2.0 with holochain. It is recommended to abandon your previous holochain agents, as there is not a straight forward migration path. To migrate: [dump the old keys](https://github.com/holochain/lair/blob/v0.0.11/crates/lair_keystore/src/bin/lair-keystore/main.rs#L38) -\> [write a utility to re-encode them](https://github.com/holochain/lair/tree/hc_seed_bundle-v0.1.2/crates/hc_seed_bundle) -\> [then import them to the new lair](https://github.com/holochain/lair/tree/lair_keystore-v0.2.0/crates/lair_keystore#lair-keystore-import-seed---help) – [\#1518](https://github.com/holochain/holochain/pull/1518)
- New solution for adding `hdi_version_req` field to the output of `--build-info` argument. [\#1523](https://github.com/holochain/holochain/pull/1523)

## 0.0.154

- Revert: “Add the `hdi_version_req` key:value field to the output of the `--build-info` argument” because it broke. [\#1521](https://github.com/holochain/holochain/pull/1521)
  
  Reason: it causes a build failure of the *holochain*  crate on crates.io

## 0.0.153

- Add the `hdi_version_req` key:value field to the output of the `--build-info` argument

## 0.0.152

- Adds `AdminRequest::UpdateCoordinators` that allows swapping coordinator zomes for a running happ.

## 0.0.151

- BREAKING CHANGE - Refactor: Property `integrity.uid` of DNA Yaml files renamed to `integrity.network_seed`. Functionality has not changed. [\#1493](https://github.com/holochain/holochain/pull/1493)
- Allow deterministic bindings (dna\_info() & zome\_info()) to the genesis self check [\#1491](https://github.com/holochain/holochain/pull/1491).

## 0.0.150

## 0.0.149

## 0.0.148

- Added networking logic for enzymatic countersigning [\#1472](https://github.com/holochain/holochain/pull/1472)
- Countersigning authority response network message changed to a session negotiation enum [/\#1472](https://github.com/holochain/holochain/pull/1472)

## 0.0.147

## 0.0.146

## 0.0.145

**MAJOR BREAKING CHANGE\!** This release includes a rename of two Holochain core concepts, which results in a LOT of changes to public APIs and type names:

- “Element” has been renamed to “Record”
- “Header” has been renamed to “Action”

All names which include these words have also been renamed accordingly.

As Holochain has evolved, the meaning behind these concepts, as well as our understanding of them, has evolved as well, to the point that the original names are no longer adequate descriptors. We chose new names to help better reflect what these concepts mean, to bring more clarity to how we write and talk about Holochain.

## 0.0.144

- Add functional stub for `x_salsa20_poly1305_shared_secret_create_random` [\#1410](https://github.com/holochain/holochain/pull/1410)
- Add functional stub for `x_salsa20_poly1305_shared_secret_export` [\#1410](https://github.com/holochain/holochain/pull/1410)
- Add functional stub for `x_salsa20_poly1305_shared_secret_ingest` [\#1410](https://github.com/holochain/holochain/pull/1410)
- Limit conductor calls to `10_000_000_000` Wasm operations [\#1386](https://github.com/holochain/holochain/pull/1386)

## 0.0.143

## 0.0.142

## 0.0.141

## 0.0.140

## 0.0.139

- Udpate lair to 0.1.3 - largely just documentation updates, but also re-introduces some dependency pinning to fix mismatch client/server version check [\#1377](https://github.com/holochain/holochain/pull/1377)

## 0.0.138

## 0.0.137

- Docs: Fix intra-doc links in all crates [\#1323](https://github.com/holochain/holochain/pull/1323)
- Update legacy lair to 0.0.10 - allowing “panicky” flag [\#1349](https://github.com/holochain/holochain/pull/1349)
- Udpate lair to 0.1.1 - allowing usage in path with whitespace [\#1349](https://github.com/holochain/holochain/pull/1349)

## 0.0.136

## 0.0.135

## 0.0.134

## 0.0.133

## 0.0.132

## 0.0.131

- When joining the network set arc size to previous value if available instead of full to avoid network load [1287](https://github.com/holochain/holochain/pull/1287)

## 0.0.130

- Workflow errors generally now log rather than abort the current app [1279](https://github.com/holochain/holochain/pull/1279/files)

- Fixed broken links in Rust docs [\#1284](https://github.com/holochain/holochain/pull/1284)

## 0.0.129

## 0.0.128

- Proxy server chosen from bootstrap server proxy\_list [1242](https://github.com/holochain/holochain/pull/1242)

<!-- end list -->

``` yaml
network:
  transport_pool:
    - type: proxy
      proxy_config:
        type: remote_proxy_client_from_bootstrap
        bootstrap_url: https://bootstrap.holo.host
        fallback_proxy_url: ~
```

## 0.0.127

- **BREAKING CHANGE** App validation callbacks are now run per `Op`. There is now only a single validation callback `fn validate(op: Op) -> ExternResult<ValidateCallbackResult>` that is called for each `Op`. See the documentation for `Op` for more details on what data is passed to the callback. There are example use cases in `crates/test_utils/wasm/wasm_workspace/`. For example in the `validate` test wasm. To update an existing app, you to this version all `validate_*` callbacks including `validate_create_link` must be changed to the new `validate(..)` callback. [\#1212](https://github.com/holochain/holochain/pull/1212).

- `RegisterAgentActivity` ops are now validated by app validation.

- Init functions can now make zome calls. [\#1186](https://github.com/holochain/holochain/pull/1186)

- Adds header hashing to `hash` host fn [1227](https://github.com/holochain/holochain/pull/1227)

- Adds blake2b hashing to `hash` host fn [1228](https://github.com/holochain/holochain/pull/1228)

## 0.0.126

## 0.0.125

## 0.0.124

## 0.0.123

- Fixes issue where holochain could get stuck in infinite loop when trying to send validation receipts. [\#1181](https://github.com/holochain/holochain/pull/1181).
- Additional networking metric collection and associated admin api `DumpNetworkMetrics { dna_hash: Option<DnaHash> }` for inspection of metrics [\#1160](https://github.com/holochain/holochain/pull/1160)
- **BREAKING CHANGE** - Schema change for metrics database. Holochain will persist historical metrics once per hour, if you do not clear the metrics database it will crash at that point. [\#1183](https://github.com/holochain/holochain/pull/1183)

## 0.0.122

- Adds better batching to validation workflows for much faster validation. [\#1167](https://github.com/holochain/holochain/pull/1167).

## 0.0.121

- **BREAKING CHANGE** Removed `app_info` from HDK [1108](https://github.com/holochain/holochain/pull/1108)
- Permissions on host functions now return an error instead of panicking [1141](https://github.com/holochain/holochain/pull/1141)
- Add `--build-info` CLI flag for displaying various information in JSON format. [\#1163](https://github.com/holochain/holochain/pull/1163)

## 0.0.120

## 0.0.119

## 0.0.118

- **BREAKING CHANGE** - Gossip now exchanges local peer info with `initiate` and `accept` request types. [\#1114](https://github.com/holochain/holochain/pull/1114).

## 0.0.117

## 0.0.116

## 0.0.115

- Fix [issue](https://github.com/holochain/holochain/issues/1100) where private dht ops were being leaked through the incoming ops sender. [1104](https://github.com/holochain/holochain/pull/1104).
- Kitsune now attempts to rebind the network interface in the event of endpoint shutdown. Note, it’s still recommended to bind to `0.0.0.0` as the OS provides additional resiliency for interfaces coming and going. [\#1083](https://github.com/holochain/holochain/pull/1083)
- **BREAKING CHANGE** current chain head including recent writes available in agent info [\#1079](https://github.com/holochain/holochain/pull/1079)
- **BREAKING (If using new lair)** If you are using the new (non-legacy) `lair_server` keystore, you will need to rebuild your keystore, we now pre-hash the passphrase used to access it to mitigate some information leakage. [\#1094](https://github.com/holochain/holochain/pull/1094)
- Better lair signature fallback child process management. The child process will now be properly restarted if it exits. (Note this can take a few millis on Windows, and may result in some signature errors.) [\#1094](https://github.com/holochain/holochain/pull/1094)

## 0.0.114

- `remote_signal` has always been a fire-and-forget operation. Now it also uses the more efficient fire-and-forget “notify” low-level networking plumbing. [\#1075](https://github.com/holochain/holochain/pull/1075)

- **BREAKING CHANGE** `entry_defs` added to `zome_info` and referenced by macros [PR1055](https://github.com/holochain/holochain/pull/1055)

- **BREAKING CHANGE**: The notion of “cell nicknames” (“nicks”) and “app slots” has been unified into the notion of “app roles”. This introduces several breaking changes. In general, you will need to rebuild any app bundles you are using, and potentially update some usages of the admin interface. In particular:
  
  - The `slots` field in App manifests is now called `roles`
  - The `InstallApp` admin method now takes a `role_id` field instead of a `nick` field
  - In the return value for any admin method which lists installed apps, e.g. `ListEnabledApps`, any reference to `"slots"` is now named `"roles"`
  - See [\#1045](https://github.com/holochain/holochain/pull/1045)

- Adds test utils for creating simulated networks. [\#1037](https://github.com/holochain/holochain/pull/1037).

- Conductor can take a mocked network for testing simulated networks. [\#1036](https://github.com/holochain/holochain/pull/1036)

- Added `DumpFullState` to the admin interface, as a more complete form of `DumpState` which returns full `Vec<DhtOp>` instead of just their count, enabling more introspection of the state of the cell [\#1065](https://github.com/holochain/holochain/pull/1065).

- **BREAKING CHANGE** Added function name to call info in HDK. [\#1078](https://github.com/holochain/holochain/pull/1078).

## 0.0.113

- Post commit is now infallible and expects no return value [PR1049](https://github.com/holochain/holochain/pull/1049)
- Always depend on `itertools` to make `cargo build --no-default-features` work [\#1060](https://github.com/holochain/holochain/pull/1060)
- `call_info` includes provenance and cap grant information [PR1063](https://github.com/holochain/holochain/pull/1063)
- Always depend on `itertools` to make `cargo build --no-default-features` work [\#1060](https://github.com/holochain/holochain/pull/1060)

## 0.0.112

- Always depend on `itertools` to make `cargo build --no-default-features` work [\#1060](https://github.com/holochain/holochain/pull/1060)

## 0.0.111

- `call_info` is now implemented [1047](https://github.com/holochain/holochain/pull/1047)

- `dna_info` now returns `DnaInfo` correctly [\#1044](https://github.com/holochain/holochain/pull/1044)
  
  - `ZomeInfo` no longer includes what is now on `DnaInfo`
  - `ZomeInfo` renames `zome_name` and `zome_id` to `name` and `id`
  - `DnaInfo` includes `name`, `hash`, `properties`

- `post_commit` hook is implemented now [PR 1000](https://github.com/holochain/holochain/pull/1000)

- Bump legacy lair version to 0.0.8 fixing a crash when error message was too long [\#1046](https://github.com/holochain/holochain/pull/1046)

- Options to use new lair keystore [\#1040](https://github.com/holochain/holochain/pull/1040)

<!-- end list -->

``` yaml
keystore:
  type: danger_test_keystore
```

or

``` yaml
keystore:
  type: lair_server
  connection_url: "unix:///my/path/socket?k=Foo"
```

## 0.0.110

- Publish now runs on a loop if there are ops still needing receipts. [\#1024](https://github.com/holochain/holochain/pull/1024)
- Batch peer store write so we use less transactions. [\#1007](https://github.com/holochain/holochain/pull/1007/).
- Preparation for new lair api [\#1017](https://github.com/holochain/holochain/pull/1017)
  - there should be no functional changes with this update.
  - adds new lair as an additional dependency and begins preparation for a config-time switch allowing use of new api lair keystore.
- Add method `SweetDnaFile::from_bundle_with_overrides` [\#1030](https://github.com/holochain/holochain/pull/1030)
- Some `SweetConductor::setup_app_*` methods now take anything iterable, instead of array slices, for specifying lists of agents and DNAs [\#1030](https://github.com/holochain/holochain/pull/1030)
- BREAKING conductor config changes [\#1031](https://github.com/holochain/holochain/pull/1031)

Where previously, you might have had:

``` yaml
use_dangerous_test_keystore: false
keystore_path: /my/path
passphrase_service:
  type: danger_insecure_from_config
  passphrase: "test-passphrase"
```

now you will use:

``` yaml
keystore:
  type: lair_server_legacy_deprecated
  keystore_path: /my/path
  danger_passphrase_insecure_from_config: "test-passphrase"
```

or:

``` yaml
keystore:
  type: danger_test_keystore_legacy_deprecated
```

## 0.0.109

- Make validation run concurrently up to 50 DhtOps. This allows us to make progress on other ops when waiting for the network. [\#1005](https://github.com/holochain/holochain/pull/1005)
- FIX: Prevent the conductor from trying to join cells to the network that are already in the process of joining. [\#1006](https://github.com/holochain/holochain/pull/1006)

## 0.0.108

- Refactor conductor to use parking lot rw lock instead of tokio rw lock. (Faster and prevents deadlocks.). [\#979](https://github.com/holochain/holochain/pull/979).

### Changed

- The scheduler should work now

## 0.0.107

## 0.0.106

### Changed

- All Holochain `Timestamp`s (including those in Headers) are now at the precision of microseconds rather than nanoseconds. This saves 4 bytes per timestamp in memory and on disk.
- Various database field names changed. **Databases created in prior versions will be incompatible.**
- HDK `sys_time` now returns a `holochain_zome_types::prelude::Timestamp` instead of a `core::time::Duration`.
- Exposes `UninstallApp` in the conductor admin API.

## 0.0.105

## 0.0.104

- Updates lair to 0.0.4 which pins rcgen to 0.8.11 to work around [https://github.com/est31/rcgen/issues/63](https://github.com/est31/rcgen/issues/63)

## 0.0.103

### Fixed

- This release solves the issues with installing happ bundles or registering DNA via the admin API concurrently. [\#881](https://github.com/holochain/holochain/pull/881).

### Changed

- Header builder now uses chain top timestamp for new headers if in the future
- Timestamps in headers require strict inequality in sys validation

## 0.0.102

### Known Issues :exclamation:

- We’ve become aware of a bug that locks up the conductor when installing happ bundles or registering DNA via the admin API concurrently. Please perform these actions sequentially until we’ve resolved the bug.

### Fixed

- Concurrent zome calls could cause the `init()` zome callback to run multiple times concurrently, causing `HeadMoved` errors. This is fixed, so that `init()` can only ever run once.
  - If a zome call has been waiting for another zome call to finish running `init()` for longer than 30 seconds, it will timeout.

### Changed

- Apps now have a more complex status. Apps now can be either enabled/disabled as well as running/stopped, the combination of which is captured by three distinctly named states:
  - “Running” (enabled + running) -\> The app is running normally
  - “Paused” (enabled + stopped) -\> The app is currently stopped due to some minor problem in one of its cells such as failed network access, but will start running again as soon as it’s able. Some Cells may still be running normally.
  - “Disabled” (disabled + stopped) -\> The app is stopped and will remain so until explicitly enabled via `EnableApp` admin method. Apps can be disabled manually via `DisableApp`, or automatically due to an unrecoverable error in a Cell.
- Some admin methods are deprecated due to the app status changes:
  - `ActivateApp` is deprecated in favor of `EnableApp`
  - `DeactivateApp` is deprecated in favor of `DisableApp`
- Apps will be automatically Paused if not all of their cells are able to join the network during startup

### Added

- `InstallAppBundle` command added to admin conductor API. [\#665](https://github.com/holochain/holochain/pull/665)
- `DnaSource` in conductor\_api `RegisterDna` call now can take a `DnaBundle` [\#665](https://github.com/holochain/holochain/pull/665)
- New admin interface methods:
  - `EnableApp` (replaces `ActivateApp`)
  - `DisableApp` (replaces `DeactivateApp`)
  - `StartApp` (used to attempt to manually restart a Paused app)
- Using the 3 level PLRU instance cache from latest holochain wasmer `v0.0.72`

## 0.0.101

This version contains breaking changes to the conductor API as well as a major upgrade to the underlying Wasm runtime.

***:exclamation: Performance impact***

The version of wasmer that is used in this holochain release contains bugs in the scoping of wasmer modules vs. instances, such that it blocks the proper release of memory and slows down execution of concurrent Wasm instances. While we were able to at least mitigate these effects and are coordinating with wasmer to find a proper solution as soon as possible.

The severity of these issues increases with cell concurrency, i.e. using multiple cells with the same DNA. Application development with a single conductor and a few cells are expected to work well unless your machine has serious resource restrictions.

### Added

- `InstallAppBundle` command added to admin conductor API. [\#665](https://github.com/holochain/holochain/pull/665)
- `DnaSource` in conductor\_api `RegisterDna` call now can take a `DnaBundle` [\#665](https://github.com/holochain/holochain/pull/665)

### Removed

- BREAKING:  `InstallAppDnaPayload` in admin conductor API `InstallApp` command now only accepts a hash.  Both properties and path have been removed as per deprecation warning.  Use either `RegisterDna` or `InstallAppBundle` instead. [\#665](https://github.com/holochain/holochain/pull/665)
- BREAKING: `DnaSource(Path)` in conductor\_api `RegisterDna` call now must point to `DnaBundle` as created by `hc dna pack` not a `DnaFile` created by `dna_util` [\#665](https://github.com/holochain/holochain/pull/665)

### CHANGED

- Updated to a version of `holochain_wasmer` that includes a migration to wasmer v2+. [\#773](https://github.com/holochain/holochain/pull/773/files), [\#801](https://github.com/holochain/holochain/pull/80), [\#836](https://github.com/holochain/holochain/pull/836)
- Introduced a simple instance cache to mitigate and potentially outweigh the effects of the aforementioned wasmer conditions [\#848](https://github.com/holochain/holochain/pull/848)

## 0.0.100

This is the first version number for the version of Holochain with a refactored state model (you may see references to it as Holochain RSM).

## 0.0.52-alpha2

*Note: Versions 0.0.52-alpha2 and older are belong to previous iterations of the Holochain architecture and are not tracked here.*<|MERGE_RESOLUTION|>--- conflicted
+++ resolved
@@ -7,7 +7,6 @@
 
 ## Unreleased
 
-<<<<<<< HEAD
 - **BREAKING** - Serialization: Update of serialization packages `holochain-serialization` and `holochain-wasmer-*` leads to general message format change for enums. Previously an enum value like
 ```rust
 enum Enum {
@@ -30,10 +29,8 @@
   "value": "variant1"
 }
 ```
-=======
 - Adds a new admin interface call `RevokeAppAuthenticationToken` to revoke issued app authentication tokens. #3765
 - App validation workflow: Validate ops in sequence instead of in parallel. Ops validated one after the other have a higher chance of being validated if they depend on earlier ops. When validated in parallel, they potentially needed to await a next workflow run when the dependent op would have been validated.
->>>>>>> 8f69ad24
 
 ## 0.3.0-beta-dev.48
 
