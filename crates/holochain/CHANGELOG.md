---
default_semver_increment_mode: !pre_minor dev
---
# Changelog

The format is based on [Keep a Changelog](https://keepachangelog.com/en/1.0.0/). This project adheres to [Semantic Versioning](https://semver.org/spec/v2.0.0.html).

## Unreleased

<<<<<<< HEAD
- Add support for writing metrics to InfluxDB file on disk
=======
- Fix: `hc-sandbox run` dedupes indices before proceeding.
- Update Kitsune2 to 0.2.15 and tx5 to 0.7.1 to get various bugfixes.
- As part of the tx5 update, go-pion has been upgraded to v4, and as part of the Kitsune2 update, there are now features
  to allow either libdatachannel or go-pion to be used as the WebRTC backend. The default is still libdatachannel.
>>>>>>> e1971c8e

## 0.6.0-dev.17

- Move the logic of adding `DnaFile`s to the dna files cache upon installing apps in a `SweetConductor` up to the `SweetConductor`’s `install_app()` method to ensure that `DnaFile`s also get added to the cache if the `install_app()` method is being used directly.
- Add an `update_coordinators()` method to the `SweetConductor` that also updates the `DnaFile` associated with the cell whose coordinators got updated in the `SweetConductor`’s dna files cache.
- **BREAKING CHANGE** The field `dna_hash: DnaHash` in the `UpdateCoordinatorsPayload` of the `UpdateCoordinators` admin call is replaced with a field `cell_id: CellId` ([\#5189](https://github.com/holochain/holochain/pull/5189)).
- **BREAKING CHANGE** The admin call `GetDnaDefinition` now takes a `CellId` as argument instead of a `DnaHash` because there can be two identical DNAs for different agents in the conductor and they were not looked up correctly prior to this change ([\#5189](https://github.com/holochain/holochain/pull/5189)).
- Fixed issue [\#2145](https://github.com/holochain/holochain/issues/2145) in ([\#5189](https://github.com/holochain/holochain/pull/5189)) by
  - indexing Ribosomes by cell id instead of by dna hash in the in-memory RibosomeStore
  - indexing DnaFiles by cell id instead of by dna hash in the DnaDef database on disk
  - fixing the update\_coordinators() method in the conductor and the associated SQL query to actually update DnaDef’s in the database if a DnaDef already exists in the database for the given cell id.
- Panic when attempting to bundle a dna from a DnaFile with inline zomes or when attempting to construct a dna manifest from a DnaDef with inline zomes ([\#5185](https://github.com/holochain/holochain/issues/5185)).
- Refactor chain head coordinator related tests to not rely on the ability to install dnas by specifying the `installed_hash` in the manifest only ([\#5185](https://github.com/holochain/holochain/issues/5185)).
- **BREAKING CHANGE** Remove support for installing a dna (as part of an app) only by specifying an `installed_hash` and without bundling the actual dna code ([\#5185](https://github.com/holochain/holochain/issues/5185)).

## 0.6.0-dev.16

- Removed redundant usages of `register_dna()` in test code and removed unused test utils ([\#5174](https://github.com/holochain/holochain/pull/5174)).
- Fixes the type of the `expires_at` field in `PeerMetaInfo` returned by the admin API from `Timestamp` to `Option<Timestamp>` ([\#5183](https://github.com/holochain/holochain/pull/5183)).
- **BREAKING CHANGE**: The admin call `RegisterDna` has been removed ([\#5175](https://github.com/holochain/holochain/pull/5175))
- As part of the fix below, the Holo hash method `to_k2_op` on a DhtOpHash` has been deprecated and replaced with  `to\_located\_k2\_op\_id\`.
- Fixes a bug where the wrong DhtOp location was reported to Kitsune2. This resulted in conductors not being able to sync with each other. This change can upgrade existing conductors and new data should sync correctly. However, part of the DHT model gets persisted and to fix bad data in the persisted model, the model has to be wiped and rebuilt. This will result in a short startup delay when upgrading to this version. After the first startup, the startup time should be back to normal.
- **BREAKING CHANGE**: `hc-sandbox` API and behavior changes:
  - Remove `--existing-paths` and `--last` options.
  - When `hc s run <INDICES>` and a sandbox folder from `.hc` is missing, command will abort and display an error message.
  - When calling `hc s run --all` and a sandbox folder from `.hc` is missing, command will proceed and display a warning for each missing sandbox.
  - When the `.hc` file is missing, the command will abort and display an error message.
  - Add new command `hc s remove <INDICES>`
  - `hc s clean` displays a short message upon completion telling how many paths were removed.
  - `hc s list` displays a specific message when there are no sandboxes.

## 0.6.0-dev.15

- Replace `Conductor::remove_dangling_cells` method with methods that remove the cells specific to the app and delete their databases.
- **BREAKING CHANGE**: Remove unused field `ConductorBuilder::state`.
- Remove network joining timeout. This used to work with the previous version of kitsune, but now all the `join` call does is to join the local peer store which is a matter of acquiring a write lock on a mutex and doesn’t indicate whether publishing the agent info to the peer store and the bootstrap has been successful.
- **BREAKING CHANGE**: Remove unused function `get_dependency_apps`.
- **BREAKING CHANGE**: Rename `AgentMetaInfo` to `PeerMetaInfo` since the info returns meta data for potentially multiple agents at a given peer URL ([\#5164](https://github.com/holochain/holochain/pull/5164)).
- **BREAKING CHANGE**: `hc-sandbox call` now returns structured data as JSON.

## 0.6.0-dev.14

- Refactor conductor methods `enable_app`, `disable_app`, `uninstall_app` and `initialize_conductor` to directly manage cells instead of using state machine code.
- **BREAKING CHANGE**: `AdminRequest::EnableApp` fails when creating the app’s cells fails and returns the first error that occurred. In case of success the enabled app info is returned.
- Remove state machine functions from conductor, which have been replaced by functions that process the necessary steps directly.
- **BREAKING CHANGE**: Use `AppStatus` in favor of `AppInfoStatus` in `AppResponse::AppInfo`.
- Remove app status transition functions and `AppInfoStatus`.
- **BREAKING CHANGE**: Remove types `EnabledApp` and `DisabledApp` in favor of `InstalledApp` to reduce app handling complexity.
- **BREAKING CHANGE**: Replace and remove legacy constructor for `InstalledAppCommon`.
- Remove an unnecessary use of `DnaFile` in the genesis workflow ([\#5150](https://github.com/holochain/holochain/pull/5150)).

## 0.6.0-dev.13

- **BREAKING CHANGE**: Remove `pause_app` and `Paused` state from conductor. Pausing an app was used when enabling an app partially failed and could be re-attempted. Now the app is only enabled if all cells successfully started up.
- **BREAKING CHANGE**: Removed everything related to `started` and `stopped` apps. Instead `enabled` and `disabled` remain as the only two possible states an app can be in after it has been installed.
- **BREAKING CHANGE**: Remove `CellStatus` which used to indicate whether a cell has joined the network or not. Going forward cells that couldn’t join the network will not be kept in conductor state.
- **BREAKING CHANGE**: Remove `generate_test_device_seed` from `ConductorBuilder`. This was a remnant from DPKI.
- Add integration tests for the use of `path`’s and the links created by them. ([\#5114](https://github.com/holochain/holochain/pull/5114))
- **BREAKING CHANGE** Removed an if/else clause in the `Ribosome::new()` impl that lead to inconsistent behavior depending on the number of zomes defined in the dna manifest ([\#5105](https://github.com/holochain/holochain/pull/5105)). This means that **the dependencies field for zomes in the dna manifest is now always mandatory**. Previously, if there was only one single integrity zome in the whole dna, it was implied by the conductor that a coordinator zome would depend on that integrity zome. This is no longer the case.
- Clearer error message if `ScopeLinkedType` or `ScopedEntryDefIndex` cannot be created due to zome dependencies not being specified in the dna manifest ([\#5105](https://github.com/holochain/holochain/pull/5105)).
- Added a new Admin API endpoint to revoke zome call capability `revoke_zome_call_capability`. [Issue 4596](https://github.com/holochain/holochain/issues/4596)
- **BREAKING CHANGE**: the return type of `capability_grant_info` has been changed from `HashMap<CellId, Vec<CapGrantInfo>>` to `Vec<(CellId, Vec<CapGrantInfo>)>`. This is to make it work with JSON encoding, which does not support maps with non-string tuple keys. The new type is now also used in the Admin API response `CapabilityGrantsInfo`.
- **BREAKING CHANGE**: the return type of `grant_zome_call_capability` has been changed from `()` to `ActionHash`. This has been done to make it easier to know the `ActionHash` of the grant in case you want to revoke it later.

## 0.6.0-dev.12

- It’s possible to configure an advanced setting for the network layer that shows tracing information about network connectivity and state changes. Rather than having to configure that in Holochain runtimes, it is now automatically enabled when the `NETAUDIT` tracing target is enabled at `WARN` level or lower.
- Test app operations (install/enable/disable/uninstall) with regards to app state and cell state.
- **BREAKING CHANGE**: Remove `start_app` from conductor. Use `enable_app` instead.
- Remove unused field `dna_def` the `HostFnWorkspace` struct ([\#5102](https://github.com/holochain/holochain/pull/5102))
- Replace the `dna_def` field of the `SysValidationWorkspace` with a `dna_hash` field.
- Remove unnecessary uses of `LinkType` and `EntryDefIndex` types

## 0.6.0-dev.11

## 0.6.0-dev.10

- Update `AgentInfo` call in `hc-sandbox` to take an optional vector of DNA hashes instead of one optional cell ID, e. g. `hc s call list-agents --dna uhC0kScOJk1aw9a5Kc8jqs0jieGCi4LoeW7vUehsTLvMI455-2hF1 --dna uhC0kScOJk1aw9a5Kc8jqs0jieGCi4LoeW7vUehsTLvMI455-2hF1`.

- Patch `serde_json` to enable byte arrays to be converted to JSON arrays.

- Add `AgentMetaInfo` calls to the conductor’s app and admin interfaces to retrieve data from the peer meta store for a given agent by their Url [\#5043](https://github.com/holochain/holochain/pull/5043)

## 0.6.0-dev.9

- Implement new call `get_all_by_key` for `PeerMetaStore`. Adds the call to retrieve all URLs and values for a given key from the store.

- Filter out unresponsive agents when publishing ops. Any URL that is set as unresponsive in the peer meta store will be filtered out when determining the agents near a location to publish to.

- Change versions of `DnaManifest`, `AppManifest` and `WebAppManifest` to `0`.

## 0.6.0-dev.8

## 0.6.0-dev.7

- Add `AgentInfo` call to the conductor’s app interface to retrieve the discovered peers of the app’s various DNAs.
- **Breaking**: admin interface `AgentInfo` call now takes an optional list of DNA hashes to filter by instead of a `CellId`.
- Add methods to the peer meta store that mark a peer URL as unresponsive and check if a peer URL is marked unresponsive. This change enables marking peers as unresponsive when connecting to or sending messages to, so that they can be omitted from future requests until the URL expires.

## 0.6.0-dev.6

- Bump holochain-wasmer and wasmer to v6.

## 0.6.0-dev.5

- Adds the `--origin` option to the `hc sandbox call` command in order to allow making admin calls to deployed conductors with restricted `allowed_origins`.

## 0.6.0-dev.4

- Change `hc-sandbox` to use admin and app clients from the `holochain_client` crate
- Change `hcterm` to use the admin and app websocket clients from `holochain_client` internally
- Reinstate indexes on `DhtOp` tables. With the latest migration script, the indexes were not carried over. \#4970
- Optimize `ChainHeadQuery` for performance. A flame graph analysis revealed that a significant proportion of the CPU time was spent on this query in a test with a high number of entry creates and reads. The query now runs about 30 % faster. \#4971
- Allow queries in `holochain_state` to run without parameters. Previously such queries would not be run against any stores. That is now possible.
- Further optimize `ChainHeadQuery` for performance by removing redundant WHERE clause. Formerly multiple agents on a conductor would share the same authored database, so the chain head had to be determined by agent. Since a refactor every agent has their own authored database, thus the clause is no longer required. \#4974
- Remove unused column `dependency` and related indexes from table `DhtOp`.
- Remove placeholder variant `AppResponse::AppAgentKeyRotated`.

## 0.6.0-dev.3

- New feature to permit using a `call` from the `post_commit` hook. This was previously only possible with a `remote_call` to yourself. That no longer works because the networking doesn’t let you “connect” to yourself. This is a shorter and clearer route to the same result. \#4957

## 0.6.0-dev.2

- Integrate all app validated ops, regardless of type and order
- Remove DHT DB query cache, a premature optimization that made integration complicated and error-prone without any appreciable benefit.
- Fix warrant persistence. Warrants were formerly stored in the Action table, but did not quite fit there. A new Warrant table was created, to which warrants are now written.
- Fix bug where a zero-arc node could not delete a link it hasn’t created. Fetching the action that created the link allows network access now.
- Expose `GetOptions` for `delete_link` call. Developers can specify whether `delete_link` should be restricted to local data to look up the create link record, or if it can request it from the network.

## 0.6.0-dev.1

- Refactor Mr. Bundle which affects the manifest types in `holochain_types`.
- **BREAKING** Existing app bundles cannot be used. You can either rebundle existing happs with `hc-bundle` and the `--raw` flag or issue a new version of your app, packaged for Holochain 0.6.
- Add `signalAllowPlainText: true` to conductor configs generated by `hc-sandbox`
- Remove unused `check_chain_rollback` function from `sys_validation`.
- Remove unused `is_chain_empty` and `action_seq_is_empty` functions from `sys_validation_workflow`.
- Change the system validation workflow to never directly put ops to integrated, instead mark them as awaiting integration.
- Refactor: rename status parameter to stage when setting validation stage
- Refactor sweettest function `await_consistency` after seeing it was not behaving reliably. Rewritten to compare all involved peer DHT databases and check if the sum of all ops has been integrated in all of them.

## 0.6.0-dev.0

- Remove unstable feature DPKI and all references to it, including the DPKI conductor service. DPKI was introduced to the codebase prematurely, largely untested, provided only a minimal set of calls to query agent keys and revoke an agent key, and kept causing problems that were disproportionately difficult to debug. If Holochain will be enhanced by agent key management in the future, it will be reimplemented from the ground up.
- Remove all references to Deepkey DNA.
- Remove call to revoke an agent key from the Conductor API. There was no way to update an agent key or create a new key for an agent. The call was a remnant of the intended DPKI feature.
- Remove conductor service interface and app store service stub. The conductor service interface was added primarily to allow DPKI to run as a DNA internal to the conductor.

## 0.5.0

## 0.5.0-rc.1

- ***BREAKING*** Kitsune2 Integrated: Holochain has now transitioned from the legacy Kitsune networking implementation, to the new [Kitsune2](https://crates.io/crates/kitsune2). [\#4791](https://github.com/holochain/holochain/pull/4791)
  - breaking protocol changes
  - differences in the networking section of the conductor config
  - changes to agent info encoding
  - transition from hc run-local-services to kitsune2 bootstrap server
  - switch from go pion to libdatachannel as the WebRTC backend. Holochain no longer depends on the go compiler, but has some additional c++ toolchain dependencies (such as cmake).
- Set crypto provider for TLS connections in Holochain binary. This used to produce error when running the binary.

## 0.5.0-rc.0

- Moves the `lineage` field of the dna manifest behind an `unstable-migration` feature.
- The Admin Api call `GetCompatibleCells` is now only available with the `unstable-migration` feature.

## 0.5.0-dev.22

- Update to Lair 0.6.0
- Changed the response format for `DumpNetworkMetrics` and `DumpNetworkStats` to provide information from Kitsune2. \#4816
- Added a new option to the `DumpNetworkMetrics` on the admin interface. That is `include_dht_summary` which will return a summary of the DHT state. \#4816
- Added `DumpNetworkMetrics` and `DumpNetworkStats` to the app interface. Please see the Rust docs for usage. \#4816
- Removed `NetworkInfo` from the app interface, please use `DumpNetworkMetrics` or `DumpNetworkStats` instead. \#4816
- Update `hcterm` to work with bootstrap2 bootstrap servers. By default, it uses `https://dev-test-bootstrap2.holochain.org` as the bootstrap2 server. \#4767
- Update `hc-service-check` to check bootstrap2 servers. By default, it uses `https://dev-test-bootstrap2.holochain.org` as the bootstrap2 server. \#4767
- Remove `hc-run-local-services`, please use `kitsune2-bootstrap-srv` instead.
- Handle empty databases in `StorageInfo` request. Previously, if the database was empty, the request would return an error. \#4756
- Add `DnaHash` to the `DnaStorageInfo` which is part of the `StorageInfo` response.
- The `agent_latest_pubkey` field of `AgentInfo` is put behind the `unstable-dpki` feature flag ([\#4815](https://github.com/holochain/holochain/pull/4815)).

## 0.5.0-dev.21

## 0.5.0-dev.20

## 0.5.0-dev.19

- Break dependency from holochain\_state to holochain\_p2p
- remove `serde(flatten)` attributes from certain enum variants of enums used in admin payloads (\#4719), thereby fixing an oversight of \#4616.

## 0.5.0-dev.18

- Change most enums that are exposed via the conductor API to be serialized with `tag = "type"` and `content = "value"` \#4616
- Replace `tiny-keccak` with `sha3` due to dependency on problematic `crunchy` crate
- Use `rustls-tls` instead of `native-tls-vendored` in reqwest due to compatibility issue with Android platform
- Prevent “TODO” comments from being rendered in cargo docs.

## 0.5.0-dev.17

- added admin\_api capability\_grant\_info for getting a list of grants valid and revoked from the source chain
- create an independent `Share` type in the holochain crate in order to not depend on the one from kitsune\_p2p

## 0.5.0-dev.16

- Remove the integration step from the app validation and authored ops workflows. Instead, integration is only handled by the integrate workflow.
- Add integration of `StoreRecord` and `StoreEntry` ops to integrate workflow.
- The integrate workflow now integrates **all** valid `RegisterAddLink` ops instead of only ones that link to a `StoreEntry`.
- Update doc-comment about CreateLink Action
- Fix issue where genesis actions weren’t integrated when others were ready to integrate. When nothing had been integrated yet then we started integration at the value of how many ops were `ready_to_integrate` so if we had other ops that were ready then the range started at them instead of at genesis (index 0).
- Update `await_consistency` test utility function so that it prints every inconsistent agent when it fails instead of just the first one.
- Rename the SQL queries that are used to set `RegisterAddLink` and `RegisterRemoveLink` ops to integrated
- Add smoke test for `AdminRequest::DumpConductorState`
- Fix issue where `AdminRequest::DumpConductorState` fails when the conductor has an `AppInterface` attached.

## 0.5.0-dev.15

- Update `holochain_wasmer_common`.

## 0.5.0-dev.14

- Remove support for x86\_64-darwin in Holonix. This is becoming hard to support in this version of Holonix. If you are relying on support for a mac with an Intel chip then please migrate to the new [Holonix](https://github.com/holochain/holonix?tab=readme-ov-file#holonix)
- Add two new commands to the `hc sandbox` for authenticating and making zome calls to a running conductor. See the sandbox documentation for usage instructions. \#4587
- Update `holochain_wasmer_host`, remove temporary fork of wasmer and update wasmer to 5.x.
- Disable wasmer module caching when using the feature flag `wasmer_wamr`, as caching is not relevevant when wasms are interpreted.
- Add a `--create-config` flag to handle config generation
- Add a `--config-schema` flag to `holochain` that prints out a json schema for the conductor config.

## 0.5.0-dev.13

- Added LinkTag helper trait functions to go into and out with serialized bytes

## 0.5.0-dev.12

## 0.5.0-dev.11

- Prevent duplicate calls to `init`. Previously, calling `init` directly would result in 2 calls to `init` if the zome had not been initialised yet and 1 call if the zome had been initialised. Now, calling `init` directly will result in 1 call by the conductor to initialise the zome and all subsequent calls to `init` will return `InitCallbackResult::Pass`. This both fixes surprising behavior and allows `init` to be called directly to initialise a zome if desired.

## 0.5.0-dev.10

## 0.5.0-dev.9

## 0.5.0-dev.8

- made holo\_hash encoding default in hdk cargo.toml for common B64 hashes

## 0.5.0-dev.7

- **BREAKING**: The `InstallAppPayload` now unifies all settings that are per role in a `roles_settings` field and as part of this change adds the option to specify custom modifiers at install time to override the modifiers defined in the dna manifest(s).
- Zome call authorization is split into autentication and authorization. Zome calls are authenticated when coming in over the network. The signature must match the hash of the serialized bytes, signed by the provenance of the call, as described above. This applies to zome calls over the App API as well as remote calls. Bridge calls, which are calls that zome call functions can make to other cells on the same conductor, do not require authentication. Authorization through zome call capabilities remains unchanged and is required for any kind of call as before.
- Remove `release-automation` crate from the `cargo update` script. `release-automation` isn’t used externally so compatibility with all dependency versions isn’t required and it often causes the job to fail.

## 0.5.0-dev.6

- **BREAKING**: Zome call API `AppRequest::CallZome` takes simple serialized bytes of the zome call parameters and the signature now. Previously client-side serialization of zome call parameters required to exactly match Holochain’s way of serializing, because Holochain re-serialized the parameters to verify the signature. This is no longer the case. The signature is generated for the **hash of the serialized bytes**, using the **SHA2 512-bit** hashing algorithm. In short, zome call params are serialized, then hashed and the hash is signed. The payload of the `CallZome` request is the serialized bytes and the signature. On the Holochain side the serialized bytes of the zome call parameters are hashed with the same SHA2 512-bit algorithm to verify the signature.

## 0.5.0-dev.5

- **BREAKING** Countersigning has been put behind the feature `unstable-countersigning`. Even though in many use cases countersigning is expected to work correctly, it has known problems which can put the source chain into an unrecoverable state. Included in this feature is the HDK function `accept_countersigning_preflight_request` as well as `AppRequest`s related to countersigning and the counersigning workflow itself too.
- **BREAKING** The following HDK functions have been temporarily removed as “unstable”. They can be re-enabled by building Holochain with the “unstable-functions” feature flag:
  - `accept_countersigning_preflight_request`
  - `block_agent`
  - `unblock_agent`
  - `get_agent_key_lineage`
  - `is_same_agent`
  - `schedule`
  - the function `sleep` has been removed entirely because it wasn’t implemented
  - and the HDI function `is_same_agent` Note that installing apps that have been built with an HDK from before this change will not be possible to install on a conductor that has been built without the `unstable-functions` feature. You will get import errors when Holochain tries to compile the WASM. It is valid to install an app that has been compiled without the `unstable-functions` feature onto a conductor which has been compiled with `unstable-functions` but the reverse is not true. \#4371
- Fix a problem with countersigning where it would stay in resolution when entering an unknown state from a restart. This was intended behaviour previously to ensure the agent got a change to get online before giving up on countersigning but it is not necessary now that we consider network errors to be a failed resolution and always retry.

## 0.5.0-dev.4

- **BREAKING**: As the DPKI feature is unstable and incomplete, it is disabled with default cargo features and put behind a feature called `unstable-dpki`. If this feature is specified at compile time, DPKI is enabled by default.
- **BREAKING**: Issuing and persisting warrants is behind a feature `unstable-warrants` now. Warrants have not been tested extensively and there is no way to recover from a warrant. Hence the feature is considered unstable and must be explicitly enabled. Note that once warrants are issued some functions or calls may not work correctly.
- **BREAKING**: Conductor::get\_dna\_definitions now returns an `IndexMap` to ensure consistent ordering.
- Add test to make sure sys validation rejects deleting a delete. Unit tests to get zomes to invoke for app validation were removed for these cases of deleting a delete, because the code path cannot be reached by the system.
- Added a new feature “unstable-sharding” which puts the network sharding behind a feature flag. It will not be possible to configure network sharding unless Holochain is built with this feature enabled. By default, the network tuning parameter `gossip_dynamic_arcs` is ignored, and the parameter `gossip_arc_clamping` must be set to either `"full"` or `"empty"`, the previous default value of `"none"` will prevent the conductor from starting. We intend to stabilise this feature in the future, and it will return to being available without a feature flag. \#4344

## 0.5.0-dev.3

- Use of WasmZome preserialized\_path has been **deprecated**. Please use the wasm interpreter instead.

- Conductor::get\_dna\_definitions now returns an `IndexMap` to ensure consistent ordering.

## 0.5.0-dev.2

- Add App API calls to interact with an unresolvable countersigning session. State of countersigning can be queried with `AppRequest::GetCountersigningSessionState`, an unresolvable session can be abandoned using `AppRequest::AbandonCountersigningSession` or force-published by making `AppRequest::PublishCountersigningSession`. Abandoning and publishing is only possible for sessions that have been through automatic resolution at least once where Holochain has not been able to make a decision. \#4253

## 0.5.0-dev.1

- AdminRequest::ListApps is now sorted by the new AppInfo field `installed_at`, in descending order
- Return a `RibosomeError` when there is a serialisation error invoking a zome callback. For example, if they have an invalid return type or parameters. This error bubbles-up and causes the zome call to fail, giving nicer errors and removing the panic which crashed the conductor in these situations. \#3803

## 0.5.0-dev.0

## 0.4.0

## 0.4.0-dev.28

## 0.4.0-dev.27

- HC sandbox: Fix `--no-dpki` option which previously enabled DPKI in the conductor when set, instead of disabling it.
- Remove the out-dated `validation_callback_allow_multiple_identical_agent_activity_fetches` test. Originally, it was to test that an identical op is only fetched from the network once and then looked up in the cache. After a refactor of production code this was no longer the case and so the test was refactored to check that it can fetch from the network multiple times. There can be no guarantee that it will do one over the other so the test is naturally flaky.
- Update the following tests to add a wait for gossip before creating ops. This adds an extra delay and makes sure that the conductors see each other before continuing with the tests.
  - `multi_create_link_validation`
  - `session_rollback_with_chc_enabled`
  - `alice_can_recover_from_a_session_timeout`
  - `should_be_able_to_schedule_functions_during_session`
- Update Makefile default recipe to use the new recipes that build and test the workspace with the feature flags `wasmer_sys` and `wasmer_wamr`. \#4284
- Add support for parsing the lint-level as a set in the Nix holochain module. e.g. `nursery = { level = "allow", priority = -1 }`. \#4284
- Add the `nix/` directory as a watch point for `direnv` so it reloads the `devShell` if a file changes in that directory. \#4284

## 0.4.0-dev.26

- Countersigning sessions no longer unlock at the end time without checking the outcome. There is a new workflow which will take appropriate actions when the session completes or times out. The majority of the logic is unchanged except for timeouts. If a timeout occurs and Holochain has been up throughout the session then the session will be abandoned. If Holochain crashes or is restarted during the session but is able to recover state from the database, it will attempt to discover what the other participants did. This changes a failure mode that used to be silent to one that will explicitly prevent new writes to your source chain. We are going to provide tooling to resolve this situation in the following change. \#4188
- Internal rework of chain locking logic. This is used when a countersigning session is in progress, to prevent other actions from being committed during the session. There was a race condition where two countersigning sessions being run one after another could result in responses relevant to the first session accidentally unlocking the new session. That effectively meant that on a larger network, countersigning sessions would get cancelled when nothing had actually gone wrong. The rework of locking made fixing the bug simpler, but the key to the fix was in the `countersigning_success` function. That now checks that incoming signatures are actually for the current session. \#4148

## 0.4.0-dev.25

## 0.4.0-dev.24

- Add `danger_generate_throwaway_device_seed` to allow creation and use of a random device seed for test situations, where a proper device seed is not needed. \#4238
- Add `allow_throwaway_random_dpki_agent_key` to allow creation of a random (unrecoverable) DPKI agent when a device seed is not specified. \#4238
- Fixes issue \#3679 where websocket connections would be closed if a message was received that failed to deserialize. The new behaviour isn’t perfect because you will get a timeout instead, but the websocket will remain open and you can continue to send further valid message. There is another issue to track partial deserialization \#4251 so we can respond with an error message instead of a timeout. \#4252

## 0.4.0-dev.23

- Fixes issue \#3679 where websocket connections would be closed if a message was received that failed to deserialize. The new behaviour isn’t perfect because you will get a timeout instead, but the websocket will remain open and you can continue to send further valid message. There is another issue to track partial deserialization \#4251 so we can respond with an error message instead of a timeout. \#4252

## 0.4.0-dev.22

- `device_seed_lair_tag` is now part of `ConductorConfig`. This was previously a field as part of the optional DPKI config. Now, a device seed should be specified even if not using DPKI. If the device seed is specified, when installing an app without providing an agent key, a new agent key will be generated by deriving a key from the device seed using the total number of apps ever installed as part of the derivation path. If the device seed is not specified, it will not be possible to install an app without specifying an agent key (app installation will error out).
- `allow_throwaway_random_agent_key` can be set in the `InstallAppPayload` to override the aforementioned behavior, allowing an agent key to not be specified even if a device seed is not specified in the conductor. This is a safety mechanism, and should only be used in test situations where the generated agent key is a throwaway and will never need to be recovered.
- Holochain now actually makes use of the device seed, which was previously ignored
- Holochain now makes sure to properly register in DPKI any pregenerated agent key which is provided in app installation, when DPKI is enabled.
- **BREAKING:** Modifies `Action::CloseChain` and `Action::OpenChain` to be able to represent both DNA migrations and Agent migrations:
  - CloseChain can be used on its own, with no forward reference, to make a chain read-only.
  - CloseChain can include a forward reference to either a new AgentPubKey or a new DNA hash, which represent a migration to a new chain. The new chain is expected to begin with a corresponding OpenChain which has a backward reference to the CloseChain action. (This will become a validation rule in future work.)
- Internal rework of `get_agent_activity`. This is not a breaking change for the HDK function of the same name, but it is a breaking change to the previous version of Holochain because the network response for agent activity has been changed. A future change will be made to the HDK function to expose the new functionality. \#4221
- Add feature flags `wasmer_sys` and `wasmer_wamr` to toggle between using the current wasm compiler and the new, experimental wasm interpreter. `wasmer_sys` is enabled as a default feature to preserve existing behavior.

## 0.4.0-dev.21

- HDK: Add call to get an agent key lineage. A key lineage includes all keys of an agent that have been generated by creating and updating the key.
- Remove obsolete host context `MigrateAgentHostAccess`. It is not used anywhere.

## 0.4.0-dev.20

- **BREAKING\!** Enables dynamic database encryption. (as opposed to the hard-coded key that was previously being used.) NOTE - this is incompatible with all previous holochain databases, they will not open, and must be deleted. NOTE - this is incompatible with all previous lair databases, they will not open and must be deleted. [\#4198](https://github.com/holochain/holochain/pull/4198)

## 0.4.0-dev.19

- Adds DPKI support. This is not fully hooked up, so the main implication for this particular implementation is that you must be using the same DPKI implementation as all other nodes on the network that you wish to talk to. If the DPKI version mismatches, you cannot establish connections, and will see so as an error in the logs. This work is in preparation for future work which will make it possible to restore your keys if you lose your device, and to revoke and replace your keys if your device is stolen or compromised.
- Add feature to revoke agent keys. A new call `AdminRequest::RevokeAgentKey` is exposed on the Admin API. Revoking a key for an app will render the key invalid from that moment on and make the source chain of all cells of the app read-only. The key is revoked in the Deepkey service if installed and deleted on all cells’ source chains. No more actions can be written to any of these source chains. Further it will fail to clone a cell of the app.
- App validation workflow: Remove tracking of missing dependencies. Tracking them introduces higher complexity and the possibility of ops under validation to be stuck. The delay before re-triggering app validation is increased to 100-3000 ms, giving the background task that fetches missing dependencies a chance to complete.

## 0.4.0-dev.18

## 0.4.0-dev.17

## 0.4.0-dev.16

- App manifest field `membrane_proofs_deferred` renamed to `allow_deferred_memproofs`, and the semantics are changed accordingly: if this field is set and memproofs are not provided at installation time (i.e. None is used), then the app will go into the deferred memproof state. Otherwise, if the field is set and memproofs are provided, installation will proceed as if the field were not set.
- Add HDI call to check if two agent keys are of the same key lineage. It will be possible for an agent to update their key. This new key as well as the old key are part of the same lineage, they belong to the same agent. With the new HDI call `is_same_agent`, app validation can check if two agent keys belong to the same agent. Key updates are exclusive to conductors with a DPKI service installed. If DPKI is not installed. `is_same_agent` compares the two provided keys for equality.
- Adds the [`UseExisting`](https://github.com/holochain/holochain/blob/293d6e775b3f02285b831626c9911802207a8d85/crates/holochain_types/src/app/app_manifest/app_manifest_v1.rs#L155-L165) cell provisioning strategy, an alternative to `Create`, allowing an app to depend on a cell from another installed app. Read the rustdocs for more info on this new type of provisioning.
- Possible performance improvement: better async handling of wasm function calls which should allow more concurrent throughput system during long-running zome calls \#4111
- New protections are put in place for apps which are depended upon by other apps via `UseExisting`. Any “protected” inter-app dependency will prevent a dependency app from being uninstalled until the dependent app is also uninstalled, or if the `force` parameter is set to true in the `UninstallApp` call.
- CountersigningSuccess signal that is emitted when a countersigning session is successfully completed now includes the
- *BREAKING* Introduced a new workflow error, `IncompleteCommit`. When inline validation fails with missing dependencies. I.e. Validation for actions that are being committed to the source chain during a zome call discovers missing dependencies. The generic `InvalidCommit` is replaced by this new error. That allows the caller to distinguish between errors that are fatal and errors that can be retried. For now, the only retryable error is caused by missing dependencies. \#4129
- Based on the change above, about adding `IncompleteCommit`, a countersigning session will no longer terminate on missing dependencies. You may retry committing the countersigned entry if you get this error. \#4129
- *BREAKING* CountersigningSuccess signal that is emitted when a countersigning session is successfully completed now includes the `app_entry_hash` from the `PreflightRequest` rather than the `EntryHash` that is created when you commit the countersigned entry. This value is easier for clients to get at and use to check that the countersigning session they joined has succeeded. \#4124

## 0.4.0-dev.15

- *BREAKING* Introduced a new workflow error, `IncompleteCommit`. When inline validation fails with missing dependencies. I.e. Validation for actions that are being committed to the source chain during a zome call discovers missing dependencies. The generic `InvalidCommit` is replaced by this new error. That allows the caller to distinguish between errors that are fatal and errors that can be retried. For now, the only retryable error is caused by missing dependencies. \#4129
- Based on the change above, about adding `IncompleteCommit`, a countersigning session will no longer terminate on missing dependencies. You may retry committing the countersigned entry if you get this error. \#4129
- *BREAKING* CountersigningSuccess signal that is emitted when a countersigning session is successfully completed now includes the `app_entry_hash` from the `PreflightRequest` rather than the `EntryHash` that is created when you commit the countersigned entry. This value is easier for clients to get at and use to check that the countersigning session they joined has succeeded. \#4124

## 0.4.0-dev.14

## 0.4.0-dev.13

## 0.4.0-dev.12

- When uninstalling an app or removing a clone cell, only some of the data used by that cell was deleted. Now all data is deleted, freeing up disk space.
- Adds a new `DisabledAppReason::NotStartedAfterProvidingMemproofs` variant which effectively allows a new app status, corresponding to the specific state where a UI has just called `AppRequest::ProvideMemproofs`, but the app has not yet been Enabled for the first time.
- Adds a new app interface method `AppRequest::EnableAfterMemproofsProvided`, which allows enabling an app only if the app is in the `AppStatus::Disabled(DisabledAppReason::NotStartedAfterProvidingMemproofs)` state. Attempting to enable the app from other states (other than Running) will fail.
- Warrants are used under-the-hood in more places now:
  - When gossiping amongst authorities, if an authority has a warrant for some data being requested, they will send the warrant instead of the data to indicate the invalid status of that data
  - When requesting data through must\_get calls, warrants will be returned with the data. The data returned to the client remains the same, but under the hood any warrants will be cached for later use.
- Adds a `lineage` field to the DNA manifest, which declares forward compatibility for any hash in that list with this DNA
- Adds a `AdminRequest::GetCompatibleCells` method which returns CellId for all installed cells which use a DNA that is forward-compatible with a given DNA hash. This can be used to find a compatible cell for use with the `UseExisting` cell provisioning method (still to be implemented)

## 0.4.0-dev.11

## 0.4.0-dev.10

## 0.4.0-dev.9

- Warrants: When an authority rejects another agent’s authored data, that authority creates a Warrant which is gossiped to the offending agent’s Agent Activity Authority, who then serves that warrant along with any `get_agent_activity` request.
- The `warrants` field of `AgentActivity` is now populated with warrants for that agent.
- Authorities author ChainFork warrants when detecting two actions by the same author with the same `prev_action`

## 0.4.0-dev.8

## 0.4.0-dev.7

- App manifest now includes a new `membrane_proofs_deferred: bool` field, which allows the membrane proofs for the app’s cells to be provided at a time after installation, allowing the app’s UI to guide the process of creating membrane proofs.
- Adds new `AppStatus::AwaitingMemproofs` to indicate an app which was installed with `membrane_proofs_deferred`
- Adds new app websocket method `ProvideMemproofs` for use with `membrane_proofs_deferred`

## 0.4.0-dev.6

## 0.4.0-dev.5

- Moved the WASM cache from the data directory to a subdirectory of the data directory named `wasm-cache`. Old content won’t be removed and WASMs will have to be recompiled into the new cache. \#3920
- Remove deprecated functions `consistency_10s` and `consistency_60s`. Use `await_consistency` instead.
- Remove deprecated type `SweetEasyInline`. Use `SweetInlineZomes` instead.
- Remove deprecated methods `SweetInlineZomes::callback` and `SweetInlineZomes::integrity_callback`. Use `SweetInlineZomes::function` and `SweetInlineZomes::integrity_function` instead.

## 0.4.0-dev.4

- Rename feature `sweetest` in Holochain crate to `sweettest` to match the crate name.
- App validation workflow: Reduce interval to re-trigger when dependencies are missing from 10 seconds to 100-1000 ms, according to number of missing dependencies.

## 0.4.0-dev.3

- App validation workflow: Fix bug where ops were stuck in app validation when multiple ops were requiring the same action or entry hash. Such ops were erroneously filtered out from validation for being marked as ops awaiting hashes and not unmarked as awaiting once the hashes had arrived.

## 0.4.0-dev.2

- System validation: Added a new rule that no new actions are allowed following a chain close action.
- App validation workflow: Add module-level documentation.
- Validation: Remove unused type `DhtOpOrder`. This type is superseded by `OpOrder`.

## 0.4.0-dev.1

- **BREAKING** - Serialization: Update of serialization packages `holochain-serialization` and `holochain-wasmer-*` leads to general message format change for enums. Previously an enum value like

<!-- end list -->

``` rust
enum Enum {
  Variant1,
  Variant2,
}
let value = Enum::Variant1;
```

was serialized as (JSON representation)

``` json
{
  "value": {
    "variant1": null
  }
}
```

Now it serializes to

``` json
{
  "value": "variant1"
}
```

- Adds a new admin interface call `RevokeAppAuthenticationToken` to revoke issued app authentication tokens. \#3765
- App validation workflow: Validate ops in sequence instead of in parallel. Ops validated one after the other have a higher chance of being validated if they depend on earlier ops. When validated in parallel, they potentially needed to await a next workflow run when the dependent op would have been validated.

## 0.4.0-dev.0

## 0.3.0

## 0.3.0-beta-dev.48

## 0.3.0-beta-dev.47

- Connections to Holochain app interfaces are now app specific, so anywhere that you used to have to provide an `installed_app_id` or `app_id` in requests, that is no longer required and has been removed. For example, `AppRequest::AppInfo` no longer takes any parameters and will return information about the app the connection is authenticated with. \#3643
- Signals are now only sent to clients that are connected to the app emitting the signal. When a cell is created by the conductor, it gets the ability to broadcast signals to any clients that are connected to the app that the cell is part of. When a client authenticates a connection to an app interface, the broadcaster for that app is found and attached to the connection. Previously all connected clients saw all signals, and there was no requirement to authenticate before receiving them. This is important to be aware of - if you connect to an app interface for signals only, you will still have to authenticate before receiving signals. \#3643
- App websocket connections now require authentication. There is a new admin operation `AdminRequest::IssueAppAuthenticationToken` which must be used to issue a connection token for a specific app. That token can be used with any app interface that will permit a connection to that app. After establishing a client connection, the first message must be an Authenticate message (rather than Request or Signal) and contain an `AppAuthenticationRequest` as its payload. \#3622
- When creating an app interface with `AdminRequest::AttachAppInterface` it is possible to specify an `installed_app_id` which will require that connections to that app interface are for the specified app. \#3622
- `AdminRequest::ListAppInterfaces` has been changed from returning a list of ports to return a list of `AppInterfaceInfo` which includes the port as well as the `installed_app_id` and `allowed_origins` for that interface. \#3622

## 0.3.0-beta-dev.46

## 0.3.0-beta-dev.45

- App validation workflow: Mock network in unit tests using new type `GenericNetwork` to properly test `must_get_agent_activity`. Previously that was not possible, as all peers in a test case were authorities for each other and `must_get_agent_activity` would therefore not send requests to the network.
- App validation workflow: Skip ops that have missing dependencies. If an op is awaiting dependencies to be fetched, it will be excluded from app validation.
- App validation workflow: Integration workflow is only triggered when some ops have been validated (either accepted or rejected).
- App validation workflow: While op dependencies are missing and being fetched, the workflow is re-triggering itself periodically. It’ll terminate this re-triggering after an interval in which no more missing dependencies could be fetched.

## 0.3.0-beta-dev.44

- App validation workflow: Refactored to not wait for ops that the op being validated depends on, that are being fetched and thus keep the workflow occupied. The workflow no longer awaits the dependencies and instead sends off fetch requests in the background.
- `consistency_10s` and `consistency_60s` from `holochain::sweettest` are deprecated. Use `await_consistency` instead.

## 0.3.0-beta-dev.43

- BREAKING: Holochain websockets now require an `allowed_origins` configuration to be provided. When connecting to the websocket a matching origin must be specified in the connection request `Origin` header. [\#3460](https://github.com/holochain/holochain/pull/3460)
  - The `ConductorConfiguration` has been changed so that specifying an admin interface requires an `allowed_origins` as well as the port it already required.
  - `AdminRequest::AddAdminInterfaces` has been updated as per the previous point.
  - `AdminRequest::AttachAppInterface` has also been updated so that attaching app ports requires an `allowed_origins` as well as the port it already required.
- BREAKING: Split the authored database by author. It was previous partitioned by DNA only and each agent that shared a DB because they were running the same DNA would have to share the write lock. This is a pretty serious bottleneck when the same app is being run for multiple agents on the same conductor. They are now separate files on disk and writes can proceed independently. There is no migration path for this change, if you have existing databases they will not be found. [\#3450](https://github.com/holochain/holochain/pull/3450)

## 0.3.0-beta-dev.42

## 0.3.0-beta-dev.41

## 0.3.0-beta-dev.40

## 0.3.0-beta-dev.39

## 0.3.0-beta-dev.38

- Some of the function signatures around SweetConductor app installation have changed slightly. You may need to use a slice (`&[x]`) instead of a collection of references (`[&x]`), or vice versa, in some places. If this is cumbersome please open an issue. [\#3310](https://github.com/holochain/holochain/pull/3310)
- Start refactoring app validation workflow by simplifying main validation loop. All op validations are awaited at once now instead of creating a stream of tasks and processing it in the background.

## 0.3.0-beta-dev.37

## 0.3.0-beta-dev.36

- Added `lair_keystore_version_req` to the output of `--build-info` for Holochain.
- BREAKING: Changed `post_commit` behavior so that it only gets called after a commit to the source chain. Previously, it would get called after every zome call, regardless of if a commit happened. [\#3302](https://github.com/holochain/holochain/pull/3302)
- Fixed a performance bug: various extra tasks were being triggered after every zome call which are only necessary if the zome call resulted in commits to the source chain. The fix should improve performance for read-only zome calls. [\#3302](https://github.com/holochain/holochain/pull/3302)
- Fixed a bug during the admin call `GrantZomeCallCapability`, where if the source chain had not yet been initialized, it was possible to create a capability grant before the `init()` callback runs. Now, `init()` is guaranteed to run before any cap grants are created.
- Updates sys validation to allow the timestamps of two actions on the same chain to be equal, rather than requiring them to strictly increasing.

## 0.3.0-beta-dev.35

- There is no longer a notion of “joining the network”. Previously, apps could fail to be enabled, accompanied by an error “Timed out trying to join the network” or “Error while trying to join the network”. Now, apps never fail to start for this reason. If the network cannot be reached, the app starts anyway. It is up to the UI to determine whether the node is in an “online” state via `AppRequest::NetworkInfo` (soon-to-be improved with richer information).
- CellStatus is deprecated and only remains in areas where deserialization would break if it were removed. The only valid CellStatus now is `CellStatus::Joined`.

## 0.3.0-beta-dev.34

- Fix: Wasmer cache was deserializing modules for every zome call which slowed them down. Additionally the instance cache that was supposed to store callable instances of modules was not doing that correctly. A cache for deserialized modules has been re-introduced and the instance cache was removed, following recommendation from the wasmer team regarding caching.
- Fix: Call contexts of internal callbacks like `validate` were not cleaned up from an in-memory map. Now external as well as internal callbacks remove the call contexts from memory. This is covered by a test.
- **BREAKING CHANGE:** Wasmer-related items from `holochain_types` have been moved to crate `holochain_wasmer_host::module`.
- Refactor: Every ribosome used to create a separate wasmer module cache. During app installation of multiple agents on the same conductor, the caches weren’t used, regardless of whether that DNA is already registered or not. The module cache is now moved to the conductor and kept there as a single instance.

## 0.3.0-beta-dev.33

- Make sqlite-encrypted a default feature

- Sys validation will no longer check the integrity with the previous action for StoreRecord or StoreEntry ops. These ‘store record’ checks are now only done for RegisterAgentActivity ops which we are sent when we are responsible for validating an agents whole chain. This avoids fetching and caching ops that we don’t actually need.

## 0.3.0-beta-dev.32

## 0.3.0-beta-dev.31

## 0.3.0-beta-dev.30

## 0.3.0-beta-dev.29

- Sys validation will now validate that a DeleteLink points to an action which is a CreateLink through the `link_add_address` of the delete.

## 0.3.0-beta-dev.28

- Fix an issue where app validation for StoreRecord ops with a Delete or DeleteLink action were always passed to all zomes. These ops are now only passed to the zome which defined the entry type of the op that is being deleted. [\#3107](https://github.com/holochain/holochain/pull/3107)
- Wasmer bumped from 4.2.2 to 4.2.4 [\#3025](https://github.com/holochain/holochain/pull/3025)
- Compiled wasms are now persisted to the file system so no longer need to be recompiled on subsequent loads [\#3025](https://github.com/holochain/holochain/pull/3025)
- **BREAKING CHANGE** Several changes to the file system [\#3025](https://github.com/holochain/holochain/pull/3025):
  - The environment path in config file is now called `data_root_path`
  - The `data_root_path` is no longer optional so MUST be specified in config
  - Interactive mode is no longer supported, so paths MUST be provided in config
  - The database is in a `databases` subdirectory of the `data_root_path`
  - The keystore now consistently uses a `ks` directory, was previously inconsistent between `ks` and `keystore`
  - The compiled wasm cache now exists and puts artifacts in the `wasm` subdirectory of the `data_root_path`

## 0.3.0-beta-dev.27

- Refactor: Remove shadowing glob re-exports that were shadowing other exports.

- Fix: Countersigning test `lock_chain` which ensures that source chain is locked while in a countersigning session.

- Major refactor of the sys validation workflow to improve reliability and performance:
  
  - Reliability: The workflow will now prioritise validating ops that have their dependencies available locally. As soon as it has finished with those it will trigger app validation before dealing with missing dependencies.
  - Reliability: For ops which have dependencies we aren’t holding locally, the network get will now be retried. This was a cause of undesirable behaviour for validation where a failed get would result in validation for ops with missing dependencies not being retried until new ops arrived. The workflow now retries the get on an interval until it finds dependencies and can proceed with validation.
  - Performance and correctness: A feature which captured and processed ops that were discovered during validation has been removed. This had been added as an attempt to avoid deadlocks within validation but if that happens there’s a bug somewhere else. Sys validation needs to trust that Holochain will correctly manage its current arc and that we will get that data eventually through publishing or gossip. This probably wasn’t doing a lot of harm but it was uneccessary and doing database queries so it should be good to have that gone.
  - Performance: In-memory caching for sys validation dependencies. When we have to wait to validate an op because it has a missing dependency, any other actions required by that op will be held in memory rather than being refetched from the database. This has a fairly small memory footprint because actions are relatively small but saves repeatedly hitting the cascade for the same data if it takes a bit of time to find a dependency on the network.

- **BREAKING* CHANGE*: The `ConductorConfig` has been updated to add a new option for configuring conductor behaviour. This should be compatible with existing conductor config YAML files but if you are creating the struct directly then you will need to include the new field. Currently this just has one setting which controls how fast the sys validation workflow will retry network gets for missing dependencies. It’s likely this option will change in the near future.

## 0.3.0-beta-dev.26

## 0.3.0-beta-dev.25

- Fix: In many cases app validation would not be retriggered for ops that failed validation. Previously the app validation workflow had been retriggered only when the number of concurrent ops to be validated (50) was reached. Now the workflow will be retriggered whenever any ops could not be validated.

- Added a new check to system validation to ensure that the `original_entry_address` of an update points to the same entry hash that the original action pointed to. [3023](https://github.com/holochain/holochain/pull/3023)

## 0.3.0-beta-dev.24

## 0.3.0-beta-dev.23

## 0.3.0-beta-dev.22

- Fix an issue where enough validation receipts being received would not prevent the publish workflow from continuing to run. This was a terrible waste of data and compute and would build up over time as Holochain is used. [2931](https://github.com/holochain/holochain/pull/2931)
- Improve log output for op publishing to accurately reflect the number of ops to be published. The number published which is logged later is accurate and it was confusing to see more ops published than were supposed to be. [2922](https://github.com/holochain/holochain/pull/2922)
- Fix an issue which prevented the publish loop for a cell from suspending if there was either 1. publish activity pending for other cells or 2. enough validation receipts received. [2922](https://github.com/holochain/holochain/pull/2922)

## 0.3.0-beta-dev.21

- Fix an issue where receiving incoming ops can accidentally filter out some DHT data until Holochain is restarted. The state management for in-flight DHT ops is now guaranteed by a `Drop` implementation which will clean up state when the `incoming_dht_ops_workflow` finishes. [2913](https://github.com/holochain/holochain/pull/2913)
- Performance improvement when sending validation receipts. When a batch of DHT ops is being processed and an author is unreachable it will no longer spend time trying to send more receipts to that author in serial and instead it sends receipts as a single batch per author. [2848](https://github.com/holochain/holochain/pull/2848)
- Resilience improvement with handling keystore errors in the validation receipt workflow. Previously, all errors caused the workflow to restart from the beginning. This was good for transient errors such as the keystore being unavailable but it also meant that a single validation receipt failing to be signed (e.g. due to a local agent key being removed from the keystore) would prevent any more validation receipts being sent by that conductor. [2848](https://github.com/holochain/holochain/pull/2848)
- **BREAKING CHANGE** Addressed an outstanding technical debt item to make the validation receipt workflow send a network notification (fire and forget) rather than waiting for a response. When the validation receipt workflow was written this functionality wasn’t available but now that it is, sending validation receipts can be sped up by not waiting for a peer to respond. The format has also been changed from sending one receipt at a time to sending batches so it was not possible to maintain backwards compatibility here. [2848](https://github.com/holochain/holochain/pull/2848)

## 0.3.0-beta-dev.20

## 0.3.0-beta-dev.19

- Fix: App interfaces are persisted when shutting down conductor. After restart, app interfaces without connected receiver websocket had signal emission fail altogether. Send errors are only logged now instead.

## 0.3.0-beta-dev.18

## 0.3.0-beta-dev.17

- Change `GenesisFailed` error to include `CellId` so that genesis failures can be correlated with the cells that failed. [2616](https://github.com/holochain/holochain/pull/2616)

## 0.3.0-beta-dev.16

## 0.3.0-beta-dev.15

- **BREAKING CHANGE** updating the project lock file to use the latest version of `serde` at `1.0.185` has changed how enums get serialized and as a knock on effect it has changed some hashes. This will make databases from previous versions incompatible with the next version of Holochain.

## 0.3.0-beta-dev.14

## 0.3.0-beta-dev.13

## 0.3.0-beta-dev.12

## 0.3.0-beta-dev.11

- Improves error messages when validation fails with an InvalidCommit error
- Fixed bug where if signature verification fails due to the lair service being unavailable, validation could fail. Now, that failure is treated as a normal error, so validation cannot proceed. [\#2604](https://github.com/holochain/holochain/pull/2604)

## 0.3.0-beta-dev.10

- Adds experimental Chain Head Coordinator feature, allowing multiple machines to share the same source chain. Holochain must be built with the `chc` feature flag (disabled by default).

## 0.3.0-beta-dev.9

## 0.3.0-beta-dev.8

## 0.3.0-beta-dev.7

- Fixes race condition which caused network instability. Newly joined nodes can get temporarily blocked by other nodes, causing connections to be repeatedly dropped. [\#2534](https://github.com/holochain/holochain/pull/2534)

## 0.3.0-beta-dev.6

## 0.3.0-beta-dev.5

- **BREAKING CHANGE**: The DhtOp validation rules have been significantly expanded upon, and some logic around what ops are produced when has been altered. Your existing app may experience rejected ops due to these more strict rules.

## 0.3.0-beta-dev.4

## 0.3.0-beta-dev.3

## 0.3.0-beta-dev.2

## 0.3.0-beta-dev.1

## 0.3.0-beta-dev.0

- The feature `test_utils` is no longer a default feature. To consume `sweetest` from this crate please now use `default-features = false` and the feature `sweetest`.

## 0.2.0

## 0.2.0-beta-rc.7

## 0.2.0-beta-rc.6

- Feature renaming from `no-deps` to `sqlite` and `db-encryption` to `sqlite-encrypted`. It should not be necessary to configure these unless you are packaging `holochain` or have imported it as a dependency without default features. In the latter case, please update any references to the old feature names.

## 0.2.0-beta-rc.5

- Implements the `clone_only` cell provisioning strategy, desgined for situations where no cell should be installed upon app installation but clones may be created later, via `roles[].provisioning.strategy` in the app manifest [\#2243](https://github.com/holochain/holochain/pull/2243)

## 0.2.0-beta-rc.4

## 0.2.0-beta-rc.3

- BREAKING CHANGE - Removes conductor networking types “Proxy” (“proxy”) and “Quic” (“quic”). Please transition to “WebRTC” (“webrtc”). [\#2208](https://github.com/holochain/holochain/pull/2208)
- Adds `DumpNetworkStats` api to admin websocket [\#2182](https://github.com/holochain/holochain/pull/2182).
- System validation now ensures that all records in a source chain are by the same author [\#2189](https://github.com/holochain/holochain/pull/2189)

## 0.2.0-beta-rc.2

- Fixes bug where supplying a `network_seed` during an `InstallApp` call does not actually update the network seed for roles whose `provisioning` is set to `None` in the manifest. Now the network seed is correctly updated. [\#2102](https://github.com/holochain/holochain/pull/2102)

- If AppManifest specifies an `installed_hash` for a DNA, it will check the conductor for an already-registered DNA at that hash, ignoring the DNA passed in as part of the bundle. Note that this means you can install apps without passing in any DNA, if the DNAs are already installed in the conductor. [\#2157](https://github.com/holochain/holochain/pull/2157)

- Adds new functionality to the conductor admin API which returns disk storage information. The storage used by apps is broken down into blobs which are being used by one or more app.

## 0.2.0-beta-rc.1

## 0.2.0-beta-rc.0

- When uninstalling an app, local data is now cleaned up where appropriate. [\#1805](https://github.com/holochain/holochain/pull/1805)
  - Detail: any time an app is uninstalled, if the removal of that app’s cells would cause there to be no cell installed which uses a given DNA, the databases for that DNA space are deleted. So, if you have an app installed twice under two different agents and uninstall one of them, no data will be removed, but if you uninstall both, then all local data will be cleaned up. If any of your data was gossiped to other peers though, it will live on in the DHT, and even be gossiped back to you if you reinstall that same app with a new agent.
- Renames `OpType` to `FlatOp`, and `Op::to_type()` to `Op::flattened()`. Aliases for the old names still exist, so this is not a breaking change. [\#1909](https://github.com/holochain/holochain/pull/1909)
- Fixed a [problem with validation of Ops with private entry data](https://github.com/holochain/holochain/issues/1861), where  `Op::to_type()` would fail for private `StoreEntry` ops. [\#1910](https://github.com/holochain/holochain/pull/1910)

## 0.1.0

## 0.1.0-beta-rc.4

- Fix: Disabled clone cells are no longer started when conductor restarts. [\#1775](https://github.com/holochain/holochain/pull/1775)

## 0.1.0-beta-rc.3

- Fix: calling `emit_signal` from the `post_commit` callback caused a panic, this is now fixed [\#1749](https://github.com/holochain/holochain/pull/1749)
- Fix: When you install an app with a cell that already exists for the same agent, the installation will error now. [\#1773](https://github.com/holochain/holochain/pull/1773)
- Fixes problem where disabling and re-enabling an app causes all of its cells to become unresponsive to any `get*` requests. [\#1744](https://github.com/holochain/holochain/pull/1744)
- Fixes problem where a disabled cell can continue to respond to zome calls and transmit data until the conductor is restarted. [\#1761](https://github.com/holochain/holochain/pull/1761)
- Adds Ctrl+C handling, so that graceful conductor shutdown is possible. [\#1761](https://github.com/holochain/holochain/pull/1761)
- BREAKING CHANGE - Added zome name to the signal emitted when using `emit_signal`.

## 0.1.0-beta-rc.2

## 0.1.0-beta-rc.1

## 0.1.0-beta-rc.0

- All zome calls must now be signed by the provenance, the signature is of the hash of the unsigned zome call, a unique nonce and expiry is also required [1510](https://github.com/holochain/holochain/pull/1510/files)

## 0.0.175

- BREAKING CHANGE - `ZomeId` and `zome_id` renamed to `ZomeIndex` and `zome_index` [\#1667](https://github.com/holochain/holochain/pull/1667)
- BREAKING CHANGE - `AppEntryType.id` renamed to `AppEntryType.entry_index` [\#1667](https://github.com/holochain/holochain/pull/1667)
- BREAKING CHANGE - `AppEntryType` renamed to `AppEntryDef` [\#1667](https://github.com/holochain/holochain/pull/1667)
- BREAKING CHANGE - `AppEntryDefName` renamed to `AppEntryName` [\#1667](https://github.com/holochain/holochain/pull/1667)
- BREAKING CHANGE - `AppRoleId` renamed to `RoleName` [\#1667](https://github.com/holochain/holochain/pull/1667)

## 0.0.174

- BREAKING CHANGE - The max entry size has been lowered to 4MB (strictly 4,000,000 bytes) [\#1659](https://github.com/holochain/holochain/pull/1659)
- BREAKING CHANGE - `emit_signal` permissions are changed so that it can be called during `post_commit`, which previously was not allowed [\#1661](https://github.com/holochain/holochain/pull/1661)

## 0.0.173

## 0.0.172

- BREAKING CHANGE - Update wasmer crate dependency [\#1620](https://github.com/holochain/holochain/pull/1620)
- Adds GossipInfo app interface method, which returns data about historical gossip progress which can be used to implement a progress bar in app UIs. [\#1649](https://github.com/holochain/holochain/pull/1649)
- BREAKING CHANGE - Add `quantum_time` as a DNA modifier. The default is set to 5 minutes, which is what it was previously hardcoded to. DNA manifests do not need to be updated, but this will change the DNA hash of all existing DNAs.

## 0.0.171

## 0.0.170

- Add call to authorize a zome call signing key to Admin API [\#1641](https://github.com/holochain/holochain/pull/1641)
- Add call to request DNA definition to Admin API [\#1641](https://github.com/holochain/holochain/pull/1641)

## 0.0.169

## 0.0.168

- Fixes bug that causes crash when starting a conductor with a clone cell installed

## 0.0.167

- Adds `SweetConductorConfig`, which adds a few builder methods for constructing variations of the standard ConductorConfig

## 0.0.166

- Fix restore clone cell by cell id. This used to fail with a “CloneCellNotFound” error. [\#1603](https://github.com/holochain/holochain/pull/1603)

## 0.0.165

- Revert requiring DNA modifiers when registering a DNA. These modifiers were optional before and were made mandatory by accident.

## 0.0.164

- Add App API call to archive an existing clone cell. [\#1578](https://github.com/holochain/holochain/pull/1578)
- Add Admin API call to restore an archived clone cell. [\#1578](https://github.com/holochain/holochain/pull/1578)
- Add Admin API call to delete all archived clone cells of an app’s role. For example, there is a base cell with role `document` and clones `document.0`, `document.1` etc.; this call deletes all clones permanently that have been archived before. This is not reversable; clones cannot be restored afterwards. [\#1578](https://github.com/holochain/holochain/pull/1578)

## 0.0.163

- Fixed rare “arc is not quantizable” panic, issuing a warning instead. [\#1577](https://github.com/holochain/holochain/pull/1577)

## 0.0.162

- **BREAKING CHANGE**: Implement App API call `CreateCloneCell`. **Role ids must not contain a dot `.` any more.** Clone ids make use of the dot as a delimiter to separate role id and clone index. [\#1547](https://github.com/holochain/holochain/pull/1547)
- Remove conductor config legacy keystore config options. These config options have been broken since we removed legacy lair in \#1518, hence this fix itself is not a breaking change. Also adds the `lair_server_in_proc` keystore config option as the new default to run an embedded lair server inside the conductor process, no longer requiring a separate system process. [\#1571](https://github.com/holochain/holochain/pull/1571)

## 0.0.161

## 0.0.160

## 0.0.159

- Updates TLS certificate handling so that multiple conductors can share the same lair, but use different TLS certificates by storing a “tag” in the conductor state database. This should not be a breaking change, but *will* result in a new TLS certificate being used per conductor. [\#1519](https://github.com/holochain/holochain/pull/1519)

## 0.0.158

## 0.0.157

## 0.0.156

- Effectively disable Wasm metering by setting the cranelift cost\_function to always return 0. This is meant as a temporary stop-gap and give us time to figure out a configurable approach. [\#1535](https://github.com/holochain/holochain/pull/1535)

## 0.0.155

- **BREAKING CHANGE** - Removes legacy lair. You must now use lair-keystore \>= 0.2.0 with holochain. It is recommended to abandon your previous holochain agents, as there is not a straight forward migration path. To migrate: [dump the old keys](https://github.com/holochain/lair/blob/v0.0.11/crates/lair_keystore/src/bin/lair-keystore/main.rs#L38) -\> [write a utility to re-encode them](https://github.com/holochain/lair/tree/hc_seed_bundle-v0.1.2/crates/hc_seed_bundle) -\> [then import them to the new lair](https://github.com/holochain/lair/tree/lair_keystore-v0.2.0/crates/lair_keystore#lair-keystore-import-seed---help) – [\#1518](https://github.com/holochain/holochain/pull/1518)
- New solution for adding `hdi_version_req` field to the output of `--build-info` argument. [\#1523](https://github.com/holochain/holochain/pull/1523)

## 0.0.154

- Revert: “Add the `hdi_version_req` key:value field to the output of the `--build-info` argument” because it broke. [\#1521](https://github.com/holochain/holochain/pull/1521)
  
  Reason: it causes a build failure of the *holochain*  crate on crates.io

## 0.0.153

- Add the `hdi_version_req` key:value field to the output of the `--build-info` argument

## 0.0.152

- Adds `AdminRequest::UpdateCoordinators` that allows swapping coordinator zomes for a running happ.

## 0.0.151

- BREAKING CHANGE - Refactor: Property `integrity.uid` of DNA Yaml files renamed to `integrity.network_seed`. Functionality has not changed. [\#1493](https://github.com/holochain/holochain/pull/1493)
- Allow deterministic bindings (dna\_info() & zome\_info()) to the genesis self check [\#1491](https://github.com/holochain/holochain/pull/1491).

## 0.0.150

## 0.0.149

## 0.0.148

- Added networking logic for enzymatic countersigning [\#1472](https://github.com/holochain/holochain/pull/1472)
- Countersigning authority response network message changed to a session negotiation enum [/\#1472](https://github.com/holochain/holochain/pull/1472)

## 0.0.147

## 0.0.146

## 0.0.145

**MAJOR BREAKING CHANGE\!** This release includes a rename of two Holochain core concepts, which results in a LOT of changes to public APIs and type names:

- “Element” has been renamed to “Record”
- “Header” has been renamed to “Action”

All names which include these words have also been renamed accordingly.

As Holochain has evolved, the meaning behind these concepts, as well as our understanding of them, has evolved as well, to the point that the original names are no longer adequate descriptors. We chose new names to help better reflect what these concepts mean, to bring more clarity to how we write and talk about Holochain.

## 0.0.144

- Add functional stub for `x_salsa20_poly1305_shared_secret_create_random` [\#1410](https://github.com/holochain/holochain/pull/1410)
- Add functional stub for `x_salsa20_poly1305_shared_secret_export` [\#1410](https://github.com/holochain/holochain/pull/1410)
- Add functional stub for `x_salsa20_poly1305_shared_secret_ingest` [\#1410](https://github.com/holochain/holochain/pull/1410)
- Limit conductor calls to `10_000_000_000` Wasm operations [\#1386](https://github.com/holochain/holochain/pull/1386)

## 0.0.143

## 0.0.142

## 0.0.141

## 0.0.140

## 0.0.139

- Udpate lair to 0.1.3 - largely just documentation updates, but also re-introduces some dependency pinning to fix mismatch client/server version check [\#1377](https://github.com/holochain/holochain/pull/1377)

## 0.0.138

## 0.0.137

- Docs: Fix intra-doc links in all crates [\#1323](https://github.com/holochain/holochain/pull/1323)
- Update legacy lair to 0.0.10 - allowing “panicky” flag [\#1349](https://github.com/holochain/holochain/pull/1349)
- Udpate lair to 0.1.1 - allowing usage in path with whitespace [\#1349](https://github.com/holochain/holochain/pull/1349)

## 0.0.136

## 0.0.135

## 0.0.134

## 0.0.133

## 0.0.132

## 0.0.131

- When joining the network set arc size to previous value if available instead of full to avoid network load [1287](https://github.com/holochain/holochain/pull/1287)

## 0.0.130

- Workflow errors generally now log rather than abort the current app [1279](https://github.com/holochain/holochain/pull/1279/files)

- Fixed broken links in Rust docs [\#1284](https://github.com/holochain/holochain/pull/1284)

## 0.0.129

## 0.0.128

- Proxy server chosen from bootstrap server proxy\_list [1242](https://github.com/holochain/holochain/pull/1242)

<!-- end list -->

``` yaml
network:
  transport_pool:
    - type: proxy
      proxy_config:
        type: remote_proxy_client_from_bootstrap
        bootstrap_url: https://bootstrap.holo.host
        fallback_proxy_url: ~
```

## 0.0.127

- **BREAKING CHANGE** App validation callbacks are now run per `Op`. There is now only a single validation callback `fn validate(op: Op) -> ExternResult<ValidateCallbackResult>` that is called for each `Op`. See the documentation for `Op` for more details on what data is passed to the callback. There are example use cases in `crates/test_utils/wasm/wasm_workspace/`. For example in the `validate` test wasm. To update an existing app, you to this version all `validate_*` callbacks including `validate_create_link` must be changed to the new `validate(..)` callback. [\#1212](https://github.com/holochain/holochain/pull/1212).

- `RegisterAgentActivity` ops are now validated by app validation.

- Init functions can now make zome calls. [\#1186](https://github.com/holochain/holochain/pull/1186)

- Adds header hashing to `hash` host fn [1227](https://github.com/holochain/holochain/pull/1227)

- Adds blake2b hashing to `hash` host fn [1228](https://github.com/holochain/holochain/pull/1228)

## 0.0.126

## 0.0.125

## 0.0.124

## 0.0.123

- Fixes issue where holochain could get stuck in infinite loop when trying to send validation receipts. [\#1181](https://github.com/holochain/holochain/pull/1181).
- Additional networking metric collection and associated admin api `DumpNetworkMetrics { dna_hash: Option<DnaHash> }` for inspection of metrics [\#1160](https://github.com/holochain/holochain/pull/1160)
- **BREAKING CHANGE** - Schema change for metrics database. Holochain will persist historical metrics once per hour, if you do not clear the metrics database it will crash at that point. [\#1183](https://github.com/holochain/holochain/pull/1183)

## 0.0.122

- Adds better batching to validation workflows for much faster validation. [\#1167](https://github.com/holochain/holochain/pull/1167).

## 0.0.121

- **BREAKING CHANGE** Removed `app_info` from HDK [1108](https://github.com/holochain/holochain/pull/1108)
- Permissions on host functions now return an error instead of panicking [1141](https://github.com/holochain/holochain/pull/1141)
- Add `--build-info` CLI flag for displaying various information in JSON format. [\#1163](https://github.com/holochain/holochain/pull/1163)

## 0.0.120

## 0.0.119

## 0.0.118

- **BREAKING CHANGE** - Gossip now exchanges local peer info with `initiate` and `accept` request types. [\#1114](https://github.com/holochain/holochain/pull/1114).

## 0.0.117

## 0.0.116

## 0.0.115

- Fix [issue](https://github.com/holochain/holochain/issues/1100) where private dht ops were being leaked through the incoming ops sender. [1104](https://github.com/holochain/holochain/pull/1104).
- Kitsune now attempts to rebind the network interface in the event of endpoint shutdown. Note, it’s still recommended to bind to `0.0.0.0` as the OS provides additional resiliency for interfaces coming and going. [\#1083](https://github.com/holochain/holochain/pull/1083)
- **BREAKING CHANGE** current chain head including recent writes available in agent info [\#1079](https://github.com/holochain/holochain/pull/1079)
- **BREAKING (If using new lair)** If you are using the new (non-legacy) `lair_server` keystore, you will need to rebuild your keystore, we now pre-hash the passphrase used to access it to mitigate some information leakage. [\#1094](https://github.com/holochain/holochain/pull/1094)
- Better lair signature fallback child process management. The child process will now be properly restarted if it exits. (Note this can take a few millis on Windows, and may result in some signature errors.) [\#1094](https://github.com/holochain/holochain/pull/1094)

## 0.0.114

- `remote_signal` has always been a fire-and-forget operation. Now it also uses the more efficient fire-and-forget “notify” low-level networking plumbing. [\#1075](https://github.com/holochain/holochain/pull/1075)

- **BREAKING CHANGE** `entry_defs` added to `zome_info` and referenced by macros [PR1055](https://github.com/holochain/holochain/pull/1055)

- **BREAKING CHANGE**: The notion of “cell nicknames” (“nicks”) and “app slots” has been unified into the notion of “app roles”. This introduces several breaking changes. In general, you will need to rebuild any app bundles you are using, and potentially update some usages of the admin interface. In particular:
  
  - The `slots` field in App manifests is now called `roles`
  - The `InstallApp` admin method now takes a `role_id` field instead of a `nick` field
  - In the return value for any admin method which lists installed apps, e.g. `ListEnabledApps`, any reference to `"slots"` is now named `"roles"`
  - See [\#1045](https://github.com/holochain/holochain/pull/1045)

- Adds test utils for creating simulated networks. [\#1037](https://github.com/holochain/holochain/pull/1037).

- Conductor can take a mocked network for testing simulated networks. [\#1036](https://github.com/holochain/holochain/pull/1036)

- Added `DumpFullState` to the admin interface, as a more complete form of `DumpState` which returns full `Vec<DhtOp>` instead of just their count, enabling more introspection of the state of the cell [\#1065](https://github.com/holochain/holochain/pull/1065).

- **BREAKING CHANGE** Added function name to call info in HDK. [\#1078](https://github.com/holochain/holochain/pull/1078).

## 0.0.113

- Post commit is now infallible and expects no return value [PR1049](https://github.com/holochain/holochain/pull/1049)
- Always depend on `itertools` to make `cargo build --no-default-features` work [\#1060](https://github.com/holochain/holochain/pull/1060)
- `call_info` includes provenance and cap grant information [PR1063](https://github.com/holochain/holochain/pull/1063)
- Always depend on `itertools` to make `cargo build --no-default-features` work [\#1060](https://github.com/holochain/holochain/pull/1060)

## 0.0.112

- Always depend on `itertools` to make `cargo build --no-default-features` work [\#1060](https://github.com/holochain/holochain/pull/1060)

## 0.0.111

- `call_info` is now implemented [1047](https://github.com/holochain/holochain/pull/1047)

- `dna_info` now returns `DnaInfo` correctly [\#1044](https://github.com/holochain/holochain/pull/1044)
  
  - `ZomeInfo` no longer includes what is now on `DnaInfo`
  - `ZomeInfo` renames `zome_name` and `zome_id` to `name` and `id`
  - `DnaInfo` includes `name`, `hash`, `properties`

- `post_commit` hook is implemented now [PR 1000](https://github.com/holochain/holochain/pull/1000)

- Bump legacy lair version to 0.0.8 fixing a crash when error message was too long [\#1046](https://github.com/holochain/holochain/pull/1046)

- Options to use new lair keystore [\#1040](https://github.com/holochain/holochain/pull/1040)

<!-- end list -->

``` yaml
keystore:
  type: danger_test_keystore
```

or

``` yaml
keystore:
  type: lair_server
  connection_url: "unix:///my/path/socket?k=Foo"
```

## 0.0.110

- Publish now runs on a loop if there are ops still needing receipts. [\#1024](https://github.com/holochain/holochain/pull/1024)
- Batch peer store write so we use less transactions. [\#1007](https://github.com/holochain/holochain/pull/1007/).
- Preparation for new lair api [\#1017](https://github.com/holochain/holochain/pull/1017)
  - there should be no functional changes with this update.
  - adds new lair as an additional dependency and begins preparation for a config-time switch allowing use of new api lair keystore.
- Add method `SweetDnaFile::from_bundle_with_overrides` [\#1030](https://github.com/holochain/holochain/pull/1030)
- Some `SweetConductor::setup_app_*` methods now take anything iterable, instead of array slices, for specifying lists of agents and DNAs [\#1030](https://github.com/holochain/holochain/pull/1030)
- BREAKING conductor config changes [\#1031](https://github.com/holochain/holochain/pull/1031)

Where previously, you might have had:

``` yaml
use_dangerous_test_keystore: false
keystore_path: /my/path
passphrase_service:
  type: danger_insecure_from_config
  passphrase: "test-passphrase"
```

now you will use:

``` yaml
keystore:
  type: lair_server_legacy_deprecated
  keystore_path: /my/path
  danger_passphrase_insecure_from_config: "test-passphrase"
```

or:

``` yaml
keystore:
  type: danger_test_keystore_legacy_deprecated
```

## 0.0.109

- Make validation run concurrently up to 50 DhtOps. This allows us to make progress on other ops when waiting for the network. [\#1005](https://github.com/holochain/holochain/pull/1005)
- FIX: Prevent the conductor from trying to join cells to the network that are already in the process of joining. [\#1006](https://github.com/holochain/holochain/pull/1006)

## 0.0.108

- Refactor conductor to use parking lot rw lock instead of tokio rw lock. (Faster and prevents deadlocks.). [\#979](https://github.com/holochain/holochain/pull/979).

### Changed

- The scheduler should work now

## 0.0.107

## 0.0.106

### Changed

- All Holochain `Timestamp`s (including those in Headers) are now at the precision of microseconds rather than nanoseconds. This saves 4 bytes per timestamp in memory and on disk.
- Various database field names changed. **Databases created in prior versions will be incompatible.**
- HDK `sys_time` now returns a `holochain_zome_types::prelude::Timestamp` instead of a `core::time::Duration`.
- Exposes `UninstallApp` in the conductor admin API.

## 0.0.105

## 0.0.104

- Updates lair to 0.0.4 which pins rcgen to 0.8.11 to work around [https://github.com/est31/rcgen/issues/63](https://github.com/est31/rcgen/issues/63)

## 0.0.103

### Fixed

- This release solves the issues with installing happ bundles or registering DNA via the admin API concurrently. [\#881](https://github.com/holochain/holochain/pull/881).

### Changed

- Header builder now uses chain top timestamp for new headers if in the future
- Timestamps in headers require strict inequality in sys validation

## 0.0.102

### Known Issues :exclamation:

- We’ve become aware of a bug that locks up the conductor when installing happ bundles or registering DNA via the admin API concurrently. Please perform these actions sequentially until we’ve resolved the bug.

### Fixed

- Concurrent zome calls could cause the `init()` zome callback to run multiple times concurrently, causing `HeadMoved` errors. This is fixed, so that `init()` can only ever run once.
  - If a zome call has been waiting for another zome call to finish running `init()` for longer than 30 seconds, it will timeout.

### Changed

- Apps now have a more complex status. Apps now can be either enabled/disabled as well as running/stopped, the combination of which is captured by three distinctly named states:
  - “Running” (enabled + running) -\> The app is running normally
  - “Paused” (enabled + stopped) -\> The app is currently stopped due to some minor problem in one of its cells such as failed network access, but will start running again as soon as it’s able. Some Cells may still be running normally.
  - “Disabled” (disabled + stopped) -\> The app is stopped and will remain so until explicitly enabled via `EnableApp` admin method. Apps can be disabled manually via `DisableApp`, or automatically due to an unrecoverable error in a Cell.
- Some admin methods are deprecated due to the app status changes:
  - `ActivateApp` is deprecated in favor of `EnableApp`
  - `DeactivateApp` is deprecated in favor of `DisableApp`
- Apps will be automatically Paused if not all of their cells are able to join the network during startup

### Added

- `InstallAppBundle` command added to admin conductor API. [\#665](https://github.com/holochain/holochain/pull/665)
- `DnaSource` in conductor\_api `RegisterDna` call now can take a `DnaBundle` [\#665](https://github.com/holochain/holochain/pull/665)
- New admin interface methods:
  - `EnableApp` (replaces `ActivateApp`)
  - `DisableApp` (replaces `DeactivateApp`)
  - `StartApp` (used to attempt to manually restart a Paused app)
- Using the 3 level PLRU instance cache from latest holochain wasmer `v0.0.72`

## 0.0.101

This version contains breaking changes to the conductor API as well as a major upgrade to the underlying Wasm runtime.

***:exclamation: Performance impact***

The version of wasmer that is used in this holochain release contains bugs in the scoping of wasmer modules vs. instances, such that it blocks the proper release of memory and slows down execution of concurrent Wasm instances. While we were able to at least mitigate these effects and are coordinating with wasmer to find a proper solution as soon as possible.

The severity of these issues increases with cell concurrency, i.e. using multiple cells with the same DNA. Application development with a single conductor and a few cells are expected to work well unless your machine has serious resource restrictions.

### Added

- `InstallAppBundle` command added to admin conductor API. [\#665](https://github.com/holochain/holochain/pull/665)
- `DnaSource` in conductor\_api `RegisterDna` call now can take a `DnaBundle` [\#665](https://github.com/holochain/holochain/pull/665)

### Removed

- BREAKING:  `InstallAppDnaPayload` in admin conductor API `InstallApp` command now only accepts a hash.  Both properties and path have been removed as per deprecation warning.  Use either `RegisterDna` or `InstallAppBundle` instead. [\#665](https://github.com/holochain/holochain/pull/665)
- BREAKING: `DnaSource(Path)` in conductor\_api `RegisterDna` call now must point to `DnaBundle` as created by `hc dna pack` not a `DnaFile` created by `dna_util` [\#665](https://github.com/holochain/holochain/pull/665)

### CHANGED

- Updated to a version of `holochain_wasmer` that includes a migration to wasmer v2+. [\#773](https://github.com/holochain/holochain/pull/773/files), [\#801](https://github.com/holochain/holochain/pull/80), [\#836](https://github.com/holochain/holochain/pull/836)
- Introduced a simple instance cache to mitigate and potentially outweigh the effects of the aforementioned wasmer conditions [\#848](https://github.com/holochain/holochain/pull/848)

## 0.0.100

This is the first version number for the version of Holochain with a refactored state model (you may see references to it as Holochain RSM).

## 0.0.52-alpha2

*Note: Versions 0.0.52-alpha2 and older are belong to previous iterations of the Holochain architecture and are not tracked here.*<|MERGE_RESOLUTION|>--- conflicted
+++ resolved
@@ -7,14 +7,11 @@
 
 ## Unreleased
 
-<<<<<<< HEAD
-- Add support for writing metrics to InfluxDB file on disk
-=======
+- Add support for writing metrics to InfluxDB file on disk.
 - Fix: `hc-sandbox run` dedupes indices before proceeding.
 - Update Kitsune2 to 0.2.15 and tx5 to 0.7.1 to get various bugfixes.
 - As part of the tx5 update, go-pion has been upgraded to v4, and as part of the Kitsune2 update, there are now features
   to allow either libdatachannel or go-pion to be used as the WebRTC backend. The default is still libdatachannel.
->>>>>>> e1971c8e
 
 ## 0.6.0-dev.17
 
