--- conflicted
+++ resolved
@@ -7,16 +7,8 @@
 
 ## Unreleased
 
-<<<<<<< HEAD
-- BREAKING: Holochain websockets now require an `allowed_origins` configuration to be provided. When connecting to the websocket a matching origin must be specified in the connection request `Origin` header. [#3460](https://github.com/holochain/holochain/pull/3460)
-    - The `ConductorConfiguration` has been changed so that specifying an admin interface requires an `allowed_origins` as well as the port it already required.
-    - `AdminRequest::AddAdminInterfaces` has been updated as per the previous point.
-    - `AdminRequest::AttachAppInterface` has also been updated so that attaching app ports requires an `allowed_origins` as well as the port it already required.
-- BREAKING: Split the authored database by author. It was previous partitioned by DNA only and each agent that shared a DB because they were running the same DNA would have to share the write lock.
-  This is a pretty serious bottleneck when the same app is being run for multiple agents on the same conductor. They are now separate files on disk and writes can proceed independently.
-  There is no migration path for this change, if you have existing databases they will not be found. [#3450](https://github.com/holochain/holochain/pull/3450)
 - `consistency_10s` and `consistency_60s` from `holochain::sweettest` are deprecated. Use `await_consistency` instead.
-=======
+
 ## 0.3.0-beta-dev.43
 
 - BREAKING: Holochain websockets now require an `allowed_origins` configuration to be provided. When connecting to the websocket a matching origin must be specified in the connection request `Origin` header. [\#3460](https://github.com/holochain/holochain/pull/3460)
@@ -24,7 +16,6 @@
   - `AdminRequest::AddAdminInterfaces` has been updated as per the previous point.
   - `AdminRequest::AttachAppInterface` has also been updated so that attaching app ports requires an `allowed_origins` as well as the port it already required.
 - BREAKING: Split the authored database by author. It was previous partitioned by DNA only and each agent that shared a DB because they were running the same DNA would have to share the write lock. This is a pretty serious bottleneck when the same app is being run for multiple agents on the same conductor. They are now separate files on disk and writes can proceed independently. There is no migration path for this change, if you have existing databases they will not be found. [\#3450](https://github.com/holochain/holochain/pull/3450)
->>>>>>> 9ec1ed9e
 
 ## 0.3.0-beta-dev.42
 
