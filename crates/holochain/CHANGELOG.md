---
default_semver_increment_mode: !pre_minor dev
---
# Changelog

The format is based on [Keep a Changelog](https://keepachangelog.com/en/1.0.0/). This project adheres to [Semantic Versioning](https://semver.org/spec/v2.0.0.html).

## Unreleased
<<<<<<< HEAD
- added admin_api capability_grant_info for getting a list of grants valid and revoked from the source chain
- Change most enums that are exposed via the conductor API to be serialized with `tag = "type"` and `content = "value"` #4616
=======

## 0.5.0-dev.17

- added admin\_api capability\_grant\_info for getting a list of grants valid and revoked from the source chain
>>>>>>> 130e90c2

## 0.5.0-dev.16

- Remove the integration step from the app validation and authored ops workflows. Instead, integration is only handled by the integrate workflow.
- Add integration of `StoreRecord` and `StoreEntry` ops to integrate workflow.
- The integrate workflow now integrates **all** valid `RegisterAddLink` ops instead of only ones that link to a `StoreEntry`.
- Update doc-comment about CreateLink Action
- Fix issue where genesis actions weren’t integrated when others were ready to integrate. When nothing had been integrated yet then we started integration at the value of how many ops were `ready_to_integrate` so if we had other ops that were ready then the range started at them instead of at genesis (index 0).
- Update `await_consistency` test utility function so that it prints every inconsistent agent when it fails instead of just the first one.
- Rename the SQL queries that are used to set `RegisterAddLink` and `RegisterRemoveLink` ops to integrated
- Add smoke test for `AdminRequest::DumpConductorState`
- Fix issue where `AdminRequest::DumpConductorState` fails when the conductor has an `AppInterface` attached.

## 0.5.0-dev.15

- Update `holochain_wasmer_common`.

## 0.5.0-dev.14

- Remove support for x86\_64-darwin in Holonix. This is becoming hard to support in this version of Holonix. If you are relying on support for a mac with an Intel chip then please migrate to the new [Holonix](https://github.com/holochain/holonix?tab=readme-ov-file#holonix)
- Add two new commands to the `hc sandbox` for authenticating and making zome calls to a running conductor. See the sandbox documentation for usage instructions. \#4587
- Update `holochain_wasmer_host`, remove temporary fork of wasmer and update wasmer to 5.x.
- Disable wasmer module caching when using the feature flag `wasmer_wamr`, as caching is not relevevant when wasms are interpreted.
- Add a `--create-config` flag to handle config generation
- Add a `--config-schema` flag to `holochain` that prints out a json schema for the conductor config.

## 0.5.0-dev.13

- Added LinkTag helper trait functions to go into and out with serialized bytes

## 0.5.0-dev.12

## 0.5.0-dev.11

- Prevent duplicate calls to `init`. Previously, calling `init` directly would result in 2 calls to `init` if the zome had not been initialised yet and 1 call if the zome had been initialised. Now, calling `init` directly will result in 1 call by the conductor to initialise the zome and all subsequent calls to `init` will return `InitCallbackResult::Pass`. This both fixes surprising behavior and allows `init` to be called directly to initialise a zome if desired.

## 0.5.0-dev.10

## 0.5.0-dev.9

## 0.5.0-dev.8

- made holo\_hash encoding default in hdk cargo.toml for common B64 hashes

## 0.5.0-dev.7

- **BREAKING**: The `InstallAppPayload` now unifies all settings that are per role in a `roles_settings` field and as part of this change adds the option to specify custom modifiers at install time to override the modifiers defined in the dna manifest(s).
- Zome call authorization is split into autentication and authorization. Zome calls are authenticated when coming in over the network. The signature must match the hash of the serialized bytes, signed by the provenance of the call, as described above. This applies to zome calls over the App API as well as remote calls. Bridge calls, which are calls that zome call functions can make to other cells on the same conductor, do not require authentication. Authorization through zome call capabilities remains unchanged and is required for any kind of call as before.
- Remove `release-automation` crate from the `cargo update` script. `release-automation` isn’t used externally so compatibility with all dependency versions isn’t required and it often causes the job to fail.

## 0.5.0-dev.6

- **BREAKING**: Zome call API `AppRequest::CallZome` takes simple serialized bytes of the zome call parameters and the signature now. Previously client-side serialization of zome call parameters required to exactly match Holochain’s way of serializing, because Holochain re-serialized the parameters to verify the signature. This is no longer the case. The signature is generated for the **hash of the serialized bytes**, using the **SHA2 512-bit** hashing algorithm. In short, zome call params are serialized, then hashed and the hash is signed. The payload of the `CallZome` request is the serialized bytes and the signature. On the Holochain side the serialized bytes of the zome call parameters are hashed with the same SHA2 512-bit algorithm to verify the signature.

## 0.5.0-dev.5

- **BREAKING** Countersigning has been put behind the feature `unstable-countersigning`. Even though in many use cases countersigning is expected to work correctly, it has known problems which can put the source chain into an unrecoverable state. Included in this feature is the HDK function `accept_countersigning_preflight_request` as well as `AppRequest`s related to countersigning and the counersigning workflow itself too.
- **BREAKING** The following HDK functions have been temporarily removed as “unstable”. They can be re-enabled by building Holochain with the “unstable-functions” feature flag:
  - `accept_countersigning_preflight_request`
  - `block_agent`
  - `unblock_agent`
  - `get_agent_key_lineage`
  - `is_same_agent`
  - `schedule`
  - the function `sleep` has been removed entirely because it wasn’t implemented
  - and the HDI function `is_same_agent` Note that installing apps that have been built with an HDK from before this change will not be possible to install on a conductor that has been built without the `unstable-functions` feature. You will get import errors when Holochain tries to compile the WASM. It is valid to install an app that has been compiled without the `unstable-functions` feature onto a conductor which has been compiled with `unstable-functions` but the reverse is not true. \#4371
- Fix a problem with countersigning where it would stay in resolution when entering an unknown state from a restart. This was intended behaviour previously to ensure the agent got a change to get online before giving up on countersigning but it is not necessary now that we consider network errors to be a failed resolution and always retry.

## 0.5.0-dev.4

- **BREAKING**: As the DPKI feature is unstable and incomplete, it is disabled with default cargo features and put behind a feature called `unstable-dpki`. If this feature is specified at compile time, DPKI is enabled by default.
- **BREAKING**: Issuing and persisting warrants is behind a feature `unstable-warrants` now. Warrants have not been tested extensively and there is no way to recover from a warrant. Hence the feature is considered unstable and must be explicitly enabled. Note that once warrants are issued some functions or calls may not work correctly.
- **BREAKING**: Conductor::get\_dna\_definitions now returns an `IndexMap` to ensure consistent ordering.
- Add test to make sure sys validation rejects deleting a delete. Unit tests to get zomes to invoke for app validation were removed for these cases of deleting a delete, because the code path cannot be reached by the system.
- Added a new feature “unstable-sharding” which puts the network sharding behind a feature flag. It will not be possible to configure network sharding unless Holochain is built with this feature enabled. By default, the network tuning parameter `gossip_dynamic_arcs` is ignored, and the parameter `gossip_arc_clamping` must be set to either `"full"` or `"empty"`, the previous default value of `"none"` will prevent the conductor from starting. We intend to stabilise this feature in the future, and it will return to being available without a feature flag. \#4344

## 0.5.0-dev.3

- Use of WasmZome preserialized\_path has been **deprecated**. Please use the wasm interpreter instead.

- Conductor::get\_dna\_definitions now returns an `IndexMap` to ensure consistent ordering.

## 0.5.0-dev.2

- Add App API calls to interact with an unresolvable countersigning session. State of countersigning can be queried with `AppRequest::GetCountersigningSessionState`, an unresolvable session can be abandoned using `AppRequest::AbandonCountersigningSession` or force-published by making `AppRequest::PublishCountersigningSession`. Abandoning and publishing is only possible for sessions that have been through automatic resolution at least once where Holochain has not been able to make a decision. \#4253

## 0.5.0-dev.1

- AdminRequest::ListApps is now sorted by the new AppInfo field `installed_at`, in descending order
- Return a `RibosomeError` when there is a serialisation error invoking a zome callback. For example, if they have an invalid return type or parameters. This error bubbles-up and causes the zome call to fail, giving nicer errors and removing the panic which crashed the conductor in these situations. \#3803

## 0.5.0-dev.0

## 0.4.0

## 0.4.0-dev.28

## 0.4.0-dev.27

- HC sandbox: Fix `--no-dpki` option which previously enabled DPKI in the conductor when set, instead of disabling it.
- Remove the out-dated `validation_callback_allow_multiple_identical_agent_activity_fetches` test. Originally, it was to test that an identical op is only fetched from the network once and then looked up in the cache. After a refactor of production code this was no longer the case and so the test was refactored to check that it can fetch from the network multiple times. There can be no guarantee that it will do one over the other so the test is naturally flaky.
- Update the following tests to add a wait for gossip before creating ops. This adds an extra delay and makes sure that the conductors see each other before continuing with the tests.
  - `multi_create_link_validation`
  - `session_rollback_with_chc_enabled`
  - `alice_can_recover_from_a_session_timeout`
  - `should_be_able_to_schedule_functions_during_session`
- Update Makefile default recipe to use the new recipes that build and test the workspace with the feature flags `wasmer_sys` and `wasmer_wamr`. \#4284
- Add support for parsing the lint-level as a set in the Nix holochain module. e.g. `nursery = { level = "allow", priority = -1 }`. \#4284
- Add the `nix/` directory as a watch point for `direnv` so it reloads the `devShell` if a file changes in that directory. \#4284

## 0.4.0-dev.26

- Countersigning sessions no longer unlock at the end time without checking the outcome. There is a new workflow which will take appropriate actions when the session completes or times out. The majority of the logic is unchanged except for timeouts. If a timeout occurs and Holochain has been up throughout the session then the session will be abandoned. If Holochain crashes or is restarted during the session but is able to recover state from the database, it will attempt to discover what the other participants did. This changes a failure mode that used to be silent to one that will explicitly prevent new writes to your source chain. We are going to provide tooling to resolve this situation in the following change. \#4188
- Internal rework of chain locking logic. This is used when a countersigning session is in progress, to prevent other actions from being committed during the session. There was a race condition where two countersigning sessions being run one after another could result in responses relevant to the first session accidentally unlocking the new session. That effectively meant that on a larger network, countersigning sessions would get cancelled when nothing had actually gone wrong. The rework of locking made fixing the bug simpler, but the key to the fix was in the `countersigning_success` function. That now checks that incoming signatures are actually for the current session. \#4148

## 0.4.0-dev.25

## 0.4.0-dev.24

- Add `danger_generate_throwaway_device_seed` to allow creation and use of a random device seed for test situations, where a proper device seed is not needed. \#4238
- Add `allow_throwaway_random_dpki_agent_key` to allow creation of a random (unrecoverable) DPKI agent when a device seed is not specified. \#4238
- Fixes issue \#3679 where websocket connections would be closed if a message was received that failed to deserialize. The new behaviour isn’t perfect because you will get a timeout instead, but the websocket will remain open and you can continue to send further valid message. There is another issue to track partial deserialization \#4251 so we can respond with an error message instead of a timeout. \#4252

## 0.4.0-dev.23

- Fixes issue \#3679 where websocket connections would be closed if a message was received that failed to deserialize. The new behaviour isn’t perfect because you will get a timeout instead, but the websocket will remain open and you can continue to send further valid message. There is another issue to track partial deserialization \#4251 so we can respond with an error message instead of a timeout. \#4252

## 0.4.0-dev.22

- `device_seed_lair_tag` is now part of `ConductorConfig`. This was previously a field as part of the optional DPKI config. Now, a device seed should be specified even if not using DPKI. If the device seed is specified, when installing an app without providing an agent key, a new agent key will be generated by deriving a key from the device seed using the total number of apps ever installed as part of the derivation path. If the device seed is not specified, it will not be possible to install an app without specifying an agent key (app installation will error out).
- `allow_throwaway_random_agent_key` can be set in the `InstallAppPayload` to override the aforementioned behavior, allowing an agent key to not be specified even if a device seed is not specified in the conductor. This is a safety mechanism, and should only be used in test situations where the generated agent key is a throwaway and will never need to be recovered.
- Holochain now actually makes use of the device seed, which was previously ignored
- Holochain now makes sure to properly register in DPKI any pregenerated agent key which is provided in app installation, when DPKI is enabled.
- **BREAKING:** Modifies `Action::CloseChain` and `Action::OpenChain` to be able to represent both DNA migrations and Agent migrations:
  - CloseChain can be used on its own, with no forward reference, to make a chain read-only.
  - CloseChain can include a forward reference to either a new AgentPubKey or a new DNA hash, which represent a migration to a new chain. The new chain is expected to begin with a corresponding OpenChain which has a backward reference to the CloseChain action. (This will become a validation rule in future work.)
- Internal rework of `get_agent_activity`. This is not a breaking change for the HDK function of the same name, but it is a breaking change to the previous version of Holochain because the network response for agent activity has been changed. A future change will be made to the HDK function to expose the new functionality. \#4221
- Add feature flags `wasmer_sys` and `wasmer_wamr` to toggle between using the current wasm compiler and the new, experimental wasm interpreter. `wasmer_sys` is enabled as a default feature to preserve existing behavior.

## 0.4.0-dev.21

- HDK: Add call to get an agent key lineage. A key lineage includes all keys of an agent that have been generated by creating and updating the key.
- Remove obsolete host context `MigrateAgentHostAccess`. It is not used anywhere.

## 0.4.0-dev.20

- **BREAKING\!** Enables dynamic database encryption. (as opposed to the hard-coded key that was previously being used.) NOTE - this is incompatible with all previous holochain databases, they will not open, and must be deleted. NOTE - this is incompatible with all previous lair databases, they will not open and must be deleted. [\#4198](https://github.com/holochain/holochain/pull/4198)

## 0.4.0-dev.19

- Adds DPKI support. This is not fully hooked up, so the main implication for this particular implementation is that you must be using the same DPKI implementation as all other nodes on the network that you wish to talk to. If the DPKI version mismatches, you cannot establish connections, and will see so as an error in the logs. This work is in preparation for future work which will make it possible to restore your keys if you lose your device, and to revoke and replace your keys if your device is stolen or compromised.
- Add feature to revoke agent keys. A new call `AdminRequest::RevokeAgentKey` is exposed on the Admin API. Revoking a key for an app will render the key invalid from that moment on and make the source chain of all cells of the app read-only. The key is revoked in the Deepkey service if installed and deleted on all cells’ source chains. No more actions can be written to any of these source chains. Further it will fail to clone a cell of the app.
- App validation workflow: Remove tracking of missing dependencies. Tracking them introduces higher complexity and the possibility of ops under validation to be stuck. The delay before re-triggering app validation is increased to 100-3000 ms, giving the background task that fetches missing dependencies a chance to complete.

## 0.4.0-dev.18

## 0.4.0-dev.17

## 0.4.0-dev.16

- App manifest field `membrane_proofs_deferred` renamed to `allow_deferred_memproofs`, and the semantics are changed accordingly: if this field is set and memproofs are not provided at installation time (i.e. None is used), then the app will go into the deferred memproof state. Otherwise, if the field is set and memproofs are provided, installation will proceed as if the field were not set.
- Add HDI call to check if two agent keys are of the same key lineage. It will be possible for an agent to update their key. This new key as well as the old key are part of the same lineage, they belong to the same agent. With the new HDI call `is_same_agent`, app validation can check if two agent keys belong to the same agent. Key updates are exclusive to conductors with a DPKI service installed. If DPKI is not installed. `is_same_agent` compares the two provided keys for equality.
- Adds the [`UseExisting`](https://github.com/holochain/holochain/blob/293d6e775b3f02285b831626c9911802207a8d85/crates/holochain_types/src/app/app_manifest/app_manifest_v1.rs#L155-L165) cell provisioning strategy, an alternative to `Create`, allowing an app to depend on a cell from another installed app. Read the rustdocs for more info on this new type of provisioning.
- Possible performance improvement: better async handling of wasm function calls which should allow more concurrent throughput system during long-running zome calls \#4111
- New protections are put in place for apps which are depended upon by other apps via `UseExisting`. Any “protected” inter-app dependency will prevent a dependency app from being uninstalled until the dependent app is also uninstalled, or if the `force` parameter is set to true in the `UninstallApp` call.
- CountersigningSuccess signal that is emitted when a countersigning session is successfully completed now includes the
- *BREAKING* Introduced a new workflow error, `IncompleteCommit`. When inline validation fails with missing dependencies. I.e. Validation for actions that are being committed to the source chain during a zome call discovers missing dependencies. The generic `InvalidCommit` is replaced by this new error. That allows the caller to distinguish between errors that are fatal and errors that can be retried. For now, the only retryable error is caused by missing dependencies. \#4129
- Based on the change above, about adding `IncompleteCommit`, a countersigning session will no longer terminate on missing dependencies. You may retry committing the countersigned entry if you get this error. \#4129
- *BREAKING* CountersigningSuccess signal that is emitted when a countersigning session is successfully completed now includes the `app_entry_hash` from the `PreflightRequest` rather than the `EntryHash` that is created when you commit the countersigned entry. This value is easier for clients to get at and use to check that the countersigning session they joined has succeeded. \#4124

## 0.4.0-dev.15

- *BREAKING* Introduced a new workflow error, `IncompleteCommit`. When inline validation fails with missing dependencies. I.e. Validation for actions that are being committed to the source chain during a zome call discovers missing dependencies. The generic `InvalidCommit` is replaced by this new error. That allows the caller to distinguish between errors that are fatal and errors that can be retried. For now, the only retryable error is caused by missing dependencies. \#4129
- Based on the change above, about adding `IncompleteCommit`, a countersigning session will no longer terminate on missing dependencies. You may retry committing the countersigned entry if you get this error. \#4129
- *BREAKING* CountersigningSuccess signal that is emitted when a countersigning session is successfully completed now includes the `app_entry_hash` from the `PreflightRequest` rather than the `EntryHash` that is created when you commit the countersigned entry. This value is easier for clients to get at and use to check that the countersigning session they joined has succeeded. \#4124

## 0.4.0-dev.14

## 0.4.0-dev.13

## 0.4.0-dev.12

- When uninstalling an app or removing a clone cell, only some of the data used by that cell was deleted. Now all data is deleted, freeing up disk space.
- Adds a new `DisabledAppReason::NotStartedAfterProvidingMemproofs` variant which effectively allows a new app status, corresponding to the specific state where a UI has just called `AppRequest::ProvideMemproofs`, but the app has not yet been Enabled for the first time.
- Adds a new app interface method `AppRequest::EnableAfterMemproofsProvided`, which allows enabling an app only if the app is in the `AppStatus::Disabled(DisabledAppReason::NotStartedAfterProvidingMemproofs)` state. Attempting to enable the app from other states (other than Running) will fail.
- Warrants are used under-the-hood in more places now:
  - When gossiping amongst authorities, if an authority has a warrant for some data being requested, they will send the warrant instead of the data to indicate the invalid status of that data
  - When requesting data through must\_get calls, warrants will be returned with the data. The data returned to the client remains the same, but under the hood any warrants will be cached for later use.
- Adds a `lineage` field to the DNA manifest, which declares forward compatibility for any hash in that list with this DNA
- Adds a `AdminRequest::GetCompatibleCells` method which returns CellId for all installed cells which use a DNA that is forward-compatible with a given DNA hash. This can be used to find a compatible cell for use with the `UseExisting` cell provisioning method (still to be implemented)

## 0.4.0-dev.11

## 0.4.0-dev.10

## 0.4.0-dev.9

- Warrants: When an authority rejects another agent’s authored data, that authority creates a Warrant which is gossiped to the offending agent’s Agent Activity Authority, who then serves that warrant along with any `get_agent_activity` request.
- The `warrants` field of `AgentActivity` is now populated with warrants for that agent.
- Authorities author ChainFork warrants when detecting two actions by the same author with the same `prev_action`

## 0.4.0-dev.8

## 0.4.0-dev.7

- App manifest now includes a new `membrane_proofs_deferred: bool` field, which allows the membrane proofs for the app’s cells to be provided at a time after installation, allowing the app’s UI to guide the process of creating membrane proofs.
- Adds new `AppStatus::AwaitingMemproofs` to indicate an app which was installed with `membrane_proofs_deferred`
- Adds new app websocket method `ProvideMemproofs` for use with `membrane_proofs_deferred`

## 0.4.0-dev.6

## 0.4.0-dev.5

- Moved the WASM cache from the data directory to a subdirectory of the data directory named `wasm-cache`. Old content won’t be removed and WASMs will have to be recompiled into the new cache. \#3920
- Remove deprecated functions `consistency_10s` and `consistency_60s`. Use `await_consistency` instead.
- Remove deprecated type `SweetEasyInline`. Use `SweetInlineZomes` instead.
- Remove deprecated methods `SweetInlineZomes::callback` and `SweetInlineZomes::integrity_callback`. Use `SweetInlineZomes::function` and `SweetInlineZomes::integrity_function` instead.

## 0.4.0-dev.4

- Rename feature `sweetest` in Holochain crate to `sweettest` to match the crate name.
- App validation workflow: Reduce interval to re-trigger when dependencies are missing from 10 seconds to 100-1000 ms, according to number of missing dependencies.

## 0.4.0-dev.3

- App validation workflow: Fix bug where ops were stuck in app validation when multiple ops were requiring the same action or entry hash. Such ops were erroneously filtered out from validation for being marked as ops awaiting hashes and not unmarked as awaiting once the hashes had arrived.

## 0.4.0-dev.2

- System validation: Added a new rule that no new actions are allowed following a chain close action.
- App validation workflow: Add module-level documentation.
- Validation: Remove unused type `DhtOpOrder`. This type is superseded by `OpOrder`.

## 0.4.0-dev.1

- **BREAKING** - Serialization: Update of serialization packages `holochain-serialization` and `holochain-wasmer-*` leads to general message format change for enums. Previously an enum value like

<!-- end list -->

``` rust
enum Enum {
  Variant1,
  Variant2,
}
let value = Enum::Variant1;
```

was serialized as (JSON representation)

``` json
{
  "value": {
    "variant1": null
  }
}
```

Now it serializes to

``` json
{
  "value": "variant1"
}
```

- Adds a new admin interface call `RevokeAppAuthenticationToken` to revoke issued app authentication tokens. \#3765
- App validation workflow: Validate ops in sequence instead of in parallel. Ops validated one after the other have a higher chance of being validated if they depend on earlier ops. When validated in parallel, they potentially needed to await a next workflow run when the dependent op would have been validated.

## 0.4.0-dev.0

## 0.3.0

## 0.3.0-beta-dev.48

## 0.3.0-beta-dev.47

- Connections to Holochain app interfaces are now app specific, so anywhere that you used to have to provide an `installed_app_id` or `app_id` in requests, that is no longer required and has been removed. For example, `AppRequest::AppInfo` no longer takes any parameters and will return information about the app the connection is authenticated with. \#3643
- Signals are now only sent to clients that are connected to the app emitting the signal. When a cell is created by the conductor, it gets the ability to broadcast signals to any clients that are connected to the app that the cell is part of. When a client authenticates a connection to an app interface, the broadcaster for that app is found and attached to the connection. Previously all connected clients saw all signals, and there was no requirement to authenticate before receiving them. This is important to be aware of - if you connect to an app interface for signals only, you will still have to authenticate before receiving signals. \#3643
- App websocket connections now require authentication. There is a new admin operation `AdminRequest::IssueAppAuthenticationToken` which must be used to issue a connection token for a specific app. That token can be used with any app interface that will permit a connection to that app. After establishing a client connection, the first message must be an Authenticate message (rather than Request or Signal) and contain an `AppAuthenticationRequest` as its payload. \#3622
- When creating an app interface with `AdminRequest::AttachAppInterface` it is possible to specify an `installed_app_id` which will require that connections to that app interface are for the specified app. \#3622
- `AdminRequest::ListAppInterfaces` has been changed from returning a list of ports to return a list of `AppInterfaceInfo` which includes the port as well as the `installed_app_id` and `allowed_origins` for that interface. \#3622

## 0.3.0-beta-dev.46

## 0.3.0-beta-dev.45

- App validation workflow: Mock network in unit tests using new type `GenericNetwork` to properly test `must_get_agent_activity`. Previously that was not possible, as all peers in a test case were authorities for each other and `must_get_agent_activity` would therefore not send requests to the network.
- App validation workflow: Skip ops that have missing dependencies. If an op is awaiting dependencies to be fetched, it will be excluded from app validation.
- App validation workflow: Integration workflow is only triggered when some ops have been validated (either accepted or rejected).
- App validation workflow: While op dependencies are missing and being fetched, the workflow is re-triggering itself periodically. It’ll terminate this re-triggering after an interval in which no more missing dependencies could be fetched.

## 0.3.0-beta-dev.44

- App validation workflow: Refactored to not wait for ops that the op being validated depends on, that are being fetched and thus keep the workflow occupied. The workflow no longer awaits the dependencies and instead sends off fetch requests in the background.
- `consistency_10s` and `consistency_60s` from `holochain::sweettest` are deprecated. Use `await_consistency` instead.

## 0.3.0-beta-dev.43

- BREAKING: Holochain websockets now require an `allowed_origins` configuration to be provided. When connecting to the websocket a matching origin must be specified in the connection request `Origin` header. [\#3460](https://github.com/holochain/holochain/pull/3460)
  - The `ConductorConfiguration` has been changed so that specifying an admin interface requires an `allowed_origins` as well as the port it already required.
  - `AdminRequest::AddAdminInterfaces` has been updated as per the previous point.
  - `AdminRequest::AttachAppInterface` has also been updated so that attaching app ports requires an `allowed_origins` as well as the port it already required.
- BREAKING: Split the authored database by author. It was previous partitioned by DNA only and each agent that shared a DB because they were running the same DNA would have to share the write lock. This is a pretty serious bottleneck when the same app is being run for multiple agents on the same conductor. They are now separate files on disk and writes can proceed independently. There is no migration path for this change, if you have existing databases they will not be found. [\#3450](https://github.com/holochain/holochain/pull/3450)

## 0.3.0-beta-dev.42

## 0.3.0-beta-dev.41

## 0.3.0-beta-dev.40

## 0.3.0-beta-dev.39

## 0.3.0-beta-dev.38

- Some of the function signatures around SweetConductor app installation have changed slightly. You may need to use a slice (`&[x]`) instead of a collection of references (`[&x]`), or vice versa, in some places. If this is cumbersome please open an issue. [\#3310](https://github.com/holochain/holochain/pull/3310)
- Start refactoring app validation workflow by simplifying main validation loop. All op validations are awaited at once now instead of creating a stream of tasks and processing it in the background.

## 0.3.0-beta-dev.37

## 0.3.0-beta-dev.36

- Added `lair_keystore_version_req` to the output of `--build-info` for Holochain.
- BREAKING: Changed `post_commit` behavior so that it only gets called after a commit to the source chain. Previously, it would get called after every zome call, regardless of if a commit happened. [\#3302](https://github.com/holochain/holochain/pull/3302)
- Fixed a performance bug: various extra tasks were being triggered after every zome call which are only necessary if the zome call resulted in commits to the source chain. The fix should improve performance for read-only zome calls. [\#3302](https://github.com/holochain/holochain/pull/3302)
- Fixed a bug during the admin call `GrantZomeCallCapability`, where if the source chain had not yet been initialized, it was possible to create a capability grant before the `init()` callback runs. Now, `init()` is guaranteed to run before any cap grants are created.
- Updates sys validation to allow the timestamps of two actions on the same chain to be equal, rather than requiring them to strictly increasing.

## 0.3.0-beta-dev.35

- There is no longer a notion of “joining the network”. Previously, apps could fail to be enabled, accompanied by an error “Timed out trying to join the network” or “Error while trying to join the network”. Now, apps never fail to start for this reason. If the network cannot be reached, the app starts anyway. It is up to the UI to determine whether the node is in an “online” state via `AppRequest::NetworkInfo` (soon-to-be improved with richer information).
- CellStatus is deprecated and only remains in areas where deserialization would break if it were removed. The only valid CellStatus now is `CellStatus::Joined`.

## 0.3.0-beta-dev.34

- Fix: Wasmer cache was deserializing modules for every zome call which slowed them down. Additionally the instance cache that was supposed to store callable instances of modules was not doing that correctly. A cache for deserialized modules has been re-introduced and the instance cache was removed, following recommendation from the wasmer team regarding caching.
- Fix: Call contexts of internal callbacks like `validate` were not cleaned up from an in-memory map. Now external as well as internal callbacks remove the call contexts from memory. This is covered by a test.
- **BREAKING CHANGE:** Wasmer-related items from `holochain_types` have been moved to crate `holochain_wasmer_host::module`.
- Refactor: Every ribosome used to create a separate wasmer module cache. During app installation of multiple agents on the same conductor, the caches weren’t used, regardless of whether that DNA is already registered or not. The module cache is now moved to the conductor and kept there as a single instance.

## 0.3.0-beta-dev.33

- Make sqlite-encrypted a default feature

- Sys validation will no longer check the integrity with the previous action for StoreRecord or StoreEntry ops. These ‘store record’ checks are now only done for RegisterAgentActivity ops which we are sent when we are responsible for validating an agents whole chain. This avoids fetching and caching ops that we don’t actually need.

## 0.3.0-beta-dev.32

## 0.3.0-beta-dev.31

## 0.3.0-beta-dev.30

## 0.3.0-beta-dev.29

- Sys validation will now validate that a DeleteLink points to an action which is a CreateLink through the `link_add_address` of the delete.

## 0.3.0-beta-dev.28

- Fix an issue where app validation for StoreRecord ops with a Delete or DeleteLink action were always passed to all zomes. These ops are now only passed to the zome which defined the entry type of the op that is being deleted. [\#3107](https://github.com/holochain/holochain/pull/3107)
- Wasmer bumped from 4.2.2 to 4.2.4 [\#3025](https://github.com/holochain/holochain/pull/3025)
- Compiled wasms are now persisted to the file system so no longer need to be recompiled on subsequent loads [\#3025](https://github.com/holochain/holochain/pull/3025)
- **BREAKING CHANGE** Several changes to the file system [\#3025](https://github.com/holochain/holochain/pull/3025):
  - The environment path in config file is now called `data_root_path`
  - The `data_root_path` is no longer optional so MUST be specified in config
  - Interactive mode is no longer supported, so paths MUST be provided in config
  - The database is in a `databases` subdirectory of the `data_root_path`
  - The keystore now consistently uses a `ks` directory, was previously inconsistent between `ks` and `keystore`
  - The compiled wasm cache now exists and puts artifacts in the `wasm` subdirectory of the `data_root_path`

## 0.3.0-beta-dev.27

- Refactor: Remove shadowing glob re-exports that were shadowing other exports.

- Fix: Countersigning test `lock_chain` which ensures that source chain is locked while in a countersigning session.

- Major refactor of the sys validation workflow to improve reliability and performance:

  - Reliability: The workflow will now prioritise validating ops that have their dependencies available locally. As soon as it has finished with those it will trigger app validation before dealing with missing dependencies.
  - Reliability: For ops which have dependencies we aren’t holding locally, the network get will now be retried. This was a cause of undesirable behaviour for validation where a failed get would result in validation for ops with missing dependencies not being retried until new ops arrived. The workflow now retries the get on an interval until it finds dependencies and can proceed with validation.
  - Performance and correctness: A feature which captured and processed ops that were discovered during validation has been removed. This had been added as an attempt to avoid deadlocks within validation but if that happens there’s a bug somewhere else. Sys validation needs to trust that Holochain will correctly manage its current arc and that we will get that data eventually through publishing or gossip. This probably wasn’t doing a lot of harm but it was uneccessary and doing database queries so it should be good to have that gone.
  - Performance: In-memory caching for sys validation dependencies. When we have to wait to validate an op because it has a missing dependency, any other actions required by that op will be held in memory rather than being refetched from the database. This has a fairly small memory footprint because actions are relatively small but saves repeatedly hitting the cascade for the same data if it takes a bit of time to find a dependency on the network.

- **BREAKING* CHANGE*: The `ConductorConfig` has been updated to add a new option for configuring conductor behaviour. This should be compatible with existing conductor config YAML files but if you are creating the struct directly then you will need to include the new field. Currently this just has one setting which controls how fast the sys validation workflow will retry network gets for missing dependencies. It’s likely this option will change in the near future.

## 0.3.0-beta-dev.26

## 0.3.0-beta-dev.25

- Fix: In many cases app validation would not be retriggered for ops that failed validation. Previously the app validation workflow had been retriggered only when the number of concurrent ops to be validated (50) was reached. Now the workflow will be retriggered whenever any ops could not be validated.

- Added a new check to system validation to ensure that the `original_entry_address` of an update points to the same entry hash that the original action pointed to. [3023](https://github.com/holochain/holochain/pull/3023)

## 0.3.0-beta-dev.24

## 0.3.0-beta-dev.23

## 0.3.0-beta-dev.22

- Fix an issue where enough validation receipts being received would not prevent the publish workflow from continuing to run. This was a terrible waste of data and compute and would build up over time as Holochain is used. [2931](https://github.com/holochain/holochain/pull/2931)
- Improve log output for op publishing to accurately reflect the number of ops to be published. The number published which is logged later is accurate and it was confusing to see more ops published than were supposed to be. [2922](https://github.com/holochain/holochain/pull/2922)
- Fix an issue which prevented the publish loop for a cell from suspending if there was either 1. publish activity pending for other cells or 2. enough validation receipts received. [2922](https://github.com/holochain/holochain/pull/2922)

## 0.3.0-beta-dev.21

- Fix an issue where receiving incoming ops can accidentally filter out some DHT data until Holochain is restarted. The state management for in-flight DHT ops is now guaranteed by a `Drop` implementation which will clean up state when the `incoming_dht_ops_workflow` finishes. [2913](https://github.com/holochain/holochain/pull/2913)
- Performance improvement when sending validation receipts. When a batch of DHT ops is being processed and an author is unreachable it will no longer spend time trying to send more receipts to that author in serial and instead it sends receipts as a single batch per author. [2848](https://github.com/holochain/holochain/pull/2848)
- Resilience improvement with handling keystore errors in the validation receipt workflow. Previously, all errors caused the workflow to restart from the beginning. This was good for transient errors such as the keystore being unavailable but it also meant that a single validation receipt failing to be signed (e.g. due to a local agent key being removed from the keystore) would prevent any more validation receipts being sent by that conductor. [2848](https://github.com/holochain/holochain/pull/2848)
- **BREAKING CHANGE** Addressed an outstanding technical debt item to make the validation receipt workflow send a network notification (fire and forget) rather than waiting for a response. When the validation receipt workflow was written this functionality wasn’t available but now that it is, sending validation receipts can be sped up by not waiting for a peer to respond. The format has also been changed from sending one receipt at a time to sending batches so it was not possible to maintain backwards compatibility here. [2848](https://github.com/holochain/holochain/pull/2848)

## 0.3.0-beta-dev.20

## 0.3.0-beta-dev.19

- Fix: App interfaces are persisted when shutting down conductor. After restart, app interfaces without connected receiver websocket had signal emission fail altogether. Send errors are only logged now instead.

## 0.3.0-beta-dev.18

## 0.3.0-beta-dev.17

- Change `GenesisFailed` error to include `CellId` so that genesis failures can be correlated with the cells that failed. [2616](https://github.com/holochain/holochain/pull/2616)

## 0.3.0-beta-dev.16

## 0.3.0-beta-dev.15

- **BREAKING CHANGE** updating the project lock file to use the latest version of `serde` at `1.0.185` has changed how enums get serialized and as a knock on effect it has changed some hashes. This will make databases from previous versions incompatible with the next version of Holochain.

## 0.3.0-beta-dev.14

## 0.3.0-beta-dev.13

## 0.3.0-beta-dev.12

## 0.3.0-beta-dev.11

- Improves error messages when validation fails with an InvalidCommit error
- Fixed bug where if signature verification fails due to the lair service being unavailable, validation could fail. Now, that failure is treated as a normal error, so validation cannot proceed. [\#2604](https://github.com/holochain/holochain/pull/2604)

## 0.3.0-beta-dev.10

- Adds experimental Chain Head Coordinator feature, allowing multiple machines to share the same source chain. Holochain must be built with the `chc` feature flag (disabled by default).

## 0.3.0-beta-dev.9

## 0.3.0-beta-dev.8

## 0.3.0-beta-dev.7

- Fixes race condition which caused network instability. Newly joined nodes can get temporarily blocked by other nodes, causing connections to be repeatedly dropped. [\#2534](https://github.com/holochain/holochain/pull/2534)

## 0.3.0-beta-dev.6

## 0.3.0-beta-dev.5

- **BREAKING CHANGE**: The DhtOp validation rules have been significantly expanded upon, and some logic around what ops are produced when has been altered. Your existing app may experience rejected ops due to these more strict rules.

## 0.3.0-beta-dev.4

## 0.3.0-beta-dev.3

## 0.3.0-beta-dev.2

## 0.3.0-beta-dev.1

## 0.3.0-beta-dev.0

- The feature `test_utils` is no longer a default feature. To consume `sweetest` from this crate please now use `default-features = false` and the feature `sweetest`.

## 0.2.0

## 0.2.0-beta-rc.7

## 0.2.0-beta-rc.6

- Feature renaming from `no-deps` to `sqlite` and `db-encryption` to `sqlite-encrypted`. It should not be necessary to configure these unless you are packaging `holochain` or have imported it as a dependency without default features. In the latter case, please update any references to the old feature names.

## 0.2.0-beta-rc.5

- Implements the `clone_only` cell provisioning strategy, desgined for situations where no cell should be installed upon app installation but clones may be created later, via `roles[].provisioning.strategy` in the app manifest [\#2243](https://github.com/holochain/holochain/pull/2243)

## 0.2.0-beta-rc.4

## 0.2.0-beta-rc.3

- BREAKING CHANGE - Removes conductor networking types “Proxy” (“proxy”) and “Quic” (“quic”). Please transition to “WebRTC” (“webrtc”). [\#2208](https://github.com/holochain/holochain/pull/2208)
- Adds `DumpNetworkStats` api to admin websocket [\#2182](https://github.com/holochain/holochain/pull/2182).
- System validation now ensures that all records in a source chain are by the same author [\#2189](https://github.com/holochain/holochain/pull/2189)

## 0.2.0-beta-rc.2

- Fixes bug where supplying a `network_seed` during an `InstallApp` call does not actually update the network seed for roles whose `provisioning` is set to `None` in the manifest. Now the network seed is correctly updated. [\#2102](https://github.com/holochain/holochain/pull/2102)

- If AppManifest specifies an `installed_hash` for a DNA, it will check the conductor for an already-registered DNA at that hash, ignoring the DNA passed in as part of the bundle. Note that this means you can install apps without passing in any DNA, if the DNAs are already installed in the conductor. [\#2157](https://github.com/holochain/holochain/pull/2157)

- Adds new functionality to the conductor admin API which returns disk storage information. The storage used by apps is broken down into blobs which are being used by one or more app.

## 0.2.0-beta-rc.1

## 0.2.0-beta-rc.0

- When uninstalling an app, local data is now cleaned up where appropriate. [\#1805](https://github.com/holochain/holochain/pull/1805)
  - Detail: any time an app is uninstalled, if the removal of that app’s cells would cause there to be no cell installed which uses a given DNA, the databases for that DNA space are deleted. So, if you have an app installed twice under two different agents and uninstall one of them, no data will be removed, but if you uninstall both, then all local data will be cleaned up. If any of your data was gossiped to other peers though, it will live on in the DHT, and even be gossiped back to you if you reinstall that same app with a new agent.
- Renames `OpType` to `FlatOp`, and `Op::to_type()` to `Op::flattened()`. Aliases for the old names still exist, so this is not a breaking change. [\#1909](https://github.com/holochain/holochain/pull/1909)
- Fixed a [problem with validation of Ops with private entry data](https://github.com/holochain/holochain/issues/1861), where  `Op::to_type()` would fail for private `StoreEntry` ops. [\#1910](https://github.com/holochain/holochain/pull/1910)

## 0.1.0

## 0.1.0-beta-rc.4

- Fix: Disabled clone cells are no longer started when conductor restarts. [\#1775](https://github.com/holochain/holochain/pull/1775)

## 0.1.0-beta-rc.3

- Fix: calling `emit_signal` from the `post_commit` callback caused a panic, this is now fixed [\#1749](https://github.com/holochain/holochain/pull/1749)
- Fix: When you install an app with a cell that already exists for the same agent, the installation will error now. [\#1773](https://github.com/holochain/holochain/pull/1773)
- Fixes problem where disabling and re-enabling an app causes all of its cells to become unresponsive to any `get*` requests. [\#1744](https://github.com/holochain/holochain/pull/1744)
- Fixes problem where a disabled cell can continue to respond to zome calls and transmit data until the conductor is restarted. [\#1761](https://github.com/holochain/holochain/pull/1761)
- Adds Ctrl+C handling, so that graceful conductor shutdown is possible. [\#1761](https://github.com/holochain/holochain/pull/1761)
- BREAKING CHANGE - Added zome name to the signal emitted when using `emit_signal`.

## 0.1.0-beta-rc.2

## 0.1.0-beta-rc.1

## 0.1.0-beta-rc.0

- All zome calls must now be signed by the provenance, the signature is of the hash of the unsigned zome call, a unique nonce and expiry is also required [1510](https://github.com/holochain/holochain/pull/1510/files)

## 0.0.175

- BREAKING CHANGE - `ZomeId` and `zome_id` renamed to `ZomeIndex` and `zome_index` [\#1667](https://github.com/holochain/holochain/pull/1667)
- BREAKING CHANGE - `AppEntryType.id` renamed to `AppEntryType.entry_index` [\#1667](https://github.com/holochain/holochain/pull/1667)
- BREAKING CHANGE - `AppEntryType` renamed to `AppEntryDef` [\#1667](https://github.com/holochain/holochain/pull/1667)
- BREAKING CHANGE - `AppEntryDefName` renamed to `AppEntryName` [\#1667](https://github.com/holochain/holochain/pull/1667)
- BREAKING CHANGE - `AppRoleId` renamed to `RoleName` [\#1667](https://github.com/holochain/holochain/pull/1667)

## 0.0.174

- BREAKING CHANGE - The max entry size has been lowered to 4MB (strictly 4,000,000 bytes) [\#1659](https://github.com/holochain/holochain/pull/1659)
- BREAKING CHANGE - `emit_signal` permissions are changed so that it can be called during `post_commit`, which previously was not allowed [\#1661](https://github.com/holochain/holochain/pull/1661)

## 0.0.173

## 0.0.172

- BREAKING CHANGE - Update wasmer crate dependency [\#1620](https://github.com/holochain/holochain/pull/1620)
- Adds GossipInfo app interface method, which returns data about historical gossip progress which can be used to implement a progress bar in app UIs. [\#1649](https://github.com/holochain/holochain/pull/1649)
- BREAKING CHANGE - Add `quantum_time` as a DNA modifier. The default is set to 5 minutes, which is what it was previously hardcoded to. DNA manifests do not need to be updated, but this will change the DNA hash of all existing DNAs.

## 0.0.171

## 0.0.170

- Add call to authorize a zome call signing key to Admin API [\#1641](https://github.com/holochain/holochain/pull/1641)
- Add call to request DNA definition to Admin API [\#1641](https://github.com/holochain/holochain/pull/1641)

## 0.0.169

## 0.0.168

- Fixes bug that causes crash when starting a conductor with a clone cell installed

## 0.0.167

- Adds `SweetConductorConfig`, which adds a few builder methods for constructing variations of the standard ConductorConfig

## 0.0.166

- Fix restore clone cell by cell id. This used to fail with a “CloneCellNotFound” error. [\#1603](https://github.com/holochain/holochain/pull/1603)

## 0.0.165

- Revert requiring DNA modifiers when registering a DNA. These modifiers were optional before and were made mandatory by accident.

## 0.0.164

- Add App API call to archive an existing clone cell. [\#1578](https://github.com/holochain/holochain/pull/1578)
- Add Admin API call to restore an archived clone cell. [\#1578](https://github.com/holochain/holochain/pull/1578)
- Add Admin API call to delete all archived clone cells of an app’s role. For example, there is a base cell with role `document` and clones `document.0`, `document.1` etc.; this call deletes all clones permanently that have been archived before. This is not reversable; clones cannot be restored afterwards. [\#1578](https://github.com/holochain/holochain/pull/1578)

## 0.0.163

- Fixed rare “arc is not quantizable” panic, issuing a warning instead. [\#1577](https://github.com/holochain/holochain/pull/1577)

## 0.0.162

- **BREAKING CHANGE**: Implement App API call `CreateCloneCell`. **Role ids must not contain a dot `.` any more.** Clone ids make use of the dot as a delimiter to separate role id and clone index. [\#1547](https://github.com/holochain/holochain/pull/1547)
- Remove conductor config legacy keystore config options. These config options have been broken since we removed legacy lair in \#1518, hence this fix itself is not a breaking change. Also adds the `lair_server_in_proc` keystore config option as the new default to run an embedded lair server inside the conductor process, no longer requiring a separate system process. [\#1571](https://github.com/holochain/holochain/pull/1571)

## 0.0.161

## 0.0.160

## 0.0.159

- Updates TLS certificate handling so that multiple conductors can share the same lair, but use different TLS certificates by storing a “tag” in the conductor state database. This should not be a breaking change, but *will* result in a new TLS certificate being used per conductor. [\#1519](https://github.com/holochain/holochain/pull/1519)

## 0.0.158

## 0.0.157

## 0.0.156

- Effectively disable Wasm metering by setting the cranelift cost\_function to always return 0. This is meant as a temporary stop-gap and give us time to figure out a configurable approach. [\#1535](https://github.com/holochain/holochain/pull/1535)

## 0.0.155

- **BREAKING CHANGE** - Removes legacy lair. You must now use lair-keystore \>= 0.2.0 with holochain. It is recommended to abandon your previous holochain agents, as there is not a straight forward migration path. To migrate: [dump the old keys](https://github.com/holochain/lair/blob/v0.0.11/crates/lair_keystore/src/bin/lair-keystore/main.rs#L38) -\> [write a utility to re-encode them](https://github.com/holochain/lair/tree/hc_seed_bundle-v0.1.2/crates/hc_seed_bundle) -\> [then import them to the new lair](https://github.com/holochain/lair/tree/lair_keystore-v0.2.0/crates/lair_keystore#lair-keystore-import-seed---help) – [\#1518](https://github.com/holochain/holochain/pull/1518)
- New solution for adding `hdi_version_req` field to the output of `--build-info` argument. [\#1523](https://github.com/holochain/holochain/pull/1523)

## 0.0.154

- Revert: “Add the `hdi_version_req` key:value field to the output of the `--build-info` argument” because it broke. [\#1521](https://github.com/holochain/holochain/pull/1521)

  Reason: it causes a build failure of the *holochain*  crate on crates.io

## 0.0.153

- Add the `hdi_version_req` key:value field to the output of the `--build-info` argument

## 0.0.152

- Adds `AdminRequest::UpdateCoordinators` that allows swapping coordinator zomes for a running happ.

## 0.0.151

- BREAKING CHANGE - Refactor: Property `integrity.uid` of DNA Yaml files renamed to `integrity.network_seed`. Functionality has not changed. [\#1493](https://github.com/holochain/holochain/pull/1493)
- Allow deterministic bindings (dna\_info() & zome\_info()) to the genesis self check [\#1491](https://github.com/holochain/holochain/pull/1491).

## 0.0.150

## 0.0.149

## 0.0.148

- Added networking logic for enzymatic countersigning [\#1472](https://github.com/holochain/holochain/pull/1472)
- Countersigning authority response network message changed to a session negotiation enum [/\#1472](https://github.com/holochain/holochain/pull/1472)

## 0.0.147

## 0.0.146

## 0.0.145

**MAJOR BREAKING CHANGE\!** This release includes a rename of two Holochain core concepts, which results in a LOT of changes to public APIs and type names:

- “Element” has been renamed to “Record”
- “Header” has been renamed to “Action”

All names which include these words have also been renamed accordingly.

As Holochain has evolved, the meaning behind these concepts, as well as our understanding of them, has evolved as well, to the point that the original names are no longer adequate descriptors. We chose new names to help better reflect what these concepts mean, to bring more clarity to how we write and talk about Holochain.

## 0.0.144

- Add functional stub for `x_salsa20_poly1305_shared_secret_create_random` [\#1410](https://github.com/holochain/holochain/pull/1410)
- Add functional stub for `x_salsa20_poly1305_shared_secret_export` [\#1410](https://github.com/holochain/holochain/pull/1410)
- Add functional stub for `x_salsa20_poly1305_shared_secret_ingest` [\#1410](https://github.com/holochain/holochain/pull/1410)
- Limit conductor calls to `10_000_000_000` Wasm operations [\#1386](https://github.com/holochain/holochain/pull/1386)

## 0.0.143

## 0.0.142

## 0.0.141

## 0.0.140

## 0.0.139

- Udpate lair to 0.1.3 - largely just documentation updates, but also re-introduces some dependency pinning to fix mismatch client/server version check [\#1377](https://github.com/holochain/holochain/pull/1377)

## 0.0.138

## 0.0.137

- Docs: Fix intra-doc links in all crates [\#1323](https://github.com/holochain/holochain/pull/1323)
- Update legacy lair to 0.0.10 - allowing “panicky” flag [\#1349](https://github.com/holochain/holochain/pull/1349)
- Udpate lair to 0.1.1 - allowing usage in path with whitespace [\#1349](https://github.com/holochain/holochain/pull/1349)

## 0.0.136

## 0.0.135

## 0.0.134

## 0.0.133

## 0.0.132

## 0.0.131

- When joining the network set arc size to previous value if available instead of full to avoid network load [1287](https://github.com/holochain/holochain/pull/1287)

## 0.0.130

- Workflow errors generally now log rather than abort the current app [1279](https://github.com/holochain/holochain/pull/1279/files)

- Fixed broken links in Rust docs [\#1284](https://github.com/holochain/holochain/pull/1284)

## 0.0.129

## 0.0.128

- Proxy server chosen from bootstrap server proxy\_list [1242](https://github.com/holochain/holochain/pull/1242)

<!-- end list -->

``` yaml
network:
  transport_pool:
    - type: proxy
      proxy_config:
        type: remote_proxy_client_from_bootstrap
        bootstrap_url: https://bootstrap.holo.host
        fallback_proxy_url: ~
```

## 0.0.127

- **BREAKING CHANGE** App validation callbacks are now run per `Op`. There is now only a single validation callback `fn validate(op: Op) -> ExternResult<ValidateCallbackResult>` that is called for each `Op`. See the documentation for `Op` for more details on what data is passed to the callback. There are example use cases in `crates/test_utils/wasm/wasm_workspace/`. For example in the `validate` test wasm. To update an existing app, you to this version all `validate_*` callbacks including `validate_create_link` must be changed to the new `validate(..)` callback. [\#1212](https://github.com/holochain/holochain/pull/1212).

- `RegisterAgentActivity` ops are now validated by app validation.

- Init functions can now make zome calls. [\#1186](https://github.com/holochain/holochain/pull/1186)

- Adds header hashing to `hash` host fn [1227](https://github.com/holochain/holochain/pull/1227)

- Adds blake2b hashing to `hash` host fn [1228](https://github.com/holochain/holochain/pull/1228)

## 0.0.126

## 0.0.125

## 0.0.124

## 0.0.123

- Fixes issue where holochain could get stuck in infinite loop when trying to send validation receipts. [\#1181](https://github.com/holochain/holochain/pull/1181).
- Additional networking metric collection and associated admin api `DumpNetworkMetrics { dna_hash: Option<DnaHash> }` for inspection of metrics [\#1160](https://github.com/holochain/holochain/pull/1160)
- **BREAKING CHANGE** - Schema change for metrics database. Holochain will persist historical metrics once per hour, if you do not clear the metrics database it will crash at that point. [\#1183](https://github.com/holochain/holochain/pull/1183)

## 0.0.122

- Adds better batching to validation workflows for much faster validation. [\#1167](https://github.com/holochain/holochain/pull/1167).

## 0.0.121

- **BREAKING CHANGE** Removed `app_info` from HDK [1108](https://github.com/holochain/holochain/pull/1108)
- Permissions on host functions now return an error instead of panicking [1141](https://github.com/holochain/holochain/pull/1141)
- Add `--build-info` CLI flag for displaying various information in JSON format. [\#1163](https://github.com/holochain/holochain/pull/1163)

## 0.0.120

## 0.0.119

## 0.0.118

- **BREAKING CHANGE** - Gossip now exchanges local peer info with `initiate` and `accept` request types. [\#1114](https://github.com/holochain/holochain/pull/1114).

## 0.0.117

## 0.0.116

## 0.0.115

- Fix [issue](https://github.com/holochain/holochain/issues/1100) where private dht ops were being leaked through the incoming ops sender. [1104](https://github.com/holochain/holochain/pull/1104).
- Kitsune now attempts to rebind the network interface in the event of endpoint shutdown. Note, it’s still recommended to bind to `0.0.0.0` as the OS provides additional resiliency for interfaces coming and going. [\#1083](https://github.com/holochain/holochain/pull/1083)
- **BREAKING CHANGE** current chain head including recent writes available in agent info [\#1079](https://github.com/holochain/holochain/pull/1079)
- **BREAKING (If using new lair)** If you are using the new (non-legacy) `lair_server` keystore, you will need to rebuild your keystore, we now pre-hash the passphrase used to access it to mitigate some information leakage. [\#1094](https://github.com/holochain/holochain/pull/1094)
- Better lair signature fallback child process management. The child process will now be properly restarted if it exits. (Note this can take a few millis on Windows, and may result in some signature errors.) [\#1094](https://github.com/holochain/holochain/pull/1094)

## 0.0.114

- `remote_signal` has always been a fire-and-forget operation. Now it also uses the more efficient fire-and-forget “notify” low-level networking plumbing. [\#1075](https://github.com/holochain/holochain/pull/1075)

- **BREAKING CHANGE** `entry_defs` added to `zome_info` and referenced by macros [PR1055](https://github.com/holochain/holochain/pull/1055)

- **BREAKING CHANGE**: The notion of “cell nicknames” (“nicks”) and “app slots” has been unified into the notion of “app roles”. This introduces several breaking changes. In general, you will need to rebuild any app bundles you are using, and potentially update some usages of the admin interface. In particular:

  - The `slots` field in App manifests is now called `roles`
  - The `InstallApp` admin method now takes a `role_id` field instead of a `nick` field
  - In the return value for any admin method which lists installed apps, e.g. `ListEnabledApps`, any reference to `"slots"` is now named `"roles"`
  - See [\#1045](https://github.com/holochain/holochain/pull/1045)

- Adds test utils for creating simulated networks. [\#1037](https://github.com/holochain/holochain/pull/1037).

- Conductor can take a mocked network for testing simulated networks. [\#1036](https://github.com/holochain/holochain/pull/1036)

- Added `DumpFullState` to the admin interface, as a more complete form of `DumpState` which returns full `Vec<DhtOp>` instead of just their count, enabling more introspection of the state of the cell [\#1065](https://github.com/holochain/holochain/pull/1065).

- **BREAKING CHANGE** Added function name to call info in HDK. [\#1078](https://github.com/holochain/holochain/pull/1078).

## 0.0.113

- Post commit is now infallible and expects no return value [PR1049](https://github.com/holochain/holochain/pull/1049)
- Always depend on `itertools` to make `cargo build --no-default-features` work [\#1060](https://github.com/holochain/holochain/pull/1060)
- `call_info` includes provenance and cap grant information [PR1063](https://github.com/holochain/holochain/pull/1063)
- Always depend on `itertools` to make `cargo build --no-default-features` work [\#1060](https://github.com/holochain/holochain/pull/1060)

## 0.0.112

- Always depend on `itertools` to make `cargo build --no-default-features` work [\#1060](https://github.com/holochain/holochain/pull/1060)

## 0.0.111

- `call_info` is now implemented [1047](https://github.com/holochain/holochain/pull/1047)

- `dna_info` now returns `DnaInfo` correctly [\#1044](https://github.com/holochain/holochain/pull/1044)

  - `ZomeInfo` no longer includes what is now on `DnaInfo`
  - `ZomeInfo` renames `zome_name` and `zome_id` to `name` and `id`
  - `DnaInfo` includes `name`, `hash`, `properties`

- `post_commit` hook is implemented now [PR 1000](https://github.com/holochain/holochain/pull/1000)

- Bump legacy lair version to 0.0.8 fixing a crash when error message was too long [\#1046](https://github.com/holochain/holochain/pull/1046)

- Options to use new lair keystore [\#1040](https://github.com/holochain/holochain/pull/1040)

<!-- end list -->

``` yaml
keystore:
  type: danger_test_keystore
```

or

``` yaml
keystore:
  type: lair_server
  connection_url: "unix:///my/path/socket?k=Foo"
```

## 0.0.110

- Publish now runs on a loop if there are ops still needing receipts. [\#1024](https://github.com/holochain/holochain/pull/1024)
- Batch peer store write so we use less transactions. [\#1007](https://github.com/holochain/holochain/pull/1007/).
- Preparation for new lair api [\#1017](https://github.com/holochain/holochain/pull/1017)
  - there should be no functional changes with this update.
  - adds new lair as an additional dependency and begins preparation for a config-time switch allowing use of new api lair keystore.
- Add method `SweetDnaFile::from_bundle_with_overrides` [\#1030](https://github.com/holochain/holochain/pull/1030)
- Some `SweetConductor::setup_app_*` methods now take anything iterable, instead of array slices, for specifying lists of agents and DNAs [\#1030](https://github.com/holochain/holochain/pull/1030)
- BREAKING conductor config changes [\#1031](https://github.com/holochain/holochain/pull/1031)

Where previously, you might have had:

``` yaml
use_dangerous_test_keystore: false
keystore_path: /my/path
passphrase_service:
  type: danger_insecure_from_config
  passphrase: "test-passphrase"
```

now you will use:

``` yaml
keystore:
  type: lair_server_legacy_deprecated
  keystore_path: /my/path
  danger_passphrase_insecure_from_config: "test-passphrase"
```

or:

``` yaml
keystore:
  type: danger_test_keystore_legacy_deprecated
```

## 0.0.109

- Make validation run concurrently up to 50 DhtOps. This allows us to make progress on other ops when waiting for the network. [\#1005](https://github.com/holochain/holochain/pull/1005)
- FIX: Prevent the conductor from trying to join cells to the network that are already in the process of joining. [\#1006](https://github.com/holochain/holochain/pull/1006)

## 0.0.108

- Refactor conductor to use parking lot rw lock instead of tokio rw lock. (Faster and prevents deadlocks.). [\#979](https://github.com/holochain/holochain/pull/979).

### Changed

- The scheduler should work now

## 0.0.107

## 0.0.106

### Changed

- All Holochain `Timestamp`s (including those in Headers) are now at the precision of microseconds rather than nanoseconds. This saves 4 bytes per timestamp in memory and on disk.
- Various database field names changed. **Databases created in prior versions will be incompatible.**
- HDK `sys_time` now returns a `holochain_zome_types::prelude::Timestamp` instead of a `core::time::Duration`.
- Exposes `UninstallApp` in the conductor admin API.

## 0.0.105

## 0.0.104

- Updates lair to 0.0.4 which pins rcgen to 0.8.11 to work around [https://github.com/est31/rcgen/issues/63](https://github.com/est31/rcgen/issues/63)

## 0.0.103

### Fixed

- This release solves the issues with installing happ bundles or registering DNA via the admin API concurrently. [\#881](https://github.com/holochain/holochain/pull/881).

### Changed

- Header builder now uses chain top timestamp for new headers if in the future
- Timestamps in headers require strict inequality in sys validation

## 0.0.102

### Known Issues :exclamation:

- We’ve become aware of a bug that locks up the conductor when installing happ bundles or registering DNA via the admin API concurrently. Please perform these actions sequentially until we’ve resolved the bug.

### Fixed

- Concurrent zome calls could cause the `init()` zome callback to run multiple times concurrently, causing `HeadMoved` errors. This is fixed, so that `init()` can only ever run once.
  - If a zome call has been waiting for another zome call to finish running `init()` for longer than 30 seconds, it will timeout.

### Changed

- Apps now have a more complex status. Apps now can be either enabled/disabled as well as running/stopped, the combination of which is captured by three distinctly named states:
  - “Running” (enabled + running) -\> The app is running normally
  - “Paused” (enabled + stopped) -\> The app is currently stopped due to some minor problem in one of its cells such as failed network access, but will start running again as soon as it’s able. Some Cells may still be running normally.
  - “Disabled” (disabled + stopped) -\> The app is stopped and will remain so until explicitly enabled via `EnableApp` admin method. Apps can be disabled manually via `DisableApp`, or automatically due to an unrecoverable error in a Cell.
- Some admin methods are deprecated due to the app status changes:
  - `ActivateApp` is deprecated in favor of `EnableApp`
  - `DeactivateApp` is deprecated in favor of `DisableApp`
- Apps will be automatically Paused if not all of their cells are able to join the network during startup

### Added

- `InstallAppBundle` command added to admin conductor API. [\#665](https://github.com/holochain/holochain/pull/665)
- `DnaSource` in conductor\_api `RegisterDna` call now can take a `DnaBundle` [\#665](https://github.com/holochain/holochain/pull/665)
- New admin interface methods:
  - `EnableApp` (replaces `ActivateApp`)
  - `DisableApp` (replaces `DeactivateApp`)
  - `StartApp` (used to attempt to manually restart a Paused app)
- Using the 3 level PLRU instance cache from latest holochain wasmer `v0.0.72`

## 0.0.101

This version contains breaking changes to the conductor API as well as a major upgrade to the underlying Wasm runtime.

***:exclamation: Performance impact***

The version of wasmer that is used in this holochain release contains bugs in the scoping of wasmer modules vs. instances, such that it blocks the proper release of memory and slows down execution of concurrent Wasm instances. While we were able to at least mitigate these effects and are coordinating with wasmer to find a proper solution as soon as possible.

The severity of these issues increases with cell concurrency, i.e. using multiple cells with the same DNA. Application development with a single conductor and a few cells are expected to work well unless your machine has serious resource restrictions.

### Added

- `InstallAppBundle` command added to admin conductor API. [\#665](https://github.com/holochain/holochain/pull/665)
- `DnaSource` in conductor\_api `RegisterDna` call now can take a `DnaBundle` [\#665](https://github.com/holochain/holochain/pull/665)

### Removed

- BREAKING:  `InstallAppDnaPayload` in admin conductor API `InstallApp` command now only accepts a hash.  Both properties and path have been removed as per deprecation warning.  Use either `RegisterDna` or `InstallAppBundle` instead. [\#665](https://github.com/holochain/holochain/pull/665)
- BREAKING: `DnaSource(Path)` in conductor\_api `RegisterDna` call now must point to `DnaBundle` as created by `hc dna pack` not a `DnaFile` created by `dna_util` [\#665](https://github.com/holochain/holochain/pull/665)

### CHANGED

- Updated to a version of `holochain_wasmer` that includes a migration to wasmer v2+. [\#773](https://github.com/holochain/holochain/pull/773/files), [\#801](https://github.com/holochain/holochain/pull/80), [\#836](https://github.com/holochain/holochain/pull/836)
- Introduced a simple instance cache to mitigate and potentially outweigh the effects of the aforementioned wasmer conditions [\#848](https://github.com/holochain/holochain/pull/848)

## 0.0.100

This is the first version number for the version of Holochain with a refactored state model (you may see references to it as Holochain RSM).

## 0.0.52-alpha2

*Note: Versions 0.0.52-alpha2 and older are belong to previous iterations of the Holochain architecture and are not tracked here.*<|MERGE_RESOLUTION|>--- conflicted
+++ resolved
@@ -6,15 +6,11 @@
 The format is based on [Keep a Changelog](https://keepachangelog.com/en/1.0.0/). This project adheres to [Semantic Versioning](https://semver.org/spec/v2.0.0.html).
 
 ## Unreleased
-<<<<<<< HEAD
-- added admin_api capability_grant_info for getting a list of grants valid and revoked from the source chain
 - Change most enums that are exposed via the conductor API to be serialized with `tag = "type"` and `content = "value"` #4616
-=======
 
 ## 0.5.0-dev.17
 
 - added admin\_api capability\_grant\_info for getting a list of grants valid and revoked from the source chain
->>>>>>> 130e90c2
 
 ## 0.5.0-dev.16
 
