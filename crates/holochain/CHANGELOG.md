--- conflicted
+++ resolved
@@ -4,9 +4,7 @@
 
 ## Unreleased
 
-<<<<<<< HEAD
 - All zome calls must now be signed by the provenance, the signature is of the hash of the unsigned zome call, a unique nonce and expiry is also required [1510](https://github.com/holochain/holochain/pull/1510/files)
-=======
 - BREAKING CHANGE - `ZomeId` and `zome_id` renamed to `ZomeIndex` and `zome_index` [\#1667](https://github.com/holochain/holochain/pull/1667)
 - BREAKING CHANGE - `AppEntryType.id` renamed to `AppEntryType.entry_index` [\#1667](https://github.com/holochain/holochain/pull/1667)
 - BREAKING CHANGE - `AppEntryType` renamed to `AppEntryDef` [\#1667](https://github.com/holochain/holochain/pull/1667)
@@ -15,7 +13,6 @@
 
 ## 0.0.174
 
->>>>>>> 9b38b2d8
 - BREAKING CHANGE - The max entry size has been lowered to 4MB (strictly 4,000,000 bytes) [\#1659](https://github.com/holochain/holochain/pull/1659)
 - BREAKING CHANGE - `emit_signal` permissions are changed so that it can be called during `post_commit`, which previously was not allowed [\#1661](https://github.com/holochain/holochain/pull/1661)
 
