# Changelog

The format is based on [Keep a Changelog](https://keepachangelog.com/en/1.0.0/). This project adheres to [Semantic Versioning](https://semver.org/spec/v2.0.0.html).

## Unreleased

<<<<<<< HEAD
- `dna_info` now returns `DnaInfo` correctly [\#1044](https://github.com/holochain/holochain/pull/1044)
=======
- Always depend on `itertools` to make `cargo build --no-default-features` work [#1060](https://github.com/holochain/holochain/pull/1060)

## 0.0.111

- `call_info` is now implemented [1047](https://github.com/holochain/holochain/pull/1047)

- `dna_info` now returns `DnaInfo` correctly [\#1044](https://github.com/holochain/holochain/pull/1044)
  
>>>>>>> 0b551b17
  - `ZomeInfo` no longer includes what is now on `DnaInfo`
  - `ZomeInfo` renames `zome_name` and `zome_id` to `name` and `id`
  - `DnaInfo` includes `name`, `hash`, `properties`

<<<<<<< HEAD
=======
- `post_commit` hook is implemented now [PR 1000](https://github.com/holochain/holochain/pull/1000)

- Bump legacy lair version to 0.0.8 fixing a crash when error message was too long [\#1046](https://github.com/holochain/holochain/pull/1046)

- Options to use new lair keystore [\#1040](https://github.com/holochain/holochain/pull/1040)

<!-- end list -->

``` yaml
keystore:
  type: danger_test_keystore
```

or

``` yaml
keystore:
  type: lair_server
  connection_url: "unix:///my/path/socket?k=Foo"
```

>>>>>>> 0b551b17
## 0.0.110

- Publish now runs on a loop if there are ops still needing receipts. [\#1024](https://github.com/holochain/holochain/pull/1024)
- Batch peer store write so we use less transactions. [\#1007](https://github.com/holochain/holochain/pull/1007/).
- Preparation for new lair api [\#1017](https://github.com/holochain/holochain/pull/1017)
  - there should be no functional changes with this update.
  - adds new lair as an additional dependency and begins preparation for a config-time switch allowing use of new api lair keystore.
- Add method `SweetDnaFile::from_bundle_with_overrides` [\#1030](https://github.com/holochain/holochain/pull/1030)
- Some `SweetConductor::setup_app_*` methods now take anything iterable, instead of array slices, for specifying lists of agents and DNAs [\#1030](https://github.com/holochain/holochain/pull/1030)
- BREAKING conductor config changes [\#1031](https://github.com/holochain/holochain/pull/1031)

Where previously, you might have had:

``` yaml
use_dangerous_test_keystore: false
keystore_path: /my/path
passphrase_service:
  type: danger_insecure_from_config
  passphrase: "test-passphrase"
```

now you will use:

``` yaml
keystore:
  type: lair_server_legacy_deprecated
  keystore_path: /my/path
  danger_passphrase_insecure_from_config: "test-passphrase"
```

or:

``` yaml
keystore:
  type: danger_test_keystore_legacy_deprecated
```

## 0.0.109

- Make validation run concurrently up to 50 DhtOps. This allows us to make progress on other ops when waiting for the network. [\#1005](https://github.com/holochain/holochain/pull/1005)
- FIX: Prevent the conductor from trying to join cells to the network that are already in the process of joining. [\#1006](https://github.com/holochain/holochain/pull/1006)

## 0.0.108

- Refactor conductor to use parking lot rw lock instead of tokio rw lock. (Faster and prevents deadlocks.). [\#979](https://github.com/holochain/holochain/pull/979).

### Changed

- The scheduler should work now

## 0.0.107

## 0.0.106

### Changed

- All Holochain `Timestamp`s (including those in Headers) are now at the precision of microseconds rather than nanoseconds. This saves 4 bytes per timestamp in memory and on disk.
- Various database field names changed. **Databases created in prior versions will be incompatible.**
- HDK `sys_time` now returns a `holochain_zome_types::Timestamp` instead of a `core::time::Duration`.
- Exposes `UninstallApp` in the conductor admin API.

## 0.0.105

## 0.0.104

- Updates lair to 0.0.4 which pins rcgen to 0.8.11 to work around [https://github.com/est31/rcgen/issues/63](https://github.com/est31/rcgen/issues/63)

## 0.0.103

### Fixed

- This release solves the issues with installing happ bundles or registering DNA via the admin API concurrently. [\#881](https://github.com/holochain/holochain/pull/881).

### Changed

- Header builder now uses chain top timestamp for new headers if in the future
- Timestamps in headers require strict inequality in sys validation

## 0.0.102

### Known Issues :exclamation:

- We’ve become aware of a bug that locks up the conductor when installing happ bundles or registering DNA via the admin API concurrently. Please perform these actions sequentially until we’ve resolved the bug.

### Fixed

- Concurrent zome calls could cause the `init()` zome callback to run multiple times concurrently, causing `HeadMoved` errors. This is fixed, so that `init()` can only ever run once.
  - If a zome call has been waiting for another zome call to finish running `init()` for longer than 30 seconds, it will timeout.

### Changed

- Apps now have a more complex status. Apps now can be either enabled/disabled as well as running/stopped, the combination of which is captured by three distinctly named states:
  - “Running” (enabled + running) -\> The app is running normally
  - “Paused” (enabled + stopped) -\> The app is currently stopped due to some minor problem in one of its cells such as failed network access, but will start running again as soon as it’s able. Some Cells may still be running normally.
  - “Disabled” (disabled + stopped) -\> The app is stopped and will remain so until explicitly enabled via `EnableApp` admin method. Apps can be disabled manually via `DisableApp`, or automatically due to an unrecoverable error in a Cell.
- Some admin methods are deprecated due to the app status changes:
  - `ActivateApp` is deprecated in favor of `EnableApp`
  - `DeactivateApp` is deprecated in favor of `DisableApp`
- Apps will be automatically Paused if not all of their cells are able to join the network during startup

### Added

- `InstallAppBundle` command added to admin conductor API. [\#665](https://github.com/holochain/holochain/pull/665)
- `DnaSource` in conductor\_api `RegisterDna` call now can take a `DnaBundle` [\#665](https://github.com/holochain/holochain/pull/665)
- New admin interface methods:
  - `EnableApp` (replaces `ActivateApp`)
  - `DisableApp` (replaces `DeactivateApp`)
  - `StartApp` (used to attempt to manually restart a Paused app)
- Using the 3 level PLRU instance cache from latest holochain wasmer `v0.0.72`

## 0.0.101

This version contains breaking changes to the conductor API as well as a major upgrade to the underlying Wasm runtime.

***:exclamation: Performance impact***

The version of wasmer that is used in this holochain release contains bugs in the scoping of wasmer modules vs. instances, such that it blocks the proper release of memory and slows down execution of concurrent Wasm instances. While we were able to at least mitigate these effects and are coordinating with wasmer to find a proper solution as soon as possible.

The severity of these issues increases with cell concurrency, i.e. using multiple cells with the same DNA. Application development with a single conductor and a few cells are expected to work well unless your machine has serious resource restrictions.

### Added

- `InstallAppBundle` command added to admin conductor API. [\#665](https://github.com/holochain/holochain/pull/665)
- `DnaSource` in conductor\_api `RegisterDna` call now can take a `DnaBundle` [\#665](https://github.com/holochain/holochain/pull/665)

### Removed

- BREAKING:  `InstallAppDnaPayload` in admin conductor API `InstallApp` command now only accepts a hash.  Both properties and path have been removed as per deprecation warning.  Use either `RegisterDna` or `InstallAppBundle` instead. [\#665](https://github.com/holochain/holochain/pull/665)
- BREAKING: `DnaSource(Path)` in conductor\_api `RegisterDna` call now must point to `DnaBundle` as created by `hc dna pack` not a `DnaFile` created by `dna_util` [\#665](https://github.com/holochain/holochain/pull/665)

### CHANGED

- Updated to a version of `holochain_wasmer` that includes a migration to wasmer v2+. [\#773](https://github.com/holochain/holochain/pull/773/files), [\#801](https://github.com/holochain/holochain/pull/80), [\#836](https://github.com/holochain/holochain/pull/836)
- Introduced a simple instance cache to mitigate and potentially outweigh the effects of the aforementioned wasmer conditions [\#848](https://github.com/holochain/holochain/pull/848)

## 0.0.100

This is the first version number for the version of Holochain with a refactored state model (you may see references to it as Holochain RSM).

## 0.0.52-alpha2

*Note: Versions 0.0.52-alpha2 and older are belong to previous iterations of the Holochain architecture and are not tracked here.*<|MERGE_RESOLUTION|>--- conflicted
+++ resolved
@@ -4,9 +4,6 @@
 
 ## Unreleased
 
-<<<<<<< HEAD
-- `dna_info` now returns `DnaInfo` correctly [\#1044](https://github.com/holochain/holochain/pull/1044)
-=======
 - Always depend on `itertools` to make `cargo build --no-default-features` work [#1060](https://github.com/holochain/holochain/pull/1060)
 
 ## 0.0.111
@@ -15,13 +12,10 @@
 
 - `dna_info` now returns `DnaInfo` correctly [\#1044](https://github.com/holochain/holochain/pull/1044)
   
->>>>>>> 0b551b17
   - `ZomeInfo` no longer includes what is now on `DnaInfo`
   - `ZomeInfo` renames `zome_name` and `zome_id` to `name` and `id`
   - `DnaInfo` includes `name`, `hash`, `properties`
 
-<<<<<<< HEAD
-=======
 - `post_commit` hook is implemented now [PR 1000](https://github.com/holochain/holochain/pull/1000)
 
 - Bump legacy lair version to 0.0.8 fixing a crash when error message was too long [\#1046](https://github.com/holochain/holochain/pull/1046)
@@ -43,7 +37,6 @@
   connection_url: "unix:///my/path/socket?k=Foo"
 ```
 
->>>>>>> 0b551b17
 ## 0.0.110
 
 - Publish now runs on a loop if there are ops still needing receipts. [\#1024](https://github.com/holochain/holochain/pull/1024)
