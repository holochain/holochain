---
default_semver_increment_mode: !pre_minor dev
---
# Changelog

The format is based on [Keep a Changelog](https://keepachangelog.com/en/1.0.0/). This project adheres to [Semantic Versioning](https://semver.org/spec/v2.0.0.html).

## Unreleased

<<<<<<< HEAD
- Adds the [`UseExisting`](https://github.com/holochain/holochain/blob/293d6e775b3f02285b831626c9911802207a8d85/crates/holochain_types/src/app/app_manifest/app_manifest_v1.rs#L155-L165) cell provisioning strategy, an alternative to `Create`, allowing an app to depend on a cell from another installed app. Read the rustdocs for more info on this new type of provisioning.
- New protections are put in place for apps which are depended upon by other apps via `UseExisting`. Any "protected" inter-app dependency will prevent a dependency app from being uninstalled until the dependent app is also uninstalled, or if the `force` parameter is set to true in the `UninstallApp` call.
=======
- CountersigningSuccess signal that is emitted when a countersigning session is successfully completed now includes the 
  `app_entry_hash` from the `PreflightRequest` rather than the `EntryHash` that is created when you commit the countersigned entry.
  This value is easier for clients to get at and use to check that the countersigning session they joined has succeeded.

## 0.4.0-dev.14

## 0.4.0-dev.13
>>>>>>> 421fd3e4

## 0.4.0-dev.12

- When uninstalling an app or removing a clone cell, only some of the data used by that cell was deleted. Now all data is deleted, freeing up disk space.
- Adds a new `DisabledAppReason::NotStartedAfterProvidingMemproofs` variant which effectively allows a new app status, corresponding to the specific state where a UI has just called `AppRequest::ProvideMemproofs`, but the app has not yet been Enabled for the first time.
- Adds a new app interface method `AppRequest::EnableAfterMemproofsProvided`, which allows enabling an app only if the app is in the `AppStatus::Disabled(DisabledAppReason::NotStartedAfterProvidingMemproofs)` state. Attempting to enable the app from other states (other than Running) will fail.
- Warrants are used under-the-hood in more places now:
  - When gossiping amongst authorities, if an authority has a warrant for some data being requested, they will send the warrant instead of the data to indicate the invalid status of that data
  - When requesting data through must\_get calls, warrants will be returned with the data. The data returned to the client remains the same, but under the hood any warrants will be cached for later use.
- Adds a `lineage` field to the DNA manifest, which declares forward compatibility for any hash in that list with this DNA
- Adds a `AdminRequest::GetCompatibleCells` method which returns CellId for all installed cells which use a DNA that is forward-compatible with a given DNA hash. This can be used to find a compatible cell for use with the `UseExisting` cell provisioning method (still to be implemented)

## 0.4.0-dev.11

## 0.4.0-dev.10

## 0.4.0-dev.9

- Warrants: When an authority rejects another agent’s authored data, that authority creates a Warrant which is gossiped to the offending agent’s Agent Activity Authority, who then serves that warrant along with any `get_agent_activity` request.
- The `warrants` field of `AgentActivity` is now populated with warrants for that agent.
- Authorities author ChainFork warrants when detecting two actions by the same author with the same `prev_action`

## 0.4.0-dev.8

## 0.4.0-dev.7

- App manifest now includes a new `membrane_proofs_deferred: bool` field, which allows the membrane proofs for the app’s cells to be provided at a time after installation, allowing the app’s UI to guide the process of creating membrane proofs.
- Adds new `AppStatus::AwaitingMemproofs` to indicate an app which was installed with `MemproofProvisioning::Deferred`
- Adds new app websocket method `ProvideMemproofs` for use with `MemproofProvisioning::Deferred`

## 0.4.0-dev.6

## 0.4.0-dev.5

- Moved the WASM cache from the data directory to a subdirectory of the data directory named `wasm-cache`. Old content won’t be removed and WASMs will have to be recompiled into the new cache. \#3920
- Remove deprecated functions `consistency_10s` and `consistency_60s`. Use `await_consistency` instead.
- Remove deprecated type `SweetEasyInline`. Use `SweetInlineZomes` instead.
- Remove deprecated methods `SweetInlineZomes::callback` and `SweetInlineZomes::integrity_callback`. Use `SweetInlineZomes::function` and `SweetInlineZomes::integrity_function` instead.

## 0.4.0-dev.4

- Rename feature `sweetest` in Holochain crate to `sweettest` to match the crate name.
- App validation workflow: Reduce interval to re-trigger when dependencies are missing from 10 seconds to 100-1000 ms, according to number of missing dependencies.

## 0.4.0-dev.3

- App validation workflow: Fix bug where ops were stuck in app validation when multiple ops were requiring the same action or entry hash. Such ops were erroneously filtered out from validation for being marked as ops awaiting hashes and not unmarked as awaiting once the hashes had arrived.

## 0.4.0-dev.2

- System validation: Added a new rule that no new actions are allowed following a chain close action.
- App validation workflow: Add module-level documentation.
- Validation: Remove unused type `DhtOpOrder`. This type is superseded by `OpOrder`.

## 0.4.0-dev.1

- **BREAKING** - Serialization: Update of serialization packages `holochain-serialization` and `holochain-wasmer-*` leads to general message format change for enums. Previously an enum value like

<!-- end list -->

``` rust
enum Enum {
  Variant1,
  Variant2,
}
let value = Enum::Variant1;
```

was serialized as (JSON representation)

``` json
{
  "value": {
    "variant1": null
  }
}
```

Now it serializes to

``` json
{
  "value": "variant1"
}
```

- Adds a new admin interface call `RevokeAppAuthenticationToken` to revoke issued app authentication tokens. \#3765
- App validation workflow: Validate ops in sequence instead of in parallel. Ops validated one after the other have a higher chance of being validated if they depend on earlier ops. When validated in parallel, they potentially needed to await a next workflow run when the dependent op would have been validated.

## 0.4.0-dev.0

## 0.3.0

## 0.3.0-beta-dev.48

## 0.3.0-beta-dev.47

- Connections to Holochain app interfaces are now app specific, so anywhere that you used to have to provide an `installed_app_id` or `app_id` in requests, that is no longer required and has been removed. For example, `AppRequest::AppInfo` no longer takes any parameters and will return information about the app the connection is authenticated with. \#3643
- Signals are now only sent to clients that are connected to the app emitting the signal. When a cell is created by the conductor, it gets the ability to broadcast signals to any clients that are connected to the app that the cell is part of. When a client authenticates a connection to an app interface, the broadcaster for that app is found and attached to the connection. Previously all connected clients saw all signals, and there was no requirement to authenticate before receiving them. This is important to be aware of - if you connect to an app interface for signals only, you will still have to authenticate before receiving signals. \#3643
- App websocket connections now require authentication. There is a new admin operation `AdminRequest::IssueAppAuthenticationToken` which must be used to issue a connection token for a specific app. That token can be used with any app interface that will permit a connection to that app. After establishing a client connection, the first message must be an Authenticate message (rather than Request or Signal) and contain an `AppAuthenticationRequest` as its payload. \#3622
- When creating an app interface with `AdminRequest::AttachAppInterface` it is possible to specify an `installed_app_id` which will require that connections to that app interface are for the specified app. \#3622
- `AdminRequest::ListAppInterfaces` has been changed from returning a list of ports to return a list of `AppInterfaceInfo` which includes the port as well as the `installed_app_id` and `allowed_origins` for that interface. \#3622

## 0.3.0-beta-dev.46

## 0.3.0-beta-dev.45

- App validation workflow: Mock network in unit tests using new type `GenericNetwork` to properly test `must_get_agent_activity`. Previously that was not possible, as all peers in a test case were authorities for each other and `must_get_agent_activity` would therefore not send requests to the network.
- App validation workflow: Skip ops that have missing dependencies. If an op is awaiting dependencies to be fetched, it will be excluded from app validation.
- App validation workflow: Integration workflow is only triggered when some ops have been validated (either accepted or rejected).
- App validation workflow: While op dependencies are missing and being fetched, the workflow is re-triggering itself periodically. It’ll terminate this re-triggering after an interval in which no more missing dependencies could be fetched.

## 0.3.0-beta-dev.44

- App validation workflow: Refactored to not wait for ops that the op being validated depends on, that are being fetched and thus keep the workflow occupied. The workflow no longer awaits the dependencies and instead sends off fetch requests in the background.
- `consistency_10s` and `consistency_60s` from `holochain::sweettest` are deprecated. Use `await_consistency` instead.

## 0.3.0-beta-dev.43

- BREAKING: Holochain websockets now require an `allowed_origins` configuration to be provided. When connecting to the websocket a matching origin must be specified in the connection request `Origin` header. [\#3460](https://github.com/holochain/holochain/pull/3460)
  - The `ConductorConfiguration` has been changed so that specifying an admin interface requires an `allowed_origins` as well as the port it already required.
  - `AdminRequest::AddAdminInterfaces` has been updated as per the previous point.
  - `AdminRequest::AttachAppInterface` has also been updated so that attaching app ports requires an `allowed_origins` as well as the port it already required.
- BREAKING: Split the authored database by author. It was previous partitioned by DNA only and each agent that shared a DB because they were running the same DNA would have to share the write lock. This is a pretty serious bottleneck when the same app is being run for multiple agents on the same conductor. They are now separate files on disk and writes can proceed independently. There is no migration path for this change, if you have existing databases they will not be found. [\#3450](https://github.com/holochain/holochain/pull/3450)

## 0.3.0-beta-dev.42

## 0.3.0-beta-dev.41

## 0.3.0-beta-dev.40

## 0.3.0-beta-dev.39

## 0.3.0-beta-dev.38

- Some of the function signatures around SweetConductor app installation have changed slightly. You may need to use a slice (`&[x]`) instead of a collection of references (`[&x]`), or vice versa, in some places. If this is cumbersome please open an issue. [\#3310](https://github.com/holochain/holochain/pull/3310)
- Start refactoring app validation workflow by simplifying main validation loop. All op validations are awaited at once now instead of creating a stream of tasks and processing it in the background.

## 0.3.0-beta-dev.37

## 0.3.0-beta-dev.36

- Added `lair_keystore_version_req` to the output of `--build-info` for Holochain.
- BREAKING: Changed `post_commit` behavior so that it only gets called after a commit to the source chain. Previously, it would get called after every zome call, regardless of if a commit happened. [\#3302](https://github.com/holochain/holochain/pull/3302)
- Fixed a performance bug: various extra tasks were being triggered after every zome call which are only necessary if the zome call resulted in commits to the source chain. The fix should improve performance for read-only zome calls. [\#3302](https://github.com/holochain/holochain/pull/3302)
- Fixed a bug during the admin call `GrantZomeCallCapability`, where if the source chain had not yet been initialized, it was possible to create a capability grant before the `init()` callback runs. Now, `init()` is guaranteed to run before any cap grants are created.
- Updates sys validation to allow the timestamps of two actions on the same chain to be equal, rather than requiring them to strictly increasing.

## 0.3.0-beta-dev.35

- There is no longer a notion of “joining the network”. Previously, apps could fail to be enabled, accompanied by an error “Timed out trying to join the network” or “Error while trying to join the network”. Now, apps never fail to start for this reason. If the network cannot be reached, the app starts anyway. It is up to the UI to determine whether the node is in an “online” state via `AppRequest::NetworkInfo` (soon-to-be improved with richer information).
- CellStatus is deprecated and only remains in areas where deserialization would break if it were removed. The only valid CellStatus now is `CellStatus::Joined`.

## 0.3.0-beta-dev.34

- Fix: Wasmer cache was deserializing modules for every zome call which slowed them down. Additionally the instance cache that was supposed to store callable instances of modules was not doing that correctly. A cache for deserialized modules has been re-introduced and the instance cache was removed, following recommendation from the wasmer team regarding caching.
- Fix: Call contexts of internal callbacks like `validate` were not cleaned up from an in-memory map. Now external as well as internal callbacks remove the call contexts from memory. This is covered by a test.
- **BREAKING CHANGE:** Wasmer-related items from `holochain_types` have been moved to crate `holochain_wasmer_host::module`.
- Refactor: Every ribosome used to create a separate wasmer module cache. During app installation of multiple agents on the same conductor, the caches weren’t used, regardless of whether that DNA is already registered or not. The module cache is now moved to the conductor and kept there as a single instance.

## 0.3.0-beta-dev.33

- Make sqlite-encrypted a default feature

- Sys validation will no longer check the integrity with the previous action for StoreRecord or StoreEntry ops. These ‘store record’ checks are now only done for RegisterAgentActivity ops which we are sent when we are responsible for validating an agents whole chain. This avoids fetching and caching ops that we don’t actually need.

## 0.3.0-beta-dev.32

## 0.3.0-beta-dev.31

## 0.3.0-beta-dev.30

## 0.3.0-beta-dev.29

- Sys validation will now validate that a DeleteLink points to an action which is a CreateLink through the `link_add_address` of the delete.

## 0.3.0-beta-dev.28

- Fix an issue where app validation for StoreRecord ops with a Delete or DeleteLink action were always passed to all zomes. These ops are now only passed to the zome which defined the entry type of the op that is being deleted. [\#3107](https://github.com/holochain/holochain/pull/3107)
- Wasmer bumped from 4.2.2 to 4.2.4 [\#3025](https://github.com/holochain/holochain/pull/3025)
- Compiled wasms are now persisted to the file system so no longer need to be recompiled on subsequent loads [\#3025](https://github.com/holochain/holochain/pull/3025)
- **BREAKING CHANGE** Several changes to the file system [\#3025](https://github.com/holochain/holochain/pull/3025):
  - The environment path in config file is now called `data_root_path`
  - The `data_root_path` is no longer optional so MUST be specified in config
  - Interactive mode is no longer supported, so paths MUST be provided in config
  - The database is in a `databases` subdirectory of the `data_root_path`
  - The keystore now consistently uses a `ks` directory, was previously inconsistent between `ks` and `keystore`
  - The compiled wasm cache now exists and puts artifacts in the `wasm` subdirectory of the `data_root_path`

## 0.3.0-beta-dev.27

- Refactor: Remove shadowing glob re-exports that were shadowing other exports.

- Fix: Countersigning test `lock_chain` which ensures that source chain is locked while in a countersigning session.

- Major refactor of the sys validation workflow to improve reliability and performance:
  
  - Reliability: The workflow will now prioritise validating ops that have their dependencies available locally. As soon as it has finished with those it will trigger app validation before dealing with missing dependencies.
  - Reliability: For ops which have dependencies we aren’t holding locally, the network get will now be retried. This was a cause of undesirable behaviour for validation where a failed get would result in validation for ops with missing dependencies not being retried until new ops arrived. The workflow now retries the get on an interval until it finds dependencies and can proceed with validation.
  - Performance and correctness: A feature which captured and processed ops that were discovered during validation has been removed. This had been added as an attempt to avoid deadlocks within validation but if that happens there’s a bug somewhere else. Sys validation needs to trust that Holochain will correctly manage its current arc and that we will get that data eventually through publishing or gossip. This probably wasn’t doing a lot of harm but it was uneccessary and doing database queries so it should be good to have that gone.
  - Performance: In-memory caching for sys validation dependencies. When we have to wait to validate an op because it has a missing dependency, any other actions required by that op will be held in memory rather than being refetched from the database. This has a fairly small memory footprint because actions are relatively small but saves repeatedly hitting the cascade for the same data if it takes a bit of time to find a dependency on the network.

- **BREAKING* CHANGE*: The `ConductorConfig` has been updated to add a new option for configuring conductor behaviour. This should be compatible with existing conductor config YAML files but if you are creating the struct directly then you will need to include the new field. Currently this just has one setting which controls how fast the sys validation workflow will retry network gets for missing dependencies. It’s likely this option will change in the near future.

## 0.3.0-beta-dev.26

## 0.3.0-beta-dev.25

- Fix: In many cases app validation would not be retriggered for ops that failed validation. Previously the app validation workflow had been retriggered only when the number of concurrent ops to be validated (50) was reached. Now the workflow will be retriggered whenever any ops could not be validated.

- Added a new check to system validation to ensure that the `original_entry_address` of an update points to the same entry hash that the original action pointed to. [3023](https://github.com/holochain/holochain/pull/3023)

## 0.3.0-beta-dev.24

## 0.3.0-beta-dev.23

## 0.3.0-beta-dev.22

- Fix an issue where enough validation receipts being received would not prevent the publish workflow from continuing to run. This was a terrible waste of data and compute and would build up over time as Holochain is used. [2931](https://github.com/holochain/holochain/pull/2931)
- Improve log output for op publishing to accurately reflect the number of ops to be published. The number published which is logged later is accurate and it was confusing to see more ops published than were supposed to be. [2922](https://github.com/holochain/holochain/pull/2922)
- Fix an issue which prevented the publish loop for a cell from suspending if there was either 1. publish activity pending for other cells or 2. enough validation receipts received. [2922](https://github.com/holochain/holochain/pull/2922)

## 0.3.0-beta-dev.21

- Fix an issue where receiving incoming ops can accidentally filter out some DHT data until Holochain is restarted. The state management for in-flight DHT ops is now guaranteed by a `Drop` implementation which will clean up state when the `incoming_dht_ops_workflow` finishes. [2913](https://github.com/holochain/holochain/pull/2913)
- Performance improvement when sending validation receipts. When a batch of DHT ops is being processed and an author is unreachable it will no longer spend time trying to send more receipts to that author in serial and instead it sends receipts as a single batch per author. [2848](https://github.com/holochain/holochain/pull/2848)
- Resilience improvement with handling keystore errors in the validation receipt workflow. Previously, all errors caused the workflow to restart from the beginning. This was good for transient errors such as the keystore being unavailable but it also meant that a single validation receipt failing to be signed (e.g. due to a local agent key being removed from the keystore) would prevent any more validation receipts being sent by that conductor. [2848](https://github.com/holochain/holochain/pull/2848)
- **BREAKING CHANGE** Addressed an outstanding technical debt item to make the validation receipt workflow send a network notification (fire and forget) rather than waiting for a response. When the validation receipt workflow was written this functionality wasn’t available but now that it is, sending validation receipts can be sped up by not waiting for a peer to respond. The format has also been changed from sending one receipt at a time to sending batches so it was not possible to maintain backwards compatibility here. [2848](https://github.com/holochain/holochain/pull/2848)

## 0.3.0-beta-dev.20

## 0.3.0-beta-dev.19

- Fix: App interfaces are persisted when shutting down conductor. After restart, app interfaces without connected receiver websocket had signal emission fail altogether. Send errors are only logged now instead.

## 0.3.0-beta-dev.18

## 0.3.0-beta-dev.17

- Change `GenesisFailed` error to include `CellId` so that genesis failures can be correlated with the cells that failed. [2616](https://github.com/holochain/holochain/pull/2616)

## 0.3.0-beta-dev.16

## 0.3.0-beta-dev.15

- **BREAKING CHANGE** updating the project lock file to use the latest version of `serde` at `1.0.185` has changed how enums get serialized and as a knock on effect it has changed some hashes. This will make databases from previous versions incompatible with the next version of Holochain.

## 0.3.0-beta-dev.14

## 0.3.0-beta-dev.13

## 0.3.0-beta-dev.12

## 0.3.0-beta-dev.11

- Improves error messages when validation fails with an InvalidCommit error
- Fixed bug where if signature verification fails due to the lair service being unavailable, validation could fail. Now, that failure is treated as a normal error, so validation cannot proceed. [\#2604](https://github.com/holochain/holochain/pull/2604)

## 0.3.0-beta-dev.10

- Adds experimental Chain Head Coordinator feature, allowing multiple machines to share the same source chain. Holochain must be built with the `chc` feature flag (disabled by default).

## 0.3.0-beta-dev.9

## 0.3.0-beta-dev.8

## 0.3.0-beta-dev.7

- Fixes race condition which caused network instability. Newly joined nodes can get temporarily blocked by other nodes, causing connections to be repeatedly dropped. [\#2534](https://github.com/holochain/holochain/pull/2534)

## 0.3.0-beta-dev.6

## 0.3.0-beta-dev.5

- **BREAKING CHANGE**: The DhtOp validation rules have been significantly expanded upon, and some logic around what ops are produced when has been altered. Your existing app may experience rejected ops due to these more strict rules.

## 0.3.0-beta-dev.4

## 0.3.0-beta-dev.3

## 0.3.0-beta-dev.2

## 0.3.0-beta-dev.1

## 0.3.0-beta-dev.0

- The feature `test_utils` is no longer a default feature. To consume `sweetest` from this crate please now use `default-features = false` and the feature `sweetest`.

## 0.2.0

## 0.2.0-beta-rc.7

## 0.2.0-beta-rc.6

- Feature renaming from `no-deps` to `sqlite` and `db-encryption` to `sqlite-encrypted`. It should not be necessary to configure these unless you are packaging `holochain` or have imported it as a dependency without default features. In the latter case, please update any references to the old feature names.

## 0.2.0-beta-rc.5

- Implements the `clone_only` cell provisioning strategy, desgined for situations where no cell should be installed upon app installation but clones may be created later, via `roles[].provisioning.strategy` in the app manifest [\#2243](https://github.com/holochain/holochain/pull/2243)

## 0.2.0-beta-rc.4

## 0.2.0-beta-rc.3

- BREAKING CHANGE - Removes conductor networking types “Proxy” (“proxy”) and “Quic” (“quic”). Please transition to “WebRTC” (“webrtc”). [\#2208](https://github.com/holochain/holochain/pull/2208)
- Adds `DumpNetworkStats` api to admin websocket [\#2182](https://github.com/holochain/holochain/pull/2182).
- System validation now ensures that all records in a source chain are by the same author [\#2189](https://github.com/holochain/holochain/pull/2189)

## 0.2.0-beta-rc.2

- Fixes bug where supplying a `network_seed` during an `InstallApp` call does not actually update the network seed for roles whose `provisioning` is set to `None` in the manifest. Now the network seed is correctly updated. [\#2102](https://github.com/holochain/holochain/pull/2102)

- If AppManifest specifies an `installed_hash` for a DNA, it will check the conductor for an already-registered DNA at that hash, ignoring the DNA passed in as part of the bundle. Note that this means you can install apps without passing in any DNA, if the DNAs are already installed in the conductor. [\#2157](https://github.com/holochain/holochain/pull/2157)

- Adds new functionality to the conductor admin API which returns disk storage information. The storage used by apps is broken down into blobs which are being used by one or more app.

## 0.2.0-beta-rc.1

## 0.2.0-beta-rc.0

- When uninstalling an app, local data is now cleaned up where appropriate. [\#1805](https://github.com/holochain/holochain/pull/1805)
  - Detail: any time an app is uninstalled, if the removal of that app’s cells would cause there to be no cell installed which uses a given DNA, the databases for that DNA space are deleted. So, if you have an app installed twice under two different agents and uninstall one of them, no data will be removed, but if you uninstall both, then all local data will be cleaned up. If any of your data was gossiped to other peers though, it will live on in the DHT, and even be gossiped back to you if you reinstall that same app with a new agent.
- Renames `OpType` to `FlatOp`, and `Op::to_type()` to `Op::flattened()`. Aliases for the old names still exist, so this is not a breaking change. [\#1909](https://github.com/holochain/holochain/pull/1909)
- Fixed a [problem with validation of Ops with private entry data](https://github.com/holochain/holochain/issues/1861), where  `Op::to_type()` would fail for private `StoreEntry` ops. [\#1910](https://github.com/holochain/holochain/pull/1910)

## 0.1.0

## 0.1.0-beta-rc.4

- Fix: Disabled clone cells are no longer started when conductor restarts. [\#1775](https://github.com/holochain/holochain/pull/1775)

## 0.1.0-beta-rc.3

- Fix: calling `emit_signal` from the `post_commit` callback caused a panic, this is now fixed [\#1749](https://github.com/holochain/holochain/pull/1749)
- Fix: When you install an app with a cell that already exists for the same agent, the installation will error now. [\#1773](https://github.com/holochain/holochain/pull/1773)
- Fixes problem where disabling and re-enabling an app causes all of its cells to become unresponsive to any `get*` requests. [\#1744](https://github.com/holochain/holochain/pull/1744)
- Fixes problem where a disabled cell can continue to respond to zome calls and transmit data until the conductor is restarted. [\#1761](https://github.com/holochain/holochain/pull/1761)
- Adds Ctrl+C handling, so that graceful conductor shutdown is possible. [\#1761](https://github.com/holochain/holochain/pull/1761)
- BREAKING CHANGE - Added zome name to the signal emitted when using `emit_signal`.

## 0.1.0-beta-rc.2

## 0.1.0-beta-rc.1

## 0.1.0-beta-rc.0

- All zome calls must now be signed by the provenance, the signature is of the hash of the unsigned zome call, a unique nonce and expiry is also required [1510](https://github.com/holochain/holochain/pull/1510/files)

## 0.0.175

- BREAKING CHANGE - `ZomeId` and `zome_id` renamed to `ZomeIndex` and `zome_index` [\#1667](https://github.com/holochain/holochain/pull/1667)
- BREAKING CHANGE - `AppEntryType.id` renamed to `AppEntryType.entry_index` [\#1667](https://github.com/holochain/holochain/pull/1667)
- BREAKING CHANGE - `AppEntryType` renamed to `AppEntryDef` [\#1667](https://github.com/holochain/holochain/pull/1667)
- BREAKING CHANGE - `AppEntryDefName` renamed to `AppEntryName` [\#1667](https://github.com/holochain/holochain/pull/1667)
- BREAKING CHANGE - `AppRoleId` renamed to `RoleName` [\#1667](https://github.com/holochain/holochain/pull/1667)

## 0.0.174

- BREAKING CHANGE - The max entry size has been lowered to 4MB (strictly 4,000,000 bytes) [\#1659](https://github.com/holochain/holochain/pull/1659)
- BREAKING CHANGE - `emit_signal` permissions are changed so that it can be called during `post_commit`, which previously was not allowed [\#1661](https://github.com/holochain/holochain/pull/1661)

## 0.0.173

## 0.0.172

- BREAKING CHANGE - Update wasmer crate dependency [\#1620](https://github.com/holochain/holochain/pull/1620)
- Adds GossipInfo app interface method, which returns data about historical gossip progress which can be used to implement a progress bar in app UIs. [\#1649](https://github.com/holochain/holochain/pull/1649)
- BREAKING CHANGE - Add `quantum_time` as a DNA modifier. The default is set to 5 minutes, which is what it was previously hardcoded to. DNA manifests do not need to be updated, but this will change the DNA hash of all existing DNAs.

## 0.0.171

## 0.0.170

- Add call to authorize a zome call signing key to Admin API [\#1641](https://github.com/holochain/holochain/pull/1641)
- Add call to request DNA definition to Admin API [\#1641](https://github.com/holochain/holochain/pull/1641)

## 0.0.169

## 0.0.168

- Fixes bug that causes crash when starting a conductor with a clone cell installed

## 0.0.167

- Adds `SweetConductorConfig`, which adds a few builder methods for constructing variations of the standard ConductorConfig

## 0.0.166

- Fix restore clone cell by cell id. This used to fail with a “CloneCellNotFound” error. [\#1603](https://github.com/holochain/holochain/pull/1603)

## 0.0.165

- Revert requiring DNA modifiers when registering a DNA. These modifiers were optional before and were made mandatory by accident.

## 0.0.164

- Add App API call to archive an existing clone cell. [\#1578](https://github.com/holochain/holochain/pull/1578)
- Add Admin API call to restore an archived clone cell. [\#1578](https://github.com/holochain/holochain/pull/1578)
- Add Admin API call to delete all archived clone cells of an app’s role. For example, there is a base cell with role `document` and clones `document.0`, `document.1` etc.; this call deletes all clones permanently that have been archived before. This is not reversable; clones cannot be restored afterwards. [\#1578](https://github.com/holochain/holochain/pull/1578)

## 0.0.163

- Fixed rare “arc is not quantizable” panic, issuing a warning instead. [\#1577](https://github.com/holochain/holochain/pull/1577)

## 0.0.162

- **BREAKING CHANGE**: Implement App API call `CreateCloneCell`. **Role ids must not contain a dot `.` any more.** Clone ids make use of the dot as a delimiter to separate role id and clone index. [\#1547](https://github.com/holochain/holochain/pull/1547)
- Remove conductor config legacy keystore config options. These config options have been broken since we removed legacy lair in \#1518, hence this fix itself is not a breaking change. Also adds the `lair_server_in_proc` keystore config option as the new default to run an embedded lair server inside the conductor process, no longer requiring a separate system process. [\#1571](https://github.com/holochain/holochain/pull/1571)

## 0.0.161

## 0.0.160

## 0.0.159

- Updates TLS certificate handling so that multiple conductors can share the same lair, but use different TLS certificates by storing a “tag” in the conductor state database. This should not be a breaking change, but *will* result in a new TLS certificate being used per conductor. [\#1519](https://github.com/holochain/holochain/pull/1519)

## 0.0.158

## 0.0.157

## 0.0.156

- Effectively disable Wasm metering by setting the cranelift cost\_function to always return 0. This is meant as a temporary stop-gap and give us time to figure out a configurable approach. [\#1535](https://github.com/holochain/holochain/pull/1535)

## 0.0.155

- **BREAKING CHANGE** - Removes legacy lair. You must now use lair-keystore \>= 0.2.0 with holochain. It is recommended to abandon your previous holochain agents, as there is not a straight forward migration path. To migrate: [dump the old keys](https://github.com/holochain/lair/blob/v0.0.11/crates/lair_keystore/src/bin/lair-keystore/main.rs#L38) -\> [write a utility to re-encode them](https://github.com/holochain/lair/tree/hc_seed_bundle-v0.1.2/crates/hc_seed_bundle) -\> [then import them to the new lair](https://github.com/holochain/lair/tree/lair_keystore-v0.2.0/crates/lair_keystore#lair-keystore-import-seed---help) – [\#1518](https://github.com/holochain/holochain/pull/1518)
- New solution for adding `hdi_version_req` field to the output of `--build-info` argument. [\#1523](https://github.com/holochain/holochain/pull/1523)

## 0.0.154

- Revert: “Add the `hdi_version_req` key:value field to the output of the `--build-info` argument” because it broke. [\#1521](https://github.com/holochain/holochain/pull/1521)
  
  Reason: it causes a build failure of the *holochain*  crate on crates.io

## 0.0.153

- Add the `hdi_version_req` key:value field to the output of the `--build-info` argument

## 0.0.152

- Adds `AdminRequest::UpdateCoordinators` that allows swapping coordinator zomes for a running happ.

## 0.0.151

- BREAKING CHANGE - Refactor: Property `integrity.uid` of DNA Yaml files renamed to `integrity.network_seed`. Functionality has not changed. [\#1493](https://github.com/holochain/holochain/pull/1493)
- Allow deterministic bindings (dna\_info() & zome\_info()) to the genesis self check [\#1491](https://github.com/holochain/holochain/pull/1491).

## 0.0.150

## 0.0.149

## 0.0.148

- Added networking logic for enzymatic countersigning [\#1472](https://github.com/holochain/holochain/pull/1472)
- Countersigning authority response network message changed to a session negotiation enum [/\#1472](https://github.com/holochain/holochain/pull/1472)

## 0.0.147

## 0.0.146

## 0.0.145

**MAJOR BREAKING CHANGE\!** This release includes a rename of two Holochain core concepts, which results in a LOT of changes to public APIs and type names:

- “Element” has been renamed to “Record”
- “Header” has been renamed to “Action”

All names which include these words have also been renamed accordingly.

As Holochain has evolved, the meaning behind these concepts, as well as our understanding of them, has evolved as well, to the point that the original names are no longer adequate descriptors. We chose new names to help better reflect what these concepts mean, to bring more clarity to how we write and talk about Holochain.

## 0.0.144

- Add functional stub for `x_salsa20_poly1305_shared_secret_create_random` [\#1410](https://github.com/holochain/holochain/pull/1410)
- Add functional stub for `x_salsa20_poly1305_shared_secret_export` [\#1410](https://github.com/holochain/holochain/pull/1410)
- Add functional stub for `x_salsa20_poly1305_shared_secret_ingest` [\#1410](https://github.com/holochain/holochain/pull/1410)
- Limit conductor calls to `10_000_000_000` Wasm operations [\#1386](https://github.com/holochain/holochain/pull/1386)

## 0.0.143

## 0.0.142

## 0.0.141

## 0.0.140

## 0.0.139

- Udpate lair to 0.1.3 - largely just documentation updates, but also re-introduces some dependency pinning to fix mismatch client/server version check [\#1377](https://github.com/holochain/holochain/pull/1377)

## 0.0.138

## 0.0.137

- Docs: Fix intra-doc links in all crates [\#1323](https://github.com/holochain/holochain/pull/1323)
- Update legacy lair to 0.0.10 - allowing “panicky” flag [\#1349](https://github.com/holochain/holochain/pull/1349)
- Udpate lair to 0.1.1 - allowing usage in path with whitespace [\#1349](https://github.com/holochain/holochain/pull/1349)

## 0.0.136

## 0.0.135

## 0.0.134

## 0.0.133

## 0.0.132

## 0.0.131

- When joining the network set arc size to previous value if available instead of full to avoid network load [1287](https://github.com/holochain/holochain/pull/1287)

## 0.0.130

- Workflow errors generally now log rather than abort the current app [1279](https://github.com/holochain/holochain/pull/1279/files)

- Fixed broken links in Rust docs [\#1284](https://github.com/holochain/holochain/pull/1284)

## 0.0.129

## 0.0.128

- Proxy server chosen from bootstrap server proxy\_list [1242](https://github.com/holochain/holochain/pull/1242)

<!-- end list -->

``` yaml
network:
  transport_pool:
    - type: proxy
      proxy_config:
        type: remote_proxy_client_from_bootstrap
        bootstrap_url: https://bootstrap.holo.host
        fallback_proxy_url: ~
```

## 0.0.127

- **BREAKING CHANGE** App validation callbacks are now run per `Op`. There is now only a single validation callback `fn validate(op: Op) -> ExternResult<ValidateCallbackResult>` that is called for each `Op`. See the documentation for `Op` for more details on what data is passed to the callback. There are example use cases in `crates/test_utils/wasm/wasm_workspace/`. For example in the `validate` test wasm. To update an existing app, you to this version all `validate_*` callbacks including `validate_create_link` must be changed to the new `validate(..)` callback. [\#1212](https://github.com/holochain/holochain/pull/1212).

- `RegisterAgentActivity` ops are now validated by app validation.

- Init functions can now make zome calls. [\#1186](https://github.com/holochain/holochain/pull/1186)

- Adds header hashing to `hash` host fn [1227](https://github.com/holochain/holochain/pull/1227)

- Adds blake2b hashing to `hash` host fn [1228](https://github.com/holochain/holochain/pull/1228)

## 0.0.126

## 0.0.125

## 0.0.124

## 0.0.123

- Fixes issue where holochain could get stuck in infinite loop when trying to send validation receipts. [\#1181](https://github.com/holochain/holochain/pull/1181).
- Additional networking metric collection and associated admin api `DumpNetworkMetrics { dna_hash: Option<DnaHash> }` for inspection of metrics [\#1160](https://github.com/holochain/holochain/pull/1160)
- **BREAKING CHANGE** - Schema change for metrics database. Holochain will persist historical metrics once per hour, if you do not clear the metrics database it will crash at that point. [\#1183](https://github.com/holochain/holochain/pull/1183)

## 0.0.122

- Adds better batching to validation workflows for much faster validation. [\#1167](https://github.com/holochain/holochain/pull/1167).

## 0.0.121

- **BREAKING CHANGE** Removed `app_info` from HDK [1108](https://github.com/holochain/holochain/pull/1108)
- Permissions on host functions now return an error instead of panicking [1141](https://github.com/holochain/holochain/pull/1141)
- Add `--build-info` CLI flag for displaying various information in JSON format. [\#1163](https://github.com/holochain/holochain/pull/1163)

## 0.0.120

## 0.0.119

## 0.0.118

- **BREAKING CHANGE** - Gossip now exchanges local peer info with `initiate` and `accept` request types. [\#1114](https://github.com/holochain/holochain/pull/1114).

## 0.0.117

## 0.0.116

## 0.0.115

- Fix [issue](https://github.com/holochain/holochain/issues/1100) where private dht ops were being leaked through the incoming ops sender. [1104](https://github.com/holochain/holochain/pull/1104).
- Kitsune now attempts to rebind the network interface in the event of endpoint shutdown. Note, it’s still recommended to bind to `0.0.0.0` as the OS provides additional resiliency for interfaces coming and going. [\#1083](https://github.com/holochain/holochain/pull/1083)
- **BREAKING CHANGE** current chain head including recent writes available in agent info [\#1079](https://github.com/holochain/holochain/pull/1079)
- **BREAKING (If using new lair)** If you are using the new (non-legacy) `lair_server` keystore, you will need to rebuild your keystore, we now pre-hash the passphrase used to access it to mitigate some information leakage. [\#1094](https://github.com/holochain/holochain/pull/1094)
- Better lair signature fallback child process management. The child process will now be properly restarted if it exits. (Note this can take a few millis on Windows, and may result in some signature errors.) [\#1094](https://github.com/holochain/holochain/pull/1094)

## 0.0.114

- `remote_signal` has always been a fire-and-forget operation. Now it also uses the more efficient fire-and-forget “notify” low-level networking plumbing. [\#1075](https://github.com/holochain/holochain/pull/1075)

- **BREAKING CHANGE** `entry_defs` added to `zome_info` and referenced by macros [PR1055](https://github.com/holochain/holochain/pull/1055)

- **BREAKING CHANGE**: The notion of “cell nicknames” (“nicks”) and “app slots” has been unified into the notion of “app roles”. This introduces several breaking changes. In general, you will need to rebuild any app bundles you are using, and potentially update some usages of the admin interface. In particular:
  
  - The `slots` field in App manifests is now called `roles`
  - The `InstallApp` admin method now takes a `role_id` field instead of a `nick` field
  - In the return value for any admin method which lists installed apps, e.g. `ListEnabledApps`, any reference to `"slots"` is now named `"roles"`
  - See [\#1045](https://github.com/holochain/holochain/pull/1045)

- Adds test utils for creating simulated networks. [\#1037](https://github.com/holochain/holochain/pull/1037).

- Conductor can take a mocked network for testing simulated networks. [\#1036](https://github.com/holochain/holochain/pull/1036)

- Added `DumpFullState` to the admin interface, as a more complete form of `DumpState` which returns full `Vec<DhtOp>` instead of just their count, enabling more introspection of the state of the cell [\#1065](https://github.com/holochain/holochain/pull/1065).

- **BREAKING CHANGE** Added function name to call info in HDK. [\#1078](https://github.com/holochain/holochain/pull/1078).

## 0.0.113

- Post commit is now infallible and expects no return value [PR1049](https://github.com/holochain/holochain/pull/1049)
- Always depend on `itertools` to make `cargo build --no-default-features` work [\#1060](https://github.com/holochain/holochain/pull/1060)
- `call_info` includes provenance and cap grant information [PR1063](https://github.com/holochain/holochain/pull/1063)
- Always depend on `itertools` to make `cargo build --no-default-features` work [\#1060](https://github.com/holochain/holochain/pull/1060)

## 0.0.112

- Always depend on `itertools` to make `cargo build --no-default-features` work [\#1060](https://github.com/holochain/holochain/pull/1060)

## 0.0.111

- `call_info` is now implemented [1047](https://github.com/holochain/holochain/pull/1047)

- `dna_info` now returns `DnaInfo` correctly [\#1044](https://github.com/holochain/holochain/pull/1044)
  
  - `ZomeInfo` no longer includes what is now on `DnaInfo`
  - `ZomeInfo` renames `zome_name` and `zome_id` to `name` and `id`
  - `DnaInfo` includes `name`, `hash`, `properties`

- `post_commit` hook is implemented now [PR 1000](https://github.com/holochain/holochain/pull/1000)

- Bump legacy lair version to 0.0.8 fixing a crash when error message was too long [\#1046](https://github.com/holochain/holochain/pull/1046)

- Options to use new lair keystore [\#1040](https://github.com/holochain/holochain/pull/1040)

<!-- end list -->

``` yaml
keystore:
  type: danger_test_keystore
```

or

``` yaml
keystore:
  type: lair_server
  connection_url: "unix:///my/path/socket?k=Foo"
```

## 0.0.110

- Publish now runs on a loop if there are ops still needing receipts. [\#1024](https://github.com/holochain/holochain/pull/1024)
- Batch peer store write so we use less transactions. [\#1007](https://github.com/holochain/holochain/pull/1007/).
- Preparation for new lair api [\#1017](https://github.com/holochain/holochain/pull/1017)
  - there should be no functional changes with this update.
  - adds new lair as an additional dependency and begins preparation for a config-time switch allowing use of new api lair keystore.
- Add method `SweetDnaFile::from_bundle_with_overrides` [\#1030](https://github.com/holochain/holochain/pull/1030)
- Some `SweetConductor::setup_app_*` methods now take anything iterable, instead of array slices, for specifying lists of agents and DNAs [\#1030](https://github.com/holochain/holochain/pull/1030)
- BREAKING conductor config changes [\#1031](https://github.com/holochain/holochain/pull/1031)

Where previously, you might have had:

``` yaml
use_dangerous_test_keystore: false
keystore_path: /my/path
passphrase_service:
  type: danger_insecure_from_config
  passphrase: "test-passphrase"
```

now you will use:

``` yaml
keystore:
  type: lair_server_legacy_deprecated
  keystore_path: /my/path
  danger_passphrase_insecure_from_config: "test-passphrase"
```

or:

``` yaml
keystore:
  type: danger_test_keystore_legacy_deprecated
```

## 0.0.109

- Make validation run concurrently up to 50 DhtOps. This allows us to make progress on other ops when waiting for the network. [\#1005](https://github.com/holochain/holochain/pull/1005)
- FIX: Prevent the conductor from trying to join cells to the network that are already in the process of joining. [\#1006](https://github.com/holochain/holochain/pull/1006)

## 0.0.108

- Refactor conductor to use parking lot rw lock instead of tokio rw lock. (Faster and prevents deadlocks.). [\#979](https://github.com/holochain/holochain/pull/979).

### Changed

- The scheduler should work now

## 0.0.107

## 0.0.106

### Changed

- All Holochain `Timestamp`s (including those in Headers) are now at the precision of microseconds rather than nanoseconds. This saves 4 bytes per timestamp in memory and on disk.
- Various database field names changed. **Databases created in prior versions will be incompatible.**
- HDK `sys_time` now returns a `holochain_zome_types::prelude::Timestamp` instead of a `core::time::Duration`.
- Exposes `UninstallApp` in the conductor admin API.

## 0.0.105

## 0.0.104

- Updates lair to 0.0.4 which pins rcgen to 0.8.11 to work around [https://github.com/est31/rcgen/issues/63](https://github.com/est31/rcgen/issues/63)

## 0.0.103

### Fixed

- This release solves the issues with installing happ bundles or registering DNA via the admin API concurrently. [\#881](https://github.com/holochain/holochain/pull/881).

### Changed

- Header builder now uses chain top timestamp for new headers if in the future
- Timestamps in headers require strict inequality in sys validation

## 0.0.102

### Known Issues :exclamation:

- We’ve become aware of a bug that locks up the conductor when installing happ bundles or registering DNA via the admin API concurrently. Please perform these actions sequentially until we’ve resolved the bug.

### Fixed

- Concurrent zome calls could cause the `init()` zome callback to run multiple times concurrently, causing `HeadMoved` errors. This is fixed, so that `init()` can only ever run once.
  - If a zome call has been waiting for another zome call to finish running `init()` for longer than 30 seconds, it will timeout.

### Changed

- Apps now have a more complex status. Apps now can be either enabled/disabled as well as running/stopped, the combination of which is captured by three distinctly named states:
  - “Running” (enabled + running) -\> The app is running normally
  - “Paused” (enabled + stopped) -\> The app is currently stopped due to some minor problem in one of its cells such as failed network access, but will start running again as soon as it’s able. Some Cells may still be running normally.
  - “Disabled” (disabled + stopped) -\> The app is stopped and will remain so until explicitly enabled via `EnableApp` admin method. Apps can be disabled manually via `DisableApp`, or automatically due to an unrecoverable error in a Cell.
- Some admin methods are deprecated due to the app status changes:
  - `ActivateApp` is deprecated in favor of `EnableApp`
  - `DeactivateApp` is deprecated in favor of `DisableApp`
- Apps will be automatically Paused if not all of their cells are able to join the network during startup

### Added

- `InstallAppBundle` command added to admin conductor API. [\#665](https://github.com/holochain/holochain/pull/665)
- `DnaSource` in conductor\_api `RegisterDna` call now can take a `DnaBundle` [\#665](https://github.com/holochain/holochain/pull/665)
- New admin interface methods:
  - `EnableApp` (replaces `ActivateApp`)
  - `DisableApp` (replaces `DeactivateApp`)
  - `StartApp` (used to attempt to manually restart a Paused app)
- Using the 3 level PLRU instance cache from latest holochain wasmer `v0.0.72`

## 0.0.101

This version contains breaking changes to the conductor API as well as a major upgrade to the underlying Wasm runtime.

***:exclamation: Performance impact***

The version of wasmer that is used in this holochain release contains bugs in the scoping of wasmer modules vs. instances, such that it blocks the proper release of memory and slows down execution of concurrent Wasm instances. While we were able to at least mitigate these effects and are coordinating with wasmer to find a proper solution as soon as possible.

The severity of these issues increases with cell concurrency, i.e. using multiple cells with the same DNA. Application development with a single conductor and a few cells are expected to work well unless your machine has serious resource restrictions.

### Added

- `InstallAppBundle` command added to admin conductor API. [\#665](https://github.com/holochain/holochain/pull/665)
- `DnaSource` in conductor\_api `RegisterDna` call now can take a `DnaBundle` [\#665](https://github.com/holochain/holochain/pull/665)

### Removed

- BREAKING:  `InstallAppDnaPayload` in admin conductor API `InstallApp` command now only accepts a hash.  Both properties and path have been removed as per deprecation warning.  Use either `RegisterDna` or `InstallAppBundle` instead. [\#665](https://github.com/holochain/holochain/pull/665)
- BREAKING: `DnaSource(Path)` in conductor\_api `RegisterDna` call now must point to `DnaBundle` as created by `hc dna pack` not a `DnaFile` created by `dna_util` [\#665](https://github.com/holochain/holochain/pull/665)

### CHANGED

- Updated to a version of `holochain_wasmer` that includes a migration to wasmer v2+. [\#773](https://github.com/holochain/holochain/pull/773/files), [\#801](https://github.com/holochain/holochain/pull/80), [\#836](https://github.com/holochain/holochain/pull/836)
- Introduced a simple instance cache to mitigate and potentially outweigh the effects of the aforementioned wasmer conditions [\#848](https://github.com/holochain/holochain/pull/848)

## 0.0.100

This is the first version number for the version of Holochain with a refactored state model (you may see references to it as Holochain RSM).

## 0.0.52-alpha2

*Note: Versions 0.0.52-alpha2 and older are belong to previous iterations of the Holochain architecture and are not tracked here.*<|MERGE_RESOLUTION|>--- conflicted
+++ resolved
@@ -7,10 +7,8 @@
 
 ## Unreleased
 
-<<<<<<< HEAD
 - Adds the [`UseExisting`](https://github.com/holochain/holochain/blob/293d6e775b3f02285b831626c9911802207a8d85/crates/holochain_types/src/app/app_manifest/app_manifest_v1.rs#L155-L165) cell provisioning strategy, an alternative to `Create`, allowing an app to depend on a cell from another installed app. Read the rustdocs for more info on this new type of provisioning.
 - New protections are put in place for apps which are depended upon by other apps via `UseExisting`. Any "protected" inter-app dependency will prevent a dependency app from being uninstalled until the dependent app is also uninstalled, or if the `force` parameter is set to true in the `UninstallApp` call.
-=======
 - CountersigningSuccess signal that is emitted when a countersigning session is successfully completed now includes the 
   `app_entry_hash` from the `PreflightRequest` rather than the `EntryHash` that is created when you commit the countersigned entry.
   This value is easier for clients to get at and use to check that the countersigning session they joined has succeeded.
@@ -18,7 +16,6 @@
 ## 0.4.0-dev.14
 
 ## 0.4.0-dev.13
->>>>>>> 421fd3e4
 
 ## 0.4.0-dev.12
 
