---
default_semver_increment_mode: !pre_minor beta-dev
---
# Changelog

The format is based on [Keep a Changelog](https://keepachangelog.com/en/1.0.0/). This project adheres to [Semantic Versioning](https://semver.org/spec/v2.0.0.html).

## Unreleased

<<<<<<< HEAD
- Bump holonix rust version to 1.71.1. [\#2660](https://github.com/holochain/holochain/pull/2660)
=======
## 0.3.0-beta-dev.16
>>>>>>> c222798c

## 0.3.0-beta-dev.15

- **BREAKING CHANGE** updating the project lock file to use the latest version of `serde` at `1.0.185` has changed how enums get serialized and as a knock on effect it has changed some hashes. This will make databases from previous versions incompatible with the next version of Holochain.

## 0.3.0-beta-dev.14

## 0.3.0-beta-dev.13

## 0.3.0-beta-dev.12

## 0.3.0-beta-dev.11

- Improves error messages when validation fails with an InvalidCommit error
- Fixed bug where if signature verification fails due to the lair service being unavailable, validation could fail. Now, that failure is treated as a normal error, so validation cannot proceed. [\#2604](https://github.com/holochain/holochain/pull/2604)

## 0.3.0-beta-dev.10

- Adds experimental Chain Head Coordinator feature, allowing multiple machines to share the same source chain. Holochain must be built with the `chc` feature flag (disabled by default).

## 0.3.0-beta-dev.9

## 0.3.0-beta-dev.8

## 0.3.0-beta-dev.7

- Fixes race condition which caused network instability. Newly joined nodes can get temporarily blocked by other nodes, causing connections to be repeatedly dropped. [\#2534](https://github.com/holochain/holochain/pull/2534)

## 0.3.0-beta-dev.6

## 0.3.0-beta-dev.5

- **BREAKING CHANGE**: The DhtOp validation rules have been significantly expanded upon, and some logic around what ops are produced when has been altered. Your existing app may experience rejected ops due to these more strict rules.

## 0.3.0-beta-dev.4

## 0.3.0-beta-dev.3

## 0.3.0-beta-dev.2

## 0.3.0-beta-dev.1

## 0.3.0-beta-dev.0

- The feature `test_utils` is no longer a default feature. To consume `sweetest` from this crate please now use `default-features = false` and the feature `sweetest`.

## 0.2.0

## 0.2.0-beta-rc.7

## 0.2.0-beta-rc.6

- Feature renaming from `no-deps` to `sqlite` and `db-encryption` to `sqlite-encrypted`. It should not be necessary to configure these unless you are packaging `holochain` or have imported it as a dependency without default features. In the latter case, please update any references to the old feature names.

## 0.2.0-beta-rc.5

- Implements the `clone_only` cell provisioning strategy, desgined for situations where no cell should be installed upon app installation but clones may be created later, via `roles[].provisioning.strategy` in the app manifest [\#2243](https://github.com/holochain/holochain/pull/2243)

## 0.2.0-beta-rc.4

## 0.2.0-beta-rc.3

- BREAKING CHANGE - Removes conductor networking types “Proxy” (“proxy”) and “Quic” (“quic”). Please transition to “WebRTC” (“webrtc”). [\#2208](https://github.com/holochain/holochain/pull/2208)
- Adds `DumpNetworkStats` api to admin websocket [\#2182](https://github.com/holochain/holochain/pull/2182).
- System validation now ensures that all records in a source chain are by the same author [\#2189](https://github.com/holochain/holochain/pull/2189)

## 0.2.0-beta-rc.2

- Fixes bug where supplying a `network_seed` during an `InstallApp` call does not actually update the network seed for roles whose `provisioning` is set to `None` in the manifest. Now the network seed is correctly updated. [\#2102](https://github.com/holochain/holochain/pull/2102)

- If AppManifest specifies an `installed_hash` for a DNA, it will check the conductor for an already-registered DNA at that hash, ignoring the DNA passed in as part of the bundle. Note that this means you can install apps without passing in any DNA, if the DNAs are already installed in the conductor. [\#2157](https://github.com/holochain/holochain/pull/2157)

- Adds new functionality to the conductor admin API which returns disk storage information. The storage used by apps is broken down into blobs which are being used by one or more app.

## 0.2.0-beta-rc.1

## 0.2.0-beta-rc.0

- When uninstalling an app, local data is now cleaned up where appropriate. [\#1805](https://github.com/holochain/holochain/pull/1805)
  - Detail: any time an app is uninstalled, if the removal of that app’s cells would cause there to be no cell installed which uses a given DNA, the databases for that DNA space are deleted. So, if you have an app installed twice under two different agents and uninstall one of them, no data will be removed, but if you uninstall both, then all local data will be cleaned up. If any of your data was gossiped to other peers though, it will live on in the DHT, and even be gossiped back to you if you reinstall that same app with a new agent.
- Renames `OpType` to `FlatOp`, and `Op::to_type()` to `Op::flattened()`. Aliases for the old names still exist, so this is not a breaking change. [\#1909](https://github.com/holochain/holochain/pull/1909)
- Fixed a [problem with validation of Ops with private entry data](https://github.com/holochain/holochain/issues/1861), where  `Op::to_type()` would fail for private `StoreEntry` ops. [\#1910](https://github.com/holochain/holochain/pull/1910)

## 0.1.0

## 0.1.0-beta-rc.4

- Fix: Disabled clone cells are no longer started when conductor restarts. [\#1775](https://github.com/holochain/holochain/pull/1775)

## 0.1.0-beta-rc.3

- Fix: calling `emit_signal` from the `post_commit` callback caused a panic, this is now fixed [\#1749](https://github.com/holochain/holochain/pull/1749)
- Fix: When you install an app with a cell that already exists for the same agent, the installation will error now. [\#1773](https://github.com/holochain/holochain/pull/1773)
- Fixes problem where disabling and re-enabling an app causes all of its cells to become unresponsive to any `get*` requests. [\#1744](https://github.com/holochain/holochain/pull/1744)
- Fixes problem where a disabled cell can continue to respond to zome calls and transmit data until the conductor is restarted. [\#1761](https://github.com/holochain/holochain/pull/1761)
- Adds Ctrl+C handling, so that graceful conductor shutdown is possible. [\#1761](https://github.com/holochain/holochain/pull/1761)
- BREAKING CHANGE - Added zome name to the signal emitted when using `emit_signal`.

## 0.1.0-beta-rc.2

## 0.1.0-beta-rc.1

## 0.1.0-beta-rc.0

- All zome calls must now be signed by the provenance, the signature is of the hash of the unsigned zome call, a unique nonce and expiry is also required [1510](https://github.com/holochain/holochain/pull/1510/files)

## 0.0.175

- BREAKING CHANGE - `ZomeId` and `zome_id` renamed to `ZomeIndex` and `zome_index` [\#1667](https://github.com/holochain/holochain/pull/1667)
- BREAKING CHANGE - `AppEntryType.id` renamed to `AppEntryType.entry_index` [\#1667](https://github.com/holochain/holochain/pull/1667)
- BREAKING CHANGE - `AppEntryType` renamed to `AppEntryDef` [\#1667](https://github.com/holochain/holochain/pull/1667)
- BREAKING CHANGE - `AppEntryDefName` renamed to `AppEntryName` [\#1667](https://github.com/holochain/holochain/pull/1667)
- BREAKING CHANGE - `AppRoleId` renamed to `RoleName` [\#1667](https://github.com/holochain/holochain/pull/1667)

## 0.0.174

- BREAKING CHANGE - The max entry size has been lowered to 4MB (strictly 4,000,000 bytes) [\#1659](https://github.com/holochain/holochain/pull/1659)
- BREAKING CHANGE - `emit_signal` permissions are changed so that it can be called during `post_commit`, which previously was not allowed [\#1661](https://github.com/holochain/holochain/pull/1661)

## 0.0.173

## 0.0.172

- BREAKING CHANGE - Update wasmer crate dependency [\#1620](https://github.com/holochain/holochain/pull/1620)
- Adds GossipInfo app interface method, which returns data about historical gossip progress which can be used to implement a progress bar in app UIs. [\#1649](https://github.com/holochain/holochain/pull/1649)
- BREAKING CHANGE - Add `quantum_time` as a DNA modifier. The default is set to 5 minutes, which is what it was previously hardcoded to. DNA manifests do not need to be updated, but this will change the DNA hash of all existing DNAs.

## 0.0.171

## 0.0.170

- Add call to authorize a zome call signing key to Admin API [\#1641](https://github.com/holochain/holochain/pull/1641)
- Add call to request DNA definition to Admin API [\#1641](https://github.com/holochain/holochain/pull/1641)

## 0.0.169

## 0.0.168

- Fixes bug that causes crash when starting a conductor with a clone cell installed

## 0.0.167

- Adds `SweetConductorConfig`, which adds a few builder methods for constructing variations of the standard ConductorConfig

## 0.0.166

- Fix restore clone cell by cell id. This used to fail with a “CloneCellNotFound” error. [\#1603](https://github.com/holochain/holochain/pull/1603)

## 0.0.165

- Revert requiring DNA modifiers when registering a DNA. These modifiers were optional before and were made mandatory by accident.

## 0.0.164

- Add App API call to archive an existing clone cell. [\#1578](https://github.com/holochain/holochain/pull/1578)
- Add Admin API call to restore an archived clone cell. [\#1578](https://github.com/holochain/holochain/pull/1578)
- Add Admin API call to delete all archived clone cells of an app’s role. For example, there is a base cell with role `document` and clones `document.0`, `document.1` etc.; this call deletes all clones permanently that have been archived before. This is not reversable; clones cannot be restored afterwards. [\#1578](https://github.com/holochain/holochain/pull/1578)

## 0.0.163

- Fixed rare “arc is not quantizable” panic, issuing a warning instead. [\#1577](https://github.com/holochain/holochain/pull/1577)

## 0.0.162

- **BREAKING CHANGE**: Implement App API call `CreateCloneCell`. **Role ids must not contain a dot `.` any more.** Clone ids make use of the dot as a delimiter to separate role id and clone index. [\#1547](https://github.com/holochain/holochain/pull/1547)
- Remove conductor config legacy keystore config options. These config options have been broken since we removed legacy lair in \#1518, hence this fix itself is not a breaking change. Also adds the `lair_server_in_proc` keystore config option as the new default to run an embedded lair server inside the conductor process, no longer requiring a separate system process. [\#1571](https://github.com/holochain/holochain/pull/1571)

## 0.0.161

## 0.0.160

## 0.0.159

- Updates TLS certificate handling so that multiple conductors can share the same lair, but use different TLS certificates by storing a “tag” in the conductor state database. This should not be a breaking change, but *will* result in a new TLS certificate being used per conductor. [\#1519](https://github.com/holochain/holochain/pull/1519)

## 0.0.158

## 0.0.157

## 0.0.156

- Effectively disable Wasm metering by setting the cranelift cost\_function to always return 0. This is meant as a temporary stop-gap and give us time to figure out a configurable approach. [\#1535](https://github.com/holochain/holochain/pull/1535)

## 0.0.155

- **BREAKING CHANGE** - Removes legacy lair. You must now use lair-keystore \>= 0.2.0 with holochain. It is recommended to abandon your previous holochain agents, as there is not a straight forward migration path. To migrate: [dump the old keys](https://github.com/holochain/lair/blob/v0.0.11/crates/lair_keystore/src/bin/lair-keystore/main.rs#L38) -\> [write a utility to re-encode them](https://github.com/holochain/lair/tree/hc_seed_bundle-v0.1.2/crates/hc_seed_bundle) -\> [then import them to the new lair](https://github.com/holochain/lair/tree/lair_keystore-v0.2.0/crates/lair_keystore#lair-keystore-import-seed---help) – [\#1518](https://github.com/holochain/holochain/pull/1518)
- New solution for adding `hdi_version_req` field to the output of `--build-info` argument. [\#1523](https://github.com/holochain/holochain/pull/1523)

## 0.0.154

- Revert: “Add the `hdi_version_req` key:value field to the output of the `--build-info` argument” because it broke. [\#1521](https://github.com/holochain/holochain/pull/1521)
  
  Reason: it causes a build failure of the *holochain*  crate on crates.io

## 0.0.153

- Add the `hdi_version_req` key:value field to the output of the `--build-info` argument

## 0.0.152

- Adds `AdminRequest::UpdateCoordinators` that allows swapping coordinator zomes for a running happ.

## 0.0.151

- BREAKING CHANGE - Refactor: Property `integrity.uid` of DNA Yaml files renamed to `integrity.network_seed`. Functionality has not changed. [\#1493](https://github.com/holochain/holochain/pull/1493)
- Allow deterministic bindings (dna\_info() & zome\_info()) to the genesis self check [\#1491](https://github.com/holochain/holochain/pull/1491).

## 0.0.150

## 0.0.149

## 0.0.148

- Added networking logic for enzymatic countersigning [\#1472](https://github.com/holochain/holochain/pull/1472)
- Countersigning authority response network message changed to a session negotiation enum [/\#1472](https://github.com/holochain/holochain/pull/1472)

## 0.0.147

## 0.0.146

## 0.0.145

**MAJOR BREAKING CHANGE\!** This release includes a rename of two Holochain core concepts, which results in a LOT of changes to public APIs and type names:

- “Element” has been renamed to “Record”
- “Header” has been renamed to “Action”

All names which include these words have also been renamed accordingly.

As Holochain has evolved, the meaning behind these concepts, as well as our understanding of them, has evolved as well, to the point that the original names are no longer adequate descriptors. We chose new names to help better reflect what these concepts mean, to bring more clarity to how we write and talk about Holochain.

## 0.0.144

- Add functional stub for `x_salsa20_poly1305_shared_secret_create_random` [\#1410](https://github.com/holochain/holochain/pull/1410)
- Add functional stub for `x_salsa20_poly1305_shared_secret_export` [\#1410](https://github.com/holochain/holochain/pull/1410)
- Add functional stub for `x_salsa20_poly1305_shared_secret_ingest` [\#1410](https://github.com/holochain/holochain/pull/1410)
- Limit conductor calls to `10_000_000_000` Wasm operations [\#1386](https://github.com/holochain/holochain/pull/1386)

## 0.0.143

## 0.0.142

## 0.0.141

## 0.0.140

## 0.0.139

- Udpate lair to 0.1.3 - largely just documentation updates, but also re-introduces some dependency pinning to fix mismatch client/server version check [\#1377](https://github.com/holochain/holochain/pull/1377)

## 0.0.138

## 0.0.137

- Docs: Fix intra-doc links in all crates [\#1323](https://github.com/holochain/holochain/pull/1323)
- Update legacy lair to 0.0.10 - allowing “panicky” flag [\#1349](https://github.com/holochain/holochain/pull/1349)
- Udpate lair to 0.1.1 - allowing usage in path with whitespace [\#1349](https://github.com/holochain/holochain/pull/1349)

## 0.0.136

## 0.0.135

## 0.0.134

## 0.0.133

## 0.0.132

## 0.0.131

- When joining the network set arc size to previous value if available instead of full to avoid network load [1287](https://github.com/holochain/holochain/pull/1287)

## 0.0.130

- Workflow errors generally now log rather than abort the current app [1279](https://github.com/holochain/holochain/pull/1279/files)

- Fixed broken links in Rust docs [\#1284](https://github.com/holochain/holochain/pull/1284)

## 0.0.129

## 0.0.128

- Proxy server chosen from bootstrap server proxy\_list [1242](https://github.com/holochain/holochain/pull/1242)

<!-- end list -->

``` yaml
network:
  transport_pool:
    - type: proxy
      proxy_config:
        type: remote_proxy_client_from_bootstrap
        bootstrap_url: https://bootstrap.holo.host
        fallback_proxy_url: ~
```

## 0.0.127

- **BREAKING CHANGE** App validation callbacks are now run per `Op`. There is now only a single validation callback `fn validate(op: Op) -> ExternResult<ValidateCallbackResult>` that is called for each `Op`. See the documentation for `Op` for more details on what data is passed to the callback. There are example use cases in `crates/test_utils/wasm/wasm_workspace/`. For example in the `validate` test wasm. To update an existing app, you to this version all `validate_*` callbacks including `validate_create_link` must be changed to the new `validate(..)` callback. [\#1212](https://github.com/holochain/holochain/pull/1212).

- `RegisterAgentActivity` ops are now validated by app validation.

- Init functions can now make zome calls. [\#1186](https://github.com/holochain/holochain/pull/1186)

- Adds header hashing to `hash` host fn [1227](https://github.com/holochain/holochain/pull/1227)

- Adds blake2b hashing to `hash` host fn [1228](https://github.com/holochain/holochain/pull/1228)

## 0.0.126

## 0.0.125

## 0.0.124

## 0.0.123

- Fixes issue where holochain could get stuck in infinite loop when trying to send validation receipts. [\#1181](https://github.com/holochain/holochain/pull/1181).
- Additional networking metric collection and associated admin api `DumpNetworkMetrics { dna_hash: Option<DnaHash> }` for inspection of metrics [\#1160](https://github.com/holochain/holochain/pull/1160)
- **BREAKING CHANGE** - Schema change for metrics database. Holochain will persist historical metrics once per hour, if you do not clear the metrics database it will crash at that point. [\#1183](https://github.com/holochain/holochain/pull/1183)

## 0.0.122

- Adds better batching to validation workflows for much faster validation. [\#1167](https://github.com/holochain/holochain/pull/1167).

## 0.0.121

- **BREAKING CHANGE** Removed `app_info` from HDK [1108](https://github.com/holochain/holochain/pull/1108)
- Permissions on host functions now return an error instead of panicking [1141](https://github.com/holochain/holochain/pull/1141)
- Add `--build-info` CLI flag for displaying various information in JSON format. [\#1163](https://github.com/holochain/holochain/pull/1163)

## 0.0.120

## 0.0.119

## 0.0.118

- **BREAKING CHANGE** - Gossip now exchanges local peer info with `initiate` and `accept` request types. [\#1114](https://github.com/holochain/holochain/pull/1114).

## 0.0.117

## 0.0.116

## 0.0.115

- Fix [issue](https://github.com/holochain/holochain/issues/1100) where private dht ops were being leaked through the incoming ops sender. [1104](https://github.com/holochain/holochain/pull/1104).
- Kitsune now attempts to rebind the network interface in the event of endpoint shutdown. Note, it’s still recommended to bind to `0.0.0.0` as the OS provides additional resiliency for interfaces coming and going. [\#1083](https://github.com/holochain/holochain/pull/1083)
- **BREAKING CHANGE** current chain head including recent writes available in agent info [\#1079](https://github.com/holochain/holochain/pull/1079)
- **BREAKING (If using new lair)** If you are using the new (non-legacy) `lair_server` keystore, you will need to rebuild your keystore, we now pre-hash the passphrase used to access it to mitigate some information leakage. [\#1094](https://github.com/holochain/holochain/pull/1094)
- Better lair signature fallback child process management. The child process will now be properly restarted if it exits. (Note this can take a few millis on Windows, and may result in some signature errors.) [\#1094](https://github.com/holochain/holochain/pull/1094)

## 0.0.114

- `remote_signal` has always been a fire-and-forget operation. Now it also uses the more efficient fire-and-forget “notify” low-level networking plumbing. [\#1075](https://github.com/holochain/holochain/pull/1075)

- **BREAKING CHANGE** `entry_defs` added to `zome_info` and referenced by macros [PR1055](https://github.com/holochain/holochain/pull/1055)

- **BREAKING CHANGE**: The notion of “cell nicknames” (“nicks”) and “app slots” has been unified into the notion of “app roles”. This introduces several breaking changes. In general, you will need to rebuild any app bundles you are using, and potentially update some usages of the admin interface. In particular:
  
  - The `slots` field in App manifests is now called `roles`
  - The `InstallApp` admin method now takes a `role_id` field instead of a `nick` field
  - In the return value for any admin method which lists installed apps, e.g. `ListEnabledApps`, any reference to `"slots"` is now named `"roles"`
  - See [\#1045](https://github.com/holochain/holochain/pull/1045)

- Adds test utils for creating simulated networks. [\#1037](https://github.com/holochain/holochain/pull/1037).

- Conductor can take a mocked network for testing simulated networks. [\#1036](https://github.com/holochain/holochain/pull/1036)

- Added `DumpFullState` to the admin interface, as a more complete form of `DumpState` which returns full `Vec<DhtOp>` instead of just their count, enabling more introspection of the state of the cell [\#1065](https://github.com/holochain/holochain/pull/1065).

- **BREAKING CHANGE** Added function name to call info in HDK. [\#1078](https://github.com/holochain/holochain/pull/1078).

## 0.0.113

- Post commit is now infallible and expects no return value [PR1049](https://github.com/holochain/holochain/pull/1049)
- Always depend on `itertools` to make `cargo build --no-default-features` work [\#1060](https://github.com/holochain/holochain/pull/1060)
- `call_info` includes provenance and cap grant information [PR1063](https://github.com/holochain/holochain/pull/1063)
- Always depend on `itertools` to make `cargo build --no-default-features` work [\#1060](https://github.com/holochain/holochain/pull/1060)

## 0.0.112

- Always depend on `itertools` to make `cargo build --no-default-features` work [\#1060](https://github.com/holochain/holochain/pull/1060)

## 0.0.111

- `call_info` is now implemented [1047](https://github.com/holochain/holochain/pull/1047)

- `dna_info` now returns `DnaInfo` correctly [\#1044](https://github.com/holochain/holochain/pull/1044)
  
  - `ZomeInfo` no longer includes what is now on `DnaInfo`
  - `ZomeInfo` renames `zome_name` and `zome_id` to `name` and `id`
  - `DnaInfo` includes `name`, `hash`, `properties`

- `post_commit` hook is implemented now [PR 1000](https://github.com/holochain/holochain/pull/1000)

- Bump legacy lair version to 0.0.8 fixing a crash when error message was too long [\#1046](https://github.com/holochain/holochain/pull/1046)

- Options to use new lair keystore [\#1040](https://github.com/holochain/holochain/pull/1040)

<!-- end list -->

``` yaml
keystore:
  type: danger_test_keystore
```

or

``` yaml
keystore:
  type: lair_server
  connection_url: "unix:///my/path/socket?k=Foo"
```

## 0.0.110

- Publish now runs on a loop if there are ops still needing receipts. [\#1024](https://github.com/holochain/holochain/pull/1024)
- Batch peer store write so we use less transactions. [\#1007](https://github.com/holochain/holochain/pull/1007/).
- Preparation for new lair api [\#1017](https://github.com/holochain/holochain/pull/1017)
  - there should be no functional changes with this update.
  - adds new lair as an additional dependency and begins preparation for a config-time switch allowing use of new api lair keystore.
- Add method `SweetDnaFile::from_bundle_with_overrides` [\#1030](https://github.com/holochain/holochain/pull/1030)
- Some `SweetConductor::setup_app_*` methods now take anything iterable, instead of array slices, for specifying lists of agents and DNAs [\#1030](https://github.com/holochain/holochain/pull/1030)
- BREAKING conductor config changes [\#1031](https://github.com/holochain/holochain/pull/1031)

Where previously, you might have had:

``` yaml
use_dangerous_test_keystore: false
keystore_path: /my/path
passphrase_service:
  type: danger_insecure_from_config
  passphrase: "test-passphrase"
```

now you will use:

``` yaml
keystore:
  type: lair_server_legacy_deprecated
  keystore_path: /my/path
  danger_passphrase_insecure_from_config: "test-passphrase"
```

or:

``` yaml
keystore:
  type: danger_test_keystore_legacy_deprecated
```

## 0.0.109

- Make validation run concurrently up to 50 DhtOps. This allows us to make progress on other ops when waiting for the network. [\#1005](https://github.com/holochain/holochain/pull/1005)
- FIX: Prevent the conductor from trying to join cells to the network that are already in the process of joining. [\#1006](https://github.com/holochain/holochain/pull/1006)

## 0.0.108

- Refactor conductor to use parking lot rw lock instead of tokio rw lock. (Faster and prevents deadlocks.). [\#979](https://github.com/holochain/holochain/pull/979).

### Changed

- The scheduler should work now

## 0.0.107

## 0.0.106

### Changed

- All Holochain `Timestamp`s (including those in Headers) are now at the precision of microseconds rather than nanoseconds. This saves 4 bytes per timestamp in memory and on disk.
- Various database field names changed. **Databases created in prior versions will be incompatible.**
- HDK `sys_time` now returns a `holochain_zome_types::Timestamp` instead of a `core::time::Duration`.
- Exposes `UninstallApp` in the conductor admin API.

## 0.0.105

## 0.0.104

- Updates lair to 0.0.4 which pins rcgen to 0.8.11 to work around [https://github.com/est31/rcgen/issues/63](https://github.com/est31/rcgen/issues/63)

## 0.0.103

### Fixed

- This release solves the issues with installing happ bundles or registering DNA via the admin API concurrently. [\#881](https://github.com/holochain/holochain/pull/881).

### Changed

- Header builder now uses chain top timestamp for new headers if in the future
- Timestamps in headers require strict inequality in sys validation

## 0.0.102

### Known Issues :exclamation:

- We’ve become aware of a bug that locks up the conductor when installing happ bundles or registering DNA via the admin API concurrently. Please perform these actions sequentially until we’ve resolved the bug.

### Fixed

- Concurrent zome calls could cause the `init()` zome callback to run multiple times concurrently, causing `HeadMoved` errors. This is fixed, so that `init()` can only ever run once.
  - If a zome call has been waiting for another zome call to finish running `init()` for longer than 30 seconds, it will timeout.

### Changed

- Apps now have a more complex status. Apps now can be either enabled/disabled as well as running/stopped, the combination of which is captured by three distinctly named states:
  - “Running” (enabled + running) -\> The app is running normally
  - “Paused” (enabled + stopped) -\> The app is currently stopped due to some minor problem in one of its cells such as failed network access, but will start running again as soon as it’s able. Some Cells may still be running normally.
  - “Disabled” (disabled + stopped) -\> The app is stopped and will remain so until explicitly enabled via `EnableApp` admin method. Apps can be disabled manually via `DisableApp`, or automatically due to an unrecoverable error in a Cell.
- Some admin methods are deprecated due to the app status changes:
  - `ActivateApp` is deprecated in favor of `EnableApp`
  - `DeactivateApp` is deprecated in favor of `DisableApp`
- Apps will be automatically Paused if not all of their cells are able to join the network during startup

### Added

- `InstallAppBundle` command added to admin conductor API. [\#665](https://github.com/holochain/holochain/pull/665)
- `DnaSource` in conductor\_api `RegisterDna` call now can take a `DnaBundle` [\#665](https://github.com/holochain/holochain/pull/665)
- New admin interface methods:
  - `EnableApp` (replaces `ActivateApp`)
  - `DisableApp` (replaces `DeactivateApp`)
  - `StartApp` (used to attempt to manually restart a Paused app)
- Using the 3 level PLRU instance cache from latest holochain wasmer `v0.0.72`

## 0.0.101

This version contains breaking changes to the conductor API as well as a major upgrade to the underlying Wasm runtime.

***:exclamation: Performance impact***

The version of wasmer that is used in this holochain release contains bugs in the scoping of wasmer modules vs. instances, such that it blocks the proper release of memory and slows down execution of concurrent Wasm instances. While we were able to at least mitigate these effects and are coordinating with wasmer to find a proper solution as soon as possible.

The severity of these issues increases with cell concurrency, i.e. using multiple cells with the same DNA. Application development with a single conductor and a few cells are expected to work well unless your machine has serious resource restrictions.

### Added

- `InstallAppBundle` command added to admin conductor API. [\#665](https://github.com/holochain/holochain/pull/665)
- `DnaSource` in conductor\_api `RegisterDna` call now can take a `DnaBundle` [\#665](https://github.com/holochain/holochain/pull/665)

### Removed

- BREAKING:  `InstallAppDnaPayload` in admin conductor API `InstallApp` command now only accepts a hash.  Both properties and path have been removed as per deprecation warning.  Use either `RegisterDna` or `InstallAppBundle` instead. [\#665](https://github.com/holochain/holochain/pull/665)
- BREAKING: `DnaSource(Path)` in conductor\_api `RegisterDna` call now must point to `DnaBundle` as created by `hc dna pack` not a `DnaFile` created by `dna_util` [\#665](https://github.com/holochain/holochain/pull/665)

### CHANGED

- Updated to a version of `holochain_wasmer` that includes a migration to wasmer v2+. [\#773](https://github.com/holochain/holochain/pull/773/files), [\#801](https://github.com/holochain/holochain/pull/80), [\#836](https://github.com/holochain/holochain/pull/836)
- Introduced a simple instance cache to mitigate and potentially outweigh the effects of the aforementioned wasmer conditions [\#848](https://github.com/holochain/holochain/pull/848)

## 0.0.100

This is the first version number for the version of Holochain with a refactored state model (you may see references to it as Holochain RSM).

## 0.0.52-alpha2

*Note: Versions 0.0.52-alpha2 and older are belong to previous iterations of the Holochain architecture and are not tracked here.*<|MERGE_RESOLUTION|>--- conflicted
+++ resolved
@@ -7,11 +7,9 @@
 
 ## Unreleased
 
-<<<<<<< HEAD
 - Bump holonix rust version to 1.71.1. [\#2660](https://github.com/holochain/holochain/pull/2660)
-=======
+
 ## 0.3.0-beta-dev.16
->>>>>>> c222798c
 
 ## 0.3.0-beta-dev.15
 
