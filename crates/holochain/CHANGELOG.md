---
default_semver_increment_mode: !pre_minor beta-dev
---
# Changelog

The format is based on [Keep a Changelog](https://keepachangelog.com/en/1.0.0/). This project adheres to [Semantic Versioning](https://semver.org/spec/v2.0.0.html).

## Unreleased

<<<<<<< HEAD
- Adds DPKI support. This is not fully hooked up, so the main implication for this particular implementation is that you must be using the same DPKI implementation as all other nodes on the network that you wish to talk to. If the DPKI version mismatches, you cannot establish connections, and will see so as an error in the logs. This work is in preparation for future work which will make it possible to restore your keys if you lose your device, and to revoke and replace your keys if your device is stolen or compromised.
=======
- Adds a new admin interface call `RevokeAppAuthenticationToken` to revoke issued app authentication tokens. #3765
- App validation workflow: Validate ops in sequence instead of in parallel. Ops validated one after the other have a higher chance of being validated if they depend on earlier ops. When validated in parallel, they potentially needed to await a next workflow run when the dependent op would have been validated.
>>>>>>> 164dc233

## 0.3.0-beta-dev.48

## 0.3.0-beta-dev.47

- Connections to Holochain app interfaces are now app specific, so anywhere that you used to have to provide an `installed_app_id` or `app_id` in requests, that is no longer required and has been removed. For example, `AppRequest::AppInfo` no longer takes any parameters and will return information about the app the connection is authenticated with. \#3643
- Signals are now only sent to clients that are connected to the app emitting the signal. When a cell is created by the conductor, it gets the ability to broadcast signals to any clients that are connected to the app that the cell is part of. When a client authenticates a connection to an app interface, the broadcaster for that app is found and attached to the connection. Previously all connected clients saw all signals, and there was no requirement to authenticate before receiving them. This is important to be aware of - if you connect to an app interface for signals only, you will still have to authenticate before receiving signals. \#3643
- App websocket connections now require authentication. There is a new admin operation `AdminRequest::IssueAppAuthenticationToken` which must be used to issue a connection token for a specific app. That token can be used with any app interface that will permit a connection to that app. After establishing a client connection, the first message must be an Authenticate message (rather than Request or Signal) and contain an `AppAuthenticationRequest` as its payload. \#3622
- When creating an app interface with `AdminRequest::AttachAppInterface` it is possible to specify an `installed_app_id` which will require that connections to that app interface are for the specified app. \#3622
- `AdminRequest::ListAppInterfaces` has been changed from returning a list of ports to return a list of `AppInterfaceInfo` which includes the port as well as the `installed_app_id` and `allowed_origins` for that interface. \#3622

## 0.3.0-beta-dev.46

## 0.3.0-beta-dev.45

- App validation workflow: Mock network in unit tests using new type `GenericNetwork` to properly test `must_get_agent_activity`. Previously that was not possible, as all peers in a test case were authorities for each other and `must_get_agent_activity` would therefore not send requests to the network.
- App validation workflow: Skip ops that have missing dependencies. If an op is awaiting dependencies to be fetched, it will be excluded from app validation.
- App validation workflow: Integration workflow is only triggered when some ops have been validated (either accepted or rejected).
- App validation workflow: While op dependencies are missing and being fetched, the workflow is re-triggering itself periodically. It’ll terminate this re-triggering after an interval in which no more missing dependencies could be fetched.

## 0.3.0-beta-dev.44

- App validation workflow: Refactored to not wait for ops that the op being validated depends on, that are being fetched and thus keep the workflow occupied. The workflow no longer awaits the dependencies and instead sends off fetch requests in the background.
- `consistency_10s` and `consistency_60s` from `holochain::sweettest` are deprecated. Use `await_consistency` instead.

## 0.3.0-beta-dev.43

- BREAKING: Holochain websockets now require an `allowed_origins` configuration to be provided. When connecting to the websocket a matching origin must be specified in the connection request `Origin` header. [\#3460](https://github.com/holochain/holochain/pull/3460)
  - The `ConductorConfiguration` has been changed so that specifying an admin interface requires an `allowed_origins` as well as the port it already required.
  - `AdminRequest::AddAdminInterfaces` has been updated as per the previous point.
  - `AdminRequest::AttachAppInterface` has also been updated so that attaching app ports requires an `allowed_origins` as well as the port it already required.
- BREAKING: Split the authored database by author. It was previous partitioned by DNA only and each agent that shared a DB because they were running the same DNA would have to share the write lock. This is a pretty serious bottleneck when the same app is being run for multiple agents on the same conductor. They are now separate files on disk and writes can proceed independently. There is no migration path for this change, if you have existing databases they will not be found. [\#3450](https://github.com/holochain/holochain/pull/3450)

## 0.3.0-beta-dev.42

## 0.3.0-beta-dev.41

## 0.3.0-beta-dev.40

## 0.3.0-beta-dev.39

## 0.3.0-beta-dev.38

- Some of the function signatures around SweetConductor app installation have changed slightly. You may need to use a slice (`&[x]`) instead of a collection of references (`[&x]`), or vice versa, in some places. If this is cumbersome please open an issue. [\#3310](https://github.com/holochain/holochain/pull/3310)
- Start refactoring app validation workflow by simplifying main validation loop. All op validations are awaited at once now instead of creating a stream of tasks and processing it in the background.

## 0.3.0-beta-dev.37

## 0.3.0-beta-dev.36

- Added `lair_keystore_version_req` to the output of `--build-info` for Holochain.
- BREAKING: Changed `post_commit` behavior so that it only gets called after a commit to the source chain. Previously, it would get called after every zome call, regardless of if a commit happened. [\#3302](https://github.com/holochain/holochain/pull/3302)
- Fixed a performance bug: various extra tasks were being triggered after every zome call which are only necessary if the zome call resulted in commits to the source chain. The fix should improve performance for read-only zome calls. [\#3302](https://github.com/holochain/holochain/pull/3302)
- Fixed a bug during the admin call `GrantZomeCallCapability`, where if the source chain had not yet been initialized, it was possible to create a capability grant before the `init()` callback runs. Now, `init()` is guaranteed to run before any cap grants are created.
- Updates sys validation to allow the timestamps of two actions on the same chain to be equal, rather than requiring them to strictly increasing.

## 0.3.0-beta-dev.35

- There is no longer a notion of “joining the network”. Previously, apps could fail to be enabled, accompanied by an error “Timed out trying to join the network” or “Error while trying to join the network”. Now, apps never fail to start for this reason. If the network cannot be reached, the app starts anyway. It is up to the UI to determine whether the node is in an “online” state via `AppRequest::NetworkInfo` (soon-to-be improved with richer information).
- CellStatus is deprecated and only remains in areas where deserialization would break if it were removed. The only valid CellStatus now is `CellStatus::Joined`.

## 0.3.0-beta-dev.34

- Fix: Wasmer cache was deserializing modules for every zome call which slowed them down. Additionally the instance cache that was supposed to store callable instances of modules was not doing that correctly. A cache for deserialized modules has been re-introduced and the instance cache was removed, following recommendation from the wasmer team regarding caching.
- Fix: Call contexts of internal callbacks like `validate` were not cleaned up from an in-memory map. Now external as well as internal callbacks remove the call contexts from memory. This is covered by a test.
- **BREAKING CHANGE:** Wasmer-related items from `holochain_types` have been moved to crate `holochain_wasmer_host::module`.
- Refactor: Every ribosome used to create a separate wasmer module cache. During app installation of multiple agents on the same conductor, the caches weren’t used, regardless of whether that DNA is already registered or not. The module cache is now moved to the conductor and kept there as a single instance.

## 0.3.0-beta-dev.33

- Make sqlite-encrypted a default feature

- Sys validation will no longer check the integrity with the previous action for StoreRecord or StoreEntry ops. These ‘store record’ checks are now only done for RegisterAgentActivity ops which we are sent when we are responsible for validating an agents whole chain. This avoids fetching and caching ops that we don’t actually need.

## 0.3.0-beta-dev.32

## 0.3.0-beta-dev.31

## 0.3.0-beta-dev.30

## 0.3.0-beta-dev.29

- Sys validation will now validate that a DeleteLink points to an action which is a CreateLink through the `link_add_address` of the delete.

## 0.3.0-beta-dev.28

- Fix an issue where app validation for StoreRecord ops with a Delete or DeleteLink action were always passed to all zomes. These ops are now only passed to the zome which defined the entry type of the op that is being deleted. [\#3107](https://github.com/holochain/holochain/pull/3107)
- Wasmer bumped from 4.2.2 to 4.2.4 [\#3025](https://github.com/holochain/holochain/pull/3025)
- Compiled wasms are now persisted to the file system so no longer need to be recompiled on subsequent loads [\#3025](https://github.com/holochain/holochain/pull/3025)
- **BREAKING CHANGE** Several changes to the file system [\#3025](https://github.com/holochain/holochain/pull/3025):
  - The environment path in config file is now called `data_root_path`
  - The `data_root_path` is no longer optional so MUST be specified in config
  - Interactive mode is no longer supported, so paths MUST be provided in config
  - The database is in a `databases` subdirectory of the `data_root_path`
  - The keystore now consistently uses a `ks` directory, was previously inconsistent between `ks` and `keystore`
  - The compiled wasm cache now exists and puts artifacts in the `wasm` subdirectory of the `data_root_path`

## 0.3.0-beta-dev.27

- Refactor: Remove shadowing glob re-exports that were shadowing other exports.

- Fix: Countersigning test `lock_chain` which ensures that source chain is locked while in a countersigning session.

- Major refactor of the sys validation workflow to improve reliability and performance:
  
  - Reliability: The workflow will now prioritise validating ops that have their dependencies available locally. As soon as it has finished with those it will trigger app validation before dealing with missing dependencies.
  - Reliability: For ops which have dependencies we aren’t holding locally, the network get will now be retried. This was a cause of undesirable behaviour for validation where a failed get would result in validation for ops with missing dependencies not being retried until new ops arrived. The workflow now retries the get on an interval until it finds dependencies and can proceed with validation.
  - Performance and correctness: A feature which captured and processed ops that were discovered during validation has been removed. This had been added as an attempt to avoid deadlocks within validation but if that happens there’s a bug somewhere else. Sys validation needs to trust that Holochain will correctly manage its current arc and that we will get that data eventually through publishing or gossip. This probably wasn’t doing a lot of harm but it was uneccessary and doing database queries so it should be good to have that gone.
  - Performance: In-memory caching for sys validation dependencies. When we have to wait to validate an op because it has a missing dependency, any other actions required by that op will be held in memory rather than being refetched from the database. This has a fairly small memory footprint because actions are relatively small but saves repeatedly hitting the cascade for the same data if it takes a bit of time to find a dependency on the network.

- **BREAKING* CHANGE*: The `ConductorConfig` has been updated to add a new option for configuring conductor behaviour. This should be compatible with existing conductor config YAML files but if you are creating the struct directly then you will need to include the new field. Currently this just has one setting which controls how fast the sys validation workflow will retry network gets for missing dependencies. It’s likely this option will change in the near future.

## 0.3.0-beta-dev.26

## 0.3.0-beta-dev.25

- Fix: In many cases app validation would not be retriggered for ops that failed validation. Previously the app validation workflow had been retriggered only when the number of concurrent ops to be validated (50) was reached. Now the workflow will be retriggered whenever any ops could not be validated.

- Added a new check to system validation to ensure that the `original_entry_address` of an update points to the same entry hash that the original action pointed to. [3023](https://github.com/holochain/holochain/pull/3023)

## 0.3.0-beta-dev.24

## 0.3.0-beta-dev.23

## 0.3.0-beta-dev.22

- Fix an issue where enough validation receipts being received would not prevent the publish workflow from continuing to run. This was a terrible waste of data and compute and would build up over time as Holochain is used. [2931](https://github.com/holochain/holochain/pull/2931)
- Improve log output for op publishing to accurately reflect the number of ops to be published. The number published which is logged later is accurate and it was confusing to see more ops published than were supposed to be. [2922](https://github.com/holochain/holochain/pull/2922)
- Fix an issue which prevented the publish loop for a cell from suspending if there was either 1. publish activity pending for other cells or 2. enough validation receipts received. [2922](https://github.com/holochain/holochain/pull/2922)

## 0.3.0-beta-dev.21

- Fix an issue where receiving incoming ops can accidentally filter out some DHT data until Holochain is restarted. The state management for in-flight DHT ops is now guaranteed by a `Drop` implementation which will clean up state when the `incoming_dht_ops_workflow` finishes. [2913](https://github.com/holochain/holochain/pull/2913)
- Performance improvement when sending validation receipts. When a batch of DHT ops is being processed and an author is unreachable it will no longer spend time trying to send more receipts to that author in serial and instead it sends receipts as a single batch per author. [2848](https://github.com/holochain/holochain/pull/2848)
- Resilience improvement with handling keystore errors in the validation receipt workflow. Previously, all errors caused the workflow to restart from the beginning. This was good for transient errors such as the keystore being unavailable but it also meant that a single validation receipt failing to be signed (e.g. due to a local agent key being removed from the keystore) would prevent any more validation receipts being sent by that conductor. [2848](https://github.com/holochain/holochain/pull/2848)
- **BREAKING CHANGE** Addressed an outstanding technical debt item to make the validation receipt workflow send a network notification (fire and forget) rather than waiting for a response. When the validation receipt workflow was written this functionality wasn’t available but now that it is, sending validation receipts can be sped up by not waiting for a peer to respond. The format has also been changed from sending one receipt at a time to sending batches so it was not possible to maintain backwards compatibility here. [2848](https://github.com/holochain/holochain/pull/2848)

## 0.3.0-beta-dev.20

## 0.3.0-beta-dev.19

- Fix: App interfaces are persisted when shutting down conductor. After restart, app interfaces without connected receiver websocket had signal emission fail altogether. Send errors are only logged now instead.

## 0.3.0-beta-dev.18

## 0.3.0-beta-dev.17

- Change `GenesisFailed` error to include `CellId` so that genesis failures can be correlated with the cells that failed. [2616](https://github.com/holochain/holochain/pull/2616)

## 0.3.0-beta-dev.16

## 0.3.0-beta-dev.15

- **BREAKING CHANGE** updating the project lock file to use the latest version of `serde` at `1.0.185` has changed how enums get serialized and as a knock on effect it has changed some hashes. This will make databases from previous versions incompatible with the next version of Holochain.

## 0.3.0-beta-dev.14

## 0.3.0-beta-dev.13

## 0.3.0-beta-dev.12

## 0.3.0-beta-dev.11

- Improves error messages when validation fails with an InvalidCommit error
- Fixed bug where if signature verification fails due to the lair service being unavailable, validation could fail. Now, that failure is treated as a normal error, so validation cannot proceed. [\#2604](https://github.com/holochain/holochain/pull/2604)

## 0.3.0-beta-dev.10

- Adds experimental Chain Head Coordinator feature, allowing multiple machines to share the same source chain. Holochain must be built with the `chc` feature flag (disabled by default).

## 0.3.0-beta-dev.9

## 0.3.0-beta-dev.8

## 0.3.0-beta-dev.7

- Fixes race condition which caused network instability. Newly joined nodes can get temporarily blocked by other nodes, causing connections to be repeatedly dropped. [\#2534](https://github.com/holochain/holochain/pull/2534)

## 0.3.0-beta-dev.6

## 0.3.0-beta-dev.5

- **BREAKING CHANGE**: The DhtOp validation rules have been significantly expanded upon, and some logic around what ops are produced when has been altered. Your existing app may experience rejected ops due to these more strict rules.

## 0.3.0-beta-dev.4

## 0.3.0-beta-dev.3

## 0.3.0-beta-dev.2

## 0.3.0-beta-dev.1

## 0.3.0-beta-dev.0

- The feature `test_utils` is no longer a default feature. To consume `sweetest` from this crate please now use `default-features = false` and the feature `sweetest`.

## 0.2.0

## 0.2.0-beta-rc.7

## 0.2.0-beta-rc.6

- Feature renaming from `no-deps` to `sqlite` and `db-encryption` to `sqlite-encrypted`. It should not be necessary to configure these unless you are packaging `holochain` or have imported it as a dependency without default features. In the latter case, please update any references to the old feature names.

## 0.2.0-beta-rc.5

- Implements the `clone_only` cell provisioning strategy, desgined for situations where no cell should be installed upon app installation but clones may be created later, via `roles[].provisioning.strategy` in the app manifest [\#2243](https://github.com/holochain/holochain/pull/2243)

## 0.2.0-beta-rc.4

## 0.2.0-beta-rc.3

- BREAKING CHANGE - Removes conductor networking types “Proxy” (“proxy”) and “Quic” (“quic”). Please transition to “WebRTC” (“webrtc”). [\#2208](https://github.com/holochain/holochain/pull/2208)
- Adds `DumpNetworkStats` api to admin websocket [\#2182](https://github.com/holochain/holochain/pull/2182).
- System validation now ensures that all records in a source chain are by the same author [\#2189](https://github.com/holochain/holochain/pull/2189)

## 0.2.0-beta-rc.2

- Fixes bug where supplying a `network_seed` during an `InstallApp` call does not actually update the network seed for roles whose `provisioning` is set to `None` in the manifest. Now the network seed is correctly updated. [\#2102](https://github.com/holochain/holochain/pull/2102)

- If AppManifest specifies an `installed_hash` for a DNA, it will check the conductor for an already-registered DNA at that hash, ignoring the DNA passed in as part of the bundle. Note that this means you can install apps without passing in any DNA, if the DNAs are already installed in the conductor. [\#2157](https://github.com/holochain/holochain/pull/2157)

- Adds new functionality to the conductor admin API which returns disk storage information. The storage used by apps is broken down into blobs which are being used by one or more app.

## 0.2.0-beta-rc.1

## 0.2.0-beta-rc.0

- When uninstalling an app, local data is now cleaned up where appropriate. [\#1805](https://github.com/holochain/holochain/pull/1805)
  - Detail: any time an app is uninstalled, if the removal of that app’s cells would cause there to be no cell installed which uses a given DNA, the databases for that DNA space are deleted. So, if you have an app installed twice under two different agents and uninstall one of them, no data will be removed, but if you uninstall both, then all local data will be cleaned up. If any of your data was gossiped to other peers though, it will live on in the DHT, and even be gossiped back to you if you reinstall that same app with a new agent.
- Renames `OpType` to `FlatOp`, and `Op::to_type()` to `Op::flattened()`. Aliases for the old names still exist, so this is not a breaking change. [\#1909](https://github.com/holochain/holochain/pull/1909)
- Fixed a [problem with validation of Ops with private entry data](https://github.com/holochain/holochain/issues/1861), where  `Op::to_type()` would fail for private `StoreEntry` ops. [\#1910](https://github.com/holochain/holochain/pull/1910)

## 0.1.0

## 0.1.0-beta-rc.4

- Fix: Disabled clone cells are no longer started when conductor restarts. [\#1775](https://github.com/holochain/holochain/pull/1775)

## 0.1.0-beta-rc.3

- Fix: calling `emit_signal` from the `post_commit` callback caused a panic, this is now fixed [\#1749](https://github.com/holochain/holochain/pull/1749)
- Fix: When you install an app with a cell that already exists for the same agent, the installation will error now. [\#1773](https://github.com/holochain/holochain/pull/1773)
- Fixes problem where disabling and re-enabling an app causes all of its cells to become unresponsive to any `get*` requests. [\#1744](https://github.com/holochain/holochain/pull/1744)
- Fixes problem where a disabled cell can continue to respond to zome calls and transmit data until the conductor is restarted. [\#1761](https://github.com/holochain/holochain/pull/1761)
- Adds Ctrl+C handling, so that graceful conductor shutdown is possible. [\#1761](https://github.com/holochain/holochain/pull/1761)
- BREAKING CHANGE - Added zome name to the signal emitted when using `emit_signal`.

## 0.1.0-beta-rc.2

## 0.1.0-beta-rc.1

## 0.1.0-beta-rc.0

- All zome calls must now be signed by the provenance, the signature is of the hash of the unsigned zome call, a unique nonce and expiry is also required [1510](https://github.com/holochain/holochain/pull/1510/files)

## 0.0.175

- BREAKING CHANGE - `ZomeId` and `zome_id` renamed to `ZomeIndex` and `zome_index` [\#1667](https://github.com/holochain/holochain/pull/1667)
- BREAKING CHANGE - `AppEntryType.id` renamed to `AppEntryType.entry_index` [\#1667](https://github.com/holochain/holochain/pull/1667)
- BREAKING CHANGE - `AppEntryType` renamed to `AppEntryDef` [\#1667](https://github.com/holochain/holochain/pull/1667)
- BREAKING CHANGE - `AppEntryDefName` renamed to `AppEntryName` [\#1667](https://github.com/holochain/holochain/pull/1667)
- BREAKING CHANGE - `AppRoleId` renamed to `RoleName` [\#1667](https://github.com/holochain/holochain/pull/1667)

## 0.0.174

- BREAKING CHANGE - The max entry size has been lowered to 4MB (strictly 4,000,000 bytes) [\#1659](https://github.com/holochain/holochain/pull/1659)
- BREAKING CHANGE - `emit_signal` permissions are changed so that it can be called during `post_commit`, which previously was not allowed [\#1661](https://github.com/holochain/holochain/pull/1661)

## 0.0.173

## 0.0.172

- BREAKING CHANGE - Update wasmer crate dependency [\#1620](https://github.com/holochain/holochain/pull/1620)
- Adds GossipInfo app interface method, which returns data about historical gossip progress which can be used to implement a progress bar in app UIs. [\#1649](https://github.com/holochain/holochain/pull/1649)
- BREAKING CHANGE - Add `quantum_time` as a DNA modifier. The default is set to 5 minutes, which is what it was previously hardcoded to. DNA manifests do not need to be updated, but this will change the DNA hash of all existing DNAs.

## 0.0.171

## 0.0.170

- Add call to authorize a zome call signing key to Admin API [\#1641](https://github.com/holochain/holochain/pull/1641)
- Add call to request DNA definition to Admin API [\#1641](https://github.com/holochain/holochain/pull/1641)

## 0.0.169

## 0.0.168

- Fixes bug that causes crash when starting a conductor with a clone cell installed

## 0.0.167

- Adds `SweetConductorConfig`, which adds a few builder methods for constructing variations of the standard ConductorConfig

## 0.0.166

- Fix restore clone cell by cell id. This used to fail with a “CloneCellNotFound” error. [\#1603](https://github.com/holochain/holochain/pull/1603)

## 0.0.165

- Revert requiring DNA modifiers when registering a DNA. These modifiers were optional before and were made mandatory by accident.

## 0.0.164

- Add App API call to archive an existing clone cell. [\#1578](https://github.com/holochain/holochain/pull/1578)
- Add Admin API call to restore an archived clone cell. [\#1578](https://github.com/holochain/holochain/pull/1578)
- Add Admin API call to delete all archived clone cells of an app’s role. For example, there is a base cell with role `document` and clones `document.0`, `document.1` etc.; this call deletes all clones permanently that have been archived before. This is not reversable; clones cannot be restored afterwards. [\#1578](https://github.com/holochain/holochain/pull/1578)

## 0.0.163

- Fixed rare “arc is not quantizable” panic, issuing a warning instead. [\#1577](https://github.com/holochain/holochain/pull/1577)

## 0.0.162

- **BREAKING CHANGE**: Implement App API call `CreateCloneCell`. **Role ids must not contain a dot `.` any more.** Clone ids make use of the dot as a delimiter to separate role id and clone index. [\#1547](https://github.com/holochain/holochain/pull/1547)
- Remove conductor config legacy keystore config options. These config options have been broken since we removed legacy lair in \#1518, hence this fix itself is not a breaking change. Also adds the `lair_server_in_proc` keystore config option as the new default to run an embedded lair server inside the conductor process, no longer requiring a separate system process. [\#1571](https://github.com/holochain/holochain/pull/1571)

## 0.0.161

## 0.0.160

## 0.0.159

- Updates TLS certificate handling so that multiple conductors can share the same lair, but use different TLS certificates by storing a “tag” in the conductor state database. This should not be a breaking change, but *will* result in a new TLS certificate being used per conductor. [\#1519](https://github.com/holochain/holochain/pull/1519)

## 0.0.158

## 0.0.157

## 0.0.156

- Effectively disable Wasm metering by setting the cranelift cost\_function to always return 0. This is meant as a temporary stop-gap and give us time to figure out a configurable approach. [\#1535](https://github.com/holochain/holochain/pull/1535)

## 0.0.155

- **BREAKING CHANGE** - Removes legacy lair. You must now use lair-keystore \>= 0.2.0 with holochain. It is recommended to abandon your previous holochain agents, as there is not a straight forward migration path. To migrate: [dump the old keys](https://github.com/holochain/lair/blob/v0.0.11/crates/lair_keystore/src/bin/lair-keystore/main.rs#L38) -\> [write a utility to re-encode them](https://github.com/holochain/lair/tree/hc_seed_bundle-v0.1.2/crates/hc_seed_bundle) -\> [then import them to the new lair](https://github.com/holochain/lair/tree/lair_keystore-v0.2.0/crates/lair_keystore#lair-keystore-import-seed---help) – [\#1518](https://github.com/holochain/holochain/pull/1518)
- New solution for adding `hdi_version_req` field to the output of `--build-info` argument. [\#1523](https://github.com/holochain/holochain/pull/1523)

## 0.0.154

- Revert: “Add the `hdi_version_req` key:value field to the output of the `--build-info` argument” because it broke. [\#1521](https://github.com/holochain/holochain/pull/1521)
  
  Reason: it causes a build failure of the *holochain*  crate on crates.io

## 0.0.153

- Add the `hdi_version_req` key:value field to the output of the `--build-info` argument

## 0.0.152

- Adds `AdminRequest::UpdateCoordinators` that allows swapping coordinator zomes for a running happ.

## 0.0.151

- BREAKING CHANGE - Refactor: Property `integrity.uid` of DNA Yaml files renamed to `integrity.network_seed`. Functionality has not changed. [\#1493](https://github.com/holochain/holochain/pull/1493)
- Allow deterministic bindings (dna\_info() & zome\_info()) to the genesis self check [\#1491](https://github.com/holochain/holochain/pull/1491).

## 0.0.150

## 0.0.149

## 0.0.148

- Added networking logic for enzymatic countersigning [\#1472](https://github.com/holochain/holochain/pull/1472)
- Countersigning authority response network message changed to a session negotiation enum [/\#1472](https://github.com/holochain/holochain/pull/1472)

## 0.0.147

## 0.0.146

## 0.0.145

**MAJOR BREAKING CHANGE\!** This release includes a rename of two Holochain core concepts, which results in a LOT of changes to public APIs and type names:

- “Element” has been renamed to “Record”
- “Header” has been renamed to “Action”

All names which include these words have also been renamed accordingly.

As Holochain has evolved, the meaning behind these concepts, as well as our understanding of them, has evolved as well, to the point that the original names are no longer adequate descriptors. We chose new names to help better reflect what these concepts mean, to bring more clarity to how we write and talk about Holochain.

## 0.0.144

- Add functional stub for `x_salsa20_poly1305_shared_secret_create_random` [\#1410](https://github.com/holochain/holochain/pull/1410)
- Add functional stub for `x_salsa20_poly1305_shared_secret_export` [\#1410](https://github.com/holochain/holochain/pull/1410)
- Add functional stub for `x_salsa20_poly1305_shared_secret_ingest` [\#1410](https://github.com/holochain/holochain/pull/1410)
- Limit conductor calls to `10_000_000_000` Wasm operations [\#1386](https://github.com/holochain/holochain/pull/1386)

## 0.0.143

## 0.0.142

## 0.0.141

## 0.0.140

## 0.0.139

- Udpate lair to 0.1.3 - largely just documentation updates, but also re-introduces some dependency pinning to fix mismatch client/server version check [\#1377](https://github.com/holochain/holochain/pull/1377)

## 0.0.138

## 0.0.137

- Docs: Fix intra-doc links in all crates [\#1323](https://github.com/holochain/holochain/pull/1323)
- Update legacy lair to 0.0.10 - allowing “panicky” flag [\#1349](https://github.com/holochain/holochain/pull/1349)
- Udpate lair to 0.1.1 - allowing usage in path with whitespace [\#1349](https://github.com/holochain/holochain/pull/1349)

## 0.0.136

## 0.0.135

## 0.0.134

## 0.0.133

## 0.0.132

## 0.0.131

- When joining the network set arc size to previous value if available instead of full to avoid network load [1287](https://github.com/holochain/holochain/pull/1287)

## 0.0.130

- Workflow errors generally now log rather than abort the current app [1279](https://github.com/holochain/holochain/pull/1279/files)

- Fixed broken links in Rust docs [\#1284](https://github.com/holochain/holochain/pull/1284)

## 0.0.129

## 0.0.128

- Proxy server chosen from bootstrap server proxy\_list [1242](https://github.com/holochain/holochain/pull/1242)

<!-- end list -->

``` yaml
network:
  transport_pool:
    - type: proxy
      proxy_config:
        type: remote_proxy_client_from_bootstrap
        bootstrap_url: https://bootstrap.holo.host
        fallback_proxy_url: ~
```

## 0.0.127

- **BREAKING CHANGE** App validation callbacks are now run per `Op`. There is now only a single validation callback `fn validate(op: Op) -> ExternResult<ValidateCallbackResult>` that is called for each `Op`. See the documentation for `Op` for more details on what data is passed to the callback. There are example use cases in `crates/test_utils/wasm/wasm_workspace/`. For example in the `validate` test wasm. To update an existing app, you to this version all `validate_*` callbacks including `validate_create_link` must be changed to the new `validate(..)` callback. [\#1212](https://github.com/holochain/holochain/pull/1212).

- `RegisterAgentActivity` ops are now validated by app validation.

- Init functions can now make zome calls. [\#1186](https://github.com/holochain/holochain/pull/1186)

- Adds header hashing to `hash` host fn [1227](https://github.com/holochain/holochain/pull/1227)

- Adds blake2b hashing to `hash` host fn [1228](https://github.com/holochain/holochain/pull/1228)

## 0.0.126

## 0.0.125

## 0.0.124

## 0.0.123

- Fixes issue where holochain could get stuck in infinite loop when trying to send validation receipts. [\#1181](https://github.com/holochain/holochain/pull/1181).
- Additional networking metric collection and associated admin api `DumpNetworkMetrics { dna_hash: Option<DnaHash> }` for inspection of metrics [\#1160](https://github.com/holochain/holochain/pull/1160)
- **BREAKING CHANGE** - Schema change for metrics database. Holochain will persist historical metrics once per hour, if you do not clear the metrics database it will crash at that point. [\#1183](https://github.com/holochain/holochain/pull/1183)

## 0.0.122

- Adds better batching to validation workflows for much faster validation. [\#1167](https://github.com/holochain/holochain/pull/1167).

## 0.0.121

- **BREAKING CHANGE** Removed `app_info` from HDK [1108](https://github.com/holochain/holochain/pull/1108)
- Permissions on host functions now return an error instead of panicking [1141](https://github.com/holochain/holochain/pull/1141)
- Add `--build-info` CLI flag for displaying various information in JSON format. [\#1163](https://github.com/holochain/holochain/pull/1163)

## 0.0.120

## 0.0.119

## 0.0.118

- **BREAKING CHANGE** - Gossip now exchanges local peer info with `initiate` and `accept` request types. [\#1114](https://github.com/holochain/holochain/pull/1114).

## 0.0.117

## 0.0.116

## 0.0.115

- Fix [issue](https://github.com/holochain/holochain/issues/1100) where private dht ops were being leaked through the incoming ops sender. [1104](https://github.com/holochain/holochain/pull/1104).
- Kitsune now attempts to rebind the network interface in the event of endpoint shutdown. Note, it’s still recommended to bind to `0.0.0.0` as the OS provides additional resiliency for interfaces coming and going. [\#1083](https://github.com/holochain/holochain/pull/1083)
- **BREAKING CHANGE** current chain head including recent writes available in agent info [\#1079](https://github.com/holochain/holochain/pull/1079)
- **BREAKING (If using new lair)** If you are using the new (non-legacy) `lair_server` keystore, you will need to rebuild your keystore, we now pre-hash the passphrase used to access it to mitigate some information leakage. [\#1094](https://github.com/holochain/holochain/pull/1094)
- Better lair signature fallback child process management. The child process will now be properly restarted if it exits. (Note this can take a few millis on Windows, and may result in some signature errors.) [\#1094](https://github.com/holochain/holochain/pull/1094)

## 0.0.114

- `remote_signal` has always been a fire-and-forget operation. Now it also uses the more efficient fire-and-forget “notify” low-level networking plumbing. [\#1075](https://github.com/holochain/holochain/pull/1075)

- **BREAKING CHANGE** `entry_defs` added to `zome_info` and referenced by macros [PR1055](https://github.com/holochain/holochain/pull/1055)

- **BREAKING CHANGE**: The notion of “cell nicknames” (“nicks”) and “app slots” has been unified into the notion of “app roles”. This introduces several breaking changes. In general, you will need to rebuild any app bundles you are using, and potentially update some usages of the admin interface. In particular:
  
  - The `slots` field in App manifests is now called `roles`
  - The `InstallApp` admin method now takes a `role_id` field instead of a `nick` field
  - In the return value for any admin method which lists installed apps, e.g. `ListEnabledApps`, any reference to `"slots"` is now named `"roles"`
  - See [\#1045](https://github.com/holochain/holochain/pull/1045)

- Adds test utils for creating simulated networks. [\#1037](https://github.com/holochain/holochain/pull/1037).

- Conductor can take a mocked network for testing simulated networks. [\#1036](https://github.com/holochain/holochain/pull/1036)

- Added `DumpFullState` to the admin interface, as a more complete form of `DumpState` which returns full `Vec<DhtOp>` instead of just their count, enabling more introspection of the state of the cell [\#1065](https://github.com/holochain/holochain/pull/1065).

- **BREAKING CHANGE** Added function name to call info in HDK. [\#1078](https://github.com/holochain/holochain/pull/1078).

## 0.0.113

- Post commit is now infallible and expects no return value [PR1049](https://github.com/holochain/holochain/pull/1049)
- Always depend on `itertools` to make `cargo build --no-default-features` work [\#1060](https://github.com/holochain/holochain/pull/1060)
- `call_info` includes provenance and cap grant information [PR1063](https://github.com/holochain/holochain/pull/1063)
- Always depend on `itertools` to make `cargo build --no-default-features` work [\#1060](https://github.com/holochain/holochain/pull/1060)

## 0.0.112

- Always depend on `itertools` to make `cargo build --no-default-features` work [\#1060](https://github.com/holochain/holochain/pull/1060)

## 0.0.111

- `call_info` is now implemented [1047](https://github.com/holochain/holochain/pull/1047)

- `dna_info` now returns `DnaInfo` correctly [\#1044](https://github.com/holochain/holochain/pull/1044)
  
  - `ZomeInfo` no longer includes what is now on `DnaInfo`
  - `ZomeInfo` renames `zome_name` and `zome_id` to `name` and `id`
  - `DnaInfo` includes `name`, `hash`, `properties`

- `post_commit` hook is implemented now [PR 1000](https://github.com/holochain/holochain/pull/1000)

- Bump legacy lair version to 0.0.8 fixing a crash when error message was too long [\#1046](https://github.com/holochain/holochain/pull/1046)

- Options to use new lair keystore [\#1040](https://github.com/holochain/holochain/pull/1040)

<!-- end list -->

``` yaml
keystore:
  type: danger_test_keystore
```

or

``` yaml
keystore:
  type: lair_server
  connection_url: "unix:///my/path/socket?k=Foo"
```

## 0.0.110

- Publish now runs on a loop if there are ops still needing receipts. [\#1024](https://github.com/holochain/holochain/pull/1024)
- Batch peer store write so we use less transactions. [\#1007](https://github.com/holochain/holochain/pull/1007/).
- Preparation for new lair api [\#1017](https://github.com/holochain/holochain/pull/1017)
  - there should be no functional changes with this update.
  - adds new lair as an additional dependency and begins preparation for a config-time switch allowing use of new api lair keystore.
- Add method `SweetDnaFile::from_bundle_with_overrides` [\#1030](https://github.com/holochain/holochain/pull/1030)
- Some `SweetConductor::setup_app_*` methods now take anything iterable, instead of array slices, for specifying lists of agents and DNAs [\#1030](https://github.com/holochain/holochain/pull/1030)
- BREAKING conductor config changes [\#1031](https://github.com/holochain/holochain/pull/1031)

Where previously, you might have had:

``` yaml
use_dangerous_test_keystore: false
keystore_path: /my/path
passphrase_service:
  type: danger_insecure_from_config
  passphrase: "test-passphrase"
```

now you will use:

``` yaml
keystore:
  type: lair_server_legacy_deprecated
  keystore_path: /my/path
  danger_passphrase_insecure_from_config: "test-passphrase"
```

or:

``` yaml
keystore:
  type: danger_test_keystore_legacy_deprecated
```

## 0.0.109

- Make validation run concurrently up to 50 DhtOps. This allows us to make progress on other ops when waiting for the network. [\#1005](https://github.com/holochain/holochain/pull/1005)
- FIX: Prevent the conductor from trying to join cells to the network that are already in the process of joining. [\#1006](https://github.com/holochain/holochain/pull/1006)

## 0.0.108

- Refactor conductor to use parking lot rw lock instead of tokio rw lock. (Faster and prevents deadlocks.). [\#979](https://github.com/holochain/holochain/pull/979).

### Changed

- The scheduler should work now

## 0.0.107

## 0.0.106

### Changed

- All Holochain `Timestamp`s (including those in Headers) are now at the precision of microseconds rather than nanoseconds. This saves 4 bytes per timestamp in memory and on disk.
- Various database field names changed. **Databases created in prior versions will be incompatible.**
- HDK `sys_time` now returns a `holochain_zome_types::prelude::Timestamp` instead of a `core::time::Duration`.
- Exposes `UninstallApp` in the conductor admin API.

## 0.0.105

## 0.0.104

- Updates lair to 0.0.4 which pins rcgen to 0.8.11 to work around [https://github.com/est31/rcgen/issues/63](https://github.com/est31/rcgen/issues/63)

## 0.0.103

### Fixed

- This release solves the issues with installing happ bundles or registering DNA via the admin API concurrently. [\#881](https://github.com/holochain/holochain/pull/881).

### Changed

- Header builder now uses chain top timestamp for new headers if in the future
- Timestamps in headers require strict inequality in sys validation

## 0.0.102

### Known Issues :exclamation:

- We’ve become aware of a bug that locks up the conductor when installing happ bundles or registering DNA via the admin API concurrently. Please perform these actions sequentially until we’ve resolved the bug.

### Fixed

- Concurrent zome calls could cause the `init()` zome callback to run multiple times concurrently, causing `HeadMoved` errors. This is fixed, so that `init()` can only ever run once.
  - If a zome call has been waiting for another zome call to finish running `init()` for longer than 30 seconds, it will timeout.

### Changed

- Apps now have a more complex status. Apps now can be either enabled/disabled as well as running/stopped, the combination of which is captured by three distinctly named states:
  - “Running” (enabled + running) -\> The app is running normally
  - “Paused” (enabled + stopped) -\> The app is currently stopped due to some minor problem in one of its cells such as failed network access, but will start running again as soon as it’s able. Some Cells may still be running normally.
  - “Disabled” (disabled + stopped) -\> The app is stopped and will remain so until explicitly enabled via `EnableApp` admin method. Apps can be disabled manually via `DisableApp`, or automatically due to an unrecoverable error in a Cell.
- Some admin methods are deprecated due to the app status changes:
  - `ActivateApp` is deprecated in favor of `EnableApp`
  - `DeactivateApp` is deprecated in favor of `DisableApp`
- Apps will be automatically Paused if not all of their cells are able to join the network during startup

### Added

- `InstallAppBundle` command added to admin conductor API. [\#665](https://github.com/holochain/holochain/pull/665)
- `DnaSource` in conductor\_api `RegisterDna` call now can take a `DnaBundle` [\#665](https://github.com/holochain/holochain/pull/665)
- New admin interface methods:
  - `EnableApp` (replaces `ActivateApp`)
  - `DisableApp` (replaces `DeactivateApp`)
  - `StartApp` (used to attempt to manually restart a Paused app)
- Using the 3 level PLRU instance cache from latest holochain wasmer `v0.0.72`

## 0.0.101

This version contains breaking changes to the conductor API as well as a major upgrade to the underlying Wasm runtime.

***:exclamation: Performance impact***

The version of wasmer that is used in this holochain release contains bugs in the scoping of wasmer modules vs. instances, such that it blocks the proper release of memory and slows down execution of concurrent Wasm instances. While we were able to at least mitigate these effects and are coordinating with wasmer to find a proper solution as soon as possible.

The severity of these issues increases with cell concurrency, i.e. using multiple cells with the same DNA. Application development with a single conductor and a few cells are expected to work well unless your machine has serious resource restrictions.

### Added

- `InstallAppBundle` command added to admin conductor API. [\#665](https://github.com/holochain/holochain/pull/665)
- `DnaSource` in conductor\_api `RegisterDna` call now can take a `DnaBundle` [\#665](https://github.com/holochain/holochain/pull/665)

### Removed

- BREAKING:  `InstallAppDnaPayload` in admin conductor API `InstallApp` command now only accepts a hash.  Both properties and path have been removed as per deprecation warning.  Use either `RegisterDna` or `InstallAppBundle` instead. [\#665](https://github.com/holochain/holochain/pull/665)
- BREAKING: `DnaSource(Path)` in conductor\_api `RegisterDna` call now must point to `DnaBundle` as created by `hc dna pack` not a `DnaFile` created by `dna_util` [\#665](https://github.com/holochain/holochain/pull/665)

### CHANGED

- Updated to a version of `holochain_wasmer` that includes a migration to wasmer v2+. [\#773](https://github.com/holochain/holochain/pull/773/files), [\#801](https://github.com/holochain/holochain/pull/80), [\#836](https://github.com/holochain/holochain/pull/836)
- Introduced a simple instance cache to mitigate and potentially outweigh the effects of the aforementioned wasmer conditions [\#848](https://github.com/holochain/holochain/pull/848)

## 0.0.100

This is the first version number for the version of Holochain with a refactored state model (you may see references to it as Holochain RSM).

## 0.0.52-alpha2

*Note: Versions 0.0.52-alpha2 and older are belong to previous iterations of the Holochain architecture and are not tracked here.*<|MERGE_RESOLUTION|>--- conflicted
+++ resolved
@@ -7,12 +7,9 @@
 
 ## Unreleased
 
-<<<<<<< HEAD
 - Adds DPKI support. This is not fully hooked up, so the main implication for this particular implementation is that you must be using the same DPKI implementation as all other nodes on the network that you wish to talk to. If the DPKI version mismatches, you cannot establish connections, and will see so as an error in the logs. This work is in preparation for future work which will make it possible to restore your keys if you lose your device, and to revoke and replace your keys if your device is stolen or compromised.
-=======
 - Adds a new admin interface call `RevokeAppAuthenticationToken` to revoke issued app authentication tokens. #3765
 - App validation workflow: Validate ops in sequence instead of in parallel. Ops validated one after the other have a higher chance of being validated if they depend on earlier ops. When validated in parallel, they potentially needed to await a next workflow run when the dependent op would have been validated.
->>>>>>> 164dc233
 
 ## 0.3.0-beta-dev.48
 
