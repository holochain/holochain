--- conflicted
+++ resolved
@@ -7,16 +7,11 @@
 
 ## Unreleased
 
-<<<<<<< HEAD
 - Fix: Wasmer cache was deserializing modules for every zome call which slowed them down. Additionally the instance cache that was supposed to store callable instances of modules was not doing that correctly. A cache for deserialized modules has been re-introduced and the instance cache was removed, following recommendation from the wasmer team regarding caching.
 - Fix: Runtime engines to execute zome fns did not live long enough and were producing `RuntimeError: out of bounds memory access`. Engines are kept for the lifetime of the conductor process now.
 - Fix: Call contexts of internal callbacks like `validate` were not cleaned up from an in-memory map. Now external as well as internal callbacks remove the call contexts from memory. This is covered by a test.
-=======
 - Make sqlite-encrypted a default feature
-
->>>>>>> 5c7e6973
 - Sys validation will no longer check the integrity with the previous action for StoreRecord or StoreEntry ops. These 'store record' checks are now only done for RegisterAgentActivity ops which we are sent when we are responsible for validating an agents whole chain. This avoids fetching and caching ops that we don't actually need.
-
 - Sys validation will now validate that a DeleteLink points to an action which is a CreateLink through the `link_add_address` of the delete.
 
 ## 0.2.4
