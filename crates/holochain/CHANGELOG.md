--- conflicted
+++ resolved
@@ -7,9 +7,6 @@
 
 ## Unreleased
 
-<<<<<<< HEAD
-## 0.2.1-beta-dev.0
-=======
 Adds experimental Chain Head Coordinator feature, allowing multiple machines to share the same source chain. Holochain must be built with the `chc` feature flag (disabled by default).
 
 ## 0.3.0-beta-dev.9
@@ -35,7 +32,6 @@
 ## 0.3.0-beta-dev.1
 
 ## 0.3.0-beta-dev.0
->>>>>>> a43efa93
 
 - The feature `test_utils` is no longer a default feature. To consume `sweetest` from this crate please now use `default-features = false` and the feature `sweetest`.
 
