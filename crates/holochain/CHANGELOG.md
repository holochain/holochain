--- conflicted
+++ resolved
@@ -7,9 +7,7 @@
 
 ## Unreleased
 
-<<<<<<< HEAD
 - Adds DPKI support. This is not fully hooked up, so the main implication for this particular implementation is that you must be using the same DPKI implementation as all other nodes on the network that you wish to talk to. If the DPKI version mismatches, you cannot establish connections, and will see so as an error in the logs. This work is in preparation for future work which will make it possible to restore your keys if you lose your device, and to revoke and replace your keys if your device is stolen or compromised.
-=======
 - BREAKING: Split the authored database by author. It was previous partitioned by DNA only and each agent that shared a DB because they were running the same DNA would have to share the write lock.
   This is a pretty serious bottleneck when the same app is being run for multiple agents on the same conductor. They are now separate files on disk and writes can proceed independently.
   There is no migration path for this change, if you have existing databases they will not be found. [#3450](https://github.com/holochain/holochain/pull/3450)
@@ -17,7 +15,6 @@
 ## 0.3.0-beta-dev.42
 
 ## 0.3.0-beta-dev.41
->>>>>>> aa09583a
 
 ## 0.3.0-beta-dev.40
 
