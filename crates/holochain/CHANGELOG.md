--- conflicted
+++ resolved
@@ -7,7 +7,9 @@
 
 ## Unreleased
 
-<<<<<<< HEAD
+- Fix a reference to a method that no longer exists in the conductor documentation `list_dnas` -> `list_dna_hashes`. #5245
+- Remove generic type parameters in `SysValDeps` and related types that are always used with the default types. #5245
+
 ## 0.6.0-dev.19
 
 - Changed holochain\_metrics dashboards to match available metrics.
@@ -17,17 +19,6 @@
 - **BREAKING CHANGE**: Remove the `SysValDeps` typedef and use instead `Vec<ActionHash>` in the few places that was used. \#5236
 - **BREAKING CHANGE**: Modify the fields of `ChainIntegrityWarrant::ChainIntegrityWarrant` to add a `ChainOpType` field which allows just one op type to be validated when checking the warrant. \#5236
 - Changed `schedule` host fn unit tests to integration tests.
-=======
-- Fix a reference to a method that no longer exists in the conductor documentation `list_dnas` -> `list_dna_hashes`. #5245
-- Remove generic type parameters in `SysValDeps` and related types that are always used with the default types. #5245
-- Changed holochain_metrics dashboards to match available metrics.
-- Internal refactor to remove the `same_dht` field of `SysValDeps`. This field was redundant because the `SysValDeps` are always for the same DHT as the cell they are part of. #5243
-- **BREAKING CHANGE**: The agent activity response has been changed to return warrants as a `Vec<SignedWarrant>` instead of a `Vec<Warrant>`. This change ensures that warrant integrity can be checked and discovered warrants can be validated. Note that this also affects the HDK's `get_agent_activity` function which will now also return `SignedWarrant`s instead of `Warrant`s. #5237
-- **BREAKING CHANGE**: Move `ChainOpType` from `holochain_types` to `holochain_zome_types`. #5236
-- **BREAKING CHANGE**: Remove the `SysValDeps` typedef and use instead `Vec<ActionHash>` in the few places that was used. #5236
-- **BREAKING CHANGE**: Modify the fields of `ChainIntegrityWarrant::ChainIntegrityWarrant` to add a `ChainOpType` field which allows just one op type to be validated when checking the warrant. #5236
-- Changed `schedule` host fn unit tests to integration tests. 
->>>>>>> b96e7336
 - **BREAKING CHANGE**: Deprecate `AppManifest::UseExisting`. For late binding, update the coordinators of a DNA. For calling cells of other apps, bridge calls can be used.
 - Fix: Unschedule already scheduled persisted functions on error or when the schedule is set to `None`.
 - Refactor: When representative agent is missing, skip app validation workflow instead of panicking.
