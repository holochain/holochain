---
default_semver_increment_mode: !pre_minor dev
---
# Changelog

The format is based on [Keep a Changelog](https://keepachangelog.com/en/1.0.0/). This project adheres to [Semantic Versioning](https://semver.org/spec/v2.0.0.html).

## Unreleased

<<<<<<< HEAD
- Changed holochain_metrics dashboards to match available metrics
=======
- Internal refactor to remove the `same_dht` field of `SysValDeps`. This field was redundant because the `SysValDeps` are always for the same DHT as the cell they are part of. #5243
>>>>>>> f8b4b839
- **BREAKING CHANGE**: The agent activity response has been changed to return warrants as a `Vec<SignedWarrant>` instead of a `Vec<Warrant>`. This change ensures that warrant integrity can be checked and discovered warrants can be validated. Note that this also affects the HDK's `get_agent_activity` function which will now also return `SignedWarrant`s instead of `Warrant`s. #5237
- **BREAKING CHANGE**: Move `ChainOpType` from `holochain_types` to `holochain_zome_types`. #5236
- **BREAKING CHANGE**: Remove the `SysValDeps` typedef and use instead `Vec<ActionHash>` in the few places that was used. #5236
- **BREAKING CHANGE**: Modify the fields of `ChainIntegrityWarrant::ChainIntegrityWarrant` to add a `ChainOpType` field which allows just one op type to be validated when checking the warrant. #5236
- Changed `schedule` host fn unit tests to integration tests. 
- **BREAKING CHANGE**: Deprecate `AppManifest::UseExisting`. For late binding, update the coordinators of a DNA. For calling cells of other apps, bridge calls can be used.
- Fix: Unschedule already scheduled persisted functions on error or when the schedule is set to `None`.
- Refactor: When representative agent is missing, skip app validation workflow instead of panicking.

## 0.6.0-dev.18

- Malformed websocket requests are responded to with an error ([\#5209](https://github.com/holochain/holochain/pull/5209)).
- Add support for writing metrics to InfluxDB file on disk.
- Add tests for the `schedule` host fn
- Fix: `hc-sandbox run` dedupes indices before proceeding.
- Update Kitsune2 to 0.2.15 and tx5 to 0.7.1 to get various bugfixes.
- As part of the tx5 update, go-pion has been upgraded to v4, and as part of the Kitsune2 update, there are now features to allow either libdatachannel or go-pion to be used as the WebRTC backend. The default is still libdatachannel.
- **BREAKING CHANGE**: Deprecate `RoleSettings::UseExisting`. For late binding, update the coordinators of a DNA. For calling cells of other apps, bridge calls can be used.
- **BREAKING CHANGE**: Host function `call` returns a specific error when calling another cell by cell ID that cannot be found.

## 0.6.0-dev.17

- Move the logic of adding `DnaFile`s to the dna files cache upon installing apps in a `SweetConductor` up to the `SweetConductor`’s `install_app()` method to ensure that `DnaFile`s also get added to the cache if the `install_app()` method is being used directly.
- Add an `update_coordinators()` method to the `SweetConductor` that also updates the `DnaFile` associated with the cell whose coordinators got updated in the `SweetConductor`’s dna files cache.
- **BREAKING CHANGE** The field `dna_hash: DnaHash` in the `UpdateCoordinatorsPayload` of the `UpdateCoordinators` admin call is replaced with a field `cell_id: CellId` ([\#5189](https://github.com/holochain/holochain/pull/5189)).
- **BREAKING CHANGE** The admin call `GetDnaDefinition` now takes a `CellId` as argument instead of a `DnaHash` because there can be two identical DNAs for different agents in the conductor and they were not looked up correctly prior to this change ([\#5189](https://github.com/holochain/holochain/pull/5189)).
- Fixed issue [\#2145](https://github.com/holochain/holochain/issues/2145) in ([\#5189](https://github.com/holochain/holochain/pull/5189)) by
  - indexing Ribosomes by cell id instead of by dna hash in the in-memory RibosomeStore
  - indexing DnaFiles by cell id instead of by dna hash in the DnaDef database on disk
  - fixing the update\_coordinators() method in the conductor and the associated SQL query to actually update DnaDef’s in the database if a DnaDef already exists in the database for the given cell id.
- Panic when attempting to bundle a dna from a DnaFile with inline zomes or when attempting to construct a dna manifest from a DnaDef with inline zomes ([\#5185](https://github.com/holochain/holochain/issues/5185)).
- Refactor chain head coordinator related tests to not rely on the ability to install dnas by specifying the `installed_hash` in the manifest only ([\#5185](https://github.com/holochain/holochain/issues/5185)).
- **BREAKING CHANGE** Remove support for installing a dna (as part of an app) only by specifying an `installed_hash` and without bundling the actual dna code ([\#5185](https://github.com/holochain/holochain/issues/5185)).

## 0.6.0-dev.16

- Removed redundant usages of `register_dna()` in test code and removed unused test utils ([\#5174](https://github.com/holochain/holochain/pull/5174)).
- Fixes the type of the `expires_at` field in `PeerMetaInfo` returned by the admin API from `Timestamp` to `Option<Timestamp>` ([\#5183](https://github.com/holochain/holochain/pull/5183)).
- **BREAKING CHANGE**: The admin call `RegisterDna` has been removed ([\#5175](https://github.com/holochain/holochain/pull/5175))
- As part of the fix below, the Holo hash method `to_k2_op` on a DhtOpHash` has been deprecated and replaced with  `to\_located\_k2\_op\_id\`.
- Fixes a bug where the wrong DhtOp location was reported to Kitsune2. This resulted in conductors not being able to sync with each other. This change can upgrade existing conductors and new data should sync correctly. However, part of the DHT model gets persisted and to fix bad data in the persisted model, the model has to be wiped and rebuilt. This will result in a short startup delay when upgrading to this version. After the first startup, the startup time should be back to normal.
- **BREAKING CHANGE**: `hc-sandbox` API and behavior changes:
  - Remove `--existing-paths` and `--last` options.
  - When `hc s run <INDICES>` and a sandbox folder from `.hc` is missing, command will abort and display an error message.
  - When calling `hc s run --all` and a sandbox folder from `.hc` is missing, command will proceed and display a warning for each missing sandbox.
  - When the `.hc` file is missing, the command will abort and display an error message.
  - Add new command `hc s remove <INDICES>`
  - `hc s clean` displays a short message upon completion telling how many paths were removed.
  - `hc s list` displays a specific message when there are no sandboxes.

## 0.6.0-dev.15

- Replace `Conductor::remove_dangling_cells` method with methods that remove the cells specific to the app and delete their databases.
- **BREAKING CHANGE**: Remove unused field `ConductorBuilder::state`.
- Remove network joining timeout. This used to work with the previous version of kitsune, but now all the `join` call does is to join the local peer store which is a matter of acquiring a write lock on a mutex and doesn’t indicate whether publishing the agent info to the peer store and the bootstrap has been successful.
- **BREAKING CHANGE**: Remove unused function `get_dependency_apps`.
- **BREAKING CHANGE**: Rename `AgentMetaInfo` to `PeerMetaInfo` since the info returns meta data for potentially multiple agents at a given peer URL ([\#5164](https://github.com/holochain/holochain/pull/5164)).
- **BREAKING CHANGE**: `hc-sandbox call` now returns structured data as JSON.

## 0.6.0-dev.14

- Refactor conductor methods `enable_app`, `disable_app`, `uninstall_app` and `initialize_conductor` to directly manage cells instead of using state machine code.
- **BREAKING CHANGE**: `AdminRequest::EnableApp` fails when creating the app’s cells fails and returns the first error that occurred. In case of success the enabled app info is returned.
- Remove state machine functions from conductor, which have been replaced by functions that process the necessary steps directly.
- **BREAKING CHANGE**: Use `AppStatus` in favor of `AppInfoStatus` in `AppResponse::AppInfo`.
- Remove app status transition functions and `AppInfoStatus`.
- **BREAKING CHANGE**: Remove types `EnabledApp` and `DisabledApp` in favor of `InstalledApp` to reduce app handling complexity.
- **BREAKING CHANGE**: Replace and remove legacy constructor for `InstalledAppCommon`.
- Remove an unnecessary use of `DnaFile` in the genesis workflow ([\#5150](https://github.com/holochain/holochain/pull/5150)).

## 0.6.0-dev.13

- **BREAKING CHANGE**: Remove `pause_app` and `Paused` state from conductor. Pausing an app was used when enabling an app partially failed and could be re-attempted. Now the app is only enabled if all cells successfully started up.
- **BREAKING CHANGE**: Removed everything related to `started` and `stopped` apps. Instead `enabled` and `disabled` remain as the only two possible states an app can be in after it has been installed.
- **BREAKING CHANGE**: Remove `CellStatus` which used to indicate whether a cell has joined the network or not. Going forward cells that couldn’t join the network will not be kept in conductor state.
- **BREAKING CHANGE**: Remove `generate_test_device_seed` from `ConductorBuilder`. This was a remnant from DPKI.
- Add integration tests for the use of `path`’s and the links created by them. ([\#5114](https://github.com/holochain/holochain/pull/5114))
- **BREAKING CHANGE** Removed an if/else clause in the `Ribosome::new()` impl that lead to inconsistent behavior depending on the number of zomes defined in the dna manifest ([\#5105](https://github.com/holochain/holochain/pull/5105)). This means that **the dependencies field for zomes in the dna manifest is now always mandatory**. Previously, if there was only one single integrity zome in the whole dna, it was implied by the conductor that a coordinator zome would depend on that integrity zome. This is no longer the case.
- Clearer error message if `ScopeLinkedType` or `ScopedEntryDefIndex` cannot be created due to zome dependencies not being specified in the dna manifest ([\#5105](https://github.com/holochain/holochain/pull/5105)).
- Added a new Admin API endpoint to revoke zome call capability `revoke_zome_call_capability`. [Issue 4596](https://github.com/holochain/holochain/issues/4596)
- **BREAKING CHANGE**: the return type of `capability_grant_info` has been changed from `HashMap<CellId, Vec<CapGrantInfo>>` to `Vec<(CellId, Vec<CapGrantInfo>)>`. This is to make it work with JSON encoding, which does not support maps with non-string tuple keys. The new type is now also used in the Admin API response `CapabilityGrantsInfo`.
- **BREAKING CHANGE**: the return type of `grant_zome_call_capability` has been changed from `()` to `ActionHash`. This has been done to make it easier to know the `ActionHash` of the grant in case you want to revoke it later.

## 0.6.0-dev.12

- It’s possible to configure an advanced setting for the network layer that shows tracing information about network connectivity and state changes. Rather than having to configure that in Holochain runtimes, it is now automatically enabled when the `NETAUDIT` tracing target is enabled at `WARN` level or lower.
- Test app operations (install/enable/disable/uninstall) with regards to app state and cell state.
- **BREAKING CHANGE**: Remove `start_app` from conductor. Use `enable_app` instead.
- Remove unused field `dna_def` the `HostFnWorkspace` struct ([\#5102](https://github.com/holochain/holochain/pull/5102))
- Replace the `dna_def` field of the `SysValidationWorkspace` with a `dna_hash` field.
- Remove unnecessary uses of `LinkType` and `EntryDefIndex` types

## 0.6.0-dev.11

## 0.6.0-dev.10

- Update `AgentInfo` call in `hc-sandbox` to take an optional vector of DNA hashes instead of one optional cell ID, e. g. `hc s call list-agents --dna uhC0kScOJk1aw9a5Kc8jqs0jieGCi4LoeW7vUehsTLvMI455-2hF1 --dna uhC0kScOJk1aw9a5Kc8jqs0jieGCi4LoeW7vUehsTLvMI455-2hF1`.

- Patch `serde_json` to enable byte arrays to be converted to JSON arrays.

- Add `AgentMetaInfo` calls to the conductor’s app and admin interfaces to retrieve data from the peer meta store for a given agent by their Url [\#5043](https://github.com/holochain/holochain/pull/5043)

## 0.6.0-dev.9

- Implement new call `get_all_by_key` for `PeerMetaStore`. Adds the call to retrieve all URLs and values for a given key from the store.

- Filter out unresponsive agents when publishing ops. Any URL that is set as unresponsive in the peer meta store will be filtered out when determining the agents near a location to publish to.

- Change versions of `DnaManifest`, `AppManifest` and `WebAppManifest` to `0`.

## 0.6.0-dev.8

## 0.6.0-dev.7

- Add `AgentInfo` call to the conductor’s app interface to retrieve the discovered peers of the app’s various DNAs.
- **Breaking**: admin interface `AgentInfo` call now takes an optional list of DNA hashes to filter by instead of a `CellId`.
- Add methods to the peer meta store that mark a peer URL as unresponsive and check if a peer URL is marked unresponsive. This change enables marking peers as unresponsive when connecting to or sending messages to, so that they can be omitted from future requests until the URL expires.

## 0.6.0-dev.6

- Bump holochain-wasmer and wasmer to v6.

## 0.6.0-dev.5

- Adds the `--origin` option to the `hc sandbox call` command in order to allow making admin calls to deployed conductors with restricted `allowed_origins`.

## 0.6.0-dev.4

- Change `hc-sandbox` to use admin and app clients from the `holochain_client` crate
- Change `hcterm` to use the admin and app websocket clients from `holochain_client` internally
- Reinstate indexes on `DhtOp` tables. With the latest migration script, the indexes were not carried over. \#4970
- Optimize `ChainHeadQuery` for performance. A flame graph analysis revealed that a significant proportion of the CPU time was spent on this query in a test with a high number of entry creates and reads. The query now runs about 30 % faster. \#4971
- Allow queries in `holochain_state` to run without parameters. Previously such queries would not be run against any stores. That is now possible.
- Further optimize `ChainHeadQuery` for performance by removing redundant WHERE clause. Formerly multiple agents on a conductor would share the same authored database, so the chain head had to be determined by agent. Since a refactor every agent has their own authored database, thus the clause is no longer required. \#4974
- Remove unused column `dependency` and related indexes from table `DhtOp`.
- Remove placeholder variant `AppResponse::AppAgentKeyRotated`.

## 0.6.0-dev.3

- New feature to permit using a `call` from the `post_commit` hook. This was previously only possible with a `remote_call` to yourself. That no longer works because the networking doesn’t let you “connect” to yourself. This is a shorter and clearer route to the same result. \#4957

## 0.6.0-dev.2

- Integrate all app validated ops, regardless of type and order
- Remove DHT DB query cache, a premature optimization that made integration complicated and error-prone without any appreciable benefit.
- Fix warrant persistence. Warrants were formerly stored in the Action table, but did not quite fit there. A new Warrant table was created, to which warrants are now written.
- Fix bug where a zero-arc node could not delete a link it hasn’t created. Fetching the action that created the link allows network access now.
- Expose `GetOptions` for `delete_link` call. Developers can specify whether `delete_link` should be restricted to local data to look up the create link record, or if it can request it from the network.

## 0.6.0-dev.1

- Refactor Mr. Bundle which affects the manifest types in `holochain_types`.
- **BREAKING** Existing app bundles cannot be used. You can either rebundle existing happs with `hc-bundle` and the `--raw` flag or issue a new version of your app, packaged for Holochain 0.6.
- Add `signalAllowPlainText: true` to conductor configs generated by `hc-sandbox`
- Remove unused `check_chain_rollback` function from `sys_validation`.
- Remove unused `is_chain_empty` and `action_seq_is_empty` functions from `sys_validation_workflow`.
- Change the system validation workflow to never directly put ops to integrated, instead mark them as awaiting integration.
- Refactor: rename status parameter to stage when setting validation stage
- Refactor sweettest function `await_consistency` after seeing it was not behaving reliably. Rewritten to compare all involved peer DHT databases and check if the sum of all ops has been integrated in all of them.

## 0.6.0-dev.0

- Remove unstable feature DPKI and all references to it, including the DPKI conductor service. DPKI was introduced to the codebase prematurely, largely untested, provided only a minimal set of calls to query agent keys and revoke an agent key, and kept causing problems that were disproportionately difficult to debug. If Holochain will be enhanced by agent key management in the future, it will be reimplemented from the ground up.
- Remove all references to Deepkey DNA.
- Remove call to revoke an agent key from the Conductor API. There was no way to update an agent key or create a new key for an agent. The call was a remnant of the intended DPKI feature.
- Remove conductor service interface and app store service stub. The conductor service interface was added primarily to allow DPKI to run as a DNA internal to the conductor.

## 0.5.0

## 0.5.0-rc.1

- ***BREAKING*** Kitsune2 Integrated: Holochain has now transitioned from the legacy Kitsune networking implementation, to the new [Kitsune2](https://crates.io/crates/kitsune2). [\#4791](https://github.com/holochain/holochain/pull/4791)
  - breaking protocol changes
  - differences in the networking section of the conductor config
  - changes to agent info encoding
  - transition from hc run-local-services to kitsune2 bootstrap server
  - switch from go pion to libdatachannel as the WebRTC backend. Holochain no longer depends on the go compiler, but has some additional c++ toolchain dependencies (such as cmake).
- Set crypto provider for TLS connections in Holochain binary. This used to produce error when running the binary.

## 0.5.0-rc.0

- Moves the `lineage` field of the dna manifest behind an `unstable-migration` feature.
- The Admin Api call `GetCompatibleCells` is now only available with the `unstable-migration` feature.

## 0.5.0-dev.22

- Update to Lair 0.6.0
- Changed the response format for `DumpNetworkMetrics` and `DumpNetworkStats` to provide information from Kitsune2. \#4816
- Added a new option to the `DumpNetworkMetrics` on the admin interface. That is `include_dht_summary` which will return a summary of the DHT state. \#4816
- Added `DumpNetworkMetrics` and `DumpNetworkStats` to the app interface. Please see the Rust docs for usage. \#4816
- Removed `NetworkInfo` from the app interface, please use `DumpNetworkMetrics` or `DumpNetworkStats` instead. \#4816
- Update `hcterm` to work with bootstrap2 bootstrap servers. By default, it uses `https://dev-test-bootstrap2.holochain.org` as the bootstrap2 server. \#4767
- Update `hc-service-check` to check bootstrap2 servers. By default, it uses `https://dev-test-bootstrap2.holochain.org` as the bootstrap2 server. \#4767
- Remove `hc-run-local-services`, please use `kitsune2-bootstrap-srv` instead.
- Handle empty databases in `StorageInfo` request. Previously, if the database was empty, the request would return an error. \#4756
- Add `DnaHash` to the `DnaStorageInfo` which is part of the `StorageInfo` response.
- The `agent_latest_pubkey` field of `AgentInfo` is put behind the `unstable-dpki` feature flag ([\#4815](https://github.com/holochain/holochain/pull/4815)).

## 0.5.0-dev.21

## 0.5.0-dev.20

## 0.5.0-dev.19

- Break dependency from holochain\_state to holochain\_p2p
- remove `serde(flatten)` attributes from certain enum variants of enums used in admin payloads (\#4719), thereby fixing an oversight of \#4616.

## 0.5.0-dev.18

- Change most enums that are exposed via the conductor API to be serialized with `tag = "type"` and `content = "value"` \#4616
- Replace `tiny-keccak` with `sha3` due to dependency on problematic `crunchy` crate
- Use `rustls-tls` instead of `native-tls-vendored` in reqwest due to compatibility issue with Android platform
- Prevent “TODO” comments from being rendered in cargo docs.

## 0.5.0-dev.17

- added admin\_api capability\_grant\_info for getting a list of grants valid and revoked from the source chain
- create an independent `Share` type in the holochain crate in order to not depend on the one from kitsune\_p2p

## 0.5.0-dev.16

- Remove the integration step from the app validation and authored ops workflows. Instead, integration is only handled by the integrate workflow.
- Add integration of `StoreRecord` and `StoreEntry` ops to integrate workflow.
- The integrate workflow now integrates **all** valid `RegisterAddLink` ops instead of only ones that link to a `StoreEntry`.
- Update doc-comment about CreateLink Action
- Fix issue where genesis actions weren’t integrated when others were ready to integrate. When nothing had been integrated yet then we started integration at the value of how many ops were `ready_to_integrate` so if we had other ops that were ready then the range started at them instead of at genesis (index 0).
- Update `await_consistency` test utility function so that it prints every inconsistent agent when it fails instead of just the first one.
- Rename the SQL queries that are used to set `RegisterAddLink` and `RegisterRemoveLink` ops to integrated
- Add smoke test for `AdminRequest::DumpConductorState`
- Fix issue where `AdminRequest::DumpConductorState` fails when the conductor has an `AppInterface` attached.

## 0.5.0-dev.15

- Update `holochain_wasmer_common`.

## 0.5.0-dev.14

- Remove support for x86\_64-darwin in Holonix. This is becoming hard to support in this version of Holonix. If you are relying on support for a mac with an Intel chip then please migrate to the new [Holonix](https://github.com/holochain/holonix?tab=readme-ov-file#holonix)
- Add two new commands to the `hc sandbox` for authenticating and making zome calls to a running conductor. See the sandbox documentation for usage instructions. \#4587
- Update `holochain_wasmer_host`, remove temporary fork of wasmer and update wasmer to 5.x.
- Disable wasmer module caching when using the feature flag `wasmer_wamr`, as caching is not relevevant when wasms are interpreted.
- Add a `--create-config` flag to handle config generation
- Add a `--config-schema` flag to `holochain` that prints out a json schema for the conductor config.

## 0.5.0-dev.13

- Added LinkTag helper trait functions to go into and out with serialized bytes

## 0.5.0-dev.12

## 0.5.0-dev.11

- Prevent duplicate calls to `init`. Previously, calling `init` directly would result in 2 calls to `init` if the zome had not been initialised yet and 1 call if the zome had been initialised. Now, calling `init` directly will result in 1 call by the conductor to initialise the zome and all subsequent calls to `init` will return `InitCallbackResult::Pass`. This both fixes surprising behavior and allows `init` to be called directly to initialise a zome if desired.

## 0.5.0-dev.10

## 0.5.0-dev.9

## 0.5.0-dev.8

- made holo\_hash encoding default in hdk cargo.toml for common B64 hashes

## 0.5.0-dev.7

- **BREAKING**: The `InstallAppPayload` now unifies all settings that are per role in a `roles_settings` field and as part of this change adds the option to specify custom modifiers at install time to override the modifiers defined in the dna manifest(s).
- Zome call authorization is split into autentication and authorization. Zome calls are authenticated when coming in over the network. The signature must match the hash of the serialized bytes, signed by the provenance of the call, as described above. This applies to zome calls over the App API as well as remote calls. Bridge calls, which are calls that zome call functions can make to other cells on the same conductor, do not require authentication. Authorization through zome call capabilities remains unchanged and is required for any kind of call as before.
- Remove `release-automation` crate from the `cargo update` script. `release-automation` isn’t used externally so compatibility with all dependency versions isn’t required and it often causes the job to fail.

## 0.5.0-dev.6

- **BREAKING**: Zome call API `AppRequest::CallZome` takes simple serialized bytes of the zome call parameters and the signature now. Previously client-side serialization of zome call parameters required to exactly match Holochain’s way of serializing, because Holochain re-serialized the parameters to verify the signature. This is no longer the case. The signature is generated for the **hash of the serialized bytes**, using the **SHA2 512-bit** hashing algorithm. In short, zome call params are serialized, then hashed and the hash is signed. The payload of the `CallZome` request is the serialized bytes and the signature. On the Holochain side the serialized bytes of the zome call parameters are hashed with the same SHA2 512-bit algorithm to verify the signature.

## 0.5.0-dev.5

- **BREAKING** Countersigning has been put behind the feature `unstable-countersigning`. Even though in many use cases countersigning is expected to work correctly, it has known problems which can put the source chain into an unrecoverable state. Included in this feature is the HDK function `accept_countersigning_preflight_request` as well as `AppRequest`s related to countersigning and the counersigning workflow itself too.
- **BREAKING** The following HDK functions have been temporarily removed as “unstable”. They can be re-enabled by building Holochain with the “unstable-functions” feature flag:
  - `accept_countersigning_preflight_request`
  - `block_agent`
  - `unblock_agent`
  - `get_agent_key_lineage`
  - `is_same_agent`
  - `schedule`
  - the function `sleep` has been removed entirely because it wasn’t implemented
  - and the HDI function `is_same_agent` Note that installing apps that have been built with an HDK from before this change will not be possible to install on a conductor that has been built without the `unstable-functions` feature. You will get import errors when Holochain tries to compile the WASM. It is valid to install an app that has been compiled without the `unstable-functions` feature onto a conductor which has been compiled with `unstable-functions` but the reverse is not true. \#4371
- Fix a problem with countersigning where it would stay in resolution when entering an unknown state from a restart. This was intended behaviour previously to ensure the agent got a change to get online before giving up on countersigning but it is not necessary now that we consider network errors to be a failed resolution and always retry.

## 0.5.0-dev.4

- **BREAKING**: As the DPKI feature is unstable and incomplete, it is disabled with default cargo features and put behind a feature called `unstable-dpki`. If this feature is specified at compile time, DPKI is enabled by default.
- **BREAKING**: Issuing and persisting warrants is behind a feature `unstable-warrants` now. Warrants have not been tested extensively and there is no way to recover from a warrant. Hence the feature is considered unstable and must be explicitly enabled. Note that once warrants are issued some functions or calls may not work correctly.
- **BREAKING**: Conductor::get\_dna\_definitions now returns an `IndexMap` to ensure consistent ordering.
- Add test to make sure sys validation rejects deleting a delete. Unit tests to get zomes to invoke for app validation were removed for these cases of deleting a delete, because the code path cannot be reached by the system.
- Added a new feature “unstable-sharding” which puts the network sharding behind a feature flag. It will not be possible to configure network sharding unless Holochain is built with this feature enabled. By default, the network tuning parameter `gossip_dynamic_arcs` is ignored, and the parameter `gossip_arc_clamping` must be set to either `"full"` or `"empty"`, the previous default value of `"none"` will prevent the conductor from starting. We intend to stabilise this feature in the future, and it will return to being available without a feature flag. \#4344

## 0.5.0-dev.3

- Use of WasmZome preserialized\_path has been **deprecated**. Please use the wasm interpreter instead.

- Conductor::get\_dna\_definitions now returns an `IndexMap` to ensure consistent ordering.

## 0.5.0-dev.2

- Add App API calls to interact with an unresolvable countersigning session. State of countersigning can be queried with `AppRequest::GetCountersigningSessionState`, an unresolvable session can be abandoned using `AppRequest::AbandonCountersigningSession` or force-published by making `AppRequest::PublishCountersigningSession`. Abandoning and publishing is only possible for sessions that have been through automatic resolution at least once where Holochain has not been able to make a decision. \#4253

## 0.5.0-dev.1

- AdminRequest::ListApps is now sorted by the new AppInfo field `installed_at`, in descending order
- Return a `RibosomeError` when there is a serialisation error invoking a zome callback. For example, if they have an invalid return type or parameters. This error bubbles-up and causes the zome call to fail, giving nicer errors and removing the panic which crashed the conductor in these situations. \#3803

## 0.5.0-dev.0

## 0.4.0

## 0.4.0-dev.28

## 0.4.0-dev.27

- HC sandbox: Fix `--no-dpki` option which previously enabled DPKI in the conductor when set, instead of disabling it.
- Remove the out-dated `validation_callback_allow_multiple_identical_agent_activity_fetches` test. Originally, it was to test that an identical op is only fetched from the network once and then looked up in the cache. After a refactor of production code this was no longer the case and so the test was refactored to check that it can fetch from the network multiple times. There can be no guarantee that it will do one over the other so the test is naturally flaky.
- Update the following tests to add a wait for gossip before creating ops. This adds an extra delay and makes sure that the conductors see each other before continuing with the tests.
  - `multi_create_link_validation`
  - `session_rollback_with_chc_enabled`
  - `alice_can_recover_from_a_session_timeout`
  - `should_be_able_to_schedule_functions_during_session`
- Update Makefile default recipe to use the new recipes that build and test the workspace with the feature flags `wasmer_sys` and `wasmer_wamr`. \#4284
- Add support for parsing the lint-level as a set in the Nix holochain module. e.g. `nursery = { level = "allow", priority = -1 }`. \#4284
- Add the `nix/` directory as a watch point for `direnv` so it reloads the `devShell` if a file changes in that directory. \#4284

## 0.4.0-dev.26

- Countersigning sessions no longer unlock at the end time without checking the outcome. There is a new workflow which will take appropriate actions when the session completes or times out. The majority of the logic is unchanged except for timeouts. If a timeout occurs and Holochain has been up throughout the session then the session will be abandoned. If Holochain crashes or is restarted during the session but is able to recover state from the database, it will attempt to discover what the other participants did. This changes a failure mode that used to be silent to one that will explicitly prevent new writes to your source chain. We are going to provide tooling to resolve this situation in the following change. \#4188
- Internal rework of chain locking logic. This is used when a countersigning session is in progress, to prevent other actions from being committed during the session. There was a race condition where two countersigning sessions being run one after another could result in responses relevant to the first session accidentally unlocking the new session. That effectively meant that on a larger network, countersigning sessions would get cancelled when nothing had actually gone wrong. The rework of locking made fixing the bug simpler, but the key to the fix was in the `countersigning_success` function. That now checks that incoming signatures are actually for the current session. \#4148

## 0.4.0-dev.25

## 0.4.0-dev.24

- Add `danger_generate_throwaway_device_seed` to allow creation and use of a random device seed for test situations, where a proper device seed is not needed. \#4238
- Add `allow_throwaway_random_dpki_agent_key` to allow creation of a random (unrecoverable) DPKI agent when a device seed is not specified. \#4238
- Fixes issue \#3679 where websocket connections would be closed if a message was received that failed to deserialize. The new behaviour isn’t perfect because you will get a timeout instead, but the websocket will remain open and you can continue to send further valid message. There is another issue to track partial deserialization \#4251 so we can respond with an error message instead of a timeout. \#4252

## 0.4.0-dev.23

- Fixes issue \#3679 where websocket connections would be closed if a message was received that failed to deserialize. The new behaviour isn’t perfect because you will get a timeout instead, but the websocket will remain open and you can continue to send further valid message. There is another issue to track partial deserialization \#4251 so we can respond with an error message instead of a timeout. \#4252

## 0.4.0-dev.22

- `device_seed_lair_tag` is now part of `ConductorConfig`. This was previously a field as part of the optional DPKI config. Now, a device seed should be specified even if not using DPKI. If the device seed is specified, when installing an app without providing an agent key, a new agent key will be generated by deriving a key from the device seed using the total number of apps ever installed as part of the derivation path. If the device seed is not specified, it will not be possible to install an app without specifying an agent key (app installation will error out).
- `allow_throwaway_random_agent_key` can be set in the `InstallAppPayload` to override the aforementioned behavior, allowing an agent key to not be specified even if a device seed is not specified in the conductor. This is a safety mechanism, and should only be used in test situations where the generated agent key is a throwaway and will never need to be recovered.
- Holochain now actually makes use of the device seed, which was previously ignored
- Holochain now makes sure to properly register in DPKI any pregenerated agent key which is provided in app installation, when DPKI is enabled.
- **BREAKING:** Modifies `Action::CloseChain` and `Action::OpenChain` to be able to represent both DNA migrations and Agent migrations:
  - CloseChain can be used on its own, with no forward reference, to make a chain read-only.
  - CloseChain can include a forward reference to either a new AgentPubKey or a new DNA hash, which represent a migration to a new chain. The new chain is expected to begin with a corresponding OpenChain which has a backward reference to the CloseChain action. (This will become a validation rule in future work.)
- Internal rework of `get_agent_activity`. This is not a breaking change for the HDK function of the same name, but it is a breaking change to the previous version of Holochain because the network response for agent activity has been changed. A future change will be made to the HDK function to expose the new functionality. \#4221
- Add feature flags `wasmer_sys` and `wasmer_wamr` to toggle between using the current wasm compiler and the new, experimental wasm interpreter. `wasmer_sys` is enabled as a default feature to preserve existing behavior.

## 0.4.0-dev.21

- HDK: Add call to get an agent key lineage. A key lineage includes all keys of an agent that have been generated by creating and updating the key.
- Remove obsolete host context `MigrateAgentHostAccess`. It is not used anywhere.

## 0.4.0-dev.20

- **BREAKING\!** Enables dynamic database encryption. (as opposed to the hard-coded key that was previously being used.) NOTE - this is incompatible with all previous holochain databases, they will not open, and must be deleted. NOTE - this is incompatible with all previous lair databases, they will not open and must be deleted. [\#4198](https://github.com/holochain/holochain/pull/4198)

## 0.4.0-dev.19

- Adds DPKI support. This is not fully hooked up, so the main implication for this particular implementation is that you must be using the same DPKI implementation as all other nodes on the network that you wish to talk to. If the DPKI version mismatches, you cannot establish connections, and will see so as an error in the logs. This work is in preparation for future work which will make it possible to restore your keys if you lose your device, and to revoke and replace your keys if your device is stolen or compromised.
- Add feature to revoke agent keys. A new call `AdminRequest::RevokeAgentKey` is exposed on the Admin API. Revoking a key for an app will render the key invalid from that moment on and make the source chain of all cells of the app read-only. The key is revoked in the Deepkey service if installed and deleted on all cells’ source chains. No more actions can be written to any of these source chains. Further it will fail to clone a cell of the app.
- App validation workflow: Remove tracking of missing dependencies. Tracking them introduces higher complexity and the possibility of ops under validation to be stuck. The delay before re-triggering app validation is increased to 100-3000 ms, giving the background task that fetches missing dependencies a chance to complete.

## 0.4.0-dev.18

## 0.4.0-dev.17

## 0.4.0-dev.16

- App manifest field `membrane_proofs_deferred` renamed to `allow_deferred_memproofs`, and the semantics are changed accordingly: if this field is set and memproofs are not provided at installation time (i.e. None is used), then the app will go into the deferred memproof state. Otherwise, if the field is set and memproofs are provided, installation will proceed as if the field were not set.
- Add HDI call to check if two agent keys are of the same key lineage. It will be possible for an agent to update their key. This new key as well as the old key are part of the same lineage, they belong to the same agent. With the new HDI call `is_same_agent`, app validation can check if two agent keys belong to the same agent. Key updates are exclusive to conductors with a DPKI service installed. If DPKI is not installed. `is_same_agent` compares the two provided keys for equality.
- Adds the [`UseExisting`](https://github.com/holochain/holochain/blob/293d6e775b3f02285b831626c9911802207a8d85/crates/holochain_types/src/app/app_manifest/app_manifest_v1.rs#L155-L165) cell provisioning strategy, an alternative to `Create`, allowing an app to depend on a cell from another installed app. Read the rustdocs for more info on this new type of provisioning.
- Possible performance improvement: better async handling of wasm function calls which should allow more concurrent throughput system during long-running zome calls \#4111
- New protections are put in place for apps which are depended upon by other apps via `UseExisting`. Any “protected” inter-app dependency will prevent a dependency app from being uninstalled until the dependent app is also uninstalled, or if the `force` parameter is set to true in the `UninstallApp` call.
- CountersigningSuccess signal that is emitted when a countersigning session is successfully completed now includes the
- *BREAKING* Introduced a new workflow error, `IncompleteCommit`. When inline validation fails with missing dependencies. I.e. Validation for actions that are being committed to the source chain during a zome call discovers missing dependencies. The generic `InvalidCommit` is replaced by this new error. That allows the caller to distinguish between errors that are fatal and errors that can be retried. For now, the only retryable error is caused by missing dependencies. \#4129
- Based on the change above, about adding `IncompleteCommit`, a countersigning session will no longer terminate on missing dependencies. You may retry committing the countersigned entry if you get this error. \#4129
- *BREAKING* CountersigningSuccess signal that is emitted when a countersigning session is successfully completed now includes the `app_entry_hash` from the `PreflightRequest` rather than the `EntryHash` that is created when you commit the countersigned entry. This value is easier for clients to get at and use to check that the countersigning session they joined has succeeded. \#4124

## 0.4.0-dev.15

- *BREAKING* Introduced a new workflow error, `IncompleteCommit`. When inline validation fails with missing dependencies. I.e. Validation for actions that are being committed to the source chain during a zome call discovers missing dependencies. The generic `InvalidCommit` is replaced by this new error. That allows the caller to distinguish between errors that are fatal and errors that can be retried. For now, the only retryable error is caused by missing dependencies. \#4129
- Based on the change above, about adding `IncompleteCommit`, a countersigning session will no longer terminate on missing dependencies. You may retry committing the countersigned entry if you get this error. \#4129
- *BREAKING* CountersigningSuccess signal that is emitted when a countersigning session is successfully completed now includes the `app_entry_hash` from the `PreflightRequest` rather than the `EntryHash` that is created when you commit the countersigned entry. This value is easier for clients to get at and use to check that the countersigning session they joined has succeeded. \#4124

## 0.4.0-dev.14

## 0.4.0-dev.13

## 0.4.0-dev.12

- When uninstalling an app or removing a clone cell, only some of the data used by that cell was deleted. Now all data is deleted, freeing up disk space.
- Adds a new `DisabledAppReason::NotStartedAfterProvidingMemproofs` variant which effectively allows a new app status, corresponding to the specific state where a UI has just called `AppRequest::ProvideMemproofs`, but the app has not yet been Enabled for the first time.
- Adds a new app interface method `AppRequest::EnableAfterMemproofsProvided`, which allows enabling an app only if the app is in the `AppStatus::Disabled(DisabledAppReason::NotStartedAfterProvidingMemproofs)` state. Attempting to enable the app from other states (other than Running) will fail.
- Warrants are used under-the-hood in more places now:
  - When gossiping amongst authorities, if an authority has a warrant for some data being requested, they will send the warrant instead of the data to indicate the invalid status of that data
  - When requesting data through must\_get calls, warrants will be returned with the data. The data returned to the client remains the same, but under the hood any warrants will be cached for later use.
- Adds a `lineage` field to the DNA manifest, which declares forward compatibility for any hash in that list with this DNA
- Adds a `AdminRequest::GetCompatibleCells` method which returns CellId for all installed cells which use a DNA that is forward-compatible with a given DNA hash. This can be used to find a compatible cell for use with the `UseExisting` cell provisioning method (still to be implemented)

## 0.4.0-dev.11

## 0.4.0-dev.10

## 0.4.0-dev.9

- Warrants: When an authority rejects another agent’s authored data, that authority creates a Warrant which is gossiped to the offending agent’s Agent Activity Authority, who then serves that warrant along with any `get_agent_activity` request.
- The `warrants` field of `AgentActivity` is now populated with warrants for that agent.
- Authorities author ChainFork warrants when detecting two actions by the same author with the same `prev_action`

## 0.4.0-dev.8

## 0.4.0-dev.7

- App manifest now includes a new `membrane_proofs_deferred: bool` field, which allows the membrane proofs for the app’s cells to be provided at a time after installation, allowing the app’s UI to guide the process of creating membrane proofs.
- Adds new `AppStatus::AwaitingMemproofs` to indicate an app which was installed with `membrane_proofs_deferred`
- Adds new app websocket method `ProvideMemproofs` for use with `membrane_proofs_deferred`

## 0.4.0-dev.6

## 0.4.0-dev.5

- Moved the WASM cache from the data directory to a subdirectory of the data directory named `wasm-cache`. Old content won’t be removed and WASMs will have to be recompiled into the new cache. \#3920
- Remove deprecated functions `consistency_10s` and `consistency_60s`. Use `await_consistency` instead.
- Remove deprecated type `SweetEasyInline`. Use `SweetInlineZomes` instead.
- Remove deprecated methods `SweetInlineZomes::callback` and `SweetInlineZomes::integrity_callback`. Use `SweetInlineZomes::function` and `SweetInlineZomes::integrity_function` instead.

## 0.4.0-dev.4

- Rename feature `sweetest` in Holochain crate to `sweettest` to match the crate name.
- App validation workflow: Reduce interval to re-trigger when dependencies are missing from 10 seconds to 100-1000 ms, according to number of missing dependencies.

## 0.4.0-dev.3

- App validation workflow: Fix bug where ops were stuck in app validation when multiple ops were requiring the same action or entry hash. Such ops were erroneously filtered out from validation for being marked as ops awaiting hashes and not unmarked as awaiting once the hashes had arrived.

## 0.4.0-dev.2

- System validation: Added a new rule that no new actions are allowed following a chain close action.
- App validation workflow: Add module-level documentation.
- Validation: Remove unused type `DhtOpOrder`. This type is superseded by `OpOrder`.

## 0.4.0-dev.1

- **BREAKING** - Serialization: Update of serialization packages `holochain-serialization` and `holochain-wasmer-*` leads to general message format change for enums. Previously an enum value like

<!-- end list -->

``` rust
enum Enum {
  Variant1,
  Variant2,
}
let value = Enum::Variant1;
```

was serialized as (JSON representation)

``` json
{
  "value": {
    "variant1": null
  }
}
```

Now it serializes to

``` json
{
  "value": "variant1"
}
```

- Adds a new admin interface call `RevokeAppAuthenticationToken` to revoke issued app authentication tokens. \#3765
- App validation workflow: Validate ops in sequence instead of in parallel. Ops validated one after the other have a higher chance of being validated if they depend on earlier ops. When validated in parallel, they potentially needed to await a next workflow run when the dependent op would have been validated.

## 0.4.0-dev.0

## 0.3.0

## 0.3.0-beta-dev.48

## 0.3.0-beta-dev.47

- Connections to Holochain app interfaces are now app specific, so anywhere that you used to have to provide an `installed_app_id` or `app_id` in requests, that is no longer required and has been removed. For example, `AppRequest::AppInfo` no longer takes any parameters and will return information about the app the connection is authenticated with. \#3643
- Signals are now only sent to clients that are connected to the app emitting the signal. When a cell is created by the conductor, it gets the ability to broadcast signals to any clients that are connected to the app that the cell is part of. When a client authenticates a connection to an app interface, the broadcaster for that app is found and attached to the connection. Previously all connected clients saw all signals, and there was no requirement to authenticate before receiving them. This is important to be aware of - if you connect to an app interface for signals only, you will still have to authenticate before receiving signals. \#3643
- App websocket connections now require authentication. There is a new admin operation `AdminRequest::IssueAppAuthenticationToken` which must be used to issue a connection token for a specific app. That token can be used with any app interface that will permit a connection to that app. After establishing a client connection, the first message must be an Authenticate message (rather than Request or Signal) and contain an `AppAuthenticationRequest` as its payload. \#3622
- When creating an app interface with `AdminRequest::AttachAppInterface` it is possible to specify an `installed_app_id` which will require that connections to that app interface are for the specified app. \#3622
- `AdminRequest::ListAppInterfaces` has been changed from returning a list of ports to return a list of `AppInterfaceInfo` which includes the port as well as the `installed_app_id` and `allowed_origins` for that interface. \#3622

## 0.3.0-beta-dev.46

## 0.3.0-beta-dev.45

- App validation workflow: Mock network in unit tests using new type `GenericNetwork` to properly test `must_get_agent_activity`. Previously that was not possible, as all peers in a test case were authorities for each other and `must_get_agent_activity` would therefore not send requests to the network.
- App validation workflow: Skip ops that have missing dependencies. If an op is awaiting dependencies to be fetched, it will be excluded from app validation.
- App validation workflow: Integration workflow is only triggered when some ops have been validated (either accepted or rejected).
- App validation workflow: While op dependencies are missing and being fetched, the workflow is re-triggering itself periodically. It’ll terminate this re-triggering after an interval in which no more missing dependencies could be fetched.

## 0.3.0-beta-dev.44

- App validation workflow: Refactored to not wait for ops that the op being validated depends on, that are being fetched and thus keep the workflow occupied. The workflow no longer awaits the dependencies and instead sends off fetch requests in the background.
- `consistency_10s` and `consistency_60s` from `holochain::sweettest` are deprecated. Use `await_consistency` instead.

## 0.3.0-beta-dev.43

- BREAKING: Holochain websockets now require an `allowed_origins` configuration to be provided. When connecting to the websocket a matching origin must be specified in the connection request `Origin` header. [\#3460](https://github.com/holochain/holochain/pull/3460)
  - The `ConductorConfiguration` has been changed so that specifying an admin interface requires an `allowed_origins` as well as the port it already required.
  - `AdminRequest::AddAdminInterfaces` has been updated as per the previous point.
  - `AdminRequest::AttachAppInterface` has also been updated so that attaching app ports requires an `allowed_origins` as well as the port it already required.
- BREAKING: Split the authored database by author. It was previous partitioned by DNA only and each agent that shared a DB because they were running the same DNA would have to share the write lock. This is a pretty serious bottleneck when the same app is being run for multiple agents on the same conductor. They are now separate files on disk and writes can proceed independently. There is no migration path for this change, if you have existing databases they will not be found. [\#3450](https://github.com/holochain/holochain/pull/3450)

## 0.3.0-beta-dev.42

## 0.3.0-beta-dev.41

## 0.3.0-beta-dev.40

## 0.3.0-beta-dev.39

## 0.3.0-beta-dev.38

- Some of the function signatures around SweetConductor app installation have changed slightly. You may need to use a slice (`&[x]`) instead of a collection of references (`[&x]`), or vice versa, in some places. If this is cumbersome please open an issue. [\#3310](https://github.com/holochain/holochain/pull/3310)
- Start refactoring app validation workflow by simplifying main validation loop. All op validations are awaited at once now instead of creating a stream of tasks and processing it in the background.

## 0.3.0-beta-dev.37

## 0.3.0-beta-dev.36

- Added `lair_keystore_version_req` to the output of `--build-info` for Holochain.
- BREAKING: Changed `post_commit` behavior so that it only gets called after a commit to the source chain. Previously, it would get called after every zome call, regardless of if a commit happened. [\#3302](https://github.com/holochain/holochain/pull/3302)
- Fixed a performance bug: various extra tasks were being triggered after every zome call which are only necessary if the zome call resulted in commits to the source chain. The fix should improve performance for read-only zome calls. [\#3302](https://github.com/holochain/holochain/pull/3302)
- Fixed a bug during the admin call `GrantZomeCallCapability`, where if the source chain had not yet been initialized, it was possible to create a capability grant before the `init()` callback runs. Now, `init()` is guaranteed to run before any cap grants are created.
- Updates sys validation to allow the timestamps of two actions on the same chain to be equal, rather than requiring them to strictly increasing.

## 0.3.0-beta-dev.35

- There is no longer a notion of “joining the network”. Previously, apps could fail to be enabled, accompanied by an error “Timed out trying to join the network” or “Error while trying to join the network”. Now, apps never fail to start for this reason. If the network cannot be reached, the app starts anyway. It is up to the UI to determine whether the node is in an “online” state via `AppRequest::NetworkInfo` (soon-to-be improved with richer information).
- CellStatus is deprecated and only remains in areas where deserialization would break if it were removed. The only valid CellStatus now is `CellStatus::Joined`.

## 0.3.0-beta-dev.34

- Fix: Wasmer cache was deserializing modules for every zome call which slowed them down. Additionally the instance cache that was supposed to store callable instances of modules was not doing that correctly. A cache for deserialized modules has been re-introduced and the instance cache was removed, following recommendation from the wasmer team regarding caching.
- Fix: Call contexts of internal callbacks like `validate` were not cleaned up from an in-memory map. Now external as well as internal callbacks remove the call contexts from memory. This is covered by a test.
- **BREAKING CHANGE:** Wasmer-related items from `holochain_types` have been moved to crate `holochain_wasmer_host::module`.
- Refactor: Every ribosome used to create a separate wasmer module cache. During app installation of multiple agents on the same conductor, the caches weren’t used, regardless of whether that DNA is already registered or not. The module cache is now moved to the conductor and kept there as a single instance.

## 0.3.0-beta-dev.33

- Make sqlite-encrypted a default feature

- Sys validation will no longer check the integrity with the previous action for StoreRecord or StoreEntry ops. These ‘store record’ checks are now only done for RegisterAgentActivity ops which we are sent when we are responsible for validating an agents whole chain. This avoids fetching and caching ops that we don’t actually need.

## 0.3.0-beta-dev.32

## 0.3.0-beta-dev.31

## 0.3.0-beta-dev.30

## 0.3.0-beta-dev.29

- Sys validation will now validate that a DeleteLink points to an action which is a CreateLink through the `link_add_address` of the delete.

## 0.3.0-beta-dev.28

- Fix an issue where app validation for StoreRecord ops with a Delete or DeleteLink action were always passed to all zomes. These ops are now only passed to the zome which defined the entry type of the op that is being deleted. [\#3107](https://github.com/holochain/holochain/pull/3107)
- Wasmer bumped from 4.2.2 to 4.2.4 [\#3025](https://github.com/holochain/holochain/pull/3025)
- Compiled wasms are now persisted to the file system so no longer need to be recompiled on subsequent loads [\#3025](https://github.com/holochain/holochain/pull/3025)
- **BREAKING CHANGE** Several changes to the file system [\#3025](https://github.com/holochain/holochain/pull/3025):
  - The environment path in config file is now called `data_root_path`
  - The `data_root_path` is no longer optional so MUST be specified in config
  - Interactive mode is no longer supported, so paths MUST be provided in config
  - The database is in a `databases` subdirectory of the `data_root_path`
  - The keystore now consistently uses a `ks` directory, was previously inconsistent between `ks` and `keystore`
  - The compiled wasm cache now exists and puts artifacts in the `wasm` subdirectory of the `data_root_path`

## 0.3.0-beta-dev.27

- Refactor: Remove shadowing glob re-exports that were shadowing other exports.

- Fix: Countersigning test `lock_chain` which ensures that source chain is locked while in a countersigning session.

- Major refactor of the sys validation workflow to improve reliability and performance:
  
  - Reliability: The workflow will now prioritise validating ops that have their dependencies available locally. As soon as it has finished with those it will trigger app validation before dealing with missing dependencies.
  - Reliability: For ops which have dependencies we aren’t holding locally, the network get will now be retried. This was a cause of undesirable behaviour for validation where a failed get would result in validation for ops with missing dependencies not being retried until new ops arrived. The workflow now retries the get on an interval until it finds dependencies and can proceed with validation.
  - Performance and correctness: A feature which captured and processed ops that were discovered during validation has been removed. This had been added as an attempt to avoid deadlocks within validation but if that happens there’s a bug somewhere else. Sys validation needs to trust that Holochain will correctly manage its current arc and that we will get that data eventually through publishing or gossip. This probably wasn’t doing a lot of harm but it was uneccessary and doing database queries so it should be good to have that gone.
  - Performance: In-memory caching for sys validation dependencies. When we have to wait to validate an op because it has a missing dependency, any other actions required by that op will be held in memory rather than being refetched from the database. This has a fairly small memory footprint because actions are relatively small but saves repeatedly hitting the cascade for the same data if it takes a bit of time to find a dependency on the network.

- **BREAKING* CHANGE*: The `ConductorConfig` has been updated to add a new option for configuring conductor behaviour. This should be compatible with existing conductor config YAML files but if you are creating the struct directly then you will need to include the new field. Currently this just has one setting which controls how fast the sys validation workflow will retry network gets for missing dependencies. It’s likely this option will change in the near future.

## 0.3.0-beta-dev.26

## 0.3.0-beta-dev.25

- Fix: In many cases app validation would not be retriggered for ops that failed validation. Previously the app validation workflow had been retriggered only when the number of concurrent ops to be validated (50) was reached. Now the workflow will be retriggered whenever any ops could not be validated.

- Added a new check to system validation to ensure that the `original_entry_address` of an update points to the same entry hash that the original action pointed to. [3023](https://github.com/holochain/holochain/pull/3023)

## 0.3.0-beta-dev.24

## 0.3.0-beta-dev.23

## 0.3.0-beta-dev.22

- Fix an issue where enough validation receipts being received would not prevent the publish workflow from continuing to run. This was a terrible waste of data and compute and would build up over time as Holochain is used. [2931](https://github.com/holochain/holochain/pull/2931)
- Improve log output for op publishing to accurately reflect the number of ops to be published. The number published which is logged later is accurate and it was confusing to see more ops published than were supposed to be. [2922](https://github.com/holochain/holochain/pull/2922)
- Fix an issue which prevented the publish loop for a cell from suspending if there was either 1. publish activity pending for other cells or 2. enough validation receipts received. [2922](https://github.com/holochain/holochain/pull/2922)

## 0.3.0-beta-dev.21

- Fix an issue where receiving incoming ops can accidentally filter out some DHT data until Holochain is restarted. The state management for in-flight DHT ops is now guaranteed by a `Drop` implementation which will clean up state when the `incoming_dht_ops_workflow` finishes. [2913](https://github.com/holochain/holochain/pull/2913)
- Performance improvement when sending validation receipts. When a batch of DHT ops is being processed and an author is unreachable it will no longer spend time trying to send more receipts to that author in serial and instead it sends receipts as a single batch per author. [2848](https://github.com/holochain/holochain/pull/2848)
- Resilience improvement with handling keystore errors in the validation receipt workflow. Previously, all errors caused the workflow to restart from the beginning. This was good for transient errors such as the keystore being unavailable but it also meant that a single validation receipt failing to be signed (e.g. due to a local agent key being removed from the keystore) would prevent any more validation receipts being sent by that conductor. [2848](https://github.com/holochain/holochain/pull/2848)
- **BREAKING CHANGE** Addressed an outstanding technical debt item to make the validation receipt workflow send a network notification (fire and forget) rather than waiting for a response. When the validation receipt workflow was written this functionality wasn’t available but now that it is, sending validation receipts can be sped up by not waiting for a peer to respond. The format has also been changed from sending one receipt at a time to sending batches so it was not possible to maintain backwards compatibility here. [2848](https://github.com/holochain/holochain/pull/2848)

## 0.3.0-beta-dev.20

## 0.3.0-beta-dev.19

- Fix: App interfaces are persisted when shutting down conductor. After restart, app interfaces without connected receiver websocket had signal emission fail altogether. Send errors are only logged now instead.

## 0.3.0-beta-dev.18

## 0.3.0-beta-dev.17

- Change `GenesisFailed` error to include `CellId` so that genesis failures can be correlated with the cells that failed. [2616](https://github.com/holochain/holochain/pull/2616)

## 0.3.0-beta-dev.16

## 0.3.0-beta-dev.15

- **BREAKING CHANGE** updating the project lock file to use the latest version of `serde` at `1.0.185` has changed how enums get serialized and as a knock on effect it has changed some hashes. This will make databases from previous versions incompatible with the next version of Holochain.

## 0.3.0-beta-dev.14

## 0.3.0-beta-dev.13

## 0.3.0-beta-dev.12

## 0.3.0-beta-dev.11

- Improves error messages when validation fails with an InvalidCommit error
- Fixed bug where if signature verification fails due to the lair service being unavailable, validation could fail. Now, that failure is treated as a normal error, so validation cannot proceed. [\#2604](https://github.com/holochain/holochain/pull/2604)

## 0.3.0-beta-dev.10

- Adds experimental Chain Head Coordinator feature, allowing multiple machines to share the same source chain. Holochain must be built with the `chc` feature flag (disabled by default).

## 0.3.0-beta-dev.9

## 0.3.0-beta-dev.8

## 0.3.0-beta-dev.7

- Fixes race condition which caused network instability. Newly joined nodes can get temporarily blocked by other nodes, causing connections to be repeatedly dropped. [\#2534](https://github.com/holochain/holochain/pull/2534)

## 0.3.0-beta-dev.6

## 0.3.0-beta-dev.5

- **BREAKING CHANGE**: The DhtOp validation rules have been significantly expanded upon, and some logic around what ops are produced when has been altered. Your existing app may experience rejected ops due to these more strict rules.

## 0.3.0-beta-dev.4

## 0.3.0-beta-dev.3

## 0.3.0-beta-dev.2

## 0.3.0-beta-dev.1

## 0.3.0-beta-dev.0

- The feature `test_utils` is no longer a default feature. To consume `sweetest` from this crate please now use `default-features = false` and the feature `sweetest`.

## 0.2.0

## 0.2.0-beta-rc.7

## 0.2.0-beta-rc.6

- Feature renaming from `no-deps` to `sqlite` and `db-encryption` to `sqlite-encrypted`. It should not be necessary to configure these unless you are packaging `holochain` or have imported it as a dependency without default features. In the latter case, please update any references to the old feature names.

## 0.2.0-beta-rc.5

- Implements the `clone_only` cell provisioning strategy, desgined for situations where no cell should be installed upon app installation but clones may be created later, via `roles[].provisioning.strategy` in the app manifest [\#2243](https://github.com/holochain/holochain/pull/2243)

## 0.2.0-beta-rc.4

## 0.2.0-beta-rc.3

- BREAKING CHANGE - Removes conductor networking types “Proxy” (“proxy”) and “Quic” (“quic”). Please transition to “WebRTC” (“webrtc”). [\#2208](https://github.com/holochain/holochain/pull/2208)
- Adds `DumpNetworkStats` api to admin websocket [\#2182](https://github.com/holochain/holochain/pull/2182).
- System validation now ensures that all records in a source chain are by the same author [\#2189](https://github.com/holochain/holochain/pull/2189)

## 0.2.0-beta-rc.2

- Fixes bug where supplying a `network_seed` during an `InstallApp` call does not actually update the network seed for roles whose `provisioning` is set to `None` in the manifest. Now the network seed is correctly updated. [\#2102](https://github.com/holochain/holochain/pull/2102)

- If AppManifest specifies an `installed_hash` for a DNA, it will check the conductor for an already-registered DNA at that hash, ignoring the DNA passed in as part of the bundle. Note that this means you can install apps without passing in any DNA, if the DNAs are already installed in the conductor. [\#2157](https://github.com/holochain/holochain/pull/2157)

- Adds new functionality to the conductor admin API which returns disk storage information. The storage used by apps is broken down into blobs which are being used by one or more app.

## 0.2.0-beta-rc.1

## 0.2.0-beta-rc.0

- When uninstalling an app, local data is now cleaned up where appropriate. [\#1805](https://github.com/holochain/holochain/pull/1805)
  - Detail: any time an app is uninstalled, if the removal of that app’s cells would cause there to be no cell installed which uses a given DNA, the databases for that DNA space are deleted. So, if you have an app installed twice under two different agents and uninstall one of them, no data will be removed, but if you uninstall both, then all local data will be cleaned up. If any of your data was gossiped to other peers though, it will live on in the DHT, and even be gossiped back to you if you reinstall that same app with a new agent.
- Renames `OpType` to `FlatOp`, and `Op::to_type()` to `Op::flattened()`. Aliases for the old names still exist, so this is not a breaking change. [\#1909](https://github.com/holochain/holochain/pull/1909)
- Fixed a [problem with validation of Ops with private entry data](https://github.com/holochain/holochain/issues/1861), where  `Op::to_type()` would fail for private `StoreEntry` ops. [\#1910](https://github.com/holochain/holochain/pull/1910)

## 0.1.0

## 0.1.0-beta-rc.4

- Fix: Disabled clone cells are no longer started when conductor restarts. [\#1775](https://github.com/holochain/holochain/pull/1775)

## 0.1.0-beta-rc.3

- Fix: calling `emit_signal` from the `post_commit` callback caused a panic, this is now fixed [\#1749](https://github.com/holochain/holochain/pull/1749)
- Fix: When you install an app with a cell that already exists for the same agent, the installation will error now. [\#1773](https://github.com/holochain/holochain/pull/1773)
- Fixes problem where disabling and re-enabling an app causes all of its cells to become unresponsive to any `get*` requests. [\#1744](https://github.com/holochain/holochain/pull/1744)
- Fixes problem where a disabled cell can continue to respond to zome calls and transmit data until the conductor is restarted. [\#1761](https://github.com/holochain/holochain/pull/1761)
- Adds Ctrl+C handling, so that graceful conductor shutdown is possible. [\#1761](https://github.com/holochain/holochain/pull/1761)
- BREAKING CHANGE - Added zome name to the signal emitted when using `emit_signal`.

## 0.1.0-beta-rc.2

## 0.1.0-beta-rc.1

## 0.1.0-beta-rc.0

- All zome calls must now be signed by the provenance, the signature is of the hash of the unsigned zome call, a unique nonce and expiry is also required [1510](https://github.com/holochain/holochain/pull/1510/files)

## 0.0.175

- BREAKING CHANGE - `ZomeId` and `zome_id` renamed to `ZomeIndex` and `zome_index` [\#1667](https://github.com/holochain/holochain/pull/1667)
- BREAKING CHANGE - `AppEntryType.id` renamed to `AppEntryType.entry_index` [\#1667](https://github.com/holochain/holochain/pull/1667)
- BREAKING CHANGE - `AppEntryType` renamed to `AppEntryDef` [\#1667](https://github.com/holochain/holochain/pull/1667)
- BREAKING CHANGE - `AppEntryDefName` renamed to `AppEntryName` [\#1667](https://github.com/holochain/holochain/pull/1667)
- BREAKING CHANGE - `AppRoleId` renamed to `RoleName` [\#1667](https://github.com/holochain/holochain/pull/1667)

## 0.0.174

- BREAKING CHANGE - The max entry size has been lowered to 4MB (strictly 4,000,000 bytes) [\#1659](https://github.com/holochain/holochain/pull/1659)
- BREAKING CHANGE - `emit_signal` permissions are changed so that it can be called during `post_commit`, which previously was not allowed [\#1661](https://github.com/holochain/holochain/pull/1661)

## 0.0.173

## 0.0.172

- BREAKING CHANGE - Update wasmer crate dependency [\#1620](https://github.com/holochain/holochain/pull/1620)
- Adds GossipInfo app interface method, which returns data about historical gossip progress which can be used to implement a progress bar in app UIs. [\#1649](https://github.com/holochain/holochain/pull/1649)
- BREAKING CHANGE - Add `quantum_time` as a DNA modifier. The default is set to 5 minutes, which is what it was previously hardcoded to. DNA manifests do not need to be updated, but this will change the DNA hash of all existing DNAs.

## 0.0.171

## 0.0.170

- Add call to authorize a zome call signing key to Admin API [\#1641](https://github.com/holochain/holochain/pull/1641)
- Add call to request DNA definition to Admin API [\#1641](https://github.com/holochain/holochain/pull/1641)

## 0.0.169

## 0.0.168

- Fixes bug that causes crash when starting a conductor with a clone cell installed

## 0.0.167

- Adds `SweetConductorConfig`, which adds a few builder methods for constructing variations of the standard ConductorConfig

## 0.0.166

- Fix restore clone cell by cell id. This used to fail with a “CloneCellNotFound” error. [\#1603](https://github.com/holochain/holochain/pull/1603)

## 0.0.165

- Revert requiring DNA modifiers when registering a DNA. These modifiers were optional before and were made mandatory by accident.

## 0.0.164

- Add App API call to archive an existing clone cell. [\#1578](https://github.com/holochain/holochain/pull/1578)
- Add Admin API call to restore an archived clone cell. [\#1578](https://github.com/holochain/holochain/pull/1578)
- Add Admin API call to delete all archived clone cells of an app’s role. For example, there is a base cell with role `document` and clones `document.0`, `document.1` etc.; this call deletes all clones permanently that have been archived before. This is not reversable; clones cannot be restored afterwards. [\#1578](https://github.com/holochain/holochain/pull/1578)

## 0.0.163

- Fixed rare “arc is not quantizable” panic, issuing a warning instead. [\#1577](https://github.com/holochain/holochain/pull/1577)

## 0.0.162

- **BREAKING CHANGE**: Implement App API call `CreateCloneCell`. **Role ids must not contain a dot `.` any more.** Clone ids make use of the dot as a delimiter to separate role id and clone index. [\#1547](https://github.com/holochain/holochain/pull/1547)
- Remove conductor config legacy keystore config options. These config options have been broken since we removed legacy lair in \#1518, hence this fix itself is not a breaking change. Also adds the `lair_server_in_proc` keystore config option as the new default to run an embedded lair server inside the conductor process, no longer requiring a separate system process. [\#1571](https://github.com/holochain/holochain/pull/1571)

## 0.0.161

## 0.0.160

## 0.0.159

- Updates TLS certificate handling so that multiple conductors can share the same lair, but use different TLS certificates by storing a “tag” in the conductor state database. This should not be a breaking change, but *will* result in a new TLS certificate being used per conductor. [\#1519](https://github.com/holochain/holochain/pull/1519)

## 0.0.158

## 0.0.157

## 0.0.156

- Effectively disable Wasm metering by setting the cranelift cost\_function to always return 0. This is meant as a temporary stop-gap and give us time to figure out a configurable approach. [\#1535](https://github.com/holochain/holochain/pull/1535)

## 0.0.155

- **BREAKING CHANGE** - Removes legacy lair. You must now use lair-keystore \>= 0.2.0 with holochain. It is recommended to abandon your previous holochain agents, as there is not a straight forward migration path. To migrate: [dump the old keys](https://github.com/holochain/lair/blob/v0.0.11/crates/lair_keystore/src/bin/lair-keystore/main.rs#L38) -\> [write a utility to re-encode them](https://github.com/holochain/lair/tree/hc_seed_bundle-v0.1.2/crates/hc_seed_bundle) -\> [then import them to the new lair](https://github.com/holochain/lair/tree/lair_keystore-v0.2.0/crates/lair_keystore#lair-keystore-import-seed---help) – [\#1518](https://github.com/holochain/holochain/pull/1518)
- New solution for adding `hdi_version_req` field to the output of `--build-info` argument. [\#1523](https://github.com/holochain/holochain/pull/1523)

## 0.0.154

- Revert: “Add the `hdi_version_req` key:value field to the output of the `--build-info` argument” because it broke. [\#1521](https://github.com/holochain/holochain/pull/1521)
  
  Reason: it causes a build failure of the *holochain*  crate on crates.io

## 0.0.153

- Add the `hdi_version_req` key:value field to the output of the `--build-info` argument

## 0.0.152

- Adds `AdminRequest::UpdateCoordinators` that allows swapping coordinator zomes for a running happ.

## 0.0.151

- BREAKING CHANGE - Refactor: Property `integrity.uid` of DNA Yaml files renamed to `integrity.network_seed`. Functionality has not changed. [\#1493](https://github.com/holochain/holochain/pull/1493)
- Allow deterministic bindings (dna\_info() & zome\_info()) to the genesis self check [\#1491](https://github.com/holochain/holochain/pull/1491).

## 0.0.150

## 0.0.149

## 0.0.148

- Added networking logic for enzymatic countersigning [\#1472](https://github.com/holochain/holochain/pull/1472)
- Countersigning authority response network message changed to a session negotiation enum [/\#1472](https://github.com/holochain/holochain/pull/1472)

## 0.0.147

## 0.0.146

## 0.0.145

**MAJOR BREAKING CHANGE\!** This release includes a rename of two Holochain core concepts, which results in a LOT of changes to public APIs and type names:

- “Element” has been renamed to “Record”
- “Header” has been renamed to “Action”

All names which include these words have also been renamed accordingly.

As Holochain has evolved, the meaning behind these concepts, as well as our understanding of them, has evolved as well, to the point that the original names are no longer adequate descriptors. We chose new names to help better reflect what these concepts mean, to bring more clarity to how we write and talk about Holochain.

## 0.0.144

- Add functional stub for `x_salsa20_poly1305_shared_secret_create_random` [\#1410](https://github.com/holochain/holochain/pull/1410)
- Add functional stub for `x_salsa20_poly1305_shared_secret_export` [\#1410](https://github.com/holochain/holochain/pull/1410)
- Add functional stub for `x_salsa20_poly1305_shared_secret_ingest` [\#1410](https://github.com/holochain/holochain/pull/1410)
- Limit conductor calls to `10_000_000_000` Wasm operations [\#1386](https://github.com/holochain/holochain/pull/1386)

## 0.0.143

## 0.0.142

## 0.0.141

## 0.0.140

## 0.0.139

- Udpate lair to 0.1.3 - largely just documentation updates, but also re-introduces some dependency pinning to fix mismatch client/server version check [\#1377](https://github.com/holochain/holochain/pull/1377)

## 0.0.138

## 0.0.137

- Docs: Fix intra-doc links in all crates [\#1323](https://github.com/holochain/holochain/pull/1323)
- Update legacy lair to 0.0.10 - allowing “panicky” flag [\#1349](https://github.com/holochain/holochain/pull/1349)
- Udpate lair to 0.1.1 - allowing usage in path with whitespace [\#1349](https://github.com/holochain/holochain/pull/1349)

## 0.0.136

## 0.0.135

## 0.0.134

## 0.0.133

## 0.0.132

## 0.0.131

- When joining the network set arc size to previous value if available instead of full to avoid network load [1287](https://github.com/holochain/holochain/pull/1287)

## 0.0.130

- Workflow errors generally now log rather than abort the current app [1279](https://github.com/holochain/holochain/pull/1279/files)

- Fixed broken links in Rust docs [\#1284](https://github.com/holochain/holochain/pull/1284)

## 0.0.129

## 0.0.128

- Proxy server chosen from bootstrap server proxy\_list [1242](https://github.com/holochain/holochain/pull/1242)

<!-- end list -->

``` yaml
network:
  transport_pool:
    - type: proxy
      proxy_config:
        type: remote_proxy_client_from_bootstrap
        bootstrap_url: https://bootstrap.holo.host
        fallback_proxy_url: ~
```

## 0.0.127

- **BREAKING CHANGE** App validation callbacks are now run per `Op`. There is now only a single validation callback `fn validate(op: Op) -> ExternResult<ValidateCallbackResult>` that is called for each `Op`. See the documentation for `Op` for more details on what data is passed to the callback. There are example use cases in `crates/test_utils/wasm/wasm_workspace/`. For example in the `validate` test wasm. To update an existing app, you to this version all `validate_*` callbacks including `validate_create_link` must be changed to the new `validate(..)` callback. [\#1212](https://github.com/holochain/holochain/pull/1212).

- `RegisterAgentActivity` ops are now validated by app validation.

- Init functions can now make zome calls. [\#1186](https://github.com/holochain/holochain/pull/1186)

- Adds header hashing to `hash` host fn [1227](https://github.com/holochain/holochain/pull/1227)

- Adds blake2b hashing to `hash` host fn [1228](https://github.com/holochain/holochain/pull/1228)

## 0.0.126

## 0.0.125

## 0.0.124

## 0.0.123

- Fixes issue where holochain could get stuck in infinite loop when trying to send validation receipts. [\#1181](https://github.com/holochain/holochain/pull/1181).
- Additional networking metric collection and associated admin api `DumpNetworkMetrics { dna_hash: Option<DnaHash> }` for inspection of metrics [\#1160](https://github.com/holochain/holochain/pull/1160)
- **BREAKING CHANGE** - Schema change for metrics database. Holochain will persist historical metrics once per hour, if you do not clear the metrics database it will crash at that point. [\#1183](https://github.com/holochain/holochain/pull/1183)

## 0.0.122

- Adds better batching to validation workflows for much faster validation. [\#1167](https://github.com/holochain/holochain/pull/1167).

## 0.0.121

- **BREAKING CHANGE** Removed `app_info` from HDK [1108](https://github.com/holochain/holochain/pull/1108)
- Permissions on host functions now return an error instead of panicking [1141](https://github.com/holochain/holochain/pull/1141)
- Add `--build-info` CLI flag for displaying various information in JSON format. [\#1163](https://github.com/holochain/holochain/pull/1163)

## 0.0.120

## 0.0.119

## 0.0.118

- **BREAKING CHANGE** - Gossip now exchanges local peer info with `initiate` and `accept` request types. [\#1114](https://github.com/holochain/holochain/pull/1114).

## 0.0.117

## 0.0.116

## 0.0.115

- Fix [issue](https://github.com/holochain/holochain/issues/1100) where private dht ops were being leaked through the incoming ops sender. [1104](https://github.com/holochain/holochain/pull/1104).
- Kitsune now attempts to rebind the network interface in the event of endpoint shutdown. Note, it’s still recommended to bind to `0.0.0.0` as the OS provides additional resiliency for interfaces coming and going. [\#1083](https://github.com/holochain/holochain/pull/1083)
- **BREAKING CHANGE** current chain head including recent writes available in agent info [\#1079](https://github.com/holochain/holochain/pull/1079)
- **BREAKING (If using new lair)** If you are using the new (non-legacy) `lair_server` keystore, you will need to rebuild your keystore, we now pre-hash the passphrase used to access it to mitigate some information leakage. [\#1094](https://github.com/holochain/holochain/pull/1094)
- Better lair signature fallback child process management. The child process will now be properly restarted if it exits. (Note this can take a few millis on Windows, and may result in some signature errors.) [\#1094](https://github.com/holochain/holochain/pull/1094)

## 0.0.114

- `remote_signal` has always been a fire-and-forget operation. Now it also uses the more efficient fire-and-forget “notify” low-level networking plumbing. [\#1075](https://github.com/holochain/holochain/pull/1075)

- **BREAKING CHANGE** `entry_defs` added to `zome_info` and referenced by macros [PR1055](https://github.com/holochain/holochain/pull/1055)

- **BREAKING CHANGE**: The notion of “cell nicknames” (“nicks”) and “app slots” has been unified into the notion of “app roles”. This introduces several breaking changes. In general, you will need to rebuild any app bundles you are using, and potentially update some usages of the admin interface. In particular:
  
  - The `slots` field in App manifests is now called `roles`
  - The `InstallApp` admin method now takes a `role_id` field instead of a `nick` field
  - In the return value for any admin method which lists installed apps, e.g. `ListEnabledApps`, any reference to `"slots"` is now named `"roles"`
  - See [\#1045](https://github.com/holochain/holochain/pull/1045)

- Adds test utils for creating simulated networks. [\#1037](https://github.com/holochain/holochain/pull/1037).

- Conductor can take a mocked network for testing simulated networks. [\#1036](https://github.com/holochain/holochain/pull/1036)

- Added `DumpFullState` to the admin interface, as a more complete form of `DumpState` which returns full `Vec<DhtOp>` instead of just their count, enabling more introspection of the state of the cell [\#1065](https://github.com/holochain/holochain/pull/1065).

- **BREAKING CHANGE** Added function name to call info in HDK. [\#1078](https://github.com/holochain/holochain/pull/1078).

## 0.0.113

- Post commit is now infallible and expects no return value [PR1049](https://github.com/holochain/holochain/pull/1049)
- Always depend on `itertools` to make `cargo build --no-default-features` work [\#1060](https://github.com/holochain/holochain/pull/1060)
- `call_info` includes provenance and cap grant information [PR1063](https://github.com/holochain/holochain/pull/1063)
- Always depend on `itertools` to make `cargo build --no-default-features` work [\#1060](https://github.com/holochain/holochain/pull/1060)

## 0.0.112

- Always depend on `itertools` to make `cargo build --no-default-features` work [\#1060](https://github.com/holochain/holochain/pull/1060)

## 0.0.111

- `call_info` is now implemented [1047](https://github.com/holochain/holochain/pull/1047)

- `dna_info` now returns `DnaInfo` correctly [\#1044](https://github.com/holochain/holochain/pull/1044)
  
  - `ZomeInfo` no longer includes what is now on `DnaInfo`
  - `ZomeInfo` renames `zome_name` and `zome_id` to `name` and `id`
  - `DnaInfo` includes `name`, `hash`, `properties`

- `post_commit` hook is implemented now [PR 1000](https://github.com/holochain/holochain/pull/1000)

- Bump legacy lair version to 0.0.8 fixing a crash when error message was too long [\#1046](https://github.com/holochain/holochain/pull/1046)

- Options to use new lair keystore [\#1040](https://github.com/holochain/holochain/pull/1040)

<!-- end list -->

``` yaml
keystore:
  type: danger_test_keystore
```

or

``` yaml
keystore:
  type: lair_server
  connection_url: "unix:///my/path/socket?k=Foo"
```

## 0.0.110

- Publish now runs on a loop if there are ops still needing receipts. [\#1024](https://github.com/holochain/holochain/pull/1024)
- Batch peer store write so we use less transactions. [\#1007](https://github.com/holochain/holochain/pull/1007/).
- Preparation for new lair api [\#1017](https://github.com/holochain/holochain/pull/1017)
  - there should be no functional changes with this update.
  - adds new lair as an additional dependency and begins preparation for a config-time switch allowing use of new api lair keystore.
- Add method `SweetDnaFile::from_bundle_with_overrides` [\#1030](https://github.com/holochain/holochain/pull/1030)
- Some `SweetConductor::setup_app_*` methods now take anything iterable, instead of array slices, for specifying lists of agents and DNAs [\#1030](https://github.com/holochain/holochain/pull/1030)
- BREAKING conductor config changes [\#1031](https://github.com/holochain/holochain/pull/1031)

Where previously, you might have had:

``` yaml
use_dangerous_test_keystore: false
keystore_path: /my/path
passphrase_service:
  type: danger_insecure_from_config
  passphrase: "test-passphrase"
```

now you will use:

``` yaml
keystore:
  type: lair_server_legacy_deprecated
  keystore_path: /my/path
  danger_passphrase_insecure_from_config: "test-passphrase"
```

or:

``` yaml
keystore:
  type: danger_test_keystore_legacy_deprecated
```

## 0.0.109

- Make validation run concurrently up to 50 DhtOps. This allows us to make progress on other ops when waiting for the network. [\#1005](https://github.com/holochain/holochain/pull/1005)
- FIX: Prevent the conductor from trying to join cells to the network that are already in the process of joining. [\#1006](https://github.com/holochain/holochain/pull/1006)

## 0.0.108

- Refactor conductor to use parking lot rw lock instead of tokio rw lock. (Faster and prevents deadlocks.). [\#979](https://github.com/holochain/holochain/pull/979).

### Changed

- The scheduler should work now

## 0.0.107

## 0.0.106

### Changed

- All Holochain `Timestamp`s (including those in Headers) are now at the precision of microseconds rather than nanoseconds. This saves 4 bytes per timestamp in memory and on disk.
- Various database field names changed. **Databases created in prior versions will be incompatible.**
- HDK `sys_time` now returns a `holochain_zome_types::prelude::Timestamp` instead of a `core::time::Duration`.
- Exposes `UninstallApp` in the conductor admin API.

## 0.0.105

## 0.0.104

- Updates lair to 0.0.4 which pins rcgen to 0.8.11 to work around [https://github.com/est31/rcgen/issues/63](https://github.com/est31/rcgen/issues/63)

## 0.0.103

### Fixed

- This release solves the issues with installing happ bundles or registering DNA via the admin API concurrently. [\#881](https://github.com/holochain/holochain/pull/881).

### Changed

- Header builder now uses chain top timestamp for new headers if in the future
- Timestamps in headers require strict inequality in sys validation

## 0.0.102

### Known Issues :exclamation:

- We’ve become aware of a bug that locks up the conductor when installing happ bundles or registering DNA via the admin API concurrently. Please perform these actions sequentially until we’ve resolved the bug.

### Fixed

- Concurrent zome calls could cause the `init()` zome callback to run multiple times concurrently, causing `HeadMoved` errors. This is fixed, so that `init()` can only ever run once.
  - If a zome call has been waiting for another zome call to finish running `init()` for longer than 30 seconds, it will timeout.

### Changed

- Apps now have a more complex status. Apps now can be either enabled/disabled as well as running/stopped, the combination of which is captured by three distinctly named states:
  - “Running” (enabled + running) -\> The app is running normally
  - “Paused” (enabled + stopped) -\> The app is currently stopped due to some minor problem in one of its cells such as failed network access, but will start running again as soon as it’s able. Some Cells may still be running normally.
  - “Disabled” (disabled + stopped) -\> The app is stopped and will remain so until explicitly enabled via `EnableApp` admin method. Apps can be disabled manually via `DisableApp`, or automatically due to an unrecoverable error in a Cell.
- Some admin methods are deprecated due to the app status changes:
  - `ActivateApp` is deprecated in favor of `EnableApp`
  - `DeactivateApp` is deprecated in favor of `DisableApp`
- Apps will be automatically Paused if not all of their cells are able to join the network during startup

### Added

- `InstallAppBundle` command added to admin conductor API. [\#665](https://github.com/holochain/holochain/pull/665)
- `DnaSource` in conductor\_api `RegisterDna` call now can take a `DnaBundle` [\#665](https://github.com/holochain/holochain/pull/665)
- New admin interface methods:
  - `EnableApp` (replaces `ActivateApp`)
  - `DisableApp` (replaces `DeactivateApp`)
  - `StartApp` (used to attempt to manually restart a Paused app)
- Using the 3 level PLRU instance cache from latest holochain wasmer `v0.0.72`

## 0.0.101

This version contains breaking changes to the conductor API as well as a major upgrade to the underlying Wasm runtime.

***:exclamation: Performance impact***

The version of wasmer that is used in this holochain release contains bugs in the scoping of wasmer modules vs. instances, such that it blocks the proper release of memory and slows down execution of concurrent Wasm instances. While we were able to at least mitigate these effects and are coordinating with wasmer to find a proper solution as soon as possible.

The severity of these issues increases with cell concurrency, i.e. using multiple cells with the same DNA. Application development with a single conductor and a few cells are expected to work well unless your machine has serious resource restrictions.

### Added

- `InstallAppBundle` command added to admin conductor API. [\#665](https://github.com/holochain/holochain/pull/665)
- `DnaSource` in conductor\_api `RegisterDna` call now can take a `DnaBundle` [\#665](https://github.com/holochain/holochain/pull/665)

### Removed

- BREAKING:  `InstallAppDnaPayload` in admin conductor API `InstallApp` command now only accepts a hash.  Both properties and path have been removed as per deprecation warning.  Use either `RegisterDna` or `InstallAppBundle` instead. [\#665](https://github.com/holochain/holochain/pull/665)
- BREAKING: `DnaSource(Path)` in conductor\_api `RegisterDna` call now must point to `DnaBundle` as created by `hc dna pack` not a `DnaFile` created by `dna_util` [\#665](https://github.com/holochain/holochain/pull/665)

### CHANGED

- Updated to a version of `holochain_wasmer` that includes a migration to wasmer v2+. [\#773](https://github.com/holochain/holochain/pull/773/files), [\#801](https://github.com/holochain/holochain/pull/80), [\#836](https://github.com/holochain/holochain/pull/836)
- Introduced a simple instance cache to mitigate and potentially outweigh the effects of the aforementioned wasmer conditions [\#848](https://github.com/holochain/holochain/pull/848)

## 0.0.100

This is the first version number for the version of Holochain with a refactored state model (you may see references to it as Holochain RSM).

## 0.0.52-alpha2

*Note: Versions 0.0.52-alpha2 and older are belong to previous iterations of the Holochain architecture and are not tracked here.*<|MERGE_RESOLUTION|>--- conflicted
+++ resolved
@@ -7,11 +7,8 @@
 
 ## Unreleased
 
-<<<<<<< HEAD
-- Changed holochain_metrics dashboards to match available metrics
-=======
+- Changed holochain_metrics dashboards to match available metrics.
 - Internal refactor to remove the `same_dht` field of `SysValDeps`. This field was redundant because the `SysValDeps` are always for the same DHT as the cell they are part of. #5243
->>>>>>> f8b4b839
 - **BREAKING CHANGE**: The agent activity response has been changed to return warrants as a `Vec<SignedWarrant>` instead of a `Vec<Warrant>`. This change ensures that warrant integrity can be checked and discovered warrants can be validated. Note that this also affects the HDK's `get_agent_activity` function which will now also return `SignedWarrant`s instead of `Warrant`s. #5237
 - **BREAKING CHANGE**: Move `ChainOpType` from `holochain_types` to `holochain_zome_types`. #5236
 - **BREAKING CHANGE**: Remove the `SysValDeps` typedef and use instead `Vec<ActionHash>` in the few places that was used. #5236
