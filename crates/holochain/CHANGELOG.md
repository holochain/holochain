---
default_semver_increment_mode: !pre_minor dev
---
# Changelog

The format is based on [Keep a Changelog](https://keepachangelog.com/en/1.0.0/). This project adheres to [Semantic Versioning](https://semver.org/spec/v2.0.0.html).

## Unreleased

<<<<<<< HEAD
- CI: Run windows test workflow on Depot.dev runners for improved performance. \#5473
=======
- **BREAKING CHANGE** Refactor: The `ConductorConfig` field `request_timeout_s` has moved into the `NetworkConfig`, so is now available at the sub-field `network.request_timeout_s`.
- **BREAKING CHANGE** Feat: The advanced network configuration field `network.advanced.transportTx5.timeoutS` is now automatically set to 1/2 of the `NetworkConfig` field `request_timeout_s`. It specifies the timeout for a single transport message (request or response).
- **BREAKING CHANGE** Feat: The advanced network configuration field `network.advanced.transportTx5.webrtcConnectTimeoutS` is now automatically set to 3/8 of the `NetworkConfig` field `request_timeout_s`. It specifies the timeout for attempting to establish a webrtc connection before falling back to a relay connection.
- Added feature `transport-iroh` for using Iroh as network transport backend.
- **BREAKING CHANGE** Renamed features `backend-libdatachannel` to `transport-tx5-backend-libdatachannel`, `backend-go-pion` to `transport-tx5-backend-go-pion`, `datachannel-vendored` to `transport-tx5-datachannel-vendored`.

## 0.7.0-dev.3

## 0.7.0-dev.2
>>>>>>> 55b7f622

## 0.7.0-dev.1

- Removed unused `holochain_mock_hdi` crate that was never completed. \#5484
- Removed unused `hc_demo_cli` crate.
- Remove the unused generic type parameter `A` from `Record`, which was always `SignedActionHashed`. \#5483

## 0.7.0-dev.0

- *BREAKING CHANGE* Unrecognized fields in app and webapp manifests are now rejected. This helps prevent typos and stray fields that have been left behind after manifest schema changes. \#5467
- Refactor: Use production transport for all tests instead of in-memory implementations. \#5442

## 0.6.0

- **BREAKING CHANGE** Remove the `hc sandbox call` functionality from the sandbox, and move it to a new `hc client call` CLI. \#5461
- Add metrics to record incoming notify requests [\#5451](https://github.com/holochain/holochain/pull/5451)

## 0.6.0-rc.2

- Feat: Upgrade Kitsune2 to v0.3.2 \#5449
- Fix panic if a DNA bundle is provided to Holochain with missing resources. \#5446

## 0.6.0-rc.1

- Chore: Upgrade to Kitsune2 v0.3.1 \#5440
- Test: Test that blocks are enforced for incoming network get requests and gossip. \#5344

## 0.6.0-rc.0

- Update to release version of Kitsune2 v0.3.0. \#5429
- Stabilize invalid op warrants, no longer behind the `unstable-warrants` feature flag. \#5418

## 0.6.0-dev.33

- **BREAKING CHANGE** Build: Upgrade to latest Kitsune2 release v0.3.0-dev.4 (changes `AdminResponse::DumpNetworkStats`) \#5353
- **BREAKING CHANGE** `AdminRequest::DumpNetworkStats` now returns `ApiTransportStats`. Existing top-level fields are nested under `transport_stats`. \#5353
- Fix: Make sure peers that were marked unresponsive are not marked responsive again until their agent info expiration timestamp or a new agent info is received. \#5423

## 0.6.0-dev.32

- Feat: Add a new cli argument `--target-arc-factor` to `hc-sandbox generate network` for overriding the generated conductor config setting `network.target_arc_factor`.
- Fix an issue where delete links could not be found in the database unless the create link that they deleted was also present. Now, when getting links, all relevant deletes from the base are fetched and used to filter the currently available list of links. \#5421
- Add missing `UpdateInput::new` method. The other input types have a `new` constructor method already. \#5420
- Fix an issue where `RegisterUpdatedRecord` ops would be cached with their basis hash set to the entry hash instead of the action hash. This made it impossible for Holochain to return updates when getting record details. \#5420
- Fix an issue where `get_details` would avoid going to the network if the requested record already existed, even if the current caller wasn’t an authority and needed to fetch updates and deletes from the network. \#5420
- Avoid issuing duplicate warrants for invalid actions during app validation by checking for existing warrants before creating new ones. \#5352
- Remove `get_meta` from `holochain_p2p` and related code, which was never implemented.

## 0.6.0-dev.31

- Feat: Warrants discovered during host function call `must_get_agent_activity` lead to blocking the warranted agent. \#5405
- Test: Warrants discovered during host function call `get_agent_activity` lead to blocking the warranted agent. \#5377
- Feat: Insert warrants discovered during host function `get_agent_activity` into DHT database for validation and integration. \#5387
- Test: Warrants discovered during host function call `get_agent_activity` lead to blocking the warranted agent. \#5387
- Refactor: `get_agent_activity` uses two queries to select actions and warrants from the database. There was a legacy query which selected both from when warrants were stored in the Action table. \#5390
- Refactor: `retrieve` in the cascade only returns a record if it is complete. For actions with an associated entry, the entry must be included if it is public. If it is not present or private, `retrieve` returns `None`, where before it would return the record without the entry. `retrieve` is also renamed to `retrieve_public_record`. \#5385
- Fix: Make sure that warrants in the DHT database are always queried filtered by valid status in tests. \#5389
- Remove the restriction on using action type, entry type, and entry hash filters with bounded queries using the `query` host function. \#5384
- Implementation and test blocking of agents who issue invalid warrants. \#5358

## 0.6.0-dev.30

- Remove the `request_validation_receipt` from `holochain_p2p` and related code. Validation receipts are always requested and the parameter is no longer used. \#5366
- Implement removing a space (app network) when the last local agent leaves. This was already implemented by Kitsune2 but hadn’t yet been integrated into Holochain. \#5351

## 0.6.0-dev.29

- Handle op ids with invalid length gracefully in `filter_out_existing_ops` and `retrieve_ops` to address [\#5244](https://github.com/holochain/holochain/issues/5244) [\#5359](https://github.com/holochain/holochain/pull/5359)
- Remove a check in `holochain_state` that prevented multiple warrants for the same agent being inserted. Not only are multiple warrant types allowed, but it is expected that multiple authorities will issue warrants for the same agent in parallel before discovering each other’s warrants. Failing to store those warrants would result in inconsistent views of the DHT. \#5342
- **BREAKING CHANGE** Replace `BTreeSet` with `HashSet` in `GrantedFunctions::Listed`. \#5349
- Add a new conductor tuning parameter `disable_self_validation` to disable self-validation of authored data. Intended only for testing warrants. \#5340
- Avoid issuing duplicate warrants for invalid actions during sys validation by checking for existing warrants before creating new ones. \#5337
- Test: Test that blocks are enforced for outgoing network get requests and publish.
- Chore: remove blocks from validation receipt workflow. It’s unclear why blocking was added there. Blocking now happens as part of validation. Validation receipts seem unrelated to blocking.
- Feat: Block authors of invalid ops after validation in the integration workflow.
- Test: Zero arc nodes are being served warrants for `get_agent_activity`.
- **BREAKING CHANGE** Removed unused public SQL queries from `holochain_sqlite`:
  - `ACTIVITY_INTEGRATED_UPPER_BOUND`
  - `ALL_ACTIVITY_AUTHORS`
  - `FETCH_OP_HASHES_P1`
  - `FETCH_OP_HASHES_P2`
  - `FETCH_OP_REGION`
  - `FETCH_OPS_BY_REGION`
  - `FETCH_REGION_OP_HASHES`
- Fix: The integration workflow is now triggered after a zome call capability is created or revoked via `grant_zome_call_capability` or `revoke_zome_call_capability`.

## 0.6.0-dev.28

- **BREAKING CHANGE** Removed the hdk host function `version`, which was not implemented.
- **BREAKING CHANGE** Removed the following public functions, types and enum variants that were not implemented or not used:
  - `holochain_cascade`
    - `CascadeError::RecordGroupError`
  - `holochain_integrity_types`
    - `UpdateAction`
    - `DeleteAction`
    - `agent_state_mut`
    - `signature_mut`
    - `WeighInput`
    - `Record::as_entry_mut`
    - `RequiredValidationType`
  - `holochain_sqlite`
    - `_check_migrations`
    - `DatabaseError::EnvironmentDoubleInitialized` \\
    - `DatabaseError::NoPrivateDb`
  - `holochain_state`
    - `SourceChainError::MissingHead`
    - `SourceChainError::MalformedEntry`
    - `SourceChainError::InvalidPreviousAction`
    - `SourceChainError::InvalidLink`
    - `SourceChainError::ScratchNotFresh`
    - `SourceChainError::RecordMissing`
    - `SourceChainError::RecordGroupError`
    - `Scratch::num_actions`
  - `holochain_types`
    - `InstalledCell::into_id`
    - `InstalledCell::into_role_name`
    - `InstalledCell::as_id`
    - `InstalledCell::as_role_name`
    - `AutonomicProcess`
    - `first`
    - `first_ref`
    - `second`
    - `second_ref`
    - `swap2`
    - `transpose`
    - `DhtOpLite::fetch_dependency_hashes`
    - `produce_op_lites_from_record_group`
    - `produce_op_lites_from_parts`
    - `RecordGroupError`
    - `ZomeTypesError::MissingZomeType`
    - `GetLinksResponse`
    - `WireRecord`
    - `RecordGroup`
    - `GetRecordResponse`
    - `RawGetEntryResponse`
    - `FakeProperties`
  - `holochain_zome_types`
    - `DeterministicGetAgentActivityFilter`
    - `DeterministicGetAgentActivityResponse`
    - `InlineZomeError::NoSuchCallback`
    - `EntryDhtStatus::Pending`
    - `EntryDhtStatus::Rejected`
    - `EntryDhtStatus::Abandoned`
    - `EntryDhtStatus::Conflict`
    - `EntryDhtStatus::Withdrawn`
    - `EntryDhtStatus::Purged`
    - `ZomeApiVersion`
  - `holochain`
    - `TaskManagerError::TaskManagerFailedToStart`
    - `TaskManagerClient::stop_all_tasks`
    - `PendingJoinReason`
    - `ConductorApiError::ZomeCallCellMismatch`
    - `EntryDefStoreError::TooManyEntryDefs`
    - `ConductorError::CellNotInitialized`
    - `ConductorError::ConfigError`
    - `ConductorError::AppInterfaceIdCollision`
    - `ConductorError::AppNotRunning`
    - `ConductorError::NoConfigPath`
    - `ConductorError::MissingTrigger`
    - `RibosomeError::InvalidCloneTarget`
    - `check_spam`
    - `ValidationDependencies::get_network_fetched_hashes`
  - `hc_sandbox`
    - `parse_dnas`
  - `holochain_keystore`
    - `spawn_real_or_mock_keystore`
    - `RealOrMockKeystore`
    - `MockLairControl`
  - `hc_demo_cli`
    - `BUILD_MODE`
  - `holochain_chc`
    - `records_from_actions_and_entries`
  - `holochain_util`
    - `run_on`

## 0.6.0-dev.27

## 0.6.0-dev.26

## 0.6.0-dev.25

- Update the Lair keystore dependency to require 0.6.3, which is not a functional change but eliminates multiple unmaintained dependencies. \#5317
- **BREAKING CHANGE**: Dependency updates mean that Holochain now requires Rust 1.88 or later. \#5317

## 0.6.0-dev.24

- Switch from the unmaintained `structopt` library to the maintained `clap` library in the Holochain conductor CLI. \#5316
- **BREAKING CHANGE**: Remove the NetId hash types from the `holo_hash` crate. These were added speculatively and are not used for anything. \#5306
- Remove the NetIdHash types from the `holo_hash` crate. These were added speculatively and are not used for anything. \#5306
- Permit `must_get_valid_record` to retrieve data from the network when called from a coordinator zome. \#5304
- Remove agents from peer store when they are blocked.
- Refactor HDK call `block_agent` to use `HolochainP2pActor::block`.

## 0.6.0-dev.23

- Support binding admin and app websocket interfaces on designated listen addresses. \#5271
- Remove obsolete kitsune\_p2p types that were used with the previous version of kitsune.
- Add tests for filtered `AgentInfo` calls. \#5293

## 0.6.0-dev.22

- Add query `are_all_blocked`, taking a vector of `BlockTargetId`s, to `holochain_state`.
- Upgrade to kitsune2 0.3.0.
- Deprecate `BlockTarget::NodeDna` and `BlockTarget::Node`. These block variants are not currently respected and will be removed with the 0.6.0 minor release.
- Add `Blocks` implementation to `holochain_p2p`, allowing for managing network blocks.

## 0.6.0-dev.21

- Validate warrants in the sys validation workflow. \#5249
- Upgrade `syn` to `2.0` and `darling` to `0.21.3`. \#4446
- Mark `schedule` host fn as stable in code. \#5240
- Upgrade `strum` and `strum_macros` to `0.27.x`. \#4447
- Add tests for scheduling persisted functions across multiple cells.
- Remove unused enum variant `Infallible` from `StateMutationError`. \#5270

## 0.6.0-dev.20

- Add a new `copy_cached_op_to_dht` function to `holochain_state`. \#5252
- Add a new function `get_dht_op_validation_state` to `holochain_state` for checking the state of a DHT op. \#5246
- Fix a reference to a method that no longer exists in the conductor documentation `list_dnas` -\> `list_dna_hashes`. \#5245
- Remove generic type parameters in `SysValDeps` and related types that are always used with the default types. \#5245
- Add tests for `publish_query` to ensure that chain ops and warrant ops pending publish are counted correctly.

## 0.6.0-dev.19

- Changed holochain\_metrics dashboards to match available metrics.
- Internal refactor to remove the `same_dht` field of `SysValDeps`. This field was redundant because the `SysValDeps` are always for the same DHT as the cell they are part of. \#5243
- **BREAKING CHANGE**: The agent activity response has been changed to return warrants as a `Vec<SignedWarrant>` instead of a `Vec<Warrant>`. This change ensures that warrant integrity can be checked and discovered warrants can be validated. Note that this also affects the HDK’s `get_agent_activity` function which will now also return `SignedWarrant`s instead of `Warrant`s. \#5237
- **BREAKING CHANGE**: Move `ChainOpType` from `holochain_types` to `holochain_zome_types`. \#5236
- **BREAKING CHANGE**: Remove the `SysValDeps` typedef and use instead `Vec<ActionHash>` in the few places that was used. \#5236
- **BREAKING CHANGE**: Modify the fields of `ChainIntegrityWarrant::ChainIntegrityWarrant` to add a `ChainOpType` field which allows just one op type to be validated when checking the warrant. \#5236
- Changed `schedule` host fn unit tests to integration tests.
- **BREAKING CHANGE**: Deprecate `AppManifest::UseExisting`. For late binding, update the coordinators of a DNA. For calling cells of other apps, bridge calls can be used.
- Fix: Unschedule already scheduled persisted functions on error or when the schedule is set to `None`.
- Refactor: When representative agent is missing, skip app validation workflow instead of panicking.
- Fix: Return an error with an `Invalid` result from `must_get_valid_record` when a record that is invalid is found. Previously the error returned indicated `UnresolvedDependencies`.
- Feat: Include warrants in publish and gossip and enable them to be fetched.
- Fix: Correctly return metrics when calling `dump_network_metrics_for_app` with apps that have clone cells.

## 0.6.0-dev.18

- Malformed websocket requests are responded to with an error ([\#5209](https://github.com/holochain/holochain/pull/5209)).
- Add support for writing metrics to InfluxDB file on disk.
- Add tests for the `schedule` host fn
- Fix: `hc-sandbox run` dedupes indices before proceeding.
- Update Kitsune2 to 0.2.15 and tx5 to 0.7.1 to get various bugfixes.
- As part of the tx5 update, go-pion has been upgraded to v4, and as part of the Kitsune2 update, there are now features to allow either libdatachannel or go-pion to be used as the WebRTC backend. The default is still libdatachannel.
- **BREAKING CHANGE**: Deprecate `RoleSettings::UseExisting`. For late binding, update the coordinators of a DNA. For calling cells of other apps, bridge calls can be used.
- **BREAKING CHANGE**: Host function `call` returns a specific error when calling another cell by cell ID that cannot be found.

## 0.6.0-dev.17

- Move the logic of adding `DnaFile`s to the dna files cache upon installing apps in a `SweetConductor` up to the `SweetConductor`’s `install_app()` method to ensure that `DnaFile`s also get added to the cache if the `install_app()` method is being used directly.
- Add an `update_coordinators()` method to the `SweetConductor` that also updates the `DnaFile` associated with the cell whose coordinators got updated in the `SweetConductor`’s dna files cache.
- **BREAKING CHANGE** The field `dna_hash: DnaHash` in the `UpdateCoordinatorsPayload` of the `UpdateCoordinators` admin call is replaced with a field `cell_id: CellId` ([\#5189](https://github.com/holochain/holochain/pull/5189)).
- **BREAKING CHANGE** The admin call `GetDnaDefinition` now takes a `CellId` as argument instead of a `DnaHash` because there can be two identical DNAs for different agents in the conductor and they were not looked up correctly prior to this change ([\#5189](https://github.com/holochain/holochain/pull/5189)).
- Fixed issue [\#2145](https://github.com/holochain/holochain/issues/2145) in ([\#5189](https://github.com/holochain/holochain/pull/5189)) by
  - indexing Ribosomes by cell id instead of by dna hash in the in-memory RibosomeStore
  - indexing DnaFiles by cell id instead of by dna hash in the DnaDef database on disk
  - fixing the update\_coordinators() method in the conductor and the associated SQL query to actually update DnaDef’s in the database if a DnaDef already exists in the database for the given cell id.
- Panic when attempting to bundle a dna from a DnaFile with inline zomes or when attempting to construct a dna manifest from a DnaDef with inline zomes ([\#5185](https://github.com/holochain/holochain/issues/5185)).
- Refactor chain head coordinator related tests to not rely on the ability to install dnas by specifying the `installed_hash` in the manifest only ([\#5185](https://github.com/holochain/holochain/issues/5185)).
- **BREAKING CHANGE** Remove support for installing a dna (as part of an app) only by specifying an `installed_hash` and without bundling the actual dna code ([\#5185](https://github.com/holochain/holochain/issues/5185)).

## 0.6.0-dev.16

- Removed redundant usages of `register_dna()` in test code and removed unused test utils ([\#5174](https://github.com/holochain/holochain/pull/5174)).
- Fixes the type of the `expires_at` field in `PeerMetaInfo` returned by the admin API from `Timestamp` to `Option<Timestamp>` ([\#5183](https://github.com/holochain/holochain/pull/5183)).
- **BREAKING CHANGE**: The admin call `RegisterDna` has been removed ([\#5175](https://github.com/holochain/holochain/pull/5175))
- As part of the fix below, the Holo hash method `to_k2_op` on a DhtOpHash` has been deprecated and replaced with  `to\_located\_k2\_op\_id\`.
- Fixes a bug where the wrong DhtOp location was reported to Kitsune2. This resulted in conductors not being able to sync with each other. This change can upgrade existing conductors and new data should sync correctly. However, part of the DHT model gets persisted and to fix bad data in the persisted model, the model has to be wiped and rebuilt. This will result in a short startup delay when upgrading to this version. After the first startup, the startup time should be back to normal.
- **BREAKING CHANGE**: `hc-sandbox` API and behavior changes:
  - Remove `--existing-paths` and `--last` options.
  - When `hc s run <INDICES>` and a sandbox folder from `.hc` is missing, command will abort and display an error message.
  - When calling `hc s run --all` and a sandbox folder from `.hc` is missing, command will proceed and display a warning for each missing sandbox.
  - When the `.hc` file is missing, the command will abort and display an error message.
  - Add new command `hc s remove <INDICES>`
  - `hc s clean` displays a short message upon completion telling how many paths were removed.
  - `hc s list` displays a specific message when there are no sandboxes.

## 0.6.0-dev.15

- Replace `Conductor::remove_dangling_cells` method with methods that remove the cells specific to the app and delete their databases.
- **BREAKING CHANGE**: Remove unused field `ConductorBuilder::state`.
- Remove network joining timeout. This used to work with the previous version of kitsune, but now all the `join` call does is to join the local peer store which is a matter of acquiring a write lock on a mutex and doesn’t indicate whether publishing the agent info to the peer store and the bootstrap has been successful.
- **BREAKING CHANGE**: Remove unused function `get_dependency_apps`.
- **BREAKING CHANGE**: Rename `AgentMetaInfo` to `PeerMetaInfo` since the info returns meta data for potentially multiple agents at a given peer URL ([\#5164](https://github.com/holochain/holochain/pull/5164)).
- **BREAKING CHANGE**: `hc-sandbox call` now returns structured data as JSON.

## 0.6.0-dev.14

- Refactor conductor methods `enable_app`, `disable_app`, `uninstall_app` and `initialize_conductor` to directly manage cells instead of using state machine code.
- **BREAKING CHANGE**: `AdminRequest::EnableApp` fails when creating the app’s cells fails and returns the first error that occurred. In case of success the enabled app info is returned.
- Remove state machine functions from conductor, which have been replaced by functions that process the necessary steps directly.
- **BREAKING CHANGE**: Use `AppStatus` in favor of `AppInfoStatus` in `AppResponse::AppInfo`.
- Remove app status transition functions and `AppInfoStatus`.
- **BREAKING CHANGE**: Remove types `EnabledApp` and `DisabledApp` in favor of `InstalledApp` to reduce app handling complexity.
- **BREAKING CHANGE**: Replace and remove legacy constructor for `InstalledAppCommon`.
- Remove an unnecessary use of `DnaFile` in the genesis workflow ([\#5150](https://github.com/holochain/holochain/pull/5150)).

## 0.6.0-dev.13

- **BREAKING CHANGE**: Remove `pause_app` and `Paused` state from conductor. Pausing an app was used when enabling an app partially failed and could be re-attempted. Now the app is only enabled if all cells successfully started up.
- **BREAKING CHANGE**: Removed everything related to `started` and `stopped` apps. Instead `enabled` and `disabled` remain as the only two possible states an app can be in after it has been installed.
- **BREAKING CHANGE**: Remove `CellStatus` which used to indicate whether a cell has joined the network or not. Going forward cells that couldn’t join the network will not be kept in conductor state.
- **BREAKING CHANGE**: Remove `generate_test_device_seed` from `ConductorBuilder`. This was a remnant from DPKI.
- Add integration tests for the use of `path`’s and the links created by them. ([\#5114](https://github.com/holochain/holochain/pull/5114))
- **BREAKING CHANGE** Removed an if/else clause in the `Ribosome::new()` impl that lead to inconsistent behavior depending on the number of zomes defined in the dna manifest ([\#5105](https://github.com/holochain/holochain/pull/5105)). This means that **the dependencies field for zomes in the dna manifest is now always mandatory**. Previously, if there was only one single integrity zome in the whole dna, it was implied by the conductor that a coordinator zome would depend on that integrity zome. This is no longer the case.
- Clearer error message if `ScopeLinkedType` or `ScopedEntryDefIndex` cannot be created due to zome dependencies not being specified in the dna manifest ([\#5105](https://github.com/holochain/holochain/pull/5105)).
- Added a new Admin API endpoint to revoke zome call capability `revoke_zome_call_capability`. [Issue 4596](https://github.com/holochain/holochain/issues/4596)
- **BREAKING CHANGE**: the return type of `capability_grant_info` has been changed from `HashMap<CellId, Vec<CapGrantInfo>>` to `Vec<(CellId, Vec<CapGrantInfo>)>`. This is to make it work with JSON encoding, which does not support maps with non-string tuple keys. The new type is now also used in the Admin API response `CapabilityGrantsInfo`.
- **BREAKING CHANGE**: the return type of `grant_zome_call_capability` has been changed from `()` to `ActionHash`. This has been done to make it easier to know the `ActionHash` of the grant in case you want to revoke it later.

## 0.6.0-dev.12

- It’s possible to configure an advanced setting for the network layer that shows tracing information about network connectivity and state changes. Rather than having to configure that in Holochain runtimes, it is now automatically enabled when the `NETAUDIT` tracing target is enabled at `WARN` level or lower.
- Test app operations (install/enable/disable/uninstall) with regards to app state and cell state.
- **BREAKING CHANGE**: Remove `start_app` from conductor. Use `enable_app` instead.
- Remove unused field `dna_def` the `HostFnWorkspace` struct ([\#5102](https://github.com/holochain/holochain/pull/5102))
- Replace the `dna_def` field of the `SysValidationWorkspace` with a `dna_hash` field.
- Remove unnecessary uses of `LinkType` and `EntryDefIndex` types

## 0.6.0-dev.11

## 0.6.0-dev.10

- Update `AgentInfo` call in `hc-sandbox` to take an optional vector of DNA hashes instead of one optional cell ID, e. g. `hc s call list-agents --dna uhC0kScOJk1aw9a5Kc8jqs0jieGCi4LoeW7vUehsTLvMI455-2hF1 --dna uhC0kScOJk1aw9a5Kc8jqs0jieGCi4LoeW7vUehsTLvMI455-2hF1`.

- Patch `serde_json` to enable byte arrays to be converted to JSON arrays.

- Add `AgentMetaInfo` calls to the conductor’s app and admin interfaces to retrieve data from the peer meta store for a given agent by their Url [\#5043](https://github.com/holochain/holochain/pull/5043)

## 0.6.0-dev.9

- Implement new call `get_all_by_key` for `PeerMetaStore`. Adds the call to retrieve all URLs and values for a given key from the store.

- Filter out unresponsive agents when publishing ops. Any URL that is set as unresponsive in the peer meta store will be filtered out when determining the agents near a location to publish to.

- Change versions of `DnaManifest`, `AppManifest` and `WebAppManifest` to `0`.

## 0.6.0-dev.8

## 0.6.0-dev.7

- Add `AgentInfo` call to the conductor’s app interface to retrieve the discovered peers of the app’s various DNAs.
- **Breaking**: admin interface `AgentInfo` call now takes an optional list of DNA hashes to filter by instead of a `CellId`.
- Add methods to the peer meta store that mark a peer URL as unresponsive and check if a peer URL is marked unresponsive. This change enables marking peers as unresponsive when connecting to or sending messages to, so that they can be omitted from future requests until the URL expires.

## 0.6.0-dev.6

- Bump holochain-wasmer and wasmer to v6.

## 0.6.0-dev.5

- Adds the `--origin` option to the `hc sandbox call` command in order to allow making admin calls to deployed conductors with restricted `allowed_origins`.

## 0.6.0-dev.4

- Change `hc-sandbox` to use admin and app clients from the `holochain_client` crate
- Change `hcterm` to use the admin and app websocket clients from `holochain_client` internally
- Reinstate indexes on `DhtOp` tables. With the latest migration script, the indexes were not carried over. \#4970
- Optimize `ChainHeadQuery` for performance. A flame graph analysis revealed that a significant proportion of the CPU time was spent on this query in a test with a high number of entry creates and reads. The query now runs about 30 % faster. \#4971
- Allow queries in `holochain_state` to run without parameters. Previously such queries would not be run against any stores. That is now possible.
- Further optimize `ChainHeadQuery` for performance by removing redundant WHERE clause. Formerly multiple agents on a conductor would share the same authored database, so the chain head had to be determined by agent. Since a refactor every agent has their own authored database, thus the clause is no longer required. \#4974
- Remove unused column `dependency` and related indexes from table `DhtOp`.
- Remove placeholder variant `AppResponse::AppAgentKeyRotated`.

## 0.6.0-dev.3

- New feature to permit using a `call` from the `post_commit` hook. This was previously only possible with a `remote_call` to yourself. That no longer works because the networking doesn’t let you “connect” to yourself. This is a shorter and clearer route to the same result. \#4957

## 0.6.0-dev.2

- Integrate all app validated ops, regardless of type and order
- Remove DHT DB query cache, a premature optimization that made integration complicated and error-prone without any appreciable benefit.
- Fix warrant persistence. Warrants were formerly stored in the Action table, but did not quite fit there. A new Warrant table was created, to which warrants are now written.
- Fix bug where a zero-arc node could not delete a link it hasn’t created. Fetching the action that created the link allows network access now.
- Expose `GetOptions` for `delete_link` call. Developers can specify whether `delete_link` should be restricted to local data to look up the create link record, or if it can request it from the network.

## 0.6.0-dev.1

- Refactor Mr. Bundle which affects the manifest types in `holochain_types`.
- **BREAKING** Existing app bundles cannot be used. You can either rebundle existing happs with `hc-bundle` and the `--raw` flag or issue a new version of your app, packaged for Holochain 0.6.
- Add `signalAllowPlainText: true` to conductor configs generated by `hc-sandbox`
- Remove unused `check_chain_rollback` function from `sys_validation`.
- Remove unused `is_chain_empty` and `action_seq_is_empty` functions from `sys_validation_workflow`.
- Change the system validation workflow to never directly put ops to integrated, instead mark them as awaiting integration.
- Refactor: rename status parameter to stage when setting validation stage
- Refactor sweettest function `await_consistency` after seeing it was not behaving reliably. Rewritten to compare all involved peer DHT databases and check if the sum of all ops has been integrated in all of them.

## 0.6.0-dev.0

- Remove unstable feature DPKI and all references to it, including the DPKI conductor service. DPKI was introduced to the codebase prematurely, largely untested, provided only a minimal set of calls to query agent keys and revoke an agent key, and kept causing problems that were disproportionately difficult to debug. If Holochain will be enhanced by agent key management in the future, it will be reimplemented from the ground up.
- Remove all references to Deepkey DNA.
- Remove call to revoke an agent key from the Conductor API. There was no way to update an agent key or create a new key for an agent. The call was a remnant of the intended DPKI feature.
- Remove conductor service interface and app store service stub. The conductor service interface was added primarily to allow DPKI to run as a DNA internal to the conductor.

## 0.5.0

## 0.5.0-rc.1

- ***BREAKING*** Kitsune2 Integrated: Holochain has now transitioned from the legacy Kitsune networking implementation, to the new [Kitsune2](https://crates.io/crates/kitsune2). [\#4791](https://github.com/holochain/holochain/pull/4791)
  - breaking protocol changes
  - differences in the networking section of the conductor config
  - changes to agent info encoding
  - transition from hc run-local-services to kitsune2 bootstrap server
  - switch from go pion to libdatachannel as the WebRTC backend. Holochain no longer depends on the go compiler, but has some additional c++ toolchain dependencies (such as cmake).
- Set crypto provider for TLS connections in Holochain binary. This used to produce error when running the binary.

## 0.5.0-rc.0

- Moves the `lineage` field of the dna manifest behind an `unstable-migration` feature.
- The Admin Api call `GetCompatibleCells` is now only available with the `unstable-migration` feature.

## 0.5.0-dev.22

- Update to Lair 0.6.0
- Changed the response format for `DumpNetworkMetrics` and `DumpNetworkStats` to provide information from Kitsune2. \#4816
- Added a new option to the `DumpNetworkMetrics` on the admin interface. That is `include_dht_summary` which will return a summary of the DHT state. \#4816
- Added `DumpNetworkMetrics` and `DumpNetworkStats` to the app interface. Please see the Rust docs for usage. \#4816
- Removed `NetworkInfo` from the app interface, please use `DumpNetworkMetrics` or `DumpNetworkStats` instead. \#4816
- Update `hcterm` to work with bootstrap2 bootstrap servers. By default, it uses `https://dev-test-bootstrap2.holochain.org` as the bootstrap2 server. \#4767
- Update `hc-service-check` to check bootstrap2 servers. By default, it uses `https://dev-test-bootstrap2.holochain.org` as the bootstrap2 server. \#4767
- Remove `hc-run-local-services`, please use `kitsune2-bootstrap-srv` instead.
- Handle empty databases in `StorageInfo` request. Previously, if the database was empty, the request would return an error. \#4756
- Add `DnaHash` to the `DnaStorageInfo` which is part of the `StorageInfo` response.
- The `agent_latest_pubkey` field of `AgentInfo` is put behind the `unstable-dpki` feature flag ([\#4815](https://github.com/holochain/holochain/pull/4815)).

## 0.5.0-dev.21

## 0.5.0-dev.20

## 0.5.0-dev.19

- Break dependency from holochain\_state to holochain\_p2p
- remove `serde(flatten)` attributes from certain enum variants of enums used in admin payloads (\#4719), thereby fixing an oversight of \#4616.

## 0.5.0-dev.18

- Change most enums that are exposed via the conductor API to be serialized with `tag = "type"` and `content = "value"` \#4616
- Replace `tiny-keccak` with `sha3` due to dependency on problematic `crunchy` crate
- Use `rustls-tls` instead of `native-tls-vendored` in reqwest due to compatibility issue with Android platform
- Prevent “TODO” comments from being rendered in cargo docs.

## 0.5.0-dev.17

- added admin\_api capability\_grant\_info for getting a list of grants valid and revoked from the source chain
- create an independent `Share` type in the holochain crate in order to not depend on the one from kitsune\_p2p

## 0.5.0-dev.16

- Remove the integration step from the app validation and authored ops workflows. Instead, integration is only handled by the integrate workflow.
- Add integration of `StoreRecord` and `StoreEntry` ops to integrate workflow.
- The integrate workflow now integrates **all** valid `RegisterAddLink` ops instead of only ones that link to a `StoreEntry`.
- Update doc-comment about CreateLink Action
- Fix issue where genesis actions weren’t integrated when others were ready to integrate. When nothing had been integrated yet then we started integration at the value of how many ops were `ready_to_integrate` so if we had other ops that were ready then the range started at them instead of at genesis (index 0).
- Update `await_consistency` test utility function so that it prints every inconsistent agent when it fails instead of just the first one.
- Rename the SQL queries that are used to set `RegisterAddLink` and `RegisterRemoveLink` ops to integrated
- Add smoke test for `AdminRequest::DumpConductorState`
- Fix issue where `AdminRequest::DumpConductorState` fails when the conductor has an `AppInterface` attached.

## 0.5.0-dev.15

- Update `holochain_wasmer_common`.

## 0.5.0-dev.14

- Remove support for x86\_64-darwin in Holonix. This is becoming hard to support in this version of Holonix. If you are relying on support for a mac with an Intel chip then please migrate to the new [Holonix](https://github.com/holochain/holonix?tab=readme-ov-file#holonix)
- Add two new commands to the `hc sandbox` for authenticating and making zome calls to a running conductor. See the sandbox documentation for usage instructions. \#4587
- Update `holochain_wasmer_host`, remove temporary fork of wasmer and update wasmer to 5.x.
- Disable wasmer module caching when using the feature flag `wasmer_wamr`, as caching is not relevevant when wasms are interpreted.
- Add a `--create-config` flag to handle config generation
- Add a `--config-schema` flag to `holochain` that prints out a json schema for the conductor config.

## 0.5.0-dev.13

- Added LinkTag helper trait functions to go into and out with serialized bytes

## 0.5.0-dev.12

## 0.5.0-dev.11

- Prevent duplicate calls to `init`. Previously, calling `init` directly would result in 2 calls to `init` if the zome had not been initialised yet and 1 call if the zome had been initialised. Now, calling `init` directly will result in 1 call by the conductor to initialise the zome and all subsequent calls to `init` will return `InitCallbackResult::Pass`. This both fixes surprising behavior and allows `init` to be called directly to initialise a zome if desired.

## 0.5.0-dev.10

## 0.5.0-dev.9

## 0.5.0-dev.8

- made holo\_hash encoding default in hdk cargo.toml for common B64 hashes

## 0.5.0-dev.7

- **BREAKING**: The `InstallAppPayload` now unifies all settings that are per role in a `roles_settings` field and as part of this change adds the option to specify custom modifiers at install time to override the modifiers defined in the dna manifest(s).
- Zome call authorization is split into autentication and authorization. Zome calls are authenticated when coming in over the network. The signature must match the hash of the serialized bytes, signed by the provenance of the call, as described above. This applies to zome calls over the App API as well as remote calls. Bridge calls, which are calls that zome call functions can make to other cells on the same conductor, do not require authentication. Authorization through zome call capabilities remains unchanged and is required for any kind of call as before.
- Remove `release-automation` crate from the `cargo update` script. `release-automation` isn’t used externally so compatibility with all dependency versions isn’t required and it often causes the job to fail.

## 0.5.0-dev.6

- **BREAKING**: Zome call API `AppRequest::CallZome` takes simple serialized bytes of the zome call parameters and the signature now. Previously client-side serialization of zome call parameters required to exactly match Holochain’s way of serializing, because Holochain re-serialized the parameters to verify the signature. This is no longer the case. The signature is generated for the **hash of the serialized bytes**, using the **SHA2 512-bit** hashing algorithm. In short, zome call params are serialized, then hashed and the hash is signed. The payload of the `CallZome` request is the serialized bytes and the signature. On the Holochain side the serialized bytes of the zome call parameters are hashed with the same SHA2 512-bit algorithm to verify the signature.

## 0.5.0-dev.5

- **BREAKING** Countersigning has been put behind the feature `unstable-countersigning`. Even though in many use cases countersigning is expected to work correctly, it has known problems which can put the source chain into an unrecoverable state. Included in this feature is the HDK function `accept_countersigning_preflight_request` as well as `AppRequest`s related to countersigning and the counersigning workflow itself too.
- **BREAKING** The following HDK functions have been temporarily removed as “unstable”. They can be re-enabled by building Holochain with the “unstable-functions” feature flag:
  - `accept_countersigning_preflight_request`
  - `block_agent`
  - `unblock_agent`
  - `get_agent_key_lineage`
  - `is_same_agent`
  - `schedule`
  - the function `sleep` has been removed entirely because it wasn’t implemented
  - and the HDI function `is_same_agent` Note that installing apps that have been built with an HDK from before this change will not be possible to install on a conductor that has been built without the `unstable-functions` feature. You will get import errors when Holochain tries to compile the WASM. It is valid to install an app that has been compiled without the `unstable-functions` feature onto a conductor which has been compiled with `unstable-functions` but the reverse is not true. \#4371
- Fix a problem with countersigning where it would stay in resolution when entering an unknown state from a restart. This was intended behaviour previously to ensure the agent got a change to get online before giving up on countersigning but it is not necessary now that we consider network errors to be a failed resolution and always retry.

## 0.5.0-dev.4

- **BREAKING**: As the DPKI feature is unstable and incomplete, it is disabled with default cargo features and put behind a feature called `unstable-dpki`. If this feature is specified at compile time, DPKI is enabled by default.
- **BREAKING**: Issuing and persisting warrants is behind a feature `unstable-warrants` now. Warrants have not been tested extensively and there is no way to recover from a warrant. Hence the feature is considered unstable and must be explicitly enabled. Note that once warrants are issued some functions or calls may not work correctly.
- **BREAKING**: Conductor::get\_dna\_definitions now returns an `IndexMap` to ensure consistent ordering.
- Add test to make sure sys validation rejects deleting a delete. Unit tests to get zomes to invoke for app validation were removed for these cases of deleting a delete, because the code path cannot be reached by the system.
- Added a new feature “unstable-sharding” which puts the network sharding behind a feature flag. It will not be possible to configure network sharding unless Holochain is built with this feature enabled. By default, the network tuning parameter `gossip_dynamic_arcs` is ignored, and the parameter `gossip_arc_clamping` must be set to either `"full"` or `"empty"`, the previous default value of `"none"` will prevent the conductor from starting. We intend to stabilise this feature in the future, and it will return to being available without a feature flag. \#4344

## 0.5.0-dev.3

- Use of WasmZome preserialized\_path has been **deprecated**. Please use the wasm interpreter instead.

- Conductor::get\_dna\_definitions now returns an `IndexMap` to ensure consistent ordering.

## 0.5.0-dev.2

- Add App API calls to interact with an unresolvable countersigning session. State of countersigning can be queried with `AppRequest::GetCountersigningSessionState`, an unresolvable session can be abandoned using `AppRequest::AbandonCountersigningSession` or force-published by making `AppRequest::PublishCountersigningSession`. Abandoning and publishing is only possible for sessions that have been through automatic resolution at least once where Holochain has not been able to make a decision. \#4253

## 0.5.0-dev.1

- AdminRequest::ListApps is now sorted by the new AppInfo field `installed_at`, in descending order
- Return a `RibosomeError` when there is a serialisation error invoking a zome callback. For example, if they have an invalid return type or parameters. This error bubbles-up and causes the zome call to fail, giving nicer errors and removing the panic which crashed the conductor in these situations. \#3803

## 0.5.0-dev.0

## 0.4.0

## 0.4.0-dev.28

## 0.4.0-dev.27

- HC sandbox: Fix `--no-dpki` option which previously enabled DPKI in the conductor when set, instead of disabling it.
- Remove the out-dated `validation_callback_allow_multiple_identical_agent_activity_fetches` test. Originally, it was to test that an identical op is only fetched from the network once and then looked up in the cache. After a refactor of production code this was no longer the case and so the test was refactored to check that it can fetch from the network multiple times. There can be no guarantee that it will do one over the other so the test is naturally flaky.
- Update the following tests to add a wait for gossip before creating ops. This adds an extra delay and makes sure that the conductors see each other before continuing with the tests.
  - `multi_create_link_validation`
  - `session_rollback_with_chc_enabled`
  - `alice_can_recover_from_a_session_timeout`
  - `should_be_able_to_schedule_functions_during_session`
- Update Makefile default recipe to use the new recipes that build and test the workspace with the feature flags `wasmer_sys` and `wasmer_wamr`. \#4284
- Add support for parsing the lint-level as a set in the Nix holochain module. e.g. `nursery = { level = "allow", priority = -1 }`. \#4284
- Add the `nix/` directory as a watch point for `direnv` so it reloads the `devShell` if a file changes in that directory. \#4284

## 0.4.0-dev.26

- Countersigning sessions no longer unlock at the end time without checking the outcome. There is a new workflow which will take appropriate actions when the session completes or times out. The majority of the logic is unchanged except for timeouts. If a timeout occurs and Holochain has been up throughout the session then the session will be abandoned. If Holochain crashes or is restarted during the session but is able to recover state from the database, it will attempt to discover what the other participants did. This changes a failure mode that used to be silent to one that will explicitly prevent new writes to your source chain. We are going to provide tooling to resolve this situation in the following change. \#4188
- Internal rework of chain locking logic. This is used when a countersigning session is in progress, to prevent other actions from being committed during the session. There was a race condition where two countersigning sessions being run one after another could result in responses relevant to the first session accidentally unlocking the new session. That effectively meant that on a larger network, countersigning sessions would get cancelled when nothing had actually gone wrong. The rework of locking made fixing the bug simpler, but the key to the fix was in the `countersigning_success` function. That now checks that incoming signatures are actually for the current session. \#4148

## 0.4.0-dev.25

## 0.4.0-dev.24

- Add `danger_generate_throwaway_device_seed` to allow creation and use of a random device seed for test situations, where a proper device seed is not needed. \#4238
- Add `allow_throwaway_random_dpki_agent_key` to allow creation of a random (unrecoverable) DPKI agent when a device seed is not specified. \#4238
- Fixes issue \#3679 where websocket connections would be closed if a message was received that failed to deserialize. The new behaviour isn’t perfect because you will get a timeout instead, but the websocket will remain open and you can continue to send further valid message. There is another issue to track partial deserialization \#4251 so we can respond with an error message instead of a timeout. \#4252

## 0.4.0-dev.23

- Fixes issue \#3679 where websocket connections would be closed if a message was received that failed to deserialize. The new behaviour isn’t perfect because you will get a timeout instead, but the websocket will remain open and you can continue to send further valid message. There is another issue to track partial deserialization \#4251 so we can respond with an error message instead of a timeout. \#4252

## 0.4.0-dev.22

- `device_seed_lair_tag` is now part of `ConductorConfig`. This was previously a field as part of the optional DPKI config. Now, a device seed should be specified even if not using DPKI. If the device seed is specified, when installing an app without providing an agent key, a new agent key will be generated by deriving a key from the device seed using the total number of apps ever installed as part of the derivation path. If the device seed is not specified, it will not be possible to install an app without specifying an agent key (app installation will error out).
- `allow_throwaway_random_agent_key` can be set in the `InstallAppPayload` to override the aforementioned behavior, allowing an agent key to not be specified even if a device seed is not specified in the conductor. This is a safety mechanism, and should only be used in test situations where the generated agent key is a throwaway and will never need to be recovered.
- Holochain now actually makes use of the device seed, which was previously ignored
- Holochain now makes sure to properly register in DPKI any pregenerated agent key which is provided in app installation, when DPKI is enabled.
- **BREAKING:** Modifies `Action::CloseChain` and `Action::OpenChain` to be able to represent both DNA migrations and Agent migrations:
  - CloseChain can be used on its own, with no forward reference, to make a chain read-only.
  - CloseChain can include a forward reference to either a new AgentPubKey or a new DNA hash, which represent a migration to a new chain. The new chain is expected to begin with a corresponding OpenChain which has a backward reference to the CloseChain action. (This will become a validation rule in future work.)
- Internal rework of `get_agent_activity`. This is not a breaking change for the HDK function of the same name, but it is a breaking change to the previous version of Holochain because the network response for agent activity has been changed. A future change will be made to the HDK function to expose the new functionality. \#4221
- Add feature flags `wasmer_sys` and `wasmer_wamr` to toggle between using the current wasm compiler and the new, experimental wasm interpreter. `wasmer_sys` is enabled as a default feature to preserve existing behavior.

## 0.4.0-dev.21

- HDK: Add call to get an agent key lineage. A key lineage includes all keys of an agent that have been generated by creating and updating the key.
- Remove obsolete host context `MigrateAgentHostAccess`. It is not used anywhere.

## 0.4.0-dev.20

- **BREAKING\!** Enables dynamic database encryption. (as opposed to the hard-coded key that was previously being used.) NOTE - this is incompatible with all previous holochain databases, they will not open, and must be deleted. NOTE - this is incompatible with all previous lair databases, they will not open and must be deleted. [\#4198](https://github.com/holochain/holochain/pull/4198)

## 0.4.0-dev.19

- Adds DPKI support. This is not fully hooked up, so the main implication for this particular implementation is that you must be using the same DPKI implementation as all other nodes on the network that you wish to talk to. If the DPKI version mismatches, you cannot establish connections, and will see so as an error in the logs. This work is in preparation for future work which will make it possible to restore your keys if you lose your device, and to revoke and replace your keys if your device is stolen or compromised.
- Add feature to revoke agent keys. A new call `AdminRequest::RevokeAgentKey` is exposed on the Admin API. Revoking a key for an app will render the key invalid from that moment on and make the source chain of all cells of the app read-only. The key is revoked in the Deepkey service if installed and deleted on all cells’ source chains. No more actions can be written to any of these source chains. Further it will fail to clone a cell of the app.
- App validation workflow: Remove tracking of missing dependencies. Tracking them introduces higher complexity and the possibility of ops under validation to be stuck. The delay before re-triggering app validation is increased to 100-3000 ms, giving the background task that fetches missing dependencies a chance to complete.

## 0.4.0-dev.18

## 0.4.0-dev.17

## 0.4.0-dev.16

- App manifest field `membrane_proofs_deferred` renamed to `allow_deferred_memproofs`, and the semantics are changed accordingly: if this field is set and memproofs are not provided at installation time (i.e. None is used), then the app will go into the deferred memproof state. Otherwise, if the field is set and memproofs are provided, installation will proceed as if the field were not set.
- Add HDI call to check if two agent keys are of the same key lineage. It will be possible for an agent to update their key. This new key as well as the old key are part of the same lineage, they belong to the same agent. With the new HDI call `is_same_agent`, app validation can check if two agent keys belong to the same agent. Key updates are exclusive to conductors with a DPKI service installed. If DPKI is not installed. `is_same_agent` compares the two provided keys for equality.
- Adds the [`UseExisting`](https://github.com/holochain/holochain/blob/293d6e775b3f02285b831626c9911802207a8d85/crates/holochain_types/src/app/app_manifest/app_manifest_v1.rs#L155-L165) cell provisioning strategy, an alternative to `Create`, allowing an app to depend on a cell from another installed app. Read the rustdocs for more info on this new type of provisioning.
- Possible performance improvement: better async handling of wasm function calls which should allow more concurrent throughput system during long-running zome calls \#4111
- New protections are put in place for apps which are depended upon by other apps via `UseExisting`. Any “protected” inter-app dependency will prevent a dependency app from being uninstalled until the dependent app is also uninstalled, or if the `force` parameter is set to true in the `UninstallApp` call.
- CountersigningSuccess signal that is emitted when a countersigning session is successfully completed now includes the
- *BREAKING* Introduced a new workflow error, `IncompleteCommit`. When inline validation fails with missing dependencies. I.e. Validation for actions that are being committed to the source chain during a zome call discovers missing dependencies. The generic `InvalidCommit` is replaced by this new error. That allows the caller to distinguish between errors that are fatal and errors that can be retried. For now, the only retryable error is caused by missing dependencies. \#4129
- Based on the change above, about adding `IncompleteCommit`, a countersigning session will no longer terminate on missing dependencies. You may retry committing the countersigned entry if you get this error. \#4129
- *BREAKING* CountersigningSuccess signal that is emitted when a countersigning session is successfully completed now includes the `app_entry_hash` from the `PreflightRequest` rather than the `EntryHash` that is created when you commit the countersigned entry. This value is easier for clients to get at and use to check that the countersigning session they joined has succeeded. \#4124

## 0.4.0-dev.15

- *BREAKING* Introduced a new workflow error, `IncompleteCommit`. When inline validation fails with missing dependencies. I.e. Validation for actions that are being committed to the source chain during a zome call discovers missing dependencies. The generic `InvalidCommit` is replaced by this new error. That allows the caller to distinguish between errors that are fatal and errors that can be retried. For now, the only retryable error is caused by missing dependencies. \#4129
- Based on the change above, about adding `IncompleteCommit`, a countersigning session will no longer terminate on missing dependencies. You may retry committing the countersigned entry if you get this error. \#4129
- *BREAKING* CountersigningSuccess signal that is emitted when a countersigning session is successfully completed now includes the `app_entry_hash` from the `PreflightRequest` rather than the `EntryHash` that is created when you commit the countersigned entry. This value is easier for clients to get at and use to check that the countersigning session they joined has succeeded. \#4124

## 0.4.0-dev.14

## 0.4.0-dev.13

## 0.4.0-dev.12

- When uninstalling an app or removing a clone cell, only some of the data used by that cell was deleted. Now all data is deleted, freeing up disk space.
- Adds a new `DisabledAppReason::NotStartedAfterProvidingMemproofs` variant which effectively allows a new app status, corresponding to the specific state where a UI has just called `AppRequest::ProvideMemproofs`, but the app has not yet been Enabled for the first time.
- Adds a new app interface method `AppRequest::EnableAfterMemproofsProvided`, which allows enabling an app only if the app is in the `AppStatus::Disabled(DisabledAppReason::NotStartedAfterProvidingMemproofs)` state. Attempting to enable the app from other states (other than Running) will fail.
- Warrants are used under-the-hood in more places now:
  - When gossiping amongst authorities, if an authority has a warrant for some data being requested, they will send the warrant instead of the data to indicate the invalid status of that data
  - When requesting data through must\_get calls, warrants will be returned with the data. The data returned to the client remains the same, but under the hood any warrants will be cached for later use.
- Adds a `lineage` field to the DNA manifest, which declares forward compatibility for any hash in that list with this DNA
- Adds a `AdminRequest::GetCompatibleCells` method which returns CellId for all installed cells which use a DNA that is forward-compatible with a given DNA hash. This can be used to find a compatible cell for use with the `UseExisting` cell provisioning method (still to be implemented)

## 0.4.0-dev.11

## 0.4.0-dev.10

## 0.4.0-dev.9

- Warrants: When an authority rejects another agent’s authored data, that authority creates a Warrant which is gossiped to the offending agent’s Agent Activity Authority, who then serves that warrant along with any `get_agent_activity` request.
- The `warrants` field of `AgentActivity` is now populated with warrants for that agent.
- Authorities author ChainFork warrants when detecting two actions by the same author with the same `prev_action`

## 0.4.0-dev.8

## 0.4.0-dev.7

- App manifest now includes a new `membrane_proofs_deferred: bool` field, which allows the membrane proofs for the app’s cells to be provided at a time after installation, allowing the app’s UI to guide the process of creating membrane proofs.
- Adds new `AppStatus::AwaitingMemproofs` to indicate an app which was installed with `membrane_proofs_deferred`
- Adds new app websocket method `ProvideMemproofs` for use with `membrane_proofs_deferred`

## 0.4.0-dev.6

## 0.4.0-dev.5

- Moved the WASM cache from the data directory to a subdirectory of the data directory named `wasm-cache`. Old content won’t be removed and WASMs will have to be recompiled into the new cache. \#3920
- Remove deprecated functions `consistency_10s` and `consistency_60s`. Use `await_consistency` instead.
- Remove deprecated type `SweetEasyInline`. Use `SweetInlineZomes` instead.
- Remove deprecated methods `SweetInlineZomes::callback` and `SweetInlineZomes::integrity_callback`. Use `SweetInlineZomes::function` and `SweetInlineZomes::integrity_function` instead.

## 0.4.0-dev.4

- Rename feature `sweetest` in Holochain crate to `sweettest` to match the crate name.
- App validation workflow: Reduce interval to re-trigger when dependencies are missing from 10 seconds to 100-1000 ms, according to number of missing dependencies.

## 0.4.0-dev.3

- App validation workflow: Fix bug where ops were stuck in app validation when multiple ops were requiring the same action or entry hash. Such ops were erroneously filtered out from validation for being marked as ops awaiting hashes and not unmarked as awaiting once the hashes had arrived.

## 0.4.0-dev.2

- System validation: Added a new rule that no new actions are allowed following a chain close action.
- App validation workflow: Add module-level documentation.
- Validation: Remove unused type `DhtOpOrder`. This type is superseded by `OpOrder`.

## 0.4.0-dev.1

- **BREAKING** - Serialization: Update of serialization packages `holochain-serialization` and `holochain-wasmer-*` leads to general message format change for enums. Previously an enum value like

<!-- end list -->

``` rust
enum Enum {
  Variant1,
  Variant2,
}
let value = Enum::Variant1;
```

was serialized as (JSON representation)

``` json
{
  "value": {
    "variant1": null
  }
}
```

Now it serializes to

``` json
{
  "value": "variant1"
}
```

- Adds a new admin interface call `RevokeAppAuthenticationToken` to revoke issued app authentication tokens. \#3765
- App validation workflow: Validate ops in sequence instead of in parallel. Ops validated one after the other have a higher chance of being validated if they depend on earlier ops. When validated in parallel, they potentially needed to await a next workflow run when the dependent op would have been validated.

## 0.4.0-dev.0

## 0.3.0

## 0.3.0-beta-dev.48

## 0.3.0-beta-dev.47

- Connections to Holochain app interfaces are now app specific, so anywhere that you used to have to provide an `installed_app_id` or `app_id` in requests, that is no longer required and has been removed. For example, `AppRequest::AppInfo` no longer takes any parameters and will return information about the app the connection is authenticated with. \#3643
- Signals are now only sent to clients that are connected to the app emitting the signal. When a cell is created by the conductor, it gets the ability to broadcast signals to any clients that are connected to the app that the cell is part of. When a client authenticates a connection to an app interface, the broadcaster for that app is found and attached to the connection. Previously all connected clients saw all signals, and there was no requirement to authenticate before receiving them. This is important to be aware of - if you connect to an app interface for signals only, you will still have to authenticate before receiving signals. \#3643
- App websocket connections now require authentication. There is a new admin operation `AdminRequest::IssueAppAuthenticationToken` which must be used to issue a connection token for a specific app. That token can be used with any app interface that will permit a connection to that app. After establishing a client connection, the first message must be an Authenticate message (rather than Request or Signal) and contain an `AppAuthenticationRequest` as its payload. \#3622
- When creating an app interface with `AdminRequest::AttachAppInterface` it is possible to specify an `installed_app_id` which will require that connections to that app interface are for the specified app. \#3622
- `AdminRequest::ListAppInterfaces` has been changed from returning a list of ports to return a list of `AppInterfaceInfo` which includes the port as well as the `installed_app_id` and `allowed_origins` for that interface. \#3622

## 0.3.0-beta-dev.46

## 0.3.0-beta-dev.45

- App validation workflow: Mock network in unit tests using new type `GenericNetwork` to properly test `must_get_agent_activity`. Previously that was not possible, as all peers in a test case were authorities for each other and `must_get_agent_activity` would therefore not send requests to the network.
- App validation workflow: Skip ops that have missing dependencies. If an op is awaiting dependencies to be fetched, it will be excluded from app validation.
- App validation workflow: Integration workflow is only triggered when some ops have been validated (either accepted or rejected).
- App validation workflow: While op dependencies are missing and being fetched, the workflow is re-triggering itself periodically. It’ll terminate this re-triggering after an interval in which no more missing dependencies could be fetched.

## 0.3.0-beta-dev.44

- App validation workflow: Refactored to not wait for ops that the op being validated depends on, that are being fetched and thus keep the workflow occupied. The workflow no longer awaits the dependencies and instead sends off fetch requests in the background.
- `consistency_10s` and `consistency_60s` from `holochain::sweettest` are deprecated. Use `await_consistency` instead.

## 0.3.0-beta-dev.43

- BREAKING: Holochain websockets now require an `allowed_origins` configuration to be provided. When connecting to the websocket a matching origin must be specified in the connection request `Origin` header. [\#3460](https://github.com/holochain/holochain/pull/3460)
  - The `ConductorConfiguration` has been changed so that specifying an admin interface requires an `allowed_origins` as well as the port it already required.
  - `AdminRequest::AddAdminInterfaces` has been updated as per the previous point.
  - `AdminRequest::AttachAppInterface` has also been updated so that attaching app ports requires an `allowed_origins` as well as the port it already required.
- BREAKING: Split the authored database by author. It was previous partitioned by DNA only and each agent that shared a DB because they were running the same DNA would have to share the write lock. This is a pretty serious bottleneck when the same app is being run for multiple agents on the same conductor. They are now separate files on disk and writes can proceed independently. There is no migration path for this change, if you have existing databases they will not be found. [\#3450](https://github.com/holochain/holochain/pull/3450)

## 0.3.0-beta-dev.42

## 0.3.0-beta-dev.41

## 0.3.0-beta-dev.40

## 0.3.0-beta-dev.39

## 0.3.0-beta-dev.38

- Some of the function signatures around SweetConductor app installation have changed slightly. You may need to use a slice (`&[x]`) instead of a collection of references (`[&x]`), or vice versa, in some places. If this is cumbersome please open an issue. [\#3310](https://github.com/holochain/holochain/pull/3310)
- Start refactoring app validation workflow by simplifying main validation loop. All op validations are awaited at once now instead of creating a stream of tasks and processing it in the background.

## 0.3.0-beta-dev.37

## 0.3.0-beta-dev.36

- Added `lair_keystore_version_req` to the output of `--build-info` for Holochain.
- BREAKING: Changed `post_commit` behavior so that it only gets called after a commit to the source chain. Previously, it would get called after every zome call, regardless of if a commit happened. [\#3302](https://github.com/holochain/holochain/pull/3302)
- Fixed a performance bug: various extra tasks were being triggered after every zome call which are only necessary if the zome call resulted in commits to the source chain. The fix should improve performance for read-only zome calls. [\#3302](https://github.com/holochain/holochain/pull/3302)
- Fixed a bug during the admin call `GrantZomeCallCapability`, where if the source chain had not yet been initialized, it was possible to create a capability grant before the `init()` callback runs. Now, `init()` is guaranteed to run before any cap grants are created.
- Updates sys validation to allow the timestamps of two actions on the same chain to be equal, rather than requiring them to strictly increasing.

## 0.3.0-beta-dev.35

- There is no longer a notion of “joining the network”. Previously, apps could fail to be enabled, accompanied by an error “Timed out trying to join the network” or “Error while trying to join the network”. Now, apps never fail to start for this reason. If the network cannot be reached, the app starts anyway. It is up to the UI to determine whether the node is in an “online” state via `AppRequest::NetworkInfo` (soon-to-be improved with richer information).
- CellStatus is deprecated and only remains in areas where deserialization would break if it were removed. The only valid CellStatus now is `CellStatus::Joined`.

## 0.3.0-beta-dev.34

- Fix: Wasmer cache was deserializing modules for every zome call which slowed them down. Additionally the instance cache that was supposed to store callable instances of modules was not doing that correctly. A cache for deserialized modules has been re-introduced and the instance cache was removed, following recommendation from the wasmer team regarding caching.
- Fix: Call contexts of internal callbacks like `validate` were not cleaned up from an in-memory map. Now external as well as internal callbacks remove the call contexts from memory. This is covered by a test.
- **BREAKING CHANGE:** Wasmer-related items from `holochain_types` have been moved to crate `holochain_wasmer_host::module`.
- Refactor: Every ribosome used to create a separate wasmer module cache. During app installation of multiple agents on the same conductor, the caches weren’t used, regardless of whether that DNA is already registered or not. The module cache is now moved to the conductor and kept there as a single instance.

## 0.3.0-beta-dev.33

- Make sqlite-encrypted a default feature

- Sys validation will no longer check the integrity with the previous action for StoreRecord or StoreEntry ops. These ‘store record’ checks are now only done for RegisterAgentActivity ops which we are sent when we are responsible for validating an agents whole chain. This avoids fetching and caching ops that we don’t actually need.

## 0.3.0-beta-dev.32

## 0.3.0-beta-dev.31

## 0.3.0-beta-dev.30

## 0.3.0-beta-dev.29

- Sys validation will now validate that a DeleteLink points to an action which is a CreateLink through the `link_add_address` of the delete.

## 0.3.0-beta-dev.28

- Fix an issue where app validation for StoreRecord ops with a Delete or DeleteLink action were always passed to all zomes. These ops are now only passed to the zome which defined the entry type of the op that is being deleted. [\#3107](https://github.com/holochain/holochain/pull/3107)
- Wasmer bumped from 4.2.2 to 4.2.4 [\#3025](https://github.com/holochain/holochain/pull/3025)
- Compiled wasms are now persisted to the file system so no longer need to be recompiled on subsequent loads [\#3025](https://github.com/holochain/holochain/pull/3025)
- **BREAKING CHANGE** Several changes to the file system [\#3025](https://github.com/holochain/holochain/pull/3025):
  - The environment path in config file is now called `data_root_path`
  - The `data_root_path` is no longer optional so MUST be specified in config
  - Interactive mode is no longer supported, so paths MUST be provided in config
  - The database is in a `databases` subdirectory of the `data_root_path`
  - The keystore now consistently uses a `ks` directory, was previously inconsistent between `ks` and `keystore`
  - The compiled wasm cache now exists and puts artifacts in the `wasm` subdirectory of the `data_root_path`

## 0.3.0-beta-dev.27

- Refactor: Remove shadowing glob re-exports that were shadowing other exports.

- Fix: Countersigning test `lock_chain` which ensures that source chain is locked while in a countersigning session.

- Major refactor of the sys validation workflow to improve reliability and performance:
  
  - Reliability: The workflow will now prioritise validating ops that have their dependencies available locally. As soon as it has finished with those it will trigger app validation before dealing with missing dependencies.
  - Reliability: For ops which have dependencies we aren’t holding locally, the network get will now be retried. This was a cause of undesirable behaviour for validation where a failed get would result in validation for ops with missing dependencies not being retried until new ops arrived. The workflow now retries the get on an interval until it finds dependencies and can proceed with validation.
  - Performance and correctness: A feature which captured and processed ops that were discovered during validation has been removed. This had been added as an attempt to avoid deadlocks within validation but if that happens there’s a bug somewhere else. Sys validation needs to trust that Holochain will correctly manage its current arc and that we will get that data eventually through publishing or gossip. This probably wasn’t doing a lot of harm but it was uneccessary and doing database queries so it should be good to have that gone.
  - Performance: In-memory caching for sys validation dependencies. When we have to wait to validate an op because it has a missing dependency, any other actions required by that op will be held in memory rather than being refetched from the database. This has a fairly small memory footprint because actions are relatively small but saves repeatedly hitting the cascade for the same data if it takes a bit of time to find a dependency on the network.

- **BREAKING* CHANGE*: The `ConductorConfig` has been updated to add a new option for configuring conductor behaviour. This should be compatible with existing conductor config YAML files but if you are creating the struct directly then you will need to include the new field. Currently this just has one setting which controls how fast the sys validation workflow will retry network gets for missing dependencies. It’s likely this option will change in the near future.

## 0.3.0-beta-dev.26

## 0.3.0-beta-dev.25

- Fix: In many cases app validation would not be retriggered for ops that failed validation. Previously the app validation workflow had been retriggered only when the number of concurrent ops to be validated (50) was reached. Now the workflow will be retriggered whenever any ops could not be validated.

- Added a new check to system validation to ensure that the `original_entry_address` of an update points to the same entry hash that the original action pointed to. [3023](https://github.com/holochain/holochain/pull/3023)

## 0.3.0-beta-dev.24

## 0.3.0-beta-dev.23

## 0.3.0-beta-dev.22

- Fix an issue where enough validation receipts being received would not prevent the publish workflow from continuing to run. This was a terrible waste of data and compute and would build up over time as Holochain is used. [2931](https://github.com/holochain/holochain/pull/2931)
- Improve log output for op publishing to accurately reflect the number of ops to be published. The number published which is logged later is accurate and it was confusing to see more ops published than were supposed to be. [2922](https://github.com/holochain/holochain/pull/2922)
- Fix an issue which prevented the publish loop for a cell from suspending if there was either 1. publish activity pending for other cells or 2. enough validation receipts received. [2922](https://github.com/holochain/holochain/pull/2922)

## 0.3.0-beta-dev.21

- Fix an issue where receiving incoming ops can accidentally filter out some DHT data until Holochain is restarted. The state management for in-flight DHT ops is now guaranteed by a `Drop` implementation which will clean up state when the `incoming_dht_ops_workflow` finishes. [2913](https://github.com/holochain/holochain/pull/2913)
- Performance improvement when sending validation receipts. When a batch of DHT ops is being processed and an author is unreachable it will no longer spend time trying to send more receipts to that author in serial and instead it sends receipts as a single batch per author. [2848](https://github.com/holochain/holochain/pull/2848)
- Resilience improvement with handling keystore errors in the validation receipt workflow. Previously, all errors caused the workflow to restart from the beginning. This was good for transient errors such as the keystore being unavailable but it also meant that a single validation receipt failing to be signed (e.g. due to a local agent key being removed from the keystore) would prevent any more validation receipts being sent by that conductor. [2848](https://github.com/holochain/holochain/pull/2848)
- **BREAKING CHANGE** Addressed an outstanding technical debt item to make the validation receipt workflow send a network notification (fire and forget) rather than waiting for a response. When the validation receipt workflow was written this functionality wasn’t available but now that it is, sending validation receipts can be sped up by not waiting for a peer to respond. The format has also been changed from sending one receipt at a time to sending batches so it was not possible to maintain backwards compatibility here. [2848](https://github.com/holochain/holochain/pull/2848)

## 0.3.0-beta-dev.20

## 0.3.0-beta-dev.19

- Fix: App interfaces are persisted when shutting down conductor. After restart, app interfaces without connected receiver websocket had signal emission fail altogether. Send errors are only logged now instead.

## 0.3.0-beta-dev.18

## 0.3.0-beta-dev.17

- Change `GenesisFailed` error to include `CellId` so that genesis failures can be correlated with the cells that failed. [2616](https://github.com/holochain/holochain/pull/2616)

## 0.3.0-beta-dev.16

## 0.3.0-beta-dev.15

- **BREAKING CHANGE** updating the project lock file to use the latest version of `serde` at `1.0.185` has changed how enums get serialized and as a knock on effect it has changed some hashes. This will make databases from previous versions incompatible with the next version of Holochain.

## 0.3.0-beta-dev.14

## 0.3.0-beta-dev.13

## 0.3.0-beta-dev.12

## 0.3.0-beta-dev.11

- Improves error messages when validation fails with an InvalidCommit error
- Fixed bug where if signature verification fails due to the lair service being unavailable, validation could fail. Now, that failure is treated as a normal error, so validation cannot proceed. [\#2604](https://github.com/holochain/holochain/pull/2604)

## 0.3.0-beta-dev.10

- Adds experimental Chain Head Coordinator feature, allowing multiple machines to share the same source chain. Holochain must be built with the `chc` feature flag (disabled by default).

## 0.3.0-beta-dev.9

## 0.3.0-beta-dev.8

## 0.3.0-beta-dev.7

- Fixes race condition which caused network instability. Newly joined nodes can get temporarily blocked by other nodes, causing connections to be repeatedly dropped. [\#2534](https://github.com/holochain/holochain/pull/2534)

## 0.3.0-beta-dev.6

## 0.3.0-beta-dev.5

- **BREAKING CHANGE**: The DhtOp validation rules have been significantly expanded upon, and some logic around what ops are produced when has been altered. Your existing app may experience rejected ops due to these more strict rules.

## 0.3.0-beta-dev.4

## 0.3.0-beta-dev.3

## 0.3.0-beta-dev.2

## 0.3.0-beta-dev.1

## 0.3.0-beta-dev.0

- The feature `test_utils` is no longer a default feature. To consume `sweetest` from this crate please now use `default-features = false` and the feature `sweetest`.

## 0.2.0

## 0.2.0-beta-rc.7

## 0.2.0-beta-rc.6

- Feature renaming from `no-deps` to `sqlite` and `db-encryption` to `sqlite-encrypted`. It should not be necessary to configure these unless you are packaging `holochain` or have imported it as a dependency without default features. In the latter case, please update any references to the old feature names.

## 0.2.0-beta-rc.5

- Implements the `clone_only` cell provisioning strategy, desgined for situations where no cell should be installed upon app installation but clones may be created later, via `roles[].provisioning.strategy` in the app manifest [\#2243](https://github.com/holochain/holochain/pull/2243)

## 0.2.0-beta-rc.4

## 0.2.0-beta-rc.3

- BREAKING CHANGE - Removes conductor networking types “Proxy” (“proxy”) and “Quic” (“quic”). Please transition to “WebRTC” (“webrtc”). [\#2208](https://github.com/holochain/holochain/pull/2208)
- Adds `DumpNetworkStats` api to admin websocket [\#2182](https://github.com/holochain/holochain/pull/2182).
- System validation now ensures that all records in a source chain are by the same author [\#2189](https://github.com/holochain/holochain/pull/2189)

## 0.2.0-beta-rc.2

- Fixes bug where supplying a `network_seed` during an `InstallApp` call does not actually update the network seed for roles whose `provisioning` is set to `None` in the manifest. Now the network seed is correctly updated. [\#2102](https://github.com/holochain/holochain/pull/2102)

- If AppManifest specifies an `installed_hash` for a DNA, it will check the conductor for an already-registered DNA at that hash, ignoring the DNA passed in as part of the bundle. Note that this means you can install apps without passing in any DNA, if the DNAs are already installed in the conductor. [\#2157](https://github.com/holochain/holochain/pull/2157)

- Adds new functionality to the conductor admin API which returns disk storage information. The storage used by apps is broken down into blobs which are being used by one or more app.

## 0.2.0-beta-rc.1

## 0.2.0-beta-rc.0

- When uninstalling an app, local data is now cleaned up where appropriate. [\#1805](https://github.com/holochain/holochain/pull/1805)
  - Detail: any time an app is uninstalled, if the removal of that app’s cells would cause there to be no cell installed which uses a given DNA, the databases for that DNA space are deleted. So, if you have an app installed twice under two different agents and uninstall one of them, no data will be removed, but if you uninstall both, then all local data will be cleaned up. If any of your data was gossiped to other peers though, it will live on in the DHT, and even be gossiped back to you if you reinstall that same app with a new agent.
- Renames `OpType` to `FlatOp`, and `Op::to_type()` to `Op::flattened()`. Aliases for the old names still exist, so this is not a breaking change. [\#1909](https://github.com/holochain/holochain/pull/1909)
- Fixed a [problem with validation of Ops with private entry data](https://github.com/holochain/holochain/issues/1861), where  `Op::to_type()` would fail for private `StoreEntry` ops. [\#1910](https://github.com/holochain/holochain/pull/1910)

## 0.1.0

## 0.1.0-beta-rc.4

- Fix: Disabled clone cells are no longer started when conductor restarts. [\#1775](https://github.com/holochain/holochain/pull/1775)

## 0.1.0-beta-rc.3

- Fix: calling `emit_signal` from the `post_commit` callback caused a panic, this is now fixed [\#1749](https://github.com/holochain/holochain/pull/1749)
- Fix: When you install an app with a cell that already exists for the same agent, the installation will error now. [\#1773](https://github.com/holochain/holochain/pull/1773)
- Fixes problem where disabling and re-enabling an app causes all of its cells to become unresponsive to any `get*` requests. [\#1744](https://github.com/holochain/holochain/pull/1744)
- Fixes problem where a disabled cell can continue to respond to zome calls and transmit data until the conductor is restarted. [\#1761](https://github.com/holochain/holochain/pull/1761)
- Adds Ctrl+C handling, so that graceful conductor shutdown is possible. [\#1761](https://github.com/holochain/holochain/pull/1761)
- BREAKING CHANGE - Added zome name to the signal emitted when using `emit_signal`.

## 0.1.0-beta-rc.2

## 0.1.0-beta-rc.1

## 0.1.0-beta-rc.0

- All zome calls must now be signed by the provenance, the signature is of the hash of the unsigned zome call, a unique nonce and expiry is also required [1510](https://github.com/holochain/holochain/pull/1510/files)

## 0.0.175

- BREAKING CHANGE - `ZomeId` and `zome_id` renamed to `ZomeIndex` and `zome_index` [\#1667](https://github.com/holochain/holochain/pull/1667)
- BREAKING CHANGE - `AppEntryType.id` renamed to `AppEntryType.entry_index` [\#1667](https://github.com/holochain/holochain/pull/1667)
- BREAKING CHANGE - `AppEntryType` renamed to `AppEntryDef` [\#1667](https://github.com/holochain/holochain/pull/1667)
- BREAKING CHANGE - `AppEntryDefName` renamed to `AppEntryName` [\#1667](https://github.com/holochain/holochain/pull/1667)
- BREAKING CHANGE - `AppRoleId` renamed to `RoleName` [\#1667](https://github.com/holochain/holochain/pull/1667)

## 0.0.174

- BREAKING CHANGE - The max entry size has been lowered to 4MB (strictly 4,000,000 bytes) [\#1659](https://github.com/holochain/holochain/pull/1659)
- BREAKING CHANGE - `emit_signal` permissions are changed so that it can be called during `post_commit`, which previously was not allowed [\#1661](https://github.com/holochain/holochain/pull/1661)

## 0.0.173

## 0.0.172

- BREAKING CHANGE - Update wasmer crate dependency [\#1620](https://github.com/holochain/holochain/pull/1620)
- Adds GossipInfo app interface method, which returns data about historical gossip progress which can be used to implement a progress bar in app UIs. [\#1649](https://github.com/holochain/holochain/pull/1649)
- BREAKING CHANGE - Add `quantum_time` as a DNA modifier. The default is set to 5 minutes, which is what it was previously hardcoded to. DNA manifests do not need to be updated, but this will change the DNA hash of all existing DNAs.

## 0.0.171

## 0.0.170

- Add call to authorize a zome call signing key to Admin API [\#1641](https://github.com/holochain/holochain/pull/1641)
- Add call to request DNA definition to Admin API [\#1641](https://github.com/holochain/holochain/pull/1641)

## 0.0.169

## 0.0.168

- Fixes bug that causes crash when starting a conductor with a clone cell installed

## 0.0.167

- Adds `SweetConductorConfig`, which adds a few builder methods for constructing variations of the standard ConductorConfig

## 0.0.166

- Fix restore clone cell by cell id. This used to fail with a “CloneCellNotFound” error. [\#1603](https://github.com/holochain/holochain/pull/1603)

## 0.0.165

- Revert requiring DNA modifiers when registering a DNA. These modifiers were optional before and were made mandatory by accident.

## 0.0.164

- Add App API call to archive an existing clone cell. [\#1578](https://github.com/holochain/holochain/pull/1578)
- Add Admin API call to restore an archived clone cell. [\#1578](https://github.com/holochain/holochain/pull/1578)
- Add Admin API call to delete all archived clone cells of an app’s role. For example, there is a base cell with role `document` and clones `document.0`, `document.1` etc.; this call deletes all clones permanently that have been archived before. This is not reversable; clones cannot be restored afterwards. [\#1578](https://github.com/holochain/holochain/pull/1578)

## 0.0.163

- Fixed rare “arc is not quantizable” panic, issuing a warning instead. [\#1577](https://github.com/holochain/holochain/pull/1577)

## 0.0.162

- **BREAKING CHANGE**: Implement App API call `CreateCloneCell`. **Role ids must not contain a dot `.` any more.** Clone ids make use of the dot as a delimiter to separate role id and clone index. [\#1547](https://github.com/holochain/holochain/pull/1547)
- Remove conductor config legacy keystore config options. These config options have been broken since we removed legacy lair in \#1518, hence this fix itself is not a breaking change. Also adds the `lair_server_in_proc` keystore config option as the new default to run an embedded lair server inside the conductor process, no longer requiring a separate system process. [\#1571](https://github.com/holochain/holochain/pull/1571)

## 0.0.161

## 0.0.160

## 0.0.159

- Updates TLS certificate handling so that multiple conductors can share the same lair, but use different TLS certificates by storing a “tag” in the conductor state database. This should not be a breaking change, but *will* result in a new TLS certificate being used per conductor. [\#1519](https://github.com/holochain/holochain/pull/1519)

## 0.0.158

## 0.0.157

## 0.0.156

- Effectively disable Wasm metering by setting the cranelift cost\_function to always return 0. This is meant as a temporary stop-gap and give us time to figure out a configurable approach. [\#1535](https://github.com/holochain/holochain/pull/1535)

## 0.0.155

- **BREAKING CHANGE** - Removes legacy lair. You must now use lair-keystore \>= 0.2.0 with holochain. It is recommended to abandon your previous holochain agents, as there is not a straight forward migration path. To migrate: [dump the old keys](https://github.com/holochain/lair/blob/v0.0.11/crates/lair_keystore/src/bin/lair-keystore/main.rs#L38) -\> [write a utility to re-encode them](https://github.com/holochain/lair/tree/hc_seed_bundle-v0.1.2/crates/hc_seed_bundle) -\> [then import them to the new lair](https://github.com/holochain/lair/tree/lair_keystore-v0.2.0/crates/lair_keystore#lair-keystore-import-seed---help) – [\#1518](https://github.com/holochain/holochain/pull/1518)
- New solution for adding `hdi_version_req` field to the output of `--build-info` argument. [\#1523](https://github.com/holochain/holochain/pull/1523)

## 0.0.154

- Revert: “Add the `hdi_version_req` key:value field to the output of the `--build-info` argument” because it broke. [\#1521](https://github.com/holochain/holochain/pull/1521)
  
  Reason: it causes a build failure of the *holochain*  crate on crates.io

## 0.0.153

- Add the `hdi_version_req` key:value field to the output of the `--build-info` argument

## 0.0.152

- Adds `AdminRequest::UpdateCoordinators` that allows swapping coordinator zomes for a running happ.

## 0.0.151

- BREAKING CHANGE - Refactor: Property `integrity.uid` of DNA Yaml files renamed to `integrity.network_seed`. Functionality has not changed. [\#1493](https://github.com/holochain/holochain/pull/1493)
- Allow deterministic bindings (dna\_info() & zome\_info()) to the genesis self check [\#1491](https://github.com/holochain/holochain/pull/1491).

## 0.0.150

## 0.0.149

## 0.0.148

- Added networking logic for enzymatic countersigning [\#1472](https://github.com/holochain/holochain/pull/1472)
- Countersigning authority response network message changed to a session negotiation enum [/\#1472](https://github.com/holochain/holochain/pull/1472)

## 0.0.147

## 0.0.146

## 0.0.145

**MAJOR BREAKING CHANGE\!** This release includes a rename of two Holochain core concepts, which results in a LOT of changes to public APIs and type names:

- “Element” has been renamed to “Record”
- “Header” has been renamed to “Action”

All names which include these words have also been renamed accordingly.

As Holochain has evolved, the meaning behind these concepts, as well as our understanding of them, has evolved as well, to the point that the original names are no longer adequate descriptors. We chose new names to help better reflect what these concepts mean, to bring more clarity to how we write and talk about Holochain.

## 0.0.144

- Add functional stub for `x_salsa20_poly1305_shared_secret_create_random` [\#1410](https://github.com/holochain/holochain/pull/1410)
- Add functional stub for `x_salsa20_poly1305_shared_secret_export` [\#1410](https://github.com/holochain/holochain/pull/1410)
- Add functional stub for `x_salsa20_poly1305_shared_secret_ingest` [\#1410](https://github.com/holochain/holochain/pull/1410)
- Limit conductor calls to `10_000_000_000` Wasm operations [\#1386](https://github.com/holochain/holochain/pull/1386)

## 0.0.143

## 0.0.142

## 0.0.141

## 0.0.140

## 0.0.139

- Udpate lair to 0.1.3 - largely just documentation updates, but also re-introduces some dependency pinning to fix mismatch client/server version check [\#1377](https://github.com/holochain/holochain/pull/1377)

## 0.0.138

## 0.0.137

- Docs: Fix intra-doc links in all crates [\#1323](https://github.com/holochain/holochain/pull/1323)
- Update legacy lair to 0.0.10 - allowing “panicky” flag [\#1349](https://github.com/holochain/holochain/pull/1349)
- Udpate lair to 0.1.1 - allowing usage in path with whitespace [\#1349](https://github.com/holochain/holochain/pull/1349)

## 0.0.136

## 0.0.135

## 0.0.134

## 0.0.133

## 0.0.132

## 0.0.131

- When joining the network set arc size to previous value if available instead of full to avoid network load [1287](https://github.com/holochain/holochain/pull/1287)

## 0.0.130

- Workflow errors generally now log rather than abort the current app [1279](https://github.com/holochain/holochain/pull/1279/files)

- Fixed broken links in Rust docs [\#1284](https://github.com/holochain/holochain/pull/1284)

## 0.0.129

## 0.0.128

- Proxy server chosen from bootstrap server proxy\_list [1242](https://github.com/holochain/holochain/pull/1242)

<!-- end list -->

``` yaml
network:
  transport_pool:
    - type: proxy
      proxy_config:
        type: remote_proxy_client_from_bootstrap
        bootstrap_url: https://bootstrap.holo.host
        fallback_proxy_url: ~
```

## 0.0.127

- **BREAKING CHANGE** App validation callbacks are now run per `Op`. There is now only a single validation callback `fn validate(op: Op) -> ExternResult<ValidateCallbackResult>` that is called for each `Op`. See the documentation for `Op` for more details on what data is passed to the callback. There are example use cases in `crates/test_utils/wasm/wasm_workspace/`. For example in the `validate` test wasm. To update an existing app, you to this version all `validate_*` callbacks including `validate_create_link` must be changed to the new `validate(..)` callback. [\#1212](https://github.com/holochain/holochain/pull/1212).

- `RegisterAgentActivity` ops are now validated by app validation.

- Init functions can now make zome calls. [\#1186](https://github.com/holochain/holochain/pull/1186)

- Adds header hashing to `hash` host fn [1227](https://github.com/holochain/holochain/pull/1227)

- Adds blake2b hashing to `hash` host fn [1228](https://github.com/holochain/holochain/pull/1228)

## 0.0.126

## 0.0.125

## 0.0.124

## 0.0.123

- Fixes issue where holochain could get stuck in infinite loop when trying to send validation receipts. [\#1181](https://github.com/holochain/holochain/pull/1181).
- Additional networking metric collection and associated admin api `DumpNetworkMetrics { dna_hash: Option<DnaHash> }` for inspection of metrics [\#1160](https://github.com/holochain/holochain/pull/1160)
- **BREAKING CHANGE** - Schema change for metrics database. Holochain will persist historical metrics once per hour, if you do not clear the metrics database it will crash at that point. [\#1183](https://github.com/holochain/holochain/pull/1183)

## 0.0.122

- Adds better batching to validation workflows for much faster validation. [\#1167](https://github.com/holochain/holochain/pull/1167).

## 0.0.121

- **BREAKING CHANGE** Removed `app_info` from HDK [1108](https://github.com/holochain/holochain/pull/1108)
- Permissions on host functions now return an error instead of panicking [1141](https://github.com/holochain/holochain/pull/1141)
- Add `--build-info` CLI flag for displaying various information in JSON format. [\#1163](https://github.com/holochain/holochain/pull/1163)

## 0.0.120

## 0.0.119

## 0.0.118

- **BREAKING CHANGE** - Gossip now exchanges local peer info with `initiate` and `accept` request types. [\#1114](https://github.com/holochain/holochain/pull/1114).

## 0.0.117

## 0.0.116

## 0.0.115

- Fix [issue](https://github.com/holochain/holochain/issues/1100) where private dht ops were being leaked through the incoming ops sender. [1104](https://github.com/holochain/holochain/pull/1104).
- Kitsune now attempts to rebind the network interface in the event of endpoint shutdown. Note, it’s still recommended to bind to `0.0.0.0` as the OS provides additional resiliency for interfaces coming and going. [\#1083](https://github.com/holochain/holochain/pull/1083)
- **BREAKING CHANGE** current chain head including recent writes available in agent info [\#1079](https://github.com/holochain/holochain/pull/1079)
- **BREAKING (If using new lair)** If you are using the new (non-legacy) `lair_server` keystore, you will need to rebuild your keystore, we now pre-hash the passphrase used to access it to mitigate some information leakage. [\#1094](https://github.com/holochain/holochain/pull/1094)
- Better lair signature fallback child process management. The child process will now be properly restarted if it exits. (Note this can take a few millis on Windows, and may result in some signature errors.) [\#1094](https://github.com/holochain/holochain/pull/1094)

## 0.0.114

- `remote_signal` has always been a fire-and-forget operation. Now it also uses the more efficient fire-and-forget “notify” low-level networking plumbing. [\#1075](https://github.com/holochain/holochain/pull/1075)

- **BREAKING CHANGE** `entry_defs` added to `zome_info` and referenced by macros [PR1055](https://github.com/holochain/holochain/pull/1055)

- **BREAKING CHANGE**: The notion of “cell nicknames” (“nicks”) and “app slots” has been unified into the notion of “app roles”. This introduces several breaking changes. In general, you will need to rebuild any app bundles you are using, and potentially update some usages of the admin interface. In particular:
  
  - The `slots` field in App manifests is now called `roles`
  - The `InstallApp` admin method now takes a `role_id` field instead of a `nick` field
  - In the return value for any admin method which lists installed apps, e.g. `ListEnabledApps`, any reference to `"slots"` is now named `"roles"`
  - See [\#1045](https://github.com/holochain/holochain/pull/1045)

- Adds test utils for creating simulated networks. [\#1037](https://github.com/holochain/holochain/pull/1037).

- Conductor can take a mocked network for testing simulated networks. [\#1036](https://github.com/holochain/holochain/pull/1036)

- Added `DumpFullState` to the admin interface, as a more complete form of `DumpState` which returns full `Vec<DhtOp>` instead of just their count, enabling more introspection of the state of the cell [\#1065](https://github.com/holochain/holochain/pull/1065).

- **BREAKING CHANGE** Added function name to call info in HDK. [\#1078](https://github.com/holochain/holochain/pull/1078).

## 0.0.113

- Post commit is now infallible and expects no return value [PR1049](https://github.com/holochain/holochain/pull/1049)
- Always depend on `itertools` to make `cargo build --no-default-features` work [\#1060](https://github.com/holochain/holochain/pull/1060)
- `call_info` includes provenance and cap grant information [PR1063](https://github.com/holochain/holochain/pull/1063)
- Always depend on `itertools` to make `cargo build --no-default-features` work [\#1060](https://github.com/holochain/holochain/pull/1060)

## 0.0.112

- Always depend on `itertools` to make `cargo build --no-default-features` work [\#1060](https://github.com/holochain/holochain/pull/1060)

## 0.0.111

- `call_info` is now implemented [1047](https://github.com/holochain/holochain/pull/1047)

- `dna_info` now returns `DnaInfo` correctly [\#1044](https://github.com/holochain/holochain/pull/1044)
  
  - `ZomeInfo` no longer includes what is now on `DnaInfo`
  - `ZomeInfo` renames `zome_name` and `zome_id` to `name` and `id`
  - `DnaInfo` includes `name`, `hash`, `properties`

- `post_commit` hook is implemented now [PR 1000](https://github.com/holochain/holochain/pull/1000)

- Bump legacy lair version to 0.0.8 fixing a crash when error message was too long [\#1046](https://github.com/holochain/holochain/pull/1046)

- Options to use new lair keystore [\#1040](https://github.com/holochain/holochain/pull/1040)

<!-- end list -->

``` yaml
keystore:
  type: danger_test_keystore
```

or

``` yaml
keystore:
  type: lair_server
  connection_url: "unix:///my/path/socket?k=Foo"
```

## 0.0.110

- Publish now runs on a loop if there are ops still needing receipts. [\#1024](https://github.com/holochain/holochain/pull/1024)
- Batch peer store write so we use less transactions. [\#1007](https://github.com/holochain/holochain/pull/1007/).
- Preparation for new lair api [\#1017](https://github.com/holochain/holochain/pull/1017)
  - there should be no functional changes with this update.
  - adds new lair as an additional dependency and begins preparation for a config-time switch allowing use of new api lair keystore.
- Add method `SweetDnaFile::from_bundle_with_overrides` [\#1030](https://github.com/holochain/holochain/pull/1030)
- Some `SweetConductor::setup_app_*` methods now take anything iterable, instead of array slices, for specifying lists of agents and DNAs [\#1030](https://github.com/holochain/holochain/pull/1030)
- BREAKING conductor config changes [\#1031](https://github.com/holochain/holochain/pull/1031)

Where previously, you might have had:

``` yaml
use_dangerous_test_keystore: false
keystore_path: /my/path
passphrase_service:
  type: danger_insecure_from_config
  passphrase: "test-passphrase"
```

now you will use:

``` yaml
keystore:
  type: lair_server_legacy_deprecated
  keystore_path: /my/path
  danger_passphrase_insecure_from_config: "test-passphrase"
```

or:

``` yaml
keystore:
  type: danger_test_keystore_legacy_deprecated
```

## 0.0.109

- Make validation run concurrently up to 50 DhtOps. This allows us to make progress on other ops when waiting for the network. [\#1005](https://github.com/holochain/holochain/pull/1005)
- FIX: Prevent the conductor from trying to join cells to the network that are already in the process of joining. [\#1006](https://github.com/holochain/holochain/pull/1006)

## 0.0.108

- Refactor conductor to use parking lot rw lock instead of tokio rw lock. (Faster and prevents deadlocks.). [\#979](https://github.com/holochain/holochain/pull/979).

### Changed

- The scheduler should work now

## 0.0.107

## 0.0.106

### Changed

- All Holochain `Timestamp`s (including those in Headers) are now at the precision of microseconds rather than nanoseconds. This saves 4 bytes per timestamp in memory and on disk.
- Various database field names changed. **Databases created in prior versions will be incompatible.**
- HDK `sys_time` now returns a `holochain_zome_types::prelude::Timestamp` instead of a `core::time::Duration`.
- Exposes `UninstallApp` in the conductor admin API.

## 0.0.105

## 0.0.104

- Updates lair to 0.0.4 which pins rcgen to 0.8.11 to work around [https://github.com/est31/rcgen/issues/63](https://github.com/est31/rcgen/issues/63)

## 0.0.103

### Fixed

- This release solves the issues with installing happ bundles or registering DNA via the admin API concurrently. [\#881](https://github.com/holochain/holochain/pull/881).

### Changed

- Header builder now uses chain top timestamp for new headers if in the future
- Timestamps in headers require strict inequality in sys validation

## 0.0.102

### Known Issues :exclamation:

- We’ve become aware of a bug that locks up the conductor when installing happ bundles or registering DNA via the admin API concurrently. Please perform these actions sequentially until we’ve resolved the bug.

### Fixed

- Concurrent zome calls could cause the `init()` zome callback to run multiple times concurrently, causing `HeadMoved` errors. This is fixed, so that `init()` can only ever run once.
  - If a zome call has been waiting for another zome call to finish running `init()` for longer than 30 seconds, it will timeout.

### Changed

- Apps now have a more complex status. Apps now can be either enabled/disabled as well as running/stopped, the combination of which is captured by three distinctly named states:
  - “Running” (enabled + running) -\> The app is running normally
  - “Paused” (enabled + stopped) -\> The app is currently stopped due to some minor problem in one of its cells such as failed network access, but will start running again as soon as it’s able. Some Cells may still be running normally.
  - “Disabled” (disabled + stopped) -\> The app is stopped and will remain so until explicitly enabled via `EnableApp` admin method. Apps can be disabled manually via `DisableApp`, or automatically due to an unrecoverable error in a Cell.
- Some admin methods are deprecated due to the app status changes:
  - `ActivateApp` is deprecated in favor of `EnableApp`
  - `DeactivateApp` is deprecated in favor of `DisableApp`
- Apps will be automatically Paused if not all of their cells are able to join the network during startup

### Added

- `InstallAppBundle` command added to admin conductor API. [\#665](https://github.com/holochain/holochain/pull/665)
- `DnaSource` in conductor\_api `RegisterDna` call now can take a `DnaBundle` [\#665](https://github.com/holochain/holochain/pull/665)
- New admin interface methods:
  - `EnableApp` (replaces `ActivateApp`)
  - `DisableApp` (replaces `DeactivateApp`)
  - `StartApp` (used to attempt to manually restart a Paused app)
- Using the 3 level PLRU instance cache from latest holochain wasmer `v0.0.72`

## 0.0.101

This version contains breaking changes to the conductor API as well as a major upgrade to the underlying Wasm runtime.

***:exclamation: Performance impact***

The version of wasmer that is used in this holochain release contains bugs in the scoping of wasmer modules vs. instances, such that it blocks the proper release of memory and slows down execution of concurrent Wasm instances. While we were able to at least mitigate these effects and are coordinating with wasmer to find a proper solution as soon as possible.

The severity of these issues increases with cell concurrency, i.e. using multiple cells with the same DNA. Application development with a single conductor and a few cells are expected to work well unless your machine has serious resource restrictions.

### Added

- `InstallAppBundle` command added to admin conductor API. [\#665](https://github.com/holochain/holochain/pull/665)
- `DnaSource` in conductor\_api `RegisterDna` call now can take a `DnaBundle` [\#665](https://github.com/holochain/holochain/pull/665)

### Removed

- BREAKING:  `InstallAppDnaPayload` in admin conductor API `InstallApp` command now only accepts a hash.  Both properties and path have been removed as per deprecation warning.  Use either `RegisterDna` or `InstallAppBundle` instead. [\#665](https://github.com/holochain/holochain/pull/665)
- BREAKING: `DnaSource(Path)` in conductor\_api `RegisterDna` call now must point to `DnaBundle` as created by `hc dna pack` not a `DnaFile` created by `dna_util` [\#665](https://github.com/holochain/holochain/pull/665)

### CHANGED

- Updated to a version of `holochain_wasmer` that includes a migration to wasmer v2+. [\#773](https://github.com/holochain/holochain/pull/773/files), [\#801](https://github.com/holochain/holochain/pull/80), [\#836](https://github.com/holochain/holochain/pull/836)
- Introduced a simple instance cache to mitigate and potentially outweigh the effects of the aforementioned wasmer conditions [\#848](https://github.com/holochain/holochain/pull/848)

## 0.0.100

This is the first version number for the version of Holochain with a refactored state model (you may see references to it as Holochain RSM).

## 0.0.52-alpha2

*Note: Versions 0.0.52-alpha2 and older are belong to previous iterations of the Holochain architecture and are not tracked here.*<|MERGE_RESOLUTION|>--- conflicted
+++ resolved
@@ -7,9 +7,8 @@
 
 ## Unreleased
 
-<<<<<<< HEAD
 - CI: Run windows test workflow on Depot.dev runners for improved performance. \#5473
-=======
+
 - **BREAKING CHANGE** Refactor: The `ConductorConfig` field `request_timeout_s` has moved into the `NetworkConfig`, so is now available at the sub-field `network.request_timeout_s`.
 - **BREAKING CHANGE** Feat: The advanced network configuration field `network.advanced.transportTx5.timeoutS` is now automatically set to 1/2 of the `NetworkConfig` field `request_timeout_s`. It specifies the timeout for a single transport message (request or response).
 - **BREAKING CHANGE** Feat: The advanced network configuration field `network.advanced.transportTx5.webrtcConnectTimeoutS` is now automatically set to 3/8 of the `NetworkConfig` field `request_timeout_s`. It specifies the timeout for attempting to establish a webrtc connection before falling back to a relay connection.
@@ -19,7 +18,6 @@
 ## 0.7.0-dev.3
 
 ## 0.7.0-dev.2
->>>>>>> 55b7f622
 
 ## 0.7.0-dev.1
 
