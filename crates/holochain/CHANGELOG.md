# Changelog

The format is based on [Keep a Changelog](https://keepachangelog.com/en/1.0.0/). This project adheres to [Semantic Versioning](https://semver.org/spec/v2.0.0.html).

## Unreleased

<<<<<<< HEAD
- Updates TLS certificate handling so that multiple conductors can share the same lair, but use different TLS certificates by storing a "tag" in the conductor state database. This should not be a breaking change, but *will* result in a new TLS certificate being used per conductor. [\#1519](https://github.com/holochain/holochain/pull/1519)
=======
## 0.0.158

## 0.0.157

## 0.0.156

- Effectively disable Wasm metering by setting the cranelift cost\_function to always return 0. This is meant as a temporary stop-gap and give us time to figure out a configurable approach. [\#1535](https://github.com/holochain/holochain/pull/1535)
>>>>>>> 6e2eeece

## 0.0.155

- **BREAKING CHANGE** - Removes legacy lair. You must now use lair-keystore \>= 0.2.0 with holochain. It is recommended to abandon your previous holochain agents, as there is not a straight forward migration path. To migrate: [dump the old keys](https://github.com/holochain/lair/blob/v0.0.11/crates/lair_keystore/src/bin/lair-keystore/main.rs#L38) -\> [write a utility to re-encode them](https://github.com/holochain/lair/tree/hc_seed_bundle-v0.1.2/crates/hc_seed_bundle) -\> [then import them to the new lair](https://github.com/holochain/lair/tree/lair_keystore-v0.2.0/crates/lair_keystore#lair-keystore-import-seed---help) – [\#1518](https://github.com/holochain/holochain/pull/1518)
- New solution for adding `hdi_version_req` field to the output of `--build-info` argument. [\#1523](https://github.com/holochain/holochain/pull/1523)

## 0.0.154

- Revert: “Add the `hdi_version_req` key:value field to the output of the `--build-info` argument” because it broke. [\#1521](https://github.com/holochain/holochain/pull/1521)
  
  Reason: it causes a build failure of the *holochain*  crate on crates.io

## 0.0.153

- Add the `hdi_version_req` key:value field to the output of the `--build-info` argument

## 0.0.152

- Adds `AdminRequest::UpdateCoordinators` that allows swapping coordinator zomes for a running happ.

## 0.0.151

- BREAKING CHANGE - Refactor: Property `integrity.uid` of DNA Yaml files renamed to `integrity.network_seed`. Functionality has not changed. [\#1493](https://github.com/holochain/holochain/pull/1493)
- Allow deterministic bindings (dna\_info() & zome\_info()) to the genesis self check [\#1491](https://github.com/holochain/holochain/pull/1491).

## 0.0.150

## 0.0.149

## 0.0.148

- Added networking logic for enzymatic countersigning [\#1472](https://github.com/holochain/holochain/pull/1472)
- Countersigning authority response network message changed to a session negotiation enum [/\#1472](https://github.com/holochain/holochain/pull/1472)

## 0.0.147

## 0.0.146

## 0.0.145

**MAJOR BREAKING CHANGE\!** This release includes a rename of two Holochain core concepts, which results in a LOT of changes to public APIs and type names:

- “Element” has been renamed to “Record”
- “Header” has been renamed to “Action”

All names which include these words have also been renamed accordingly.

As Holochain has evolved, the meaning behind these concepts, as well as our understanding of them, has evolved as well, to the point that the original names are no longer adequate descriptors. We chose new names to help better reflect what these concepts mean, to bring more clarity to how we write and talk about Holochain.

## 0.0.144

- Add functional stub for `x_salsa20_poly1305_shared_secret_create_random` [\#1410](https://github.com/holochain/holochain/pull/1410)
- Add functional stub for `x_salsa20_poly1305_shared_secret_export` [\#1410](https://github.com/holochain/holochain/pull/1410)
- Add functional stub for `x_salsa20_poly1305_shared_secret_ingest` [\#1410](https://github.com/holochain/holochain/pull/1410)
- Limit conductor calls to `10_000_000_000` Wasm operations [\#1386](https://github.com/holochain/holochain/pull/1386)

## 0.0.143

## 0.0.142

## 0.0.141

## 0.0.140

## 0.0.139

- Udpate lair to 0.1.3 - largely just documentation updates, but also re-introduces some dependency pinning to fix mismatch client/server version check [\#1377](https://github.com/holochain/holochain/pull/1377)

## 0.0.138

## 0.0.137

- Docs: Fix intra-doc links in all crates [\#1323](https://github.com/holochain/holochain/pull/1323)
- Update legacy lair to 0.0.10 - allowing “panicky” flag [\#1349](https://github.com/holochain/holochain/pull/1349)
- Udpate lair to 0.1.1 - allowing usage in path with whitespace [\#1349](https://github.com/holochain/holochain/pull/1349)

## 0.0.136

## 0.0.135

## 0.0.134

## 0.0.133

## 0.0.132

## 0.0.131

- When joining the network set arc size to previous value if available instead of full to avoid network load [1287](https://github.com/holochain/holochain/pull/1287)

## 0.0.130

- Workflow errors generally now log rather than abort the current app [1279](https://github.com/holochain/holochain/pull/1279/files)

- Fixed broken links in Rust docs [\#1284](https://github.com/holochain/holochain/pull/1284)

## 0.0.129

## 0.0.128

- Proxy server chosen from bootstrap server proxy\_list [1242](https://github.com/holochain/holochain/pull/1242)

<!-- end list -->

``` yaml
network:
  transport_pool:
    - type: proxy
      proxy_config:
        type: remote_proxy_client_from_bootstrap
        bootstrap_url: https://bootstrap.holo.host
        fallback_proxy_url: ~
```

## 0.0.127

- **BREAKING CHANGE** App validation callbacks are now run per `Op`. There is now only a single validation callback `fn validate(op: Op) -> ExternResult<ValidateCallbackResult>` that is called for each `Op`. See the documentation for `Op` for more details on what data is passed to the callback. There are example use cases in `crates/test_utils/wasm/wasm_workspace/`. For example in the `validate` test wasm. To update an existing app, you to this version all `validate_*` callbacks including `validate_create_link` must be changed to the new `validate(..)` callback. [\#1212](https://github.com/holochain/holochain/pull/1212).

- `RegisterAgentActivity` ops are now validated by app validation.

- Init functions can now make zome calls. [\#1186](https://github.com/holochain/holochain/pull/1186)

- Adds header hashing to `hash` host fn [1227](https://github.com/holochain/holochain/pull/1227)

- Adds blake2b hashing to `hash` host fn [1228](https://github.com/holochain/holochain/pull/1228)

## 0.0.126

## 0.0.125

## 0.0.124

## 0.0.123

- Fixes issue where holochain could get stuck in infinite loop when trying to send validation receipts. [\#1181](https://github.com/holochain/holochain/pull/1181).
- Additional networking metric collection and associated admin api `DumpNetworkMetrics { dna_hash: Option<DnaHash> }` for inspection of metrics [\#1160](https://github.com/holochain/holochain/pull/1160)
- **BREAKING CHANGE** - Schema change for metrics database. Holochain will persist historical metrics once per hour, if you do not clear the metrics database it will crash at that point. [\#1183](https://github.com/holochain/holochain/pull/1183)

## 0.0.122

- Adds better batching to validation workflows for much faster validation. [\#1167](https://github.com/holochain/holochain/pull/1167).

## 0.0.121

- **BREAKING CHANGE** Removed `app_info` from HDK [1108](https://github.com/holochain/holochain/pull/1108)
- Permissions on host functions now return an error instead of panicking [1141](https://github.com/holochain/holochain/pull/1141)
- Add `--build-info` CLI flag for displaying various information in JSON format. [\#1163](https://github.com/holochain/holochain/pull/1163)

## 0.0.120

## 0.0.119

## 0.0.118

- **BREAKING CHANGE** - Gossip now exchanges local peer info with `initiate` and `accept` request types. [\#1114](https://github.com/holochain/holochain/pull/1114).

## 0.0.117

## 0.0.116

## 0.0.115

- Fix [issue](https://github.com/holochain/holochain/issues/1100) where private dht ops were being leaked through the incoming ops sender. [1104](https://github.com/holochain/holochain/pull/1104).
- Kitsune now attempts to rebind the network interface in the event of endpoint shutdown. Note, it’s still recommended to bind to `0.0.0.0` as the OS provides additional resiliency for interfaces coming and going. [\#1083](https://github.com/holochain/holochain/pull/1083)
- **BREAKING CHANGE** current chain head including recent writes available in agent info [\#1079](https://github.com/holochain/holochain/pull/1079)
- **BREAKING (If using new lair)** If you are using the new (non-legacy) `lair_server` keystore, you will need to rebuild your keystore, we now pre-hash the passphrase used to access it to mitigate some information leakage. [\#1094](https://github.com/holochain/holochain/pull/1094)
- Better lair signature fallback child process management. The child process will now be properly restarted if it exits. (Note this can take a few millis on Windows, and may result in some signature errors.) [\#1094](https://github.com/holochain/holochain/pull/1094)

## 0.0.114

- `remote_signal` has always been a fire-and-forget operation. Now it also uses the more efficient fire-and-forget “notify” low-level networking plumbing. [\#1075](https://github.com/holochain/holochain/pull/1075)

- **BREAKING CHANGE** `entry_defs` added to `zome_info` and referenced by macros [PR1055](https://github.com/holochain/holochain/pull/1055)

- **BREAKING CHANGE**: The notion of “cell nicknames” (“nicks”) and “app slots” has been unified into the notion of “app roles”. This introduces several breaking changes. In general, you will need to rebuild any app bundles you are using, and potentially update some usages of the admin interface. In particular:
  
  - The `slots` field in App manifests is now called `roles`
  - The `InstallApp` admin method now takes a `role_id` field instead of a `nick` field
  - In the return value for any admin method which lists installed apps, e.g. `ListEnabledApps`, any reference to `"slots"` is now named `"roles"`
  - See [\#1045](https://github.com/holochain/holochain/pull/1045)

- Adds test utils for creating simulated networks. [\#1037](https://github.com/holochain/holochain/pull/1037).

- Conductor can take a mocked network for testing simulated networks. [\#1036](https://github.com/holochain/holochain/pull/1036)

- Added `DumpFullState` to the admin interface, as a more complete form of `DumpState` which returns full `Vec<DhtOp>` instead of just their count, enabling more introspection of the state of the cell [\#1065](https://github.com/holochain/holochain/pull/1065).

- **BREAKING CHANGE** Added function name to call info in HDK. [\#1078](https://github.com/holochain/holochain/pull/1078).

## 0.0.113

- Post commit is now infallible and expects no return value [PR1049](https://github.com/holochain/holochain/pull/1049)
- Always depend on `itertools` to make `cargo build --no-default-features` work [\#1060](https://github.com/holochain/holochain/pull/1060)
- `call_info` includes provenance and cap grant information [PR1063](https://github.com/holochain/holochain/pull/1063)
- Always depend on `itertools` to make `cargo build --no-default-features` work [\#1060](https://github.com/holochain/holochain/pull/1060)

## 0.0.112

- Always depend on `itertools` to make `cargo build --no-default-features` work [\#1060](https://github.com/holochain/holochain/pull/1060)

## 0.0.111

- `call_info` is now implemented [1047](https://github.com/holochain/holochain/pull/1047)

- `dna_info` now returns `DnaInfo` correctly [\#1044](https://github.com/holochain/holochain/pull/1044)
  
  - `ZomeInfo` no longer includes what is now on `DnaInfo`
  - `ZomeInfo` renames `zome_name` and `zome_id` to `name` and `id`
  - `DnaInfo` includes `name`, `hash`, `properties`

- `post_commit` hook is implemented now [PR 1000](https://github.com/holochain/holochain/pull/1000)

- Bump legacy lair version to 0.0.8 fixing a crash when error message was too long [\#1046](https://github.com/holochain/holochain/pull/1046)

- Options to use new lair keystore [\#1040](https://github.com/holochain/holochain/pull/1040)

<!-- end list -->

``` yaml
keystore:
  type: danger_test_keystore
```

or

``` yaml
keystore:
  type: lair_server
  connection_url: "unix:///my/path/socket?k=Foo"
```

## 0.0.110

- Publish now runs on a loop if there are ops still needing receipts. [\#1024](https://github.com/holochain/holochain/pull/1024)
- Batch peer store write so we use less transactions. [\#1007](https://github.com/holochain/holochain/pull/1007/).
- Preparation for new lair api [\#1017](https://github.com/holochain/holochain/pull/1017)
  - there should be no functional changes with this update.
  - adds new lair as an additional dependency and begins preparation for a config-time switch allowing use of new api lair keystore.
- Add method `SweetDnaFile::from_bundle_with_overrides` [\#1030](https://github.com/holochain/holochain/pull/1030)
- Some `SweetConductor::setup_app_*` methods now take anything iterable, instead of array slices, for specifying lists of agents and DNAs [\#1030](https://github.com/holochain/holochain/pull/1030)
- BREAKING conductor config changes [\#1031](https://github.com/holochain/holochain/pull/1031)

Where previously, you might have had:

``` yaml
use_dangerous_test_keystore: false
keystore_path: /my/path
passphrase_service:
  type: danger_insecure_from_config
  passphrase: "test-passphrase"
```

now you will use:

``` yaml
keystore:
  type: lair_server_legacy_deprecated
  keystore_path: /my/path
  danger_passphrase_insecure_from_config: "test-passphrase"
```

or:

``` yaml
keystore:
  type: danger_test_keystore_legacy_deprecated
```

## 0.0.109

- Make validation run concurrently up to 50 DhtOps. This allows us to make progress on other ops when waiting for the network. [\#1005](https://github.com/holochain/holochain/pull/1005)
- FIX: Prevent the conductor from trying to join cells to the network that are already in the process of joining. [\#1006](https://github.com/holochain/holochain/pull/1006)

## 0.0.108

- Refactor conductor to use parking lot rw lock instead of tokio rw lock. (Faster and prevents deadlocks.). [\#979](https://github.com/holochain/holochain/pull/979).

### Changed

- The scheduler should work now

## 0.0.107

## 0.0.106

### Changed

- All Holochain `Timestamp`s (including those in Headers) are now at the precision of microseconds rather than nanoseconds. This saves 4 bytes per timestamp in memory and on disk.
- Various database field names changed. **Databases created in prior versions will be incompatible.**
- HDK `sys_time` now returns a `holochain_zome_types::Timestamp` instead of a `core::time::Duration`.
- Exposes `UninstallApp` in the conductor admin API.

## 0.0.105

## 0.0.104

- Updates lair to 0.0.4 which pins rcgen to 0.8.11 to work around [https://github.com/est31/rcgen/issues/63](https://github.com/est31/rcgen/issues/63)

## 0.0.103

### Fixed

- This release solves the issues with installing happ bundles or registering DNA via the admin API concurrently. [\#881](https://github.com/holochain/holochain/pull/881).

### Changed

- Header builder now uses chain top timestamp for new headers if in the future
- Timestamps in headers require strict inequality in sys validation

## 0.0.102

### Known Issues :exclamation:

- We’ve become aware of a bug that locks up the conductor when installing happ bundles or registering DNA via the admin API concurrently. Please perform these actions sequentially until we’ve resolved the bug.

### Fixed

- Concurrent zome calls could cause the `init()` zome callback to run multiple times concurrently, causing `HeadMoved` errors. This is fixed, so that `init()` can only ever run once.
  - If a zome call has been waiting for another zome call to finish running `init()` for longer than 30 seconds, it will timeout.

### Changed

- Apps now have a more complex status. Apps now can be either enabled/disabled as well as running/stopped, the combination of which is captured by three distinctly named states:
  - “Running” (enabled + running) -\> The app is running normally
  - “Paused” (enabled + stopped) -\> The app is currently stopped due to some minor problem in one of its cells such as failed network access, but will start running again as soon as it’s able. Some Cells may still be running normally.
  - “Disabled” (disabled + stopped) -\> The app is stopped and will remain so until explicitly enabled via `EnableApp` admin method. Apps can be disabled manually via `DisableApp`, or automatically due to an unrecoverable error in a Cell.
- Some admin methods are deprecated due to the app status changes:
  - `ActivateApp` is deprecated in favor of `EnableApp`
  - `DeactivateApp` is deprecated in favor of `DisableApp`
- Apps will be automatically Paused if not all of their cells are able to join the network during startup

### Added

- `InstallAppBundle` command added to admin conductor API. [\#665](https://github.com/holochain/holochain/pull/665)
- `DnaSource` in conductor\_api `RegisterDna` call now can take a `DnaBundle` [\#665](https://github.com/holochain/holochain/pull/665)
- New admin interface methods:
  - `EnableApp` (replaces `ActivateApp`)
  - `DisableApp` (replaces `DeactivateApp`)
  - `StartApp` (used to attempt to manually restart a Paused app)
- Using the 3 level PLRU instance cache from latest holochain wasmer `v0.0.72`

## 0.0.101

This version contains breaking changes to the conductor API as well as a major upgrade to the underlying Wasm runtime.

***:exclamation: Performance impact***

The version of wasmer that is used in this holochain release contains bugs in the scoping of wasmer modules vs. instances, such that it blocks the proper release of memory and slows down execution of concurrent Wasm instances. While we were able to at least mitigate these effects and are coordinating with wasmer to find a proper solution as soon as possible.

The severity of these issues increases with cell concurrency, i.e. using multiple cells with the same DNA. Application development with a single conductor and a few cells are expected to work well unless your machine has serious resource restrictions.

### Added

- `InstallAppBundle` command added to admin conductor API. [\#665](https://github.com/holochain/holochain/pull/665)
- `DnaSource` in conductor\_api `RegisterDna` call now can take a `DnaBundle` [\#665](https://github.com/holochain/holochain/pull/665)

### Removed

- BREAKING:  `InstallAppDnaPayload` in admin conductor API `InstallApp` command now only accepts a hash.  Both properties and path have been removed as per deprecation warning.  Use either `RegisterDna` or `InstallAppBundle` instead. [\#665](https://github.com/holochain/holochain/pull/665)
- BREAKING: `DnaSource(Path)` in conductor\_api `RegisterDna` call now must point to `DnaBundle` as created by `hc dna pack` not a `DnaFile` created by `dna_util` [\#665](https://github.com/holochain/holochain/pull/665)

### CHANGED

- Updated to a version of `holochain_wasmer` that includes a migration to wasmer v2+. [\#773](https://github.com/holochain/holochain/pull/773/files), [\#801](https://github.com/holochain/holochain/pull/80), [\#836](https://github.com/holochain/holochain/pull/836)
- Introduced a simple instance cache to mitigate and potentially outweigh the effects of the aforementioned wasmer conditions [\#848](https://github.com/holochain/holochain/pull/848)

## 0.0.100

This is the first version number for the version of Holochain with a refactored state model (you may see references to it as Holochain RSM).

## 0.0.52-alpha2

*Note: Versions 0.0.52-alpha2 and older are belong to previous iterations of the Holochain architecture and are not tracked here.*<|MERGE_RESOLUTION|>--- conflicted
+++ resolved
@@ -4,9 +4,8 @@
 
 ## Unreleased
 
-<<<<<<< HEAD
 - Updates TLS certificate handling so that multiple conductors can share the same lair, but use different TLS certificates by storing a "tag" in the conductor state database. This should not be a breaking change, but *will* result in a new TLS certificate being used per conductor. [\#1519](https://github.com/holochain/holochain/pull/1519)
-=======
+
 ## 0.0.158
 
 ## 0.0.157
@@ -14,7 +13,6 @@
 ## 0.0.156
 
 - Effectively disable Wasm metering by setting the cranelift cost\_function to always return 0. This is meant as a temporary stop-gap and give us time to figure out a configurable approach. [\#1535](https://github.com/holochain/holochain/pull/1535)
->>>>>>> 6e2eeece
 
 ## 0.0.155
 
