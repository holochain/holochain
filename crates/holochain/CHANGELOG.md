---
default_semver_increment_mode: !pre_minor dev
---
# Changelog

The format is based on [Keep a Changelog](https://keepachangelog.com/en/1.0.0/). This project adheres to [Semantic Versioning](https://semver.org/spec/v2.0.0.html).

## Unreleased

<<<<<<< HEAD
- Adds DPKI support. This is not fully hooked up, so the main implication for this particular implementation is that you must be using the same DPKI implementation as all other nodes on the network that you wish to talk to. If the DPKI version mismatches, you cannot establish connections, and will see so as an error in the logs. This work is in preparation for future work which will make it possible to restore your keys if you lose your device, and to revoke and replace your keys if your device is stolen or compromised.
=======
## 0.4.0-dev.3

>>>>>>> 98fce4be
- App validation workflow: Fix bug where ops were stuck in app validation when multiple ops were requiring the same action or entry hash. Such ops were erroneously filtered out from validation for being marked as ops awaiting hashes and not unmarked as awaiting once the hashes had arrived.

## 0.4.0-dev.2

- System validation: Added a new rule that no new actions are allowed following a chain close action.
- App validation workflow: Add module-level documentation.
- Validation: Remove unused type `DhtOpOrder`. This type is superseded by `OpOrder`.

## 0.4.0-dev.1

- **BREAKING** - Serialization: Update of serialization packages `holochain-serialization` and `holochain-wasmer-*` leads to general message format change for enums. Previously an enum value like

<!-- end list -->

``` rust
enum Enum {
  Variant1,
  Variant2,
}
let value = Enum::Variant1;
```

was serialized as (JSON representation)

``` json
{
  "value": {
    "variant1": null
  }
}
```

Now it serializes to

``` json
{
  "value": "variant1"
}
```

- Adds a new admin interface call `RevokeAppAuthenticationToken` to revoke issued app authentication tokens. \#3765
- App validation workflow: Validate ops in sequence instead of in parallel. Ops validated one after the other have a higher chance of being validated if they depend on earlier ops. When validated in parallel, they potentially needed to await a next workflow run when the dependent op would have been validated.

## 0.4.0-dev.0

## 0.3.0

## 0.3.0-beta-dev.48

## 0.3.0-beta-dev.47

- Connections to Holochain app interfaces are now app specific, so anywhere that you used to have to provide an `installed_app_id` or `app_id` in requests, that is no longer required and has been removed. For example, `AppRequest::AppInfo` no longer takes any parameters and will return information about the app the connection is authenticated with. \#3643
- Signals are now only sent to clients that are connected to the app emitting the signal. When a cell is created by the conductor, it gets the ability to broadcast signals to any clients that are connected to the app that the cell is part of. When a client authenticates a connection to an app interface, the broadcaster for that app is found and attached to the connection. Previously all connected clients saw all signals, and there was no requirement to authenticate before receiving them. This is important to be aware of - if you connect to an app interface for signals only, you will still have to authenticate before receiving signals. \#3643
- App websocket connections now require authentication. There is a new admin operation `AdminRequest::IssueAppAuthenticationToken` which must be used to issue a connection token for a specific app. That token can be used with any app interface that will permit a connection to that app. After establishing a client connection, the first message must be an Authenticate message (rather than Request or Signal) and contain an `AppAuthenticationRequest` as its payload. \#3622
- When creating an app interface with `AdminRequest::AttachAppInterface` it is possible to specify an `installed_app_id` which will require that connections to that app interface are for the specified app. \#3622
- `AdminRequest::ListAppInterfaces` has been changed from returning a list of ports to return a list of `AppInterfaceInfo` which includes the port as well as the `installed_app_id` and `allowed_origins` for that interface. \#3622

## 0.3.0-beta-dev.46

## 0.3.0-beta-dev.45

- App validation workflow: Mock network in unit tests using new type `GenericNetwork` to properly test `must_get_agent_activity`. Previously that was not possible, as all peers in a test case were authorities for each other and `must_get_agent_activity` would therefore not send requests to the network.
- App validation workflow: Skip ops that have missing dependencies. If an op is awaiting dependencies to be fetched, it will be excluded from app validation.
- App validation workflow: Integration workflow is only triggered when some ops have been validated (either accepted or rejected).
- App validation workflow: While op dependencies are missing and being fetched, the workflow is re-triggering itself periodically. It’ll terminate this re-triggering after an interval in which no more missing dependencies could be fetched.

## 0.3.0-beta-dev.44

- App validation workflow: Refactored to not wait for ops that the op being validated depends on, that are being fetched and thus keep the workflow occupied. The workflow no longer awaits the dependencies and instead sends off fetch requests in the background.
- `consistency_10s` and `consistency_60s` from `holochain::sweettest` are deprecated. Use `await_consistency` instead.

## 0.3.0-beta-dev.43

- BREAKING: Holochain websockets now require an `allowed_origins` configuration to be provided. When connecting to the websocket a matching origin must be specified in the connection request `Origin` header. [\#3460](https://github.com/holochain/holochain/pull/3460)
  - The `ConductorConfiguration` has been changed so that specifying an admin interface requires an `allowed_origins` as well as the port it already required.
  - `AdminRequest::AddAdminInterfaces` has been updated as per the previous point.
  - `AdminRequest::AttachAppInterface` has also been updated so that attaching app ports requires an `allowed_origins` as well as the port it already required.
- BREAKING: Split the authored database by author. It was previous partitioned by DNA only and each agent that shared a DB because they were running the same DNA would have to share the write lock. This is a pretty serious bottleneck when the same app is being run for multiple agents on the same conductor. They are now separate files on disk and writes can proceed independently. There is no migration path for this change, if you have existing databases they will not be found. [\#3450](https://github.com/holochain/holochain/pull/3450)

## 0.3.0-beta-dev.42

## 0.3.0-beta-dev.41

## 0.3.0-beta-dev.40

## 0.3.0-beta-dev.39

## 0.3.0-beta-dev.38

- Some of the function signatures around SweetConductor app installation have changed slightly. You may need to use a slice (`&[x]`) instead of a collection of references (`[&x]`), or vice versa, in some places. If this is cumbersome please open an issue. [\#3310](https://github.com/holochain/holochain/pull/3310)
- Start refactoring app validation workflow by simplifying main validation loop. All op validations are awaited at once now instead of creating a stream of tasks and processing it in the background.

## 0.3.0-beta-dev.37

## 0.3.0-beta-dev.36

- Added `lair_keystore_version_req` to the output of `--build-info` for Holochain.
- BREAKING: Changed `post_commit` behavior so that it only gets called after a commit to the source chain. Previously, it would get called after every zome call, regardless of if a commit happened. [\#3302](https://github.com/holochain/holochain/pull/3302)
- Fixed a performance bug: various extra tasks were being triggered after every zome call which are only necessary if the zome call resulted in commits to the source chain. The fix should improve performance for read-only zome calls. [\#3302](https://github.com/holochain/holochain/pull/3302)
- Fixed a bug during the admin call `GrantZomeCallCapability`, where if the source chain had not yet been initialized, it was possible to create a capability grant before the `init()` callback runs. Now, `init()` is guaranteed to run before any cap grants are created.
- Updates sys validation to allow the timestamps of two actions on the same chain to be equal, rather than requiring them to strictly increasing.

## 0.3.0-beta-dev.35

- There is no longer a notion of “joining the network”. Previously, apps could fail to be enabled, accompanied by an error “Timed out trying to join the network” or “Error while trying to join the network”. Now, apps never fail to start for this reason. If the network cannot be reached, the app starts anyway. It is up to the UI to determine whether the node is in an “online” state via `AppRequest::NetworkInfo` (soon-to-be improved with richer information).
- CellStatus is deprecated and only remains in areas where deserialization would break if it were removed. The only valid CellStatus now is `CellStatus::Joined`.

## 0.3.0-beta-dev.34

- Fix: Wasmer cache was deserializing modules for every zome call which slowed them down. Additionally the instance cache that was supposed to store callable instances of modules was not doing that correctly. A cache for deserialized modules has been re-introduced and the instance cache was removed, following recommendation from the wasmer team regarding caching.
- Fix: Call contexts of internal callbacks like `validate` were not cleaned up from an in-memory map. Now external as well as internal callbacks remove the call contexts from memory. This is covered by a test.
- **BREAKING CHANGE:** Wasmer-related items from `holochain_types` have been moved to crate `holochain_wasmer_host::module`.
- Refactor: Every ribosome used to create a separate wasmer module cache. During app installation of multiple agents on the same conductor, the caches weren’t used, regardless of whether that DNA is already registered or not. The module cache is now moved to the conductor and kept there as a single instance.

## 0.3.0-beta-dev.33

- Make sqlite-encrypted a default feature

- Sys validation will no longer check the integrity with the previous action for StoreRecord or StoreEntry ops. These ‘store record’ checks are now only done for RegisterAgentActivity ops which we are sent when we are responsible for validating an agents whole chain. This avoids fetching and caching ops that we don’t actually need.

## 0.3.0-beta-dev.32

## 0.3.0-beta-dev.31

## 0.3.0-beta-dev.30

## 0.3.0-beta-dev.29

- Sys validation will now validate that a DeleteLink points to an action which is a CreateLink through the `link_add_address` of the delete.

## 0.3.0-beta-dev.28

- Fix an issue where app validation for StoreRecord ops with a Delete or DeleteLink action were always passed to all zomes. These ops are now only passed to the zome which defined the entry type of the op that is being deleted. [\#3107](https://github.com/holochain/holochain/pull/3107)
- Wasmer bumped from 4.2.2 to 4.2.4 [\#3025](https://github.com/holochain/holochain/pull/3025)
- Compiled wasms are now persisted to the file system so no longer need to be recompiled on subsequent loads [\#3025](https://github.com/holochain/holochain/pull/3025)
- **BREAKING CHANGE** Several changes to the file system [\#3025](https://github.com/holochain/holochain/pull/3025):
  - The environment path in config file is now called `data_root_path`
  - The `data_root_path` is no longer optional so MUST be specified in config
  - Interactive mode is no longer supported, so paths MUST be provided in config
  - The database is in a `databases` subdirectory of the `data_root_path`
  - The keystore now consistently uses a `ks` directory, was previously inconsistent between `ks` and `keystore`
  - The compiled wasm cache now exists and puts artifacts in the `wasm` subdirectory of the `data_root_path`

## 0.3.0-beta-dev.27

- Refactor: Remove shadowing glob re-exports that were shadowing other exports.

- Fix: Countersigning test `lock_chain` which ensures that source chain is locked while in a countersigning session.

- Major refactor of the sys validation workflow to improve reliability and performance:
  
  - Reliability: The workflow will now prioritise validating ops that have their dependencies available locally. As soon as it has finished with those it will trigger app validation before dealing with missing dependencies.
  - Reliability: For ops which have dependencies we aren’t holding locally, the network get will now be retried. This was a cause of undesirable behaviour for validation where a failed get would result in validation for ops with missing dependencies not being retried until new ops arrived. The workflow now retries the get on an interval until it finds dependencies and can proceed with validation.
  - Performance and correctness: A feature which captured and processed ops that were discovered during validation has been removed. This had been added as an attempt to avoid deadlocks within validation but if that happens there’s a bug somewhere else. Sys validation needs to trust that Holochain will correctly manage its current arc and that we will get that data eventually through publishing or gossip. This probably wasn’t doing a lot of harm but it was uneccessary and doing database queries so it should be good to have that gone.
  - Performance: In-memory caching for sys validation dependencies. When we have to wait to validate an op because it has a missing dependency, any other actions required by that op will be held in memory rather than being refetched from the database. This has a fairly small memory footprint because actions are relatively small but saves repeatedly hitting the cascade for the same data if it takes a bit of time to find a dependency on the network.

- **BREAKING* CHANGE*: The `ConductorConfig` has been updated to add a new option for configuring conductor behaviour. This should be compatible with existing conductor config YAML files but if you are creating the struct directly then you will need to include the new field. Currently this just has one setting which controls how fast the sys validation workflow will retry network gets for missing dependencies. It’s likely this option will change in the near future.

## 0.3.0-beta-dev.26

## 0.3.0-beta-dev.25

- Fix: In many cases app validation would not be retriggered for ops that failed validation. Previously the app validation workflow had been retriggered only when the number of concurrent ops to be validated (50) was reached. Now the workflow will be retriggered whenever any ops could not be validated.

- Added a new check to system validation to ensure that the `original_entry_address` of an update points to the same entry hash that the original action pointed to. [3023](https://github.com/holochain/holochain/pull/3023)

## 0.3.0-beta-dev.24

## 0.3.0-beta-dev.23

## 0.3.0-beta-dev.22

- Fix an issue where enough validation receipts being received would not prevent the publish workflow from continuing to run. This was a terrible waste of data and compute and would build up over time as Holochain is used. [2931](https://github.com/holochain/holochain/pull/2931)
- Improve log output for op publishing to accurately reflect the number of ops to be published. The number published which is logged later is accurate and it was confusing to see more ops published than were supposed to be. [2922](https://github.com/holochain/holochain/pull/2922)
- Fix an issue which prevented the publish loop for a cell from suspending if there was either 1. publish activity pending for other cells or 2. enough validation receipts received. [2922](https://github.com/holochain/holochain/pull/2922)

## 0.3.0-beta-dev.21

- Fix an issue where receiving incoming ops can accidentally filter out some DHT data until Holochain is restarted. The state management for in-flight DHT ops is now guaranteed by a `Drop` implementation which will clean up state when the `incoming_dht_ops_workflow` finishes. [2913](https://github.com/holochain/holochain/pull/2913)
- Performance improvement when sending validation receipts. When a batch of DHT ops is being processed and an author is unreachable it will no longer spend time trying to send more receipts to that author in serial and instead it sends receipts as a single batch per author. [2848](https://github.com/holochain/holochain/pull/2848)
- Resilience improvement with handling keystore errors in the validation receipt workflow. Previously, all errors caused the workflow to restart from the beginning. This was good for transient errors such as the keystore being unavailable but it also meant that a single validation receipt failing to be signed (e.g. due to a local agent key being removed from the keystore) would prevent any more validation receipts being sent by that conductor. [2848](https://github.com/holochain/holochain/pull/2848)
- **BREAKING CHANGE** Addressed an outstanding technical debt item to make the validation receipt workflow send a network notification (fire and forget) rather than waiting for a response. When the validation receipt workflow was written this functionality wasn’t available but now that it is, sending validation receipts can be sped up by not waiting for a peer to respond. The format has also been changed from sending one receipt at a time to sending batches so it was not possible to maintain backwards compatibility here. [2848](https://github.com/holochain/holochain/pull/2848)

## 0.3.0-beta-dev.20

## 0.3.0-beta-dev.19

- Fix: App interfaces are persisted when shutting down conductor. After restart, app interfaces without connected receiver websocket had signal emission fail altogether. Send errors are only logged now instead.

## 0.3.0-beta-dev.18

## 0.3.0-beta-dev.17

- Change `GenesisFailed` error to include `CellId` so that genesis failures can be correlated with the cells that failed. [2616](https://github.com/holochain/holochain/pull/2616)

## 0.3.0-beta-dev.16

## 0.3.0-beta-dev.15

- **BREAKING CHANGE** updating the project lock file to use the latest version of `serde` at `1.0.185` has changed how enums get serialized and as a knock on effect it has changed some hashes. This will make databases from previous versions incompatible with the next version of Holochain.

## 0.3.0-beta-dev.14

## 0.3.0-beta-dev.13

## 0.3.0-beta-dev.12

## 0.3.0-beta-dev.11

- Improves error messages when validation fails with an InvalidCommit error
- Fixed bug where if signature verification fails due to the lair service being unavailable, validation could fail. Now, that failure is treated as a normal error, so validation cannot proceed. [\#2604](https://github.com/holochain/holochain/pull/2604)

## 0.3.0-beta-dev.10

- Adds experimental Chain Head Coordinator feature, allowing multiple machines to share the same source chain. Holochain must be built with the `chc` feature flag (disabled by default).

## 0.3.0-beta-dev.9

## 0.3.0-beta-dev.8

## 0.3.0-beta-dev.7

- Fixes race condition which caused network instability. Newly joined nodes can get temporarily blocked by other nodes, causing connections to be repeatedly dropped. [\#2534](https://github.com/holochain/holochain/pull/2534)

## 0.3.0-beta-dev.6

## 0.3.0-beta-dev.5

- **BREAKING CHANGE**: The DhtOp validation rules have been significantly expanded upon, and some logic around what ops are produced when has been altered. Your existing app may experience rejected ops due to these more strict rules.

## 0.3.0-beta-dev.4

## 0.3.0-beta-dev.3

## 0.3.0-beta-dev.2

## 0.3.0-beta-dev.1

## 0.3.0-beta-dev.0

- The feature `test_utils` is no longer a default feature. To consume `sweetest` from this crate please now use `default-features = false` and the feature `sweetest`.

## 0.2.0

## 0.2.0-beta-rc.7

## 0.2.0-beta-rc.6

- Feature renaming from `no-deps` to `sqlite` and `db-encryption` to `sqlite-encrypted`. It should not be necessary to configure these unless you are packaging `holochain` or have imported it as a dependency without default features. In the latter case, please update any references to the old feature names.

## 0.2.0-beta-rc.5

- Implements the `clone_only` cell provisioning strategy, desgined for situations where no cell should be installed upon app installation but clones may be created later, via `roles[].provisioning.strategy` in the app manifest [\#2243](https://github.com/holochain/holochain/pull/2243)

## 0.2.0-beta-rc.4

## 0.2.0-beta-rc.3

- BREAKING CHANGE - Removes conductor networking types “Proxy” (“proxy”) and “Quic” (“quic”). Please transition to “WebRTC” (“webrtc”). [\#2208](https://github.com/holochain/holochain/pull/2208)
- Adds `DumpNetworkStats` api to admin websocket [\#2182](https://github.com/holochain/holochain/pull/2182).
- System validation now ensures that all records in a source chain are by the same author [\#2189](https://github.com/holochain/holochain/pull/2189)

## 0.2.0-beta-rc.2

- Fixes bug where supplying a `network_seed` during an `InstallApp` call does not actually update the network seed for roles whose `provisioning` is set to `None` in the manifest. Now the network seed is correctly updated. [\#2102](https://github.com/holochain/holochain/pull/2102)

- If AppManifest specifies an `installed_hash` for a DNA, it will check the conductor for an already-registered DNA at that hash, ignoring the DNA passed in as part of the bundle. Note that this means you can install apps without passing in any DNA, if the DNAs are already installed in the conductor. [\#2157](https://github.com/holochain/holochain/pull/2157)

- Adds new functionality to the conductor admin API which returns disk storage information. The storage used by apps is broken down into blobs which are being used by one or more app.

## 0.2.0-beta-rc.1

## 0.2.0-beta-rc.0

- When uninstalling an app, local data is now cleaned up where appropriate. [\#1805](https://github.com/holochain/holochain/pull/1805)
  - Detail: any time an app is uninstalled, if the removal of that app’s cells would cause there to be no cell installed which uses a given DNA, the databases for that DNA space are deleted. So, if you have an app installed twice under two different agents and uninstall one of them, no data will be removed, but if you uninstall both, then all local data will be cleaned up. If any of your data was gossiped to other peers though, it will live on in the DHT, and even be gossiped back to you if you reinstall that same app with a new agent.
- Renames `OpType` to `FlatOp`, and `Op::to_type()` to `Op::flattened()`. Aliases for the old names still exist, so this is not a breaking change. [\#1909](https://github.com/holochain/holochain/pull/1909)
- Fixed a [problem with validation of Ops with private entry data](https://github.com/holochain/holochain/issues/1861), where  `Op::to_type()` would fail for private `StoreEntry` ops. [\#1910](https://github.com/holochain/holochain/pull/1910)

## 0.1.0

## 0.1.0-beta-rc.4

- Fix: Disabled clone cells are no longer started when conductor restarts. [\#1775](https://github.com/holochain/holochain/pull/1775)

## 0.1.0-beta-rc.3

- Fix: calling `emit_signal` from the `post_commit` callback caused a panic, this is now fixed [\#1749](https://github.com/holochain/holochain/pull/1749)
- Fix: When you install an app with a cell that already exists for the same agent, the installation will error now. [\#1773](https://github.com/holochain/holochain/pull/1773)
- Fixes problem where disabling and re-enabling an app causes all of its cells to become unresponsive to any `get*` requests. [\#1744](https://github.com/holochain/holochain/pull/1744)
- Fixes problem where a disabled cell can continue to respond to zome calls and transmit data until the conductor is restarted. [\#1761](https://github.com/holochain/holochain/pull/1761)
- Adds Ctrl+C handling, so that graceful conductor shutdown is possible. [\#1761](https://github.com/holochain/holochain/pull/1761)
- BREAKING CHANGE - Added zome name to the signal emitted when using `emit_signal`.

## 0.1.0-beta-rc.2

## 0.1.0-beta-rc.1

## 0.1.0-beta-rc.0

- All zome calls must now be signed by the provenance, the signature is of the hash of the unsigned zome call, a unique nonce and expiry is also required [1510](https://github.com/holochain/holochain/pull/1510/files)

## 0.0.175

- BREAKING CHANGE - `ZomeId` and `zome_id` renamed to `ZomeIndex` and `zome_index` [\#1667](https://github.com/holochain/holochain/pull/1667)
- BREAKING CHANGE - `AppEntryType.id` renamed to `AppEntryType.entry_index` [\#1667](https://github.com/holochain/holochain/pull/1667)
- BREAKING CHANGE - `AppEntryType` renamed to `AppEntryDef` [\#1667](https://github.com/holochain/holochain/pull/1667)
- BREAKING CHANGE - `AppEntryDefName` renamed to `AppEntryName` [\#1667](https://github.com/holochain/holochain/pull/1667)
- BREAKING CHANGE - `AppRoleId` renamed to `RoleName` [\#1667](https://github.com/holochain/holochain/pull/1667)

## 0.0.174

- BREAKING CHANGE - The max entry size has been lowered to 4MB (strictly 4,000,000 bytes) [\#1659](https://github.com/holochain/holochain/pull/1659)
- BREAKING CHANGE - `emit_signal` permissions are changed so that it can be called during `post_commit`, which previously was not allowed [\#1661](https://github.com/holochain/holochain/pull/1661)

## 0.0.173

## 0.0.172

- BREAKING CHANGE - Update wasmer crate dependency [\#1620](https://github.com/holochain/holochain/pull/1620)
- Adds GossipInfo app interface method, which returns data about historical gossip progress which can be used to implement a progress bar in app UIs. [\#1649](https://github.com/holochain/holochain/pull/1649)
- BREAKING CHANGE - Add `quantum_time` as a DNA modifier. The default is set to 5 minutes, which is what it was previously hardcoded to. DNA manifests do not need to be updated, but this will change the DNA hash of all existing DNAs.

## 0.0.171

## 0.0.170

- Add call to authorize a zome call signing key to Admin API [\#1641](https://github.com/holochain/holochain/pull/1641)
- Add call to request DNA definition to Admin API [\#1641](https://github.com/holochain/holochain/pull/1641)

## 0.0.169

## 0.0.168

- Fixes bug that causes crash when starting a conductor with a clone cell installed

## 0.0.167

- Adds `SweetConductorConfig`, which adds a few builder methods for constructing variations of the standard ConductorConfig

## 0.0.166

- Fix restore clone cell by cell id. This used to fail with a “CloneCellNotFound” error. [\#1603](https://github.com/holochain/holochain/pull/1603)

## 0.0.165

- Revert requiring DNA modifiers when registering a DNA. These modifiers were optional before and were made mandatory by accident.

## 0.0.164

- Add App API call to archive an existing clone cell. [\#1578](https://github.com/holochain/holochain/pull/1578)
- Add Admin API call to restore an archived clone cell. [\#1578](https://github.com/holochain/holochain/pull/1578)
- Add Admin API call to delete all archived clone cells of an app’s role. For example, there is a base cell with role `document` and clones `document.0`, `document.1` etc.; this call deletes all clones permanently that have been archived before. This is not reversable; clones cannot be restored afterwards. [\#1578](https://github.com/holochain/holochain/pull/1578)

## 0.0.163

- Fixed rare “arc is not quantizable” panic, issuing a warning instead. [\#1577](https://github.com/holochain/holochain/pull/1577)

## 0.0.162

- **BREAKING CHANGE**: Implement App API call `CreateCloneCell`. **Role ids must not contain a dot `.` any more.** Clone ids make use of the dot as a delimiter to separate role id and clone index. [\#1547](https://github.com/holochain/holochain/pull/1547)
- Remove conductor config legacy keystore config options. These config options have been broken since we removed legacy lair in \#1518, hence this fix itself is not a breaking change. Also adds the `lair_server_in_proc` keystore config option as the new default to run an embedded lair server inside the conductor process, no longer requiring a separate system process. [\#1571](https://github.com/holochain/holochain/pull/1571)

## 0.0.161

## 0.0.160

## 0.0.159

- Updates TLS certificate handling so that multiple conductors can share the same lair, but use different TLS certificates by storing a “tag” in the conductor state database. This should not be a breaking change, but *will* result in a new TLS certificate being used per conductor. [\#1519](https://github.com/holochain/holochain/pull/1519)

## 0.0.158

## 0.0.157

## 0.0.156

- Effectively disable Wasm metering by setting the cranelift cost\_function to always return 0. This is meant as a temporary stop-gap and give us time to figure out a configurable approach. [\#1535](https://github.com/holochain/holochain/pull/1535)

## 0.0.155

- **BREAKING CHANGE** - Removes legacy lair. You must now use lair-keystore \>= 0.2.0 with holochain. It is recommended to abandon your previous holochain agents, as there is not a straight forward migration path. To migrate: [dump the old keys](https://github.com/holochain/lair/blob/v0.0.11/crates/lair_keystore/src/bin/lair-keystore/main.rs#L38) -\> [write a utility to re-encode them](https://github.com/holochain/lair/tree/hc_seed_bundle-v0.1.2/crates/hc_seed_bundle) -\> [then import them to the new lair](https://github.com/holochain/lair/tree/lair_keystore-v0.2.0/crates/lair_keystore#lair-keystore-import-seed---help) – [\#1518](https://github.com/holochain/holochain/pull/1518)
- New solution for adding `hdi_version_req` field to the output of `--build-info` argument. [\#1523](https://github.com/holochain/holochain/pull/1523)

## 0.0.154

- Revert: “Add the `hdi_version_req` key:value field to the output of the `--build-info` argument” because it broke. [\#1521](https://github.com/holochain/holochain/pull/1521)
  
  Reason: it causes a build failure of the *holochain*  crate on crates.io

## 0.0.153

- Add the `hdi_version_req` key:value field to the output of the `--build-info` argument

## 0.0.152

- Adds `AdminRequest::UpdateCoordinators` that allows swapping coordinator zomes for a running happ.

## 0.0.151

- BREAKING CHANGE - Refactor: Property `integrity.uid` of DNA Yaml files renamed to `integrity.network_seed`. Functionality has not changed. [\#1493](https://github.com/holochain/holochain/pull/1493)
- Allow deterministic bindings (dna\_info() & zome\_info()) to the genesis self check [\#1491](https://github.com/holochain/holochain/pull/1491).

## 0.0.150

## 0.0.149

## 0.0.148

- Added networking logic for enzymatic countersigning [\#1472](https://github.com/holochain/holochain/pull/1472)
- Countersigning authority response network message changed to a session negotiation enum [/\#1472](https://github.com/holochain/holochain/pull/1472)

## 0.0.147

## 0.0.146

## 0.0.145

**MAJOR BREAKING CHANGE\!** This release includes a rename of two Holochain core concepts, which results in a LOT of changes to public APIs and type names:

- “Element” has been renamed to “Record”
- “Header” has been renamed to “Action”

All names which include these words have also been renamed accordingly.

As Holochain has evolved, the meaning behind these concepts, as well as our understanding of them, has evolved as well, to the point that the original names are no longer adequate descriptors. We chose new names to help better reflect what these concepts mean, to bring more clarity to how we write and talk about Holochain.

## 0.0.144

- Add functional stub for `x_salsa20_poly1305_shared_secret_create_random` [\#1410](https://github.com/holochain/holochain/pull/1410)
- Add functional stub for `x_salsa20_poly1305_shared_secret_export` [\#1410](https://github.com/holochain/holochain/pull/1410)
- Add functional stub for `x_salsa20_poly1305_shared_secret_ingest` [\#1410](https://github.com/holochain/holochain/pull/1410)
- Limit conductor calls to `10_000_000_000` Wasm operations [\#1386](https://github.com/holochain/holochain/pull/1386)

## 0.0.143

## 0.0.142

## 0.0.141

## 0.0.140

## 0.0.139

- Udpate lair to 0.1.3 - largely just documentation updates, but also re-introduces some dependency pinning to fix mismatch client/server version check [\#1377](https://github.com/holochain/holochain/pull/1377)

## 0.0.138

## 0.0.137

- Docs: Fix intra-doc links in all crates [\#1323](https://github.com/holochain/holochain/pull/1323)
- Update legacy lair to 0.0.10 - allowing “panicky” flag [\#1349](https://github.com/holochain/holochain/pull/1349)
- Udpate lair to 0.1.1 - allowing usage in path with whitespace [\#1349](https://github.com/holochain/holochain/pull/1349)

## 0.0.136

## 0.0.135

## 0.0.134

## 0.0.133

## 0.0.132

## 0.0.131

- When joining the network set arc size to previous value if available instead of full to avoid network load [1287](https://github.com/holochain/holochain/pull/1287)

## 0.0.130

- Workflow errors generally now log rather than abort the current app [1279](https://github.com/holochain/holochain/pull/1279/files)

- Fixed broken links in Rust docs [\#1284](https://github.com/holochain/holochain/pull/1284)

## 0.0.129

## 0.0.128

- Proxy server chosen from bootstrap server proxy\_list [1242](https://github.com/holochain/holochain/pull/1242)

<!-- end list -->

``` yaml
network:
  transport_pool:
    - type: proxy
      proxy_config:
        type: remote_proxy_client_from_bootstrap
        bootstrap_url: https://bootstrap.holo.host
        fallback_proxy_url: ~
```

## 0.0.127

- **BREAKING CHANGE** App validation callbacks are now run per `Op`. There is now only a single validation callback `fn validate(op: Op) -> ExternResult<ValidateCallbackResult>` that is called for each `Op`. See the documentation for `Op` for more details on what data is passed to the callback. There are example use cases in `crates/test_utils/wasm/wasm_workspace/`. For example in the `validate` test wasm. To update an existing app, you to this version all `validate_*` callbacks including `validate_create_link` must be changed to the new `validate(..)` callback. [\#1212](https://github.com/holochain/holochain/pull/1212).

- `RegisterAgentActivity` ops are now validated by app validation.

- Init functions can now make zome calls. [\#1186](https://github.com/holochain/holochain/pull/1186)

- Adds header hashing to `hash` host fn [1227](https://github.com/holochain/holochain/pull/1227)

- Adds blake2b hashing to `hash` host fn [1228](https://github.com/holochain/holochain/pull/1228)

## 0.0.126

## 0.0.125

## 0.0.124

## 0.0.123

- Fixes issue where holochain could get stuck in infinite loop when trying to send validation receipts. [\#1181](https://github.com/holochain/holochain/pull/1181).
- Additional networking metric collection and associated admin api `DumpNetworkMetrics { dna_hash: Option<DnaHash> }` for inspection of metrics [\#1160](https://github.com/holochain/holochain/pull/1160)
- **BREAKING CHANGE** - Schema change for metrics database. Holochain will persist historical metrics once per hour, if you do not clear the metrics database it will crash at that point. [\#1183](https://github.com/holochain/holochain/pull/1183)

## 0.0.122

- Adds better batching to validation workflows for much faster validation. [\#1167](https://github.com/holochain/holochain/pull/1167).

## 0.0.121

- **BREAKING CHANGE** Removed `app_info` from HDK [1108](https://github.com/holochain/holochain/pull/1108)
- Permissions on host functions now return an error instead of panicking [1141](https://github.com/holochain/holochain/pull/1141)
- Add `--build-info` CLI flag for displaying various information in JSON format. [\#1163](https://github.com/holochain/holochain/pull/1163)

## 0.0.120

## 0.0.119

## 0.0.118

- **BREAKING CHANGE** - Gossip now exchanges local peer info with `initiate` and `accept` request types. [\#1114](https://github.com/holochain/holochain/pull/1114).

## 0.0.117

## 0.0.116

## 0.0.115

- Fix [issue](https://github.com/holochain/holochain/issues/1100) where private dht ops were being leaked through the incoming ops sender. [1104](https://github.com/holochain/holochain/pull/1104).
- Kitsune now attempts to rebind the network interface in the event of endpoint shutdown. Note, it’s still recommended to bind to `0.0.0.0` as the OS provides additional resiliency for interfaces coming and going. [\#1083](https://github.com/holochain/holochain/pull/1083)
- **BREAKING CHANGE** current chain head including recent writes available in agent info [\#1079](https://github.com/holochain/holochain/pull/1079)
- **BREAKING (If using new lair)** If you are using the new (non-legacy) `lair_server` keystore, you will need to rebuild your keystore, we now pre-hash the passphrase used to access it to mitigate some information leakage. [\#1094](https://github.com/holochain/holochain/pull/1094)
- Better lair signature fallback child process management. The child process will now be properly restarted if it exits. (Note this can take a few millis on Windows, and may result in some signature errors.) [\#1094](https://github.com/holochain/holochain/pull/1094)

## 0.0.114

- `remote_signal` has always been a fire-and-forget operation. Now it also uses the more efficient fire-and-forget “notify” low-level networking plumbing. [\#1075](https://github.com/holochain/holochain/pull/1075)

- **BREAKING CHANGE** `entry_defs` added to `zome_info` and referenced by macros [PR1055](https://github.com/holochain/holochain/pull/1055)

- **BREAKING CHANGE**: The notion of “cell nicknames” (“nicks”) and “app slots” has been unified into the notion of “app roles”. This introduces several breaking changes. In general, you will need to rebuild any app bundles you are using, and potentially update some usages of the admin interface. In particular:
  
  - The `slots` field in App manifests is now called `roles`
  - The `InstallApp` admin method now takes a `role_id` field instead of a `nick` field
  - In the return value for any admin method which lists installed apps, e.g. `ListEnabledApps`, any reference to `"slots"` is now named `"roles"`
  - See [\#1045](https://github.com/holochain/holochain/pull/1045)

- Adds test utils for creating simulated networks. [\#1037](https://github.com/holochain/holochain/pull/1037).

- Conductor can take a mocked network for testing simulated networks. [\#1036](https://github.com/holochain/holochain/pull/1036)

- Added `DumpFullState` to the admin interface, as a more complete form of `DumpState` which returns full `Vec<DhtOp>` instead of just their count, enabling more introspection of the state of the cell [\#1065](https://github.com/holochain/holochain/pull/1065).

- **BREAKING CHANGE** Added function name to call info in HDK. [\#1078](https://github.com/holochain/holochain/pull/1078).

## 0.0.113

- Post commit is now infallible and expects no return value [PR1049](https://github.com/holochain/holochain/pull/1049)
- Always depend on `itertools` to make `cargo build --no-default-features` work [\#1060](https://github.com/holochain/holochain/pull/1060)
- `call_info` includes provenance and cap grant information [PR1063](https://github.com/holochain/holochain/pull/1063)
- Always depend on `itertools` to make `cargo build --no-default-features` work [\#1060](https://github.com/holochain/holochain/pull/1060)

## 0.0.112

- Always depend on `itertools` to make `cargo build --no-default-features` work [\#1060](https://github.com/holochain/holochain/pull/1060)

## 0.0.111

- `call_info` is now implemented [1047](https://github.com/holochain/holochain/pull/1047)

- `dna_info` now returns `DnaInfo` correctly [\#1044](https://github.com/holochain/holochain/pull/1044)
  
  - `ZomeInfo` no longer includes what is now on `DnaInfo`
  - `ZomeInfo` renames `zome_name` and `zome_id` to `name` and `id`
  - `DnaInfo` includes `name`, `hash`, `properties`

- `post_commit` hook is implemented now [PR 1000](https://github.com/holochain/holochain/pull/1000)

- Bump legacy lair version to 0.0.8 fixing a crash when error message was too long [\#1046](https://github.com/holochain/holochain/pull/1046)

- Options to use new lair keystore [\#1040](https://github.com/holochain/holochain/pull/1040)

<!-- end list -->

``` yaml
keystore:
  type: danger_test_keystore
```

or

``` yaml
keystore:
  type: lair_server
  connection_url: "unix:///my/path/socket?k=Foo"
```

## 0.0.110

- Publish now runs on a loop if there are ops still needing receipts. [\#1024](https://github.com/holochain/holochain/pull/1024)
- Batch peer store write so we use less transactions. [\#1007](https://github.com/holochain/holochain/pull/1007/).
- Preparation for new lair api [\#1017](https://github.com/holochain/holochain/pull/1017)
  - there should be no functional changes with this update.
  - adds new lair as an additional dependency and begins preparation for a config-time switch allowing use of new api lair keystore.
- Add method `SweetDnaFile::from_bundle_with_overrides` [\#1030](https://github.com/holochain/holochain/pull/1030)
- Some `SweetConductor::setup_app_*` methods now take anything iterable, instead of array slices, for specifying lists of agents and DNAs [\#1030](https://github.com/holochain/holochain/pull/1030)
- BREAKING conductor config changes [\#1031](https://github.com/holochain/holochain/pull/1031)

Where previously, you might have had:

``` yaml
use_dangerous_test_keystore: false
keystore_path: /my/path
passphrase_service:
  type: danger_insecure_from_config
  passphrase: "test-passphrase"
```

now you will use:

``` yaml
keystore:
  type: lair_server_legacy_deprecated
  keystore_path: /my/path
  danger_passphrase_insecure_from_config: "test-passphrase"
```

or:

``` yaml
keystore:
  type: danger_test_keystore_legacy_deprecated
```

## 0.0.109

- Make validation run concurrently up to 50 DhtOps. This allows us to make progress on other ops when waiting for the network. [\#1005](https://github.com/holochain/holochain/pull/1005)
- FIX: Prevent the conductor from trying to join cells to the network that are already in the process of joining. [\#1006](https://github.com/holochain/holochain/pull/1006)

## 0.0.108

- Refactor conductor to use parking lot rw lock instead of tokio rw lock. (Faster and prevents deadlocks.). [\#979](https://github.com/holochain/holochain/pull/979).

### Changed

- The scheduler should work now

## 0.0.107

## 0.0.106

### Changed

- All Holochain `Timestamp`s (including those in Headers) are now at the precision of microseconds rather than nanoseconds. This saves 4 bytes per timestamp in memory and on disk.
- Various database field names changed. **Databases created in prior versions will be incompatible.**
- HDK `sys_time` now returns a `holochain_zome_types::prelude::Timestamp` instead of a `core::time::Duration`.
- Exposes `UninstallApp` in the conductor admin API.

## 0.0.105

## 0.0.104

- Updates lair to 0.0.4 which pins rcgen to 0.8.11 to work around [https://github.com/est31/rcgen/issues/63](https://github.com/est31/rcgen/issues/63)

## 0.0.103

### Fixed

- This release solves the issues with installing happ bundles or registering DNA via the admin API concurrently. [\#881](https://github.com/holochain/holochain/pull/881).

### Changed

- Header builder now uses chain top timestamp for new headers if in the future
- Timestamps in headers require strict inequality in sys validation

## 0.0.102

### Known Issues :exclamation:

- We’ve become aware of a bug that locks up the conductor when installing happ bundles or registering DNA via the admin API concurrently. Please perform these actions sequentially until we’ve resolved the bug.

### Fixed

- Concurrent zome calls could cause the `init()` zome callback to run multiple times concurrently, causing `HeadMoved` errors. This is fixed, so that `init()` can only ever run once.
  - If a zome call has been waiting for another zome call to finish running `init()` for longer than 30 seconds, it will timeout.

### Changed

- Apps now have a more complex status. Apps now can be either enabled/disabled as well as running/stopped, the combination of which is captured by three distinctly named states:
  - “Running” (enabled + running) -\> The app is running normally
  - “Paused” (enabled + stopped) -\> The app is currently stopped due to some minor problem in one of its cells such as failed network access, but will start running again as soon as it’s able. Some Cells may still be running normally.
  - “Disabled” (disabled + stopped) -\> The app is stopped and will remain so until explicitly enabled via `EnableApp` admin method. Apps can be disabled manually via `DisableApp`, or automatically due to an unrecoverable error in a Cell.
- Some admin methods are deprecated due to the app status changes:
  - `ActivateApp` is deprecated in favor of `EnableApp`
  - `DeactivateApp` is deprecated in favor of `DisableApp`
- Apps will be automatically Paused if not all of their cells are able to join the network during startup

### Added

- `InstallAppBundle` command added to admin conductor API. [\#665](https://github.com/holochain/holochain/pull/665)
- `DnaSource` in conductor\_api `RegisterDna` call now can take a `DnaBundle` [\#665](https://github.com/holochain/holochain/pull/665)
- New admin interface methods:
  - `EnableApp` (replaces `ActivateApp`)
  - `DisableApp` (replaces `DeactivateApp`)
  - `StartApp` (used to attempt to manually restart a Paused app)
- Using the 3 level PLRU instance cache from latest holochain wasmer `v0.0.72`

## 0.0.101

This version contains breaking changes to the conductor API as well as a major upgrade to the underlying Wasm runtime.

***:exclamation: Performance impact***

The version of wasmer that is used in this holochain release contains bugs in the scoping of wasmer modules vs. instances, such that it blocks the proper release of memory and slows down execution of concurrent Wasm instances. While we were able to at least mitigate these effects and are coordinating with wasmer to find a proper solution as soon as possible.

The severity of these issues increases with cell concurrency, i.e. using multiple cells with the same DNA. Application development with a single conductor and a few cells are expected to work well unless your machine has serious resource restrictions.

### Added

- `InstallAppBundle` command added to admin conductor API. [\#665](https://github.com/holochain/holochain/pull/665)
- `DnaSource` in conductor\_api `RegisterDna` call now can take a `DnaBundle` [\#665](https://github.com/holochain/holochain/pull/665)

### Removed

- BREAKING:  `InstallAppDnaPayload` in admin conductor API `InstallApp` command now only accepts a hash.  Both properties and path have been removed as per deprecation warning.  Use either `RegisterDna` or `InstallAppBundle` instead. [\#665](https://github.com/holochain/holochain/pull/665)
- BREAKING: `DnaSource(Path)` in conductor\_api `RegisterDna` call now must point to `DnaBundle` as created by `hc dna pack` not a `DnaFile` created by `dna_util` [\#665](https://github.com/holochain/holochain/pull/665)

### CHANGED

- Updated to a version of `holochain_wasmer` that includes a migration to wasmer v2+. [\#773](https://github.com/holochain/holochain/pull/773/files), [\#801](https://github.com/holochain/holochain/pull/80), [\#836](https://github.com/holochain/holochain/pull/836)
- Introduced a simple instance cache to mitigate and potentially outweigh the effects of the aforementioned wasmer conditions [\#848](https://github.com/holochain/holochain/pull/848)

## 0.0.100

This is the first version number for the version of Holochain with a refactored state model (you may see references to it as Holochain RSM).

## 0.0.52-alpha2

*Note: Versions 0.0.52-alpha2 and older are belong to previous iterations of the Holochain architecture and are not tracked here.*<|MERGE_RESOLUTION|>--- conflicted
+++ resolved
@@ -7,12 +7,10 @@
 
 ## Unreleased
 
-<<<<<<< HEAD
 - Adds DPKI support. This is not fully hooked up, so the main implication for this particular implementation is that you must be using the same DPKI implementation as all other nodes on the network that you wish to talk to. If the DPKI version mismatches, you cannot establish connections, and will see so as an error in the logs. This work is in preparation for future work which will make it possible to restore your keys if you lose your device, and to revoke and replace your keys if your device is stolen or compromised.
-=======
+
 ## 0.4.0-dev.3
 
->>>>>>> 98fce4be
 - App validation workflow: Fix bug where ops were stuck in app validation when multiple ops were requiring the same action or entry hash. Such ops were erroneously filtered out from validation for being marked as ops awaiting hashes and not unmarked as awaiting once the hashes had arrived.
 
 ## 0.4.0-dev.2
