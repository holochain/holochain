--- conflicted
+++ resolved
@@ -7,13 +7,9 @@
 
 ## Unreleased
 
-<<<<<<< HEAD
 - Adds DPKI support. This is not fully hooked up, so the main implication for this particular implementation is that you must be using the same DPKI implementation as all other nodes on the network that you wish to talk to. If the DPKI version mismatches, you cannot establish connections, and will see so as an error in the logs. This work is in preparation for future work which will make it possible to restore your keys if you lose your device, and to revoke and replace your keys if your device is stolen or compromised.
 - Add feature to revoke agent keys. A new call `AdminRequest::RevokeAgentKey` is exposed on the Admin API. Revoking a key for an app will render the key invalid from that moment on and make the source chain of all cells of the app read-only. The key is revoked in the Deepkey service if installed and deleted on all cells' source chains. No more actions can be written to any of these source chains. Further it will fail to clone a cell of the app.
-- Moved the WASM cache from the data directory to a subdirectory of the data directory named `wasm-cache`. Old content
-  won't be removed and WASMs will have to be recompiled into the new cache. #3920
-- App manifest now includes a new `membrane_proofs_deferred: bool` field, which allows the membrane proofs for the app's cells to be provided at a time after installation, allowing the app's UI to guide the process of creating membrane proofs.
-=======
+
 ## 0.4.0-dev.12
 
 - When uninstalling an app or removing a clone cell, only some of the data used by that cell was deleted. Now all data is deleted, freeing up disk space.
@@ -25,7 +21,6 @@
 ## 0.4.0-dev.11
 
 ## 0.4.0-dev.10
->>>>>>> cbb839b1
 
 ## 0.4.0-dev.9
 
