---
default_semver_increment_mode: !pre_minor beta-dev
---
# Changelog

The format is based on [Keep a Changelog](https://keepachangelog.com/en/1.0.0/). This project adheres to [Semantic Versioning](https://semver.org/spec/v2.0.0.html).

## Unreleased

<<<<<<< HEAD
- Adds DPKI support. This is not fully hooked up, so the main implication for this particular implementation is that you must be using the same DPKI implementation as all other nodes on the network that you wish to talk to. If the DPKI version mismatches, you cannot establish connections, and will see so as an error in the logs. This work is in preparation for future work which will make it possible to restore your keys if you lose your device, and to revoke and replace your keys if your device is stolen or compromised.
=======
## 0.3.0-beta-dev.45

- App validation workflow: Mock network in unit tests using new type `GenericNetwork` to properly test `must_get_agent_activity`. Previously that was not possible, as all peers in a test case were authorities for each other and `must_get_agent_activity` would therefore not send requests to the network.
- App validation workflow: Skip ops that have missing dependencies. If an op is awaiting dependencies to be fetched, it will be excluded from app validation.
>>>>>>> d25cfdd6

## 0.3.0-beta-dev.44

- App validation workflow: Refactored to not wait for ops that the op being validated depends on, that are being fetched and thus keep the workflow occupied. The workflow no longer awaits the dependencies and instead sends off fetch requests in the background.
- `consistency_10s` and `consistency_60s` from `holochain::sweettest` are deprecated. Use `await_consistency` instead.

## 0.3.0-beta-dev.43

- BREAKING: Holochain websockets now require an `allowed_origins` configuration to be provided. When connecting to the websocket a matching origin must be specified in the connection request `Origin` header. [\#3460](https://github.com/holochain/holochain/pull/3460)
  - The `ConductorConfiguration` has been changed so that specifying an admin interface requires an `allowed_origins` as well as the port it already required.
  - `AdminRequest::AddAdminInterfaces` has been updated as per the previous point.
  - `AdminRequest::AttachAppInterface` has also been updated so that attaching app ports requires an `allowed_origins` as well as the port it already required.
- BREAKING: Split the authored database by author. It was previous partitioned by DNA only and each agent that shared a DB because they were running the same DNA would have to share the write lock. This is a pretty serious bottleneck when the same app is being run for multiple agents on the same conductor. They are now separate files on disk and writes can proceed independently. There is no migration path for this change, if you have existing databases they will not be found. [\#3450](https://github.com/holochain/holochain/pull/3450)

## 0.3.0-beta-dev.42

## 0.3.0-beta-dev.41

## 0.3.0-beta-dev.40

## 0.3.0-beta-dev.39

## 0.3.0-beta-dev.38

- Some of the function signatures around SweetConductor app installation have changed slightly. You may need to use a slice (`&[x]`) instead of a collection of references (`[&x]`), or vice versa, in some places. If this is cumbersome please open an issue. [\#3310](https://github.com/holochain/holochain/pull/3310)
- Start refactoring app validation workflow by simplifying main validation loop. All op validations are awaited at once now instead of creating a stream of tasks and processing it in the background.

## 0.3.0-beta-dev.37

## 0.3.0-beta-dev.36

- Added `lair_keystore_version_req` to the output of `--build-info` for Holochain.
- BREAKING: Changed `post_commit` behavior so that it only gets called after a commit to the source chain. Previously, it would get called after every zome call, regardless of if a commit happened. [\#3302](https://github.com/holochain/holochain/pull/3302)
- Fixed a performance bug: various extra tasks were being triggered after every zome call which are only necessary if the zome call resulted in commits to the source chain. The fix should improve performance for read-only zome calls. [\#3302](https://github.com/holochain/holochain/pull/3302)
- Fixed a bug during the admin call `GrantZomeCallCapability`, where if the source chain had not yet been initialized, it was possible to create a capability grant before the `init()` callback runs. Now, `init()` is guaranteed to run before any cap grants are created.
- Updates sys validation to allow the timestamps of two actions on the same chain to be equal, rather than requiring them to strictly increasing.

## 0.3.0-beta-dev.35

- There is no longer a notion of “joining the network”. Previously, apps could fail to be enabled, accompanied by an error “Timed out trying to join the network” or “Error while trying to join the network”. Now, apps never fail to start for this reason. If the network cannot be reached, the app starts anyway. It is up to the UI to determine whether the node is in an “online” state via `AppRequest::NetworkInfo` (soon-to-be improved with richer information).
- CellStatus is deprecated and only remains in areas where deserialization would break if it were removed. The only valid CellStatus now is `CellStatus::Joined`.

## 0.3.0-beta-dev.34

- Fix: Wasmer cache was deserializing modules for every zome call which slowed them down. Additionally the instance cache that was supposed to store callable instances of modules was not doing that correctly. A cache for deserialized modules has been re-introduced and the instance cache was removed, following recommendation from the wasmer team regarding caching.
- Fix: Call contexts of internal callbacks like `validate` were not cleaned up from an in-memory map. Now external as well as internal callbacks remove the call contexts from memory. This is covered by a test.
- **BREAKING CHANGE:** Wasmer-related items from `holochain_types` have been moved to crate `holochain_wasmer_host::module`.
- Refactor: Every ribosome used to create a separate wasmer module cache. During app installation of multiple agents on the same conductor, the caches weren’t used, regardless of whether that DNA is already registered or not. The module cache is now moved to the conductor and kept there as a single instance.

## 0.3.0-beta-dev.33

- Make sqlite-encrypted a default feature

- Sys validation will no longer check the integrity with the previous action for StoreRecord or StoreEntry ops. These ‘store record’ checks are now only done for RegisterAgentActivity ops which we are sent when we are responsible for validating an agents whole chain. This avoids fetching and caching ops that we don’t actually need.

## 0.3.0-beta-dev.32

## 0.3.0-beta-dev.31

## 0.3.0-beta-dev.30

## 0.3.0-beta-dev.29

- Sys validation will now validate that a DeleteLink points to an action which is a CreateLink through the `link_add_address` of the delete.

## 0.3.0-beta-dev.28

- Fix an issue where app validation for StoreRecord ops with a Delete or DeleteLink action were always passed to all zomes. These ops are now only passed to the zome which defined the entry type of the op that is being deleted. [\#3107](https://github.com/holochain/holochain/pull/3107)
- Wasmer bumped from 4.2.2 to 4.2.4 [\#3025](https://github.com/holochain/holochain/pull/3025)
- Compiled wasms are now persisted to the file system so no longer need to be recompiled on subsequent loads [\#3025](https://github.com/holochain/holochain/pull/3025)
- **BREAKING CHANGE** Several changes to the file system [\#3025](https://github.com/holochain/holochain/pull/3025):
  - The environment path in config file is now called `data_root_path`
  - The `data_root_path` is no longer optional so MUST be specified in config
  - Interactive mode is no longer supported, so paths MUST be provided in config
  - The database is in a `databases` subdirectory of the `data_root_path`
  - The keystore now consistently uses a `ks` directory, was previously inconsistent between `ks` and `keystore`
  - The compiled wasm cache now exists and puts artifacts in the `wasm` subdirectory of the `data_root_path`

## 0.3.0-beta-dev.27

- Refactor: Remove shadowing glob re-exports that were shadowing other exports.

- Fix: Countersigning test `lock_chain` which ensures that source chain is locked while in a countersigning session.

- Major refactor of the sys validation workflow to improve reliability and performance:
  
  - Reliability: The workflow will now prioritise validating ops that have their dependencies available locally. As soon as it has finished with those it will trigger app validation before dealing with missing dependencies.
  - Reliability: For ops which have dependencies we aren’t holding locally, the network get will now be retried. This was a cause of undesirable behaviour for validation where a failed get would result in validation for ops with missing dependencies not being retried until new ops arrived. The workflow now retries the get on an interval until it finds dependencies and can proceed with validation.
  - Performance and correctness: A feature which captured and processed ops that were discovered during validation has been removed. This had been added as an attempt to avoid deadlocks within validation but if that happens there’s a bug somewhere else. Sys validation needs to trust that Holochain will correctly manage its current arc and that we will get that data eventually through publishing or gossip. This probably wasn’t doing a lot of harm but it was uneccessary and doing database queries so it should be good to have that gone.
  - Performance: In-memory caching for sys validation dependencies. When we have to wait to validate an op because it has a missing dependency, any other actions required by that op will be held in memory rather than being refetched from the database. This has a fairly small memory footprint because actions are relatively small but saves repeatedly hitting the cascade for the same data if it takes a bit of time to find a dependency on the network.

- **BREAKING* CHANGE*: The `ConductorConfig` has been updated to add a new option for configuring conductor behaviour. This should be compatible with existing conductor config YAML files but if you are creating the struct directly then you will need to include the new field. Currently this just has one setting which controls how fast the sys validation workflow will retry network gets for missing dependencies. It’s likely this option will change in the near future.

## 0.3.0-beta-dev.26

## 0.3.0-beta-dev.25

- Fix: In many cases app validation would not be retriggered for ops that failed validation. Previously the app validation workflow had been retriggered only when the number of concurrent ops to be validated (50) was reached. Now the workflow will be retriggered whenever any ops could not be validated.

- Added a new check to system validation to ensure that the `original_entry_address` of an update points to the same entry hash that the original action pointed to. [3023](https://github.com/holochain/holochain/pull/3023)

## 0.3.0-beta-dev.24

## 0.3.0-beta-dev.23

## 0.3.0-beta-dev.22

- Fix an issue where enough validation receipts being received would not prevent the publish workflow from continuing to run. This was a terrible waste of data and compute and would build up over time as Holochain is used. [2931](https://github.com/holochain/holochain/pull/2931)
- Improve log output for op publishing to accurately reflect the number of ops to be published. The number published which is logged later is accurate and it was confusing to see more ops published than were supposed to be. [2922](https://github.com/holochain/holochain/pull/2922)
- Fix an issue which prevented the publish loop for a cell from suspending if there was either 1. publish activity pending for other cells or 2. enough validation receipts received. [2922](https://github.com/holochain/holochain/pull/2922)

## 0.3.0-beta-dev.21

- Fix an issue where receiving incoming ops can accidentally filter out some DHT data until Holochain is restarted. The state management for in-flight DHT ops is now guaranteed by a `Drop` implementation which will clean up state when the `incoming_dht_ops_workflow` finishes. [2913](https://github.com/holochain/holochain/pull/2913)
- Performance improvement when sending validation receipts. When a batch of DHT ops is being processed and an author is unreachable it will no longer spend time trying to send more receipts to that author in serial and instead it sends receipts as a single batch per author. [2848](https://github.com/holochain/holochain/pull/2848)
- Resilience improvement with handling keystore errors in the validation receipt workflow. Previously, all errors caused the workflow to restart from the beginning. This was good for transient errors such as the keystore being unavailable but it also meant that a single validation receipt failing to be signed (e.g. due to a local agent key being removed from the keystore) would prevent any more validation receipts being sent by that conductor. [2848](https://github.com/holochain/holochain/pull/2848)
- **BREAKING CHANGE** Addressed an outstanding technical debt item to make the validation receipt workflow send a network notification (fire and forget) rather than waiting for a response. When the validation receipt workflow was written this functionality wasn’t available but now that it is, sending validation receipts can be sped up by not waiting for a peer to respond. The format has also been changed from sending one receipt at a time to sending batches so it was not possible to maintain backwards compatibility here. [2848](https://github.com/holochain/holochain/pull/2848)

## 0.3.0-beta-dev.20

## 0.3.0-beta-dev.19

- Fix: App interfaces are persisted when shutting down conductor. After restart, app interfaces without connected receiver websocket had signal emission fail altogether. Send errors are only logged now instead.

## 0.3.0-beta-dev.18

## 0.3.0-beta-dev.17

- Change `GenesisFailed` error to include `CellId` so that genesis failures can be correlated with the cells that failed. [2616](https://github.com/holochain/holochain/pull/2616)

## 0.3.0-beta-dev.16

## 0.3.0-beta-dev.15

- **BREAKING CHANGE** updating the project lock file to use the latest version of `serde` at `1.0.185` has changed how enums get serialized and as a knock on effect it has changed some hashes. This will make databases from previous versions incompatible with the next version of Holochain.

## 0.3.0-beta-dev.14

## 0.3.0-beta-dev.13

## 0.3.0-beta-dev.12

## 0.3.0-beta-dev.11

- Improves error messages when validation fails with an InvalidCommit error
- Fixed bug where if signature verification fails due to the lair service being unavailable, validation could fail. Now, that failure is treated as a normal error, so validation cannot proceed. [\#2604](https://github.com/holochain/holochain/pull/2604)

## 0.3.0-beta-dev.10

- Adds experimental Chain Head Coordinator feature, allowing multiple machines to share the same source chain. Holochain must be built with the `chc` feature flag (disabled by default).

## 0.3.0-beta-dev.9

## 0.3.0-beta-dev.8

## 0.3.0-beta-dev.7

- Fixes race condition which caused network instability. Newly joined nodes can get temporarily blocked by other nodes, causing connections to be repeatedly dropped. [\#2534](https://github.com/holochain/holochain/pull/2534)

## 0.3.0-beta-dev.6

## 0.3.0-beta-dev.5

- **BREAKING CHANGE**: The DhtOp validation rules have been significantly expanded upon, and some logic around what ops are produced when has been altered. Your existing app may experience rejected ops due to these more strict rules.

## 0.3.0-beta-dev.4

## 0.3.0-beta-dev.3

## 0.3.0-beta-dev.2

## 0.3.0-beta-dev.1

## 0.3.0-beta-dev.0

- The feature `test_utils` is no longer a default feature. To consume `sweetest` from this crate please now use `default-features = false` and the feature `sweetest`.

## 0.2.0

## 0.2.0-beta-rc.7

## 0.2.0-beta-rc.6

- Feature renaming from `no-deps` to `sqlite` and `db-encryption` to `sqlite-encrypted`. It should not be necessary to configure these unless you are packaging `holochain` or have imported it as a dependency without default features. In the latter case, please update any references to the old feature names.

## 0.2.0-beta-rc.5

- Implements the `clone_only` cell provisioning strategy, desgined for situations where no cell should be installed upon app installation but clones may be created later, via `roles[].provisioning.strategy` in the app manifest [\#2243](https://github.com/holochain/holochain/pull/2243)

## 0.2.0-beta-rc.4

## 0.2.0-beta-rc.3

- BREAKING CHANGE - Removes conductor networking types “Proxy” (“proxy”) and “Quic” (“quic”). Please transition to “WebRTC” (“webrtc”). [\#2208](https://github.com/holochain/holochain/pull/2208)
- Adds `DumpNetworkStats` api to admin websocket [\#2182](https://github.com/holochain/holochain/pull/2182).
- System validation now ensures that all records in a source chain are by the same author [\#2189](https://github.com/holochain/holochain/pull/2189)

## 0.2.0-beta-rc.2

- Fixes bug where supplying a `network_seed` during an `InstallApp` call does not actually update the network seed for roles whose `provisioning` is set to `None` in the manifest. Now the network seed is correctly updated. [\#2102](https://github.com/holochain/holochain/pull/2102)

- If AppManifest specifies an `installed_hash` for a DNA, it will check the conductor for an already-registered DNA at that hash, ignoring the DNA passed in as part of the bundle. Note that this means you can install apps without passing in any DNA, if the DNAs are already installed in the conductor. [\#2157](https://github.com/holochain/holochain/pull/2157)

- Adds new functionality to the conductor admin API which returns disk storage information. The storage used by apps is broken down into blobs which are being used by one or more app.

## 0.2.0-beta-rc.1

## 0.2.0-beta-rc.0

- When uninstalling an app, local data is now cleaned up where appropriate. [\#1805](https://github.com/holochain/holochain/pull/1805)
  - Detail: any time an app is uninstalled, if the removal of that app’s cells would cause there to be no cell installed which uses a given DNA, the databases for that DNA space are deleted. So, if you have an app installed twice under two different agents and uninstall one of them, no data will be removed, but if you uninstall both, then all local data will be cleaned up. If any of your data was gossiped to other peers though, it will live on in the DHT, and even be gossiped back to you if you reinstall that same app with a new agent.
- Renames `OpType` to `FlatOp`, and `Op::to_type()` to `Op::flattened()`. Aliases for the old names still exist, so this is not a breaking change. [\#1909](https://github.com/holochain/holochain/pull/1909)
- Fixed a [problem with validation of Ops with private entry data](https://github.com/holochain/holochain/issues/1861), where  `Op::to_type()` would fail for private `StoreEntry` ops. [\#1910](https://github.com/holochain/holochain/pull/1910)

## 0.1.0

## 0.1.0-beta-rc.4

- Fix: Disabled clone cells are no longer started when conductor restarts. [\#1775](https://github.com/holochain/holochain/pull/1775)

## 0.1.0-beta-rc.3

- Fix: calling `emit_signal` from the `post_commit` callback caused a panic, this is now fixed [\#1749](https://github.com/holochain/holochain/pull/1749)
- Fix: When you install an app with a cell that already exists for the same agent, the installation will error now. [\#1773](https://github.com/holochain/holochain/pull/1773)
- Fixes problem where disabling and re-enabling an app causes all of its cells to become unresponsive to any `get*` requests. [\#1744](https://github.com/holochain/holochain/pull/1744)
- Fixes problem where a disabled cell can continue to respond to zome calls and transmit data until the conductor is restarted. [\#1761](https://github.com/holochain/holochain/pull/1761)
- Adds Ctrl+C handling, so that graceful conductor shutdown is possible. [\#1761](https://github.com/holochain/holochain/pull/1761)
- BREAKING CHANGE - Added zome name to the signal emitted when using `emit_signal`.

## 0.1.0-beta-rc.2

## 0.1.0-beta-rc.1

## 0.1.0-beta-rc.0

- All zome calls must now be signed by the provenance, the signature is of the hash of the unsigned zome call, a unique nonce and expiry is also required [1510](https://github.com/holochain/holochain/pull/1510/files)

## 0.0.175

- BREAKING CHANGE - `ZomeId` and `zome_id` renamed to `ZomeIndex` and `zome_index` [\#1667](https://github.com/holochain/holochain/pull/1667)
- BREAKING CHANGE - `AppEntryType.id` renamed to `AppEntryType.entry_index` [\#1667](https://github.com/holochain/holochain/pull/1667)
- BREAKING CHANGE - `AppEntryType` renamed to `AppEntryDef` [\#1667](https://github.com/holochain/holochain/pull/1667)
- BREAKING CHANGE - `AppEntryDefName` renamed to `AppEntryName` [\#1667](https://github.com/holochain/holochain/pull/1667)
- BREAKING CHANGE - `AppRoleId` renamed to `RoleName` [\#1667](https://github.com/holochain/holochain/pull/1667)

## 0.0.174

- BREAKING CHANGE - The max entry size has been lowered to 4MB (strictly 4,000,000 bytes) [\#1659](https://github.com/holochain/holochain/pull/1659)
- BREAKING CHANGE - `emit_signal` permissions are changed so that it can be called during `post_commit`, which previously was not allowed [\#1661](https://github.com/holochain/holochain/pull/1661)

## 0.0.173

## 0.0.172

- BREAKING CHANGE - Update wasmer crate dependency [\#1620](https://github.com/holochain/holochain/pull/1620)
- Adds GossipInfo app interface method, which returns data about historical gossip progress which can be used to implement a progress bar in app UIs. [\#1649](https://github.com/holochain/holochain/pull/1649)
- BREAKING CHANGE - Add `quantum_time` as a DNA modifier. The default is set to 5 minutes, which is what it was previously hardcoded to. DNA manifests do not need to be updated, but this will change the DNA hash of all existing DNAs.

## 0.0.171

## 0.0.170

- Add call to authorize a zome call signing key to Admin API [\#1641](https://github.com/holochain/holochain/pull/1641)
- Add call to request DNA definition to Admin API [\#1641](https://github.com/holochain/holochain/pull/1641)

## 0.0.169

## 0.0.168

- Fixes bug that causes crash when starting a conductor with a clone cell installed

## 0.0.167

- Adds `SweetConductorConfig`, which adds a few builder methods for constructing variations of the standard ConductorConfig

## 0.0.166

- Fix restore clone cell by cell id. This used to fail with a “CloneCellNotFound” error. [\#1603](https://github.com/holochain/holochain/pull/1603)

## 0.0.165

- Revert requiring DNA modifiers when registering a DNA. These modifiers were optional before and were made mandatory by accident.

## 0.0.164

- Add App API call to archive an existing clone cell. [\#1578](https://github.com/holochain/holochain/pull/1578)
- Add Admin API call to restore an archived clone cell. [\#1578](https://github.com/holochain/holochain/pull/1578)
- Add Admin API call to delete all archived clone cells of an app’s role. For example, there is a base cell with role `document` and clones `document.0`, `document.1` etc.; this call deletes all clones permanently that have been archived before. This is not reversable; clones cannot be restored afterwards. [\#1578](https://github.com/holochain/holochain/pull/1578)

## 0.0.163

- Fixed rare “arc is not quantizable” panic, issuing a warning instead. [\#1577](https://github.com/holochain/holochain/pull/1577)

## 0.0.162

- **BREAKING CHANGE**: Implement App API call `CreateCloneCell`. **Role ids must not contain a dot `.` any more.** Clone ids make use of the dot as a delimiter to separate role id and clone index. [\#1547](https://github.com/holochain/holochain/pull/1547)
- Remove conductor config legacy keystore config options. These config options have been broken since we removed legacy lair in \#1518, hence this fix itself is not a breaking change. Also adds the `lair_server_in_proc` keystore config option as the new default to run an embedded lair server inside the conductor process, no longer requiring a separate system process. [\#1571](https://github.com/holochain/holochain/pull/1571)

## 0.0.161

## 0.0.160

## 0.0.159

- Updates TLS certificate handling so that multiple conductors can share the same lair, but use different TLS certificates by storing a “tag” in the conductor state database. This should not be a breaking change, but *will* result in a new TLS certificate being used per conductor. [\#1519](https://github.com/holochain/holochain/pull/1519)

## 0.0.158

## 0.0.157

## 0.0.156

- Effectively disable Wasm metering by setting the cranelift cost\_function to always return 0. This is meant as a temporary stop-gap and give us time to figure out a configurable approach. [\#1535](https://github.com/holochain/holochain/pull/1535)

## 0.0.155

- **BREAKING CHANGE** - Removes legacy lair. You must now use lair-keystore \>= 0.2.0 with holochain. It is recommended to abandon your previous holochain agents, as there is not a straight forward migration path. To migrate: [dump the old keys](https://github.com/holochain/lair/blob/v0.0.11/crates/lair_keystore/src/bin/lair-keystore/main.rs#L38) -\> [write a utility to re-encode them](https://github.com/holochain/lair/tree/hc_seed_bundle-v0.1.2/crates/hc_seed_bundle) -\> [then import them to the new lair](https://github.com/holochain/lair/tree/lair_keystore-v0.2.0/crates/lair_keystore#lair-keystore-import-seed---help) – [\#1518](https://github.com/holochain/holochain/pull/1518)
- New solution for adding `hdi_version_req` field to the output of `--build-info` argument. [\#1523](https://github.com/holochain/holochain/pull/1523)

## 0.0.154

- Revert: “Add the `hdi_version_req` key:value field to the output of the `--build-info` argument” because it broke. [\#1521](https://github.com/holochain/holochain/pull/1521)
  
  Reason: it causes a build failure of the *holochain*  crate on crates.io

## 0.0.153

- Add the `hdi_version_req` key:value field to the output of the `--build-info` argument

## 0.0.152

- Adds `AdminRequest::UpdateCoordinators` that allows swapping coordinator zomes for a running happ.

## 0.0.151

- BREAKING CHANGE - Refactor: Property `integrity.uid` of DNA Yaml files renamed to `integrity.network_seed`. Functionality has not changed. [\#1493](https://github.com/holochain/holochain/pull/1493)
- Allow deterministic bindings (dna\_info() & zome\_info()) to the genesis self check [\#1491](https://github.com/holochain/holochain/pull/1491).

## 0.0.150

## 0.0.149

## 0.0.148

- Added networking logic for enzymatic countersigning [\#1472](https://github.com/holochain/holochain/pull/1472)
- Countersigning authority response network message changed to a session negotiation enum [/\#1472](https://github.com/holochain/holochain/pull/1472)

## 0.0.147

## 0.0.146

## 0.0.145

**MAJOR BREAKING CHANGE\!** This release includes a rename of two Holochain core concepts, which results in a LOT of changes to public APIs and type names:

- “Element” has been renamed to “Record”
- “Header” has been renamed to “Action”

All names which include these words have also been renamed accordingly.

As Holochain has evolved, the meaning behind these concepts, as well as our understanding of them, has evolved as well, to the point that the original names are no longer adequate descriptors. We chose new names to help better reflect what these concepts mean, to bring more clarity to how we write and talk about Holochain.

## 0.0.144

- Add functional stub for `x_salsa20_poly1305_shared_secret_create_random` [\#1410](https://github.com/holochain/holochain/pull/1410)
- Add functional stub for `x_salsa20_poly1305_shared_secret_export` [\#1410](https://github.com/holochain/holochain/pull/1410)
- Add functional stub for `x_salsa20_poly1305_shared_secret_ingest` [\#1410](https://github.com/holochain/holochain/pull/1410)
- Limit conductor calls to `10_000_000_000` Wasm operations [\#1386](https://github.com/holochain/holochain/pull/1386)

## 0.0.143

## 0.0.142

## 0.0.141

## 0.0.140

## 0.0.139

- Udpate lair to 0.1.3 - largely just documentation updates, but also re-introduces some dependency pinning to fix mismatch client/server version check [\#1377](https://github.com/holochain/holochain/pull/1377)

## 0.0.138

## 0.0.137

- Docs: Fix intra-doc links in all crates [\#1323](https://github.com/holochain/holochain/pull/1323)
- Update legacy lair to 0.0.10 - allowing “panicky” flag [\#1349](https://github.com/holochain/holochain/pull/1349)
- Udpate lair to 0.1.1 - allowing usage in path with whitespace [\#1349](https://github.com/holochain/holochain/pull/1349)

## 0.0.136

## 0.0.135

## 0.0.134

## 0.0.133

## 0.0.132

## 0.0.131

- When joining the network set arc size to previous value if available instead of full to avoid network load [1287](https://github.com/holochain/holochain/pull/1287)

## 0.0.130

- Workflow errors generally now log rather than abort the current app [1279](https://github.com/holochain/holochain/pull/1279/files)

- Fixed broken links in Rust docs [\#1284](https://github.com/holochain/holochain/pull/1284)

## 0.0.129

## 0.0.128

- Proxy server chosen from bootstrap server proxy\_list [1242](https://github.com/holochain/holochain/pull/1242)

<!-- end list -->

``` yaml
network:
  transport_pool:
    - type: proxy
      proxy_config:
        type: remote_proxy_client_from_bootstrap
        bootstrap_url: https://bootstrap.holo.host
        fallback_proxy_url: ~
```

## 0.0.127

- **BREAKING CHANGE** App validation callbacks are now run per `Op`. There is now only a single validation callback `fn validate(op: Op) -> ExternResult<ValidateCallbackResult>` that is called for each `Op`. See the documentation for `Op` for more details on what data is passed to the callback. There are example use cases in `crates/test_utils/wasm/wasm_workspace/`. For example in the `validate` test wasm. To update an existing app, you to this version all `validate_*` callbacks including `validate_create_link` must be changed to the new `validate(..)` callback. [\#1212](https://github.com/holochain/holochain/pull/1212).

- `RegisterAgentActivity` ops are now validated by app validation.

- Init functions can now make zome calls. [\#1186](https://github.com/holochain/holochain/pull/1186)

- Adds header hashing to `hash` host fn [1227](https://github.com/holochain/holochain/pull/1227)

- Adds blake2b hashing to `hash` host fn [1228](https://github.com/holochain/holochain/pull/1228)

## 0.0.126

## 0.0.125

## 0.0.124

## 0.0.123

- Fixes issue where holochain could get stuck in infinite loop when trying to send validation receipts. [\#1181](https://github.com/holochain/holochain/pull/1181).
- Additional networking metric collection and associated admin api `DumpNetworkMetrics { dna_hash: Option<DnaHash> }` for inspection of metrics [\#1160](https://github.com/holochain/holochain/pull/1160)
- **BREAKING CHANGE** - Schema change for metrics database. Holochain will persist historical metrics once per hour, if you do not clear the metrics database it will crash at that point. [\#1183](https://github.com/holochain/holochain/pull/1183)

## 0.0.122

- Adds better batching to validation workflows for much faster validation. [\#1167](https://github.com/holochain/holochain/pull/1167).

## 0.0.121

- **BREAKING CHANGE** Removed `app_info` from HDK [1108](https://github.com/holochain/holochain/pull/1108)
- Permissions on host functions now return an error instead of panicking [1141](https://github.com/holochain/holochain/pull/1141)
- Add `--build-info` CLI flag for displaying various information in JSON format. [\#1163](https://github.com/holochain/holochain/pull/1163)

## 0.0.120

## 0.0.119

## 0.0.118

- **BREAKING CHANGE** - Gossip now exchanges local peer info with `initiate` and `accept` request types. [\#1114](https://github.com/holochain/holochain/pull/1114).

## 0.0.117

## 0.0.116

## 0.0.115

- Fix [issue](https://github.com/holochain/holochain/issues/1100) where private dht ops were being leaked through the incoming ops sender. [1104](https://github.com/holochain/holochain/pull/1104).
- Kitsune now attempts to rebind the network interface in the event of endpoint shutdown. Note, it’s still recommended to bind to `0.0.0.0` as the OS provides additional resiliency for interfaces coming and going. [\#1083](https://github.com/holochain/holochain/pull/1083)
- **BREAKING CHANGE** current chain head including recent writes available in agent info [\#1079](https://github.com/holochain/holochain/pull/1079)
- **BREAKING (If using new lair)** If you are using the new (non-legacy) `lair_server` keystore, you will need to rebuild your keystore, we now pre-hash the passphrase used to access it to mitigate some information leakage. [\#1094](https://github.com/holochain/holochain/pull/1094)
- Better lair signature fallback child process management. The child process will now be properly restarted if it exits. (Note this can take a few millis on Windows, and may result in some signature errors.) [\#1094](https://github.com/holochain/holochain/pull/1094)

## 0.0.114

- `remote_signal` has always been a fire-and-forget operation. Now it also uses the more efficient fire-and-forget “notify” low-level networking plumbing. [\#1075](https://github.com/holochain/holochain/pull/1075)

- **BREAKING CHANGE** `entry_defs` added to `zome_info` and referenced by macros [PR1055](https://github.com/holochain/holochain/pull/1055)

- **BREAKING CHANGE**: The notion of “cell nicknames” (“nicks”) and “app slots” has been unified into the notion of “app roles”. This introduces several breaking changes. In general, you will need to rebuild any app bundles you are using, and potentially update some usages of the admin interface. In particular:
  
  - The `slots` field in App manifests is now called `roles`
  - The `InstallApp` admin method now takes a `role_id` field instead of a `nick` field
  - In the return value for any admin method which lists installed apps, e.g. `ListEnabledApps`, any reference to `"slots"` is now named `"roles"`
  - See [\#1045](https://github.com/holochain/holochain/pull/1045)

- Adds test utils for creating simulated networks. [\#1037](https://github.com/holochain/holochain/pull/1037).

- Conductor can take a mocked network for testing simulated networks. [\#1036](https://github.com/holochain/holochain/pull/1036)

- Added `DumpFullState` to the admin interface, as a more complete form of `DumpState` which returns full `Vec<DhtOp>` instead of just their count, enabling more introspection of the state of the cell [\#1065](https://github.com/holochain/holochain/pull/1065).

- **BREAKING CHANGE** Added function name to call info in HDK. [\#1078](https://github.com/holochain/holochain/pull/1078).

## 0.0.113

- Post commit is now infallible and expects no return value [PR1049](https://github.com/holochain/holochain/pull/1049)
- Always depend on `itertools` to make `cargo build --no-default-features` work [\#1060](https://github.com/holochain/holochain/pull/1060)
- `call_info` includes provenance and cap grant information [PR1063](https://github.com/holochain/holochain/pull/1063)
- Always depend on `itertools` to make `cargo build --no-default-features` work [\#1060](https://github.com/holochain/holochain/pull/1060)

## 0.0.112

- Always depend on `itertools` to make `cargo build --no-default-features` work [\#1060](https://github.com/holochain/holochain/pull/1060)

## 0.0.111

- `call_info` is now implemented [1047](https://github.com/holochain/holochain/pull/1047)

- `dna_info` now returns `DnaInfo` correctly [\#1044](https://github.com/holochain/holochain/pull/1044)
  
  - `ZomeInfo` no longer includes what is now on `DnaInfo`
  - `ZomeInfo` renames `zome_name` and `zome_id` to `name` and `id`
  - `DnaInfo` includes `name`, `hash`, `properties`

- `post_commit` hook is implemented now [PR 1000](https://github.com/holochain/holochain/pull/1000)

- Bump legacy lair version to 0.0.8 fixing a crash when error message was too long [\#1046](https://github.com/holochain/holochain/pull/1046)

- Options to use new lair keystore [\#1040](https://github.com/holochain/holochain/pull/1040)

<!-- end list -->

``` yaml
keystore:
  type: danger_test_keystore
```

or

``` yaml
keystore:
  type: lair_server
  connection_url: "unix:///my/path/socket?k=Foo"
```

## 0.0.110

- Publish now runs on a loop if there are ops still needing receipts. [\#1024](https://github.com/holochain/holochain/pull/1024)
- Batch peer store write so we use less transactions. [\#1007](https://github.com/holochain/holochain/pull/1007/).
- Preparation for new lair api [\#1017](https://github.com/holochain/holochain/pull/1017)
  - there should be no functional changes with this update.
  - adds new lair as an additional dependency and begins preparation for a config-time switch allowing use of new api lair keystore.
- Add method `SweetDnaFile::from_bundle_with_overrides` [\#1030](https://github.com/holochain/holochain/pull/1030)
- Some `SweetConductor::setup_app_*` methods now take anything iterable, instead of array slices, for specifying lists of agents and DNAs [\#1030](https://github.com/holochain/holochain/pull/1030)
- BREAKING conductor config changes [\#1031](https://github.com/holochain/holochain/pull/1031)

Where previously, you might have had:

``` yaml
use_dangerous_test_keystore: false
keystore_path: /my/path
passphrase_service:
  type: danger_insecure_from_config
  passphrase: "test-passphrase"
```

now you will use:

``` yaml
keystore:
  type: lair_server_legacy_deprecated
  keystore_path: /my/path
  danger_passphrase_insecure_from_config: "test-passphrase"
```

or:

``` yaml
keystore:
  type: danger_test_keystore_legacy_deprecated
```

## 0.0.109

- Make validation run concurrently up to 50 DhtOps. This allows us to make progress on other ops when waiting for the network. [\#1005](https://github.com/holochain/holochain/pull/1005)
- FIX: Prevent the conductor from trying to join cells to the network that are already in the process of joining. [\#1006](https://github.com/holochain/holochain/pull/1006)

## 0.0.108

- Refactor conductor to use parking lot rw lock instead of tokio rw lock. (Faster and prevents deadlocks.). [\#979](https://github.com/holochain/holochain/pull/979).

### Changed

- The scheduler should work now

## 0.0.107

## 0.0.106

### Changed

- All Holochain `Timestamp`s (including those in Headers) are now at the precision of microseconds rather than nanoseconds. This saves 4 bytes per timestamp in memory and on disk.
- Various database field names changed. **Databases created in prior versions will be incompatible.**
- HDK `sys_time` now returns a `holochain_zome_types::prelude::Timestamp` instead of a `core::time::Duration`.
- Exposes `UninstallApp` in the conductor admin API.

## 0.0.105

## 0.0.104

- Updates lair to 0.0.4 which pins rcgen to 0.8.11 to work around [https://github.com/est31/rcgen/issues/63](https://github.com/est31/rcgen/issues/63)

## 0.0.103

### Fixed

- This release solves the issues with installing happ bundles or registering DNA via the admin API concurrently. [\#881](https://github.com/holochain/holochain/pull/881).

### Changed

- Header builder now uses chain top timestamp for new headers if in the future
- Timestamps in headers require strict inequality in sys validation

## 0.0.102

### Known Issues :exclamation:

- We’ve become aware of a bug that locks up the conductor when installing happ bundles or registering DNA via the admin API concurrently. Please perform these actions sequentially until we’ve resolved the bug.

### Fixed

- Concurrent zome calls could cause the `init()` zome callback to run multiple times concurrently, causing `HeadMoved` errors. This is fixed, so that `init()` can only ever run once.
  - If a zome call has been waiting for another zome call to finish running `init()` for longer than 30 seconds, it will timeout.

### Changed

- Apps now have a more complex status. Apps now can be either enabled/disabled as well as running/stopped, the combination of which is captured by three distinctly named states:
  - “Running” (enabled + running) -\> The app is running normally
  - “Paused” (enabled + stopped) -\> The app is currently stopped due to some minor problem in one of its cells such as failed network access, but will start running again as soon as it’s able. Some Cells may still be running normally.
  - “Disabled” (disabled + stopped) -\> The app is stopped and will remain so until explicitly enabled via `EnableApp` admin method. Apps can be disabled manually via `DisableApp`, or automatically due to an unrecoverable error in a Cell.
- Some admin methods are deprecated due to the app status changes:
  - `ActivateApp` is deprecated in favor of `EnableApp`
  - `DeactivateApp` is deprecated in favor of `DisableApp`
- Apps will be automatically Paused if not all of their cells are able to join the network during startup

### Added

- `InstallAppBundle` command added to admin conductor API. [\#665](https://github.com/holochain/holochain/pull/665)
- `DnaSource` in conductor\_api `RegisterDna` call now can take a `DnaBundle` [\#665](https://github.com/holochain/holochain/pull/665)
- New admin interface methods:
  - `EnableApp` (replaces `ActivateApp`)
  - `DisableApp` (replaces `DeactivateApp`)
  - `StartApp` (used to attempt to manually restart a Paused app)
- Using the 3 level PLRU instance cache from latest holochain wasmer `v0.0.72`

## 0.0.101

This version contains breaking changes to the conductor API as well as a major upgrade to the underlying Wasm runtime.

***:exclamation: Performance impact***

The version of wasmer that is used in this holochain release contains bugs in the scoping of wasmer modules vs. instances, such that it blocks the proper release of memory and slows down execution of concurrent Wasm instances. While we were able to at least mitigate these effects and are coordinating with wasmer to find a proper solution as soon as possible.

The severity of these issues increases with cell concurrency, i.e. using multiple cells with the same DNA. Application development with a single conductor and a few cells are expected to work well unless your machine has serious resource restrictions.

### Added

- `InstallAppBundle` command added to admin conductor API. [\#665](https://github.com/holochain/holochain/pull/665)
- `DnaSource` in conductor\_api `RegisterDna` call now can take a `DnaBundle` [\#665](https://github.com/holochain/holochain/pull/665)

### Removed

- BREAKING:  `InstallAppDnaPayload` in admin conductor API `InstallApp` command now only accepts a hash.  Both properties and path have been removed as per deprecation warning.  Use either `RegisterDna` or `InstallAppBundle` instead. [\#665](https://github.com/holochain/holochain/pull/665)
- BREAKING: `DnaSource(Path)` in conductor\_api `RegisterDna` call now must point to `DnaBundle` as created by `hc dna pack` not a `DnaFile` created by `dna_util` [\#665](https://github.com/holochain/holochain/pull/665)

### CHANGED

- Updated to a version of `holochain_wasmer` that includes a migration to wasmer v2+. [\#773](https://github.com/holochain/holochain/pull/773/files), [\#801](https://github.com/holochain/holochain/pull/80), [\#836](https://github.com/holochain/holochain/pull/836)
- Introduced a simple instance cache to mitigate and potentially outweigh the effects of the aforementioned wasmer conditions [\#848](https://github.com/holochain/holochain/pull/848)

## 0.0.100

This is the first version number for the version of Holochain with a refactored state model (you may see references to it as Holochain RSM).

## 0.0.52-alpha2

*Note: Versions 0.0.52-alpha2 and older are belong to previous iterations of the Holochain architecture and are not tracked here.*<|MERGE_RESOLUTION|>--- conflicted
+++ resolved
@@ -7,14 +7,12 @@
 
 ## Unreleased
 
-<<<<<<< HEAD
 - Adds DPKI support. This is not fully hooked up, so the main implication for this particular implementation is that you must be using the same DPKI implementation as all other nodes on the network that you wish to talk to. If the DPKI version mismatches, you cannot establish connections, and will see so as an error in the logs. This work is in preparation for future work which will make it possible to restore your keys if you lose your device, and to revoke and replace your keys if your device is stolen or compromised.
-=======
+
 ## 0.3.0-beta-dev.45
 
 - App validation workflow: Mock network in unit tests using new type `GenericNetwork` to properly test `must_get_agent_activity`. Previously that was not possible, as all peers in a test case were authorities for each other and `must_get_agent_activity` would therefore not send requests to the network.
 - App validation workflow: Skip ops that have missing dependencies. If an op is awaiting dependencies to be fetched, it will be excluded from app validation.
->>>>>>> d25cfdd6
 
 ## 0.3.0-beta-dev.44
 
