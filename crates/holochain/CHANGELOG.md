--- conflicted
+++ resolved
@@ -9,21 +9,14 @@
 
 ## Unreleased
 
-<<<<<<< HEAD
 - Mark `schedule` host fn as stable in code. #5240
-- Add a new `copy_cached_op_to_dht` function to `holochain_state`. #5252
-- Add a new function `get_dht_op_validation_state` to `holochain_state` for checking the state of a DHT op. #5246
-- Fix a reference to a method that no longer exists in the conductor documentation `list_dnas` -> `list_dna_hashes`.
-  #5245
-- Remove generic type parameters in `SysValDeps` and related types that are always used with the default types. #5245
-=======
+
 ## 0.6.0-dev.20
 
 - Add a new `copy_cached_op_to_dht` function to `holochain_state`. \#5252
 - Add a new function `get_dht_op_validation_state` to `holochain_state` for checking the state of a DHT op. \#5246
 - Fix a reference to a method that no longer exists in the conductor documentation `list_dnas` -\> `list_dna_hashes`. \#5245
 - Remove generic type parameters in `SysValDeps` and related types that are always used with the default types. \#5245
->>>>>>> dfd40a47
 - Add tests for `publish_query` to ensure that chain ops and warrant ops pending publish are counted correctly.
 
 ## 0.6.0-dev.19
