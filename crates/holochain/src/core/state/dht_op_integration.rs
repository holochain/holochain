//! Various types for the databases involved in the DhtOp integration workflow

<<<<<<< HEAD
use crate::core::workflow::produce_dht_ops_workflow::dht_op::DhtOpLight;
use fallible_iterator::FallibleIterator;
use holo_hash::DhtOpHash;
use holo_hash_core::HoloHashCoreHash;
=======
use crate::core::workflow::produce_dht_ops_workflow::dht_op_light::DhtOpLight;
use holo_hash::DhtOpHash;
use holo_hash::HoloHashBaseExt;
>>>>>>> 8e139c5e
use holochain_serialized_bytes::prelude::*;
use holochain_state::{
    buffer::KvBuf,
    db::INTEGRATED_DHT_OPS,
    error::{DatabaseError, DatabaseResult},
    prelude::{BufferedStore, GetDb, Reader},
};
use holochain_types::{
    composite_hash::AnyDhtHash, dht_op::DhtOp, timestamp::TS_SIZE, validate::ValidationStatus,
    TimestampKey,
};

/// Database type for AuthoredDhtOps
/// Buffer for accessing [DhtOp]s that you authored and finding the amount of validation receipts
pub type AuthoredDhtOpsStore<'env> = KvBuf<'env, DhtOpHash, u32, Reader<'env>>;

/// Database type for IntegrationQueue
/// Queue of ops ready to be integrated
pub type IntegrationQueueStore<'env> =
    KvBuf<'env, IntegrationQueueKey, IntegrationQueueValue, Reader<'env>>;

/// Database type for IntegratedDhtOps
/// [DhtOp]s that have already been integrated
pub type IntegratedDhtOpsStore<'env> = KvBuf<'env, DhtOpHash, IntegratedDhtOpsValue, Reader<'env>>;

<<<<<<< HEAD
/// Buffer that adds query logic to the IntegratedDhtOpsStore
pub struct IntegratedDhtOpsBuf<'env> {
    store: IntegratedDhtOpsStore<'env>,
}

impl<'env> std::ops::Deref for IntegratedDhtOpsBuf<'env> {
    type Target = IntegratedDhtOpsStore<'env>;
    fn deref(&self) -> &Self::Target {
        &self.store
    }
}

impl<'env> std::ops::DerefMut for IntegratedDhtOpsBuf<'env> {
    fn deref_mut(&mut self) -> &mut Self::Target {
        &mut self.store
    }
}

impl<'env> BufferedStore<'env> for IntegratedDhtOpsBuf<'env> {
    type Error = DatabaseError;
    fn flush_to_txn(
        self,
        writer: &'env mut holochain_state::prelude::Writer,
    ) -> Result<(), Self::Error> {
        self.store.flush_to_txn(writer)
    }
}

/// The key type for the IntegrationQueue db
/// Key for the Integration Queue that ensures they are ordered by time
#[derive(Hash, Eq, PartialEq)]
pub struct IntegrationQueueKey(SerializedBytes);

#[derive(serde::Deserialize, serde::Serialize, SerializedBytes)]
struct T(Timestamp, DhtOpHash);
=======
/// The key type for the IntegrationQueue db.
/// It is carefully constructed to ensure that keys are properly ordered by
/// timestamp and will also be unique
#[derive(Hash, PartialEq, Eq)]
#[cfg_attr(test, derive(PartialOrd, Ord))]
pub struct IntegrationQueueKey(Vec<u8>);
>>>>>>> 8e139c5e

impl AsRef<[u8]> for IntegrationQueueKey {
    fn as_ref(&self) -> &[u8] {
        self.0.as_ref()
    }
}

impl From<&[u8]> for IntegrationQueueKey {
    fn from(slice: &[u8]) -> Self {
        Self(slice.to_vec())
    }
}

impl From<(TimestampKey, DhtOpHash)> for IntegrationQueueKey {
    fn from((timestamp, hash): (TimestampKey, DhtOpHash)) -> Self {
        let mut bytes = Vec::new();
        bytes.extend_from_slice(timestamp.as_ref());
        bytes.extend_from_slice(hash.as_ref());
        Self(bytes)
    }
}

impl From<&IntegrationQueueKey> for (TimestampKey, DhtOpHash) {
    fn from(k: &IntegrationQueueKey) -> Self {
        let slice: &[u8] = k.0.as_ref();
        let ts = &slice[0..TS_SIZE];
        let hash = &slice[TS_SIZE..];
        (
            TimestampKey::from(ts),
            DhtOpHash::with_pre_hashed(hash.to_vec()),
        )
    }
}

impl From<IntegrationQueueKey> for (TimestampKey, DhtOpHash) {
    fn from(k: IntegrationQueueKey) -> Self {
        (&k).into()
    }
}

/// A type for storing in databases that only need the hashes.
#[derive(Clone, Debug, Serialize, Deserialize, Eq, PartialEq)]
<<<<<<< HEAD
pub struct IntegrationValue {
    /// Thi ops validation status
=======
pub struct IntegratedDhtOpsValue {
    /// The op's validation status
>>>>>>> 8e139c5e
    pub validation_status: ValidationStatus,
    /// Where to send this op
    pub basis: AnyDhtHash,
    /// Signatures and hashes of the op
    pub op: DhtOpLight,
    /// Time when the op was integrated
    pub when_integrated: Timestamp,
}

/// A type for storing in databases that only need the hashes.
#[derive(Clone, Debug, Serialize, Deserialize, Eq, PartialEq)]
pub struct IntegrationQueueValue {
    /// The op's validation status
    pub validation_status: ValidationStatus,
    /// Signatures and hashes of the op
    pub op: DhtOp,
}

#[cfg(test)]
mod tests {
    use super::*;
    use holo_hash::{DhtOpHash, HoloHashBaseExt};
    use holochain_types::Timestamp;

    #[test]
    fn test_integration_queue_key_roundtrips() {
        // create test timestamps
        let ts1 = Timestamp(i64::MIN, u32::MIN);
        let ts3 = Timestamp::try_from("1930-01-01T00:00:00.999999999Z").unwrap();
        let ts5 = Timestamp::try_from("2020-05-05T19:16:04.266431045Z").unwrap();
        let ts7 = Timestamp(i64::MAX, u32::MAX);

        // build corresponding timestamp keys
        let tk1 = TimestampKey::from(ts1.clone());
        let tk3 = TimestampKey::from(ts3.clone());
        let tk5 = TimestampKey::from(ts5.clone());
        let tk7 = TimestampKey::from(ts7.clone());

        // dummy hash
        let h0 = DhtOpHash::with_pre_hashed([0; 32].to_vec());
        let h1 = DhtOpHash::with_pre_hashed([1; 32].to_vec());

        // create tuples to check roundtrips
        let p1 = (tk1, h0.clone());
        let p2 = (tk1, h1.clone());
        let p3 = (tk3, h0.clone());
        let p4 = (tk3, h1.clone());
        let p5 = (tk5, h0.clone());
        let p6 = (tk5, h1.clone());
        let p7 = (tk7, h0.clone());
        let p8 = (tk7, h1.clone());

        // tuple -> bytes
        let ik1 = IntegrationQueueKey::try_from(p1.clone()).unwrap();
        let ik2 = IntegrationQueueKey::try_from(p2.clone()).unwrap();
        let ik3 = IntegrationQueueKey::try_from(p3.clone()).unwrap();
        let ik4 = IntegrationQueueKey::try_from(p4.clone()).unwrap();
        let ik5 = IntegrationQueueKey::try_from(p5.clone()).unwrap();
        let ik6 = IntegrationQueueKey::try_from(p6.clone()).unwrap();
        let ik7 = IntegrationQueueKey::try_from(p7.clone()).unwrap();
        let ik8 = IntegrationQueueKey::try_from(p8.clone()).unwrap();

        // bytes -> tuple
        assert_eq!(p1, (&ik1).try_into().unwrap());
        assert_eq!(p2, (&ik2).try_into().unwrap());
        assert_eq!(p3, (&ik3).try_into().unwrap());
        assert_eq!(p4, (&ik4).try_into().unwrap());
        assert_eq!(p5, (&ik5).try_into().unwrap());
        assert_eq!(p6, (&ik6).try_into().unwrap());
        assert_eq!(p7, (&ik7).try_into().unwrap());
        assert_eq!(p8, (&ik8).try_into().unwrap());

        // test absolute ordering
        assert!(ik1 < ik2);
        assert!(ik2 < ik3);
        assert!(ik3 < ik4);
        assert!(ik4 < ik5);
        assert!(ik5 < ik6);
        assert!(ik6 < ik7);
        assert!(ik7 < ik8);
    }
}

impl<'env> IntegratedDhtOpsBuf<'env> {
    /// Create a new buffer for the IntegratedDhtOpsStore
    pub fn new(reader: &'env Reader<'env>, dbs: &impl GetDb) -> DatabaseResult<Self> {
        let db = dbs.get_db(&*INTEGRATED_DHT_OPS).unwrap();
        Ok(Self {
            store: IntegratedDhtOpsStore::new(&reader, db)?,
        })
    }
    /// Get ops that match optional queries:
    /// - from a time (Inclusive)
    /// - to a time (Exclusive)
    /// - match a dht location
    pub fn query(
        &'env self,
        from: Option<Timestamp>,
        to: Option<Timestamp>,
        dht_loc: Option<u32>,
    ) -> DatabaseResult<
        Box<dyn FallibleIterator<Item = IntegrationValue, Error = DatabaseError> + 'env>,
    > {
        Ok(Box::new(
            self.store
                .iter()?
                .filter_map(move |(_, v)| match from {
                    Some(time) if v.when_integrated >= time => Ok(Some(v)),
                    None => Ok(Some(v)),
                    _ => Ok(None),
                })
                .filter_map(move |v| match to {
                    Some(time) if v.when_integrated < time => Ok(Some(v)),
                    None => Ok(Some(v)),
                    _ => Ok(None),
                })
                .filter_map(move |v| match dht_loc {
                    Some(dht_loc) if v.basis.get_loc() == dht_loc => Ok(Some(v)),
                    None => Ok(Some(v)),
                    _ => Ok(None),
                }),
        ))
    }
}
#[cfg(test)]
mod tests {
    use super::*;
    use crate::fixt::AnyDhtHashFixturator;
    use chrono::{Duration, Utc};
    use fixt::prelude::*;
    use holo_hash::{DhtOpHashFixturator, HeaderHashFixturator};
    use holochain_state::test_utils::test_cell_env;
    use holochain_state::{
        buffer::BufferedStore,
        env::{ReadManager, WriteManager},
    };
    use holochain_types::fixt::SignatureFixturator;
    use pretty_assertions::assert_eq;

    #[tokio::test(threaded_scheduler)]
    async fn test_query() {
        let env = test_cell_env();
        let dbs = env.dbs().await;
        let env_ref = env.guard().await;

        // Create some integration valuesA
        let mut expected = Vec::new();
        let mut basis = AnyDhtHashFixturator::new(Predictable);
        let now = Utc::now();
        let same_basis = basis.next().unwrap();
        let mut times = Vec::new();
        times.push(now - Duration::hours(100));
        times.push(now);
        times.push(now + Duration::hours(100));
        let times_exp = times.clone();
        let values = times.into_iter().map(|when_integrated| IntegrationValue {
            validation_status: ValidationStatus::Valid,
            basis: basis.next().unwrap(),
            op: DhtOpLight::RegisterAgentActivity(fixt!(Signature), fixt!(HeaderHash)),
            when_integrated: when_integrated.into(),
        });

        // Put them in the db
        {
            let mut dht_hash = DhtOpHashFixturator::new(Predictable);
            let reader = env_ref.reader().unwrap();
            let mut buf = IntegratedDhtOpsBuf::new(&reader, &dbs).unwrap();
            for mut value in values {
                buf.put(dht_hash.next().unwrap(), value.clone()).unwrap();
                expected.push(value.clone());
                value.basis = same_basis.clone();
                buf.put(dht_hash.next().unwrap(), value.clone()).unwrap();
                expected.push(value.clone());
            }
            env_ref
                .with_commit(|writer| buf.flush_to_txn(writer))
                .unwrap();
        }

        // Check queries
        {
            let reader = env_ref.reader().unwrap();
            let buf = IntegratedDhtOpsBuf::new(&reader, &dbs).unwrap();
            // No filter
            let mut r = buf
                .query(None, None, None)
                .unwrap()
                .collect::<Vec<_>>()
                .unwrap();
            r.sort_by_key(|v| v.when_integrated.clone());
            assert_eq!(&r[..], &expected[..]);
            // From now
            let mut r = buf
                .query(Some(times_exp[1].clone().into()), None, None)
                .unwrap()
                .collect::<Vec<_>>()
                .unwrap();
            r.sort_by_key(|v| v.when_integrated.clone());
            assert!(r.contains(&expected[2]));
            assert!(r.contains(&expected[4]));
            assert!(r.contains(&expected[3]));
            assert!(r.contains(&expected[5]));
            assert_eq!(r.len(), 4);
            // From ages ago till 1hr in future
            let ages_ago = times_exp[0] - Duration::weeks(5);
            let future = times_exp[1] + Duration::hours(1);
            let mut r = buf
                .query(Some(ages_ago.into()), Some(future.into()), None)
                .unwrap()
                .collect::<Vec<_>>()
                .unwrap();
            r.sort_by_key(|v| v.when_integrated.clone());

            assert!(r.contains(&expected[0]));
            assert!(r.contains(&expected[1]));
            assert!(r.contains(&expected[2]));
            assert!(r.contains(&expected[3]));
            assert_eq!(r.len(), 4);
            // Same basis
            let ages_ago = times_exp[0] - Duration::weeks(5);
            let future = times_exp[1] + Duration::hours(1);
            let mut r = buf
                .query(
                    Some(ages_ago.into()),
                    Some(future.into()),
                    Some(same_basis.get_loc()),
                )
                .unwrap()
                .collect::<Vec<_>>()
                .unwrap();
            r.sort_by_key(|v| v.when_integrated.clone());
            assert!(r.contains(&expected[1]));
            assert!(r.contains(&expected[3]));
            assert_eq!(r.len(), 2);
            // Same basis all
            let mut r = buf
                .query(None, None, Some(same_basis.get_loc()))
                .unwrap()
                .collect::<Vec<_>>()
                .unwrap();
            r.sort_by_key(|v| v.when_integrated.clone());
            assert!(r.contains(&expected[1]));
            assert!(r.contains(&expected[3]));
            assert!(r.contains(&expected[5]));
            assert_eq!(r.len(), 3);
        }
    }
}<|MERGE_RESOLUTION|>--- conflicted
+++ resolved
@@ -1,15 +1,12 @@
 //! Various types for the databases involved in the DhtOp integration workflow
 
-<<<<<<< HEAD
 use crate::core::workflow::produce_dht_ops_workflow::dht_op::DhtOpLight;
 use fallible_iterator::FallibleIterator;
 use holo_hash::DhtOpHash;
 use holo_hash_core::HoloHashCoreHash;
-=======
 use crate::core::workflow::produce_dht_ops_workflow::dht_op_light::DhtOpLight;
 use holo_hash::DhtOpHash;
 use holo_hash::HoloHashBaseExt;
->>>>>>> 8e139c5e
 use holochain_serialized_bytes::prelude::*;
 use holochain_state::{
     buffer::KvBuf,
@@ -35,7 +32,6 @@
 /// [DhtOp]s that have already been integrated
 pub type IntegratedDhtOpsStore<'env> = KvBuf<'env, DhtOpHash, IntegratedDhtOpsValue, Reader<'env>>;
 
-<<<<<<< HEAD
 /// Buffer that adds query logic to the IntegratedDhtOpsStore
 pub struct IntegratedDhtOpsBuf<'env> {
     store: IntegratedDhtOpsStore<'env>,
@@ -64,21 +60,12 @@
     }
 }
 
-/// The key type for the IntegrationQueue db
-/// Key for the Integration Queue that ensures they are ordered by time
-#[derive(Hash, Eq, PartialEq)]
-pub struct IntegrationQueueKey(SerializedBytes);
-
-#[derive(serde::Deserialize, serde::Serialize, SerializedBytes)]
-struct T(Timestamp, DhtOpHash);
-=======
 /// The key type for the IntegrationQueue db.
 /// It is carefully constructed to ensure that keys are properly ordered by
 /// timestamp and will also be unique
 #[derive(Hash, PartialEq, Eq)]
 #[cfg_attr(test, derive(PartialOrd, Ord))]
 pub struct IntegrationQueueKey(Vec<u8>);
->>>>>>> 8e139c5e
 
 impl AsRef<[u8]> for IntegrationQueueKey {
     fn as_ref(&self) -> &[u8] {
@@ -121,13 +108,8 @@
 
 /// A type for storing in databases that only need the hashes.
 #[derive(Clone, Debug, Serialize, Deserialize, Eq, PartialEq)]
-<<<<<<< HEAD
-pub struct IntegrationValue {
-    /// Thi ops validation status
-=======
 pub struct IntegratedDhtOpsValue {
     /// The op's validation status
->>>>>>> 8e139c5e
     pub validation_status: ValidationStatus,
     /// Where to send this op
     pub basis: AnyDhtHash,
