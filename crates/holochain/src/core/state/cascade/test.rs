use super::Cascade;
use crate::core::state::{
    element_buf::ElementBuf,
    metadata::{LinkMetaKey, MockMetadataBuf},
    source_chain::{SourceChainBuf, SourceChainResult},
};
use crate::{
    fixt::{LinkMetaValFixturator, ZomeIdFixturator},
    test_utils::test_network,
};
use ::fixt::prelude::*;
use holochain_state::{
    env::ReadManager, error::DatabaseResult, prelude::*, test_utils::test_cell_env,
};
use holochain_types::{
    element::SignedHeaderHashed,
    entry::EntryHashed,
    fixt::SignatureFixturator,
    metadata::EntryDhtStatus,
    observability,
    prelude::*,
    test_utils::{fake_agent_pubkey_1, fake_agent_pubkey_2, fake_header_hash},
    HeaderHashed,
};
use holochain_zome_types::link::LinkTag;
use holochain_zome_types::{header, Entry, Header};
use mockall::*;

#[allow(dead_code)]
struct Chains<'env> {
    source_chain: SourceChainBuf<'env>,
    cache: ElementBuf<'env>,
    jimbo_id: AgentPubKey,
    jimbo_header: Header,
    jimbo_entry: EntryHashed,
    jessy_id: AgentPubKey,
    jessy_header: Header,
    jessy_entry: EntryHashed,
    mock_meta_vault: MockMetadataBuf,
    mock_meta_cache: MockMetadataBuf,
}

fn setup_env<'env>(reader: &'env Reader<'env>, dbs: &impl GetDb) -> DatabaseResult<Chains<'env>> {
    let previous_header = fake_header_hash(1);

    let jimbo_id = fake_agent_pubkey_1();
    let jessy_id = fake_agent_pubkey_2();
    let (jimbo_entry, jessy_entry) = tokio_safe_block_on::tokio_safe_block_on(
        async {
            (
                EntryHashed::from_content(Entry::Agent(jimbo_id.clone().into())).await,
                EntryHashed::from_content(Entry::Agent(jessy_id.clone().into())).await,
            )
        },
        std::time::Duration::from_secs(1),
    )
    .unwrap();

    let jimbo_header = Header::EntryCreate(header::EntryCreate {
        author: jimbo_id.clone(),
        timestamp: Timestamp::now().into(),
        header_seq: 0,
        prev_header: previous_header.clone().into(),
        entry_type: header::EntryType::AgentPubKey,
        entry_hash: jimbo_entry.as_hash().clone(),
    });

    let jessy_header = Header::EntryCreate(header::EntryCreate {
        author: jessy_id.clone(),
        timestamp: Timestamp::now().into(),
        header_seq: 0,
        prev_header: previous_header.clone().into(),
        entry_type: header::EntryType::AgentPubKey,
        entry_hash: jessy_entry.as_hash().clone(),
    });

    let source_chain = SourceChainBuf::new(reader, dbs)?;
    let cache = ElementBuf::cache(reader, dbs)?;
    let mock_meta_vault = MockMetadataBuf::new();
    let mock_meta_cache = MockMetadataBuf::new();
    Ok(Chains {
        source_chain,
        cache,
        jimbo_id,
        jimbo_header,
        jimbo_entry,
        jessy_id,
        jessy_header,
        jessy_entry,
        mock_meta_vault,
        mock_meta_cache,
    })
}

#[tokio::test(threaded_scheduler)]
async fn live_local_return() -> SourceChainResult<()> {
    // setup some data thats in the scratch
    let env = test_cell_env();
    let dbs = env.dbs().await;
    let env_ref = env.guard().await;
    let reader = env_ref.reader()?;
    let Chains {
        mut source_chain,
        mut cache,
        jimbo_header,
        jimbo_entry,
        mut mock_meta_vault,
        mut mock_meta_cache,
        ..
    } = setup_env(&reader, &dbs)?;
    source_chain
        .put_raw(jimbo_header.clone(), Some(jimbo_entry.as_content().clone()))
        .await?;
    let address = jimbo_entry.as_hash();

    // set it's metadata to LIVE
    mock_meta_vault
        .expect_get_dht_status()
        .with(predicate::eq(address.clone()))
        .returning(|_| Ok(EntryDhtStatus::Live));

    let (_n, _r, cell_network) = test_network().await;

    // call dht_get with above address
<<<<<<< HEAD
    let cascade = Cascade::new(
        &source_chain.elements(),
=======
    let mut cascade = Cascade::new(
        &source_chain.cas(),
>>>>>>> 61822b5a
        &mock_meta_vault,
        &mut cache,
        &mut mock_meta_cache,
        cell_network,
    );
    let entry = cascade.dht_get(address.clone().into()).await.unwrap();
    // check it returns
    assert_eq!(entry.unwrap().into_inner().1.unwrap(), *jimbo_entry);
    // check it doesn't hit the cache
    // this is implied by the mock not expecting calls
    Ok(())
}

#[tokio::test(threaded_scheduler)]
async fn dead_local_none() -> SourceChainResult<()> {
    observability::test_run().ok();
    // setup some data thats in the scratch
    let env = test_cell_env();
    let dbs = env.dbs().await;
    let env_ref = env.guard().await;
    let reader = env_ref.reader()?;
    let Chains {
        mut source_chain,
        mut cache,
        jimbo_id: _,
        jimbo_header,
        jimbo_entry,
        mut mock_meta_vault,
        mut mock_meta_cache,
        ..
    } = setup_env(&reader, &dbs)?;
    source_chain
        .put_raw(jimbo_header.clone(), Some(jimbo_entry.as_content().clone()))
        .await?;
    let address = jimbo_entry.as_hash();

    // set it's metadata to Dead
    mock_meta_vault
        .expect_get_dht_status()
        .with(predicate::eq(address.clone()))
        .returning(|_| Ok(EntryDhtStatus::Dead));

    let (_n, _r, cell_network) = test_network().await;
    // call dht_get with above address
<<<<<<< HEAD
    let cascade = Cascade::new(
        &source_chain.elements(),
=======
    let mut cascade = Cascade::new(
        &source_chain.cas(),
>>>>>>> 61822b5a
        &mock_meta_vault,
        &mut cache,
        &mut mock_meta_cache,
        cell_network,
    );
    let entry = cascade.dht_get(address.clone().into()).await.unwrap();
    // check it returns none
    assert_eq!(entry, None);
    // check it doesn't hit the cache
    // this is implied by the mock not expecting calls
    Ok(())
}

#[tokio::test(threaded_scheduler)]
async fn notfound_goto_cache_live() -> SourceChainResult<()> {
    observability::test_run().ok();
    // setup some data thats in the scratch
    let env = test_cell_env();
    let dbs = env.dbs().await;
    let env_ref = env.guard().await;
    let reader = env_ref.reader()?;
    let Chains {
        source_chain,
        mut cache,
        jimbo_id: _,
        jimbo_header,
        jimbo_entry,
        mock_meta_vault,
        mut mock_meta_cache,
        ..
    } = setup_env(&reader, &dbs)?;
    let h = HeaderHashed::from_content(jimbo_header.clone()).await;
    let h = SignedHeaderHashed::with_presigned(h, fixt!(Signature));
    cache.put(h, Some(jimbo_entry.clone()))?;
    let address = jimbo_entry.as_hash();

    // set it's metadata to Live
    mock_meta_cache
        .expect_get_dht_status()
        .with(predicate::eq(address.clone()))
        .returning(|_| Ok(EntryDhtStatus::Live));

    let (_n, _r, cell_network) = test_network().await;
    // call dht_get with above address
<<<<<<< HEAD
    let cascade = Cascade::new(
        &source_chain.elements(),
=======
    let mut cascade = Cascade::new(
        &source_chain.cas(),
>>>>>>> 61822b5a
        &mock_meta_vault,
        &mut cache,
        &mut mock_meta_cache,
        cell_network,
    );
    let _entry = cascade.dht_get(address.clone().into()).await.unwrap();
    // check it returns

    // FIXME!
    //    assert_eq!(entry, Some(jimbo_entry));
    // check it doesn't hit the primary
    // this is implied by the mock not expecting calls
    Ok(())
}

#[tokio::test(threaded_scheduler)]
async fn notfound_cache() -> DatabaseResult<()> {
    observability::test_run().ok();
    // setup some data thats in the scratch
    let env = test_cell_env();
    let dbs = env.dbs().await;
    let env_ref = env.guard().await;
    let reader = env_ref.reader()?;
    let Chains {
        source_chain,
        mut cache,
        jimbo_header: _,
        jimbo_entry,
        mock_meta_vault,
        mut mock_meta_cache,
        ..
    } = setup_env(&reader, &dbs)?;
    let address = jimbo_entry.as_hash();

    let (_n, _r, cell_network) = test_network().await;
    // call dht_get with above address
<<<<<<< HEAD
    let cascade = Cascade::new(
        &source_chain.elements(),
=======
    let mut cascade = Cascade::new(
        &source_chain.cas(),
>>>>>>> 61822b5a
        &mock_meta_vault,
        &mut cache,
        &mut mock_meta_cache,
        cell_network,
    );
    let entry = cascade.dht_get(address.clone().into()).await.unwrap();
    // check it returns
    assert_eq!(entry, None);
    // check it doesn't hit the primary
    // this is implied by the mock not expecting calls
    // check it doesn't ask the cache
    // this is implied by the mock not expecting calls
    Ok(())
}

#[tokio::test(threaded_scheduler)]
async fn links_local_return() -> SourceChainResult<()> {
    // setup some data thats in the scratch
    let env = test_cell_env();
    let dbs = env.dbs().await;
    let env_ref = env.guard().await;
    let reader = env_ref.reader()?;
    let Chains {
        mut source_chain,
        mut cache,
        jimbo_id: _,
        jimbo_header,
        jimbo_entry,
        jessy_id: _,
        jessy_header,
        jessy_entry,
        mut mock_meta_vault,
        mut mock_meta_cache,
    } = setup_env(&reader, &dbs)?;
    source_chain
        .put_raw(jimbo_header.clone(), Some(jimbo_entry.as_content().clone()))
        .await?;
    source_chain
        .put_raw(jessy_header.clone(), Some(jessy_entry.as_content().clone()))
        .await?;
    let base = jimbo_entry.as_hash().clone();
    let target = jessy_entry.as_hash().clone();

    let tag = LinkTag::new(BytesFixturator::new(Unpredictable).next().unwrap());
    let zome_id = ZomeIdFixturator::new(Unpredictable).next().unwrap();

    let link = LinkMetaValFixturator::new((target.clone(), tag.clone()))
        .next()
        .unwrap();

    let key = LinkMetaKey::BaseZomeTag(&base, zome_id, &tag);

    // Return a link between entries
    let link_return = vec![link.clone()];
    mock_meta_vault
        .expect_get_links()
        .withf({
            let base = base.clone();
            let tag = tag.clone();
            move |k| {
                let key = LinkMetaKey::BaseZomeTag(&base, zome_id, &tag);
                k == &key
            }
        })
        .returning({
            move |_| {
                Ok(Box::new(fallible_iterator::convert(
                    link_return.clone().into_iter().map(Ok),
                )))
            }
        });

    let (_n, _r, cell_network) = test_network().await;
    // call dht_get_links with above base
    let cascade = Cascade::new(
        &source_chain.elements(),
        &mock_meta_vault,
        &mut cache,
        &mut mock_meta_cache,
        cell_network,
    );
    let links = cascade.dht_get_links(&key).await?;
    // check it returns
    assert_eq!(links, vec![link.into_link()]);
    // check it doesn't hit the cache
    // this is implied by the mock not expecting calls
    Ok(())
}

#[tokio::test(threaded_scheduler)]
async fn links_cache_return() -> SourceChainResult<()> {
    observability::test_run().ok();
    // setup some data thats in the scratch
    let env = test_cell_env();
    let dbs = env.dbs().await;
    let env_ref = env.guard().await;
    let reader = env_ref.reader()?;
    let Chains {
        mut source_chain,
        mut cache,
        jimbo_id: _,
        jimbo_header,
        jimbo_entry,
        jessy_id: _,
        jessy_header,
        jessy_entry,
        mut mock_meta_vault,
        mut mock_meta_cache,
    } = setup_env(&reader, &dbs)?;
    source_chain
        .put_raw(jimbo_header.clone(), Some(jimbo_entry.as_content().clone()))
        .await?;
    source_chain
        .put_raw(jessy_header.clone(), Some(jessy_entry.as_content().clone()))
        .await?;
    let base = jimbo_entry.as_hash().clone();
    let target = jessy_entry.as_hash().clone();

    let tag = LinkTag::new(BytesFixturator::new(Unpredictable).next().unwrap());
    let zome_id = ZomeIdFixturator::new(Unpredictable).next().unwrap();

    let link = LinkMetaValFixturator::new((target.clone(), tag.clone()))
        .next()
        .unwrap();

    let key = LinkMetaKey::BaseZomeTag(&base, zome_id, &tag);

    let link_return = vec![];
    // Return empty links
    mock_meta_vault
        .expect_get_links()
        .withf({
            let base = base.clone();
            let tag = tag.clone();
            move |k| {
                let key = LinkMetaKey::BaseZomeTag(&base, zome_id, &tag);
                k == &key
            }
        })
        .returning({
            move |_| {
                Ok(Box::new(fallible_iterator::convert(
                    link_return.clone().into_iter().map(Ok),
                )))
            }
        });

    let link_return = vec![link.clone()];
    // Return a link between entries
    mock_meta_cache
        .expect_get_links()
        .withf({
            let base = base.clone();
            let tag = tag.clone();
            move |k| {
                let key = LinkMetaKey::BaseZomeTag(&base, zome_id, &tag);
                k == &key
            }
        })
        .returning({
            move |_| {
                Ok(Box::new(fallible_iterator::convert(
                    link_return.clone().into_iter().map(Ok),
                )))
            }
        });

    let (_n, _r, cell_network) = test_network().await;
    // call dht_get_links with above base
    let cascade = Cascade::new(
        &source_chain.elements(),
        &mock_meta_vault,
        &mut cache,
        &mut mock_meta_cache,
        cell_network,
    );
    let links = cascade.dht_get_links(&key).await?;
    // check it returns
    assert_eq!(links, vec![link.into_link()]);
    Ok(())
}

#[tokio::test(threaded_scheduler)]
async fn links_notauth_cache() -> DatabaseResult<()> {
    observability::test_run().ok();
    // setup some data thats in the scratch
    let env = test_cell_env();
    let dbs = env.dbs().await;
    let env_ref = env.guard().await;
    let reader = env_ref.reader()?;
    let Chains {
        source_chain,
        mut cache,
        jimbo_header: _,
        jimbo_entry,
        jessy_id: _,
        jessy_header: _,
        jessy_entry,
        mock_meta_vault,
        mut mock_meta_cache,
        ..
    } = setup_env(&reader, &dbs)?;

    let base = jimbo_entry.as_hash().clone();
    let target = jessy_entry.as_hash().clone();

    let tag = LinkTag::new(BytesFixturator::new(Unpredictable).next().unwrap());
    let zome_id = ZomeIdFixturator::new(Unpredictable).next().unwrap();

    let link = LinkMetaValFixturator::new((target.clone(), tag.clone()))
        .next()
        .unwrap();

    let key = LinkMetaKey::BaseZomeTag(&base, zome_id, &tag);

    let link_return = vec![link.clone()];

    // Return empty links
    mock_meta_cache
        .expect_get_links()
        .withf({
            let base = base.clone();
            let tag = tag.clone();
            move |k| {
                let key = LinkMetaKey::BaseZomeTag(&base, zome_id, &tag);
                k == &key
            }
        })
        .returning({
            move |_| {
                Ok(Box::new(fallible_iterator::convert(
                    link_return.clone().into_iter().map(Ok),
                )))
            }
        });

    let (_n, _r, cell_network) = test_network().await;

    // call dht_get_links with above base
    let cascade = Cascade::new(
        &source_chain.elements(),
        &mock_meta_vault,
        &mut cache,
        &mut mock_meta_cache,
        cell_network,
    );
    let links = cascade.dht_get_links(&key).await?;
    // check it returns
    assert_eq!(links, vec![link.into_link()]);
    // check it doesn't hit the primary
    // this is implied by the mock not expecting calls
    Ok(())
}<|MERGE_RESOLUTION|>--- conflicted
+++ resolved
@@ -122,13 +122,8 @@
     let (_n, _r, cell_network) = test_network().await;
 
     // call dht_get with above address
-<<<<<<< HEAD
-    let cascade = Cascade::new(
-        &source_chain.elements(),
-=======
     let mut cascade = Cascade::new(
-        &source_chain.cas(),
->>>>>>> 61822b5a
+        &source_chain.elements(),
         &mock_meta_vault,
         &mut cache,
         &mut mock_meta_cache,
@@ -173,13 +168,8 @@
 
     let (_n, _r, cell_network) = test_network().await;
     // call dht_get with above address
-<<<<<<< HEAD
-    let cascade = Cascade::new(
-        &source_chain.elements(),
-=======
     let mut cascade = Cascade::new(
-        &source_chain.cas(),
->>>>>>> 61822b5a
+        &source_chain.elements(),
         &mock_meta_vault,
         &mut cache,
         &mut mock_meta_cache,
@@ -224,13 +214,8 @@
 
     let (_n, _r, cell_network) = test_network().await;
     // call dht_get with above address
-<<<<<<< HEAD
-    let cascade = Cascade::new(
-        &source_chain.elements(),
-=======
     let mut cascade = Cascade::new(
-        &source_chain.cas(),
->>>>>>> 61822b5a
+        &source_chain.elements(),
         &mock_meta_vault,
         &mut cache,
         &mut mock_meta_cache,
@@ -267,13 +252,8 @@
 
     let (_n, _r, cell_network) = test_network().await;
     // call dht_get with above address
-<<<<<<< HEAD
-    let cascade = Cascade::new(
-        &source_chain.elements(),
-=======
     let mut cascade = Cascade::new(
-        &source_chain.cas(),
->>>>>>> 61822b5a
+        &source_chain.elements(),
         &mock_meta_vault,
         &mut cache,
         &mut mock_meta_cache,
