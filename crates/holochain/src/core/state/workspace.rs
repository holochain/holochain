use super::source_chain::SourceChainError;
use holochain_state::{error::DatabaseError, prelude::{Reader, Writer}, db::DbManager};
use thiserror::Error;

mod app_validation;
mod genesis;
mod invoke_zome;
pub use app_validation::AppValidationWorkspace;
pub use genesis::GenesisWorkspace;
pub use invoke_zome::InvokeZomeWorkspace;

#[derive(Debug, Error)]
pub enum WorkspaceError {
    #[error(transparent)]
    DatabaseError(#[from] DatabaseError),

    #[error(transparent)]
    SourceChainError(#[from] SourceChainError),
}

pub type WorkspaceResult<T> = Result<T, WorkspaceError>;

pub trait Workspace<'env>: Send + Sized {
    fn new(reader: &'env Reader<'env>, dbs: &DbManager) -> WorkspaceResult<Self>;
    fn commit_txn(self, writer: Writer) -> Result<(), WorkspaceError>;
}

#[cfg(test)]
pub mod tests {

    use super::Workspace;
    use crate::core::state::workspace::WorkspaceResult;
    use holochain_state::{
        buffer::{BufferedStore, KvBuf},
        db::{GetDb, PRIMARY_CHAIN_ENTRIES, PRIMARY_CHAIN_HEADERS},
        prelude::*,
        test_utils::test_cell_env,
    };
    use holochain_types::prelude::*;

    pub struct TestWorkspace<'env, R: Readable> {
        one: KvBuf<'env, EntryHash, u32, R>,
        two: KvBuf<'env, String, bool, R>,
    }

<<<<<<< HEAD
    impl<'env> Workspace<'env> for TestWorkspace<'env> {
        fn new(reader: &'env Reader<'env>, dbs: &DbManager) -> WorkspaceResult<Self> {
=======
    impl<'env, R: Readable> TestWorkspace<'env, R> {
        pub fn new(reader: &'env R, dbs: &'env impl GetDb) -> WorkspaceResult<Self> {
>>>>>>> 67df3057
            Ok(Self {
                one: KvBuf::new(reader, dbs.get_db(&*PRIMARY_CHAIN_ENTRIES)?)?,
                two: KvBuf::new(reader, dbs.get_db(&*PRIMARY_CHAIN_HEADERS)?)?,
            })
        }

<<<<<<< HEAD
=======
    impl<'env, R: Readable + Send + Sync> Workspace for TestWorkspace<'env, R> {
>>>>>>> 67df3057
        fn commit_txn(self, mut writer: Writer) -> WorkspaceResult<()> {
            self.one.flush_to_txn(&mut writer)?;
            self.two.flush_to_txn(&mut writer)?;
            writer.commit()?;
            Ok(())
        }
    }

    #[tokio::test(threaded_scheduler)]
    async fn workspace_sanity_check() -> anyhow::Result<()> {
        let arc = test_cell_env().await;
        let env = arc.guard().await;
        let dbs = arc.dbs().await;
        let addr1 = EntryHash::with_data_sync("hello".as_bytes());
        let addr2 = "hi".to_string();
        env.with_commit(|txn| {
            let mut workspace = TestWorkspace::new(txn, &dbs)?;
            assert_eq!(workspace.one.get(&addr1)?, None);

            workspace.one.put(addr1.clone(), 1);
            workspace.two.put(addr2.clone(), true);
            assert_eq!(workspace.one.get(&addr1)?, Some(1));
            assert_eq!(workspace.two.get(&addr2)?, Some(true));
            Ok(()) as Result<_, anyhow::Error>
        })?;

        // Ensure that the data was persisted
        {
            let reader = env.reader()?;
            let workspace = TestWorkspace::new(&reader, &dbs)?;
            assert_eq!(workspace.one.get(&addr1)?, Some(1));
        }
        Ok(())
    }
}<|MERGE_RESOLUTION|>--- conflicted
+++ resolved
@@ -1,5 +1,9 @@
 use super::source_chain::SourceChainError;
-use holochain_state::{error::DatabaseError, prelude::{Reader, Writer}, db::DbManager};
+use holochain_state::{
+    db::GetDb,
+    error::DatabaseError,
+    prelude::{Reader, Writer},
+};
 use thiserror::Error;
 
 mod app_validation;
@@ -21,7 +25,7 @@
 pub type WorkspaceResult<T> = Result<T, WorkspaceError>;
 
 pub trait Workspace<'env>: Send + Sized {
-    fn new(reader: &'env Reader<'env>, dbs: &DbManager) -> WorkspaceResult<Self>;
+    // fn new(reader: &'env Reader<'env>, dbs: &impl GetDb) -> WorkspaceResult<Self>;
     fn commit_txn(self, writer: Writer) -> Result<(), WorkspaceError>;
 }
 
@@ -43,23 +47,16 @@
         two: KvBuf<'env, String, bool, R>,
     }
 
-<<<<<<< HEAD
-    impl<'env> Workspace<'env> for TestWorkspace<'env> {
-        fn new(reader: &'env Reader<'env>, dbs: &DbManager) -> WorkspaceResult<Self> {
-=======
     impl<'env, R: Readable> TestWorkspace<'env, R> {
         pub fn new(reader: &'env R, dbs: &'env impl GetDb) -> WorkspaceResult<Self> {
->>>>>>> 67df3057
             Ok(Self {
                 one: KvBuf::new(reader, dbs.get_db(&*PRIMARY_CHAIN_ENTRIES)?)?,
                 two: KvBuf::new(reader, dbs.get_db(&*PRIMARY_CHAIN_HEADERS)?)?,
             })
         }
+    }
 
-<<<<<<< HEAD
-=======
-    impl<'env, R: Readable + Send + Sync> Workspace for TestWorkspace<'env, R> {
->>>>>>> 67df3057
+    impl<'env, R: Readable + Send + Sync> Workspace<'env> for TestWorkspace<'env, R> {
         fn commit_txn(self, mut writer: Writer) -> WorkspaceResult<()> {
             self.one.flush_to_txn(&mut writer)?;
             self.two.flush_to_txn(&mut writer)?;
