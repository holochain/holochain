--- conflicted
+++ resolved
@@ -39,21 +39,12 @@
         self.0.chain_head().ok_or(SourceChainError::ChainEmpty)
     }
 
-<<<<<<< HEAD
-    pub fn new(env: EnvironmentRead, dbs: &impl GetDb) -> DatabaseResult<Self> {
-        Ok(SourceChainBuf::new(env, dbs)?.into())
-    }
-
-    pub fn public_only(env: EnvironmentRead, dbs: &impl GetDb) -> DatabaseResult<Self> {
-        Ok(SourceChainBuf::public_only(env, dbs)?.into())
-=======
     pub fn new(env: EnvironmentRead) -> DatabaseResult<Self> {
         Ok(SourceChainBuf::new(env)?.into())
     }
 
-    pub async fn public_only(env: EnvironmentRead) -> DatabaseResult<Self> {
+    pub fn public_only(env: EnvironmentRead) -> DatabaseResult<Self> {
         Ok(SourceChainBuf::public_only(env)?.into())
->>>>>>> 8f0e3a56
     }
 
     pub fn into_inner(self) -> SourceChainBuf {
@@ -231,11 +222,7 @@
         let _curry = CurryPayloadsFixturator::new(Empty).next().unwrap();
         let grant = ZomeCallCapGrant::new("tag".into(), access.clone(), HashSet::new());
         {
-<<<<<<< HEAD
-            let mut store = SourceChainBuf::new(arc.clone().into(), &env)?;
-=======
             let mut store = SourceChainBuf::new(arc.clone().into())?;
->>>>>>> 8f0e3a56
             store
                 .genesis(fake_dna_hash(1), fake_agent_pubkey_1(), None)
                 .await?;
@@ -243,11 +230,7 @@
         }
 
         {
-<<<<<<< HEAD
-            let mut chain = SourceChain::new(arc.clone().into(), &env)?;
-=======
             let mut chain = SourceChain::new(arc.clone().into())?;
->>>>>>> 8f0e3a56
             chain.put_cap_grant(grant.clone()).await?;
 
             // ideally the following would work, but it won't because currently
@@ -263,11 +246,7 @@
         }
 
         {
-<<<<<<< HEAD
-            let chain = SourceChain::new(arc.clone().into(), &env)?;
-=======
             let chain = SourceChain::new(arc.clone().into())?;
->>>>>>> 8f0e3a56
             assert_eq!(
                 chain.get_persisted_cap_grant_by_secret(secret)?,
                 Some(grant.into())
@@ -286,11 +265,7 @@
         let agent_pubkey = fake_agent_pubkey_1().into();
         let claim = CapClaim::new("tag".into(), agent_pubkey, secret.clone());
         {
-<<<<<<< HEAD
-            let mut store = SourceChainBuf::new(arc.clone().into(), &env)?;
-=======
             let mut store = SourceChainBuf::new(arc.clone().into())?;
->>>>>>> 8f0e3a56
             store
                 .genesis(fake_dna_hash(1), fake_agent_pubkey_1(), None)
                 .await?;
@@ -298,11 +273,7 @@
         }
 
         {
-<<<<<<< HEAD
-            let mut chain = SourceChain::new(arc.clone().into(), &env)?;
-=======
             let mut chain = SourceChain::new(arc.clone().into())?;
->>>>>>> 8f0e3a56
             chain.put_cap_claim(claim.clone()).await?;
 
             // ideally the following would work, but it won't because currently
@@ -318,11 +289,7 @@
         }
 
         {
-<<<<<<< HEAD
-            let chain = SourceChain::new(arc.clone().into(), &env)?;
-=======
             let chain = SourceChain::new(arc.clone().into())?;
->>>>>>> 8f0e3a56
             assert_eq!(
                 chain.get_persisted_cap_claim_by_secret(&secret)?,
                 Some(claim)
