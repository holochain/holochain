--- conflicted
+++ resolved
@@ -17,14 +17,10 @@
     use holochain_state::{prelude::*, test_utils::test_cell_env};
     use holochain_types::{
         fixt::{AppEntryTypeFixturator, HeaderBuilderCommonFixturator},
-<<<<<<< HEAD
-        header::{self, builder, EntryType, HeaderBuilder},
-=======
         header::NewEntryHeader,
->>>>>>> 95df217d
         HeaderHashed,
     };
-    use holochain_zome_types::header::{self, builder, EntryType, Header, HeaderBuilder};
+    use holochain_zome_types::header::{self, builder, EntryType, HeaderBuilder};
     use holochain_zome_types::header::{ElementDelete, HeaderBuilderCommon, IntendedFor};
 
     struct TestFixtures {
