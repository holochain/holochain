--- conflicted
+++ resolved
@@ -12,7 +12,6 @@
 pub mod host_fn;
 pub mod wasm_ribosome;
 
-<<<<<<< HEAD
 use crate::core::ribosome::guest_callback::init::InitInvocation;
 use crate::core::ribosome::guest_callback::init::InitResult;
 use crate::core::ribosome::guest_callback::migrate_agent::MigrateAgentInvocation;
@@ -33,25 +32,9 @@
 use holochain_zome_types::zome::ZomeName;
 use holochain_zome_types::GuestOutput;
 use holochain_zome_types::HostInput;
-=======
-use super::workflow::unsafe_invoke_zome_workspace::UnsafeInvokeZomeWorkspace;
-use error::RibosomeResult;
-use holo_hash_core::HoloHashCoreHash;
-use holochain_serialized_bytes::prelude::*;
-use holochain_types::{
-    dna::{DnaError, DnaFile},
-    entry::Entry,
-    nucleus::{ZomeInvocation, ZomeInvocationResponse},
-    prelude::Todo,
-    shims::*,
-};
-use holochain_wasmer_host::prelude::*;
-use holochain_zome_types::*;
->>>>>>> e5453626
 use mockall::automock;
 use std::iter::Iterator;
 
-<<<<<<< HEAD
 #[derive(Clone)]
 pub struct HostContext {
     zome_name: ZomeName,
@@ -101,7 +84,6 @@
 impl From<Vec<String>> for FnComponents {
     fn from(vs: Vec<String>) -> Self {
         Self(vs)
-=======
 /// Interface for a Ribosome. Currently used only for mocking, as our only
 /// real concrete type is [WasmRibosome]
 #[automock]
@@ -149,11 +131,9 @@
     /// Create a new instance
     pub fn new(dna_file: DnaFile) -> Self {
         Self { dna_file }
->>>>>>> e5453626
-    }
-}
-
-<<<<<<< HEAD
+    }
+}
+
 pub trait Invocation: Clone // + TryInto<HostInput, Error=SerializedBytesError>
 {
     fn allow_side_effects(&self) -> AllowSideEffects;
@@ -185,7 +165,6 @@
     /// the hash of the top header at the time of call
     pub as_at: HeaderHash,
 }
-=======
     pub fn wasm_cache_key(&self, zome_name: &str) -> Result<&[u8], DnaError> {
         Ok(self.dna_file.dna().get_zome(zome_name)?.wasm_hash.get_raw())
     }
@@ -200,7 +179,6 @@
             &imports,
         )?)
     }
->>>>>>> e5453626
 
 impl Invocation for ZomeInvocation {
     fn allow_side_effects(&self) -> AllowSideEffects {
@@ -285,9 +263,7 @@
         workspace: UnsafeInvokeZomeWorkspace,
         // TODO: ConductorHandle
         invocation: ZomeInvocation,
-<<<<<<< HEAD
     ) -> RibosomeResult<ZomeInvocationResponse>;
-=======
     ) -> RibosomeResult<ZomeInvocationResponse> {
         let host_context = HostContext {
             workspace,
@@ -300,7 +276,6 @@
         )?;
         Ok(ZomeInvocationResponse::ZomeApiFn(wasm_extern_response))
     }
->>>>>>> e5453626
 }
 
 #[cfg(test)]
@@ -314,11 +289,7 @@
     use holo_hash::holo_hash_core::HeaderHash;
     use holochain_serialized_bytes::prelude::*;
     use holochain_types::{
-<<<<<<< HEAD
         shims::SourceChainCommitBundle,
-=======
-        nucleus::{ZomeInvocation, ZomeInvocationResponse},
->>>>>>> e5453626
         test_utils::{fake_agent_pubkey_1, fake_cap_token, fake_cell_id},
     };
     use holochain_wasm_test_utils::TestWasm;
@@ -330,7 +301,6 @@
     use crate::core::{
         ribosome::HostContext, workflow::unsafe_invoke_zome_workspace::UnsafeInvokeZomeWorkspace,
     };
-<<<<<<< HEAD
     use std::collections::BTreeMap;
 
     fn zome_from_code(code: DnaWasm) -> Zome {
@@ -344,9 +314,6 @@
         dna.zomes = zomes;
         dna
     }
-=======
-    use holochain_types::test_utils::{fake_dna_zomes, fake_header_hash};
->>>>>>> e5453626
 
     pub fn zome_invocation_from_names(
         zome_name: &str,
@@ -370,7 +337,6 @@
             let ribosome = test_ribosome(None);
             let _ = ribosome
                 .instance(HostContext {
-<<<<<<< HEAD
                     zome_name: zome_name.into(),
                     allow_side_effects: AllowSideEffects::No,
                 })
@@ -384,7 +350,6 @@
             v.insert("validate".into(), zome_from_code(TestWasm::Validate.into()));
             v
         }))
-=======
                     zome_name: zome_name.to_string(),
                     workspace: UnsafeInvokeZomeWorkspace::test_dropped_guard(),
                 })
@@ -399,7 +364,6 @@
             ],
         );
         WasmRibosome::new(dna_file)
->>>>>>> e5453626
     }
 
     pub fn now() -> Duration {
