use super::guest_callback::call_stream;
use super::guest_callback::entry_defs::EntryDefsHostAccess;
use super::guest_callback::init::InitHostAccess;
use super::guest_callback::post_commit::PostCommitHostAccess;
use super::guest_callback::validate::ValidateHostAccess;
use super::host_fn::delete_clone_cell::delete_clone_cell;
use super::host_fn::disable_clone_cell::disable_clone_cell;
use super::host_fn::enable_clone_cell::enable_clone_cell;
use super::host_fn::get_agent_activity::get_agent_activity;
use super::host_fn::HostFnApi;
use super::HostContext;
use super::ZomeCallHostAccess;
use crate::core::ribosome::error::RibosomeError;
use crate::core::ribosome::error::RibosomeResult;
use crate::core::ribosome::guest_callback::entry_defs::EntryDefsInvocation;
use crate::core::ribosome::guest_callback::entry_defs::EntryDefsResult;
use crate::core::ribosome::guest_callback::genesis_self_check::v1::GenesisSelfCheckInvocationV1;
use crate::core::ribosome::guest_callback::genesis_self_check::v1::GenesisSelfCheckResultV1;
use crate::core::ribosome::guest_callback::genesis_self_check::v2::GenesisSelfCheckInvocationV2;
use crate::core::ribosome::guest_callback::genesis_self_check::GenesisSelfCheckHostAccess;
use crate::core::ribosome::guest_callback::genesis_self_check::GenesisSelfCheckInvocation;
use crate::core::ribosome::guest_callback::genesis_self_check::GenesisSelfCheckResult;
use crate::core::ribosome::guest_callback::init::InitInvocation;
use crate::core::ribosome::guest_callback::init::InitResult;
use crate::core::ribosome::guest_callback::post_commit::PostCommitInvocation;
use crate::core::ribosome::guest_callback::validate::ValidateInvocation;
use crate::core::ribosome::guest_callback::validate::ValidateResult;
use crate::core::ribosome::guest_callback::CallStream;
use crate::core::ribosome::host_fn::accept_countersigning_preflight_request::accept_countersigning_preflight_request;
use crate::core::ribosome::host_fn::agent_info::agent_info;
use crate::core::ribosome::host_fn::block_agent::block_agent;
use crate::core::ribosome::host_fn::call::call;
use crate::core::ribosome::host_fn::call_info::call_info;
use crate::core::ribosome::host_fn::capability_claims::capability_claims;
use crate::core::ribosome::host_fn::capability_grants::capability_grants;
use crate::core::ribosome::host_fn::capability_info::capability_info;
use crate::core::ribosome::host_fn::create::create;
use crate::core::ribosome::host_fn::create_clone_cell::create_clone_cell;
use crate::core::ribosome::host_fn::create_link::create_link;
use crate::core::ribosome::host_fn::create_x25519_keypair::create_x25519_keypair;
use crate::core::ribosome::host_fn::delete::delete;
use crate::core::ribosome::host_fn::delete_link::delete_link;
use crate::core::ribosome::host_fn::dna_info_1::dna_info_1;
use crate::core::ribosome::host_fn::dna_info_2::dna_info_2;
use crate::core::ribosome::host_fn::ed_25519_x_salsa20_poly1305_decrypt::ed_25519_x_salsa20_poly1305_decrypt;
use crate::core::ribosome::host_fn::ed_25519_x_salsa20_poly1305_encrypt::ed_25519_x_salsa20_poly1305_encrypt;
use crate::core::ribosome::host_fn::emit_signal::emit_signal;
use crate::core::ribosome::host_fn::get::get;
use crate::core::ribosome::host_fn::get_details::get_details;
use crate::core::ribosome::host_fn::get_link_details::get_link_details;
use crate::core::ribosome::host_fn::get_links::get_links;
use crate::core::ribosome::host_fn::hash::hash;
use crate::core::ribosome::host_fn::is_same_agent::is_same_agent;
use crate::core::ribosome::host_fn::must_get_action::must_get_action;
use crate::core::ribosome::host_fn::must_get_agent_activity::must_get_agent_activity;
use crate::core::ribosome::host_fn::must_get_entry::must_get_entry;
use crate::core::ribosome::host_fn::must_get_valid_record::must_get_valid_record;
use crate::core::ribosome::host_fn::query::query;
use crate::core::ribosome::host_fn::random_bytes::random_bytes;
use crate::core::ribosome::host_fn::schedule::schedule;
use crate::core::ribosome::host_fn::send_remote_signal::send_remote_signal;
use crate::core::ribosome::host_fn::sign::sign;
use crate::core::ribosome::host_fn::sign_ephemeral::sign_ephemeral;
use crate::core::ribosome::host_fn::sleep::sleep;
use crate::core::ribosome::host_fn::sys_time::sys_time;
use crate::core::ribosome::host_fn::trace::trace;
use crate::core::ribosome::host_fn::unblock_agent::unblock_agent;
use crate::core::ribosome::host_fn::update::update;
use crate::core::ribosome::host_fn::verify_signature::verify_signature;
use crate::core::ribosome::host_fn::version::version;
use crate::core::ribosome::host_fn::x_25519_x_salsa20_poly1305_decrypt::x_25519_x_salsa20_poly1305_decrypt;
use crate::core::ribosome::host_fn::x_25519_x_salsa20_poly1305_encrypt::x_25519_x_salsa20_poly1305_encrypt;
use crate::core::ribosome::host_fn::x_salsa20_poly1305_decrypt::x_salsa20_poly1305_decrypt;
use crate::core::ribosome::host_fn::x_salsa20_poly1305_encrypt::x_salsa20_poly1305_encrypt;
use crate::core::ribosome::host_fn::x_salsa20_poly1305_shared_secret_create_random::x_salsa20_poly1305_shared_secret_create_random;
use crate::core::ribosome::host_fn::x_salsa20_poly1305_shared_secret_export::x_salsa20_poly1305_shared_secret_export;
use crate::core::ribosome::host_fn::x_salsa20_poly1305_shared_secret_ingest::x_salsa20_poly1305_shared_secret_ingest;
use crate::core::ribosome::host_fn::zome_info::zome_info;
use crate::core::ribosome::CallContext;
use crate::core::ribosome::GenesisSelfCheckHostAccessV1;
use crate::core::ribosome::GenesisSelfCheckHostAccessV2;
use crate::core::ribosome::Invocation;
use crate::core::ribosome::RibosomeT;
use crate::core::ribosome::ZomeCallInvocation;
use futures::FutureExt;
use ghost_actor::dependencies::must_future::MustBoxFuture;
use holochain_types::prelude::*;
use holochain_util::timed;
use holochain_wasmer_host::module::CacheKey;
use holochain_wasmer_host::module::InstanceWithStore;
use holochain_wasmer_host::module::ModuleCache;
use tokio_stream::StreamExt;
use wasmer::AsStoreMut;
use wasmer::Exports;
use wasmer::Function;
use wasmer::FunctionEnv;
use wasmer::FunctionEnvMut;
use wasmer::Imports;
use wasmer::Instance;
use wasmer::Module;
use wasmer::RuntimeError;
use wasmer::Store;
use wasmer::Type;

use crate::core::ribosome::host_fn::close_chain::close_chain;
use crate::core::ribosome::host_fn::count_links::count_links;
use crate::core::ribosome::host_fn::get_validation_receipts::get_validation_receipts;
use crate::core::ribosome::host_fn::open_chain::open_chain;
use crate::holochain_wasmer_host::module::WASM_METERING_LIMIT;
use holochain_types::zome_types::GlobalZomeTypes;
use holochain_types::zome_types::ZomeTypesError;
use holochain_wasmer_host::prelude::*;
use once_cell::sync::Lazy;
use opentelemetry_api::global::meter_with_version;
use opentelemetry_api::metrics::Counter;
use std::collections::HashMap;
use std::path::PathBuf;
use std::sync::atomic::AtomicU64;
use std::sync::Arc;
use wasmer_middlewares::metering::get_remaining_points;
use wasmer_middlewares::metering::set_remaining_points;
use wasmer_middlewares::metering::MeteringPoints;

pub(crate) type ModuleCacheLock = parking_lot::RwLock<ModuleCache>;

/// The only RealRibosome is a Wasm ribosome.
/// note that this is cloned on every invocation so keep clones cheap!
#[derive(Clone, Debug)]
pub struct RealRibosome {
    // NOTE - Currently taking a full DnaFile here.
    //      - It would be an optimization to pre-ensure the WASM bytecode
    //      - is already in the wasm cache, and only include the DnaDef portion
    //      - here in the ribosome.
    pub dna_file: DnaFile,

    /// Entry and link types for each integrity zome.
    pub zome_types: Arc<GlobalZomeTypes>,

    /// Dependencies for every zome.
    pub zome_dependencies: Arc<HashMap<ZomeName, Vec<ZomeIndex>>>,

    pub usage_meter: Arc<Counter<u64>>,

    /// File system and in-memory cache for wasm modules.
    pub wasmer_module_cache: Arc<ModuleCacheLock>,

    #[cfg(test)]
    /// Wasm cache for Deepkey wasm in a temporary directory to be shared across all tests.
    pub shared_test_module_cache: Arc<ModuleCacheLock>,
}

type ContextMap = Lazy<Arc<Mutex<HashMap<u64, Arc<CallContext>>>>>;
// Map from a context key to a call context. Call contexts are passed to host
// fn calls for execution.
static CONTEXT_MAP: ContextMap = Lazy::new(Default::default);

// Counter used to store and look up zome call contexts, which are passed to
// host fn calls.
static CONTEXT_KEY: AtomicU64 = AtomicU64::new(0);

struct HostFnBuilder {
    store: Arc<Mutex<Store>>,
    function_env: FunctionEnv<Env>,
    ribosome_arc: Arc<RealRibosome>,
    context_key: u64,
}

impl HostFnBuilder {
    fn with_host_function<I, O>(
        &self,
        ns: &mut Exports,
        host_function_name: &str,
        host_function: fn(Arc<RealRibosome>, Arc<CallContext>, I) -> Result<O, RuntimeError>,
    ) -> &Self
    where
        I: serde::de::DeserializeOwned + std::fmt::Debug + 'static,
        O: serde::Serialize + std::fmt::Debug + 'static,
    {
        let ribosome_arc = Arc::clone(&self.ribosome_arc);
        let context_key = self.context_key;
        {
            let mut store_lock = self.store.lock();
            let mut store_mut = store_lock.as_store_mut();
            ns.insert(
                host_function_name,
                Function::new_typed_with_env(
                    &mut store_mut,
                    &self.function_env,
                    move |mut function_env_mut: FunctionEnvMut<Env>, guest_ptr: GuestPtr, len: Len| -> Result<u64, RuntimeError> {
                        let context_arc = {
                            CONTEXT_MAP
                                .lock()
                                .get(&context_key)
                                .unwrap_or_else(|| {
                                    panic!(
                                    "Context must be set before call, this is a bug. context_key: {}",
                                    &context_key,
                                )
                                })
                                .clone()
                        };
                        let (env, mut store_mut) = function_env_mut.data_and_store_mut();
                        let result = match env.consume_bytes_from_guest(&mut store_mut, guest_ptr, len) {
                            Ok(input) => host_function(Arc::clone(&ribosome_arc), context_arc, input),
                            Err(runtime_error) => Result::<_, RuntimeError>::Err(runtime_error),
                        };
                        Ok(u64::from_le_bytes(
                            env.move_data_to_guest(&mut store_mut, match result {
                                Err(runtime_error) => match runtime_error.downcast::<WasmError>() {
                                    Ok(wasm_error) => match wasm_error {
                                        WasmError {
                                            error: WasmErrorInner::HostShortCircuit(_),
                                            ..
                                        } => return Err(wasm_error.into()),
                                        _ => Err(wasm_error),
                                    },
                                    Err(runtime_error) => return Err(runtime_error),
                                },
                                Ok(o) => Result::<_, WasmError>::Ok(o),
                            })?
                            .to_le_bytes(),
                        ))
                    },
                ),
            );
        }

        self
    }
}

impl RealRibosome {
    pub fn standard_usage_meter() -> Arc<Counter<u64>> {
        meter_with_version(
            "hc.ribosome.wasm",
            Some("0"),
            None::<&'static str>,
            Some(vec![]),
        )
        .u64_counter("hc.ribosome.wasm.usage")
        .with_description("The metered usage of a wasm ribosome.")
        .init()
        .into()
    }

    /// Create a new instance
    #[cfg_attr(feature = "instrument", tracing::instrument(skip_all))]
    pub async fn new(
        dna_file: DnaFile,
        wasmer_module_cache: Arc<ModuleCacheLock>,
    ) -> RibosomeResult<Self> {
        let mut _shared_test_module_cache: Option<PathBuf> = None;
        #[cfg(test)]
        {
            // Create this temporary directory only in tests.
            let shared_test_module_cache_dir = std::env::temp_dir().join("deepkey_wasm_cache");
            let _ = std::fs::create_dir_all(shared_test_module_cache_dir.clone());
            _shared_test_module_cache = Some(shared_test_module_cache_dir);
        }
        let mut ribosome = Self {
            dna_file,
            zome_types: Default::default(),
            zome_dependencies: Default::default(),
            usage_meter: Self::standard_usage_meter(),
            wasmer_module_cache,
            #[cfg(test)]
            shared_test_module_cache: Arc::new(ModuleCacheLock::new(ModuleCache::new(
                _shared_test_module_cache,
            ))),
        };

        // Collect the number of entry and link types
        // for each integrity zome.
        // TODO: should this be in parallel? Are they all beholden to the same lock?
        let items = futures::future::join_all(ribosome.dna_def().integrity_zomes.iter().map(
            |(name, zome)| async {
                let zome = Zome::new(name.clone(), zome.clone().erase_type());

                // Call the const functions that return the number of types.
                let num_entry_types =
                    match ribosome.get_const_fn(&zome, "__num_entry_types").await? {
                        Some(i) => {
                            let i: u8 = i
                                .try_into()
                                .map_err(|_| ZomeTypesError::EntryTypeIndexOverflow)?;
                            EntryDefIndex(i)
                        }
                        None => EntryDefIndex(0),
                    };
                let num_link_types = match ribosome.get_const_fn(&zome, "__num_link_types").await? {
                    Some(i) => {
                        let i: u8 = i
                            .try_into()
                            .map_err(|_| ZomeTypesError::LinkTypeIndexOverflow)?;
                        LinkType(i)
                    }
                    None => LinkType(0),
                };
                RibosomeResult::Ok((num_entry_types, num_link_types))
            },
        ))
        .await
        .into_iter()
        .collect::<RibosomeResult<Vec<_>>>()?;

        // Create the global zome types from the totals.
        let map = GlobalZomeTypes::from_ordered_iterator(items.into_iter());

        ribosome.zome_types = Arc::new(map?);

        // Create a map of integrity zome names to ZomeIndexes.
        let integrity_zomes: HashMap<_, _> = ribosome
            .dna_def()
            .integrity_zomes
            .iter()
            .enumerate()
            .map(|(i, (n, _))| Some((n.clone(), ZomeIndex(i.try_into().ok()?))))
            .collect::<Option<_>>()
            .ok_or(ZomeTypesError::ZomeIndexOverflow)?;

        // Collect the dependencies for each zome.
        ribosome.zome_dependencies = ribosome
            .dna_def()
            .all_zomes()
            .map(|(zome_name, def)| {
                let mut dependencies = Vec::new();

                if integrity_zomes.len() == 1 {
                    // If there's only one integrity zome we add it to this zome and are done.
                    dependencies.push(ZomeIndex(0));
                } else {
                    // Integrity zomes need to have themselves as a dependency.
                    if ribosome.dna_def().is_integrity_zome(zome_name) {
                        // Get the ZomeIndex for this zome.
                        let id = integrity_zomes.get(zome_name).copied().ok_or_else(|| {
                            ZomeTypesError::MissingDependenciesForZome(zome_name.clone())
                        })?;
                        dependencies.push(id);
                    }
                    for name in def.dependencies() {
                        // Get the ZomeIndex for this dependency.
                        let id = integrity_zomes.get(name).copied().ok_or_else(|| {
                            ZomeTypesError::MissingDependenciesForZome(zome_name.clone())
                        })?;
                        dependencies.push(id);
                    }
                }

                Ok((zome_name.clone(), dependencies))
            })
            .collect::<RibosomeResult<HashMap<_, _>>>()?
            .into();

        Ok(ribosome)
    }

    #[cfg(any(test, feature = "test_utils"))]
    pub fn empty(dna_file: DnaFile) -> Self {
        Self {
            dna_file,
            zome_types: Default::default(),
            zome_dependencies: Default::default(),
            usage_meter: Self::standard_usage_meter(),
            wasmer_module_cache: Arc::new(ModuleCacheLock::new(ModuleCache::new(None))),
            #[cfg(test)]
            shared_test_module_cache: Arc::new(ModuleCacheLock::new(ModuleCache::new(None))),
        }
    }

    #[cfg_attr(feature = "instrument", tracing::instrument(skip(self)))]
    pub async fn runtime_compiled_module(
        &self,
        zome_name: &ZomeName,
    ) -> RibosomeResult<Arc<Module>> {
        let cache_key = self.get_module_cache_key(zome_name)?;
        // When running tests, use cache folder accessible to all tests.
        #[cfg(test)]
        let cache_lock = self.shared_test_module_cache.clone();
        #[cfg(not(test))]
        let cache_lock = self.wasmer_module_cache.clone();

        let wasm = self.dna_file.get_wasm_for_zome(zome_name)?.code();
        tokio::task::spawn_blocking(move || {
            let cache = timed!([1, 10, 1000], cache_lock.write());
            Ok(timed!([1, 1000, 10_000], cache.get(cache_key, &wasm))?)
        })
        .await?
    }

    // Create a key for module cache.
    // Format: [WasmHash] as bytes
    // watch out for cache misses in the tests that make things slooow if you change this!
    #[cfg_attr(feature = "instrument", tracing::instrument(skip_all))]
    pub fn get_module_cache_key(&self, zome_name: &ZomeName) -> Result<CacheKey, DnaError> {
        let mut key = [0; 32];
        let wasm_zome_hash = self.dna_file.dna().get_wasm_zome_hash(zome_name)?;
        let bytes = wasm_zome_hash.get_raw_32();
        key.copy_from_slice(bytes);
        Ok(key)
    }

    #[cfg_attr(feature = "instrument", tracing::instrument(skip_all))]
    pub async fn get_module_for_zome(&self, zome: &Zome<ZomeDef>) -> RibosomeResult<Arc<Module>> {
        match &zome.def {
            ZomeDef::Wasm(wasm_zome) => {
                if let Some(path) = wasm_zome.preserialized_path.as_ref() {
                    let module = holochain_wasmer_host::module::get_ios_module_from_file(path)?;
                    Ok(Arc::new(module))
                } else {
                    self.runtime_compiled_module(zome.zome_name()).await
                }
            }
            _ => RibosomeResult::Err(RibosomeError::DnaError(DnaError::ZomeError(
                ZomeError::NonWasmZome(zome.zome_name().clone()),
            ))),
        }
    }

    #[cfg_attr(feature = "instrument", tracing::instrument(skip_all))]
    pub fn build_instance_with_store(
        &self,
        module: Arc<Module>,
        context_key: u64,
    ) -> RibosomeResult<Arc<InstanceWithStore>> {
        let store = Arc::new(Mutex::new(Store::default()));
        let function_env = FunctionEnv::new(&mut store.lock().as_store_mut(), Env::default());
        let (function_env, imports) = Self::imports(self, context_key, store.clone(), function_env);
        let instance;
        {
            let mut store = store.lock();
            let mut store_mut = store.as_store_mut();
            instance = Arc::new(Instance::new(&mut store_mut, &module, &imports).map_err(
                |e| -> RuntimeError { wasm_error!(WasmErrorInner::Compile(e.to_string())).into() },
            )?);
        }

        // It is only possible to initialize the function env after the instance is created.
        {
            let mut store_lock = store.lock();
            let mut function_env_mut = function_env.into_mut(&mut store_lock);
            let (data_mut, store_mut) = function_env_mut.data_and_store_mut();
            data_mut.memory = Some(
                instance
                    .exports
                    .get_memory("memory")
                    .map_err(|e| -> RuntimeError {
                        wasm_error!(WasmErrorInner::Compile(e.to_string())).into()
                    })?
                    .clone(),
            );
            data_mut.deallocate = Some(
                instance
                    .exports
                    .get_typed_function(&store_mut, "__hc__deallocate_1")
                    .map_err(|e| -> RuntimeError {
                        wasm_error!(WasmErrorInner::Compile(e.to_string())).into()
                    })?,
            );
            data_mut.allocate = Some(
                instance
                    .exports
                    .get_typed_function(&store_mut, "__hc__allocate_1")
                    .map_err(|e| -> RuntimeError {
                        wasm_error!(WasmErrorInner::Compile(e.to_string())).into()
                    })?,
            );
        }

        RibosomeResult::Ok(Arc::new(InstanceWithStore {
            instance,
            store: store.clone(),
        }))
    }

    #[cfg_attr(feature = "instrument", tracing::instrument(skip_all))]
    fn next_context_key() -> u64 {
        CONTEXT_KEY.fetch_add(1, std::sync::atomic::Ordering::SeqCst)
    }

    pub async fn tooling_imports() -> RibosomeResult<Vec<String>> {
        let empty_dna_def = DnaDef {
            name: Default::default(),
            modifiers: DnaModifiers {
                network_seed: Default::default(),
                properties: Default::default(),
                origin_time: Timestamp(0),
                quantum_time: Default::default(),
            },
            integrity_zomes: Default::default(),
            coordinator_zomes: Default::default(),
            lineage: Default::default(),
        };
        let empty_dna_file = DnaFile::new(empty_dna_def, vec![]).await;
        let empty_ribosome = RealRibosome::new(
            empty_dna_file,
            Arc::new(ModuleCacheLock::new(ModuleCache::new(None))),
        )
        .await?;
        let context_key = RealRibosome::next_context_key();
        let mut store = Store::default();
        // We just leave this Env uninitialized as default because we never make it
        // to an instance that needs to run on this code path.
        let function_env = FunctionEnv::new(&mut store.as_store_mut(), Env::default());
        let (_function_env, imports) =
            empty_ribosome.imports(context_key, Arc::new(Mutex::new(store)), function_env);
        let mut imports: Vec<String> = imports.into_iter().map(|((_ns, name), _)| name).collect();
        imports.sort();
        Ok(imports)
    }

    fn imports(
        &self,
        context_key: u64,
        store: Arc<Mutex<Store>>,
        function_env: FunctionEnv<Env>,
    ) -> (FunctionEnv<Env>, Imports) {
        let mut imports = wasmer::imports! {};
        let mut ns = Exports::new();

        // it is important that RealRibosome and ZomeCallInvocation are cheap to clone here
        let ribosome_arc = std::sync::Arc::new((*self).clone());

        let host_fn_builder = HostFnBuilder {
            store,
            function_env,
            ribosome_arc,
            context_key,
        };

        host_fn_builder
            .with_host_function(
                &mut ns,
                "__hc__accept_countersigning_preflight_request_1",
                accept_countersigning_preflight_request,
            )
            .with_host_function(&mut ns, "__hc__is_same_agent_1", is_same_agent)
            .with_host_function(&mut ns, "__hc__agent_info_1", agent_info)
            .with_host_function(&mut ns, "__hc__block_agent_1", block_agent)
            .with_host_function(&mut ns, "__hc__unblock_agent_1", unblock_agent)
            .with_host_function(&mut ns, "__hc__trace_1", trace)
            .with_host_function(&mut ns, "__hc__hash_1", hash)
            .with_host_function(&mut ns, "__hc__version_1", version)
            .with_host_function(&mut ns, "__hc__verify_signature_1", verify_signature)
            .with_host_function(&mut ns, "__hc__sign_1", sign)
            .with_host_function(&mut ns, "__hc__sign_ephemeral_1", sign_ephemeral)
            .with_host_function(
                &mut ns,
                "__hc__x_salsa20_poly1305_shared_secret_create_random_1",
                x_salsa20_poly1305_shared_secret_create_random,
            )
            .with_host_function(
                &mut ns,
                "__hc__x_salsa20_poly1305_shared_secret_export_1",
                x_salsa20_poly1305_shared_secret_export,
            )
            .with_host_function(
                &mut ns,
                "__hc__x_salsa20_poly1305_shared_secret_ingest_1",
                x_salsa20_poly1305_shared_secret_ingest,
            )
            .with_host_function(
                &mut ns,
                "__hc__x_salsa20_poly1305_encrypt_1",
                x_salsa20_poly1305_encrypt,
            )
            .with_host_function(
                &mut ns,
                "__hc__x_salsa20_poly1305_decrypt_1",
                x_salsa20_poly1305_decrypt,
            )
            .with_host_function(
                &mut ns,
                "__hc__create_x25519_keypair_1",
                create_x25519_keypair,
            )
            .with_host_function(
                &mut ns,
                "__hc__x_25519_x_salsa20_poly1305_encrypt_1",
                x_25519_x_salsa20_poly1305_encrypt,
            )
            .with_host_function(
                &mut ns,
                "__hc__x_25519_x_salsa20_poly1305_decrypt_1",
                x_25519_x_salsa20_poly1305_decrypt,
            )
            .with_host_function(
                &mut ns,
                "__hc__ed_25519_x_salsa20_poly1305_encrypt_1",
                ed_25519_x_salsa20_poly1305_encrypt,
            )
            .with_host_function(
                &mut ns,
                "__hc__ed_25519_x_salsa20_poly1305_decrypt_1",
                ed_25519_x_salsa20_poly1305_decrypt,
            )
            .with_host_function(&mut ns, "__hc__zome_info_1", zome_info)
            .with_host_function(&mut ns, "__hc__dna_info_1", dna_info_1)
            .with_host_function(&mut ns, "__hc__dna_info_2", dna_info_2)
            .with_host_function(&mut ns, "__hc__call_info_1", call_info)
            .with_host_function(&mut ns, "__hc__random_bytes_1", random_bytes)
            .with_host_function(&mut ns, "__hc__sys_time_1", sys_time)
            .with_host_function(&mut ns, "__hc__sleep_1", sleep)
            .with_host_function(&mut ns, "__hc__capability_claims_1", capability_claims)
            .with_host_function(&mut ns, "__hc__capability_grants_1", capability_grants)
            .with_host_function(&mut ns, "__hc__capability_info_1", capability_info)
            .with_host_function(&mut ns, "__hc__get_1", get)
            .with_host_function(&mut ns, "__hc__get_details_1", get_details)
            .with_host_function(&mut ns, "__hc__get_links_1", get_links)
            .with_host_function(&mut ns, "__hc__get_link_details_1", get_link_details)
            .with_host_function(&mut ns, "__hc__count_links_1", count_links)
            .with_host_function(&mut ns, "__hc__get_agent_activity_1", get_agent_activity)
            .with_host_function(&mut ns, "__hc__must_get_entry_1", must_get_entry)
            .with_host_function(&mut ns, "__hc__must_get_action_1", must_get_action)
            .with_host_function(
                &mut ns,
                "__hc__must_get_valid_record_1",
                must_get_valid_record,
            )
            .with_host_function(
                &mut ns,
                "__hc__must_get_agent_activity_1",
                must_get_agent_activity,
            )
            .with_host_function(&mut ns, "__hc__query_1", query)
            .with_host_function(&mut ns, "__hc__send_remote_signal_1", send_remote_signal)
            .with_host_function(&mut ns, "__hc__call_1", call)
            .with_host_function(&mut ns, "__hc__create_1", create)
            .with_host_function(&mut ns, "__hc__emit_signal_1", emit_signal)
            .with_host_function(&mut ns, "__hc__create_link_1", create_link)
            .with_host_function(&mut ns, "__hc__delete_link_1", delete_link)
            .with_host_function(&mut ns, "__hc__update_1", update)
            .with_host_function(&mut ns, "__hc__delete_1", delete)
            .with_host_function(&mut ns, "__hc__schedule_1", schedule)
            .with_host_function(&mut ns, "__hc__unblock_agent_1", unblock_agent)
            .with_host_function(&mut ns, "__hc__create_clone_cell_1", create_clone_cell)
            .with_host_function(&mut ns, "__hc__disable_clone_cell_1", disable_clone_cell)
            .with_host_function(&mut ns, "__hc__enable_clone_cell_1", enable_clone_cell)
            .with_host_function(&mut ns, "__hc__delete_clone_cell_1", delete_clone_cell)
            .with_host_function(&mut ns, "__hc__close_chain_1", close_chain)
            .with_host_function(&mut ns, "__hc__open_chain_1", open_chain)
            .with_host_function(
                &mut ns,
                "__hc__get_validation_receipts_1",
                get_validation_receipts,
            );

        imports.register_namespace("env", ns);

        (host_fn_builder.function_env, imports)
    }

    pub fn get_zome_dependencies(&self, zome_name: &ZomeName) -> RibosomeResult<&[ZomeIndex]> {
        Ok(self
            .zome_dependencies
            .get(zome_name)
            .ok_or_else(|| ZomeTypesError::MissingDependenciesForZome(zome_name.clone()))?)
    }

    pub fn call_zome_fn(
        input: ExternIO,
        zome: Zome,
        fn_name: FunctionName,
        instance_with_store: Arc<InstanceWithStore>,
    ) -> Result<ExternIO, RibosomeError> {
        let fn_name = fn_name.clone();
        let instance = instance_with_store.instance.clone();

        let mut store_lock = instance_with_store.store.lock();
        let mut store_mut = store_lock.as_store_mut();
        let result =
            holochain_wasmer_host::guest::call(&mut store_mut, instance, fn_name.as_ref(), input);
        if let Err(runtime_error) = &result {
            tracing::error!(?runtime_error, ?zome, ?fn_name);
        }

        Ok(result?)
    }

    pub fn call_const_fn(
        instance_with_store: Arc<InstanceWithStore>,
        name: &str,
    ) -> Result<Option<i32>, RibosomeError> {
        let result;
        {
            let mut store_lock = instance_with_store.store.lock();
            let mut store_mut = store_lock.as_store_mut();
            // Call the function as a native function.
            result = instance_with_store
                .instance
                .exports
                .get_typed_function::<(), i32>(&store_mut, name)
                .ok()
                .map_or(Ok(None), |func| Ok(Some(func.call(&mut store_mut)?)))
                .map_err(|e: RuntimeError| {
                    RibosomeError::WasmRuntimeError(
                        wasm_error!(WasmErrorInner::Host(format!("{}", e))).into(),
                    )
                })?;
        }
        Ok(result)
    }

    pub fn get_extern_fns_for_wasm(&self, module: Arc<Module>) -> Vec<FunctionName> {
        let mut extern_fns: Vec<FunctionName> = module
            .info()
            .exports
            .iter()
            .filter(|(name, _)| {
                name.as_str() != "__num_entry_types" && name.as_str() != "__num_link_types"
            })
            .map(|(name, _index)| FunctionName::new(name))
            .collect();
        extern_fns.sort();
        extern_fns
    }
}

/// General purpose macro which relies heavily on various impls of the form:
/// From<Vec<(ZomeName, $callback_result)>> for ValidationResult
macro_rules! do_callback {
    ( $self:ident, $access:ident, $invocation:ident, $callback_result:ty ) => {{
        use tokio_stream::StreamExt;
        let mut results: Vec<(ZomeName, $callback_result)> = Vec::new();
        // fallible iterator syntax instead of for loop
        let mut call_stream = $self.call_stream($access.into(), $invocation);
        loop {
            let (zome_name, callback_result): (ZomeName, $callback_result) =
                match call_stream.next().await {
                    Some(Ok((zome, extern_io))) => (
                        zome.into(),
                        extern_io
                            .decode()
                            .map_err(|e| -> RuntimeError { wasm_error!(e).into() })?,
                    ),
                    Some(Err((zome, RibosomeError::WasmRuntimeError(runtime_error)))) => (
                        zome.into(),
                        <$callback_result>::try_from_wasm_error(runtime_error.downcast()?)
                            .map_err(|e| -> RuntimeError { e.into() })?,
                    ),
                    Some(Err((_zome, other_error))) => return Err(other_error),
                    None => {
                        break;
                    }
                };
            // return early if we have a definitive answer, no need to keep invoking callbacks
            // if we know we are done
            if callback_result.is_definitive() {
                return Ok(vec![(zome_name, callback_result)].into());
            }
            results.push((zome_name, callback_result));
        }
        // fold all the non-definitive callbacks down into a single overall result
        Ok(results.into())
    }};
}

impl RealRibosome {
    async fn run_genesis_self_check_v1(
        &self,
        host_access: GenesisSelfCheckHostAccessV1,
        invocation: GenesisSelfCheckInvocationV1,
    ) -> RibosomeResult<GenesisSelfCheckResultV1> {
        do_callback!(self, host_access, invocation, ValidateCallbackResult)
    }

    async fn run_genesis_self_check_v2(
        &self,
        host_access: GenesisSelfCheckHostAccessV2,
        invocation: GenesisSelfCheckInvocationV2,
    ) -> RibosomeResult<GenesisSelfCheckResultV1> {
        do_callback!(self, host_access, invocation, ValidateCallbackResult)
    }

    /// call a function in a zome for an invocation if it exists
    /// if it does not exist, then return Ok(None)
    pub async fn maybe_call<I: Invocation>(
        &self,
        host_context: HostContext,
        invocation: &I,
        zome: Zome,
        fn_name: FunctionName,
    ) -> Result<Option<ExternIO>, RibosomeError> {
        let mut otel_info = vec![
            opentelemetry_api::KeyValue::new("dna", self.dna_file.dna().hash.to_string()),
            opentelemetry_api::KeyValue::new("zome", zome.zome_name().to_string()),
            opentelemetry_api::KeyValue::new("fn", fn_name.to_string()),
        ];

        if let Some(agent_pubkey) = host_context.maybe_workspace().and_then(|workspace| {
            workspace
                .source_chain()
                .as_ref()
                .map(|source_chain| source_chain.agent_pubkey().to_string())
        }) {
            otel_info.push(opentelemetry_api::KeyValue::new("agent", agent_pubkey));
        }

        let call_context = CallContext {
            zome: zome.clone(),
            function_name: fn_name.clone(),
            host_context,
            auth: invocation.auth(),
        };

        match zome.zome_def() {
            ZomeDef::Wasm(_) => {
                let module = self.get_module_for_zome(&zome).await?;
                if module.info().exports.contains_key(fn_name.as_ref()) {
                    // there is a corresponding zome fn
                    let context_key = Self::next_context_key();
                    let instance_with_store =
                        self.build_instance_with_store(module, context_key)?;
                    // add call context to map for the following call
                    {
                        CONTEXT_MAP
                            .lock()
                            .insert(context_key, Arc::new(call_context));
                    }

                    let instance = instance_with_store.instance.clone();
                    {
                        let mut store_lock = instance_with_store.store.lock();
                        let mut store_mut = store_lock.as_store_mut();
                        set_remaining_points(
                            &mut store_mut,
                            instance.as_ref(),
                            WASM_METERING_LIMIT,
                        );
                    }

                    // be aware of this clone!
                    // the whole invocation is cloned!
                    // @todo - is this a problem for large payloads like entries?
                    let input = invocation.clone().host_input()?;
                    let instance_with_store_clone = instance_with_store.clone();
                    let result = tokio::task::spawn_blocking(move || {
                        Self::call_zome_fn(input, zome, fn_name, instance_with_store_clone)
                            .map(Some)
                    })
                    .await?;

                    {
                        let mut store_lock = instance_with_store.store.lock();
                        let mut store_mut = store_lock.as_store_mut();
                        let points_used =
                            match get_remaining_points(&mut store_mut, instance.as_ref()) {
                                MeteringPoints::Remaining(points) => WASM_METERING_LIMIT - points,
                                MeteringPoints::Exhausted => WASM_METERING_LIMIT,
                            };
                        self.usage_meter.add(points_used, &otel_info);
                    }

                    // remove context from map after call
                    {
                        CONTEXT_MAP.lock().remove(&context_key);
                    }
                    result
                } else {
                    // the callback fn does not exist
                    Ok(None)
                }
            }
            ZomeDef::Inline {
                inline_zome: zome, ..
            } => {
                let input = invocation.clone().host_input()?;
                let api = HostFnApi::new(Arc::new(self.clone()), Arc::new(call_context));
                let result = zome.0.maybe_call(Box::new(api), &fn_name, input)?;
                Ok(result)
            }
        }
    }
}

impl RibosomeT for RealRibosome {
    fn dna_def(&self) -> &DnaDefHashed {
        self.dna_file.dna()
    }

    async fn zome_info(&self, zome: Zome) -> RibosomeResult<ZomeInfo> {
        // Get the dependencies for this zome.
        let zome_dependencies = self.get_zome_dependencies(zome.zome_name())?;
        // Scope the zome types to these dependencies.
        let zome_types = self.zome_types.in_scope_subset(zome_dependencies);

        Ok(ZomeInfo {
            name: zome.zome_name().clone(),
            id: self
                .zome_name_to_id(zome.zome_name())
                .expect("Failed to get ID for current zome"),
            properties: SerializedBytes::default(),
            entry_defs: {
                match self
                    .run_entry_defs(EntryDefsHostAccess, EntryDefsInvocation)
                    .await
                    .map_err(|e| -> RuntimeError {
                        wasm_error!(WasmErrorInner::Host(e.to_string())).into()
                    })? {
                    EntryDefsResult::Err(zome, error_string) => {
                        return Err(RibosomeError::WasmRuntimeError(
                            wasm_error!(WasmErrorInner::Host(format!(
                                "{}: {}",
                                zome, error_string
                            )))
                            .into(),
                        ))
                    }
                    EntryDefsResult::Defs(defs) => {
                        let vec = zome_dependencies
                            .iter()
                            .filter_map(|zome_index| {
                                self.dna_def().integrity_zomes.get(zome_index.0 as usize)
                            })
                            .flat_map(|(zome_name, _)| {
                                defs.get(zome_name).map(|e| e.0.clone()).unwrap_or_default()
                            })
                            .collect::<Vec<_>>();
                        vec.into()
                    }
                }
            },
            extern_fns: {
                match zome.zome_def() {
                    ZomeDef::Wasm(wasm_zome) => {
                        let module = if let Some(path) = wasm_zome.preserialized_path.as_ref() {
                            Arc::new(holochain_wasmer_host::module::get_ios_module_from_file(
                                path,
                            )?)
                        } else {
                            tokio_helper::block_forever_on(
                                self.runtime_compiled_module(zome.zome_name()),
                            )?
                        };
                        self.get_extern_fns_for_wasm(module.clone())
                    }
                    ZomeDef::Inline { inline_zome, .. } => inline_zome.0.functions(),
                }
            },
            zome_types,
        })
    }

    /// call a function in a zome for an invocation if it exists
    /// if it does not exist, then return Ok(None)
    fn maybe_call<I: Invocation + 'static>(
        &self,
        host_context: HostContext,
        invocation: &I,
        zome: &Zome,
        fn_name: &FunctionName,
    ) -> MustBoxFuture<'static, Result<Option<ExternIO>, RibosomeError>>
    where
        Self: 'static,
    {
        let this = self.clone();
        let invocation = invocation.clone();
        let zome = zome.clone();
        let fn_name = fn_name.clone();
        let f = tokio::spawn(async move {
            this.maybe_call(host_context, &invocation, zome, fn_name)
                .await
        });
        async move { f.await.unwrap() }.boxed().into()
    }

    #[cfg_attr(feature = "instrument", tracing::instrument(skip_all))]
    async fn get_const_fn(&self, zome: &Zome, name: &str) -> Result<Option<i32>, RibosomeError> {
        match zome.zome_def() {
            ZomeDef::Wasm(_) => {
                let module = self.get_module_for_zome(zome).await?;
                if module.exports().functions().any(|f| {
                    f.name() == name
                        && f.ty().params().is_empty()
                        && f.ty().results() == [Type::I32]
                }) {
                    // there is a corresponding const fn

                    // create a blank context as this is not actually used.
                    let call_context = CallContext {
                        zome: zome.clone(),
                        function_name: name.into(),
                        host_context: HostContext::EntryDefs(EntryDefsHostAccess {}),
                        auth: super::InvocationAuth::LocalCallback,
                    };

                    // create a new key for the context map.
                    let context_key = Self::next_context_key();
                    let instance_with_store =
                        self.build_instance_with_store(module, context_key)?;

                    // add call context to map for following call
                    {
                        CONTEXT_MAP
                            .lock()
                            .insert(context_key, Arc::new(call_context));
                    }

                    let name = name.to_string();
                    let result = tokio::task::spawn_blocking(move || {
                        Self::call_const_fn(instance_with_store, &name)
                    })
                    .await?;
                    // remove the blank context.
                    {
                        CONTEXT_MAP.lock().remove(&context_key);
                    }

                    result
                } else {
                    // fn does not exist in the module
                    Ok(None)
                }
            }
            ZomeDef::Inline {
                inline_zome: zome, ..
            } => Ok(zome.0.get_global(name).map(|i| i as i32)),
        }
    }

    fn call_stream<I: crate::core::ribosome::Invocation + 'static>(
        &self,
        host_context: HostContext,
        invocation: I,
    ) -> CallStream {
        let (s, _h) = call_stream(host_context, self.clone(), invocation);
        s
    }

    /// Runs the specified zome fn. Returns the cursor used by HDK,
    /// so that it can be passed on to source chain manager for transactional writes
    async fn call_zome_function(
        &self,
        host_access: ZomeCallHostAccess,
        invocation: ZomeCallInvocation,
    ) -> RibosomeResult<ZomeCallResponse> {
        // make a copy of these for the error handling below
        let zome_name = invocation.zome.zome_name().clone();
        let fn_name = invocation.fn_name.clone();

        let guest_output: ExternIO = match self
            .call_stream(host_access.into(), invocation)
            .next()
            .await
        {
            None => return Err(RibosomeError::ZomeFnNotExists(zome_name, fn_name)),
            Some(Ok((_zome, extern_io))) => extern_io,
            Some(Err((_zome, ribosome_error))) => return Err(ribosome_error),
        };

        Ok(ZomeCallResponse::Ok(guest_output))
    }

    /// Post commit works a bit different to the other callbacks.
    /// As it is dispatched from a spawned task there is nothing to handle any
    /// result, good or bad, other than to maybe log some error.
    async fn run_post_commit(
        &self,
        host_access: PostCommitHostAccess,
        invocation: PostCommitInvocation,
    ) -> RibosomeResult<()> {
        match self
            .call_stream(host_access.into(), invocation)
            .next()
            .await
        {
            Some(Ok(_)) | None => Ok(()),
            Some(Err((_zome, ribosome_error))) => Err(ribosome_error),
        }
    }

    async fn run_genesis_self_check(
        &self,
        host_access: GenesisSelfCheckHostAccess,
        invocation: GenesisSelfCheckInvocation,
    ) -> RibosomeResult<GenesisSelfCheckResult> {
        let (invocation_v1, invocation_v2): (
            GenesisSelfCheckInvocationV1,
            GenesisSelfCheckInvocationV2,
        ) = invocation.into();
        let (host_access_v1, host_access_v2): (
            GenesisSelfCheckHostAccessV1,
            GenesisSelfCheckHostAccessV2,
        ) = host_access.into();
        match self
            .run_genesis_self_check_v1(host_access_v1, invocation_v1)
            .await
        {
            Ok(GenesisSelfCheckResultV1::Valid) => Ok(self
                .run_genesis_self_check_v2(host_access_v2, invocation_v2)
                .await?
                .into()),
            result => Ok(result?.into()),
        }
    }

    async fn run_validate(
        &self,
        host_access: ValidateHostAccess,
        invocation: ValidateInvocation,
    ) -> RibosomeResult<ValidateResult> {
        do_callback!(self, host_access, invocation, ValidateCallbackResult)
    }

    async fn run_init(
        &self,
        host_access: InitHostAccess,
        invocation: InitInvocation,
    ) -> RibosomeResult<InitResult> {
        do_callback!(self, host_access, invocation, InitCallbackResult)
    }

    async fn run_entry_defs(
        &self,
        host_access: EntryDefsHostAccess,
        invocation: EntryDefsInvocation,
    ) -> RibosomeResult<EntryDefsResult> {
        do_callback!(self, host_access, invocation, EntryDefsCallbackResult)
    }

<<<<<<< HEAD
=======
    async fn run_migrate_agent(
        &self,
        host_access: MigrateAgentHostAccess,
        invocation: MigrateAgentInvocation,
    ) -> RibosomeResult<MigrateAgentResult> {
        do_callback!(self, host_access, invocation, MigrateAgentCallbackResult)
    }

>>>>>>> 7c6fcde8
    fn zome_types(&self) -> &Arc<GlobalZomeTypes> {
        &self.zome_types
    }

    fn dna_hash(&self) -> &DnaHash {
        self.dna_file.dna_hash()
    }

    fn dna_file(&self) -> &DnaFile {
        &self.dna_file
    }

    fn get_integrity_zome(&self, zome_index: &ZomeIndex) -> Option<IntegrityZome> {
        self.dna_file
            .dna_def()
            .integrity_zomes
            .get(zome_index.0 as usize)
            .cloned()
            .map(|(name, def)| IntegrityZome::new(name, def))
    }
}

#[cfg(test)]
#[cfg(feature = "slow_tests")]
pub mod wasm_test {
    use crate::core::ribosome::real_ribosome::CONTEXT_MAP;
    use crate::core::ribosome::wasm_test::RibosomeTestFixture;
    use crate::core::ribosome::ZomeCall;
    use crate::sweettest::SweetConductor;
    use crate::sweettest::SweetConductorConfig;
    use crate::sweettest::SweetDnaFile;
    use crate::sweettest::SweetLocalRendezvous;
    use crate::wait_for_10s;
    use hdk::prelude::*;
    use holochain_nonce::fresh_nonce;
    use holochain_wasm_test_utils::TestWasm;
    use holochain_zome_types::zome_io::ZomeCallUnsigned;
    use parking_lot::Mutex;
    use std::collections::HashMap;
    use std::sync::Arc;
    use std::time::Duration;

    #[tokio::test(flavor = "multi_thread")]
    // guard to assure that response time to zome calls and concurrent zome calls
    // is not increasing disproportionally
    async fn concurrent_zome_call_response_time_guard() {
        holochain_trace::test_run();
        let mut conductor = SweetConductor::from_config_rendezvous(
            SweetConductorConfig::rendezvous(true),
            SweetLocalRendezvous::new().await,
        )
        .await;
        let (dna, _, _) = SweetDnaFile::unique_from_test_wasms(vec![TestWasm::AgentInfo]).await;
        let app = conductor.setup_app("", [&dna]).await.unwrap();
        let zome = app.cells()[0].zome(TestWasm::AgentInfo.coordinator_zome_name());

        let conductor = Arc::new(conductor);

        // run two zome calls concurrently
        // as the first zome calls, init and wasm compilation will happen and
        // should take less than 10 seconds in debug mode
        let zome_call_1 = tokio::spawn({
            let conductor = conductor.clone();
            let zome = zome.clone();
            async move {
                tokio::select! {
                    _ = conductor.call::<_, CallInfo>(&zome, "call_info", ()) => {true}
                    _ = tokio::time::sleep(Duration::from_secs(10)) => {false}
                }
            }
        });
        let zome_call_2 = tokio::spawn({
            let conductor = conductor.clone();
            let zome = zome.clone();
            async move {
                tokio::select! {
                    _ = conductor.call::<_, CallInfo>(&zome, "call_info", ()) => {true}
                    _ = tokio::time::sleep(Duration::from_secs(10)) => {false}
                }
            }
        });
        let results: Result<Vec<bool>, _> = futures::future::join_all([zome_call_1, zome_call_2])
            .await
            .into_iter()
            .collect();
        assert_eq!(results.unwrap(), [true, true]);

        // run two rounds of two concurrent zome calls
        // having been cached, responses should take less than 15 milliseconds
        for _ in 0..2 {
            let zome_call_1 = tokio::spawn({
                let conductor = conductor.clone();
                let zome = zome.clone();
                let now = tokio::time::Instant::now();
                async move {
                    tokio::select! {
                        _ = conductor.call::<_, CallInfo>(&zome, "call_info", ()) => {now.elapsed()}
                        _ = tokio::time::sleep(Duration::from_millis(100)) => {now.elapsed()}
                    }
                }
            });
            let zome_call_2 = tokio::spawn({
                let conductor = conductor.clone();
                let zome = zome.clone();
                let now = tokio::time::Instant::now();
                async move {
                    tokio::select! {
                        _ = conductor.call::<_, CallInfo>(&zome, "call_info", ()) => {now.elapsed()}
                        _ = tokio::time::sleep(Duration::from_millis(100)) => {now.elapsed()}
                    }
                }
            });
            let results = futures::future::join_all([zome_call_1, zome_call_2])
                .await
                .into_iter()
                .collect::<Result<Vec<_>, _>>()
                .unwrap();

            assert!(
                results[0] <= Duration::from_millis(15),
                "{:?} > 15ms",
                results[0]
            );
            assert!(
                results[1] <= Duration::from_millis(15),
                "{:?} > 15ms",
                results[1]
            );
        }

        // Make sure the context map does not retain items.
        // Zome `deepkey_csr`` does a post_commit call which takes some time to complete,
        // before it is removed from the context map.
        wait_for_10s!(
            CONTEXT_MAP.clone(),
            |context_map: &Arc<Mutex<HashMap<u64, Arc<_>>>>| context_map.lock().is_empty(),
            |_| true
        );
    }

    #[tokio::test(flavor = "multi_thread")]
    /// Basic checks that we can call externs internally and externally the way we want using the
    /// hdk macros rather than low level rust extern syntax.
    async fn ribosome_extern_test() {
        holochain_trace::test_run();

        let (dna_file, _, _) =
            SweetDnaFile::unique_from_test_wasms(vec![TestWasm::HdkExtern]).await;

        let mut conductor = SweetConductor::from_standard_config().await;

        let apps = conductor.setup_apps("app-", 2, &[dna_file]).await.unwrap();

        let ((alice,), (_bob,)) = apps.into_tuples();
        let alice_pubkey = alice.cell_id().agent_pubkey().clone();
        let alice = alice.zome(TestWasm::HdkExtern);

        let foo_result: String = conductor.call(&alice, "foo", ()).await;

        assert_eq!("foo", &foo_result);

        let bar_result: String = conductor.call(&alice, "bar", ()).await;

        assert_eq!("foobar", &bar_result);

        let now = Timestamp::now();
        let (nonce, expires_at) = fresh_nonce(now).unwrap();

        let infallible_result = conductor
            .raw_handle()
            .call_zome(
                ZomeCall::try_from_unsigned_zome_call(
                    conductor.raw_handle().keystore(),
                    ZomeCallUnsigned {
                        cell_id: alice.cell_id().clone(),
                        zome_name: alice.name().clone(),
                        fn_name: "infallible".into(),
                        cap_secret: None,
                        provenance: alice_pubkey.clone(),
                        payload: ExternIO::encode(()).unwrap(),
                        nonce,
                        expires_at,
                    },
                )
                .await
                .unwrap(),
            )
            .await
            .unwrap()
            .unwrap();

        if let ZomeCallResponse::Ok(response) = infallible_result {
            assert_eq!("infallible", &response.decode::<String>().unwrap(),);
        } else {
            unreachable!();
        }
    }

    #[tokio::test(flavor = "multi_thread")]
    async fn wasm_tooling_test() {
        holochain_trace::test_run();

        assert_eq!(
            vec![
                "__hc__accept_countersigning_preflight_request_1",
                "__hc__agent_info_1",
                "__hc__block_agent_1",
                "__hc__call_1",
                "__hc__call_info_1",
                "__hc__capability_claims_1",
                "__hc__capability_grants_1",
                "__hc__capability_info_1",
                "__hc__close_chain_1",
                "__hc__count_links_1",
                "__hc__create_1",
                "__hc__create_clone_cell_1",
                "__hc__create_link_1",
                "__hc__create_x25519_keypair_1",
                "__hc__delete_1",
                "__hc__delete_clone_cell_1",
                "__hc__delete_link_1",
                "__hc__disable_clone_cell_1",
                "__hc__dna_info_1",
                "__hc__dna_info_2",
                "__hc__ed_25519_x_salsa20_poly1305_decrypt_1",
                "__hc__ed_25519_x_salsa20_poly1305_encrypt_1",
                "__hc__emit_signal_1",
                "__hc__enable_clone_cell_1",
                "__hc__get_1",
                "__hc__get_agent_activity_1",
                "__hc__get_details_1",
                "__hc__get_link_details_1",
                "__hc__get_links_1",
                "__hc__get_validation_receipts_1",
                "__hc__hash_1",
                "__hc__is_same_agent_1",
                "__hc__must_get_action_1",
                "__hc__must_get_agent_activity_1",
                "__hc__must_get_entry_1",
                "__hc__must_get_valid_record_1",
                "__hc__open_chain_1",
                "__hc__query_1",
                "__hc__random_bytes_1",
                "__hc__schedule_1",
                "__hc__send_remote_signal_1",
                "__hc__sign_1",
                "__hc__sign_ephemeral_1",
                "__hc__sleep_1",
                "__hc__sys_time_1",
                "__hc__trace_1",
                "__hc__unblock_agent_1",
                "__hc__update_1",
                "__hc__verify_signature_1",
                "__hc__version_1",
                "__hc__x_25519_x_salsa20_poly1305_decrypt_1",
                "__hc__x_25519_x_salsa20_poly1305_encrypt_1",
                "__hc__x_salsa20_poly1305_decrypt_1",
                "__hc__x_salsa20_poly1305_encrypt_1",
                "__hc__x_salsa20_poly1305_shared_secret_create_random_1",
                "__hc__x_salsa20_poly1305_shared_secret_export_1",
                "__hc__x_salsa20_poly1305_shared_secret_ingest_1",
                "__hc__zome_info_1"
            ]
            .into_iter()
            .map(|s| s.to_string())
            .collect::<Vec<String>>(),
            super::RealRibosome::tooling_imports().await.unwrap()
        );
    }

    #[tokio::test(flavor = "multi_thread")]
    #[ignore]
    async fn the_incredible_halt_test() {
        holochain_trace::test_run();
        let RibosomeTestFixture {
            conductor, alice, ..
        } = RibosomeTestFixture::new(TestWasm::TheIncredibleHalt).await;

        // This will run infinitely until our metering kicks in and traps it.
        // Also we stop it running after 10 seconds.
        let result: Result<Result<(), _>, _> = tokio::time::timeout(
            std::time::Duration::from_secs(60),
            conductor.call_fallible(&alice, "smash", ()),
        )
        .await;
        assert!(result.unwrap().is_err());

        // The same thing will happen when we commit an entry due to a loop in
        // the validation logic.
        let create_result: Result<Result<(), _>, _> = tokio::time::timeout(
            std::time::Duration::from_secs(60),
            conductor.call_fallible(&alice, "create_a_thing", ()),
        )
        .await;
        assert!(create_result.unwrap().is_err());
    }
}<|MERGE_RESOLUTION|>--- conflicted
+++ resolved
@@ -1117,17 +1117,6 @@
         do_callback!(self, host_access, invocation, EntryDefsCallbackResult)
     }
 
-<<<<<<< HEAD
-=======
-    async fn run_migrate_agent(
-        &self,
-        host_access: MigrateAgentHostAccess,
-        invocation: MigrateAgentInvocation,
-    ) -> RibosomeResult<MigrateAgentResult> {
-        do_callback!(self, host_access, invocation, MigrateAgentCallbackResult)
-    }
-
->>>>>>> 7c6fcde8
     fn zome_types(&self) -> &Arc<GlobalZomeTypes> {
         &self.zome_types
     }
