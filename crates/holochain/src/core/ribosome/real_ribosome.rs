use super::guest_callback::entry_defs::EntryDefsHostAccess;
use super::guest_callback::init::InitHostAccess;
use super::guest_callback::migrate_agent::MigrateAgentHostAccess;
use super::guest_callback::post_commit::PostCommitHostAccess;
use super::guest_callback::validate::ValidateHostAccess;
use super::host_fn::delete_clone_cell::delete_clone_cell;
use super::host_fn::disable_clone_cell::disable_clone_cell;
use super::host_fn::enable_clone_cell::enable_clone_cell;
use super::host_fn::get_agent_activity::get_agent_activity;
use super::host_fn::HostFnApi;
use super::HostContext;
use super::ZomeCallHostAccess;
use crate::core::ribosome::error::RibosomeError;
use crate::core::ribosome::error::RibosomeResult;
use crate::core::ribosome::guest_callback::entry_defs::EntryDefsInvocation;
use crate::core::ribosome::guest_callback::entry_defs::EntryDefsResult;
use crate::core::ribosome::guest_callback::genesis_self_check::v1::GenesisSelfCheckInvocationV1;
use crate::core::ribosome::guest_callback::genesis_self_check::v1::GenesisSelfCheckResultV1;
use crate::core::ribosome::guest_callback::genesis_self_check::v2::GenesisSelfCheckInvocationV2;
use crate::core::ribosome::guest_callback::genesis_self_check::GenesisSelfCheckHostAccess;
use crate::core::ribosome::guest_callback::genesis_self_check::GenesisSelfCheckInvocation;
use crate::core::ribosome::guest_callback::genesis_self_check::GenesisSelfCheckResult;
use crate::core::ribosome::guest_callback::init::InitInvocation;
use crate::core::ribosome::guest_callback::init::InitResult;
use crate::core::ribosome::guest_callback::migrate_agent::MigrateAgentInvocation;
use crate::core::ribosome::guest_callback::migrate_agent::MigrateAgentResult;
use crate::core::ribosome::guest_callback::post_commit::PostCommitInvocation;
use crate::core::ribosome::guest_callback::validate::ValidateInvocation;
use crate::core::ribosome::guest_callback::validate::ValidateResult;
use crate::core::ribosome::guest_callback::CallIterator;
use crate::core::ribosome::host_fn::accept_countersigning_preflight_request::accept_countersigning_preflight_request;
use crate::core::ribosome::host_fn::agent_info::agent_info;
use crate::core::ribosome::host_fn::block_agent::block_agent;
use crate::core::ribosome::host_fn::call::call;
use crate::core::ribosome::host_fn::call_info::call_info;
use crate::core::ribosome::host_fn::capability_claims::capability_claims;
use crate::core::ribosome::host_fn::capability_grants::capability_grants;
use crate::core::ribosome::host_fn::capability_info::capability_info;
use crate::core::ribosome::host_fn::create::create;
use crate::core::ribosome::host_fn::create_clone_cell::create_clone_cell;
use crate::core::ribosome::host_fn::create_link::create_link;
use crate::core::ribosome::host_fn::create_x25519_keypair::create_x25519_keypair;
use crate::core::ribosome::host_fn::delete::delete;
use crate::core::ribosome::host_fn::delete_link::delete_link;
use crate::core::ribosome::host_fn::dna_info_1::dna_info_1;
use crate::core::ribosome::host_fn::dna_info_2::dna_info_2;
use crate::core::ribosome::host_fn::ed_25519_x_salsa20_poly1305_decrypt::ed_25519_x_salsa20_poly1305_decrypt;
use crate::core::ribosome::host_fn::ed_25519_x_salsa20_poly1305_encrypt::ed_25519_x_salsa20_poly1305_encrypt;
use crate::core::ribosome::host_fn::emit_signal::emit_signal;
use crate::core::ribosome::host_fn::get::get;
use crate::core::ribosome::host_fn::get_details::get_details;
use crate::core::ribosome::host_fn::get_link_details::get_link_details;
use crate::core::ribosome::host_fn::get_links::get_links;
use crate::core::ribosome::host_fn::hash::hash;
use crate::core::ribosome::host_fn::must_get_action::must_get_action;
use crate::core::ribosome::host_fn::must_get_agent_activity::must_get_agent_activity;
use crate::core::ribosome::host_fn::must_get_entry::must_get_entry;
use crate::core::ribosome::host_fn::must_get_valid_record::must_get_valid_record;
use crate::core::ribosome::host_fn::query::query;
use crate::core::ribosome::host_fn::random_bytes::random_bytes;
use crate::core::ribosome::host_fn::schedule::schedule;
use crate::core::ribosome::host_fn::send_remote_signal::send_remote_signal;
use crate::core::ribosome::host_fn::sign::sign;
use crate::core::ribosome::host_fn::sign_ephemeral::sign_ephemeral;
use crate::core::ribosome::host_fn::sleep::sleep;
use crate::core::ribosome::host_fn::sys_time::sys_time;
use crate::core::ribosome::host_fn::trace::trace;
use crate::core::ribosome::host_fn::unblock_agent::unblock_agent;
use crate::core::ribosome::host_fn::update::update;
use crate::core::ribosome::host_fn::verify_signature::verify_signature;
use crate::core::ribosome::host_fn::version::version;
use crate::core::ribosome::host_fn::x_25519_x_salsa20_poly1305_decrypt::x_25519_x_salsa20_poly1305_decrypt;
use crate::core::ribosome::host_fn::x_25519_x_salsa20_poly1305_encrypt::x_25519_x_salsa20_poly1305_encrypt;
use crate::core::ribosome::host_fn::x_salsa20_poly1305_decrypt::x_salsa20_poly1305_decrypt;
use crate::core::ribosome::host_fn::x_salsa20_poly1305_encrypt::x_salsa20_poly1305_encrypt;
use crate::core::ribosome::host_fn::x_salsa20_poly1305_shared_secret_create_random::x_salsa20_poly1305_shared_secret_create_random;
use crate::core::ribosome::host_fn::x_salsa20_poly1305_shared_secret_export::x_salsa20_poly1305_shared_secret_export;
use crate::core::ribosome::host_fn::x_salsa20_poly1305_shared_secret_ingest::x_salsa20_poly1305_shared_secret_ingest;
use crate::core::ribosome::host_fn::zome_info::zome_info;
use crate::core::ribosome::CallContext;
use crate::core::ribosome::GenesisSelfCheckHostAccessV1;
use crate::core::ribosome::GenesisSelfCheckHostAccessV2;
use crate::core::ribosome::Invocation;
use crate::core::ribosome::RibosomeT;
use crate::core::ribosome::ZomeCallInvocation;
use fallible_iterator::FallibleIterator;
use holochain_types::prelude::*;
use holochain_util::timed;
use holochain_wasmer_host::module::CacheKey;
use holochain_wasmer_host::module::InstanceWithStore;
use holochain_wasmer_host::module::ModuleCache;
use wasmer::AsStoreMut;
use wasmer::Exports;
use wasmer::Function;
use wasmer::FunctionEnv;
use wasmer::FunctionEnvMut;
use wasmer::Imports;
use wasmer::Instance;
use wasmer::Module;
use wasmer::RuntimeError;
use wasmer::Store;
use wasmer::Type;

use crate::core::ribosome::host_fn::count_links::count_links;
use crate::holochain_wasmer_host::module::WASM_METERING_LIMIT;
use holochain_types::zome_types::GlobalZomeTypes;
use holochain_types::zome_types::ZomeTypesError;
use holochain_wasmer_host::prelude::*;
use once_cell::sync::Lazy;
use opentelemetry_api::global::meter_with_version;
use opentelemetry_api::metrics::Counter;
use std::collections::BTreeMap;
use std::collections::HashMap;
use std::sync::atomic::AtomicU64;
use std::sync::Arc;
use wasmer_middlewares::metering::get_remaining_points;
use wasmer_middlewares::metering::set_remaining_points;
use wasmer_middlewares::metering::MeteringPoints;

pub type ModuleCacheLock = parking_lot::RwLock<ModuleCache>;

/// The only RealRibosome is a Wasm ribosome.
/// note that this is cloned on every invocation so keep clones cheap!
#[derive(Clone, Debug)]
pub struct RealRibosome {
    // NOTE - Currently taking a full DnaFile here.
    //      - It would be an optimization to pre-ensure the WASM bytecode
    //      - is already in the wasm cache, and only include the DnaDef portion
    //      - here in the ribosome.
    pub dna_file: DnaFile,

    /// Entry and link types for each integrity zome.
    pub zome_types: Arc<GlobalZomeTypes>,

    /// Dependencies for every zome.
    pub zome_dependencies: Arc<HashMap<ZomeName, Vec<ZomeIndex>>>,

    pub usage_meter: Arc<Counter<u64>>,

    /// File system and in-memory cache for wasm modules.
    pub wasmer_module_cache: Arc<ModuleCacheLock>,
}

type ContextMap = Lazy<Arc<Mutex<HashMap<u64, Arc<CallContext>>>>>;
// Map from a context key to a call context. Call contexts are passed to host
// fn calls for execution.
static CONTEXT_MAP: ContextMap = Lazy::new(Default::default);

// Counter used to store and look up zome call contexts, which are passed to
// host fn calls.
static CONTEXT_KEY: AtomicU64 = AtomicU64::new(0);

struct HostFnBuilder {
    store: Arc<Mutex<Store>>,
    function_env: FunctionEnv<Env>,
    ribosome_arc: Arc<RealRibosome>,
    context_key: u64,
}

impl HostFnBuilder {
    fn with_host_function<I: 'static, O: 'static>(
        &self,
        ns: &mut Exports,
        host_function_name: &str,
        host_function: fn(Arc<RealRibosome>, Arc<CallContext>, I) -> Result<O, RuntimeError>,
    ) -> &Self
    where
        I: serde::de::DeserializeOwned + std::fmt::Debug,
        O: serde::Serialize + std::fmt::Debug,
    {
        let ribosome_arc = Arc::clone(&self.ribosome_arc);
        let context_key = self.context_key;
        {
            let mut store_lock = self.store.lock();
            let mut store_mut = store_lock.as_store_mut();
            ns.insert(
                host_function_name,
                Function::new_typed_with_env(
                    &mut store_mut,
                    &self.function_env,
                    move |mut function_env_mut: FunctionEnvMut<Env>, guest_ptr: GuestPtr, len: Len| -> Result<u64, RuntimeError> {
                        let context_arc = {
                            CONTEXT_MAP
                                .lock()
                                .get(&context_key)
                                .unwrap_or_else(|| {
                                    panic!(
                                    "Context must be set before call, this is a bug. context_key: {}",
                                    &context_key,
                                )
                                })
                                .clone()
                        };
                        let (env, mut store_mut) = function_env_mut.data_and_store_mut();
                        let result = match env.consume_bytes_from_guest(&mut store_mut, guest_ptr, len) {
                            Ok(input) => host_function(Arc::clone(&ribosome_arc), context_arc, input),
                            Err(runtime_error) => Result::<_, RuntimeError>::Err(runtime_error),
                        };
                        Ok(u64::from_le_bytes(
                            env.move_data_to_guest(&mut store_mut, match result {
                                Err(runtime_error) => match runtime_error.downcast::<WasmError>() {
                                    Ok(wasm_error) => match wasm_error {
                                        WasmError {
                                            error: WasmErrorInner::HostShortCircuit(_),
                                            ..
                                        } => return Err(wasm_error.into()),
                                        _ => Err(wasm_error),
                                    },
                                    Err(runtime_error) => return Err(runtime_error),
                                },
                                Ok(o) => Result::<_, WasmError>::Ok(o),
                            })?
                            .to_le_bytes(),
                        ))
                    },
                ),
            );
        }

        self
    }
}

impl RealRibosome {
    pub fn standard_usage_meter() -> Arc<Counter<u64>> {
        meter_with_version(
            "hc.ribosome.wasm",
            Some("0"),
            None::<&'static str>,
            Some(vec![]),
        )
        .u64_counter("hc.ribosome.wasm.usage")
        .with_description("The metered usage of a wasm ribosome.")
        .init()
        .into()
    }

    /// Create a new instance
    #[tracing::instrument(skip_all)]
    pub async fn new(
        dna_file: DnaFile,
        wasmer_module_cache: Arc<ModuleCacheLock>,
    ) -> RibosomeResult<Self> {
        let mut ribosome = Self {
            dna_file,
            zome_types: Default::default(),
            zome_dependencies: Default::default(),
            usage_meter: Self::standard_usage_meter(),
            wasmer_module_cache,
        };

        // Collect the number of entry and link types
        // for each integrity zome.
        let iter = futures::future::join_all(ribosome.dna_def().integrity_zomes.iter().map(
            |(name, zome)| async {
                let zome = Zome::new(name.clone(), zome.clone().erase_type());

                // Call the const functions that return the number of types.
                let num_entry_types =
                    match ribosome.get_const_fn(&zome, "__num_entry_types").await? {
                        Some(i) => {
                            let i: u8 = i
                                .try_into()
                                .map_err(|_| ZomeTypesError::EntryTypeIndexOverflow)?;
                            EntryDefIndex(i)
                        }
                        None => EntryDefIndex(0),
                    };
                let num_link_types = match ribosome.get_const_fn(&zome, "__num_link_types").await? {
                    Some(i) => {
                        let i: u8 = i
                            .try_into()
                            .map_err(|_| ZomeTypesError::LinkTypeIndexOverflow)?;
                        LinkType(i)
                    }
                    None => LinkType(0),
                };
                RibosomeResult::Ok((num_entry_types, num_link_types))
            },
        ))
        .await
        .into_iter()
        .collect::<RibosomeResult<Vec<_>>>()?;

        // Create the global zome types from the totals.
        let map = GlobalZomeTypes::from_ordered_iterator(iter.into_iter());

        ribosome.zome_types = Arc::new(map?);

        // Create a map of integrity zome names to ZomeIndexes.
        let integrity_zomes: HashMap<_, _> = ribosome
            .dna_def()
            .integrity_zomes
            .iter()
            .enumerate()
            .map(|(i, (n, _))| Some((n.clone(), ZomeIndex(i.try_into().ok()?))))
            .collect::<Option<_>>()
            .ok_or(ZomeTypesError::ZomeIndexOverflow)?;

        // Collect the dependencies for each zome.
        ribosome.zome_dependencies = ribosome
            .dna_def()
            .all_zomes()
            .map(|(zome_name, def)| {
                let mut dependencies = Vec::new();

                if integrity_zomes.len() == 1 {
                    // If there's only one integrity zome we add it to this zome and are done.
                    dependencies.push(ZomeIndex(0));
                } else {
                    // Integrity zomes need to have themselves as a dependency.
                    if ribosome.dna_def().is_integrity_zome(zome_name) {
                        // Get the ZomeIndex for this zome.
                        let id = integrity_zomes.get(zome_name).copied().ok_or_else(|| {
                            ZomeTypesError::MissingDependenciesForZome(zome_name.clone())
                        })?;
                        dependencies.push(id);
                    }
                    for name in def.dependencies() {
                        // Get the ZomeIndex for this dependency.
                        let id = integrity_zomes.get(name).copied().ok_or_else(|| {
                            ZomeTypesError::MissingDependenciesForZome(zome_name.clone())
                        })?;
                        dependencies.push(id);
                    }
                }

                Ok((zome_name.clone(), dependencies))
            })
            .collect::<RibosomeResult<HashMap<_, _>>>()?
            .into();

        Ok(ribosome)
    }

    #[cfg(any(test, feature = "test_utils"))]
    pub fn empty(dna_file: DnaFile) -> Self {
        Self {
            dna_file,
            zome_types: Default::default(),
            zome_dependencies: Default::default(),
            usage_meter: Self::standard_usage_meter(),
            wasmer_module_cache: Arc::new(RwLock::new(ModuleCache::new(None))),
        }
    }

    #[tracing::instrument(skip(self))]
    pub async fn runtime_compiled_module(
        &self,
        zome_name: &ZomeName,
    ) -> RibosomeResult<Arc<Module>> {
        let cache_key = self.get_module_cache_key(zome_name)?;
<<<<<<< HEAD
        let cache_lock = self.wasmer_module_cache.clone();
        let wasm = self.dna_file.get_wasm_for_zome(zome_name)?.code();
        tokio::task::spawn_blocking(move || {
            let cache = timed!([1, 10, 1000], cache_lock.write());
            Ok(timed!([1, 1000, 10_000], cache.get(cache_key, &wasm))?)
        })
        .await?
=======
        let wasm = &self.dna_file.get_wasm_for_zome(zome_name)?.code();
        let module_cache = timed!([1, 10, 1000], self.wasmer_module_cache.write());
        let module = timed!([1, 10, 1000], module_cache.get(cache_key, wasm)?);
        Ok(module)
>>>>>>> 64448af4
    }

    // Create a key for module cache.
    // Format: [WasmHash] as bytes
    // watch out for cache misses in the tests that make things slooow if you change this!
    pub fn get_module_cache_key(&self, zome_name: &ZomeName) -> Result<CacheKey, DnaError> {
        let mut key = [0; 32];
        let wasm_zome_hash = self.dna_file.dna().get_wasm_zome_hash(zome_name)?;
        let bytes = wasm_zome_hash.get_raw_32();
        key.copy_from_slice(bytes);
        Ok(key)
    }

    #[tracing::instrument(skip_all)]
    pub async fn get_module_for_zome(&self, zome: &Zome<ZomeDef>) -> RibosomeResult<Arc<Module>> {
        match &zome.def {
            ZomeDef::Wasm(wasm_zome) => {
                if let Some(path) = wasm_zome.preserialized_path.as_ref() {
                    let module = holochain_wasmer_host::module::get_ios_module_from_file(path)?;
                    Ok(Arc::new(module))
                } else {
                    self.runtime_compiled_module(zome.zome_name()).await
                }
            }
            _ => RibosomeResult::Err(RibosomeError::DnaError(DnaError::ZomeError(
                ZomeError::NonWasmZome(zome.zome_name().clone()),
            ))),
        }
    }

    pub fn build_instance_with_store(
        &self,
        module: Arc<Module>,
        context_key: u64,
    ) -> RibosomeResult<Arc<InstanceWithStore>> {
        let store = Arc::new(Mutex::new(Store::default()));
        let function_env = FunctionEnv::new(&mut store.lock().as_store_mut(), Env::default());
        let (function_env, imports) = Self::imports(self, context_key, store.clone(), function_env);
        let instance;
        {
            let mut store = store.lock();
            let mut store_mut = store.as_store_mut();
            instance = Arc::new(Instance::new(&mut store_mut, &module, &imports).map_err(
                |e| -> RuntimeError { wasm_error!(WasmErrorInner::Compile(e.to_string())).into() },
            )?);
        }

        // It is only possible to initialize the function env after the instance is created.
        {
            let mut store_lock = store.lock();
            let mut function_env_mut = function_env.into_mut(&mut store_lock);
            let (data_mut, store_mut) = function_env_mut.data_and_store_mut();
            data_mut.memory = Some(
                instance
                    .exports
                    .get_memory("memory")
                    .map_err(|e| -> RuntimeError {
                        wasm_error!(WasmErrorInner::Compile(e.to_string())).into()
                    })?
                    .clone(),
            );
            data_mut.deallocate = Some(
                instance
                    .exports
                    .get_typed_function(&store_mut, "__hc__deallocate_1")
                    .map_err(|e| -> RuntimeError {
                        wasm_error!(WasmErrorInner::Compile(e.to_string())).into()
                    })?,
            );
            data_mut.allocate = Some(
                instance
                    .exports
                    .get_typed_function(&store_mut, "__hc__allocate_1")
                    .map_err(|e| -> RuntimeError {
                        wasm_error!(WasmErrorInner::Compile(e.to_string())).into()
                    })?,
            );
        }

        RibosomeResult::Ok(Arc::new(InstanceWithStore {
            instance,
            store: store.clone(),
        }))
    }

    fn next_context_key() -> u64 {
        CONTEXT_KEY.fetch_add(1, std::sync::atomic::Ordering::SeqCst)
    }

    pub async fn tooling_imports() -> RibosomeResult<Vec<String>> {
        let empty_dna_def = DnaDef {
            name: Default::default(),
            modifiers: DnaModifiers {
                network_seed: Default::default(),
                properties: Default::default(),
                origin_time: Timestamp(0),
                quantum_time: Default::default(),
            },
            integrity_zomes: Default::default(),
            coordinator_zomes: Default::default(),
        };
        let empty_dna_file = DnaFile::new(empty_dna_def, vec![]).await;
        let empty_ribosome = RealRibosome::new(
            empty_dna_file,
            Arc::new(ModuleCacheLock::new(ModuleCache::new(None))),
        )
        .await?;
        let context_key = RealRibosome::next_context_key();
        let mut store = Store::default();
        // We just leave this Env uninitialized as default because we never make it
        // to an instance that needs to run on this code path.
        let function_env = FunctionEnv::new(&mut store.as_store_mut(), Env::default());
        let (_function_env, imports) =
            empty_ribosome.imports(context_key, Arc::new(Mutex::new(store)), function_env);
        let mut imports: Vec<String> = imports.into_iter().map(|((_ns, name), _)| name).collect();
        imports.sort();
        Ok(imports)
    }

    fn imports(
        &self,
        context_key: u64,
        store: Arc<Mutex<Store>>,
        function_env: FunctionEnv<Env>,
    ) -> (FunctionEnv<Env>, Imports) {
        let mut imports = wasmer::imports! {};
        let mut ns = Exports::new();

        // it is important that RealRibosome and ZomeCallInvocation are cheap to clone here
        let ribosome_arc = std::sync::Arc::new((*self).clone());

        let host_fn_builder = HostFnBuilder {
            store,
            function_env,
            ribosome_arc,
            context_key,
        };

        host_fn_builder
            .with_host_function(
                &mut ns,
                "__hc__accept_countersigning_preflight_request_1",
                accept_countersigning_preflight_request,
            )
            .with_host_function(&mut ns, "__hc__agent_info_1", agent_info)
            .with_host_function(&mut ns, "__hc__block_agent_1", block_agent)
            .with_host_function(&mut ns, "__hc__unblock_agent_1", unblock_agent)
            .with_host_function(&mut ns, "__hc__trace_1", trace)
            .with_host_function(&mut ns, "__hc__hash_1", hash)
            .with_host_function(&mut ns, "__hc__version_1", version)
            .with_host_function(&mut ns, "__hc__verify_signature_1", verify_signature)
            .with_host_function(&mut ns, "__hc__sign_1", sign)
            .with_host_function(&mut ns, "__hc__sign_ephemeral_1", sign_ephemeral)
            .with_host_function(
                &mut ns,
                "__hc__x_salsa20_poly1305_shared_secret_create_random_1",
                x_salsa20_poly1305_shared_secret_create_random,
            )
            .with_host_function(
                &mut ns,
                "__hc__x_salsa20_poly1305_shared_secret_export_1",
                x_salsa20_poly1305_shared_secret_export,
            )
            .with_host_function(
                &mut ns,
                "__hc__x_salsa20_poly1305_shared_secret_ingest_1",
                x_salsa20_poly1305_shared_secret_ingest,
            )
            .with_host_function(
                &mut ns,
                "__hc__x_salsa20_poly1305_encrypt_1",
                x_salsa20_poly1305_encrypt,
            )
            .with_host_function(
                &mut ns,
                "__hc__x_salsa20_poly1305_decrypt_1",
                x_salsa20_poly1305_decrypt,
            )
            .with_host_function(
                &mut ns,
                "__hc__create_x25519_keypair_1",
                create_x25519_keypair,
            )
            .with_host_function(
                &mut ns,
                "__hc__x_25519_x_salsa20_poly1305_encrypt_1",
                x_25519_x_salsa20_poly1305_encrypt,
            )
            .with_host_function(
                &mut ns,
                "__hc__x_25519_x_salsa20_poly1305_decrypt_1",
                x_25519_x_salsa20_poly1305_decrypt,
            )
            .with_host_function(
                &mut ns,
                "__hc__ed_25519_x_salsa20_poly1305_encrypt_1",
                ed_25519_x_salsa20_poly1305_encrypt,
            )
            .with_host_function(
                &mut ns,
                "__hc__ed_25519_x_salsa20_poly1305_decrypt_1",
                ed_25519_x_salsa20_poly1305_decrypt,
            )
            .with_host_function(&mut ns, "__hc__zome_info_1", zome_info)
            .with_host_function(&mut ns, "__hc__dna_info_1", dna_info_1)
            .with_host_function(&mut ns, "__hc__dna_info_2", dna_info_2)
            .with_host_function(&mut ns, "__hc__call_info_1", call_info)
            .with_host_function(&mut ns, "__hc__random_bytes_1", random_bytes)
            .with_host_function(&mut ns, "__hc__sys_time_1", sys_time)
            .with_host_function(&mut ns, "__hc__sleep_1", sleep)
            .with_host_function(&mut ns, "__hc__capability_claims_1", capability_claims)
            .with_host_function(&mut ns, "__hc__capability_grants_1", capability_grants)
            .with_host_function(&mut ns, "__hc__capability_info_1", capability_info)
            .with_host_function(&mut ns, "__hc__get_1", get)
            .with_host_function(&mut ns, "__hc__get_details_1", get_details)
            .with_host_function(&mut ns, "__hc__get_links_1", get_links)
            .with_host_function(&mut ns, "__hc__get_link_details_1", get_link_details)
            .with_host_function(&mut ns, "__hc__count_links_1", count_links)
            .with_host_function(&mut ns, "__hc__get_agent_activity_1", get_agent_activity)
            .with_host_function(&mut ns, "__hc__must_get_entry_1", must_get_entry)
            .with_host_function(&mut ns, "__hc__must_get_action_1", must_get_action)
            .with_host_function(
                &mut ns,
                "__hc__must_get_valid_record_1",
                must_get_valid_record,
            )
            .with_host_function(
                &mut ns,
                "__hc__must_get_agent_activity_1",
                must_get_agent_activity,
            )
            .with_host_function(&mut ns, "__hc__query_1", query)
            .with_host_function(&mut ns, "__hc__send_remote_signal_1", send_remote_signal)
            .with_host_function(&mut ns, "__hc__call_1", call)
            .with_host_function(&mut ns, "__hc__create_1", create)
            .with_host_function(&mut ns, "__hc__emit_signal_1", emit_signal)
            .with_host_function(&mut ns, "__hc__create_link_1", create_link)
            .with_host_function(&mut ns, "__hc__delete_link_1", delete_link)
            .with_host_function(&mut ns, "__hc__update_1", update)
            .with_host_function(&mut ns, "__hc__delete_1", delete)
            .with_host_function(&mut ns, "__hc__schedule_1", schedule)
            .with_host_function(&mut ns, "__hc__unblock_agent_1", unblock_agent)
            .with_host_function(&mut ns, "__hc__create_clone_cell_1", create_clone_cell)
            .with_host_function(&mut ns, "__hc__disable_clone_cell_1", disable_clone_cell)
            .with_host_function(&mut ns, "__hc__enable_clone_cell_1", enable_clone_cell)
            .with_host_function(&mut ns, "__hc__delete_clone_cell_1", delete_clone_cell);

        imports.register_namespace("env", ns);

        (host_fn_builder.function_env, imports)
    }

    pub fn get_zome_dependencies(&self, zome_name: &ZomeName) -> RibosomeResult<&[ZomeIndex]> {
        Ok(self
            .zome_dependencies
            .get(zome_name)
            .ok_or_else(|| ZomeTypesError::MissingDependenciesForZome(zome_name.clone()))?)
    }

    pub fn call_zome_fn<I: Invocation>(
        &self,
        invocation: &I,
        zome: &Zome,
        fn_name: &FunctionName,
        instance_with_store: Arc<InstanceWithStore>,
    ) -> Result<ExternIO, RibosomeError> {
        let fn_name = fn_name.clone();
        let instance = instance_with_store.instance.clone();

        let mut store_lock = instance_with_store.store.lock();
        let mut store_mut = store_lock.as_store_mut();
        let result = holochain_wasmer_host::guest::call(
            &mut store_mut,
            instance,
            fn_name.as_ref(),
            // be aware of this clone!
            // the whole invocation is cloned!
            // @todo - is this a problem for large payloads like entries?
            invocation.to_owned().host_input()?,
        );
        if let Err(runtime_error) = &result {
            tracing::error!(?runtime_error, ?zome, ?fn_name);
        }

        Ok(result?)
    }

    pub fn call_const_fn(
        &self,
        instance_with_store: Arc<InstanceWithStore>,
        name: &str,
    ) -> Result<Option<i32>, RibosomeError> {
        let result;
        {
            let mut store_lock = instance_with_store.store.lock();
            let mut store_mut = store_lock.as_store_mut();
            // Call the function as a native function.
            result = instance_with_store
                .instance
                .exports
                .get_typed_function::<(), i32>(&store_mut, name)
                .ok()
                .map_or(Ok(None), |func| Ok(Some(func.call(&mut store_mut)?)))
                .map_err(|e: RuntimeError| {
                    RibosomeError::WasmRuntimeError(
                        wasm_error!(WasmErrorInner::Host(format!("{}", e))).into(),
                    )
                })?;
        }
        Ok(result)
    }

    pub fn get_extern_fns_for_wasm(&self, module: Arc<Module>) -> Vec<FunctionName> {
        let mut extern_fns: Vec<FunctionName> = module
            .info()
            .exports
            .iter()
            .filter(|(name, _)| {
                name.as_str() != "__num_entry_types" && name.as_str() != "__num_link_types"
            })
            .map(|(name, _index)| FunctionName::new(name))
            .collect();
        extern_fns.sort();
        extern_fns
    }
}

/// General purpose macro which relies heavily on various impls of the form:
/// From<Vec<(ZomeName, $callback_result)>> for ValidationResult
macro_rules! do_callback {
    ( $self:ident, $access:ident, $invocation:ident, $callback_result:ty ) => {{
        let mut results: Vec<(ZomeName, $callback_result)> = Vec::new();
        // fallible iterator syntax instead of for loop
        let mut call_iterator = $self.call_iterator($access.into(), $invocation);
        loop {
            let (zome_name, callback_result): (ZomeName, $callback_result) =
                match call_iterator.next() {
                    Ok(Some((zome, extern_io))) => (
                        zome.into(),
                        extern_io
                            .decode()
                            .map_err(|e| -> RuntimeError { wasm_error!(e).into() })?,
                    ),
                    Err((zome, RibosomeError::WasmRuntimeError(runtime_error))) => (
                        zome.into(),
                        <$callback_result>::try_from_wasm_error(runtime_error.downcast()?)
                            .map_err(|e| -> RuntimeError { e.into() })?,
                    ),
                    Err((_zome, other_error)) => return Err(other_error),
                    Ok(None) => {
                        break;
                    }
                };
            // return early if we have a definitive answer, no need to keep invoking callbacks
            // if we know we are done
            if callback_result.is_definitive() {
                return Ok(vec![(zome_name, callback_result)].into());
            }
            results.push((zome_name, callback_result));
        }
        // fold all the non-definitive callbacks down into a single overall result
        Ok(results.into())
    }};
}

impl RealRibosome {
    fn run_genesis_self_check_v1(
        &self,
        host_access: GenesisSelfCheckHostAccessV1,
        invocation: GenesisSelfCheckInvocationV1,
    ) -> RibosomeResult<GenesisSelfCheckResultV1> {
        do_callback!(self, host_access, invocation, ValidateCallbackResult)
    }

    fn run_genesis_self_check_v2(
        &self,
        host_access: GenesisSelfCheckHostAccessV2,
        invocation: GenesisSelfCheckInvocationV2,
    ) -> RibosomeResult<GenesisSelfCheckResultV1> {
        do_callback!(self, host_access, invocation, ValidateCallbackResult)
    }
}

#[async_trait::async_trait]
impl RibosomeT for RealRibosome {
    fn dna_def(&self) -> &DnaDefHashed {
        self.dna_file.dna()
    }

    fn zome_info(&self, zome: Zome) -> RibosomeResult<ZomeInfo> {
        // Get the dependencies for this zome.
        let zome_dependencies = self.get_zome_dependencies(zome.zome_name())?;
        // Scope the zome types to these dependencies.
        let zome_types = self.zome_types.in_scope_subset(zome_dependencies);

        Ok(ZomeInfo {
            name: zome.zome_name().clone(),
            id: self
                .zome_name_to_id(zome.zome_name())
                .expect("Failed to get ID for current zome"),
            properties: SerializedBytes::default(),
            entry_defs: {
                match self
                    .run_entry_defs(EntryDefsHostAccess, EntryDefsInvocation)
                    .map_err(|e| -> RuntimeError {
                        wasm_error!(WasmErrorInner::Host(e.to_string())).into()
                    })? {
                    EntryDefsResult::Err(zome, error_string) => {
                        return Err(RibosomeError::WasmRuntimeError(
                            wasm_error!(WasmErrorInner::Host(format!(
                                "{}: {}",
                                zome, error_string
                            )))
                            .into(),
                        ))
                    }
                    EntryDefsResult::Defs(defs) => {
                        let vec = zome_dependencies
                            .iter()
                            .filter_map(|zome_index| {
                                self.dna_def().integrity_zomes.get(zome_index.0 as usize)
                            })
                            .flat_map(|(zome_name, _)| {
                                defs.get(zome_name).map(|e| e.0.clone()).unwrap_or_default()
                            })
                            .collect::<Vec<_>>();
                        vec.into()
                    }
                }
            },
            extern_fns: {
                match zome.zome_def() {
                    ZomeDef::Wasm(wasm_zome) => {
                        let module = if let Some(path) = wasm_zome.preserialized_path.as_ref() {
                            Arc::new(holochain_wasmer_host::module::get_ios_module_from_file(
                                path,
                            )?)
                        } else {
                            tokio_helper::block_forever_on(
                                self.runtime_compiled_module(zome.zome_name()),
                            )?
                        };
                        self.get_extern_fns_for_wasm(module.clone())
                    }
                    ZomeDef::Inline { inline_zome, .. } => inline_zome.0.functions(),
                }
            },
            zome_types,
        })
    }

    /// call a function in a zome for an invocation if it exists
    /// if it does not exist, then return Ok(None)
    async fn maybe_call<I: Invocation>(
        &self,
        host_context: HostContext,
        invocation: &I,
        zome: &Zome,
        fn_name: &FunctionName,
    ) -> Result<Option<ExternIO>, RibosomeError> {
        let mut otel_info = vec![
            opentelemetry_api::KeyValue::new("dna", self.dna_file.dna().hash.to_string()),
            opentelemetry_api::KeyValue::new("zome", zome.zome_name().to_string()),
            opentelemetry_api::KeyValue::new("fn", fn_name.to_string()),
        ];

        if let Some(agent_pubkey) = host_context.maybe_workspace().and_then(|workspace| {
            workspace
                .source_chain()
                .as_ref()
                .map(|source_chain| source_chain.agent_pubkey().to_string())
        }) {
            otel_info.push(opentelemetry_api::KeyValue::new("agent", agent_pubkey));
        }

        let call_context = CallContext {
            zome: zome.clone(),
            function_name: fn_name.clone(),
            host_context,
            auth: invocation.auth(),
        };

        match zome.zome_def() {
            ZomeDef::Wasm(_) => {
                // let module: Arc<Module> = todo!();
                let module = self.get_module_for_zome(zome).await?;
                if module.info().exports.contains_key(fn_name.as_ref()) {
                    // there is a corresponding zome fn
                    let context_key = Self::next_context_key();
                    let instance_with_store =
                        self.build_instance_with_store(module, context_key)?;
                    // add call context to map for the following call
                    {
                        CONTEXT_MAP
                            .lock()
                            .insert(context_key, Arc::new(call_context));
                    }

                    let instance = instance_with_store.instance.clone();
                    {
                        let mut store_lock = instance_with_store.store.lock();
                        let mut store_mut = store_lock.as_store_mut();
                        set_remaining_points(
                            &mut store_mut,
                            instance.as_ref(),
                            WASM_METERING_LIMIT,
                        );
                    }

                    let result = self
                        .call_zome_fn::<I>(invocation, zome, fn_name, instance_with_store.clone())
                        .map(Some);
<<<<<<< HEAD

                    {
                        let mut store_lock = instance_with_store.store.lock();
                        let mut store_mut = store_lock.as_store_mut();
                        let points_used =
                            match get_remaining_points(&mut store_mut, instance.as_ref()) {
                                MeteringPoints::Remaining(points) => WASM_METERING_LIMIT - points,
                                MeteringPoints::Exhausted => WASM_METERING_LIMIT,
                            };
                        self.usage_meter.add(points_used, &otel_info);
                    }

=======
>>>>>>> 64448af4
                    // remove context from map after call
                    {
                        CONTEXT_MAP.lock().remove(&context_key);
                    }
                    result
                } else {
                    // the callback fn does not exist
                    Ok(None)
                }
            }
            ZomeDef::Inline {
                inline_zome: zome, ..
            } => {
                let input = invocation.clone().host_input()?;
                let api = HostFnApi::new(Arc::new(self.clone()), Arc::new(call_context));
                let result = zome.0.maybe_call(Box::new(api), fn_name, input)?;
                Ok(result)
            }
        }
    }

    #[tracing::instrument(skip_all)]
    async fn get_const_fn(&self, zome: &Zome, name: &str) -> Result<Option<i32>, RibosomeError> {
        match zome.zome_def() {
            ZomeDef::Wasm(_) => {
                let module = self.get_module_for_zome(zome).await?;
                if module.exports().functions().any(|f| {
                    f.name() == name
                        && f.ty().params().is_empty()
                        && f.ty().results() == [Type::I32]
                }) {
                    // there is a corresponding const fn

                    // create a blank context as this is not actually used.
                    let call_context = CallContext {
                        zome: zome.clone(),
                        function_name: name.into(),
                        host_context: HostContext::EntryDefs(EntryDefsHostAccess {}),
                        auth: super::InvocationAuth::LocalCallback,
                    };

                    // create a new key for the context map.
                    let context_key = Self::next_context_key();
                    let instance_with_store =
                        self.build_instance_with_store(module, context_key)?;

                    // add call context to map for following call
                    {
                        CONTEXT_MAP
                            .lock()
                            .insert(context_key, Arc::new(call_context));
                    }

                    let result = self.call_const_fn(instance_with_store, name);
                    // remove the blank context.
                    {
                        CONTEXT_MAP.lock().remove(&context_key);
                    }

                    result
                } else {
                    // fn does not exist in the module
                    Ok(None)
                }
            }
            ZomeDef::Inline {
                inline_zome: zome, ..
            } => Ok(zome.0.get_global(name).map(|i| i as i32)),
        }
    }

    fn call_iterator<I: crate::core::ribosome::Invocation>(
        &self,
        host_context: HostContext,
        invocation: I,
    ) -> CallIterator<Self, I> {
        CallIterator::new(host_context, self.clone(), invocation)
    }

    /// Runs the specified zome fn. Returns the cursor used by HDK,
    /// so that it can be passed on to source chain manager for transactional writes
    fn call_zome_function(
        &self,
        host_access: ZomeCallHostAccess,
        invocation: ZomeCallInvocation,
    ) -> RibosomeResult<ZomeCallResponse> {
        // make a copy of these for the error handling below
        let zome_name = invocation.zome.zome_name().clone();
        let fn_name = invocation.fn_name.clone();

        let guest_output: ExternIO = match self.call_iterator(host_access.into(), invocation).next()
        {
            Ok(Some((_zome, extern_io))) => extern_io,
            Ok(None) => return Err(RibosomeError::ZomeFnNotExists(zome_name, fn_name)),
            Err((_zome, ribosome_error)) => return Err(ribosome_error),
        };

        Ok(ZomeCallResponse::Ok(guest_output))
    }

    /// Post commit works a bit different to the other callbacks.
    /// As it is dispatched from a spawned task there is nothing to handle any
    /// result, good or bad, other than to maybe log some error.
    fn run_post_commit(
        &self,
        host_access: PostCommitHostAccess,
        invocation: PostCommitInvocation,
    ) -> RibosomeResult<()> {
        match self.call_iterator(host_access.into(), invocation).next() {
            Ok(_) => Ok(()),
            Err((_zome, ribosome_error)) => Err(ribosome_error),
        }
    }

    fn run_genesis_self_check(
        &self,
        host_access: GenesisSelfCheckHostAccess,
        invocation: GenesisSelfCheckInvocation,
    ) -> RibosomeResult<GenesisSelfCheckResult> {
        let (invocation_v1, invocation_v2): (
            GenesisSelfCheckInvocationV1,
            GenesisSelfCheckInvocationV2,
        ) = invocation.into();
        let (host_access_v1, host_access_v2): (
            GenesisSelfCheckHostAccessV1,
            GenesisSelfCheckHostAccessV2,
        ) = host_access.into();
        match self.run_genesis_self_check_v1(host_access_v1, invocation_v1) {
            Ok(GenesisSelfCheckResultV1::Valid) => Ok(self
                .run_genesis_self_check_v2(host_access_v2, invocation_v2)?
                .into()),
            result => Ok(result?.into()),
        }
    }

    fn run_validate(
        &self,
        host_access: ValidateHostAccess,
        invocation: ValidateInvocation,
    ) -> RibosomeResult<ValidateResult> {
        do_callback!(self, host_access, invocation, ValidateCallbackResult)
    }

    fn run_init(
        &self,
        host_access: InitHostAccess,
        invocation: InitInvocation,
    ) -> RibosomeResult<InitResult> {
        do_callback!(self, host_access, invocation, InitCallbackResult)
    }

    fn run_entry_defs(
        &self,
        host_access: EntryDefsHostAccess,
        invocation: EntryDefsInvocation,
    ) -> RibosomeResult<EntryDefsResult> {
        do_callback!(self, host_access, invocation, EntryDefsCallbackResult)
    }

    fn run_migrate_agent(
        &self,
        host_access: MigrateAgentHostAccess,
        invocation: MigrateAgentInvocation,
    ) -> RibosomeResult<MigrateAgentResult> {
        do_callback!(self, host_access, invocation, MigrateAgentCallbackResult)
    }

    fn zome_types(&self) -> &Arc<GlobalZomeTypes> {
        &self.zome_types
    }

    fn dna_hash(&self) -> &DnaHash {
        self.dna_file.dna_hash()
    }

    fn dna_file(&self) -> &DnaFile {
        &self.dna_file
    }

    fn get_integrity_zome(&self, zome_index: &ZomeIndex) -> Option<IntegrityZome> {
        self.dna_file
            .dna_def()
            .integrity_zomes
            .get(zome_index.0 as usize)
            .cloned()
            .map(|(name, def)| IntegrityZome::new(name, def))
    }
}

#[cfg(test)]
#[cfg(feature = "slow_tests")]
pub mod wasm_test {
    use crate::core::ribosome::real_ribosome::CONTEXT_MAP;
    use crate::core::ribosome::wasm_test::RibosomeTestFixture;
    use crate::core::ribosome::ZomeCall;
    use crate::sweettest::SweetConductor;
    use crate::sweettest::SweetConductorConfig;
    use crate::sweettest::SweetDnaFile;
    use crate::sweettest::SweetLocalRendezvous;
    use ::fixt::prelude::*;
    use hdk::prelude::*;
    use holochain_nonce::fresh_nonce;
    use holochain_types::prelude::AgentPubKeyFixturator;
    use holochain_wasm_test_utils::TestWasm;
    use holochain_zome_types::zome_io::ZomeCallUnsigned;
    use std::sync::Arc;
    use std::time::Duration;

    #[tokio::test(flavor = "multi_thread")]
    // guard to assure that response time to zome calls and concurrent zome calls
    // is not increasing disproportionally
    async fn concurrent_zome_call_response_time_guard() {
        holochain_trace::test_run().ok();
        let mut conductor = SweetConductor::from_config_rendezvous(
            SweetConductorConfig::rendezvous(true),
            SweetLocalRendezvous::new().await,
        )
        .await;
        let (dna, _, _) = SweetDnaFile::unique_from_test_wasms(vec![TestWasm::AgentInfo]).await;
        let app = conductor.setup_app("", [&dna]).await.unwrap();
        let zome = app.cells()[0].zome(TestWasm::AgentInfo.coordinator_zome_name());

        let conductor = Arc::new(conductor);

        // run two zome calls concurrently
        // as the first zome calls, init and wasm compilation will happen and
        // should take less than 10 seconds in debug mode
        let zome_call_1 = tokio::spawn({
            let conductor = conductor.clone();
            let zome = zome.clone();
            async move {
                tokio::select! {
                    _ = conductor.call::<_, CallInfo>(&zome, "call_info", ()) => {true}
                    _ = tokio::time::sleep(Duration::from_secs(10)) => {false}
                }
            }
        });
        let zome_call_2 = tokio::spawn({
            let conductor = conductor.clone();
            let zome = zome.clone();
            async move {
                tokio::select! {
                    _ = conductor.call::<_, CallInfo>(&zome, "call_info", ()) => {true}
                    _ = tokio::time::sleep(Duration::from_secs(10)) => {false}
                }
            }
        });
        let results: Result<Vec<bool>, _> = futures::future::join_all([zome_call_1, zome_call_2])
            .await
            .into_iter()
            .collect();
        assert_eq!(results.unwrap(), [true, true]);

        // run two rounds of two concurrent zome calls
        // having been cached, responses should take less than 10 milliseconds
        for _ in 0..2 {
            let zome_call_1 = tokio::spawn({
                let conductor = conductor.clone();
                let zome = zome.clone();
                let now = tokio::time::Instant::now();
                async move {
                    tokio::select! {
                        _ = conductor.call::<_, CallInfo>(&zome, "call_info", ()) => {now.elapsed()}
                        _ = tokio::time::sleep(Duration::from_millis(100)) => {now.elapsed()}
                    }
                }
            });
            let zome_call_2 = tokio::spawn({
                let conductor = conductor.clone();
                let zome = zome.clone();
                let now = tokio::time::Instant::now();
                async move {
                    tokio::select! {
                        _ = conductor.call::<_, CallInfo>(&zome, "call_info", ()) => {now.elapsed()}
                        _ = tokio::time::sleep(Duration::from_millis(100)) => {now.elapsed()}
                    }
                }
            });
            let results = futures::future::join_all([zome_call_1, zome_call_2])
                .await
                .into_iter()
                .collect::<Result<Vec<_>, _>>()
                .unwrap();

            assert!(
                results[0] <= Duration::from_millis(10),
                "{:?} > 10ms",
                results[0]
            );
            assert!(
                results[1] <= Duration::from_millis(10),
                "{:?} > 10ms",
                results[1]
            );
        }

        // make sure the context map does not retain items
        assert_eq!(CONTEXT_MAP.lock().is_empty(), true);
    }

    #[tokio::test(flavor = "multi_thread")]
    /// Basic checks that we can call externs internally and externally the way we want using the
    /// hdk macros rather than low level rust extern syntax.
    async fn ribosome_extern_test() {
        holochain_trace::test_run().ok();

        let (dna_file, _, _) =
            SweetDnaFile::unique_from_test_wasms(vec![TestWasm::HdkExtern]).await;
        let alice_pubkey = fixt!(AgentPubKey, Predictable, 0);
        let bob_pubkey = fixt!(AgentPubKey, Predictable, 1);

        let mut conductor = SweetConductor::from_standard_config().await;

        let apps = conductor
            .setup_app_for_agents("app-", &[alice_pubkey.clone(), bob_pubkey], &[dna_file])
            .await
            .unwrap();

        let ((alice,), (_bob,)) = apps.into_tuples();
        let alice = alice.zome(TestWasm::HdkExtern);

        let foo_result: String = conductor.call(&alice, "foo", ()).await;

        assert_eq!("foo", &foo_result);

        let bar_result: String = conductor.call(&alice, "bar", ()).await;

        assert_eq!("foobar", &bar_result);

        let now = Timestamp::now();
        let (nonce, expires_at) = fresh_nonce(now).unwrap();

        let infallible_result = conductor
            .raw_handle()
            .call_zome(
                ZomeCall::try_from_unsigned_zome_call(
                    conductor.raw_handle().keystore(),
                    ZomeCallUnsigned {
                        cell_id: alice.cell_id().clone(),
                        zome_name: alice.name().clone(),
                        fn_name: "infallible".into(),
                        cap_secret: None,
                        provenance: alice_pubkey.clone(),
                        payload: ExternIO::encode(()).unwrap(),
                        nonce,
                        expires_at,
                    },
                )
                .await
                .unwrap(),
            )
            .await
            .unwrap()
            .unwrap();

        if let ZomeCallResponse::Ok(response) = infallible_result {
            assert_eq!("infallible", &response.decode::<String>().unwrap(),);
        } else {
            unreachable!();
        }
    }

    #[tokio::test(flavor = "multi_thread")]
    async fn wasm_tooling_test() {
        holochain_trace::test_run().ok();

        assert_eq!(
            vec![
                "__hc__accept_countersigning_preflight_request_1",
                "__hc__agent_info_1",
                "__hc__block_agent_1",
                "__hc__call_1",
                "__hc__call_info_1",
                "__hc__capability_claims_1",
                "__hc__capability_grants_1",
                "__hc__capability_info_1",
                "__hc__count_links_1",
                "__hc__create_1",
                "__hc__create_clone_cell_1",
                "__hc__create_link_1",
                "__hc__create_x25519_keypair_1",
                "__hc__delete_1",
                "__hc__delete_clone_cell_1",
                "__hc__delete_link_1",
                "__hc__disable_clone_cell_1",
                "__hc__dna_info_1",
                "__hc__dna_info_2",
                "__hc__ed_25519_x_salsa20_poly1305_decrypt_1",
                "__hc__ed_25519_x_salsa20_poly1305_encrypt_1",
                "__hc__emit_signal_1",
                "__hc__enable_clone_cell_1",
                "__hc__get_1",
                "__hc__get_agent_activity_1",
                "__hc__get_details_1",
                "__hc__get_link_details_1",
                "__hc__get_links_1",
                "__hc__hash_1",
                "__hc__must_get_action_1",
                "__hc__must_get_agent_activity_1",
                "__hc__must_get_entry_1",
                "__hc__must_get_valid_record_1",
                "__hc__query_1",
                "__hc__random_bytes_1",
                "__hc__schedule_1",
                "__hc__send_remote_signal_1",
                "__hc__sign_1",
                "__hc__sign_ephemeral_1",
                "__hc__sleep_1",
                "__hc__sys_time_1",
                "__hc__trace_1",
                "__hc__unblock_agent_1",
                "__hc__update_1",
                "__hc__verify_signature_1",
                "__hc__version_1",
                "__hc__x_25519_x_salsa20_poly1305_decrypt_1",
                "__hc__x_25519_x_salsa20_poly1305_encrypt_1",
                "__hc__x_salsa20_poly1305_decrypt_1",
                "__hc__x_salsa20_poly1305_encrypt_1",
                "__hc__x_salsa20_poly1305_shared_secret_create_random_1",
                "__hc__x_salsa20_poly1305_shared_secret_export_1",
                "__hc__x_salsa20_poly1305_shared_secret_ingest_1",
                "__hc__zome_info_1"
            ]
            .into_iter()
            .map(|s| s.to_string())
            .collect::<Vec<String>>(),
            super::RealRibosome::tooling_imports().await.unwrap()
        );
    }

    #[tokio::test(flavor = "multi_thread")]
    #[ignore]
    async fn the_incredible_halt_test() {
        holochain_trace::test_run().ok();
        let RibosomeTestFixture {
            conductor, alice, ..
        } = RibosomeTestFixture::new(TestWasm::TheIncredibleHalt).await;

        // This will run infinitely until our metering kicks in and traps it.
        // Also we stop it running after 10 seconds.
        let result: Result<Result<(), _>, _> = tokio::time::timeout(
            std::time::Duration::from_secs(60),
            conductor.call_fallible(&alice, "smash", ()),
        )
        .await;
        assert!(result.unwrap().is_err());

        // The same thing will happen when we commit an entry due to a loop in
        // the validation logic.
        let create_result: Result<Result<(), _>, _> = tokio::time::timeout(
            std::time::Duration::from_secs(60),
            conductor.call_fallible(&alice, "create_a_thing", ()),
        )
        .await;
        assert!(create_result.unwrap().is_err());
    }
}<|MERGE_RESOLUTION|>--- conflicted
+++ resolved
@@ -350,7 +350,6 @@
         zome_name: &ZomeName,
     ) -> RibosomeResult<Arc<Module>> {
         let cache_key = self.get_module_cache_key(zome_name)?;
-<<<<<<< HEAD
         let cache_lock = self.wasmer_module_cache.clone();
         let wasm = self.dna_file.get_wasm_for_zome(zome_name)?.code();
         tokio::task::spawn_blocking(move || {
@@ -358,12 +357,6 @@
             Ok(timed!([1, 1000, 10_000], cache.get(cache_key, &wasm))?)
         })
         .await?
-=======
-        let wasm = &self.dna_file.get_wasm_for_zome(zome_name)?.code();
-        let module_cache = timed!([1, 10, 1000], self.wasmer_module_cache.write());
-        let module = timed!([1, 10, 1000], module_cache.get(cache_key, wasm)?);
-        Ok(module)
->>>>>>> 64448af4
     }
 
     // Create a key for module cache.
@@ -876,7 +869,6 @@
                     let result = self
                         .call_zome_fn::<I>(invocation, zome, fn_name, instance_with_store.clone())
                         .map(Some);
-<<<<<<< HEAD
 
                     {
                         let mut store_lock = instance_with_store.store.lock();
@@ -889,8 +881,6 @@
                         self.usage_meter.add(points_used, &otel_info);
                     }
 
-=======
->>>>>>> 64448af4
                     // remove context from map after call
                     {
                         CONTEXT_MAP.lock().remove(&context_key);
