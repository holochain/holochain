--- conflicted
+++ resolved
@@ -63,17 +63,11 @@
                             Err(wasm_error!(WasmErrorInner::HostShortCircuit(
                                 holochain_serialized_bytes::encode(
                                     &ExternIO::encode(
-<<<<<<< HEAD
-                                        ValidateCallbackResult::UnresolvedDependencies(vec![
-                                            action_hash.into()
-                                        ],)
-=======
                                         ValidateCallbackResult::UnresolvedDependencies(
                                             UnresolvedDependencies::Hashes(
                                                 vec![action_hash.into()],
                                             )
                                         )
->>>>>>> 9597b3eb
                                     )
                                     .map_err(
                                         |e| -> RuntimeError { wasm_error!(e.into()).into() }
