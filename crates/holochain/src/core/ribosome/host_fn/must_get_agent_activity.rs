--- conflicted
+++ resolved
@@ -249,13 +249,12 @@
     #[derive(serde::Serialize, serde::Deserialize, SerializedBytes, Debug, PartialEq)]
     struct Something(#[serde(with = "serde_bytes")] Vec<u8>);
 
-<<<<<<< HEAD
     static A_KEY: &str = "A";
     static B_KEY: &str = "B";
     static C_KEY: &str = "C";
     static D_KEY: &str = "D";
     static BOB_AGENT_PUBKEY_KEY: &str = "bobagentpubkey";
-=======
+    
     /// Test that validation can get the currently-being-validated agent's
     /// activity.
     #[tokio::test(flavor = "multi_thread")]
@@ -301,17 +300,6 @@
             )
             .await;
     }
-
-    #[tokio::test(flavor = "multi_thread")]
-    async fn ribosome_must_get_agent_activity() {
-        holochain_trace::test_run().ok();
-        let RibosomeTestFixture {
-            conductor,
-            alice,
-            bob,
-            ..
-        } = RibosomeTestFixture::new(TestWasm::MustGet).await;
->>>>>>> eb6adbc4
 
     async fn bob_fn(
         bob: SweetZome,
