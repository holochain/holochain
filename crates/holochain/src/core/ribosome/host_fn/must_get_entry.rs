--- conflicted
+++ resolved
@@ -32,10 +32,6 @@
                         call_context.host_context.network().clone(),
                     ),
                 };
-<<<<<<< HEAD
-=======
-
->>>>>>> 37909f85
                 match cascade
                     .retrieve_entry(entry_hash.clone(), NetworkGetOptions::must_get_options())
                     .await
