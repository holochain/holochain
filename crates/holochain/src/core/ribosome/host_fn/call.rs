use crate::core::ribosome::CallContext;
use crate::core::ribosome::RibosomeT;
use crate::core::ribosome::ZomeCall;
use holochain_types::prelude::*;
use holochain_wasmer_host::prelude::WasmError;
use std::sync::Arc;

pub fn call(
    _ribosome: Arc<impl RibosomeT>,
    call_context: Arc<CallContext>,
    call: Call,
) -> Result<ZomeCallResponse, WasmError> {
    // Get the conductor handle
    let host_access = call_context.host_access();
    let conductor_handle = host_access.call_zome_handle();
    let workspace = host_access.workspace();

    // Get the cell id if it's not passed in
    let cell_id = call
        .to_cell
        .unwrap_or_else(|| conductor_handle.cell_id().clone());

    let zome_name = call.zome_name.clone();

    // Create the invocation for this call
    let invocation = ZomeCall {
        cell_id,
        zome_name,
        cap: call.cap,
        fn_name: call.fn_name,
        payload: call.payload,
        provenance: call.provenance,
    };

    // Make the call using this workspace
    tokio_helper::block_forever_on(async move {
        conductor_handle
            .call_zome(invocation, workspace)
            .await
            .map_err(Box::new)
    })
    .map_err(|conductor_api_error| WasmError::Host(conductor_api_error.to_string()))?
    .map_err(|ribosome_error| WasmError::Host(ribosome_error.to_string()))
}

#[cfg(test)]
pub mod wasm_test {
    use std::convert::TryFrom;

    use hdk::prelude::AgentInfo;
    use hdk::prelude::CellId;
    use holo_hash::HeaderHash;
    use holochain_serialized_bytes::SerializedBytes;
<<<<<<< HEAD
    use holochain_state::prelude::fresh_reader_test;
    use holochain_types::app::InstalledCell;
    use holochain_types::dna::DnaDef;
    use holochain_types::dna::DnaFile;
=======
    use holochain_types::prelude::*;
>>>>>>> a946e666
    use holochain_wasm_test_utils::TestWasm;
    use holochain_zome_types::test_utils::fake_agent_pubkey_2;
    use holochain_zome_types::ExternIO;
    use holochain_zome_types::ZomeCallResponse;
    use matches::assert_matches;
    use rusqlite::named_params;

    use crate::conductor::{api::ZomeCall, ConductorHandle};
    use crate::test_utils::conductor_setup::ConductorTestData;
    use crate::test_utils::install_app;
    use crate::test_utils::new_zome_call;

    #[tokio::test(flavor = "multi_thread")]
    async fn call_test() {
        observability::test_run().ok();

        let zomes = vec![TestWasm::WhoAmI];
        let mut conductor_test = ConductorTestData::two_agents(zomes, true).await;
        let handle = conductor_test.handle();
        let bob_cell_id = conductor_test.bob_call_data().unwrap().cell_id.clone();
        let alice_call_data = conductor_test.alice_call_data();
        let alice_cell_id = &alice_call_data.cell_id;
        let alice_agent_id = alice_cell_id.agent_pubkey();
        let bob_agent_id = bob_cell_id.agent_pubkey();

        // BOB INIT (to do cap grant)

        let _ = handle
            .call_zome(ZomeCall {
                cell_id: bob_cell_id.clone(),
                zome_name: TestWasm::WhoAmI.into(),
                cap: None,
                fn_name: "set_access".into(),
                payload: ExternIO::encode(()).unwrap(),
                provenance: bob_agent_id.clone(),
            })
            .await
            .unwrap();

        // ALICE DOING A CALL

        let output = handle
            .call_zome(ZomeCall {
                cell_id: alice_cell_id.clone(),
                zome_name: TestWasm::WhoAmI.into(),
                cap: None,
                fn_name: "who_are_they_local".into(),
                payload: ExternIO::encode(&bob_cell_id).unwrap(),
                provenance: alice_agent_id.clone(),
            })
            .await
            .unwrap()
            .unwrap();

        match output {
            ZomeCallResponse::Ok(guest_output) => {
                let agent_info: AgentInfo = guest_output.decode().unwrap();
                assert_eq!(
                    agent_info,
                    AgentInfo {
                        agent_initial_pubkey: bob_agent_id.clone(),
                        agent_latest_pubkey: bob_agent_id.clone(),
                    },
                );
            }
            _ => unreachable!(),
        }
        conductor_test.shutdown_conductor().await;
    }

    /// When calling the same cell we need to make sure
    /// the "as at" doesn't cause the original zome call to fail
    /// when they are both writing (moving the source chain forward)
    #[tokio::test(flavor = "multi_thread")]
    async fn call_the_same_cell() {
        observability::test_run().ok();

        let zomes = vec![TestWasm::WhoAmI, TestWasm::Create];
        let mut conductor_test = ConductorTestData::two_agents(zomes, false).await;
        let handle = conductor_test.handle();
        let alice_call_data = conductor_test.alice_call_data();
        let alice_cell_id = &alice_call_data.cell_id;

        let invocation =
            new_zome_call(&alice_cell_id, "call_create_entry", (), TestWasm::Create).unwrap();
        let result = handle.call_zome(invocation).await;
        assert_matches!(result, Ok(Ok(ZomeCallResponse::Ok(_))));

        // Get the header hash of that entry
        let header_hash: HeaderHash =
            unwrap_to::unwrap_to!(result.unwrap().unwrap() => ZomeCallResponse::Ok)
                .decode()
                .unwrap();

        // Check alice's source chain contains the new value
        let has_hash: bool = fresh_reader_test(alice_call_data.env.clone(), |txn| {
            txn.query_row(
                "SELECT EXISTS(SELECT 1 FROM DhtOp WHERE header_hash = :hash AND is_authored = 1)",
                named_params! {
                    ":hash": header_hash
                },
                |row| row.get(0),
            )
            .unwrap()
        });
        assert!(has_hash);

        conductor_test.shutdown_conductor().await;
    }

    /// test calling a different zome
    /// in a different cell.
    #[tokio::test(flavor = "multi_thread")]
    async fn bridge_call() {
        observability::test_run().ok();

        let zomes = vec![TestWasm::Create];
        let mut conductor_test = ConductorTestData::two_agents(zomes, false).await;
        let handle = conductor_test.handle();
        let alice_call_data = conductor_test.alice_call_data();
        let alice_cell_id = &alice_call_data.cell_id;

        // Install a different dna for bob
        let zomes = vec![TestWasm::WhoAmI];
        let bob_cell_id = install_new_app("bobs_dna", zomes, &handle).await;

        // Call create_entry in the create_entry zome from the whoami zome
        let invocation = new_zome_call(
            &bob_cell_id,
            "call_create_entry",
            alice_cell_id.clone(),
            TestWasm::WhoAmI,
        )
        .unwrap();
        let result = handle.call_zome(invocation).await;
        assert_matches!(result, Ok(Ok(ZomeCallResponse::Ok(_))));

        // Get the header hash of that entry
        let header_hash: HeaderHash =
            unwrap_to::unwrap_to!(result.unwrap().unwrap() => ZomeCallResponse::Ok)
                .decode()
                .unwrap();

        // Check alice's source chain contains the new value
        let has_hash: bool = fresh_reader_test(alice_call_data.env.clone(), |txn| {
            txn.query_row(
                "SELECT EXISTS(SELECT 1 FROM DhtOp WHERE header_hash = :hash AND is_authored = 1)",
                named_params! {
                    ":hash": header_hash
                },
                |row| row.get(0),
            )
            .unwrap()
        });
        assert!(has_hash);

        conductor_test.shutdown_conductor().await;
    }

    async fn install_new_app(
        dna_name: &str,
        zomes: Vec<TestWasm>,
        handle: &ConductorHandle,
    ) -> CellId {
        let dna_file = DnaFile::new(
            DnaDef {
                name: dna_name.to_string(),
                uid: "ba1d046d-ce29-4778-914b-47e6010d2faf".to_string(),
                properties: SerializedBytes::try_from(()).unwrap(),
                zomes: zomes.clone().into_iter().map(Into::into).collect(),
            },
            zomes.into_iter().map(Into::into),
        )
        .await
        .unwrap();
        let bob_agent_id = fake_agent_pubkey_2();
        let bob_cell_id = CellId::new(dna_file.dna_hash().to_owned(), bob_agent_id.clone());
        let bob_installed_cell = InstalledCell::new(bob_cell_id.clone(), "bob_handle".into());
        let cell_data = vec![(bob_installed_cell, None)];
        install_app("bob_app", cell_data, vec![dna_file], handle.clone()).await;
        bob_cell_id
    }
}<|MERGE_RESOLUTION|>--- conflicted
+++ resolved
@@ -51,14 +51,8 @@
     use hdk::prelude::CellId;
     use holo_hash::HeaderHash;
     use holochain_serialized_bytes::SerializedBytes;
-<<<<<<< HEAD
     use holochain_state::prelude::fresh_reader_test;
-    use holochain_types::app::InstalledCell;
-    use holochain_types::dna::DnaDef;
-    use holochain_types::dna::DnaFile;
-=======
     use holochain_types::prelude::*;
->>>>>>> a946e666
     use holochain_wasm_test_utils::TestWasm;
     use holochain_zome_types::test_utils::fake_agent_pubkey_2;
     use holochain_zome_types::ExternIO;
