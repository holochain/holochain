use crate::core::ribosome::error::RibosomeResult;
use crate::core::ribosome::wasm_ribosome::WasmRibosome;
<<<<<<< HEAD
use crate::core::ribosome::HostContext;
use holo_hash::HasHash;
=======
use crate::core::ribosome::CallContext;
use holo_hash::Hashable;
use holo_hash::Hashed;
>>>>>>> a603c217
use holochain_zome_types::Entry;
use holochain_zome_types::EntryHashInput;
use holochain_zome_types::EntryHashOutput;
use std::sync::Arc;

pub fn entry_hash(
    _ribosome: Arc<WasmRibosome>,
    _host_context: Arc<CallContext>,
    input: EntryHashInput,
) -> RibosomeResult<EntryHashOutput> {
    let entry: Entry = input.into_inner();

    let entry_hash = tokio_safe_block_on::tokio_safe_block_forever_on(async move {
        holochain_types::entry::EntryHashed::with_data(entry).await
    })?
    .into_hash();

    Ok(EntryHashOutput::new(entry_hash))
}

#[cfg(test)]
#[cfg(feature = "slow_tests")]
pub mod wasm_test {
    use super::*;
    use crate::core::ribosome::host_fn::entry_hash::entry_hash;
    use crate::core::state::workspace::Workspace;
    use crate::fixt::CallContextFixturator;
    use crate::fixt::EntryFixturator;
    use crate::fixt::WasmRibosomeFixturator;
<<<<<<< HEAD
    use holo_hash::EntryHash;
=======
    use crate::fixt::ZomeCallHostAccessFixturator;
    use fixt::prelude::*;
    use holo_hash::Hashable;
    use holo_hash_core::HoloHashCoreHash;
>>>>>>> a603c217
    use holochain_state::env::ReadManager;
    use holochain_wasm_test_utils::TestWasm;
    use holochain_zome_types::EntryHashInput;
    use holochain_zome_types::EntryHashOutput;
    use std::convert::TryInto;
    use std::sync::Arc;
    use test_wasm_common::TestString;

    #[tokio::test(threaded_scheduler)]
    /// we can get an entry hash out of the fn directly
    async fn entry_hash_test() {
        let ribosome = WasmRibosomeFixturator::new(crate::fixt::curve::Zomes(vec![]))
            .next()
            .unwrap();
        let host_context = CallContextFixturator::new(fixt::Unpredictable)
            .next()
            .unwrap();
        let entry = EntryFixturator::new(fixt::Predictable).next().unwrap();
        let input = EntryHashInput::new(entry);

        let output: EntryHashOutput =
            entry_hash(Arc::new(ribosome), Arc::new(host_context), input).unwrap();

        assert_eq!(output.into_inner().get_raw().to_vec().len(), 36,);
    }

    #[tokio::test(threaded_scheduler)]
    /// we can get an entry hash out of the fn via. a wasm call
    async fn ribosome_entry_hash_test() {
        let env = holochain_state::test_utils::test_cell_env();
        let dbs = env.dbs().await;
        let env_ref = env.guard().await;
        let reader = env_ref.reader().unwrap();
        let mut workspace = crate::core::workflow::InvokeZomeWorkspace::new(&reader, &dbs).unwrap();

        let (_g, raw_workspace) = crate::core::workflow::unsafe_invoke_zome_workspace::UnsafeInvokeZomeWorkspace::from_mut(&mut workspace);

        let entry = EntryFixturator::new(fixt::Predictable).next().unwrap();
        let input = EntryHashInput::new(entry);
        let mut host_access = fixt!(ZomeCallHostAccess);
        host_access.workspace = raw_workspace;
        let output: EntryHashOutput =
<<<<<<< HEAD
            crate::call_test_ribosome!(raw_workspace, TestWasm::Imports, "entry_hash", input);
        assert_eq!(output.into_inner().get_raw().to_vec().len(), 36,);
=======
            crate::call_test_ribosome!(host_access, TestWasm::Imports, "entry_hash", input);
        assert_eq!(
            vec![
                0, 0, 0, 0, 0, 0, 0, 0, 0, 0, 0, 0, 0, 0, 0, 0, 0, 0, 0, 0, 0, 0, 0, 0, 0, 0, 0, 0,
                0, 0, 0, 0, 153, 246, 31, 194
            ],
            output.into_inner().get_raw().to_vec()
        );
>>>>>>> a603c217
    }

    #[tokio::test(threaded_scheduler)]
    /// the hash path underlying anchors wraps entry_hash
    async fn ribosome_hash_path_pwd_test() {
        let env = holochain_state::test_utils::test_cell_env();
        let dbs = env.dbs().await;
        let env_ref = env.guard().await;
        let reader = env_ref.reader().unwrap();
        let mut workspace = crate::core::workflow::InvokeZomeWorkspace::new(&reader, &dbs).unwrap();

        let (_g, raw_workspace) = crate::core::workflow::unsafe_invoke_zome_workspace::UnsafeInvokeZomeWorkspace::from_mut(&mut workspace);

        let mut host_access = fixt!(ZomeCallHostAccess);
        host_access.workspace = raw_workspace;
        let input = TestString::from("foo.bar".to_string());
<<<<<<< HEAD
        let output: EntryHash =
            crate::call_test_ribosome!(raw_workspace, TestWasm::HashPath, "hash", input);
=======
        let output: holo_hash_core::HoloHashCore =
            crate::call_test_ribosome!(host_access, TestWasm::HashPath, "hash", input);
>>>>>>> a603c217

        let expected_path = hdk3::hash_path::path::Path::from("foo.bar");

        let expected_hash = tokio_safe_block_on::tokio_safe_block_forever_on(async move {
            holochain_types::entry::EntryHashed::with_data(Entry::App(
                (&expected_path).try_into().unwrap(),
            ))
            .await
        })
        .unwrap()
        .into_hash();

        assert_eq!(expected_hash.into_inner(), output.into_inner(),);
    }
}<|MERGE_RESOLUTION|>--- conflicted
+++ resolved
@@ -1,13 +1,8 @@
 use crate::core::ribosome::error::RibosomeResult;
 use crate::core::ribosome::wasm_ribosome::WasmRibosome;
-<<<<<<< HEAD
+use crate::core::ribosome::CallContext;
 use crate::core::ribosome::HostContext;
 use holo_hash::HasHash;
-=======
-use crate::core::ribosome::CallContext;
-use holo_hash::Hashable;
-use holo_hash::Hashed;
->>>>>>> a603c217
 use holochain_zome_types::Entry;
 use holochain_zome_types::EntryHashInput;
 use holochain_zome_types::EntryHashOutput;
@@ -37,14 +32,9 @@
     use crate::fixt::CallContextFixturator;
     use crate::fixt::EntryFixturator;
     use crate::fixt::WasmRibosomeFixturator;
-<<<<<<< HEAD
-    use holo_hash::EntryHash;
-=======
     use crate::fixt::ZomeCallHostAccessFixturator;
     use fixt::prelude::*;
-    use holo_hash::Hashable;
-    use holo_hash_core::HoloHashCoreHash;
->>>>>>> a603c217
+    use holo_hash::EntryHash;
     use holochain_state::env::ReadManager;
     use holochain_wasm_test_utils::TestWasm;
     use holochain_zome_types::EntryHashInput;
@@ -87,19 +77,8 @@
         let mut host_access = fixt!(ZomeCallHostAccess);
         host_access.workspace = raw_workspace;
         let output: EntryHashOutput =
-<<<<<<< HEAD
-            crate::call_test_ribosome!(raw_workspace, TestWasm::Imports, "entry_hash", input);
+            crate::call_test_ribosome!(host_access, TestWasm::Imports, "entry_hash", input);
         assert_eq!(output.into_inner().get_raw().to_vec().len(), 36,);
-=======
-            crate::call_test_ribosome!(host_access, TestWasm::Imports, "entry_hash", input);
-        assert_eq!(
-            vec![
-                0, 0, 0, 0, 0, 0, 0, 0, 0, 0, 0, 0, 0, 0, 0, 0, 0, 0, 0, 0, 0, 0, 0, 0, 0, 0, 0, 0,
-                0, 0, 0, 0, 153, 246, 31, 194
-            ],
-            output.into_inner().get_raw().to_vec()
-        );
->>>>>>> a603c217
     }
 
     #[tokio::test(threaded_scheduler)]
@@ -116,13 +95,8 @@
         let mut host_access = fixt!(ZomeCallHostAccess);
         host_access.workspace = raw_workspace;
         let input = TestString::from("foo.bar".to_string());
-<<<<<<< HEAD
         let output: EntryHash =
-            crate::call_test_ribosome!(raw_workspace, TestWasm::HashPath, "hash", input);
-=======
-        let output: holo_hash_core::HoloHashCore =
             crate::call_test_ribosome!(host_access, TestWasm::HashPath, "hash", input);
->>>>>>> a603c217
 
         let expected_path = hdk3::hash_path::path::Path::from("foo.bar");
 
