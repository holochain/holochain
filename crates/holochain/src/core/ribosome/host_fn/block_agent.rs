--- conflicted
+++ resolved
@@ -41,11 +41,7 @@
 
     #[tokio::test(flavor = "multi_thread")]
     async fn zome_call_verify_block() {
-<<<<<<< HEAD
-        observability::test_run().ok();
-=======
         holochain_trace::test_run().ok();
->>>>>>> efc9a45d
         let RibosomeTestFixture {
             conductor, alice, alice_pubkey, bob, bob_pubkey, ..
         } = RibosomeTestFixture::new(TestWasm::Capability).await;
