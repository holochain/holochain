--- conflicted
+++ resolved
@@ -124,24 +124,16 @@
 
         let action0: ActionHash = alice_conductor.call(&alice, "create_entry", ()).await;
 
-<<<<<<< HEAD
-        await_consistency!(10, [&alice_cell, &bob_cell]);
-=======
         await_consistency(10, [&alice_cell, &bob_cell])
             .await
             .unwrap();
->>>>>>> eac2dba8
 
         // Before bob is blocked he can get posts just fine.
         let bob_get0: Option<Record> = bob_conductor.call(&bob, "get_post", action0).await;
         // Await bob's init to propagate to alice.
-<<<<<<< HEAD
-        await_consistency!(10, [&alice_cell, &bob_cell]);
-=======
         await_consistency(10, [&alice_cell, &bob_cell])
             .await
             .unwrap();
->>>>>>> eac2dba8
         assert!(bob_get0.is_some());
 
         // Bob gets blocked by alice.
@@ -152,11 +144,7 @@
         let action1: ActionHash = alice_conductor.call(&alice, "create_entry", ()).await;
 
         // Now that bob is blocked by alice he cannot get data from alice.
-<<<<<<< HEAD
-        await_consistency!(10, [&alice_cell]);
-=======
         await_consistency(10, [&alice_cell]).await.unwrap();
->>>>>>> eac2dba8
         let bob_get1: Option<Record> = bob_conductor.call(&bob, "get_post", action1.clone()).await;
 
         assert!(bob_get1.is_none());
@@ -166,13 +154,9 @@
 
         conductors.exchange_peer_info().await;
 
-<<<<<<< HEAD
-        await_consistency!(60, [&alice_cell, &bob_cell, &carol_cell]);
-=======
         await_consistency(60, [&alice_cell, &bob_cell, &carol_cell])
             .await
             .unwrap();
->>>>>>> eac2dba8
 
         // Bob can get data from alice via. carol.
         let bob_get2: Option<Record> = bob_conductor.call(&bob, "get_post", action1).await;
