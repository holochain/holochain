--- conflicted
+++ resolved
@@ -27,12 +27,8 @@
                 chain_top_ordering,
             } = input;
 
-<<<<<<< HEAD
             // build the entry hash
             let entry_hash = EntryHash::with_data_sync(entry);
-=======
-            let weight = weigh_placeholder();
->>>>>>> 0f60ff19
 
             // Countersigned entries have different action handling.
             match entry {
