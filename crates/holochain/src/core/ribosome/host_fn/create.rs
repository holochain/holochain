use crate::core::ribosome::weigh_placeholder;
use crate::core::ribosome::CallContext;
use crate::core::ribosome::HostFnAccess;
use crate::core::ribosome::RibosomeError;
use crate::core::ribosome::RibosomeT;
use holochain_types::prelude::*;
use holochain_wasmer_host::prelude::*;
use std::sync::Arc;
use wasmer::RuntimeError;

/// create record
#[allow(clippy::extra_unused_lifetimes)]
pub fn create<'a>(
    _ribosome: Arc<impl RibosomeT>,
    call_context: Arc<CallContext>,
    input: CreateInput,
) -> Result<ActionHash, RuntimeError> {
    match HostFnAccess::from(&call_context.host_context()) {
        HostFnAccess {
            write_workspace: Permission::Allow,
            ..
        } => {
            let CreateInput {
                entry_location,
                entry_visibility,
                entry,
                chain_top_ordering,
            } = input;

            let weight = weigh_placeholder();

            // Countersigned entries have different action handling.
            match entry {
                Entry::CounterSign(_, _) => tokio_helper::block_forever_on(async move {
                    call_context
                        .host_context
                        .workspace_write()
                        .source_chain()
                        .as_ref()
                        .expect("Must have source chain if write_workspace access is given")
                        .put_countersigned(entry, chain_top_ordering, weight)
                        .await
                        .map_err(|source_chain_error| -> RuntimeError {
                            wasm_error!(WasmErrorInner::Host(source_chain_error.to_string())).into()
                        })
                }),
                _ => {
                    // build the entry hash
                    let entry_hash = EntryHash::with_data_sync(&entry);

                    // extract the entry defs for a zome
                    let entry_type = match entry_location {
                        EntryDefLocation::App(AppEntryDefLocation {
                            zome_index,
                            entry_def_index,
                        }) => {
                            let app_entry_def =
                                AppEntryDef::new(entry_def_index, zome_index, entry_visibility);
                            EntryType::App(app_entry_def)
                        }
                        EntryDefLocation::CapGrant => EntryType::CapGrant,
                        EntryDefLocation::CapClaim => EntryType::CapClaim,
                    };

                    // build an action for the entry being committed
                    let action_builder = builder::Create {
                        entry_type,
                        entry_hash,
                    };

                    // return the hash of the committed entry
                    // note that validation is handled by the workflow
                    // if the validation fails this commit will be rolled back by virtue of the DB transaction
                    // being atomic
                    tokio_helper::block_forever_on(async move {
                        // push the action and the entry into the source chain
                        call_context
                            .host_context
                            .workspace_write()
                            .source_chain()
                            .as_ref()
                            .expect("Must have source chain if write_workspace access is given")
                            .put_weightless(action_builder, Some(entry), chain_top_ordering)
                            .await
                            .map_err(|source_chain_error| -> RuntimeError {
                                wasm_error!(WasmErrorInner::Host(source_chain_error.to_string()))
                                    .into()
                            })
                    })
                }
            }
        }
        _ => Err(wasm_error!(WasmErrorInner::Host(
            RibosomeError::HostFnPermissions(
                call_context.zome.zome_name().clone(),
                call_context.function_name().clone(),
                "create".into(),
            )
            .to_string(),
        ))
        .into()),
    }
}

#[cfg(test)]
#[cfg(feature = "slow_tests")]
pub mod wasm_test {
    use super::create;
    use crate::core::ribosome::wasm_test::RibosomeTestFixture;
    use crate::fixt::*;
    use crate::sweettest::fact::density::DenseNetworkFact;
    use crate::sweettest::fact::partition::StrictlyPartitionedNetworkFact;
    use crate::sweettest::fact::rng_from_generator;
    use crate::sweettest::fact::size::SizedNetworkFact;
    use crate::sweettest::sweet_topos::network::NetworkTopology;
    use crate::sweettest::*;
    use ::fixt::prelude::*;
    use contrafact::facts;
    use contrafact::Fact;
    use contrafact::Generator;
    use hdk::prelude::*;
    use holo_hash::AnyDhtHash;
    use holo_hash::EntryHash;
    use holochain_state::source_chain::SourceChainResult;
    use holochain_trace;
    use holochain_types::prelude::*;
    use holochain_wasm_test_utils::TestWasm;
    use holochain_wasm_test_utils::TestWasmPair;
    use std::sync::Arc;

    #[tokio::test(flavor = "multi_thread")]
    /// we can get an entry hash out of the fn directly
    async fn create_entry_test() {
        let ribosome =
            RealRibosomeFixturator::new(crate::fixt::curve::Zomes(vec![TestWasm::Create]))
                .next()
                .unwrap();
        let mut call_context = CallContextFixturator::new(Unpredictable).next().unwrap();
        call_context.zome = TestWasmPair::<IntegrityZome, CoordinatorZome>::from(TestWasm::Create)
            .coordinator
            .erase_type();
        let host_access = fixt!(ZomeCallHostAccess, Predictable);
        let host_access_2 = host_access.clone();
        call_context.host_context = host_access.into();
        let app_entry = EntryFixturator::new(AppEntry).next().unwrap();
        let input = CreateInput::new(
            EntryDefLocation::app(0, 0),
            EntryVisibility::Public,
            app_entry.clone(),
            ChainTopOrdering::default(),
        );

        let output = create(Arc::new(ribosome), Arc::new(call_context), input).unwrap();

        // the chain head should be the committed entry action
        let chain_head = tokio_helper::block_forever_on(async move {
            // The line below was added when migrating to rust edition 2021, per
            // https://doc.rust-lang.org/edition-guide/rust-2021/disjoint-capture-in-closures.html#migration
            let _ = &host_access_2;
            SourceChainResult::Ok(
                host_access_2
                    .workspace
                    .source_chain()
                    .as_ref()
                    .unwrap()
                    .chain_head()
                    .unwrap()
                    .unwrap()
                    .action,
            )
        })
        .unwrap();

        assert_eq!(chain_head, output);
    }

    #[tokio::test(flavor = "multi_thread")]
    async fn ribosome_create_entry_test() {
        holochain_trace::test_run().ok();
        let RibosomeTestFixture {
            conductor, alice, ..
        } = RibosomeTestFixture::new(TestWasm::Create).await;

        // get the result of a commit entry
        let _output: ActionHash = conductor.call(&alice, "create_entry", ()).await;

        // entry should be gettable.
        let round: Option<Record> = conductor.call(&alice, "get_entry", ()).await;

        let round_twice: Vec<Option<Record>> = conductor.call(&alice, "get_entry_twice", ()).await;

        let bytes: Vec<u8> = match round.clone().and_then(|el| el.into()) {
            Some(holochain_zome_types::entry::Entry::App(entry_bytes)) => {
                entry_bytes.bytes().to_vec()
            }
            other => panic!("unexpected output: {:?}", other),
        };
        // this should be the content "foo" of the committed post
        assert_eq!(vec![163, 102, 111, 111], bytes);

        assert_eq!(round_twice, vec![round.clone(), round],);
    }

    #[test]
    #[cfg_attr(target_os = "macos", ignore = "flaky")]
    fn ribosome_create_entry_network_test() {
        crate::big_stack_test!(
            async move {
                holochain_trace::test_run().ok();

                let mut network_topology = NetworkTopology::default();

                let (dna_file, _, _) =
                    SweetDnaFile::unique_from_test_wasms(vec![TestWasm::Create]).await;

                network_topology.add_dnas(vec![dna_file.clone()]);

                let size_fact = SizedNetworkFact {
                    nodes: 7,
                    agents: 1..=3,
                };
                let partition_fact = StrictlyPartitionedNetworkFact {
                    partitions: 1,
                    efficiency: 1.0,
                };
                let density_fact = DenseNetworkFact { density: 0.8 };

                let mut facts = facts![size_fact, partition_fact, density_fact];

                let mut g: Generator = unstructured_noise().into();
                let mut rng = rng_from_generator(&mut g);
                network_topology = facts.mutate(&mut g, network_topology).unwrap();

                network_topology.apply().await.unwrap();

                let alice_node = network_topology.random_node(&mut rng).unwrap();
                let alice_cell = alice_node
                    .cells()
                    .into_iter()
                    .filter(|cell| cell.dna_hash() == dna_file.dna_hash())
                    .choose(&mut rng)
                    .unwrap();
                let alice = alice_node
                    .conductor()
                    .lock()
                    .await
                    .read()
                    .await
                    .get_sweet_cell(alice_cell)
                    .unwrap();

                let bob_node = network_topology.random_node(&mut rng).unwrap();
                let bob_cell = bob_node
                    .cells()
                    .into_iter()
                    .filter(|cell| cell.dna_hash() == dna_file.dna_hash())
                    .choose(&mut rng)
                    .unwrap();
                let bob = bob_node
                    .conductor()
                    .lock()
                    .await
                    .read()
                    .await
                    .get_sweet_cell(bob_cell)
                    .unwrap();

                let action_hash: ActionHash = alice_node
                    .conductor()
                    .lock()
                    .await
                    .write()
                    .await
                    .call(&alice.zome(TestWasm::Create), "create_entry", ())
                    .await;

                crate::wait_for_10s!(
                    bob_node
                        .conductor()
                        .lock()
                        .await
                        .write()
                        .await
<<<<<<< HEAD
                        .call::<_, Option<Record>, _>(&bob.zome(TestWasm::Create), "get_entry", ())
=======
                        .call::<_, Option<Record>>(&bob.zome(TestWasm::Create), "get_entry", ())
>>>>>>> 64c96474
                        .await,
                    |x: &Option<Record>| x.is_some(),
                    |_| true
                );

                let record: Option<Record> = bob_node
                    .conductor()
                    .lock()
                    .await
                    .write()
                    .await
                    .call(&bob.zome(TestWasm::Create), "get_entry", ())
                    .await;

                assert_eq!(record.unwrap().action_address(), &action_hash);
            },
            4_000_000
        );
    }

    #[tokio::test(flavor = "multi_thread")]
    // TODO: rewrite with sweettest and check if still flaky.
    // maackle: this consistently passes for me with n = 37
    //          but starts to randomly lock up at n = 38,
    //          and fails consistently for higher values
    async fn multiple_create_entry_limit_test() {
        const N: u32 = 50;

        holochain_trace::test_run().unwrap();
        let mut conductor = SweetConductor::from_standard_config().await;
        let (dna, _, _) = SweetDnaFile::unique_from_test_wasms(vec![TestWasm::MultipleCalls]).await;

        let app = conductor.setup_app("app", &[dna]).await.unwrap();
        let (cell,) = app.into_tuple();

        let _: () = conductor
            .call(
                &cell.zome(TestWasm::MultipleCalls),
                "create_entry_multiple",
                N,
            )
            .await;

        let output: holochain_zome_types::bytes::Bytes = conductor
            .call(&cell.zome(TestWasm::MultipleCalls), "get_entry_multiple", N)
            .await;

        let expected: Vec<u8> = (0..N).flat_map(|i| i.to_le_bytes()).collect();

        assert_eq!(output.into_vec(), expected);
    }

    #[tokio::test(flavor = "multi_thread")]
    async fn test_serialize_bytes_hash() {
        holochain_trace::test_run().ok();
        #[derive(Default, SerializedBytes, Serialize, Deserialize, Debug)]
        #[repr(transparent)]
        #[serde(transparent)]
        struct Post(String);
        impl TryFrom<&Post> for Entry {
            type Error = EntryError;
            fn try_from(post: &Post) -> Result<Self, Self::Error> {
                Entry::app(post.try_into()?)
            }
        }

        // This is normal trip that works as expected
        let entry: Entry = (&Post("foo".into())).try_into().unwrap();
        let entry_hash = EntryHash::with_data_sync(&entry);
        assert_eq!(
            "uhCEkBh-9u8jkmvhguGWPKQLm-9jhoOg_JJyRC6qwEWW4B0IRPjyr",
            &entry_hash.to_string()
        );
        let sb: SerializedBytes = entry_hash.try_into().unwrap();
        let entry_hash: EntryHash = sb.try_into().unwrap();
        assert_eq!(
            "uhCEkBh-9u8jkmvhguGWPKQLm-9jhoOg_JJyRC6qwEWW4B0IRPjyr",
            &entry_hash.to_string()
        );

        // Now I can convert to AnyDhtHash
        let any_hash: AnyDhtHash = entry_hash.clone().into();
        assert_eq!(
            "uhCEkBh-9u8jkmvhguGWPKQLm-9jhoOg_JJyRC6qwEWW4B0IRPjyr",
            &entry_hash.to_string()
        );

        // The trip works as expected
        let sb: SerializedBytes = any_hash.try_into().unwrap();
        tracing::debug!(any_sb = ?sb);
        let any_hash: AnyDhtHash = sb.try_into().unwrap();
        assert_eq!(
            "uhCEkBh-9u8jkmvhguGWPKQLm-9jhoOg_JJyRC6qwEWW4B0IRPjyr",
            &any_hash.to_string()
        );

        // Converting directly works
        let any_hash: AnyDhtHash = entry_hash.clone().try_into().unwrap();
        assert_eq!(
            "uhCEkBh-9u8jkmvhguGWPKQLm-9jhoOg_JJyRC6qwEWW4B0IRPjyr",
            &any_hash.to_string()
        );
    }
}<|MERGE_RESOLUTION|>--- conflicted
+++ resolved
@@ -281,11 +281,7 @@
                         .await
                         .write()
                         .await
-<<<<<<< HEAD
-                        .call::<_, Option<Record>, _>(&bob.zome(TestWasm::Create), "get_entry", ())
-=======
                         .call::<_, Option<Record>>(&bob.zome(TestWasm::Create), "get_entry", ())
->>>>>>> 64c96474
                         .await,
                     |x: &Option<Record>| x.is_some(),
                     |_| true
