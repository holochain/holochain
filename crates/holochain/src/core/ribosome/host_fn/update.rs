use super::delete::get_original_entry_data;
use crate::core::ribosome::CallContext;
use crate::core::ribosome::HostFnAccess;
use crate::core::ribosome::RibosomeError;
use crate::core::ribosome::RibosomeT;
use holochain_wasmer_host::prelude::*;

use holochain_types::prelude::*;
use std::sync::Arc;

#[allow(clippy::extra_unused_lifetimes)]
pub fn update<'a>(
    ribosome: Arc<impl RibosomeT>,
    call_context: Arc<CallContext>,
    input: UpdateInput,
) -> Result<ActionHash, RuntimeError> {
    match HostFnAccess::from(&call_context.host_context()) {
        HostFnAccess {
            write_workspace: Permission::Allow,
            ..
        } => {
            // destructure the args out into an app type def id and entry
            let UpdateInput {
<<<<<<< HEAD
                original_header_address,
                ref entry,
=======
                original_action_address,
                entry,
>>>>>>> 9040c977
                chain_top_ordering,
            } = input;

            let (original_entry_address, entry_type) =
                get_original_entry_data(call_context.clone(), original_action_address.clone())?;

<<<<<<< HEAD
            // build the entry hash
            let entry_hash = EntryHash::with_data_sync(entry);

            // Countersigned entries have different header handling.
=======
            let weight = todo!("weigh record");

            // Countersigned entries have different action handling.
>>>>>>> 9040c977
            match entry {
                Entry::CounterSign(ref session_data, _) => {
                    tokio_helper::block_forever_on(async move {
                        let source_chain = call_context
                            .host_context
                            .workspace_write()
                            .source_chain()
                            .as_ref()
                            .expect("Must have source chain if write_workspace access is given");

                        let unweighed = UnweighedCountersigningHeader::from_countersigning_data(
                            entry_hash,
                            session_data,
                            (*source_chain.author()).clone(),
                        )
                        .map_err(|e| wasm_error!(WasmErrorInner::Host(e.to_string())))?;

<<<<<<< HEAD
                        let header = ribosome
                            .weigh_countersigning_header(unweighed, entry.clone())
                            .map_err(|e| wasm_error!(WasmErrorInner::Host(e.to_string())))?;

                        source_chain
                            .put_with_header(header.into(), Some(entry.clone()), chain_top_ordering)
                            .await
                            .map_err(|source_chain_error| {
                                wasm_error!(WasmErrorInner::Host(source_chain_error.to_string()))
                                    .into()
                            })
                    })
                }
                _ => {
                    // build a header for the entry being updated
                    let header_builder = builder::Update {
=======
                    // build an action for the entry being updated
                    let action_builder = builder::Update {
>>>>>>> 9040c977
                        original_entry_address,
                        original_action_address,
                        entry_type,
                        entry_hash,
                    };
                    let workspace = call_context.host_context.workspace_write();

                    // return the hash of the updated entry
                    // note that validation is handled by the workflow
                    // if the validation fails this update will be rolled back by virtue of the DB transaction
                    // being atomic
                    tokio_helper::block_forever_on(async move {
                        let source_chain = workspace
                            .source_chain()
                            .as_ref()
                            .expect("Must have source chain if write_workspace access is given");
<<<<<<< HEAD
                        // push the header and the entry into the source chain
                        let header_hash = source_chain
                            .put_weightless(header_builder, Some(entry.clone()), chain_top_ordering)
=======
                        // push the action and the entry into the source chain
                        let action_hash = source_chain
                            .put_weightless(action_builder, Some(entry), chain_top_ordering)
>>>>>>> 9040c977
                            .await
                            .map_err(|source_chain_error| -> RuntimeError {
                                wasm_error!(WasmErrorInner::Host(source_chain_error.to_string()))
                                    .into()
                            })?;
                        Ok(action_hash)
                    })
                }
            }
        }
        _ => Err(wasm_error!(WasmErrorInner::Host(
            RibosomeError::HostFnPermissions(
                call_context.zome.zome_name().clone(),
                call_context.function_name().clone(),
                "update".into()
            )
            .to_string()
        ))
        .into()),
    }
}

// relying on tests for get_details<|MERGE_RESOLUTION|>--- conflicted
+++ resolved
@@ -21,29 +21,18 @@
         } => {
             // destructure the args out into an app type def id and entry
             let UpdateInput {
-<<<<<<< HEAD
-                original_header_address,
+                original_action_address,
                 ref entry,
-=======
-                original_action_address,
-                entry,
->>>>>>> 9040c977
                 chain_top_ordering,
             } = input;
 
             let (original_entry_address, entry_type) =
                 get_original_entry_data(call_context.clone(), original_action_address.clone())?;
 
-<<<<<<< HEAD
             // build the entry hash
             let entry_hash = EntryHash::with_data_sync(entry);
 
-            // Countersigned entries have different header handling.
-=======
-            let weight = todo!("weigh record");
-
             // Countersigned entries have different action handling.
->>>>>>> 9040c977
             match entry {
                 Entry::CounterSign(ref session_data, _) => {
                     tokio_helper::block_forever_on(async move {
@@ -54,20 +43,19 @@
                             .as_ref()
                             .expect("Must have source chain if write_workspace access is given");
 
-                        let unweighed = UnweighedCountersigningHeader::from_countersigning_data(
+                        let unweighed = UnweighedCountersigningAction::from_countersigning_data(
                             entry_hash,
                             session_data,
                             (*source_chain.author()).clone(),
                         )
                         .map_err(|e| wasm_error!(WasmErrorInner::Host(e.to_string())))?;
 
-<<<<<<< HEAD
-                        let header = ribosome
-                            .weigh_countersigning_header(unweighed, entry.clone())
+                        let action = ribosome
+                            .weigh_countersigning_action(unweighed, entry.clone())
                             .map_err(|e| wasm_error!(WasmErrorInner::Host(e.to_string())))?;
 
                         source_chain
-                            .put_with_header(header.into(), Some(entry.clone()), chain_top_ordering)
+                            .put_with_action(action.into(), Some(entry.clone()), chain_top_ordering)
                             .await
                             .map_err(|source_chain_error| {
                                 wasm_error!(WasmErrorInner::Host(source_chain_error.to_string()))
@@ -76,12 +64,8 @@
                     })
                 }
                 _ => {
-                    // build a header for the entry being updated
-                    let header_builder = builder::Update {
-=======
-                    // build an action for the entry being updated
+                    // build a action for the entry being updated
                     let action_builder = builder::Update {
->>>>>>> 9040c977
                         original_entry_address,
                         original_action_address,
                         entry_type,
@@ -98,15 +82,9 @@
                             .source_chain()
                             .as_ref()
                             .expect("Must have source chain if write_workspace access is given");
-<<<<<<< HEAD
-                        // push the header and the entry into the source chain
-                        let header_hash = source_chain
-                            .put_weightless(header_builder, Some(entry.clone()), chain_top_ordering)
-=======
                         // push the action and the entry into the source chain
                         let action_hash = source_chain
-                            .put_weightless(action_builder, Some(entry), chain_top_ordering)
->>>>>>> 9040c977
+                            .put_weightless(action_builder, Some(entry.clone()), chain_top_ordering)
                             .await
                             .map_err(|source_chain_error| -> RuntimeError {
                                 wasm_error!(WasmErrorInner::Host(source_chain_error.to_string()))
