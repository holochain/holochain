use super::create::extract_entry_def;
use super::delete::get_original_address;
use crate::core::ribosome::CallContext;
use crate::core::ribosome::HostFnAccess;
use crate::core::ribosome::RibosomeT;
use holochain_wasmer_host::prelude::WasmError;

use holochain_types::prelude::*;
use std::sync::Arc;

#[allow(clippy::extra_unused_lifetimes)]
pub fn update<'a>(
    ribosome: Arc<impl RibosomeT>,
    call_context: Arc<CallContext>,
    input: UpdateInput,
) -> Result<HeaderHash, WasmError> {
    match HostFnAccess::from(&call_context.host_context()) {
        HostFnAccess {
            write_workspace: Permission::Allow,
            ..
        } => {
            // destructure the args out into an app type def id and entry
            let UpdateInput {
                original_header_address,
                create_input,
            } = input;
            let CreateInput {
                entry_def_id,
                entry,
                chain_top_ordering,
            } = create_input;

            // Countersigned entries have different header handling.
            match entry {
<<<<<<< HEAD
                Entry::CounterSign(_, _) => tokio_helper::block_forever_on(async move {
                    call_context
                        .host_context
                        .workspace_write()
                        .source_chain()
                        .as_ref()
                        .expect("Must have source chain if write_workspace access is given")
                        .put_countersigned(entry, chain_top_ordering)
                        .await
                        .map_err(|source_chain_error| {
                            WasmError::Host(source_chain_error.to_string())
                        })
                }),
=======
                Entry::CounterSign(_, _) => {
                    tokio_helper::block_forever_on(async move {
                        call_context
                            .host_context
                            .workspace()
                            .source_chain()
                            .put_countersigned(Some(call_context.zome.clone()), entry, chain_top_ordering)
                            .await
                            .map_err(|source_chain_error| WasmError::Host(source_chain_error.to_string()))
                    })
                },
>>>>>>> 35564564
                _ => {
                    // build the entry hash
                    let entry_hash = EntryHash::with_data_sync(&entry);

                    // extract the zome position
                    let header_zome_id =
                        ribosome
                            .zome_to_id(&call_context.zome)
                            .map_err(|source_chain_error| {
                                WasmError::Host(source_chain_error.to_string())
                            })?;

                    // extract the entry defs for a zome
                    let entry_type = match entry_def_id {
                        EntryDefId::App(entry_def_id) => {
                            let (header_entry_def_id, entry_visibility) = extract_entry_def(
                                ribosome,
                                call_context.clone(),
                                entry_def_id.into(),
                            )?;
                            let app_entry_type = AppEntryType::new(
                                header_entry_def_id,
                                header_zome_id,
                                entry_visibility,
                            );
                            EntryType::App(app_entry_type)
                        }
                        EntryDefId::CapGrant => EntryType::CapGrant,
                        EntryDefId::CapClaim => EntryType::CapClaim,
                    };

                    let original_entry_address = get_original_address(
                        call_context.clone(),
                        original_header_address.clone(),
                    )?;

                    // build a header for the entry being updated
                    let header_builder = builder::Update {
                        original_entry_address,
                        original_header_address,
                        entry_type,
                        entry_hash,
                    };
<<<<<<< HEAD
                    let workspace = call_context.host_context.workspace_write();
=======
                    let workspace = call_context.host_context.workspace();
                    let zome = call_context.zome.clone();
>>>>>>> 35564564

                    // return the hash of the updated entry
                    // note that validation is handled by the workflow
                    // if the validation fails this update will be rolled back by virtue of the DB transaction
                    // being atomic
                    tokio_helper::block_forever_on(async move {
                        let source_chain = workspace
                            .source_chain()
                            .as_ref()
                            .expect("Must have source chain if write_workspace access is given");
                        // push the header and the entry into the source chain
                        let header_hash = source_chain
                            .put(Some(zome), header_builder, Some(entry), chain_top_ordering)
                            .await
                            .map_err(|source_chain_error| {
                                WasmError::Host(source_chain_error.to_string())
                            })?;
                        Ok(header_hash)
                    })
                }
            }
        }
        _ => unreachable!(),
    }
}

// relying on tests for get_details<|MERGE_RESOLUTION|>--- conflicted
+++ resolved
@@ -32,7 +32,6 @@
 
             // Countersigned entries have different header handling.
             match entry {
-<<<<<<< HEAD
                 Entry::CounterSign(_, _) => tokio_helper::block_forever_on(async move {
                     call_context
                         .host_context
@@ -40,25 +39,12 @@
                         .source_chain()
                         .as_ref()
                         .expect("Must have source chain if write_workspace access is given")
-                        .put_countersigned(entry, chain_top_ordering)
+                        .put_countersigned(Some(call_context.zome.clone()), entry, chain_top_ordering)
                         .await
                         .map_err(|source_chain_error| {
                             WasmError::Host(source_chain_error.to_string())
                         })
                 }),
-=======
-                Entry::CounterSign(_, _) => {
-                    tokio_helper::block_forever_on(async move {
-                        call_context
-                            .host_context
-                            .workspace()
-                            .source_chain()
-                            .put_countersigned(Some(call_context.zome.clone()), entry, chain_top_ordering)
-                            .await
-                            .map_err(|source_chain_error| WasmError::Host(source_chain_error.to_string()))
-                    })
-                },
->>>>>>> 35564564
                 _ => {
                     // build the entry hash
                     let entry_hash = EntryHash::with_data_sync(&entry);
@@ -102,12 +88,8 @@
                         entry_type,
                         entry_hash,
                     };
-<<<<<<< HEAD
                     let workspace = call_context.host_context.workspace_write();
-=======
-                    let workspace = call_context.host_context.workspace();
                     let zome = call_context.zome.clone();
->>>>>>> 35564564
 
                     // return the hash of the updated entry
                     // note that validation is handled by the workflow
