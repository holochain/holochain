use super::delete::get_original_entry_data;
use crate::core::ribosome::CallContext;
use crate::core::ribosome::HostFnAccess;
use crate::core::ribosome::RibosomeError;
use crate::core::ribosome::RibosomeT;
<<<<<<< HEAD
use holochain_wasmer_host::prelude::WasmError;
=======
use holochain_wasmer_host::prelude::*;
>>>>>>> 9b5c1f1f

use holochain_types::prelude::*;
use std::sync::Arc;

#[allow(clippy::extra_unused_lifetimes)]
pub fn update<'a>(
    _ribosome: Arc<impl RibosomeT>,
    call_context: Arc<CallContext>,
    input: UpdateInput,
) -> Result<HeaderHash, RuntimeError> {
    match HostFnAccess::from(&call_context.host_context()) {
        HostFnAccess {
            write_workspace: Permission::Allow,
            ..
        } => {
            // destructure the args out into an app type def id and entry
            let UpdateInput {
                original_header_address,
                entry,
                chain_top_ordering,
            } = input;

            let (original_entry_address, entry_type) =
                get_original_entry_data(call_context.clone(), original_header_address.clone())?;

            let weight = todo!("weigh element");

            let weight = todo!("weigh element");

            // Countersigned entries have different header handling.
            match entry {
                Entry::CounterSign(_, _) => tokio_helper::block_forever_on(async move {
                    call_context
                        .host_context
                        .workspace_write()
                        .source_chain()
                        .as_ref()
                        .expect("Must have source chain if write_workspace access is given")
<<<<<<< HEAD
                        .put_countersigned(
                            Some(call_context.zome.clone()),
                            entry,
                            chain_top_ordering,
                            weight,
                        )
=======
                        .put_countersigned(entry, chain_top_ordering, weight)
>>>>>>> 9b5c1f1f
                        .await
                        .map_err(|source_chain_error| -> RuntimeError {
                            wasm_error!(WasmErrorInner::Host(source_chain_error.to_string())).into()
                        })
                }),
                _ => {
                    // build the entry hash
                    let entry_hash = EntryHash::with_data_sync(&entry);

                    // build a header for the entry being updated
                    let header_builder = builder::Update {
                        original_entry_address,
                        original_header_address,
                        entry_type,
                        entry_hash,
                    };
                    let workspace = call_context.host_context.workspace_write();

                    // return the hash of the updated entry
                    // note that validation is handled by the workflow
                    // if the validation fails this update will be rolled back by virtue of the DB transaction
                    // being atomic
                    tokio_helper::block_forever_on(async move {
                        let source_chain = workspace
                            .source_chain()
                            .as_ref()
                            .expect("Must have source chain if write_workspace access is given");
                        // push the header and the entry into the source chain
                        let header_hash = source_chain
<<<<<<< HEAD
                            .put_weightless(
                                Some(zome),
                                header_builder,
                                Some(entry),
                                chain_top_ordering,
                            )
=======
                            .put_weightless(header_builder, Some(entry), chain_top_ordering)
>>>>>>> 9b5c1f1f
                            .await
                            .map_err(|source_chain_error| -> RuntimeError {
                                wasm_error!(WasmErrorInner::Host(source_chain_error.to_string()))
                                    .into()
                            })?;
                        Ok(header_hash)
                    })
                }
            }
        }
<<<<<<< HEAD
        _ => Err(WasmError::Host(
            RibosomeError::HostFnPermissions(
                call_context.zome.zome_name().clone(),
                call_context.function_name().clone(),
                "update".into(),
            )
            .to_string(),
        )),
=======
        _ => Err(wasm_error!(WasmErrorInner::Host(
            RibosomeError::HostFnPermissions(
                call_context.zome.zome_name().clone(),
                call_context.function_name().clone(),
                "update".into()
            )
            .to_string()
        ))
        .into()),
>>>>>>> 9b5c1f1f
    }
}

// relying on tests for get_details<|MERGE_RESOLUTION|>--- conflicted
+++ resolved
@@ -3,11 +3,7 @@
 use crate::core::ribosome::HostFnAccess;
 use crate::core::ribosome::RibosomeError;
 use crate::core::ribosome::RibosomeT;
-<<<<<<< HEAD
-use holochain_wasmer_host::prelude::WasmError;
-=======
 use holochain_wasmer_host::prelude::*;
->>>>>>> 9b5c1f1f
 
 use holochain_types::prelude::*;
 use std::sync::Arc;
@@ -46,16 +42,7 @@
                         .source_chain()
                         .as_ref()
                         .expect("Must have source chain if write_workspace access is given")
-<<<<<<< HEAD
-                        .put_countersigned(
-                            Some(call_context.zome.clone()),
-                            entry,
-                            chain_top_ordering,
-                            weight,
-                        )
-=======
                         .put_countersigned(entry, chain_top_ordering, weight)
->>>>>>> 9b5c1f1f
                         .await
                         .map_err(|source_chain_error| -> RuntimeError {
                             wasm_error!(WasmErrorInner::Host(source_chain_error.to_string())).into()
@@ -85,16 +72,7 @@
                             .expect("Must have source chain if write_workspace access is given");
                         // push the header and the entry into the source chain
                         let header_hash = source_chain
-<<<<<<< HEAD
-                            .put_weightless(
-                                Some(zome),
-                                header_builder,
-                                Some(entry),
-                                chain_top_ordering,
-                            )
-=======
                             .put_weightless(header_builder, Some(entry), chain_top_ordering)
->>>>>>> 9b5c1f1f
                             .await
                             .map_err(|source_chain_error| -> RuntimeError {
                                 wasm_error!(WasmErrorInner::Host(source_chain_error.to_string()))
@@ -105,16 +83,6 @@
                 }
             }
         }
-<<<<<<< HEAD
-        _ => Err(WasmError::Host(
-            RibosomeError::HostFnPermissions(
-                call_context.zome.zome_name().clone(),
-                call_context.function_name().clone(),
-                "update".into(),
-            )
-            .to_string(),
-        )),
-=======
         _ => Err(wasm_error!(WasmErrorInner::Host(
             RibosomeError::HostFnPermissions(
                 call_context.zome.zome_name().clone(),
@@ -124,7 +92,6 @@
             .to_string()
         ))
         .into()),
->>>>>>> 9b5c1f1f
     }
 }
 
