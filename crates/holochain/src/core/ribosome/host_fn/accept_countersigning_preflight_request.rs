use crate::core::ribosome::CallContext;
use crate::core::ribosome::HostFnAccess;
use crate::core::ribosome::RibosomeError;
use crate::core::ribosome::RibosomeT;
use holochain_types::prelude::*;
use holochain_wasmer_host::prelude::*;
use std::sync::Arc;
use tracing::error;
use wasmer::RuntimeError;

#[allow(clippy::extra_unused_lifetimes)]
pub fn accept_countersigning_preflight_request<'a>(
    _ribosome: Arc<impl RibosomeT>,
    call_context: Arc<CallContext>,
    input: PreflightRequest,
) -> Result<PreflightRequestAcceptance, RuntimeError> {
    match HostFnAccess::from(&call_context.host_context()) {
        HostFnAccess {
            agent_info: Permission::Allow,
            keystore: Permission::Allow,
            non_determinism: Permission::Allow,
            write_workspace: Permission::Allow,
            ..
        } => {
            if let Err(e) = input.check_integrity() {
                return Ok(PreflightRequestAcceptance::Invalid(e.to_string()));
            }
            let author = super::agent_info::agent_info(_ribosome, call_context.clone(), ())?
                .agent_latest_pubkey;
            tokio_helper::block_forever_on(async move {
                if (holochain_zome_types::prelude::Timestamp::now() + SESSION_TIME_FUTURE_MAX)
                    .unwrap_or(Timestamp::MAX)
                    < *input.session_times.start()
                {
                    return Ok(PreflightRequestAcceptance::UnacceptableFutureStart);
                }

                let agent_index = match input
                    .signing_agents
                    .iter()
                    .position(|(agent, _)| agent == &author)
                {
                    Some(agent_index) => agent_index as u8,
                    None => return Ok(PreflightRequestAcceptance::UnacceptableAgentNotFound),
                };
                let countersigning_agent_state = call_context
                    .host_context
                    .workspace_write()
                    .source_chain()
                    .as_ref()
                    .expect("Must have source chain if write_workspace access is given")
                    .accept_countersigning_preflight_request(input.clone(), agent_index)
                    .await
                    .map_err(|source_chain_error| -> RuntimeError {
                        wasm_error!(WasmErrorInner::Host(source_chain_error.to_string())).into()
                    })?;
                let signature: Signature = match call_context
                    .host_context
                    .keystore()
                    .sign(
                        author,
                        PreflightResponse::encode_fields_for_signature(
                            &input,
                            &countersigning_agent_state,
                        )
                        .map_err(|e| -> RuntimeError { wasm_error!(e).into() })?
                        .into(),
                    )
                    .await
                {
                    Ok(signature) => signature,
                    Err(e) => {
                        // Attempt to unlock the chain again.
                        // If this fails the chain will remain locked until the session end time.
                        // But also we're handling a keystore error already so we should return that.
                        if let Err(unlock_result) = call_context
                            .host_context
                            .workspace_write()
                            .source_chain()
                            .as_ref()
                            .expect("Must have source chain if write_workspace access is given")
                            .unlock_chain()
                            .await
                        {
                            error!(?unlock_result);
                        }
                        return Err(wasm_error!(WasmErrorInner::Host(e.to_string())).into());
                    }
                };

                Ok(PreflightRequestAcceptance::Accepted(
                    PreflightResponse::try_new(input, countersigning_agent_state, signature)
                        .map_err(|e| -> RuntimeError {
                            wasm_error!(WasmErrorInner::Host(e.to_string())).into()
                        })?,
                ))
            })
        }
        _ => Err(wasm_error!(WasmErrorInner::Host(
            RibosomeError::HostFnPermissions(
                call_context.zome.zome_name().clone(),
                call_context.function_name().clone(),
                "accept_countersigning_preflight_request".into(),
            )
            .to_string(),
        ))
        .into()),
    }
}

#[cfg(test)]
#[cfg(feature = "slow_tests")]
pub mod wasm_test {
    use crate::conductor::api::error::ConductorApiError;
    use crate::conductor::api::ZomeCall;
    use crate::conductor::CellError;
    use crate::core::ribosome::error::RibosomeError;
    use crate::core::ribosome::wasm_test::RibosomeTestFixture;
    use crate::core::workflow::WorkflowError;
    use crate::sweettest::SweetDnaFile;
    use crate::sweettest::{SweetConductorBatch, SweetConductorConfig};
    use crate::test_utils::consistency_10s;
    use hdk::prelude::*;
    use holochain_state::source_chain::SourceChainError;
    use holochain_wasm_test_utils::TestWasm;
    use holochain_wasmer_host::prelude::*;
<<<<<<< HEAD
    use wasmer::RuntimeError;
=======
    use holochain_zome_types::zome_io::ZomeCallUnsigned;
>>>>>>> 400968e9

    /// Allow ChainLocked error, panic on anything else
    fn expect_chain_locked(
        result: Result<Result<ZomeCallResponse, RibosomeError>, ConductorApiError>,
    ) {
        match result {
            Err(ConductorApiError::CellError(CellError::WorkflowError(workflow_error))) => {
                match *workflow_error {
                    WorkflowError::SourceChainError(SourceChainError::ChainLocked) => {}
                    _ => panic!("{:?}", workflow_error),
                }
            }
            something_else => panic!("{:?}", something_else),
        };
    }

    /// Allow LockExpired error, panic on anything else
    fn expect_chain_lock_expired<T>(result: Result<T, ConductorApiError>)
    where
        T: std::fmt::Debug,
    {
        match result {
            Err(ConductorApiError::CellError(CellError::WorkflowError(workflow_error))) => {
                match *workflow_error {
                    WorkflowError::SourceChainError(SourceChainError::LockExpired) => {}
                    _ => panic!("{:?}", workflow_error),
                }
            }
            something_else => panic!("{:?}", something_else),
        };
    }

    #[tokio::test(flavor = "multi_thread")]
    #[cfg(feature = "slow_tests")]
    async fn unlock_timeout_session() {
        holochain_trace::test_run().ok();
        let RibosomeTestFixture {
            conductor,
            alice,
            alice_pubkey,
            bob,
            bob_pubkey,
            ..
        } = RibosomeTestFixture::new(TestWasm::CounterSigning).await;

        // Before preflight everyone commits some stuff.
        let _: ActionHash = conductor.call(&alice, "create_a_thing", ()).await;
        let _: ActionHash = conductor.call(&bob, "create_a_thing", ()).await;

        let alice_agent_activity_alice_observed_before: AgentActivity = conductor
            .call(
                &alice,
                "get_agent_activity",
                GetAgentActivityInput {
                    agent_pubkey: alice_pubkey.clone(),
                    chain_query_filter: ChainQueryFilter::new(),
                    activity_request: ActivityRequest::Full,
                },
            )
            .await;
        let alice_agent_activity_bob_observed_before: AgentActivity = conductor
            .call(
                &bob,
                "get_agent_activity",
                GetAgentActivityInput {
                    agent_pubkey: alice_pubkey.clone(),
                    chain_query_filter: ChainQueryFilter::new(),
                    activity_request: ActivityRequest::Full,
                },
            )
            .await;
        let bob_agent_activity_alice_observed_before: AgentActivity = conductor
            .call(
                &alice,
                "get_agent_activity",
                GetAgentActivityInput {
                    agent_pubkey: bob_pubkey.clone(),
                    chain_query_filter: ChainQueryFilter::new(),
                    activity_request: ActivityRequest::Full,
                },
            )
            .await;
        let bob_agent_activity_bob_observed_before: AgentActivity = conductor
            .call(
                &bob,
                "get_agent_activity",
                GetAgentActivityInput {
                    agent_pubkey: bob_pubkey.clone(),
                    chain_query_filter: ChainQueryFilter::new(),
                    activity_request: ActivityRequest::Full,
                },
            )
            .await;

        // Everyone accepts a short lived session.
        let preflight_request: PreflightRequest = conductor
            .call(
                &alice,
                "generate_countersigning_preflight_request_fast",
                vec![
                    (alice_pubkey.clone(), vec![Role(0)]),
                    (bob_pubkey.clone(), vec![]),
                ],
            )
            .await;
        let alice_acceptance: PreflightRequestAcceptance = conductor
            .call(
                &alice,
                "accept_countersigning_preflight_request",
                preflight_request.clone(),
            )
            .await;
        let alice_response =
            if let PreflightRequestAcceptance::Accepted(ref response) = alice_acceptance {
                response
            } else {
                unreachable!();
            };
        let bob_acceptance: PreflightRequestAcceptance = conductor
            .call(
                &bob,
                "accept_countersigning_preflight_request",
                preflight_request.clone(),
            )
            .await;
        let bob_response =
            if let PreflightRequestAcceptance::Accepted(ref response) = bob_acceptance {
                response
            } else {
                unreachable!();
            };

        // Alice commits the session entry.
        let (countersigned_action_hash_alice, countersigned_entry_hash_alice): (
            ActionHash,
            EntryHash,
        ) = conductor
            .call(
                &alice,
                "create_a_countersigned_thing_with_entry_hash",
                vec![alice_response.clone(), bob_response.clone()],
            )
            .await;

        // Bob tries to do the same thing but after timeout.
        tokio::time::sleep(std::time::Duration::from_millis(2000)).await;
        let bob_result: Result<ActionHash, _> = conductor
            .call_fallible(
                &bob,
                "create_a_countersigned_thing",
                vec![alice_response.clone(), bob_response.clone()],
            )
            .await;
        expect_chain_lock_expired(bob_result);

        // At this point Alice's session entry is a liability so can't exist.
        let alice_agent_activity_alice_observed_after: AgentActivity = conductor
            .call(
                &alice,
                "get_agent_activity",
                GetAgentActivityInput {
                    agent_pubkey: alice_pubkey.clone(),
                    chain_query_filter: ChainQueryFilter::new(),
                    activity_request: ActivityRequest::Full,
                },
            )
            .await;
        let alice_agent_activity_bob_observed_after: AgentActivity = conductor
            .call(
                &bob,
                "get_agent_activity",
                GetAgentActivityInput {
                    agent_pubkey: alice_pubkey.clone(),
                    chain_query_filter: ChainQueryFilter::new(),
                    activity_request: ActivityRequest::Full,
                },
            )
            .await;
        let bob_agent_activity_alice_observed_after: AgentActivity = conductor
            .call(
                &alice,
                "get_agent_activity",
                GetAgentActivityInput {
                    agent_pubkey: bob_pubkey.clone(),
                    chain_query_filter: ChainQueryFilter::new(),
                    activity_request: ActivityRequest::Full,
                },
            )
            .await;
        let bob_agent_activity_bob_observed_after: AgentActivity = conductor
            .call(
                &bob,
                "get_agent_activity",
                GetAgentActivityInput {
                    agent_pubkey: bob_pubkey.clone(),
                    chain_query_filter: ChainQueryFilter::new(),
                    activity_request: ActivityRequest::Full,
                },
            )
            .await;

        assert_eq!(
            alice_agent_activity_alice_observed_before,
            alice_agent_activity_alice_observed_after
        );
        assert_eq!(
            alice_agent_activity_bob_observed_before,
            alice_agent_activity_bob_observed_after
        );
        assert_eq!(
            bob_agent_activity_alice_observed_before,
            bob_agent_activity_alice_observed_after
        );
        assert_eq!(
            bob_agent_activity_bob_observed_before,
            bob_agent_activity_bob_observed_after
        );

        // @TODO - the following all pass but perhaps we do NOT want them to?
        // It's not immediately clear what direct requests by hash should do in all cases here.
        //
        // If an author does a must_get during a zome call like we do in this test, should it
        // be returned (it's in the scratch ready to be flushed so it does atm) even though it
        // hasn't been countersigned and so may never be included in a source chain?
        //
        // Should it be returned in subsequent zome calls by an author who has signed it but it
        // hasn't been coauthored yet, but the session is still active? (c.f. private entries being visible to author)
        // What about after the session?
        //
        // What about returned by/for coauthors who do NOT sign during and after the session?
        //
        // What about everyone else during and after the session?
        //
        // The answer to the above may be different per call, idk at this point.
        // Seems intuitive that an action that is in nobody's agent activity should never be visible
        // but then how can you get the entry hash and entry data during the session, like we do in this test?
        //
        // Maybe it also seems intuitive that must_get_entry should return the entry as we know its
        // hash and normally must_get ignores validity or even which headers created it, but what if NO
        // headers created it?
        //
        // etc. etc. I'm just leaving this commentary here to germinate future headaches and self doubt.
        let _alice_action: SignedActionHashed = conductor
            .call(
                &alice,
                "must_get_action",
                countersigned_action_hash_alice.clone(),
            )
            .await;

        let _alice_record: Record = conductor
            .call(
                &alice,
                "must_get_valid_record",
                countersigned_action_hash_alice.clone(),
            )
            .await;
        let _alice_entry: EntryHashed = conductor
            .call(
                &alice,
                "must_get_entry",
                countersigned_entry_hash_alice.clone(),
            )
            .await;
    }

    #[tokio::test(flavor = "multi_thread")]
    #[cfg(feature = "slow_tests")]
    async fn unlock_invalid_session() {
        use holochain_nonce::fresh_nonce;

        holochain_trace::test_run().ok();
        let RibosomeTestFixture {
            conductor,
            alice,
            alice_pubkey,
            bob,
            bob_pubkey,
            ..
        } = RibosomeTestFixture::new(TestWasm::CounterSigning).await;
        let now = Timestamp::now();

        // Before preflight Alice can commit
        let _: ActionHash = conductor.call(&alice, "create_a_thing", ()).await;

        let preflight_request: PreflightRequest = conductor
            .call(
                &alice,
                "generate_invalid_countersigning_preflight_request",
                vec![
                    (alice_pubkey.clone(), vec![Role(0)]),
                    (bob_pubkey.clone(), vec![]),
                ],
            )
            .await;

        // Before accepting preflight Alice can commit
        let _: ActionHash = conductor.call(&alice, "create_a_thing", ()).await;

        // Alice can accept the preflight request.
        let alice_acceptance: PreflightRequestAcceptance = conductor
            .call(
                &alice,
                "accept_countersigning_preflight_request",
                preflight_request.clone(),
            )
            .await;
        let alice_response =
            if let PreflightRequestAcceptance::Accepted(ref response) = alice_acceptance {
                response
            } else {
                unreachable!();
            };

        // Bob can also accept the preflight request.
        let bob_acceptance: PreflightRequestAcceptance = conductor
            .call(
                &bob,
                "accept_countersigning_preflight_request",
                preflight_request.clone(),
            )
            .await;
        let bob_response =
            if let PreflightRequestAcceptance::Accepted(ref response) = bob_acceptance {
                response
            } else {
                unreachable!();
            };

        let (nonce, expires_at) = fresh_nonce(now).unwrap();

        // With an accepted preflight creations must fail for alice.
        let thing_fail_create_alice = conductor
            .raw_handle()
            .call_zome(
                ZomeCall::try_from_unsigned_zome_call(
                    conductor.raw_handle().keystore(),
                    ZomeCallUnsigned {
                        cell_id: alice.cell_id().clone(),
                        zome_name: alice.name().clone(),
                        fn_name: "create_a_thing".into(),
                        cap_secret: None,
                        provenance: alice_pubkey.clone(),
                        payload: ExternIO::encode(()).unwrap(),
                        nonce,
                        expires_at,
                    },
                )
                .await
                .unwrap(),
            )
            .await;

        expect_chain_locked(thing_fail_create_alice);

        let (nonce, expires_at) = fresh_nonce(now).unwrap();

        // Creating the INCORRECT countersigned entry WILL immediately unlock
        // the chain.
        let countersign_fail_create_alice = conductor
            .raw_handle()
            .call_zome(
                ZomeCall::try_from_unsigned_zome_call(
                    conductor.raw_handle().keystore(),
                    ZomeCallUnsigned {
                        cell_id: alice.cell_id().clone(),
                        zome_name: alice.name().clone(),
                        fn_name: "create_an_invalid_countersigned_thing".into(),
                        cap_secret: None,
                        provenance: alice_pubkey.clone(),
                        payload: ExternIO::encode(vec![
                            alice_response.clone(),
                            bob_response.clone(),
                        ])
                        .unwrap(),
                        nonce,
                        expires_at,
                    },
                )
                .await
                .unwrap(),
            )
            .await;
        assert!(matches!(countersign_fail_create_alice, Err(_)));
        let _: ActionHash = conductor.call(&alice, "create_a_thing", ()).await;
    }

    #[tokio::test(flavor = "multi_thread")]
    #[cfg(feature = "slow_tests")]
    async fn lock_chain() {
        use holochain_nonce::fresh_nonce;

        holochain_trace::test_run().ok();
        let RibosomeTestFixture {
            conductor,
            alice,
            alice_cell,
            alice_pubkey,
            bob,
            bob_cell,
            bob_pubkey,
            ..
        } = RibosomeTestFixture::new(TestWasm::CounterSigning).await;
        let now = Timestamp::now();
        // Before the preflight creation of things should work.
        let _: ActionHash = conductor.call(&alice, "create_a_thing", ()).await;

        // Alice can create multiple preflight requests.
        let preflight_request: PreflightRequest = conductor
            .call(
                &alice,
                "generate_countersigning_preflight_request",
                vec![
                    (alice_pubkey.clone(), vec![Role(0)]),
                    (bob_pubkey.clone(), vec![]),
                ],
            )
            .await;
        let preflight_request_2: PreflightRequest = conductor
            .call(
                &alice,
                "generate_countersigning_preflight_request",
                vec![
                    (alice_pubkey.clone(), vec![Role(1)]),
                    (bob_pubkey.clone(), vec![]),
                ],
            )
            .await;

        // Alice can still create things before the preflight is accepted.
        let _: ActionHash = conductor.call(&alice, "create_a_thing", ()).await;

        // Alice can accept the preflight request.
        let alice_acceptance: PreflightRequestAcceptance = conductor
            .call(
                &alice,
                "accept_countersigning_preflight_request",
                preflight_request.clone(),
            )
            .await;
        let alice_response =
            if let PreflightRequestAcceptance::Accepted(ref response) = alice_acceptance {
                response
            } else {
                unreachable!();
            };

        let (nonce, expires_at) = fresh_nonce(now).unwrap();

        // Can't accept a second preflight request while the first is active.
        let preflight_acceptance_fail = conductor
            .raw_handle()
            .call_zome(
                ZomeCall::try_from_unsigned_zome_call(
                    conductor.raw_handle().keystore(),
                    ZomeCallUnsigned {
                        cell_id: alice.cell_id().clone(),
                        zome_name: alice.name().clone(),
                        fn_name: "accept_countersigning_preflight_request".into(),
                        cap_secret: None,
                        provenance: alice_pubkey.clone(),
                        payload: ExternIO::encode(&preflight_request_2).unwrap(),
                        nonce,
                        expires_at,
                    },
                )
                .await
                .unwrap(),
            )
            .await;
        assert!(matches!(
            preflight_acceptance_fail,
            Ok(Err(RibosomeError::WasmRuntimeError(RuntimeError { .. })))
        ));

        // Bob can also accept the preflight request.
        let bob_acceptance: PreflightRequestAcceptance = conductor
            .call(
                &bob,
                "accept_countersigning_preflight_request",
                preflight_request.clone(),
            )
            .await;
        let bob_response =
            if let PreflightRequestAcceptance::Accepted(ref response) = bob_acceptance {
                response
            } else {
                unreachable!();
            };

        let (nonce, expires_at) = fresh_nonce(now).unwrap();

        // With an accepted preflight creations must fail for alice.
        let thing_fail_create_alice = conductor
            .raw_handle()
            .call_zome(
                ZomeCall::try_from_unsigned_zome_call(
                    conductor.raw_handle().keystore(),
                    ZomeCallUnsigned {
                        cell_id: alice.cell_id().clone(),
                        zome_name: alice.name().clone(),
                        fn_name: "create_a_thing".into(),
                        cap_secret: None,
                        provenance: alice_pubkey.clone(),
                        payload: ExternIO::encode(()).unwrap(),
                        nonce,
                        expires_at,
                    },
                )
                .await
                .unwrap(),
            )
            .await;
        expect_chain_locked(thing_fail_create_alice);

        let (nonce, expires_at) = fresh_nonce(now).unwrap();

        let thing_fail_create_bob = conductor
            .raw_handle()
            .call_zome(
                ZomeCall::try_from_unsigned_zome_call(
                    conductor.raw_handle().keystore(),
                    ZomeCallUnsigned {
                        cell_id: bob.cell_id().clone(),
                        zome_name: bob.name().clone(),
                        fn_name: "create_a_thing".into(),
                        cap_secret: None,
                        provenance: bob_pubkey.clone(),
                        payload: ExternIO::encode(()).unwrap(),
                        nonce,
                        expires_at,
                    },
                )
                .await
                .unwrap(),
            )
            .await;
        expect_chain_locked(thing_fail_create_bob);

        // Creating the correct countersigned entry will NOT immediately unlock
        // the chain (it needs Bob to countersign).
        let countersigned_action_hash_alice: ActionHash = conductor
            .call(
                &alice,
                "create_a_countersigned_thing",
                vec![alice_response.clone(), bob_response.clone()],
            )
            .await;
        let (nonce, expires_at) = fresh_nonce(now).unwrap();

        let thing_fail_create_alice = conductor
            .raw_handle()
            .call_zome(
                ZomeCall::try_from_unsigned_zome_call(
                    conductor.raw_handle().keystore(),
                    ZomeCallUnsigned {
                        cell_id: alice.cell_id().clone(),
                        zome_name: alice.name().clone(),
                        fn_name: "create_a_thing".into(),
                        cap_secret: None,
                        provenance: alice_pubkey.clone(),
                        payload: ExternIO::encode(()).unwrap(),
                        nonce,
                        expires_at,
                    },
                )
                .await
                .unwrap(),
            )
            .await;

        tokio::time::sleep(std::time::Duration::from_millis(500)).await;

        expect_chain_locked(thing_fail_create_alice);

        // The countersigned entry does NOT appear in alice's activity yet.
        let alice_activity_pre: AgentActivity = conductor
            .call(
                &alice,
                "get_agent_activity",
                GetAgentActivityInput {
                    agent_pubkey: alice_pubkey.clone(),
                    chain_query_filter: ChainQueryFilter::new(),
                    activity_request: ActivityRequest::Full,
                },
            )
            .await;
        assert_eq!(alice_activity_pre.valid_activity.len(), 6);

        let (nonce, expires_at) = fresh_nonce(now).unwrap();

        // Creation will still fail for bob.
        let thing_fail_create_bob = conductor
            .raw_handle()
            .call_zome(
                ZomeCall::try_from_unsigned_zome_call(
                    conductor.raw_handle().keystore(),
                    ZomeCallUnsigned {
                        cell_id: bob.cell_id().clone(),
                        zome_name: bob.name().clone(),
                        fn_name: "create_a_thing".into(),
                        cap_secret: None,
                        provenance: bob_pubkey.clone(),
                        payload: ExternIO::encode(()).unwrap(),
                        nonce,
                        expires_at,
                    },
                )
                .await
                .unwrap(),
            )
            .await;
        expect_chain_locked(thing_fail_create_bob);

        // After bob commits the same countersigned entry he can unlock his chain.
        let countersigned_action_hash_bob: ActionHash = conductor
            .call(
                &bob,
                "create_a_countersigned_thing",
                vec![alice_response, bob_response],
            )
            .await;
        let _: ActionHash = conductor.call(&alice, "create_a_thing", ()).await;
        let _: ActionHash = conductor.call(&bob, "create_a_thing", ()).await;

        // Action get must not error.
        let countersigned_action_bob: SignedActionHashed = conductor
            .call(
                &bob,
                "must_get_action",
                countersigned_action_hash_bob.clone(),
            )
            .await;
        let countersigned_action_alice: SignedActionHashed = conductor
            .call(
                &alice,
                "must_get_action",
                countersigned_action_hash_alice.clone(),
            )
            .await;

        // Entry get must not error.
        if let Some((countersigned_entry_hash_bob, _)) =
            countersigned_action_bob.action().entry_data()
        {
            let _countersigned_entry_bob: EntryHashed = conductor
                .call(&bob, "must_get_entry", countersigned_entry_hash_bob)
                .await;
        } else {
            unreachable!();
        }

        // Record get must not error.
        let _countersigned_record_bob: Record = conductor
            .call(&bob, "must_get_valid_record", countersigned_action_hash_bob)
            .await;

        let alice_activity: AgentActivity = conductor
            .call(
                &alice,
                "get_agent_activity",
                GetAgentActivityInput {
                    agent_pubkey: alice_pubkey.clone(),
                    chain_query_filter: ChainQueryFilter::new(),
                    activity_request: ActivityRequest::Full,
                },
            )
            .await;

        consistency_10s([&alice_cell, &bob_cell]).await;

        assert_eq!(alice_activity.valid_activity.len(), 8);
        assert_eq!(
            &alice_activity.valid_activity[6].1,
            countersigned_action_alice.action_address(),
        );

        let bob_activity: AgentActivity = conductor
            .call(
                &bob,
                "get_agent_activity",
                GetAgentActivityInput {
                    agent_pubkey: bob_pubkey.clone(),
                    chain_query_filter: ChainQueryFilter::new(),
                    activity_request: ActivityRequest::Full,
                },
            )
            .await;
        assert_eq!(bob_activity.valid_activity.len(), 6);
        assert_eq!(
            &bob_activity.valid_activity[4].1,
            countersigned_action_bob.action_address(),
        );
    }

    #[tokio::test(flavor = "multi_thread")]
    #[cfg(feature = "slow_tests")]
    async fn enzymatic_session_success() {
        holochain_trace::test_run().ok();
        let RibosomeTestFixture {
            conductor,
            alice,
            alice_cell,
            alice_pubkey,
            bob,
            bob_cell,
            bob_pubkey,
            ..
        } = RibosomeTestFixture::new(TestWasm::CounterSigning).await;

        // Start an enzymatic session
        let preflight_request: PreflightRequest = conductor
            .call(
                &alice,
                "generate_countersigning_preflight_request_enzymatic",
                vec![
                    // Alice is enzyme
                    (alice_pubkey.clone(), vec![Role(0)]),
                    (bob_pubkey.clone(), vec![]),
                ],
            )
            .await;

        // Alice can accept.
        let alice_acceptance: PreflightRequestAcceptance = conductor
            .call(
                &alice,
                "accept_countersigning_preflight_request",
                preflight_request.clone(),
            )
            .await;
        let alice_response =
            if let PreflightRequestAcceptance::Accepted(ref response) = alice_acceptance {
                response
            } else {
                unreachable!();
            };

        // Bob can also accept the preflight request.
        let bob_acceptance: PreflightRequestAcceptance = conductor
            .call(
                &bob,
                "accept_countersigning_preflight_request",
                preflight_request.clone(),
            )
            .await;
        let bob_response =
            if let PreflightRequestAcceptance::Accepted(ref response) = bob_acceptance {
                response
            } else {
                unreachable!();
            };

        // Alice commits the action.
        let _countersigned_action_hash_alice: ActionHash = conductor
            .call(
                &alice,
                "create_a_countersigned_thing",
                vec![alice_response.clone(), bob_response.clone()],
            )
            .await;

        // The countersigned entry does NOT appear in alice's activity yet.
        let alice_activity_pre: AgentActivity = conductor
            .call(
                &alice,
                "get_agent_activity",
                GetAgentActivityInput {
                    agent_pubkey: alice_pubkey.clone(),
                    chain_query_filter: ChainQueryFilter::new(),
                    activity_request: ActivityRequest::Full,
                },
            )
            .await;
        // Nor bob's.
        let bob_activity_pre: AgentActivity = conductor
            .call(
                &alice,
                "get_agent_activity",
                GetAgentActivityInput {
                    agent_pubkey: bob_pubkey.clone(),
                    chain_query_filter: ChainQueryFilter::new(),
                    activity_request: ActivityRequest::Full,
                },
            )
            .await;

        // Bob commits the action also.
        let _countersigned_action_hash_bob: ActionHash = conductor
            .call(
                &bob,
                "create_a_countersigned_thing",
                vec![alice_response, bob_response],
            )
            .await;

        consistency_10s([&alice_cell, &bob_cell]).await;

        // Now the action appears in alice's activty.
        let alice_activity: AgentActivity = conductor
            .call(
                &alice,
                "get_agent_activity",
                GetAgentActivityInput {
                    agent_pubkey: alice_pubkey.clone(),
                    chain_query_filter: ChainQueryFilter::new(),
                    activity_request: ActivityRequest::Full,
                },
            )
            .await;
        // And bob's.
        let bob_activity: AgentActivity = conductor
            .call(
                &alice,
                "get_agent_activity",
                GetAgentActivityInput {
                    agent_pubkey: bob_pubkey.clone(),
                    chain_query_filter: ChainQueryFilter::new(),
                    activity_request: ActivityRequest::Full,
                },
            )
            .await;

        assert_eq!(
            alice_activity.valid_activity.len(),
            alice_activity_pre.valid_activity.len() + 1
        );
        assert_eq!(
            bob_activity.valid_activity.len(),
            bob_activity_pre.valid_activity.len() + 1
        );
    }

    #[tokio::test(flavor = "multi_thread")]
    #[cfg(feature = "slow_tests")]
    #[cfg_attr(target_os = "macos", ignore = "flaky")]
    async fn enzymatic_session_fail() {
        holochain_trace::test_run().ok();

        let (dna_file, _, _) =
            SweetDnaFile::unique_from_test_wasms(vec![TestWasm::CounterSigning]).await;

        let mut conductors =
            SweetConductorBatch::from_config_rendezvous(3, SweetConductorConfig::rendezvous())
                .await;
        let apps = conductors
            .setup_app("countersigning", &[dna_file.clone()])
            .await
            .unwrap();

        let ((alice_cell,), (bob_cell,), (carol_cell,)) = apps.into_tuples();

        let alice = alice_cell.zome(TestWasm::CounterSigning);
        let bob = bob_cell.zome(TestWasm::CounterSigning);

        let alice_pubkey = alice_cell.cell_id().agent_pubkey();
        let bob_pubkey = bob_cell.cell_id().agent_pubkey();

        // Alice and bob can see carol but not each other.
        // We will simply teleport the countersigning requests and responses.
        conductors.reveal_peer_info(0, 2).await;
        conductors.reveal_peer_info(1, 2).await;

        let alice_conductor = conductors.get(0).unwrap();
        let bob_conductor = conductors.get(1).unwrap();

        // NON ENZYMATIC
        {
            consistency_10s([&alice_cell, &bob_cell, &carol_cell]).await;

            // The countersigned entry does NOT appear in alice's activity yet.
            let alice_activity_pre: AgentActivity = bob_conductor
                .call(
                    &bob,
                    "get_agent_activity",
                    GetAgentActivityInput {
                        agent_pubkey: alice_pubkey.clone(),
                        chain_query_filter: ChainQueryFilter::new(),
                        activity_request: ActivityRequest::Full,
                    },
                )
                .await;
            // Nor bob's.
            let bob_activity_pre: AgentActivity = alice_conductor
                .call(
                    &alice,
                    "get_agent_activity",
                    GetAgentActivityInput {
                        agent_pubkey: bob_pubkey.clone(),
                        chain_query_filter: ChainQueryFilter::new(),
                        activity_request: ActivityRequest::Full,
                    },
                )
                .await;

            // Start a session
            let preflight_request: PreflightRequest = alice_conductor
                .call(
                    &alice,
                    "generate_countersigning_preflight_request",
                    vec![
                        // Alice is enzyme
                        (alice_pubkey.clone(), vec![Role(0)]),
                        (bob_pubkey.clone(), vec![]),
                    ],
                )
                .await;

            // Alice can accept.
            let alice_acceptance: PreflightRequestAcceptance = alice_conductor
                .call(
                    &alice,
                    "accept_countersigning_preflight_request",
                    preflight_request.clone(),
                )
                .await;
            let alice_response =
                if let PreflightRequestAcceptance::Accepted(ref response) = alice_acceptance {
                    response
                } else {
                    unreachable!();
                };

            // Bob can also accept the preflight request.
            let bob_acceptance: PreflightRequestAcceptance = bob_conductor
                .call(
                    &bob,
                    "accept_countersigning_preflight_request",
                    preflight_request.clone(),
                )
                .await;
            let bob_response =
                if let PreflightRequestAcceptance::Accepted(ref response) = bob_acceptance {
                    response
                } else {
                    unreachable!();
                };

            consistency_10s([&alice_cell, &bob_cell, &carol_cell]).await;

            // Alice commits the action.
            let _countersigned_action_hash_alice: ActionHash = alice_conductor
                .call(
                    &alice,
                    "create_a_countersigned_thing",
                    vec![alice_response.clone(), bob_response.clone()],
                )
                .await;

            // Bob commits the action also.
            let _countersigned_action_hash_bob: ActionHash = bob_conductor
                .call(
                    &bob,
                    "create_a_countersigned_thing",
                    vec![alice_response, bob_response],
                )
                .await;

            consistency_10s([&alice_cell, &bob_cell, &carol_cell]).await;

            // Now the action appears in alice's activty.
            let alice_activity: AgentActivity = bob_conductor
                .call(
                    &bob,
                    "get_agent_activity",
                    GetAgentActivityInput {
                        agent_pubkey: alice_pubkey.clone(),
                        chain_query_filter: ChainQueryFilter::new(),
                        activity_request: ActivityRequest::Full,
                    },
                )
                .await;
            // And bob's.
            let bob_activity: AgentActivity = alice_conductor
                .call(
                    &alice,
                    "get_agent_activity",
                    GetAgentActivityInput {
                        agent_pubkey: bob_pubkey.clone(),
                        chain_query_filter: ChainQueryFilter::new(),
                        activity_request: ActivityRequest::Full,
                    },
                )
                .await;

            assert_eq!(
                alice_activity.valid_activity.len(),
                alice_activity_pre.valid_activity.len() + 2
            );
            assert_eq!(
                bob_activity.valid_activity.len(),
                bob_activity_pre.valid_activity.len() + 2
            );
        }

        // ENZYMATIC

        {
            // Start an enzymatic session
            let preflight_request: PreflightRequest = alice_conductor
                .call(
                    &alice,
                    "generate_countersigning_preflight_request_enzymatic",
                    vec![
                        // Alice is enzyme
                        (alice_pubkey.clone(), vec![Role(0)]),
                        (bob_pubkey.clone(), vec![]),
                    ],
                )
                .await;

            // Alice can accept.
            let alice_acceptance: PreflightRequestAcceptance = alice_conductor
                .call(
                    &alice,
                    "accept_countersigning_preflight_request",
                    preflight_request.clone(),
                )
                .await;
            let alice_response =
                if let PreflightRequestAcceptance::Accepted(ref response) = alice_acceptance {
                    response
                } else {
                    unreachable!();
                };

            // Bob can also accept the preflight request.
            let bob_acceptance: PreflightRequestAcceptance = bob_conductor
                .call(
                    &bob,
                    "accept_countersigning_preflight_request",
                    preflight_request.clone(),
                )
                .await;
            let bob_response =
                if let PreflightRequestAcceptance::Accepted(ref response) = bob_acceptance {
                    response
                } else {
                    unreachable!();
                };

            // Alice commits the action.
            let _countersigned_action_hash_alice: ActionHash = alice_conductor
                .call(
                    &alice,
                    "create_a_countersigned_thing",
                    vec![alice_response.clone(), bob_response.clone()],
                )
                .await;

            // The countersigned entry does NOT appear in alice's activity yet.
            let alice_activity_pre: AgentActivity = bob_conductor
                .call(
                    &bob,
                    "get_agent_activity",
                    GetAgentActivityInput {
                        agent_pubkey: alice_pubkey.clone(),
                        chain_query_filter: ChainQueryFilter::new(),
                        activity_request: ActivityRequest::Full,
                    },
                )
                .await;
            // Nor bob's.
            let bob_activity_pre: AgentActivity = alice_conductor
                .call(
                    &alice,
                    "get_agent_activity",
                    GetAgentActivityInput {
                        agent_pubkey: bob_pubkey.clone(),
                        chain_query_filter: ChainQueryFilter::new(),
                        activity_request: ActivityRequest::Full,
                    },
                )
                .await;

            // Bob commits the action also.
            let _countersigned_action_hash_bob: ActionHash = bob_conductor
                .call(
                    &bob,
                    "create_a_countersigned_thing",
                    vec![alice_response, bob_response],
                )
                .await;

            // Now the action DOES NOT appear in alice's activty, due to the
            // partition blocking the enzyme push.
            let alice_activity: AgentActivity = bob_conductor
                .call(
                    &bob,
                    "get_agent_activity",
                    GetAgentActivityInput {
                        agent_pubkey: alice_pubkey.clone(),
                        chain_query_filter: ChainQueryFilter::new(),
                        activity_request: ActivityRequest::Full,
                    },
                )
                .await;
            // Same for bob's.
            let bob_activity: AgentActivity = alice_conductor
                .call(
                    &alice,
                    "get_agent_activity",
                    GetAgentActivityInput {
                        agent_pubkey: bob_pubkey.clone(),
                        chain_query_filter: ChainQueryFilter::new(),
                        activity_request: ActivityRequest::Full,
                    },
                )
                .await;

            assert_eq!(
                alice_activity.valid_activity.len(),
                alice_activity_pre.valid_activity.len()
            );
            assert_eq!(
                bob_activity.valid_activity.len(),
                bob_activity_pre.valid_activity.len()
            );
        }
    }
}<|MERGE_RESOLUTION|>--- conflicted
+++ resolved
@@ -124,11 +124,8 @@
     use holochain_state::source_chain::SourceChainError;
     use holochain_wasm_test_utils::TestWasm;
     use holochain_wasmer_host::prelude::*;
-<<<<<<< HEAD
     use wasmer::RuntimeError;
-=======
     use holochain_zome_types::zome_io::ZomeCallUnsigned;
->>>>>>> 400968e9
 
     /// Allow ChainLocked error, panic on anything else
     fn expect_chain_locked(
