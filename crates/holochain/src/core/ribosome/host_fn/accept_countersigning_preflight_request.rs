use crate::core::ribosome::CallContext;
use crate::core::ribosome::HostFnAccess;
use crate::core::ribosome::RibosomeError;
use crate::core::ribosome::RibosomeT;
use holochain_types::prelude::*;
use holochain_wasmer_host::prelude::*;
use std::sync::Arc;
use tracing::error;
use wasmer::RuntimeError;

#[allow(clippy::extra_unused_lifetimes)]
pub fn accept_countersigning_preflight_request<'a>(
    _ribosome: Arc<impl RibosomeT>,
    call_context: Arc<CallContext>,
    input: PreflightRequest,
) -> Result<PreflightRequestAcceptance, RuntimeError> {
    match HostFnAccess::from(&call_context.host_context()) {
        HostFnAccess {
            agent_info: Permission::Allow,
            keystore: Permission::Allow,
            non_determinism: Permission::Allow,
            write_workspace: Permission::Allow,
            ..
        } => {
            if let Err(e) = input.check_integrity() {
                return Ok(PreflightRequestAcceptance::Invalid(e.to_string()));
            }
            let author = super::agent_info::agent_info(_ribosome, call_context.clone(), ())?
                .agent_latest_pubkey;
            tokio_helper::block_forever_on(async move {
                if (holochain_zome_types::prelude::Timestamp::now() + SESSION_TIME_FUTURE_MAX)
                    .unwrap_or(Timestamp::MAX)
                    < *input.session_times.start()
                {
                    return Ok(PreflightRequestAcceptance::UnacceptableFutureStart);
                }

                let agent_index = match input
                    .signing_agents
                    .iter()
                    .position(|(agent, _)| agent == &author)
                {
                    Some(agent_index) => agent_index as u8,
                    None => return Ok(PreflightRequestAcceptance::UnacceptableAgentNotFound),
                };
                let countersigning_agent_state = call_context
                    .host_context
                    .workspace_write()
                    .source_chain()
                    .as_ref()
                    .expect("Must have source chain if write_workspace access is given")
                    .accept_countersigning_preflight_request(input.clone(), agent_index)
                    .await
                    .map_err(|source_chain_error| -> RuntimeError {
                        wasm_error!(WasmErrorInner::Host(source_chain_error.to_string())).into()
                    })?;
                let signature: Signature = match call_context
                    .host_context
                    .keystore()
                    .sign(
                        author,
                        PreflightResponse::encode_fields_for_signature(
                            &input,
                            &countersigning_agent_state,
                        )
                        .map_err(|e| -> RuntimeError { wasm_error!(e).into() })?
                        .into(),
                    )
                    .await
                {
                    Ok(signature) => signature,
                    Err(e) => {
                        // Attempt to unlock the chain again.
                        // If this fails the chain will remain locked until the session end time.
                        // But also we're handling a keystore error already so we should return that.
                        if let Err(unlock_result) = call_context
                            .host_context
                            .workspace_write()
                            .source_chain()
                            .as_ref()
                            .expect("Must have source chain if write_workspace access is given")
                            .unlock_chain()
                            .await
                        {
                            error!(?unlock_result);
                        }
                        return Err(wasm_error!(WasmErrorInner::Host(e.to_string())).into());
                    }
                };

                Ok(PreflightRequestAcceptance::Accepted(
                    PreflightResponse::try_new(input, countersigning_agent_state, signature)
                        .map_err(|e| -> RuntimeError {
                            wasm_error!(WasmErrorInner::Host(e.to_string())).into()
                        })?,
                ))
            })
        }
        _ => Err(wasm_error!(WasmErrorInner::Host(
            RibosomeError::HostFnPermissions(
                call_context.zome.zome_name().clone(),
                call_context.function_name().clone(),
                "accept_countersigning_preflight_request".into(),
            )
            .to_string(),
        ))
        .into()),
    }
}

#[cfg(test)]
#[cfg(feature = "slow_tests")]
pub mod wasm_test {
    use crate::conductor::api::error::ConductorApiError;
    use crate::conductor::api::ZomeCall;
    use crate::conductor::CellError;
    use crate::core::ribosome::error::RibosomeError;
    use crate::core::ribosome::wasm_test::RibosomeTestFixture;
    use crate::core::workflow::WorkflowError;
    use crate::sweettest::*;
    use hdk::prelude::*;
    use holochain_state::source_chain::SourceChainError;
    use holochain_wasm_test_utils::TestWasm;
    use holochain_zome_types::zome_io::ZomeCallUnsigned;
    use wasmer::RuntimeError;

    /// Allow ChainLocked error, panic on anything else
    fn expect_chain_locked(
        result: Result<Result<ZomeCallResponse, RibosomeError>, ConductorApiError>,
    ) {
        match result {
            Err(ConductorApiError::CellError(CellError::WorkflowError(workflow_error))) => {
                match *workflow_error {
                    WorkflowError::SourceChainError(SourceChainError::ChainLocked) => {}
                    _ => panic!("{:?}", workflow_error),
                }
            }
            something_else => panic!("{:?}", something_else),
        };
    }

    /// Allow LockExpired error, panic on anything else
    fn expect_chain_lock_expired<T>(result: Result<T, ConductorApiError>)
    where
        T: std::fmt::Debug,
    {
        match result {
            Err(ConductorApiError::CellError(CellError::WorkflowError(workflow_error))) => {
                match *workflow_error {
                    WorkflowError::SourceChainError(SourceChainError::LockExpired) => {}
                    _ => panic!("{:?}", workflow_error),
                }
            }
            something_else => panic!("{:?}", something_else),
        };
    }

    #[tokio::test(flavor = "multi_thread")]
    #[cfg(feature = "slow_tests")]
    async fn unlock_timeout_session() {
        holochain_trace::test_run().ok();
        let RibosomeTestFixture {
            conductor,
            alice,
            alice_pubkey,
            bob,
            bob_pubkey,
            ..
        } = RibosomeTestFixture::new(TestWasm::CounterSigning).await;

        // Before preflight everyone commits some stuff.
        let _: ActionHash = conductor.call(&alice, "create_a_thing", ()).await;
        let _: ActionHash = conductor.call(&bob, "create_a_thing", ()).await;

        let alice_agent_activity_alice_observed_before: AgentActivity = conductor
            .call(
                &alice,
                "get_agent_activity",
                GetAgentActivityInput {
                    agent_pubkey: alice_pubkey.clone(),
                    chain_query_filter: ChainQueryFilter::new(),
                    activity_request: ActivityRequest::Full,
                },
            )
            .await;
        let alice_agent_activity_bob_observed_before: AgentActivity = conductor
            .call(
                &bob,
                "get_agent_activity",
                GetAgentActivityInput {
                    agent_pubkey: alice_pubkey.clone(),
                    chain_query_filter: ChainQueryFilter::new(),
                    activity_request: ActivityRequest::Full,
                },
            )
            .await;
        let bob_agent_activity_alice_observed_before: AgentActivity = conductor
            .call(
                &alice,
                "get_agent_activity",
                GetAgentActivityInput {
                    agent_pubkey: bob_pubkey.clone(),
                    chain_query_filter: ChainQueryFilter::new(),
                    activity_request: ActivityRequest::Full,
                },
            )
            .await;
        let bob_agent_activity_bob_observed_before: AgentActivity = conductor
            .call(
                &bob,
                "get_agent_activity",
                GetAgentActivityInput {
                    agent_pubkey: bob_pubkey.clone(),
                    chain_query_filter: ChainQueryFilter::new(),
                    activity_request: ActivityRequest::Full,
                },
            )
            .await;

        // Everyone accepts a short lived session.
        let preflight_request: PreflightRequest = conductor
            .call(
                &alice,
                "generate_countersigning_preflight_request_fast",
                vec![
                    (alice_pubkey.clone(), vec![Role(0)]),
                    (bob_pubkey.clone(), vec![]),
                ],
            )
            .await;
        let alice_acceptance: PreflightRequestAcceptance = conductor
            .call(
                &alice,
                "accept_countersigning_preflight_request",
                preflight_request.clone(),
            )
            .await;
        let alice_response =
            if let PreflightRequestAcceptance::Accepted(ref response) = alice_acceptance {
                response
            } else {
                unreachable!();
            };
        let bob_acceptance: PreflightRequestAcceptance = conductor
            .call(
                &bob,
                "accept_countersigning_preflight_request",
                preflight_request.clone(),
            )
            .await;
        let bob_response =
            if let PreflightRequestAcceptance::Accepted(ref response) = bob_acceptance {
                response
            } else {
                unreachable!();
            };

        // Alice commits the session entry.
        let (countersigned_action_hash_alice, countersigned_entry_hash_alice): (
            ActionHash,
            EntryHash,
        ) = conductor
            .call(
                &alice,
                "create_a_countersigned_thing_with_entry_hash",
                vec![alice_response.clone(), bob_response.clone()],
            )
            .await;

        // Bob tries to do the same thing but after timeout.
        tokio::time::sleep(std::time::Duration::from_millis(10000)).await;
        let bob_result: Result<ActionHash, _> = conductor
            .call_fallible(
                &bob,
                "create_a_countersigned_thing",
                vec![alice_response.clone(), bob_response.clone()],
            )
            .await;
        expect_chain_lock_expired(bob_result);

        // At this point Alice's session entry is a liability so can't exist.
        let alice_agent_activity_alice_observed_after: AgentActivity = conductor
            .call(
                &alice,
                "get_agent_activity",
                GetAgentActivityInput {
                    agent_pubkey: alice_pubkey.clone(),
                    chain_query_filter: ChainQueryFilter::new(),
                    activity_request: ActivityRequest::Full,
                },
            )
            .await;
        let alice_agent_activity_bob_observed_after: AgentActivity = conductor
            .call(
                &bob,
                "get_agent_activity",
                GetAgentActivityInput {
                    agent_pubkey: alice_pubkey.clone(),
                    chain_query_filter: ChainQueryFilter::new(),
                    activity_request: ActivityRequest::Full,
                },
            )
            .await;
        let bob_agent_activity_alice_observed_after: AgentActivity = conductor
            .call(
                &alice,
                "get_agent_activity",
                GetAgentActivityInput {
                    agent_pubkey: bob_pubkey.clone(),
                    chain_query_filter: ChainQueryFilter::new(),
                    activity_request: ActivityRequest::Full,
                },
            )
            .await;
        let bob_agent_activity_bob_observed_after: AgentActivity = conductor
            .call(
                &bob,
                "get_agent_activity",
                GetAgentActivityInput {
                    agent_pubkey: bob_pubkey.clone(),
                    chain_query_filter: ChainQueryFilter::new(),
                    activity_request: ActivityRequest::Full,
                },
            )
            .await;

        assert_eq!(
            alice_agent_activity_alice_observed_before,
            alice_agent_activity_alice_observed_after
        );
        assert_eq!(
            alice_agent_activity_bob_observed_before,
            alice_agent_activity_bob_observed_after
        );
        assert_eq!(
            bob_agent_activity_alice_observed_before,
            bob_agent_activity_alice_observed_after
        );
        assert_eq!(
            bob_agent_activity_bob_observed_before,
            bob_agent_activity_bob_observed_after
        );

        // @TODO - the following all pass but perhaps we do NOT want them to?
        // It's not immediately clear what direct requests by hash should do in all cases here.
        //
        // If an author does a must_get during a zome call like we do in this test, should it
        // be returned (it's in the scratch ready to be flushed so it does atm) even though it
        // hasn't been countersigned and so may never be included in a source chain?
        //
        // Should it be returned in subsequent zome calls by an author who has signed it but it
        // hasn't been coauthored yet, but the session is still active? (c.f. private entries being visible to author)
        // What about after the session?
        //
        // What about returned by/for coauthors who do NOT sign during and after the session?
        //
        // What about everyone else during and after the session?
        //
        // The answer to the above may be different per call, idk at this point.
        // Seems intuitive that an action that is in nobody's agent activity should never be visible
        // but then how can you get the entry hash and entry data during the session, like we do in this test?
        //
        // Maybe it also seems intuitive that must_get_entry should return the entry as we know its
        // hash and normally must_get ignores validity or even which headers created it, but what if NO
        // headers created it?
        //
        // etc. etc. I'm just leaving this commentary here to germinate future headaches and self doubt.
        let _alice_action: SignedActionHashed = conductor
            .call(
                &alice,
                "must_get_action",
                countersigned_action_hash_alice.clone(),
            )
            .await;

        let _alice_record: Record = conductor
            .call(
                &alice,
                "must_get_valid_record",
                countersigned_action_hash_alice.clone(),
            )
            .await;
        let _alice_entry: EntryHashed = conductor
            .call(
                &alice,
                "must_get_entry",
                countersigned_entry_hash_alice.clone(),
            )
            .await;
    }

    #[tokio::test(flavor = "multi_thread")]
    #[cfg(feature = "slow_tests")]
    #[cfg_attr(target_os = "macos", ignore = "flaky")]
    async fn unlock_invalid_session() {
        use holochain_nonce::fresh_nonce;

        holochain_trace::test_run().ok();
        let RibosomeTestFixture {
            conductor,
            alice,
            alice_pubkey,
            bob,
            bob_pubkey,
            ..
        } = RibosomeTestFixture::new(TestWasm::CounterSigning).await;
        let now = Timestamp::now();

        // Before preflight Alice can commit
        let _: ActionHash = conductor.call(&alice, "create_a_thing", ()).await;

        let preflight_request: PreflightRequest = conductor
            .call(
                &alice,
                "generate_invalid_countersigning_preflight_request",
                vec![
                    (alice_pubkey.clone(), vec![Role(0)]),
                    (bob_pubkey.clone(), vec![]),
                ],
            )
            .await;

        // Before accepting preflight Alice can commit
        let _: ActionHash = conductor.call(&alice, "create_a_thing", ()).await;

        // Alice can accept the preflight request.
        let alice_acceptance: PreflightRequestAcceptance = conductor
            .call(
                &alice,
                "accept_countersigning_preflight_request",
                preflight_request.clone(),
            )
            .await;
        let alice_response =
            if let PreflightRequestAcceptance::Accepted(ref response) = alice_acceptance {
                response
            } else {
                unreachable!();
            };

        // Bob can also accept the preflight request.
        let bob_acceptance: PreflightRequestAcceptance = conductor
            .call(
                &bob,
                "accept_countersigning_preflight_request",
                preflight_request.clone(),
            )
            .await;
        let bob_response =
            if let PreflightRequestAcceptance::Accepted(ref response) = bob_acceptance {
                response
            } else {
                unreachable!();
            };

        let (nonce, expires_at) = fresh_nonce(now).unwrap();

        // With an accepted preflight creations must fail for alice.
        let thing_fail_create_alice = conductor
            .raw_handle()
            .call_zome(
                ZomeCall::try_from_unsigned_zome_call(
                    conductor.raw_handle().keystore(),
                    ZomeCallUnsigned {
                        cell_id: alice.cell_id().clone(),
                        zome_name: alice.name().clone(),
                        fn_name: "create_a_thing".into(),
                        cap_secret: None,
                        provenance: alice_pubkey.clone(),
                        payload: ExternIO::encode(()).unwrap(),
                        nonce,
                        expires_at,
                    },
                )
                .await
                .unwrap(),
            )
            .await;

        expect_chain_locked(thing_fail_create_alice);

        let (nonce, expires_at) = fresh_nonce(now).unwrap();

        // Creating the INCORRECT countersigned entry WILL immediately unlock
        // the chain.
        let countersign_fail_create_alice = conductor
            .raw_handle()
            .call_zome(
                ZomeCall::try_from_unsigned_zome_call(
                    conductor.raw_handle().keystore(),
                    ZomeCallUnsigned {
                        cell_id: alice.cell_id().clone(),
                        zome_name: alice.name().clone(),
                        fn_name: "create_an_invalid_countersigned_thing".into(),
                        cap_secret: None,
                        provenance: alice_pubkey.clone(),
                        payload: ExternIO::encode(vec![
                            alice_response.clone(),
                            bob_response.clone(),
                        ])
                        .unwrap(),
                        nonce,
                        expires_at,
                    },
                )
                .await
                .unwrap(),
            )
            .await;
        assert!(matches!(countersign_fail_create_alice, Err(_)));
        let _: ActionHash = conductor.call(&alice, "create_a_thing", ()).await;
    }

    #[tokio::test(flavor = "multi_thread")]
    #[cfg(feature = "slow_tests")]
    async fn lock_chain() {
        use holochain_nonce::fresh_nonce;
        holochain_trace::test_run().ok();
        let RibosomeTestFixture {
            conductor,
            alice,
            alice_cell,
            alice_pubkey,
            bob,
            bob_cell,
            bob_pubkey,
            ..
        } = RibosomeTestFixture::new(TestWasm::CounterSigning).await;
        let now = Timestamp::now();
        // Before the preflight creation of things should work.
        let _: ActionHash = conductor.call(&alice, "create_a_thing", ()).await;

        // Bob's zome must be initialized for countersigning to work.
        let _: ActionHash = conductor.call(&bob, "create_a_thing", ()).await;

        // Alice can create a preflight request.
        let preflight_request: PreflightRequest = conductor
            .call(
                &alice,
                "generate_countersigning_preflight_request",
                vec![
                    (alice_pubkey.clone(), vec![Role(0)]),
                    (bob_pubkey.clone(), vec![]),
                ],
            )
            .await;

        // Alice can accept the preflight request.
        let alice_acceptance: PreflightRequestAcceptance = conductor
            .call(
                &alice,
                "accept_countersigning_preflight_request",
                preflight_request.clone(),
            )
            .await;
        let alice_response =
            if let PreflightRequestAcceptance::Accepted(ref response) = alice_acceptance {
                response
            } else {
                unreachable!();
            };

        // Alice can create a second preflight request.
        let preflight_request_2: PreflightRequest = conductor
            .call(
                &alice,
                "generate_countersigning_preflight_request",
                vec![
                    (alice_pubkey.clone(), vec![Role(1)]),
                    (bob_pubkey.clone(), vec![]),
                ],
            )
            .await;

        let (nonce, expires_at) = fresh_nonce(now).unwrap();

        // Can't accept a second preflight request while the first is active.
        let preflight_acceptance_fail = conductor
            .raw_handle()
            .call_zome(
                ZomeCall::try_from_unsigned_zome_call(
                    conductor.raw_handle().keystore(),
                    ZomeCallUnsigned {
                        cell_id: alice.cell_id().clone(),
                        zome_name: alice.name().clone(),
                        fn_name: "accept_countersigning_preflight_request".into(),
                        cap_secret: None,
                        provenance: alice_pubkey.clone(),
                        payload: ExternIO::encode(&preflight_request_2).unwrap(),
                        nonce,
                        expires_at,
                    },
                )
                .await
                .unwrap(),
            )
            .await;
        assert!(matches!(
            preflight_acceptance_fail,
            Ok(Err(RibosomeError::WasmRuntimeError(RuntimeError { .. })))
        ));

        // Bob can also accept the preflight request.
        let bob_acceptance: PreflightRequestAcceptance = conductor
            .call(
                &bob,
                "accept_countersigning_preflight_request",
                preflight_request.clone(),
            )
            .await;
        let bob_response =
            if let PreflightRequestAcceptance::Accepted(ref response) = bob_acceptance {
                response
            } else {
                unreachable!();
            };

        let (nonce, expires_at) = fresh_nonce(now).unwrap();

        // With an accepted preflight creations must fail for alice.
        let thing_fail_create_alice = conductor
            .raw_handle()
            .call_zome(
                ZomeCall::try_from_unsigned_zome_call(
                    conductor.raw_handle().keystore(),
                    ZomeCallUnsigned {
                        cell_id: alice.cell_id().clone(),
                        zome_name: alice.name().clone(),
                        fn_name: "create_a_thing".into(),
                        cap_secret: None,
                        provenance: alice_pubkey.clone(),
                        payload: ExternIO::encode(()).unwrap(),
                        nonce,
                        expires_at,
                    },
                )
                .await
                .unwrap(),
            )
            .await;
        expect_chain_locked(thing_fail_create_alice);

        let (nonce, expires_at) = fresh_nonce(now).unwrap();

        let thing_fail_create_bob = conductor
            .raw_handle()
            .call_zome(
                ZomeCall::try_from_unsigned_zome_call(
                    conductor.raw_handle().keystore(),
                    ZomeCallUnsigned {
                        cell_id: bob.cell_id().clone(),
                        zome_name: bob.name().clone(),
                        fn_name: "create_a_thing".into(),
                        cap_secret: None,
                        provenance: bob_pubkey.clone(),
                        payload: ExternIO::encode(()).unwrap(),
                        nonce,
                        expires_at,
                    },
                )
                .await
                .unwrap(),
            )
            .await;
        expect_chain_locked(thing_fail_create_bob);

        // Creating the correct countersigned entry will NOT immediately unlock
        // the chain (it needs Bob to countersign).
        let countersigned_action_hash_alice: ActionHash = conductor
            .call(
                &alice,
                "create_a_countersigned_thing",
                vec![alice_response.clone(), bob_response.clone()],
            )
            .await;

        let (nonce, expires_at) = fresh_nonce(now).unwrap();

        let thing_fail_create_alice = conductor
            .raw_handle()
            .call_zome(
                ZomeCall::try_from_unsigned_zome_call(
                    conductor.raw_handle().keystore(),
                    ZomeCallUnsigned {
                        cell_id: alice.cell_id().clone(),
                        zome_name: alice.name().clone(),
                        fn_name: "create_a_thing".into(),
                        cap_secret: None,
                        provenance: alice_pubkey.clone(),
                        payload: ExternIO::encode(()).unwrap(),
                        nonce,
                        expires_at,
                    },
                )
                .await
                .unwrap(),
            )
            .await;

        tokio::time::sleep(std::time::Duration::from_millis(500)).await;

        expect_chain_locked(thing_fail_create_alice);

        // The countersigned entry does NOT appear in alice's activity yet.
        let alice_activity_pre: AgentActivity = conductor
            .call(
                &alice,
                "get_agent_activity",
                GetAgentActivityInput {
                    agent_pubkey: alice_pubkey.clone(),
                    chain_query_filter: ChainQueryFilter::new(),
                    activity_request: ActivityRequest::Full,
                },
            )
            .await;
        assert_eq!(alice_activity_pre.valid_activity.len(), 5);

        let (nonce, expires_at) = fresh_nonce(now).unwrap();

        // Creation will still fail for bob.
        let thing_fail_create_bob = conductor
            .raw_handle()
            .call_zome(
                ZomeCall::try_from_unsigned_zome_call(
                    conductor.raw_handle().keystore(),
                    ZomeCallUnsigned {
                        cell_id: bob.cell_id().clone(),
                        zome_name: bob.name().clone(),
                        fn_name: "create_a_thing".into(),
                        cap_secret: None,
                        provenance: bob_pubkey.clone(),
                        payload: ExternIO::encode(()).unwrap(),
                        nonce,
                        expires_at,
                    },
                )
                .await
                .unwrap(),
            )
            .await;
        expect_chain_locked(thing_fail_create_bob);

        // After bob commits the same countersigned entry he can unlock his chain.
        let countersigned_action_hash_bob: ActionHash = conductor
            .call(
                &bob,
                "create_a_countersigned_thing",
                vec![alice_response, bob_response],
            )
            .await;
        let _: ActionHash = conductor.call(&alice, "create_a_thing", ()).await;
        let _: ActionHash = conductor.call(&bob, "create_a_thing", ()).await;

        // Action get must not error.
        let countersigned_action_bob: SignedActionHashed = conductor
            .call(
                &bob,
                "must_get_action",
                countersigned_action_hash_bob.clone(),
            )
            .await;
        let countersigned_action_alice: SignedActionHashed = conductor
            .call(
                &alice,
                "must_get_action",
                countersigned_action_hash_alice.clone(),
            )
            .await;

        // Entry get must not error.
        if let Some((countersigned_entry_hash_bob, _)) =
            countersigned_action_bob.action().entry_data()
        {
            let _countersigned_entry_bob: EntryHashed = conductor
                .call(&bob, "must_get_entry", countersigned_entry_hash_bob)
                .await;
        } else {
            unreachable!();
        }

        // Record get must not error.
        let _countersigned_record_bob: Record = conductor
            .call(&bob, "must_get_valid_record", countersigned_action_hash_bob)
            .await;

        let alice_activity: AgentActivity = conductor
            .call(
                &alice,
                "get_agent_activity",
                GetAgentActivityInput {
                    agent_pubkey: alice_pubkey.clone(),
                    chain_query_filter: ChainQueryFilter::new(),
                    activity_request: ActivityRequest::Full,
                },
            )
            .await;

<<<<<<< HEAD
        await_consistency!(10, [&alice_cell, &bob_cell]);
=======
        await_consistency(10, [&alice_cell, &bob_cell])
            .await
            .unwrap();
>>>>>>> eac2dba8

        assert_eq!(alice_activity.valid_activity.len(), 7);
        assert_eq!(
            &alice_activity.valid_activity[5].1,
            countersigned_action_alice.action_address(),
        );

        let bob_activity: AgentActivity = conductor
            .call(
                &bob,
                "get_agent_activity",
                GetAgentActivityInput {
                    agent_pubkey: bob_pubkey.clone(),
                    chain_query_filter: ChainQueryFilter::new(),
                    activity_request: ActivityRequest::Full,
                },
            )
            .await;
        assert_eq!(bob_activity.valid_activity.len(), 7);
        assert_eq!(
            &bob_activity.valid_activity[5].1,
            countersigned_action_bob.action_address(),
        );
    }

    #[tokio::test(flavor = "multi_thread")]
    #[cfg(feature = "slow_tests")]
    #[ignore = "countersigning_an_entry_before_bobs_zome_initialized_fails"]
    async fn lock_chain_failure() {
        use holochain_nonce::fresh_nonce;
        holochain_trace::test_run().ok();
        let RibosomeTestFixture {
            conductor,
            alice,
            alice_cell,
            alice_pubkey,
            bob,
            bob_cell,
            bob_pubkey,
            ..
        } = RibosomeTestFixture::new(TestWasm::CounterSigning).await;
        let now = Timestamp::now();
        // Before the preflight creation of things should work.
        let _: ActionHash = conductor.call(&alice, "create_a_thing", ()).await;

        // Alice can create multiple preflight requests.
        let preflight_request: PreflightRequest = conductor
            .call(
                &alice,
                "generate_countersigning_preflight_request",
                vec![
                    (alice_pubkey.clone(), vec![Role(0)]),
                    (bob_pubkey.clone(), vec![]),
                ],
            )
            .await;
        let preflight_request_2: PreflightRequest = conductor
            .call(
                &alice,
                "generate_countersigning_preflight_request",
                vec![
                    (alice_pubkey.clone(), vec![Role(1)]),
                    (bob_pubkey.clone(), vec![]),
                ],
            )
            .await;

        // Alice can still create things before the preflight is accepted.
        let _: ActionHash = conductor.call(&alice, "create_a_thing", ()).await;

        // Alice can accept the preflight request.
        let alice_acceptance: PreflightRequestAcceptance = conductor
            .call(
                &alice,
                "accept_countersigning_preflight_request",
                preflight_request.clone(),
            )
            .await;
        let alice_response =
            if let PreflightRequestAcceptance::Accepted(ref response) = alice_acceptance {
                response
            } else {
                unreachable!();
            };

        let (nonce, expires_at) = fresh_nonce(now).unwrap();

        // Can't accept a second preflight request while the first is active.
        let preflight_acceptance_fail = conductor
            .raw_handle()
            .call_zome(
                ZomeCall::try_from_unsigned_zome_call(
                    conductor.raw_handle().keystore(),
                    ZomeCallUnsigned {
                        cell_id: alice.cell_id().clone(),
                        zome_name: alice.name().clone(),
                        fn_name: "accept_countersigning_preflight_request".into(),
                        cap_secret: None,
                        provenance: alice_pubkey.clone(),
                        payload: ExternIO::encode(&preflight_request_2).unwrap(),
                        nonce,
                        expires_at,
                    },
                )
                .await
                .unwrap(),
            )
            .await;
        assert!(matches!(
            preflight_acceptance_fail,
            Ok(Err(RibosomeError::WasmRuntimeError(RuntimeError { .. })))
        ));

        // Bob can also accept the preflight request.
        let bob_acceptance: PreflightRequestAcceptance = conductor
            .call(
                &bob,
                "accept_countersigning_preflight_request",
                preflight_request.clone(),
            )
            .await;
        let bob_response =
            if let PreflightRequestAcceptance::Accepted(ref response) = bob_acceptance {
                response
            } else {
                unreachable!();
            };

        let (nonce, expires_at) = fresh_nonce(now).unwrap();

        // With an accepted preflight creations must fail for alice.
        let thing_fail_create_alice = conductor
            .raw_handle()
            .call_zome(
                ZomeCall::try_from_unsigned_zome_call(
                    conductor.raw_handle().keystore(),
                    ZomeCallUnsigned {
                        cell_id: alice.cell_id().clone(),
                        zome_name: alice.name().clone(),
                        fn_name: "create_a_thing".into(),
                        cap_secret: None,
                        provenance: alice_pubkey.clone(),
                        payload: ExternIO::encode(()).unwrap(),
                        nonce,
                        expires_at,
                    },
                )
                .await
                .unwrap(),
            )
            .await;
        expect_chain_locked(thing_fail_create_alice);

        let (nonce, expires_at) = fresh_nonce(now).unwrap();

        let thing_fail_create_bob = conductor
            .raw_handle()
            .call_zome(
                ZomeCall::try_from_unsigned_zome_call(
                    conductor.raw_handle().keystore(),
                    ZomeCallUnsigned {
                        cell_id: bob.cell_id().clone(),
                        zome_name: bob.name().clone(),
                        fn_name: "create_a_thing".into(),
                        cap_secret: None,
                        provenance: bob_pubkey.clone(),
                        payload: ExternIO::encode(()).unwrap(),
                        nonce,
                        expires_at,
                    },
                )
                .await
                .unwrap(),
            )
            .await;
        expect_chain_locked(thing_fail_create_bob);

        // Creating the correct countersigned entry will NOT immediately unlock
        // the chain (it needs Bob to countersign).
        let countersigned_action_hash_alice: ActionHash = conductor
            .call(
                &alice,
                "create_a_countersigned_thing",
                vec![alice_response.clone(), bob_response.clone()],
            )
            .await;

        let (nonce, expires_at) = fresh_nonce(now).unwrap();

        let thing_fail_create_alice = conductor
            .raw_handle()
            .call_zome(
                ZomeCall::try_from_unsigned_zome_call(
                    conductor.raw_handle().keystore(),
                    ZomeCallUnsigned {
                        cell_id: alice.cell_id().clone(),
                        zome_name: alice.name().clone(),
                        fn_name: "create_a_thing".into(),
                        cap_secret: None,
                        provenance: alice_pubkey.clone(),
                        payload: ExternIO::encode(()).unwrap(),
                        nonce,
                        expires_at,
                    },
                )
                .await
                .unwrap(),
            )
            .await;

        tokio::time::sleep(std::time::Duration::from_millis(500)).await;

        expect_chain_locked(thing_fail_create_alice);

        // The countersigned entry does NOT appear in alice's activity yet.
        let alice_activity_pre: AgentActivity = conductor
            .call(
                &alice,
                "get_agent_activity",
                GetAgentActivityInput {
                    agent_pubkey: alice_pubkey.clone(),
                    chain_query_filter: ChainQueryFilter::new(),
                    activity_request: ActivityRequest::Full,
                },
            )
            .await;
        assert_eq!(alice_activity_pre.valid_activity.len(), 6);

        let (nonce, expires_at) = fresh_nonce(now).unwrap();

        // Creation will still fail for bob.
        let thing_fail_create_bob = conductor
            .raw_handle()
            .call_zome(
                ZomeCall::try_from_unsigned_zome_call(
                    conductor.raw_handle().keystore(),
                    ZomeCallUnsigned {
                        cell_id: bob.cell_id().clone(),
                        zome_name: bob.name().clone(),
                        fn_name: "create_a_thing".into(),
                        cap_secret: None,
                        provenance: bob_pubkey.clone(),
                        payload: ExternIO::encode(()).unwrap(),
                        nonce,
                        expires_at,
                    },
                )
                .await
                .unwrap(),
            )
            .await;
        expect_chain_locked(thing_fail_create_bob);

        // After bob commits the same countersigned entry he can unlock his chain.
        let countersigned_action_hash_bob: ActionHash = conductor
            .call(
                &bob,
                "create_a_countersigned_thing",
                vec![alice_response, bob_response],
            )
            .await;
        let _: ActionHash = conductor.call(&alice, "create_a_thing", ()).await;
        let _: ActionHash = conductor.call(&bob, "create_a_thing", ()).await;

        // Action get must not error.
        let countersigned_action_bob: SignedActionHashed = conductor
            .call(
                &bob,
                "must_get_action",
                countersigned_action_hash_bob.clone(),
            )
            .await;
        let countersigned_action_alice: SignedActionHashed = conductor
            .call(
                &alice,
                "must_get_action",
                countersigned_action_hash_alice.clone(),
            )
            .await;

        // Entry get must not error.
        if let Some((countersigned_entry_hash_bob, _)) =
            countersigned_action_bob.action().entry_data()
        {
            let _countersigned_entry_bob: EntryHashed = conductor
                .call(&bob, "must_get_entry", countersigned_entry_hash_bob)
                .await;
        } else {
            unreachable!();
        }

        // Record get must not error.
        let _countersigned_record_bob: Record = conductor
            .call(&bob, "must_get_valid_record", countersigned_action_hash_bob)
            .await;

        let alice_activity: AgentActivity = conductor
            .call(
                &alice,
                "get_agent_activity",
                GetAgentActivityInput {
                    agent_pubkey: alice_pubkey.clone(),
                    chain_query_filter: ChainQueryFilter::new(),
                    activity_request: ActivityRequest::Full,
                },
            )
            .await;

<<<<<<< HEAD
        await_consistency!(10, [&alice_cell, &bob_cell]);
=======
        await_consistency(10, [&alice_cell, &bob_cell])
            .await
            .unwrap();
>>>>>>> eac2dba8

        assert_eq!(alice_activity.valid_activity.len(), 8);
        assert_eq!(
            &alice_activity.valid_activity[6].1,
            countersigned_action_alice.action_address(),
        );

        let bob_activity: AgentActivity = conductor
            .call(
                &bob,
                "get_agent_activity",
                GetAgentActivityInput {
                    agent_pubkey: bob_pubkey.clone(),
                    chain_query_filter: ChainQueryFilter::new(),
                    activity_request: ActivityRequest::Full,
                },
            )
            .await;
        assert_eq!(bob_activity.valid_activity.len(), 6);
        assert_eq!(
            &bob_activity.valid_activity[4].1,
            countersigned_action_bob.action_address(),
        );
    }

    #[tokio::test(flavor = "multi_thread")]
    #[cfg(feature = "slow_tests")]
    #[ignore = "flaky"]
    /// TODO: this test and the following one (`enzymatic_session_success_forced_init`) form a pair.
    /// The latter includes a "fix" to the test to remove the flakiness, but the flakiness itself is a problem
    /// that we need to address.
    /// The flakiness is described in https://github.com/holochain/holochain/pull/3046. When that is resolved,
    /// this test can be unignored, and the companion test can be removed.
    async fn enzymatic_session_success_flaky() {
        enzymatic_session_success(false).await
    }

    #[tokio::test(flavor = "multi_thread")]
    #[cfg(feature = "slow_tests")]
    async fn enzymatic_session_success_forced_init() {
        enzymatic_session_success(true).await
    }

    async fn enzymatic_session_success(force_init: bool) {
        holochain_trace::test_run().ok();
        let RibosomeTestFixture {
            conductor,
            alice,
            alice_cell,
            alice_pubkey,
            bob,
            bob_cell,
            bob_pubkey,
            ..
        } = RibosomeTestFixture::new(TestWasm::CounterSigning).await;

        if force_init {
            // Run any arbitrary zome call for bob to force him to run init
            let _: AgentActivity = conductor
                .call(
                    &bob,
                    "get_agent_activity",
                    GetAgentActivityInput {
                        agent_pubkey: bob_pubkey.clone(),
                        chain_query_filter: ChainQueryFilter::new(),
                        activity_request: ActivityRequest::Full,
                    },
                )
                .await;
        }

        // Start an enzymatic session
        let preflight_request: PreflightRequest = conductor
            .call(
                &alice,
                "generate_countersigning_preflight_request_enzymatic",
                vec![
                    // Alice is enzyme
                    (alice_pubkey.clone(), vec![Role(0)]),
                    (bob_pubkey.clone(), vec![]),
                ],
            )
            .await;

        // Alice can accept.
        let alice_acceptance: PreflightRequestAcceptance = conductor
            .call(
                &alice,
                "accept_countersigning_preflight_request",
                preflight_request.clone(),
            )
            .await;
        let alice_response =
            if let PreflightRequestAcceptance::Accepted(ref response) = alice_acceptance {
                response
            } else {
                unreachable!();
            };

        // Bob can also accept the preflight request.
        let bob_acceptance: PreflightRequestAcceptance = conductor
            .call(
                &bob,
                "accept_countersigning_preflight_request",
                preflight_request.clone(),
            )
            .await;
        let bob_response =
            if let PreflightRequestAcceptance::Accepted(ref response) = bob_acceptance {
                response
            } else {
                unreachable!();
            };

        // Alice commits the action.
        let _countersigned_action_hash_alice: ActionHash = conductor
            .call(
                &alice,
                "create_a_countersigned_thing",
                vec![alice_response.clone(), bob_response.clone()],
            )
            .await;

        // The countersigned entry does NOT appear in alice's activity yet.
        let alice_activity_pre: AgentActivity = conductor
            .call(
                &alice,
                "get_agent_activity",
                GetAgentActivityInput {
                    agent_pubkey: alice_pubkey.clone(),
                    chain_query_filter: ChainQueryFilter::new(),
                    activity_request: ActivityRequest::Full,
                },
            )
            .await;
        // Nor bob's.
        let bob_activity_pre: AgentActivity = conductor
            .call(
                &alice,
                "get_agent_activity",
                GetAgentActivityInput {
                    agent_pubkey: bob_pubkey.clone(),
                    chain_query_filter: ChainQueryFilter::new(),
                    activity_request: ActivityRequest::Full,
                },
            )
            .await;

        // Bob commits the action also.
        let _countersigned_action_hash_bob: ActionHash = conductor
            .call(
                &bob,
                "create_a_countersigned_thing",
                vec![alice_response, bob_response],
            )
            .await;

<<<<<<< HEAD
        await_consistency!(10, [&alice_cell, &bob_cell]);
=======
        await_consistency(10, [&alice_cell, &bob_cell])
            .await
            .unwrap();
>>>>>>> eac2dba8

        // Now the action appears in alice's activty.
        let alice_activity: AgentActivity = conductor
            .call(
                &alice,
                "get_agent_activity",
                GetAgentActivityInput {
                    agent_pubkey: alice_pubkey.clone(),
                    chain_query_filter: ChainQueryFilter::new(),
                    activity_request: ActivityRequest::Full,
                },
            )
            .await;
        // And bob's.
        let bob_activity: AgentActivity = conductor
            .call(
                &alice,
                "get_agent_activity",
                GetAgentActivityInput {
                    agent_pubkey: bob_pubkey.clone(),
                    chain_query_filter: ChainQueryFilter::new(),
                    activity_request: ActivityRequest::Full,
                },
            )
            .await;

        assert_eq!(
            alice_activity.valid_activity.len(),
            alice_activity_pre.valid_activity.len() + 1
        );
        assert_eq!(
            bob_activity.valid_activity.len(),
            bob_activity_pre.valid_activity.len() + 1
        );
    }

    #[tokio::test(flavor = "multi_thread")]
    #[cfg(feature = "slow_tests")]
    #[ignore = "countersigning_an_entry_before_bobs_zome_initialized_fails"]
    async fn enzymatic_session_failure() {
        holochain_trace::test_run().ok();

        let (dna_file, _, _) =
            SweetDnaFile::unique_from_test_wasms(vec![TestWasm::CounterSigning]).await;

        let mut conductors = SweetConductorBatch::from_standard_config(3).await;
        let apps = conductors
            .setup_app("countersigning", [&dna_file])
            .await
            .unwrap();

        let ((alice_cell,), (bob_cell,), (carol_cell,)) = apps.into_tuples();

        let alice = alice_cell.zome(TestWasm::CounterSigning);
        let bob = bob_cell.zome(TestWasm::CounterSigning);

        let alice_pubkey = alice_cell.cell_id().agent_pubkey();
        let bob_pubkey = bob_cell.cell_id().agent_pubkey();

        // Alice and bob can see carol but not each other.
        // We will simply teleport the countersigning requests and responses.
        conductors.reveal_peer_info(0, 2).await;
        conductors.reveal_peer_info(1, 2).await;

        let alice_conductor = conductors.get(0).unwrap();
        let bob_conductor = conductors.get(1).unwrap();

        // NON ENZYMATIC
        {
<<<<<<< HEAD
            await_consistency!(10, [&alice_cell, &bob_cell, &carol_cell]);
=======
            await_consistency(10, [&alice_cell, &bob_cell, &carol_cell])
                .await
                .unwrap();
>>>>>>> eac2dba8

            // The countersigned entry does NOT appear in alice's activity yet.
            let alice_activity_pre: AgentActivity = bob_conductor
                .call(
                    &bob,
                    "get_agent_activity",
                    GetAgentActivityInput {
                        agent_pubkey: alice_pubkey.clone(),
                        chain_query_filter: ChainQueryFilter::new(),
                        activity_request: ActivityRequest::Full,
                    },
                )
                .await;
            // Nor bob's.
            let bob_activity_pre: AgentActivity = alice_conductor
                .call(
                    &alice,
                    "get_agent_activity",
                    GetAgentActivityInput {
                        agent_pubkey: bob_pubkey.clone(),
                        chain_query_filter: ChainQueryFilter::new(),
                        activity_request: ActivityRequest::Full,
                    },
                )
                .await;

            // Start a session
            let preflight_request: PreflightRequest = alice_conductor
                .call(
                    &alice,
                    "generate_countersigning_preflight_request",
                    vec![
                        // Alice is enzyme
                        (alice_pubkey.clone(), vec![Role(0)]),
                        (bob_pubkey.clone(), vec![]),
                    ],
                )
                .await;

            // Alice can accept.
            let alice_acceptance: PreflightRequestAcceptance = alice_conductor
                .call(
                    &alice,
                    "accept_countersigning_preflight_request",
                    preflight_request.clone(),
                )
                .await;
            let alice_response =
                if let PreflightRequestAcceptance::Accepted(ref response) = alice_acceptance {
                    response
                } else {
                    unreachable!();
                };

            // Bob can also accept the preflight request.
            let bob_acceptance: PreflightRequestAcceptance = bob_conductor
                .call(
                    &bob,
                    "accept_countersigning_preflight_request",
                    preflight_request.clone(),
                )
                .await;
            let bob_response =
                if let PreflightRequestAcceptance::Accepted(ref response) = bob_acceptance {
                    response
                } else {
                    unreachable!();
                };

<<<<<<< HEAD
            await_consistency!(10, [&alice_cell, &bob_cell, &carol_cell]);
=======
            await_consistency(10, [&alice_cell, &bob_cell, &carol_cell])
                .await
                .unwrap();
>>>>>>> eac2dba8

            // Alice commits the action.
            let _countersigned_action_hash_alice: ActionHash = alice_conductor
                .call(
                    &alice,
                    "create_a_countersigned_thing",
                    vec![alice_response.clone(), bob_response.clone()],
                )
                .await;

            // Bob commits the action also.
            let _countersigned_action_hash_bob: ActionHash = bob_conductor
                .call(
                    &bob,
                    "create_a_countersigned_thing",
                    vec![alice_response, bob_response],
                )
                .await;

<<<<<<< HEAD
            await_consistency!(10, [&alice_cell, &bob_cell, &carol_cell]);
=======
            await_consistency(10, [&alice_cell, &bob_cell, &carol_cell])
                .await
                .unwrap();
>>>>>>> eac2dba8

            // Now the action appears in alice's activty.
            let alice_activity: AgentActivity = bob_conductor
                .call(
                    &bob,
                    "get_agent_activity",
                    GetAgentActivityInput {
                        agent_pubkey: alice_pubkey.clone(),
                        chain_query_filter: ChainQueryFilter::new(),
                        activity_request: ActivityRequest::Full,
                    },
                )
                .await;

            // And bob's.
            let bob_activity: AgentActivity = alice_conductor
                .call(
                    &alice,
                    "get_agent_activity",
                    GetAgentActivityInput {
                        agent_pubkey: bob_pubkey.clone(),
                        chain_query_filter: ChainQueryFilter::new(),
                        activity_request: ActivityRequest::Full,
                    },
                )
                .await;

            assert_eq!(
                alice_activity.valid_activity.len(),
                alice_activity_pre.valid_activity.len() + 2,
                "Expected alice's activity to have {} items but was {}, have got this activity {:?}",
                alice_activity_pre.valid_activity.len() + 2,
                alice_activity.valid_activity.len(),
                alice_activity,
            );
            assert_eq!(
                bob_activity.valid_activity.len(),
                bob_activity_pre.valid_activity.len() + 2,
                "Expected bob's activity to have {} items but was {}, have got this activity {:?}",
                bob_activity_pre.valid_activity.len() + 2,
                bob_activity.valid_activity.len(),
                bob_activity,
            );
        }

        // ENZYMATIC

        {
            // Start an enzymatic session
            let preflight_request: PreflightRequest = alice_conductor
                .call(
                    &alice,
                    "generate_countersigning_preflight_request_enzymatic",
                    vec![
                        // Alice is enzyme
                        (alice_pubkey.clone(), vec![Role(0)]),
                        (bob_pubkey.clone(), vec![]),
                    ],
                )
                .await;

            // Alice can accept.
            let alice_acceptance: PreflightRequestAcceptance = alice_conductor
                .call(
                    &alice,
                    "accept_countersigning_preflight_request",
                    preflight_request.clone(),
                )
                .await;
            let alice_response =
                if let PreflightRequestAcceptance::Accepted(ref response) = alice_acceptance {
                    response
                } else {
                    unreachable!();
                };

            // Bob can also accept the preflight request.
            let bob_acceptance: PreflightRequestAcceptance = bob_conductor
                .call(
                    &bob,
                    "accept_countersigning_preflight_request",
                    preflight_request.clone(),
                )
                .await;
            let bob_response =
                if let PreflightRequestAcceptance::Accepted(ref response) = bob_acceptance {
                    response
                } else {
                    unreachable!();
                };

            // Alice commits the action.
            let _countersigned_action_hash_alice: ActionHash = alice_conductor
                .call(
                    &alice,
                    "create_a_countersigned_thing",
                    vec![alice_response.clone(), bob_response.clone()],
                )
                .await;

            // The countersigned entry does NOT appear in alice's activity yet.
            let alice_activity_pre: AgentActivity = bob_conductor
                .call(
                    &bob,
                    "get_agent_activity",
                    GetAgentActivityInput {
                        agent_pubkey: alice_pubkey.clone(),
                        chain_query_filter: ChainQueryFilter::new(),
                        activity_request: ActivityRequest::Full,
                    },
                )
                .await;
            // Nor bob's.
            let bob_activity_pre: AgentActivity = alice_conductor
                .call(
                    &alice,
                    "get_agent_activity",
                    GetAgentActivityInput {
                        agent_pubkey: bob_pubkey.clone(),
                        chain_query_filter: ChainQueryFilter::new(),
                        activity_request: ActivityRequest::Full,
                    },
                )
                .await;

            // Bob commits the action also.
            let _countersigned_action_hash_bob: ActionHash = bob_conductor
                .call(
                    &bob,
                    "create_a_countersigned_thing",
                    vec![alice_response, bob_response],
                )
                .await;

            // Now the action DOES NOT appear in alice's activty, due to the
            // partition blocking the enzyme push.
            let alice_activity: AgentActivity = bob_conductor
                .call(
                    &bob,
                    "get_agent_activity",
                    GetAgentActivityInput {
                        agent_pubkey: alice_pubkey.clone(),
                        chain_query_filter: ChainQueryFilter::new(),
                        activity_request: ActivityRequest::Full,
                    },
                )
                .await;
            // Same for bob's.
            let bob_activity: AgentActivity = alice_conductor
                .call(
                    &alice,
                    "get_agent_activity",
                    GetAgentActivityInput {
                        agent_pubkey: bob_pubkey.clone(),
                        chain_query_filter: ChainQueryFilter::new(),
                        activity_request: ActivityRequest::Full,
                    },
                )
                .await;

            assert_eq!(
                alice_activity.valid_activity.len(),
                alice_activity_pre.valid_activity.len()
            );
            assert_eq!(
                bob_activity.valid_activity.len(),
                bob_activity_pre.valid_activity.len()
            );
        }
    }
}<|MERGE_RESOLUTION|>--- conflicted
+++ resolved
@@ -795,13 +795,9 @@
             )
             .await;
 
-<<<<<<< HEAD
-        await_consistency!(10, [&alice_cell, &bob_cell]);
-=======
         await_consistency(10, [&alice_cell, &bob_cell])
             .await
             .unwrap();
->>>>>>> eac2dba8
 
         assert_eq!(alice_activity.valid_activity.len(), 7);
         assert_eq!(
@@ -1110,13 +1106,9 @@
             )
             .await;
 
-<<<<<<< HEAD
-        await_consistency!(10, [&alice_cell, &bob_cell]);
-=======
         await_consistency(10, [&alice_cell, &bob_cell])
             .await
             .unwrap();
->>>>>>> eac2dba8
 
         assert_eq!(alice_activity.valid_activity.len(), 8);
         assert_eq!(
@@ -1274,13 +1266,9 @@
             )
             .await;
 
-<<<<<<< HEAD
-        await_consistency!(10, [&alice_cell, &bob_cell]);
-=======
         await_consistency(10, [&alice_cell, &bob_cell])
             .await
             .unwrap();
->>>>>>> eac2dba8
 
         // Now the action appears in alice's activty.
         let alice_activity: AgentActivity = conductor
@@ -1350,13 +1338,9 @@
 
         // NON ENZYMATIC
         {
-<<<<<<< HEAD
-            await_consistency!(10, [&alice_cell, &bob_cell, &carol_cell]);
-=======
             await_consistency(10, [&alice_cell, &bob_cell, &carol_cell])
                 .await
                 .unwrap();
->>>>>>> eac2dba8
 
             // The countersigned entry does NOT appear in alice's activity yet.
             let alice_activity_pre: AgentActivity = bob_conductor
@@ -1426,13 +1410,9 @@
                     unreachable!();
                 };
 
-<<<<<<< HEAD
-            await_consistency!(10, [&alice_cell, &bob_cell, &carol_cell]);
-=======
             await_consistency(10, [&alice_cell, &bob_cell, &carol_cell])
                 .await
                 .unwrap();
->>>>>>> eac2dba8
 
             // Alice commits the action.
             let _countersigned_action_hash_alice: ActionHash = alice_conductor
@@ -1452,13 +1432,9 @@
                 )
                 .await;
 
-<<<<<<< HEAD
-            await_consistency!(10, [&alice_cell, &bob_cell, &carol_cell]);
-=======
             await_consistency(10, [&alice_cell, &bob_cell, &carol_cell])
                 .await
                 .unwrap();
->>>>>>> eac2dba8
 
             // Now the action appears in alice's activty.
             let alice_activity: AgentActivity = bob_conductor
