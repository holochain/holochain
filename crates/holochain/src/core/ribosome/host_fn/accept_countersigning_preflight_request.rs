use crate::core::ribosome::CallContext;
use crate::core::ribosome::HostFnAccess;
use crate::core::ribosome::RibosomeError;
use crate::core::ribosome::RibosomeT;
use holochain_types::prelude::*;
use holochain_wasmer_host::prelude::*;
use std::sync::Arc;
use tracing::error;
use wasmer::RuntimeError;

#[allow(clippy::extra_unused_lifetimes)]
pub fn accept_countersigning_preflight_request<'a>(
    _ribosome: Arc<impl RibosomeT>,
    call_context: Arc<CallContext>,
    input: PreflightRequest,
) -> Result<PreflightRequestAcceptance, RuntimeError> {
    match HostFnAccess::from(&call_context.host_context()) {
        HostFnAccess {
            agent_info: Permission::Allow,
            keystore: Permission::Allow,
            non_determinism: Permission::Allow,
            write_workspace: Permission::Allow,
            ..
        } => {
            if let Err(e) = input.check_integrity() {
                return Ok(PreflightRequestAcceptance::Invalid(e.to_string()));
            }
            let author = super::agent_info::agent_info(_ribosome, call_context.clone(), ())?
                .agent_latest_pubkey;
            tokio_helper::block_forever_on(async move {
                if (holochain_zome_types::prelude::Timestamp::now() + SESSION_TIME_FUTURE_MAX)
                    .unwrap_or(Timestamp::MAX)
                    < *input.session_times.start()
                {
                    return Ok(PreflightRequestAcceptance::UnacceptableFutureStart);
                }

                let agent_index = match input
                    .signing_agents
                    .iter()
                    .position(|(agent, _)| agent == &author)
                {
                    Some(agent_index) => agent_index as u8,
                    None => return Ok(PreflightRequestAcceptance::UnacceptableAgentNotFound),
                };
                let countersigning_agent_state = call_context
                    .host_context
                    .workspace_write()
                    .source_chain()
                    .as_ref()
                    .expect("Must have source chain if write_workspace access is given")
                    .accept_countersigning_preflight_request(input.clone(), agent_index)
                    .await
                    .map_err(|source_chain_error| -> RuntimeError {
                        wasm_error!(WasmErrorInner::Host(source_chain_error.to_string())).into()
                    })?;
                let signature: Signature = match call_context
                    .host_context
                    .keystore()
                    .sign(
                        author,
                        PreflightResponse::encode_fields_for_signature(
                            &input,
                            &countersigning_agent_state,
                        )
                        .map_err(|e| -> RuntimeError { wasm_error!(e).into() })?
                        .into(),
                    )
                    .await
                {
                    Ok(signature) => signature,
                    Err(e) => {
                        // Attempt to unlock the chain again.
                        // If this fails the chain will remain locked until the session end time.
                        // But also we're handling a keystore error already so we should return that.
                        if let Err(unlock_result) = call_context
                            .host_context
                            .workspace_write()
                            .source_chain()
                            .as_ref()
                            .expect("Must have source chain if write_workspace access is given")
                            .unlock_chain()
                            .await
                        {
                            error!(?unlock_result);
                        }
                        return Err(wasm_error!(WasmErrorInner::Host(e.to_string())).into());
                    }
                };

                Ok(PreflightRequestAcceptance::Accepted(
                    PreflightResponse::try_new(input, countersigning_agent_state, signature)
                        .map_err(|e| -> RuntimeError {
                            wasm_error!(WasmErrorInner::Host(e.to_string())).into()
                        })?,
                ))
            })
        }
        _ => Err(wasm_error!(WasmErrorInner::Host(
            RibosomeError::HostFnPermissions(
                call_context.zome.zome_name().clone(),
                call_context.function_name().clone(),
                "accept_countersigning_preflight_request".into(),
            )
            .to_string(),
        ))
        .into()),
    }
}

#[cfg(test)]
#[cfg(feature = "slow_tests")]
pub mod wasm_test {
    use crate::conductor::api::error::ConductorApiError;
    use crate::conductor::api::ZomeCall;
    use crate::conductor::CellError;
    use crate::core::ribosome::error::RibosomeError;
    use crate::core::ribosome::wasm_test::RibosomeTestFixture;
    use crate::core::workflow::WorkflowError;
    use crate::sweettest::SweetDnaFile;
    use crate::sweettest::{SweetConductorBatch, SweetConductorConfig};
    use crate::test_utils::consistency_10s;
    use hdk::prelude::*;
    use holochain_state::source_chain::SourceChainError;
    use holochain_wasm_test_utils::TestWasm;
    use holochain_wasmer_host::prelude::*;
<<<<<<< HEAD
=======
    use wasmer::RuntimeError;
>>>>>>> 87bb4113
    use holochain_zome_types::zome_io::ZomeCallUnsigned;

    /// Allow ChainLocked error, panic on anything else
    fn expect_chain_locked(
        result: Result<Result<ZomeCallResponse, RibosomeError>, ConductorApiError>,
    ) {
        match result {
            Err(ConductorApiError::CellError(CellError::WorkflowError(workflow_error))) => {
                match *workflow_error {
                    WorkflowError::SourceChainError(SourceChainError::ChainLocked) => {}
                    _ => panic!("{:?}", workflow_error),
                }
            }
            something_else => panic!("{:?}", something_else),
        };
    }

    /// Allow LockExpired error, panic on anything else
    fn expect_chain_lock_expired<T>(result: Result<T, ConductorApiError>)
    where
        T: std::fmt::Debug,
    {
        match result {
            Err(ConductorApiError::CellError(CellError::WorkflowError(workflow_error))) => {
                match *workflow_error {
                    WorkflowError::SourceChainError(SourceChainError::LockExpired) => {}
                    _ => panic!("{:?}", workflow_error),
                }
            }
            something_else => panic!("{:?}", something_else),
        };
    }

    #[tokio::test(flavor = "multi_thread")]
    #[cfg(feature = "slow_tests")]
    #[cfg_attr(target_os = "macos", ignore = "flaky")]
    async fn unlock_timeout_session() {
        holochain_trace::test_run().ok();
        let RibosomeTestFixture {
            conductor,
            alice,
            alice_pubkey,
            bob,
            bob_pubkey,
            ..
        } = RibosomeTestFixture::new(TestWasm::CounterSigning).await;

        // Before preflight everyone commits some stuff.
        let _: ActionHash = conductor.call(&alice, "create_a_thing", ()).await;
        let _: ActionHash = conductor.call(&bob, "create_a_thing", ()).await;

        let alice_agent_activity_alice_observed_before: AgentActivity = conductor
            .call(
                &alice,
                "get_agent_activity",
                GetAgentActivityInput {
                    agent_pubkey: alice_pubkey.clone(),
                    chain_query_filter: ChainQueryFilter::new(),
                    activity_request: ActivityRequest::Full,
                },
            )
            .await;
        let alice_agent_activity_bob_observed_before: AgentActivity = conductor
            .call(
                &bob,
                "get_agent_activity",
                GetAgentActivityInput {
                    agent_pubkey: alice_pubkey.clone(),
                    chain_query_filter: ChainQueryFilter::new(),
                    activity_request: ActivityRequest::Full,
                },
            )
            .await;
        let bob_agent_activity_alice_observed_before: AgentActivity = conductor
            .call(
                &alice,
                "get_agent_activity",
                GetAgentActivityInput {
                    agent_pubkey: bob_pubkey.clone(),
                    chain_query_filter: ChainQueryFilter::new(),
                    activity_request: ActivityRequest::Full,
                },
            )
            .await;
        let bob_agent_activity_bob_observed_before: AgentActivity = conductor
            .call(
                &bob,
                "get_agent_activity",
                GetAgentActivityInput {
                    agent_pubkey: bob_pubkey.clone(),
                    chain_query_filter: ChainQueryFilter::new(),
                    activity_request: ActivityRequest::Full,
                },
            )
            .await;

        // Everyone accepts a short lived session.
        let preflight_request: PreflightRequest = conductor
            .call(
                &alice,
                "generate_countersigning_preflight_request_fast",
                vec![
                    (alice_pubkey.clone(), vec![Role(0)]),
                    (bob_pubkey.clone(), vec![]),
                ],
            )
            .await;
        let alice_acceptance: PreflightRequestAcceptance = conductor
            .call(
                &alice,
                "accept_countersigning_preflight_request",
                preflight_request.clone(),
            )
            .await;
        let alice_response =
            if let PreflightRequestAcceptance::Accepted(ref response) = alice_acceptance {
                response
            } else {
                unreachable!();
            };
        let bob_acceptance: PreflightRequestAcceptance = conductor
            .call(
                &bob,
                "accept_countersigning_preflight_request",
                preflight_request.clone(),
            )
            .await;
        let bob_response =
            if let PreflightRequestAcceptance::Accepted(ref response) = bob_acceptance {
                response
            } else {
                unreachable!();
            };

        // Alice commits the session entry.
        let (countersigned_action_hash_alice, countersigned_entry_hash_alice): (
            ActionHash,
            EntryHash,
        ) = conductor
            .call(
                &alice,
                "create_a_countersigned_thing_with_entry_hash",
                vec![alice_response.clone(), bob_response.clone()],
            )
            .await;

        // Bob tries to do the same thing but after timeout.
        tokio::time::sleep(std::time::Duration::from_millis(2000)).await;
        let bob_result: Result<ActionHash, _> = conductor
            .call_fallible(
                &bob,
                "create_a_countersigned_thing",
                vec![alice_response.clone(), bob_response.clone()],
            )
            .await;
        expect_chain_lock_expired(bob_result);

        // At this point Alice's session entry is a liability so can't exist.
        let alice_agent_activity_alice_observed_after: AgentActivity = conductor
            .call(
                &alice,
                "get_agent_activity",
                GetAgentActivityInput {
                    agent_pubkey: alice_pubkey.clone(),
                    chain_query_filter: ChainQueryFilter::new(),
                    activity_request: ActivityRequest::Full,
                },
            )
            .await;
        let alice_agent_activity_bob_observed_after: AgentActivity = conductor
            .call(
                &bob,
                "get_agent_activity",
                GetAgentActivityInput {
                    agent_pubkey: alice_pubkey.clone(),
                    chain_query_filter: ChainQueryFilter::new(),
                    activity_request: ActivityRequest::Full,
                },
            )
            .await;
        let bob_agent_activity_alice_observed_after: AgentActivity = conductor
            .call(
                &alice,
                "get_agent_activity",
                GetAgentActivityInput {
                    agent_pubkey: bob_pubkey.clone(),
                    chain_query_filter: ChainQueryFilter::new(),
                    activity_request: ActivityRequest::Full,
                },
            )
            .await;
        let bob_agent_activity_bob_observed_after: AgentActivity = conductor
            .call(
                &bob,
                "get_agent_activity",
                GetAgentActivityInput {
                    agent_pubkey: bob_pubkey.clone(),
                    chain_query_filter: ChainQueryFilter::new(),
                    activity_request: ActivityRequest::Full,
                },
            )
            .await;

        assert_eq!(
            alice_agent_activity_alice_observed_before,
            alice_agent_activity_alice_observed_after
        );
        assert_eq!(
            alice_agent_activity_bob_observed_before,
            alice_agent_activity_bob_observed_after
        );
        assert_eq!(
            bob_agent_activity_alice_observed_before,
            bob_agent_activity_alice_observed_after
        );
        assert_eq!(
            bob_agent_activity_bob_observed_before,
            bob_agent_activity_bob_observed_after
        );

        // @TODO - the following all pass but perhaps we do NOT want them to?
        // It's not immediately clear what direct requests by hash should do in all cases here.
        //
        // If an author does a must_get during a zome call like we do in this test, should it
        // be returned (it's in the scratch ready to be flushed so it does atm) even though it
        // hasn't been countersigned and so may never be included in a source chain?
        //
        // Should it be returned in subsequent zome calls by an author who has signed it but it
        // hasn't been coauthored yet, but the session is still active? (c.f. private entries being visible to author)
        // What about after the session?
        //
        // What about returned by/for coauthors who do NOT sign during and after the session?
        //
        // What about everyone else during and after the session?
        //
        // The answer to the above may be different per call, idk at this point.
        // Seems intuitive that an action that is in nobody's agent activity should never be visible
        // but then how can you get the entry hash and entry data during the session, like we do in this test?
        //
        // Maybe it also seems intuitive that must_get_entry should return the entry as we know its
        // hash and normally must_get ignores validity or even which headers created it, but what if NO
        // headers created it?
        //
        // etc. etc. I'm just leaving this commentary here to germinate future headaches and self doubt.
        let _alice_action: SignedActionHashed = conductor
            .call(
                &alice,
                "must_get_action",
                countersigned_action_hash_alice.clone(),
            )
            .await;

        let _alice_record: Record = conductor
            .call(
                &alice,
                "must_get_valid_record",
                countersigned_action_hash_alice.clone(),
            )
            .await;
        let _alice_entry: EntryHashed = conductor
            .call(
                &alice,
                "must_get_entry",
                countersigned_entry_hash_alice.clone(),
            )
            .await;
    }

    #[tokio::test(flavor = "multi_thread")]
    #[cfg(feature = "slow_tests")]
    #[cfg_attr(target_os = "macos", ignore = "flaky")]
    async fn unlock_invalid_session() {
        use holochain_nonce::fresh_nonce;

        holochain_trace::test_run().ok();
        let RibosomeTestFixture {
            conductor,
            alice,
            alice_pubkey,
            bob,
            bob_pubkey,
            ..
        } = RibosomeTestFixture::new(TestWasm::CounterSigning).await;
        let now = Timestamp::now();

        // Before preflight Alice can commit
        let _: ActionHash = conductor.call(&alice, "create_a_thing", ()).await;

        let preflight_request: PreflightRequest = conductor
            .call(
                &alice,
                "generate_invalid_countersigning_preflight_request",
                vec![
                    (alice_pubkey.clone(), vec![Role(0)]),
                    (bob_pubkey.clone(), vec![]),
                ],
            )
            .await;

        // Before accepting preflight Alice can commit
        let _: ActionHash = conductor.call(&alice, "create_a_thing", ()).await;

        // Alice can accept the preflight request.
        let alice_acceptance: PreflightRequestAcceptance = conductor
            .call(
                &alice,
                "accept_countersigning_preflight_request",
                preflight_request.clone(),
            )
            .await;
        let alice_response =
            if let PreflightRequestAcceptance::Accepted(ref response) = alice_acceptance {
                response
            } else {
                unreachable!();
            };

        // Bob can also accept the preflight request.
        let bob_acceptance: PreflightRequestAcceptance = conductor
            .call(
                &bob,
                "accept_countersigning_preflight_request",
                preflight_request.clone(),
            )
            .await;
        let bob_response =
            if let PreflightRequestAcceptance::Accepted(ref response) = bob_acceptance {
                response
            } else {
                unreachable!();
            };

        let (nonce, expires_at) = fresh_nonce(now).unwrap();

        // With an accepted preflight creations must fail for alice.
        let thing_fail_create_alice = conductor
            .raw_handle()
            .call_zome(
                ZomeCall::try_from_unsigned_zome_call(
                    conductor.raw_handle().keystore(),
                    ZomeCallUnsigned {
                        cell_id: alice.cell_id().clone(),
                        zome_name: alice.name().clone(),
                        fn_name: "create_a_thing".into(),
                        cap_secret: None,
                        provenance: alice_pubkey.clone(),
                        payload: ExternIO::encode(()).unwrap(),
                        nonce,
                        expires_at,
                    },
                )
                .await
                .unwrap(),
            )
            .await;

        expect_chain_locked(thing_fail_create_alice);

        let (nonce, expires_at) = fresh_nonce(now).unwrap();

        // Creating the INCORRECT countersigned entry WILL immediately unlock
        // the chain.
        let countersign_fail_create_alice = conductor
            .raw_handle()
            .call_zome(
                ZomeCall::try_from_unsigned_zome_call(
                    conductor.raw_handle().keystore(),
                    ZomeCallUnsigned {
                        cell_id: alice.cell_id().clone(),
                        zome_name: alice.name().clone(),
                        fn_name: "create_an_invalid_countersigned_thing".into(),
                        cap_secret: None,
                        provenance: alice_pubkey.clone(),
                        payload: ExternIO::encode(vec![
                            alice_response.clone(),
                            bob_response.clone(),
                        ])
                        .unwrap(),
                        nonce,
                        expires_at,
                    },
                )
                .await
                .unwrap(),
            )
            .await;
        assert!(matches!(countersign_fail_create_alice, Err(_)));
        let _: ActionHash = conductor.call(&alice, "create_a_thing", ()).await;
    }

    #[tokio::test(flavor = "multi_thread")]
    #[cfg(feature = "slow_tests")]
    #[cfg_attr(target_os = "macos", ignore = "flaky")]
    async fn lock_chain() {
        use holochain_nonce::fresh_nonce;

        holochain_trace::test_run().ok();
        let RibosomeTestFixture {
            conductor,
            alice,
            alice_cell,
            alice_pubkey,
            bob,
            bob_cell,
            bob_pubkey,
            ..
        } = RibosomeTestFixture::new(TestWasm::CounterSigning).await;
        let now = Timestamp::now();
        // Before the preflight creation of things should work.
        let _: ActionHash = conductor.call(&alice, "create_a_thing", ()).await;

        // Alice can create multiple preflight requests.
        let preflight_request: PreflightRequest = conductor
            .call(
                &alice,
                "generate_countersigning_preflight_request",
                vec![
                    (alice_pubkey.clone(), vec![Role(0)]),
                    (bob_pubkey.clone(), vec![]),
                ],
            )
            .await;
        let preflight_request_2: PreflightRequest = conductor
            .call(
                &alice,
                "generate_countersigning_preflight_request",
                vec![
                    (alice_pubkey.clone(), vec![Role(1)]),
                    (bob_pubkey.clone(), vec![]),
                ],
            )
            .await;

        // Alice can still create things before the preflight is accepted.
        let _: ActionHash = conductor.call(&alice, "create_a_thing", ()).await;

        // Alice can accept the preflight request.
        let alice_acceptance: PreflightRequestAcceptance = conductor
            .call(
                &alice,
                "accept_countersigning_preflight_request",
                preflight_request.clone(),
            )
            .await;
        let alice_response =
            if let PreflightRequestAcceptance::Accepted(ref response) = alice_acceptance {
                response
            } else {
                unreachable!();
            };

        let (nonce, expires_at) = fresh_nonce(now).unwrap();

        // Can't accept a second preflight request while the first is active.
        let preflight_acceptance_fail = conductor
            .raw_handle()
            .call_zome(
                ZomeCall::try_from_unsigned_zome_call(
                    conductor.raw_handle().keystore(),
                    ZomeCallUnsigned {
                        cell_id: alice.cell_id().clone(),
                        zome_name: alice.name().clone(),
                        fn_name: "accept_countersigning_preflight_request".into(),
                        cap_secret: None,
                        provenance: alice_pubkey.clone(),
                        payload: ExternIO::encode(&preflight_request_2).unwrap(),
                        nonce,
                        expires_at,
                    },
                )
                .await
                .unwrap(),
            )
            .await;
        assert!(matches!(
            preflight_acceptance_fail,
            Ok(Err(RibosomeError::WasmRuntimeError(RuntimeError { .. })))
        ));

        // Bob can also accept the preflight request.
        let bob_acceptance: PreflightRequestAcceptance = conductor
            .call(
                &bob,
                "accept_countersigning_preflight_request",
                preflight_request.clone(),
            )
            .await;
        let bob_response =
            if let PreflightRequestAcceptance::Accepted(ref response) = bob_acceptance {
                response
            } else {
                unreachable!();
            };

        let (nonce, expires_at) = fresh_nonce(now).unwrap();

        // With an accepted preflight creations must fail for alice.
        let thing_fail_create_alice = conductor
            .raw_handle()
            .call_zome(
                ZomeCall::try_from_unsigned_zome_call(
                    conductor.raw_handle().keystore(),
                    ZomeCallUnsigned {
                        cell_id: alice.cell_id().clone(),
                        zome_name: alice.name().clone(),
                        fn_name: "create_a_thing".into(),
                        cap_secret: None,
                        provenance: alice_pubkey.clone(),
                        payload: ExternIO::encode(()).unwrap(),
                        nonce,
                        expires_at,
                    },
                )
                .await
                .unwrap(),
            )
            .await;
        expect_chain_locked(thing_fail_create_alice);

        let (nonce, expires_at) = fresh_nonce(now).unwrap();

        let thing_fail_create_bob = conductor
            .raw_handle()
            .call_zome(
                ZomeCall::try_from_unsigned_zome_call(
                    conductor.raw_handle().keystore(),
                    ZomeCallUnsigned {
                        cell_id: bob.cell_id().clone(),
                        zome_name: bob.name().clone(),
                        fn_name: "create_a_thing".into(),
                        cap_secret: None,
                        provenance: bob_pubkey.clone(),
                        payload: ExternIO::encode(()).unwrap(),
                        nonce,
                        expires_at,
                    },
                )
                .await
                .unwrap(),
            )
            .await;
        expect_chain_locked(thing_fail_create_bob);

        // Creating the correct countersigned entry will NOT immediately unlock
        // the chain (it needs Bob to countersign).
        let countersigned_action_hash_alice: ActionHash = conductor
            .call(
                &alice,
                "create_a_countersigned_thing",
                vec![alice_response.clone(), bob_response.clone()],
            )
            .await;
        let (nonce, expires_at) = fresh_nonce(now).unwrap();

        let thing_fail_create_alice = conductor
            .raw_handle()
            .call_zome(
                ZomeCall::try_from_unsigned_zome_call(
                    conductor.raw_handle().keystore(),
                    ZomeCallUnsigned {
                        cell_id: alice.cell_id().clone(),
                        zome_name: alice.name().clone(),
                        fn_name: "create_a_thing".into(),
                        cap_secret: None,
                        provenance: alice_pubkey.clone(),
                        payload: ExternIO::encode(()).unwrap(),
                        nonce,
                        expires_at,
                    },
                )
                .await
                .unwrap(),
            )
            .await;

        tokio::time::sleep(std::time::Duration::from_millis(500)).await;

        expect_chain_locked(thing_fail_create_alice);

        // The countersigned entry does NOT appear in alice's activity yet.
        let alice_activity_pre: AgentActivity = conductor
            .call(
                &alice,
                "get_agent_activity",
                GetAgentActivityInput {
                    agent_pubkey: alice_pubkey.clone(),
                    chain_query_filter: ChainQueryFilter::new(),
                    activity_request: ActivityRequest::Full,
                },
            )
            .await;
        assert_eq!(alice_activity_pre.valid_activity.len(), 6);

        let (nonce, expires_at) = fresh_nonce(now).unwrap();

        // Creation will still fail for bob.
        let thing_fail_create_bob = conductor
            .raw_handle()
            .call_zome(
                ZomeCall::try_from_unsigned_zome_call(
                    conductor.raw_handle().keystore(),
                    ZomeCallUnsigned {
                        cell_id: bob.cell_id().clone(),
                        zome_name: bob.name().clone(),
                        fn_name: "create_a_thing".into(),
                        cap_secret: None,
                        provenance: bob_pubkey.clone(),
                        payload: ExternIO::encode(()).unwrap(),
                        nonce,
                        expires_at,
                    },
                )
                .await
                .unwrap(),
            )
            .await;
        expect_chain_locked(thing_fail_create_bob);

        // After bob commits the same countersigned entry he can unlock his chain.
        let countersigned_action_hash_bob: ActionHash = conductor
            .call(
                &bob,
                "create_a_countersigned_thing",
                vec![alice_response, bob_response],
            )
            .await;
        let _: ActionHash = conductor.call(&alice, "create_a_thing", ()).await;
        let _: ActionHash = conductor.call(&bob, "create_a_thing", ()).await;

        // Action get must not error.
        let countersigned_action_bob: SignedActionHashed = conductor
            .call(
                &bob,
                "must_get_action",
                countersigned_action_hash_bob.clone(),
            )
            .await;
        let countersigned_action_alice: SignedActionHashed = conductor
            .call(
                &alice,
                "must_get_action",
                countersigned_action_hash_alice.clone(),
            )
            .await;

        // Entry get must not error.
        if let Some((countersigned_entry_hash_bob, _)) =
            countersigned_action_bob.action().entry_data()
        {
            let _countersigned_entry_bob: EntryHashed = conductor
                .call(&bob, "must_get_entry", countersigned_entry_hash_bob)
                .await;
        } else {
            unreachable!();
        }

        // Record get must not error.
        let _countersigned_record_bob: Record = conductor
            .call(&bob, "must_get_valid_record", countersigned_action_hash_bob)
            .await;

        let alice_activity: AgentActivity = conductor
            .call(
                &alice,
                "get_agent_activity",
                GetAgentActivityInput {
                    agent_pubkey: alice_pubkey.clone(),
                    chain_query_filter: ChainQueryFilter::new(),
                    activity_request: ActivityRequest::Full,
                },
            )
            .await;

        consistency_10s([&alice_cell, &bob_cell]).await;

        assert_eq!(alice_activity.valid_activity.len(), 8);
        assert_eq!(
            &alice_activity.valid_activity[6].1,
            countersigned_action_alice.action_address(),
        );

        let bob_activity: AgentActivity = conductor
            .call(
                &bob,
                "get_agent_activity",
                GetAgentActivityInput {
                    agent_pubkey: bob_pubkey.clone(),
                    chain_query_filter: ChainQueryFilter::new(),
                    activity_request: ActivityRequest::Full,
                },
            )
            .await;
        assert_eq!(bob_activity.valid_activity.len(), 6);
        assert_eq!(
            &bob_activity.valid_activity[4].1,
            countersigned_action_bob.action_address(),
        );
    }

    #[tokio::test(flavor = "multi_thread")]
    #[cfg(feature = "slow_tests")]
    #[cfg_attr(target_os = "macos", ignore = "flaky")]
    async fn enzymatic_session_success() {
        holochain_trace::test_run().ok();
        let RibosomeTestFixture {
            conductor,
            alice,
            alice_cell,
            alice_pubkey,
            bob,
            bob_cell,
            bob_pubkey,
            ..
        } = RibosomeTestFixture::new(TestWasm::CounterSigning).await;

        // Start an enzymatic session
        let preflight_request: PreflightRequest = conductor
            .call(
                &alice,
                "generate_countersigning_preflight_request_enzymatic",
                vec![
                    // Alice is enzyme
                    (alice_pubkey.clone(), vec![Role(0)]),
                    (bob_pubkey.clone(), vec![]),
                ],
            )
            .await;

        // Alice can accept.
        let alice_acceptance: PreflightRequestAcceptance = conductor
            .call(
                &alice,
                "accept_countersigning_preflight_request",
                preflight_request.clone(),
            )
            .await;
        let alice_response =
            if let PreflightRequestAcceptance::Accepted(ref response) = alice_acceptance {
                response
            } else {
                unreachable!();
            };

        // Bob can also accept the preflight request.
        let bob_acceptance: PreflightRequestAcceptance = conductor
            .call(
                &bob,
                "accept_countersigning_preflight_request",
                preflight_request.clone(),
            )
            .await;
        let bob_response =
            if let PreflightRequestAcceptance::Accepted(ref response) = bob_acceptance {
                response
            } else {
                unreachable!();
            };

        // Alice commits the action.
        let _countersigned_action_hash_alice: ActionHash = conductor
            .call(
                &alice,
                "create_a_countersigned_thing",
                vec![alice_response.clone(), bob_response.clone()],
            )
            .await;

        // The countersigned entry does NOT appear in alice's activity yet.
        let alice_activity_pre: AgentActivity = conductor
            .call(
                &alice,
                "get_agent_activity",
                GetAgentActivityInput {
                    agent_pubkey: alice_pubkey.clone(),
                    chain_query_filter: ChainQueryFilter::new(),
                    activity_request: ActivityRequest::Full,
                },
            )
            .await;
        // Nor bob's.
        let bob_activity_pre: AgentActivity = conductor
            .call(
                &alice,
                "get_agent_activity",
                GetAgentActivityInput {
                    agent_pubkey: bob_pubkey.clone(),
                    chain_query_filter: ChainQueryFilter::new(),
                    activity_request: ActivityRequest::Full,
                },
            )
            .await;

        // Bob commits the action also.
        let _countersigned_action_hash_bob: ActionHash = conductor
            .call(
                &bob,
                "create_a_countersigned_thing",
                vec![alice_response, bob_response],
            )
            .await;

        consistency_10s([&alice_cell, &bob_cell]).await;

        // Now the action appears in alice's activty.
        let alice_activity: AgentActivity = conductor
            .call(
                &alice,
                "get_agent_activity",
                GetAgentActivityInput {
                    agent_pubkey: alice_pubkey.clone(),
                    chain_query_filter: ChainQueryFilter::new(),
                    activity_request: ActivityRequest::Full,
                },
            )
            .await;
        // And bob's.
        let bob_activity: AgentActivity = conductor
            .call(
                &alice,
                "get_agent_activity",
                GetAgentActivityInput {
                    agent_pubkey: bob_pubkey.clone(),
                    chain_query_filter: ChainQueryFilter::new(),
                    activity_request: ActivityRequest::Full,
                },
            )
            .await;

        assert_eq!(
            alice_activity.valid_activity.len(),
            alice_activity_pre.valid_activity.len() + 1
        );
        assert_eq!(
            bob_activity.valid_activity.len(),
            bob_activity_pre.valid_activity.len() + 1
        );
    }

    #[tokio::test(flavor = "multi_thread")]
    #[cfg(feature = "slow_tests")]
    #[cfg_attr(target_os = "macos", ignore = "flaky")]
    async fn enzymatic_session_fail() {
        holochain_trace::test_run().ok();

        let (dna_file, _, _) =
            SweetDnaFile::unique_from_test_wasms(vec![TestWasm::CounterSigning]).await;

        let mut conductors =
            SweetConductorBatch::from_config_rendezvous(3, SweetConductorConfig::rendezvous())
                .await;
        let apps = conductors
            .setup_app("countersigning", &[dna_file.clone()])
            .await
            .unwrap();

        let ((alice_cell,), (bob_cell,), (carol_cell,)) = apps.into_tuples();

        let alice = alice_cell.zome(TestWasm::CounterSigning);
        let bob = bob_cell.zome(TestWasm::CounterSigning);

        let alice_pubkey = alice_cell.cell_id().agent_pubkey();
        let bob_pubkey = bob_cell.cell_id().agent_pubkey();

        // Alice and bob can see carol but not each other.
        // We will simply teleport the countersigning requests and responses.
        conductors.reveal_peer_info(0, 2).await;
        conductors.reveal_peer_info(1, 2).await;

        let alice_conductor = conductors.get(0).unwrap();
        let bob_conductor = conductors.get(1).unwrap();

        // NON ENZYMATIC
        {
            consistency_10s([&alice_cell, &bob_cell, &carol_cell]).await;

            // The countersigned entry does NOT appear in alice's activity yet.
            let alice_activity_pre: AgentActivity = bob_conductor
                .call(
                    &bob,
                    "get_agent_activity",
                    GetAgentActivityInput {
                        agent_pubkey: alice_pubkey.clone(),
                        chain_query_filter: ChainQueryFilter::new(),
                        activity_request: ActivityRequest::Full,
                    },
                )
                .await;
            // Nor bob's.
            let bob_activity_pre: AgentActivity = alice_conductor
                .call(
                    &alice,
                    "get_agent_activity",
                    GetAgentActivityInput {
                        agent_pubkey: bob_pubkey.clone(),
                        chain_query_filter: ChainQueryFilter::new(),
                        activity_request: ActivityRequest::Full,
                    },
                )
                .await;

            // Start a session
            let preflight_request: PreflightRequest = alice_conductor
                .call(
                    &alice,
                    "generate_countersigning_preflight_request",
                    vec![
                        // Alice is enzyme
                        (alice_pubkey.clone(), vec![Role(0)]),
                        (bob_pubkey.clone(), vec![]),
                    ],
                )
                .await;

            // Alice can accept.
            let alice_acceptance: PreflightRequestAcceptance = alice_conductor
                .call(
                    &alice,
                    "accept_countersigning_preflight_request",
                    preflight_request.clone(),
                )
                .await;
            let alice_response =
                if let PreflightRequestAcceptance::Accepted(ref response) = alice_acceptance {
                    response
                } else {
                    unreachable!();
                };

            // Bob can also accept the preflight request.
            let bob_acceptance: PreflightRequestAcceptance = bob_conductor
                .call(
                    &bob,
                    "accept_countersigning_preflight_request",
                    preflight_request.clone(),
                )
                .await;
            let bob_response =
                if let PreflightRequestAcceptance::Accepted(ref response) = bob_acceptance {
                    response
                } else {
                    unreachable!();
                };

            consistency_10s([&alice_cell, &bob_cell, &carol_cell]).await;

            // Alice commits the action.
            let _countersigned_action_hash_alice: ActionHash = alice_conductor
                .call(
                    &alice,
                    "create_a_countersigned_thing",
                    vec![alice_response.clone(), bob_response.clone()],
                )
                .await;

            // Bob commits the action also.
            let _countersigned_action_hash_bob: ActionHash = bob_conductor
                .call(
                    &bob,
                    "create_a_countersigned_thing",
                    vec![alice_response, bob_response],
                )
                .await;

            consistency_10s([&alice_cell, &bob_cell, &carol_cell]).await;

            // Now the action appears in alice's activty.
            let alice_activity: AgentActivity = bob_conductor
                .call(
                    &bob,
                    "get_agent_activity",
                    GetAgentActivityInput {
                        agent_pubkey: alice_pubkey.clone(),
                        chain_query_filter: ChainQueryFilter::new(),
                        activity_request: ActivityRequest::Full,
                    },
                )
                .await;
            // And bob's.
            let bob_activity: AgentActivity = alice_conductor
                .call(
                    &alice,
                    "get_agent_activity",
                    GetAgentActivityInput {
                        agent_pubkey: bob_pubkey.clone(),
                        chain_query_filter: ChainQueryFilter::new(),
                        activity_request: ActivityRequest::Full,
                    },
                )
                .await;

            assert_eq!(
                alice_activity.valid_activity.len(),
                alice_activity_pre.valid_activity.len() + 2
            );
            assert_eq!(
                bob_activity.valid_activity.len(),
                bob_activity_pre.valid_activity.len() + 2
            );
        }

        // ENZYMATIC

        {
            // Start an enzymatic session
            let preflight_request: PreflightRequest = alice_conductor
                .call(
                    &alice,
                    "generate_countersigning_preflight_request_enzymatic",
                    vec![
                        // Alice is enzyme
                        (alice_pubkey.clone(), vec![Role(0)]),
                        (bob_pubkey.clone(), vec![]),
                    ],
                )
                .await;

            // Alice can accept.
            let alice_acceptance: PreflightRequestAcceptance = alice_conductor
                .call(
                    &alice,
                    "accept_countersigning_preflight_request",
                    preflight_request.clone(),
                )
                .await;
            let alice_response =
                if let PreflightRequestAcceptance::Accepted(ref response) = alice_acceptance {
                    response
                } else {
                    unreachable!();
                };

            // Bob can also accept the preflight request.
            let bob_acceptance: PreflightRequestAcceptance = bob_conductor
                .call(
                    &bob,
                    "accept_countersigning_preflight_request",
                    preflight_request.clone(),
                )
                .await;
            let bob_response =
                if let PreflightRequestAcceptance::Accepted(ref response) = bob_acceptance {
                    response
                } else {
                    unreachable!();
                };

            // Alice commits the action.
            let _countersigned_action_hash_alice: ActionHash = alice_conductor
                .call(
                    &alice,
                    "create_a_countersigned_thing",
                    vec![alice_response.clone(), bob_response.clone()],
                )
                .await;

            // The countersigned entry does NOT appear in alice's activity yet.
            let alice_activity_pre: AgentActivity = bob_conductor
                .call(
                    &bob,
                    "get_agent_activity",
                    GetAgentActivityInput {
                        agent_pubkey: alice_pubkey.clone(),
                        chain_query_filter: ChainQueryFilter::new(),
                        activity_request: ActivityRequest::Full,
                    },
                )
                .await;
            // Nor bob's.
            let bob_activity_pre: AgentActivity = alice_conductor
                .call(
                    &alice,
                    "get_agent_activity",
                    GetAgentActivityInput {
                        agent_pubkey: bob_pubkey.clone(),
                        chain_query_filter: ChainQueryFilter::new(),
                        activity_request: ActivityRequest::Full,
                    },
                )
                .await;

            // Bob commits the action also.
            let _countersigned_action_hash_bob: ActionHash = bob_conductor
                .call(
                    &bob,
                    "create_a_countersigned_thing",
                    vec![alice_response, bob_response],
                )
                .await;

            // Now the action DOES NOT appear in alice's activty, due to the
            // partition blocking the enzyme push.
            let alice_activity: AgentActivity = bob_conductor
                .call(
                    &bob,
                    "get_agent_activity",
                    GetAgentActivityInput {
                        agent_pubkey: alice_pubkey.clone(),
                        chain_query_filter: ChainQueryFilter::new(),
                        activity_request: ActivityRequest::Full,
                    },
                )
                .await;
            // Same for bob's.
            let bob_activity: AgentActivity = alice_conductor
                .call(
                    &alice,
                    "get_agent_activity",
                    GetAgentActivityInput {
                        agent_pubkey: bob_pubkey.clone(),
                        chain_query_filter: ChainQueryFilter::new(),
                        activity_request: ActivityRequest::Full,
                    },
                )
                .await;

            assert_eq!(
                alice_activity.valid_activity.len(),
                alice_activity_pre.valid_activity.len()
            );
            assert_eq!(
                bob_activity.valid_activity.len(),
                bob_activity_pre.valid_activity.len()
            );
        }
    }
}<|MERGE_RESOLUTION|>--- conflicted
+++ resolved
@@ -123,12 +123,8 @@
     use hdk::prelude::*;
     use holochain_state::source_chain::SourceChainError;
     use holochain_wasm_test_utils::TestWasm;
-    use holochain_wasmer_host::prelude::*;
-<<<<<<< HEAD
-=======
+    use holochain_zome_types::zome_io::ZomeCallUnsigned;
     use wasmer::RuntimeError;
->>>>>>> 87bb4113
-    use holochain_zome_types::zome_io::ZomeCallUnsigned;
 
     /// Allow ChainLocked error, panic on anything else
     fn expect_chain_locked(
