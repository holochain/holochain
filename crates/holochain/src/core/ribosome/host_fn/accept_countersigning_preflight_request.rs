--- conflicted
+++ resolved
@@ -29,8 +29,7 @@
                 return Ok(PreflightRequestAcceptance::Invalid(e.to_string()));
             }
             tokio_helper::block_forever_on(async move {
-                if (Timestamp::now() + SESSION_TIME_FUTURE_MAX)
-                    .unwrap_or(Timestamp::MAX)
+                if (Timestamp::now() + SESSION_TIME_FUTURE_MAX).unwrap_or(Timestamp::MAX)
                     < *input.session_times.start()
                 {
                     return Ok(PreflightRequestAcceptance::UnacceptableFutureStart);
@@ -38,7 +37,11 @@
 
                 let cell_id = call_context.host_context.call_zome_handle().cell_id();
 
-                call_context.host_context.call_zome_handle().accept_countersigning_session(cell_id.clone(), input.clone()).await
+                call_context
+                    .host_context
+                    .call_zome_handle()
+                    .accept_countersigning_session(cell_id.clone(), input.clone())
+                    .await
                     .map_err(|e| -> RuntimeError {
                         wasm_error!(WasmErrorInner::Host(e.to_string())).into()
                     })
@@ -59,7 +62,6 @@
 #[cfg(test)]
 #[cfg(feature = "slow_tests")]
 pub mod wasm_test {
-    use matches::assert_matches;
     use crate::conductor::api::error::ConductorApiError;
     use crate::conductor::api::ZomeCall;
     use crate::conductor::CellError;
@@ -71,6 +73,7 @@
     use holochain_state::source_chain::SourceChainError;
     use holochain_wasm_test_utils::TestWasm;
     use holochain_zome_types::zome_io::ZomeCallUnsigned;
+    use matches::assert_matches;
     use wasmer::RuntimeError;
 
     /// Allow ChainLocked error, panic on anything else
@@ -96,7 +99,9 @@
         match result {
             Err(ConductorApiError::CellError(CellError::WorkflowError(workflow_error))) => {
                 match *workflow_error {
-                    WorkflowError::SourceChainError(SourceChainError::CountersigningWriteWithoutSession) => {}
+                    WorkflowError::SourceChainError(
+                        SourceChainError::CountersigningWriteWithoutSession,
+                    ) => {}
                     _ => panic!("{:?}", workflow_error),
                 }
             }
@@ -324,11 +329,8 @@
                 "must_get_action",
                 countersigned_action_hash_alice.clone(),
             )
-<<<<<<< HEAD
-            .await.unwrap_err();
-=======
-            .await.unwrap();
->>>>>>> 4e719a81
+            .await
+            .unwrap();
 
         conductor
             .call_fallible::<_, Record>(
@@ -336,22 +338,16 @@
                 "must_get_valid_record",
                 countersigned_action_hash_alice.clone(),
             )
-<<<<<<< HEAD
-            .await.unwrap_err();
-=======
-            .await.unwrap();
->>>>>>> 4e719a81
+            .await
+            .unwrap();
         conductor
             .call_fallible::<_, EntryHashed>(
                 &alice,
                 "must_get_entry",
                 countersigned_entry_hash_alice.clone(),
             )
-<<<<<<< HEAD
-            .await.unwrap_err();
-=======
-            .await.unwrap();
->>>>>>> 4e719a81
+            .await
+            .unwrap();
     }
 
     #[tokio::test(flavor = "multi_thread")]
