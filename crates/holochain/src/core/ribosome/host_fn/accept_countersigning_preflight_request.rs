use crate::core::ribosome::CallContext;
use crate::core::ribosome::HostFnAccess;
use crate::core::ribosome::RibosomeError;
use crate::core::ribosome::RibosomeT;
use holochain_types::prelude::*;
use holochain_wasmer_host::prelude::*;
use std::sync::Arc;
use tracing::error;

#[allow(clippy::extra_unused_lifetimes)]
pub fn accept_countersigning_preflight_request<'a>(
    _ribosome: Arc<impl RibosomeT>,
    call_context: Arc<CallContext>,
    input: PreflightRequest,
) -> Result<PreflightRequestAcceptance, RuntimeError> {
    match HostFnAccess::from(&call_context.host_context()) {
        HostFnAccess {
            agent_info: Permission::Allow,
            keystore: Permission::Allow,
            non_determinism: Permission::Allow,
            write_workspace: Permission::Allow,
            ..
        } => {
            if let Err(e) = input.check_integrity() {
                return Ok(PreflightRequestAcceptance::Invalid(e.to_string()));
            }
            let author = super::agent_info::agent_info(_ribosome, call_context.clone(), ())?
                .agent_latest_pubkey;
            tokio_helper::block_forever_on(async move {
                if (holochain_zome_types::Timestamp::now() + SESSION_TIME_FUTURE_MAX)
                    .unwrap_or(Timestamp::MAX)
                    < *input.session_times.start()
                {
                    return Ok(PreflightRequestAcceptance::UnacceptableFutureStart);
                }

                let agent_index = match input
                    .signing_agents
                    .iter()
                    .position(|(agent, _)| agent == &author)
                {
                    Some(agent_index) => agent_index as u8,
                    None => return Ok(PreflightRequestAcceptance::UnacceptableAgentNotFound),
                };
                let countersigning_agent_state = call_context
                    .host_context
                    .workspace_write()
                    .source_chain()
                    .as_ref()
                    .expect("Must have source chain if write_workspace access is given")
                    .accept_countersigning_preflight_request(input.clone(), agent_index)
                    .await
                    .map_err(|source_chain_error| -> RuntimeError {
                        wasm_error!(WasmErrorInner::Host(source_chain_error.to_string())).into()
                    })?;
                let signature: Signature = match call_context
                    .host_context
                    .keystore()
                    .sign(
                        author,
                        PreflightResponse::encode_fields_for_signature(
                            &input,
                            &countersigning_agent_state,
                        )
                        .map_err(|e| -> RuntimeError { wasm_error!(e).into() })?
                        .into(),
                    )
                    .await
                {
                    Ok(signature) => signature,
                    Err(e) => {
                        // Attempt to unlock the chain again.
                        // If this fails the chain will remain locked until the session end time.
                        // But also we're handling a keystore error already so we should return that.
                        if let Err(unlock_result) = call_context
                            .host_context
                            .workspace_write()
                            .source_chain()
                            .as_ref()
                            .expect("Must have source chain if write_workspace access is given")
                            .unlock_chain()
                            .await
                        {
                            error!(?unlock_result);
                        }
                        return Err(wasm_error!(WasmErrorInner::Host(e.to_string())).into());
                    }
                };

                Ok(PreflightRequestAcceptance::Accepted(
                    PreflightResponse::try_new(input, countersigning_agent_state, signature)
                        .map_err(|e| -> RuntimeError {
                            wasm_error!(WasmErrorInner::Host(e.to_string())).into()
                        })?,
                ))
            })
        }
        _ => Err(wasm_error!(WasmErrorInner::Host(
            RibosomeError::HostFnPermissions(
                call_context.zome.zome_name().clone(),
                call_context.function_name().clone(),
                "accept_countersigning_preflight_request".into(),
            )
            .to_string(),
        ))
        .into()),
    }
}

#[cfg(test)]
#[cfg(feature = "slow_tests")]
pub mod wasm_test {
    use crate::conductor::api::error::ConductorApiError;
    use crate::conductor::api::ZomeCall;
    use crate::conductor::CellError;
    use crate::core::ribosome::error::RibosomeError;
    use crate::core::ribosome::wasm_test::RibosomeTestFixture;
    use crate::core::workflow::error::WorkflowError;
    use crate::sweettest::SweetConductorBatch;
    use crate::sweettest::SweetDnaFile;
    use crate::test_utils::consistency_10s;
    use hdk::prelude::*;
    use holochain_state::source_chain::SourceChainError;
    use holochain_types::zome_call::ZomeCallUnsigned;
    use holochain_wasm_test_utils::TestWasm;
    use holochain_wasmer_host::prelude::*;

    /// Allow ChainLocked error, panic on anything else
    fn expect_chain_locked(
        result: Result<Result<ZomeCallResponse, RibosomeError>, ConductorApiError>,
    ) {
        match result {
            Err(ConductorApiError::CellError(CellError::WorkflowError(workflow_error))) => {
                match *workflow_error {
                    WorkflowError::SourceChainError(SourceChainError::ChainLocked) => {}
                    _ => panic!("{:?}", workflow_error),
                }
            }
            something_else => panic!("{:?}", something_else),
        };
    }

    #[tokio::test(flavor = "multi_thread")]
    #[cfg(feature = "slow_tests")]
    async fn unlock_invalid_session() {
        use holochain_state::nonce::fresh_nonce;

        observability::test_run().ok();
        let RibosomeTestFixture {
            conductor,
            alice,
            alice_pubkey,
            bob,
            bob_pubkey,
            ..
        } = RibosomeTestFixture::new(TestWasm::CounterSigning).await;
        let now = Timestamp::now();

        // Before preflight Alice can commit
        let _: ActionHash = conductor.call(&alice, "create_a_thing", ()).await;

        let preflight_request: PreflightRequest = conductor
            .call(
                &alice,
                "generate_invalid_countersigning_preflight_request",
                vec![
                    (alice_pubkey.clone(), vec![Role(0)]),
                    (bob_pubkey.clone(), vec![]),
                ],
            )
            .await;

        // Before accepting preflight Alice can commit
        let _: ActionHash = conductor.call(&alice, "create_a_thing", ()).await;

        // Alice can accept the preflight request.
        let alice_acceptance: PreflightRequestAcceptance = conductor
            .call(
                &alice,
                "accept_countersigning_preflight_request",
                preflight_request.clone(),
            )
            .await;
        let alice_response =
            if let PreflightRequestAcceptance::Accepted(ref response) = alice_acceptance {
                response
            } else {
                unreachable!();
            };

        // Bob can also accept the preflight request.
        let bob_acceptance: PreflightRequestAcceptance = conductor
            .call(
                &bob,
                "accept_countersigning_preflight_request",
                preflight_request.clone(),
            )
            .await;
        let bob_response =
            if let PreflightRequestAcceptance::Accepted(ref response) = bob_acceptance {
                response
            } else {
                unreachable!();
            };

        let (nonce, expires_at) = fresh_nonce(now).unwrap();

        // With an accepted preflight creations must fail for alice.
        let thing_fail_create_alice = conductor
<<<<<<< HEAD
            .handle()
            .call_zome(
                ZomeCall::try_from_unsigned_zome_call(
                    conductor.handle().keystore(),
                    ZomeCallUnsigned {
                        cell_id: alice.cell_id().clone(),
                        zome_name: alice.name().clone(),
                        fn_name: "create_a_thing".into(),
                        cap_secret: None,
                        provenance: alice_pubkey.clone(),
                        payload: ExternIO::encode(()).unwrap(),
                        nonce,
                        expires_at,
                    },
                )
                .await
                .unwrap(),
            )
=======
            .raw_handle()
            .call_zome(ZomeCall {
                cell_id: alice.cell_id().clone(),
                zome_name: alice.name().clone(),
                fn_name: "create_a_thing".into(),
                cap_secret: None,
                provenance: alice_pubkey.clone(),
                payload: ExternIO::encode(()).unwrap(),
            })
>>>>>>> 3266a8c0
            .await;

        expect_chain_locked(thing_fail_create_alice);

        let (nonce, expires_at) = fresh_nonce(now).unwrap();
    
        // Creating the INCORRECT countersigned entry WILL immediately unlock
        // the chain.
        let countersign_fail_create_alice = conductor
<<<<<<< HEAD
            .handle()
            .call_zome(
                ZomeCall::try_from_unsigned_zome_call(
                    conductor.handle().keystore(),
                    ZomeCallUnsigned {
                        cell_id: alice.cell_id().clone(),
                        zome_name: alice.name().clone(),
                        fn_name: "create_an_invalid_countersigned_thing".into(),
                        cap_secret: None,
                        provenance: alice_pubkey.clone(),
                        payload: ExternIO::encode(vec![
                            alice_response.clone(),
                            bob_response.clone(),
                        ])
                        .unwrap(),
                        nonce,
                        expires_at,
                    },
                )
                .await
                .unwrap(),
            )
=======
            .raw_handle()
            .call_zome(ZomeCall {
                cell_id: alice.cell_id().clone(),
                zome_name: alice.name().clone(),
                fn_name: "create_an_invalid_countersigned_thing".into(),
                cap_secret: None,
                provenance: alice_pubkey.clone(),
                payload: ExternIO::encode(vec![alice_response.clone(), bob_response.clone()])
                    .unwrap(),
            })
>>>>>>> 3266a8c0
            .await;
        assert!(matches!(countersign_fail_create_alice, Err(_)));
        let _: ActionHash = conductor.call(&alice, "create_a_thing", ()).await;
    }

    #[tokio::test(flavor = "multi_thread")]
    #[cfg(feature = "slow_tests")]
    async fn lock_chain() {
        use holochain_state::nonce::fresh_nonce;

        observability::test_run().ok();
        let RibosomeTestFixture {
            conductor,
            alice,
            alice_cell,
            alice_pubkey,
            bob,
            bob_cell,
            bob_pubkey,
            ..
        } = RibosomeTestFixture::new(TestWasm::CounterSigning).await;
        let now = Timestamp::now();
        // Before the preflight creation of things should work.
        let _: ActionHash = conductor.call(&alice, "create_a_thing", ()).await;

        // Alice can create multiple preflight requests.
        let preflight_request: PreflightRequest = conductor
            .call(
                &alice,
                "generate_countersigning_preflight_request",
                vec![
                    (alice_pubkey.clone(), vec![Role(0)]),
                    (bob_pubkey.clone(), vec![]),
                ],
            )
            .await;
        let preflight_request_2: PreflightRequest = conductor
            .call(
                &alice,
                "generate_countersigning_preflight_request",
                vec![
                    (alice_pubkey.clone(), vec![Role(1)]),
                    (bob_pubkey.clone(), vec![]),
                ],
            )
            .await;

        // Alice can still create things before the preflight is accepted.
        let _: ActionHash = conductor.call(&alice, "create_a_thing", ()).await;

        // Alice can accept the preflight request.
        let alice_acceptance: PreflightRequestAcceptance = conductor
            .call(
                &alice,
                "accept_countersigning_preflight_request",
                preflight_request.clone(),
            )
            .await;
        let alice_response =
            if let PreflightRequestAcceptance::Accepted(ref response) = alice_acceptance {
                response
            } else {
                unreachable!();
            };

        let (nonce, expires_at) = fresh_nonce(now).unwrap();
        
        // Can't accept a second preflight request while the first is active.
        let preflight_acceptance_fail = conductor
<<<<<<< HEAD
            .handle()
            .call_zome(
                ZomeCall::try_from_unsigned_zome_call(
                    conductor.handle().keystore(),
                    ZomeCallUnsigned {
                        cell_id: alice.cell_id().clone(),
                        zome_name: alice.name().clone(),
                        fn_name: "accept_countersigning_preflight_request".into(),
                        cap_secret: None,
                        provenance: alice_pubkey.clone(),
                        payload: ExternIO::encode(&preflight_request_2).unwrap(),
                        nonce,
                        expires_at,
                    },
                )
                .await
                .unwrap(),
            )
=======
            .raw_handle()
            .call_zome(ZomeCall {
                cell_id: alice.cell_id().clone(),
                zome_name: alice.name().clone(),
                fn_name: "accept_countersigning_preflight_request".into(),
                cap_secret: None,
                provenance: alice_pubkey.clone(),
                payload: ExternIO::encode(&preflight_request_2).unwrap(),
            })
>>>>>>> 3266a8c0
            .await;
        assert!(matches!(
            preflight_acceptance_fail,
            Ok(Err(RibosomeError::WasmRuntimeError(RuntimeError { .. })))
        ));

        // Bob can also accept the preflight request.
        let bob_acceptance: PreflightRequestAcceptance = conductor
            .call(
                &bob,
                "accept_countersigning_preflight_request",
                preflight_request.clone(),
            )
            .await;
        let bob_response =
            if let PreflightRequestAcceptance::Accepted(ref response) = bob_acceptance {
                response
            } else {
                unreachable!();
            };

        let (nonce, expires_at) = fresh_nonce(now).unwrap();
        
        // With an accepted preflight creations must fail for alice.
        let thing_fail_create_alice = conductor
<<<<<<< HEAD
            .handle()
            .call_zome(
                ZomeCall::try_from_unsigned_zome_call(
                    conductor.handle().keystore(),
                    ZomeCallUnsigned {
                        cell_id: alice.cell_id().clone(),
                        zome_name: alice.name().clone(),
                        fn_name: "create_a_thing".into(),
                        cap_secret: None,
                        provenance: alice_pubkey.clone(),
                        payload: ExternIO::encode(()).unwrap(),
                        nonce,
                        expires_at,
                    },
                )
                .await
                .unwrap(),
            )
=======
            .raw_handle()
            .call_zome(ZomeCall {
                cell_id: alice.cell_id().clone(),
                zome_name: alice.name().clone(),
                fn_name: "create_a_thing".into(),
                cap_secret: None,
                provenance: alice_pubkey.clone(),
                payload: ExternIO::encode(()).unwrap(),
            })
>>>>>>> 3266a8c0
            .await;
        expect_chain_locked(thing_fail_create_alice);

        let (nonce, expires_at) = fresh_nonce(now).unwrap();

        let thing_fail_create_bob = conductor
<<<<<<< HEAD
            .handle()
            .call_zome(
                ZomeCall::try_from_unsigned_zome_call(
                    conductor.handle().keystore(),
                    ZomeCallUnsigned {
                        cell_id: bob.cell_id().clone(),
                        zome_name: bob.name().clone(),
                        fn_name: "create_a_thing".into(),
                        cap_secret: None,
                        provenance: bob_pubkey.clone(),
                        payload: ExternIO::encode(()).unwrap(),
                        nonce,
                        expires_at,
                    },
                )
                .await
                .unwrap(),
            )
=======
            .raw_handle()
            .call_zome(ZomeCall {
                cell_id: bob.cell_id().clone(),
                zome_name: bob.name().clone(),
                fn_name: "create_a_thing".into(),
                cap_secret: None,
                provenance: bob_pubkey.clone(),
                payload: ExternIO::encode(()).unwrap(),
            })
>>>>>>> 3266a8c0
            .await;
        expect_chain_locked(thing_fail_create_bob);

        // Creating the correct countersigned entry will NOT immediately unlock
        // the chain (it needs Bob to countersign).
        let countersigned_action_hash_alice: ActionHash = conductor
            .call(
                &alice,
                "create_a_countersigned_thing",
                vec![alice_response.clone(), bob_response.clone()],
            )
            .await;
        let (nonce, expires_at) = fresh_nonce(now).unwrap();

        let thing_fail_create_alice = conductor
<<<<<<< HEAD
            .handle()
            .call_zome(
                ZomeCall::try_from_unsigned_zome_call(
                    conductor.handle().keystore(),
                    ZomeCallUnsigned {
                        cell_id: alice.cell_id().clone(),
                        zome_name: alice.name().clone(),
                        fn_name: "create_a_thing".into(),
                        cap_secret: None,
                        provenance: alice_pubkey.clone(),
                        payload: ExternIO::encode(()).unwrap(),
                        nonce,
                        expires_at,
                    },
                )
                .await
                .unwrap(),
            )
=======
            .raw_handle()
            .call_zome(ZomeCall {
                cell_id: alice.cell_id().clone(),
                zome_name: alice.name().clone(),
                fn_name: "create_a_thing".into(),
                cap_secret: None,
                provenance: alice_pubkey.clone(),
                payload: ExternIO::encode(()).unwrap(),
            })
>>>>>>> 3266a8c0
            .await;

        tokio::time::sleep(std::time::Duration::from_millis(500)).await;

        expect_chain_locked(thing_fail_create_alice);

        // The countersigned entry does NOT appear in alice's activity yet.
        let alice_activity_pre: AgentActivity = conductor
            .call(
                &alice,
                "get_agent_activity",
                GetAgentActivityInput {
                    agent_pubkey: alice_pubkey.clone(),
                    chain_query_filter: ChainQueryFilter::new(),
                    activity_request: ActivityRequest::Full,
                },
            )
            .await;
        assert_eq!(alice_activity_pre.valid_activity.len(), 6);

        let (nonce, expires_at) = fresh_nonce(now).unwrap();

        // Creation will still fail for bob.
        let thing_fail_create_bob = conductor
<<<<<<< HEAD
            .handle()
            .call_zome(
                ZomeCall::try_from_unsigned_zome_call(
                    conductor.handle().keystore(),
                    ZomeCallUnsigned {
                        cell_id: bob.cell_id().clone(),
                        zome_name: bob.name().clone(),
                        fn_name: "create_a_thing".into(),
                        cap_secret: None,
                        provenance: bob_pubkey.clone(),
                        payload: ExternIO::encode(()).unwrap(),
                        nonce,
                        expires_at,
                    },
                )
                .await
                .unwrap(),
            )
=======
            .raw_handle()
            .call_zome(ZomeCall {
                cell_id: bob.cell_id().clone(),
                zome_name: bob.name().clone(),
                fn_name: "create_a_thing".into(),
                cap_secret: None,
                provenance: bob_pubkey.clone(),
                payload: ExternIO::encode(()).unwrap(),
            })
>>>>>>> 3266a8c0
            .await;
        expect_chain_locked(thing_fail_create_bob);

        // After bob commits the same countersigned entry he can unlock his chain.
        let countersigned_action_hash_bob: ActionHash = conductor
            .call(
                &bob,
                "create_a_countersigned_thing",
                vec![alice_response, bob_response],
            )
            .await;
        let _: ActionHash = conductor.call(&alice, "create_a_thing", ()).await;
        let _: ActionHash = conductor.call(&bob, "create_a_thing", ()).await;

        // Action get must not error.
        let countersigned_action_bob: SignedActionHashed = conductor
            .call(
                &bob,
                "must_get_action",
                countersigned_action_hash_bob.clone(),
            )
            .await;
        let countersigned_action_alice: SignedActionHashed = conductor
            .call(
                &alice,
                "must_get_action",
                countersigned_action_hash_alice.clone(),
            )
            .await;

        // Entry get must not error.
        if let Some((countersigned_entry_hash_bob, _)) =
            countersigned_action_bob.action().entry_data()
        {
            let _countersigned_entry_bob: EntryHashed = conductor
                .call(&bob, "must_get_entry", countersigned_entry_hash_bob)
                .await;
        } else {
            unreachable!();
        }

        // Record get must not error.
        let _countersigned_record_bob: Record = conductor
            .call(&bob, "must_get_valid_record", countersigned_action_hash_bob)
            .await;

        let alice_activity: AgentActivity = conductor
            .call(
                &alice,
                "get_agent_activity",
                GetAgentActivityInput {
                    agent_pubkey: alice_pubkey.clone(),
                    chain_query_filter: ChainQueryFilter::new(),
                    activity_request: ActivityRequest::Full,
                },
            )
            .await;

        consistency_10s([&alice_cell, &bob_cell]).await;

        assert_eq!(alice_activity.valid_activity.len(), 8);
        assert_eq!(
            &alice_activity.valid_activity[6].1,
            countersigned_action_alice.action_address(),
        );

        let bob_activity: AgentActivity = conductor
            .call(
                &bob,
                "get_agent_activity",
                GetAgentActivityInput {
                    agent_pubkey: bob_pubkey.clone(),
                    chain_query_filter: ChainQueryFilter::new(),
                    activity_request: ActivityRequest::Full,
                },
            )
            .await;
        assert_eq!(bob_activity.valid_activity.len(), 6);
        assert_eq!(
            &bob_activity.valid_activity[4].1,
            countersigned_action_bob.action_address(),
        );
    }

    #[tokio::test(flavor = "multi_thread")]
    #[cfg(feature = "slow_tests")]
    async fn enzymatic_session() {
        observability::test_run().ok();
        let RibosomeTestFixture {
            conductor,
            alice,
            alice_pubkey,
            bob,
            bob_pubkey,
            ..
        } = RibosomeTestFixture::new(TestWasm::CounterSigning).await;

        // Start an enzymatic session
        let preflight_request: PreflightRequest = conductor
            .call(
                &alice,
                "generate_countersigning_preflight_request_enzymatic",
                vec![
                    // Alice is enzyme
                    (alice_pubkey.clone(), vec![Role(0)]),
                    (bob_pubkey.clone(), vec![]),
                ],
            )
            .await;

        // Alice can accept.
        let alice_acceptance: PreflightRequestAcceptance = conductor
            .call(
                &alice,
                "accept_countersigning_preflight_request",
                preflight_request.clone(),
            )
            .await;
        let alice_response =
            if let PreflightRequestAcceptance::Accepted(ref response) = alice_acceptance {
                response
            } else {
                unreachable!();
            };

        // Bob can also accept the preflight request.
        let bob_acceptance: PreflightRequestAcceptance = conductor
            .call(
                &bob,
                "accept_countersigning_preflight_request",
                preflight_request.clone(),
            )
            .await;
        let bob_response =
            if let PreflightRequestAcceptance::Accepted(ref response) = bob_acceptance {
                response
            } else {
                unreachable!();
            };

        // Alice commits the action.
        let _countersigned_action_hash_alice: ActionHash = conductor
            .call(
                &alice,
                "create_a_countersigned_thing",
                vec![alice_response.clone(), bob_response.clone()],
            )
            .await;

        // The countersigned entry does NOT appear in alice's activity yet.
        let alice_activity_pre: AgentActivity = conductor
            .call(
                &alice,
                "get_agent_activity",
                GetAgentActivityInput {
                    agent_pubkey: alice_pubkey.clone(),
                    chain_query_filter: ChainQueryFilter::new(),
                    activity_request: ActivityRequest::Full,
                },
            )
            .await;
        // Nor bob's.
        let bob_activity_pre: AgentActivity = conductor
            .call(
                &alice,
                "get_agent_activity",
                GetAgentActivityInput {
                    agent_pubkey: bob_pubkey.clone(),
                    chain_query_filter: ChainQueryFilter::new(),
                    activity_request: ActivityRequest::Full,
                },
            )
            .await;

        // Bob commits the action also.
        let _countersigned_action_hash_bob: ActionHash = conductor
            .call(
                &bob,
                "create_a_countersigned_thing",
                vec![alice_response, bob_response],
            )
            .await;

        // Now the action appears in alice's activty.
        let alice_activity: AgentActivity = conductor
            .call(
                &alice,
                "get_agent_activity",
                GetAgentActivityInput {
                    agent_pubkey: alice_pubkey.clone(),
                    chain_query_filter: ChainQueryFilter::new(),
                    activity_request: ActivityRequest::Full,
                },
            )
            .await;
        // And bob's.
        let bob_activity: AgentActivity = conductor
            .call(
                &alice,
                "get_agent_activity",
                GetAgentActivityInput {
                    agent_pubkey: bob_pubkey.clone(),
                    chain_query_filter: ChainQueryFilter::new(),
                    activity_request: ActivityRequest::Full,
                },
            )
            .await;

        assert_eq!(
            alice_activity.valid_activity.len(),
            alice_activity_pre.valid_activity.len() + 1
        );
        assert_eq!(
            bob_activity.valid_activity.len(),
            bob_activity_pre.valid_activity.len() + 1
        );
    }

    #[tokio::test(flavor = "multi_thread")]
    #[cfg(feature = "slow_tests")]
    async fn enzymatic_session_fail() {
        observability::test_run().ok();

<<<<<<< HEAD
        let (dna_file, _, _) = SweetDnaFile::unique_from_test_wasms(vec![TestWasm::CounterSigning])
            .await
            .unwrap();
=======
        let (dna_file, _, _) =
            SweetDnaFile::unique_from_test_wasms(vec![TestWasm::CounterSigning]).await;
>>>>>>> 3266a8c0

        let mut conductors = SweetConductorBatch::from_standard_config(3).await;
        let apps = conductors
            .setup_app("countersigning", &[dna_file.clone()])
            .await
            .unwrap();

        let ((alice_cell,), (bob_cell,), (carol_cell,)) = apps.into_tuples();

        let alice = alice_cell.zome(TestWasm::CounterSigning);
        let bob = bob_cell.zome(TestWasm::CounterSigning);

        let alice_pubkey = alice_cell.cell_id().agent_pubkey();
        let bob_pubkey = bob_cell.cell_id().agent_pubkey();

        // Alice and bob can see carol but not each other.
        // We will simply teleport the countersigning requests and responses.
        conductors.reveal_peer_info(0, 2).await;
        conductors.reveal_peer_info(1, 2).await;

        let alice_conductor = conductors.get(0).unwrap();
        let bob_conductor = conductors.get(1).unwrap();

        // NON ENZYMATIC
        {
            consistency_10s([&alice_cell, &bob_cell, &carol_cell]).await;

            // The countersigned entry does NOT appear in alice's activity yet.
            let alice_activity_pre: AgentActivity = bob_conductor
                .call(
                    &bob,
                    "get_agent_activity",
                    GetAgentActivityInput {
                        agent_pubkey: alice_pubkey.clone(),
                        chain_query_filter: ChainQueryFilter::new(),
                        activity_request: ActivityRequest::Full,
                    },
                )
                .await;
            // Nor bob's.
            let bob_activity_pre: AgentActivity = alice_conductor
                .call(
                    &alice,
                    "get_agent_activity",
                    GetAgentActivityInput {
                        agent_pubkey: bob_pubkey.clone(),
                        chain_query_filter: ChainQueryFilter::new(),
                        activity_request: ActivityRequest::Full,
                    },
                )
                .await;

            // Start a session
            let preflight_request: PreflightRequest = alice_conductor
                .call(
                    &alice,
                    "generate_countersigning_preflight_request",
                    vec![
                        // Alice is enzyme
                        (alice_pubkey.clone(), vec![Role(0)]),
                        (bob_pubkey.clone(), vec![]),
                    ],
                )
                .await;

            // Alice can accept.
            let alice_acceptance: PreflightRequestAcceptance = alice_conductor
                .call(
                    &alice,
                    "accept_countersigning_preflight_request",
                    preflight_request.clone(),
                )
                .await;
            let alice_response =
                if let PreflightRequestAcceptance::Accepted(ref response) = alice_acceptance {
                    response
                } else {
                    unreachable!();
                };

            // Bob can also accept the preflight request.
            let bob_acceptance: PreflightRequestAcceptance = bob_conductor
                .call(
                    &bob,
                    "accept_countersigning_preflight_request",
                    preflight_request.clone(),
                )
                .await;
            let bob_response =
                if let PreflightRequestAcceptance::Accepted(ref response) = bob_acceptance {
                    response
                } else {
                    unreachable!();
                };

            // Alice commits the action.
            let _countersigned_action_hash_alice: ActionHash = alice_conductor
                .call(
                    &alice,
                    "create_a_countersigned_thing",
                    vec![alice_response.clone(), bob_response.clone()],
                )
                .await;

            // Bob commits the action also.
            let _countersigned_action_hash_bob: ActionHash = bob_conductor
                .call(
                    &bob,
                    "create_a_countersigned_thing",
                    vec![alice_response, bob_response],
                )
                .await;

            consistency_10s([&alice_cell, &bob_cell, &carol_cell]).await;

            // Now the action appears in alice's activty.
            let alice_activity: AgentActivity = bob_conductor
                .call(
                    &bob,
                    "get_agent_activity",
                    GetAgentActivityInput {
                        agent_pubkey: alice_pubkey.clone(),
                        chain_query_filter: ChainQueryFilter::new(),
                        activity_request: ActivityRequest::Full,
                    },
                )
                .await;
            // And bob's.
            let bob_activity: AgentActivity = alice_conductor
                .call(
                    &alice,
                    "get_agent_activity",
                    GetAgentActivityInput {
                        agent_pubkey: bob_pubkey.clone(),
                        chain_query_filter: ChainQueryFilter::new(),
                        activity_request: ActivityRequest::Full,
                    },
                )
                .await;

            assert_eq!(
                alice_activity.valid_activity.len(),
                alice_activity_pre.valid_activity.len() + 2
            );
            assert_eq!(
                bob_activity.valid_activity.len(),
                bob_activity_pre.valid_activity.len() + 2
            );
        }

        // ENZYMATIC

        {
            // Start an enzymatic session
            let preflight_request: PreflightRequest = alice_conductor
                .call(
                    &alice,
                    "generate_countersigning_preflight_request_enzymatic",
                    vec![
                        // Alice is enzyme
                        (alice_pubkey.clone(), vec![Role(0)]),
                        (bob_pubkey.clone(), vec![]),
                    ],
                )
                .await;

            // Alice can accept.
            let alice_acceptance: PreflightRequestAcceptance = alice_conductor
                .call(
                    &alice,
                    "accept_countersigning_preflight_request",
                    preflight_request.clone(),
                )
                .await;
            let alice_response =
                if let PreflightRequestAcceptance::Accepted(ref response) = alice_acceptance {
                    response
                } else {
                    unreachable!();
                };

            // Bob can also accept the preflight request.
            let bob_acceptance: PreflightRequestAcceptance = bob_conductor
                .call(
                    &bob,
                    "accept_countersigning_preflight_request",
                    preflight_request.clone(),
                )
                .await;
            let bob_response =
                if let PreflightRequestAcceptance::Accepted(ref response) = bob_acceptance {
                    response
                } else {
                    unreachable!();
                };

            // Alice commits the action.
            let _countersigned_action_hash_alice: ActionHash = alice_conductor
                .call(
                    &alice,
                    "create_a_countersigned_thing",
                    vec![alice_response.clone(), bob_response.clone()],
                )
                .await;

            // The countersigned entry does NOT appear in alice's activity yet.
            let alice_activity_pre: AgentActivity = bob_conductor
                .call(
                    &bob,
                    "get_agent_activity",
                    GetAgentActivityInput {
                        agent_pubkey: alice_pubkey.clone(),
                        chain_query_filter: ChainQueryFilter::new(),
                        activity_request: ActivityRequest::Full,
                    },
                )
                .await;
            // Nor bob's.
            let bob_activity_pre: AgentActivity = alice_conductor
                .call(
                    &alice,
                    "get_agent_activity",
                    GetAgentActivityInput {
                        agent_pubkey: bob_pubkey.clone(),
                        chain_query_filter: ChainQueryFilter::new(),
                        activity_request: ActivityRequest::Full,
                    },
                )
                .await;

            // Bob commits the action also.
            let _countersigned_action_hash_bob: ActionHash = bob_conductor
                .call(
                    &bob,
                    "create_a_countersigned_thing",
                    vec![alice_response, bob_response],
                )
                .await;

            // Now the action DOES NOT appear in alice's activty, due to the
            // partition blocking the enzyme push.
            let alice_activity: AgentActivity = bob_conductor
                .call(
                    &bob,
                    "get_agent_activity",
                    GetAgentActivityInput {
                        agent_pubkey: alice_pubkey.clone(),
                        chain_query_filter: ChainQueryFilter::new(),
                        activity_request: ActivityRequest::Full,
                    },
                )
                .await;
            // Same for bob's.
            let bob_activity: AgentActivity = alice_conductor
                .call(
                    &alice,
                    "get_agent_activity",
                    GetAgentActivityInput {
                        agent_pubkey: bob_pubkey.clone(),
                        chain_query_filter: ChainQueryFilter::new(),
                        activity_request: ActivityRequest::Full,
                    },
                )
                .await;

            assert_eq!(
                alice_activity.valid_activity.len(),
                alice_activity_pre.valid_activity.len()
            );
            assert_eq!(
                bob_activity.valid_activity.len(),
                bob_activity_pre.valid_activity.len()
            );
        }
    }
}<|MERGE_RESOLUTION|>--- conflicted
+++ resolved
@@ -207,8 +207,7 @@
 
         // With an accepted preflight creations must fail for alice.
         let thing_fail_create_alice = conductor
-<<<<<<< HEAD
-            .handle()
+            .raw_handle()
             .call_zome(
                 ZomeCall::try_from_unsigned_zome_call(
                     conductor.handle().keystore(),
@@ -226,17 +225,6 @@
                 .await
                 .unwrap(),
             )
-=======
-            .raw_handle()
-            .call_zome(ZomeCall {
-                cell_id: alice.cell_id().clone(),
-                zome_name: alice.name().clone(),
-                fn_name: "create_a_thing".into(),
-                cap_secret: None,
-                provenance: alice_pubkey.clone(),
-                payload: ExternIO::encode(()).unwrap(),
-            })
->>>>>>> 3266a8c0
             .await;
 
         expect_chain_locked(thing_fail_create_alice);
@@ -246,8 +234,7 @@
         // Creating the INCORRECT countersigned entry WILL immediately unlock
         // the chain.
         let countersign_fail_create_alice = conductor
-<<<<<<< HEAD
-            .handle()
+            .raw_handle()
             .call_zome(
                 ZomeCall::try_from_unsigned_zome_call(
                     conductor.handle().keystore(),
@@ -269,18 +256,6 @@
                 .await
                 .unwrap(),
             )
-=======
-            .raw_handle()
-            .call_zome(ZomeCall {
-                cell_id: alice.cell_id().clone(),
-                zome_name: alice.name().clone(),
-                fn_name: "create_an_invalid_countersigned_thing".into(),
-                cap_secret: None,
-                provenance: alice_pubkey.clone(),
-                payload: ExternIO::encode(vec![alice_response.clone(), bob_response.clone()])
-                    .unwrap(),
-            })
->>>>>>> 3266a8c0
             .await;
         assert!(matches!(countersign_fail_create_alice, Err(_)));
         let _: ActionHash = conductor.call(&alice, "create_a_thing", ()).await;
@@ -350,8 +325,7 @@
         
         // Can't accept a second preflight request while the first is active.
         let preflight_acceptance_fail = conductor
-<<<<<<< HEAD
-            .handle()
+            .raw_handle()
             .call_zome(
                 ZomeCall::try_from_unsigned_zome_call(
                     conductor.handle().keystore(),
@@ -369,17 +343,6 @@
                 .await
                 .unwrap(),
             )
-=======
-            .raw_handle()
-            .call_zome(ZomeCall {
-                cell_id: alice.cell_id().clone(),
-                zome_name: alice.name().clone(),
-                fn_name: "accept_countersigning_preflight_request".into(),
-                cap_secret: None,
-                provenance: alice_pubkey.clone(),
-                payload: ExternIO::encode(&preflight_request_2).unwrap(),
-            })
->>>>>>> 3266a8c0
             .await;
         assert!(matches!(
             preflight_acceptance_fail,
@@ -405,8 +368,7 @@
         
         // With an accepted preflight creations must fail for alice.
         let thing_fail_create_alice = conductor
-<<<<<<< HEAD
-            .handle()
+            .raw_handle()
             .call_zome(
                 ZomeCall::try_from_unsigned_zome_call(
                     conductor.handle().keystore(),
@@ -424,25 +386,13 @@
                 .await
                 .unwrap(),
             )
-=======
+            .await;
+        expect_chain_locked(thing_fail_create_alice);
+
+        let (nonce, expires_at) = fresh_nonce(now).unwrap();
+
+        let thing_fail_create_bob = conductor
             .raw_handle()
-            .call_zome(ZomeCall {
-                cell_id: alice.cell_id().clone(),
-                zome_name: alice.name().clone(),
-                fn_name: "create_a_thing".into(),
-                cap_secret: None,
-                provenance: alice_pubkey.clone(),
-                payload: ExternIO::encode(()).unwrap(),
-            })
->>>>>>> 3266a8c0
-            .await;
-        expect_chain_locked(thing_fail_create_alice);
-
-        let (nonce, expires_at) = fresh_nonce(now).unwrap();
-
-        let thing_fail_create_bob = conductor
-<<<<<<< HEAD
-            .handle()
             .call_zome(
                 ZomeCall::try_from_unsigned_zome_call(
                     conductor.handle().keystore(),
@@ -460,17 +410,6 @@
                 .await
                 .unwrap(),
             )
-=======
-            .raw_handle()
-            .call_zome(ZomeCall {
-                cell_id: bob.cell_id().clone(),
-                zome_name: bob.name().clone(),
-                fn_name: "create_a_thing".into(),
-                cap_secret: None,
-                provenance: bob_pubkey.clone(),
-                payload: ExternIO::encode(()).unwrap(),
-            })
->>>>>>> 3266a8c0
             .await;
         expect_chain_locked(thing_fail_create_bob);
 
@@ -486,8 +425,7 @@
         let (nonce, expires_at) = fresh_nonce(now).unwrap();
 
         let thing_fail_create_alice = conductor
-<<<<<<< HEAD
-            .handle()
+            .raw_handle()
             .call_zome(
                 ZomeCall::try_from_unsigned_zome_call(
                     conductor.handle().keystore(),
@@ -505,17 +443,6 @@
                 .await
                 .unwrap(),
             )
-=======
-            .raw_handle()
-            .call_zome(ZomeCall {
-                cell_id: alice.cell_id().clone(),
-                zome_name: alice.name().clone(),
-                fn_name: "create_a_thing".into(),
-                cap_secret: None,
-                provenance: alice_pubkey.clone(),
-                payload: ExternIO::encode(()).unwrap(),
-            })
->>>>>>> 3266a8c0
             .await;
 
         tokio::time::sleep(std::time::Duration::from_millis(500)).await;
@@ -540,8 +467,7 @@
 
         // Creation will still fail for bob.
         let thing_fail_create_bob = conductor
-<<<<<<< HEAD
-            .handle()
+            .raw_handle()
             .call_zome(
                 ZomeCall::try_from_unsigned_zome_call(
                     conductor.handle().keystore(),
@@ -559,17 +485,6 @@
                 .await
                 .unwrap(),
             )
-=======
-            .raw_handle()
-            .call_zome(ZomeCall {
-                cell_id: bob.cell_id().clone(),
-                zome_name: bob.name().clone(),
-                fn_name: "create_a_thing".into(),
-                cap_secret: None,
-                provenance: bob_pubkey.clone(),
-                payload: ExternIO::encode(()).unwrap(),
-            })
->>>>>>> 3266a8c0
             .await;
         expect_chain_locked(thing_fail_create_bob);
 
@@ -793,14 +708,8 @@
     async fn enzymatic_session_fail() {
         observability::test_run().ok();
 
-<<<<<<< HEAD
-        let (dna_file, _, _) = SweetDnaFile::unique_from_test_wasms(vec![TestWasm::CounterSigning])
-            .await
-            .unwrap();
-=======
         let (dna_file, _, _) =
             SweetDnaFile::unique_from_test_wasms(vec![TestWasm::CounterSigning]).await;
->>>>>>> 3266a8c0
 
         let mut conductors = SweetConductorBatch::from_standard_config(3).await;
         let apps = conductors
