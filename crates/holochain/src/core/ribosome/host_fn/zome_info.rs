use crate::core::ribosome::error::RibosomeError;
use crate::core::ribosome::CallContext;
use crate::core::ribosome::HostFnAccess;
use crate::core::ribosome::RibosomeT;
use holochain_types::prelude::*;
use holochain_wasmer_host::prelude::*;
use std::sync::Arc;

pub fn zome_info(
    ribosome: Arc<impl RibosomeT>,
    call_context: Arc<CallContext>,
    _input: (),
) -> Result<ZomeInfo, RuntimeError> {
    match HostFnAccess::from(&call_context.host_context()) {
        HostFnAccess {
            bindings_deterministic: Permission::Allow,
            ..
        } => ribosome
            .zome_info(call_context.zome.clone())
            .map_err(|e| match e {
                RibosomeError::WasmRuntimeError(wasm_error) => wasm_error,
                other_error => wasm_error!(WasmErrorInner::Host(other_error.to_string())).into(),
            }),
        _ => Err(wasm_error!(WasmErrorInner::Host(
            RibosomeError::HostFnPermissions(
                call_context.zome.zome_name().clone(),
                call_context.function_name().clone(),
                "zome_info".into()
            )
            .to_string()
        ))
        .into()),
    }
}

#[cfg(test)]
#[cfg(feature = "slow_tests")]
pub mod test {
    use crate::core::ribosome::wasm_test::RibosomeTestFixture;
    use holochain_wasm_test_utils::TestWasm;
    use holochain_zome_types::prelude::*;

    #[tokio::test(flavor = "multi_thread")]
    async fn zome_info_test() {
        observability::test_run().ok();
        let RibosomeTestFixture {
            conductor, alice, ..
        } = RibosomeTestFixture::new(TestWasm::EntryDefs).await;

        let zome_info: ZomeInfo = conductor.call(&alice, "zome_info", ()).await;
        assert_eq!(zome_info.name, "entry_defs".into());
        assert_eq!(zome_info.id, ZomeId::new(1));
        assert_eq!(
            zome_info.entry_defs,
            vec![
                EntryDef {
                    id: "post".into(),
                    visibility: Default::default(),
                    required_validations: Default::default(),
                },
                EntryDef {
                    id: "comment".into(),
                    visibility: EntryVisibility::Private,
                    required_validations: Default::default(),
                }
            ]
            .into(),
        );
        assert_eq!(
            zome_info.extern_fns,
            vec![
                FunctionName::new("__allocate"),
                FunctionName::new("__data_end"),
                FunctionName::new("__deallocate"),
                FunctionName::new("__getrandom_custom"),
                FunctionName::new("__heap_base"),
                FunctionName::new("assert_indexes"),
                FunctionName::new("entry_defs"),
                FunctionName::new("memory"),
                FunctionName::new("wasmer_metering_points_exhausted"),
                FunctionName::new("wasmer_metering_remaining_points"),
                FunctionName::new("zome_info"),
            ],
        );
        let entries = vec![(ZomeId(0), vec![EntryDefIndex(0), EntryDefIndex(1)])];
        let links = vec![(ZomeId(0), vec![])];
        assert_eq!(
            zome_info.zome_types,
            ScopedZomeTypesSet {
<<<<<<< HEAD
                entries: ScopedZomeTypes(vec![GlobalZomeTypeId(0)..GlobalZomeTypeId(2)]),
                links: ScopedZomeTypes(vec![GlobalZomeTypeId(0)..GlobalZomeTypeId(0)]),
                rate_limits: Default::default(),
=======
                entries: ScopedZomeTypes(entries),
                links: ScopedZomeTypes(links),
>>>>>>> edaabeb9
            }
        );
    }
}<|MERGE_RESOLUTION|>--- conflicted
+++ resolved
@@ -87,14 +87,9 @@
         assert_eq!(
             zome_info.zome_types,
             ScopedZomeTypesSet {
-<<<<<<< HEAD
-                entries: ScopedZomeTypes(vec![GlobalZomeTypeId(0)..GlobalZomeTypeId(2)]),
-                links: ScopedZomeTypes(vec![GlobalZomeTypeId(0)..GlobalZomeTypeId(0)]),
-                rate_limits: Default::default(),
-=======
                 entries: ScopedZomeTypes(entries),
                 links: ScopedZomeTypes(links),
->>>>>>> edaabeb9
+                rate_limits: Default::default(),
             }
         );
     }
