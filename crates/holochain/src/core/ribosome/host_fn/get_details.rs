--- conflicted
+++ resolved
@@ -9,16 +9,10 @@
 pub fn get_details<'a>(
     _ribosome: Arc<impl RibosomeT>,
     call_context: Arc<CallContext>,
-<<<<<<< HEAD
-    input: GetDetailsInput,
-) -> RibosomeResult<GetDetailsOutput> {
-    HostFnMetrics::count(HostFnMetrics::GetDetails, 1);
-    let (hash, options) = input.into_inner();
-=======
     input: GetInput,
 ) -> RibosomeResult<Option<Details>> {
+    HostFnMetrics::count(HostFnMetrics::GetDetails, 1);
     let GetInput{ any_dht_hash, get_options } = input;
->>>>>>> 78adfa99
 
     // Get the network from the context
     let network = call_context.host_access.network().clone();
