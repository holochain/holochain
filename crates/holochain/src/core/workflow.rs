mod genesis;
mod invoke_zome;
pub mod runner;
pub(crate) use genesis::genesis;
pub(crate) use invoke_zome::invoke_zome;

use crate::{
    conductor::api::error::ConductorApiError,
    core::state::workspace::{Workspace, WorkspaceError},
};
use holochain_state::error::DatabaseError;
use holochain_types::{dna::DnaFile, nucleus::ZomeInvocation, prelude::*};
use std::time::Duration;
use thiserror::Error;

use super::{ribosome::error::RibosomeError, state::source_chain::SourceChainError};

/// Specify the workflow-specific arguments to the functions that make the workflow go
/// It's intended that resources like Workspaces and Conductor APIs don't go here.
#[derive(Debug)]
pub enum WorkflowCall {
    InvokeZome(Box<ZomeInvocation>),
    InitializeZome,
    Genesis(Box<DnaFile>, AgentPubKey),
    // AppValidation(Vec<DhtOp>),
    // {
    //     invocation: ZomeInvocation,
    //     source_chain: SourceChain<'_>,
    //     ribosome: Ribo,
    //     conductor_api: Api,
    // }
}

/// A WorkflowEffects is returned from each Workspace function.
/// It's just a data structure with no methods of its own, hence the public fields
pub struct WorkflowEffects<W: Workspace> {
    pub workspace: W,
    pub triggers: Vec<WorkflowTrigger>,
    pub callbacks: Vec<WorkflowCallback>,
    pub signals: Vec<WorkflowSignal>,
}

pub type WorkflowCallback = ();
pub type WorkflowSignal = ();

#[derive(Debug)]
pub struct WorkflowTrigger {
    pub(crate) call: WorkflowCall,
    pub(crate) interval: Option<Duration>,
}

#[allow(dead_code)]
impl WorkflowTrigger {
    pub fn immediate(call: WorkflowCall) -> Self {
        Self {
            call,
            interval: None,
        }
    }

    pub fn delayed(call: WorkflowCall, interval: Duration) -> Self {
        Self {
            call,
            interval: Some(interval),
        }
    }
}

impl<W: Workspace> std::fmt::Debug for WorkflowEffects<W> {
    fn fmt(&self, f: &mut std::fmt::Formatter<'_>) -> std::fmt::Result {
        f.debug_struct("WorkflowEffects")
            .field("triggers", &self.triggers)
            .field("callbacks", &self.callbacks)
            .field("signals", &self.signals)
            .finish()
    }
}

#[derive(Error, Debug)]
pub enum WorkflowError {
    #[error("Agent is invalid: {0:?}")]
    AgentInvalid(AgentPubKey),

    #[error("Conductor API error: {0}")]
    ConductorApi(#[from] ConductorApiError),

    #[error("Workspace error: {0}")]
    WorkspaceError(#[from] WorkspaceError),

    #[error("Database error: {0}")]
    DatabaseError(#[from] DatabaseError),

    #[error(transparent)]
    RibosomeError(#[from] RibosomeError),

    #[error("Source chain error: {0}")]
    SourceChainError(#[from] SourceChainError),

<<<<<<< HEAD
    #[error("SerializedBytesError: {0}")]
    SerializedBytesError(#[from] SerializedBytesError),
=======
    #[error("Capability token missing")]
    CapabilityMissing,
>>>>>>> 12a26f44
}

/// The `Result::Ok` of any workflow function is a `WorkflowEffects` struct.
pub type WorkflowResult<W> = Result<WorkflowEffects<W>, WorkflowError>;<|MERGE_RESOLUTION|>--- conflicted
+++ resolved
@@ -96,13 +96,11 @@
     #[error("Source chain error: {0}")]
     SourceChainError(#[from] SourceChainError),
 
-<<<<<<< HEAD
     #[error("SerializedBytesError: {0}")]
     SerializedBytesError(#[from] SerializedBytesError),
-=======
+
     #[error("Capability token missing")]
     CapabilityMissing,
->>>>>>> 12a26f44
 }
 
 /// The `Result::Ok` of any workflow function is a `WorkflowEffects` struct.
