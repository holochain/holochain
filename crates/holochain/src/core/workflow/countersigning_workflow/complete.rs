use crate::conductor::space::Space;
use crate::core::queue_consumer::TriggerSender;
use crate::core::ribosome::weigh_placeholder;
use crate::core::workflow::{WorkflowError, WorkflowResult};
use holo_hash::{ActionHash, AgentPubKey, DhtOpHash, EntryHash};
use holochain_chc::AddRecordPayload;
use holochain_keystore::{AgentPubKeyExt, MetaLairClient};
use holochain_p2p::HolochainP2pDnaT;
use holochain_sqlite::db::ReadAccess;
use holochain_sqlite::error::DatabaseResult;
use holochain_state::integrate::authored_ops_to_dht_db_without_check;
use holochain_state::mutations;
<<<<<<< HEAD
use holochain_state::prelude::*;
use holochain_types::dht_op::ChainOp;
=======
use holochain_state::prelude::{
    current_countersigning_session, SourceChainError, SourceChainResult, Store,
};
use holochain_types::{
    dht_op::ChainOp,
    prelude::{CellId, PreflightRequest, Record},
};
>>>>>>> 0da9530d
use holochain_zome_types::prelude::SignedAction;
use kitsune_p2p_types::dht::prelude::Timestamp;
use rusqlite::{named_params, Transaction};
use std::sync::Arc;

pub(crate) async fn inner_countersigning_session_complete(
    space: Space,
    network: Arc<impl HolochainP2pDnaT>,
    keystore: MetaLairClient,
    author: AgentPubKey,
    signed_actions: Vec<SignedAction>,
    integration_trigger: TriggerSender,
    publish_trigger: TriggerSender,
) -> WorkflowResult<Option<EntryHash>> {
    let authored_db = space.get_or_create_authored_db(author.clone())?;

    // Using iterators is fine in this function as there can only be a maximum of 8 actions.
    let (this_cells_action_hash, entry_hash) = match signed_actions
        .iter()
        .find(|a| *a.author() == author)
        .and_then(|sa| {
            sa.entry_hash()
                .cloned()
                .map(|eh| (ActionHash::with_data_sync(sa), eh))
        }) {
        Some(a) => a,
        None => return Ok(None),
    };

    // Do a quick check to see if this entry hash matches the current locked session, so we don't
    // check signatures unless there is an active session.
    let reader_closure = {
        let entry_hash = entry_hash.clone();
        let author = author.clone();
        move |txn: &Txn<DbKindAuthored>| {
            // This chain lock isn't necessarily for the current session, we can't check that until later.
            if let Some((session_record, cs_entry_hash, session_data)) =
                current_countersigning_session(txn, Arc::new(author.clone()))?
            {
                let lock_subject = session_data.preflight_request.fingerprint()?;

                let chain_lock = holochain_state::chain_lock::get_chain_lock(txn, &author)?;
                if let Some(chain_lock) = chain_lock {
                    // This is the case where we have already locked the chain for another session and are
                    // receiving another signature bundle from a different session. We don't need this, so
                    // it's safe to short circuit.
                    if cs_entry_hash != entry_hash || chain_lock.subject() != lock_subject {
                        return SourceChainResult::Ok(None);
                    }

                    let transaction: holochain_state::prelude::CascadeTxnWrapper = txn.into();

                    // Ensure that the entry is present in the database.
                    // We've looked up the session as a Record, but that permits the entry to be
                    // missing. The cs_entry_hash is stored on the action rather than being a
                    // guarantee that the action is present.
                    if transaction.contains_entry(&entry_hash)? {
                        return Ok(Some((session_record, session_data)));
                    }
                }
            }
            SourceChainResult::Ok(None)
        }
    };

    let (session_record, session_data) = match authored_db.read_async(reader_closure).await? {
        Some(cs) => cs,
        None => {
            // If there is no active session then we can short circuit.
            tracing::info!("Received a signature bundle for a session that exists in state but is missing from the database");
            return Ok(None);
        }
    };

    // Verify signatures of actions.
    let mut i_am_an_author = false;
    for sa in &signed_actions {
        if !sa
            .action()
            .author()
            .verify_signature(sa.signature(), sa.action())
            .await?
        {
            tracing::warn!("Invalid signature found: {:?}", sa);
            return Ok(None);
        }
        if sa.action().author() == &author {
            i_am_an_author = true;
        }
    }

    // Countersigning success is ultimately between authors to agree and publish.
    if !i_am_an_author {
        // We're effectively rejecting this signature bundle but communicating that this signature
        // bundle wasn't acceptable so that we can try another one.
        tracing::debug!(
            "I am not an author for this countersigning session, rejecting signature bundle"
        );
        return Ok(None);
    }

    // Hash actions.
    let incoming_actions: Vec<_> = signed_actions
        .iter()
        .map(ActionHash::with_data_sync)
        .collect();

    let mut integrity_check_passed = false;

    let weight = weigh_placeholder();
    let stored_actions = session_data.build_action_set(entry_hash, weight)?;
    if stored_actions.len() == incoming_actions.len() {
        tracing::debug!("Have the right number of actions");

        // Check all stored action hashes match an incoming action hash.
        if stored_actions.iter().all(|a| {
            let a = ActionHash::with_data_sync(a);
            incoming_actions.iter().any(|i| *i == a)
        }) {
            tracing::debug!("All hashes are correct");
            // All checks have passed, proceed to update the session state.
            integrity_check_passed = true;
        }
    }

    if !integrity_check_passed {
        // If the integrity check fails then we can't proceed with this signature bundle.
        tracing::debug!("Integrity check failed for countersigning session");
        return Ok(None);
    }

    reveal_countersigning_session(
        space,
        network.clone(),
        keystore,
        session_record,
        &author,
        this_cells_action_hash,
        integration_trigger,
        publish_trigger,
    )
    .await?;

    // TODO This should be in the publish workflow
    // Publish other signers agent activity ops to their agent activity authorities.
    for sa in signed_actions {
        let (action, signature) = sa.into();
        if *action.author() == author {
            continue;
        }
        let op = ChainOp::RegisterAgentActivity(signature, action);
        let basis = op.dht_basis();
        // TODO this is what flag is for, whether to witness or store - document and rename me
        if let Err(e) = network.publish_countersign(false, basis, op.into()).await {
            tracing::error!(
                "Failed to publish to other counter-signers agent authorities because of: {:?}",
                e
            );
        }
    }

    tracing::info!(
        "Countersigning session complete for agent {:?} in approximately {}ms",
        author,
        (Timestamp::now() - session_data.preflight_request.session_times.start)
            .unwrap_or_default()
            .num_milliseconds()
    );

    Ok(Some(session_data.preflight_request.app_entry_hash))
}

#[allow(clippy::too_many_arguments)]
async fn reveal_countersigning_session(
    space: Space,
    network: Arc<impl HolochainP2pDnaT>,
    keystore: MetaLairClient,
    session_record: Record,
    author: &AgentPubKey,
    this_cells_action_hash: ActionHash,
    integration_trigger: TriggerSender,
    publish_trigger: TriggerSender,
) -> WorkflowResult<()> {
    if let Some(chc) = network.chc() {
        tracing::info!(
            "Adding countersigning session record to the CHC: {:?}",
            session_record
        );
        let payload =
            AddRecordPayload::from_records(keystore, author.clone(), vec![session_record])
                .await
                .map_err(SourceChainError::other)?;

        // TODO Need to be able to recover from this by pushing when we're behind the CHC.
        // This is a serious failure, but we have to continue with the workflow.
        // It would be worse to not publish the session record than to be out of sync with the CHC.
        // Being behind the CHC is a recoverable state, or should be at some point. We don't want
        // to try and figure out a partial publish of the session record from an unknown state.
        if let Err(e) = chc.add_records_request(payload).await {
            tracing::error!(
                "Failed to add countersigning session record to the CHC: {:?}",
                e
            );
        }
    }

    apply_success_state_changes(space, author, this_cells_action_hash, integration_trigger).await?;

    publish_trigger.trigger(&"publish countersigning_success");

    Ok(())
}

async fn apply_success_state_changes(
    space: Space,
    author: &AgentPubKey,
    this_cells_action_hash: ActionHash,
    integration_trigger: TriggerSender,
) -> Result<(), WorkflowError> {
    let authored_db = space.get_or_create_authored_db(author.clone())?;
    let dht_db = space.dht_db.clone();
    let dht_db_cache = space.dht_query_cache.clone();

    // Unlock the chain and remove the withhold publish flag from all ops in this session.
    let this_cell_actions_op_basis_hashes = authored_db
        .write_async({
            let author = author.clone();
            move |txn| -> SourceChainResult<Vec<DhtOpHash>> {
                // All checks have passed so unlock the chain.
                mutations::unlock_chain(txn, &author)?;
                // Update ops to publish.
                txn.execute(
                    "UPDATE DhtOp SET withhold_publish = NULL WHERE action_hash = :action_hash",
                    named_params! {
                        ":action_hash": this_cells_action_hash,
                    },
                )
                .map_err(holochain_state::prelude::StateMutationError::from)?;

                // Load the op hashes for this session so that we can publish them.
                Ok(get_countersigning_op_hashes(txn, this_cells_action_hash)?)
            }
        })
        .await?;

    // If all signatures are valid (above) and i signed then i must have
    // validated it previously so i now agree that i authored it.
    // TODO: perhaps this should be `authored_ops_to_dht_db`, i.e. the arc check should
    //       be performed, because we may not be an authority for these ops
    authored_ops_to_dht_db_without_check(
        this_cell_actions_op_basis_hashes,
        authored_db.into(),
        dht_db,
        &dht_db_cache,
    )
    .await?;

    integration_trigger.trigger(&"integrate countersigning_success");

    Ok(())
}

fn get_countersigning_op_hashes(
    txn: &mut Transaction,
    this_cells_action_hash: ActionHash,
) -> DatabaseResult<Vec<DhtOpHash>> {
    Ok(txn
        .prepare("SELECT basis_hash, hash FROM DhtOp WHERE action_hash = :action_hash")?
        .query_map(
            named_params! {
                ":action_hash": this_cells_action_hash
            },
            |row| {
                let hash: DhtOpHash = row.get("hash")?;
                Ok(hash)
            },
        )?
        .collect::<Result<Vec<_>, _>>()?)
}

/// When the workflow has attempted to resolve a countersigning session but wasn't able to find a deterministic answer by querying peer state,
/// the session becomes unresolved and can be forcefully completed and published anyway.
pub(super) async fn force_publish_countersigning_session(
    space: Space,
    network: Arc<impl HolochainP2pDnaT>,
    keystore: MetaLairClient,
    integration_trigger: TriggerSender,
    publish_trigger: TriggerSender,
    cell_id: CellId,
    preflight_request: PreflightRequest,
) -> WorkflowResult<bool> {
    // Query database for current countersigning session.
    let reader_closure = {
        let author = cell_id.agent_pubkey().clone();
        let preflight_request = preflight_request.clone();
        move |txn: Transaction| {
            // This chain lock isn't necessarily for the current session, we can't check that until later.
            if let Some((session_record, _, session_data)) =
                current_countersigning_session(&txn, Arc::new(author.clone()))?
            {
                let lock_subject = session_data.preflight_request.fingerprint()?;
                if lock_subject != preflight_request.fingerprint()? {
                    return SourceChainResult::Ok(None);
                }

                let chain_lock = holochain_state::chain_lock::get_chain_lock(&txn, &author)?;
                if let Some(chain_lock) = chain_lock {
                    // This is the case where we have already locked the chain for another session and are
                    // receiving another signature bundle from a different session. We don't need this, so
                    // it's safe to short circuit.
                    if chain_lock.subject() != lock_subject {
                        return SourceChainResult::Ok(None);
                    }

                    return Ok(Some(session_record));
                }
            }
            SourceChainResult::Ok(None)
        }
    };
    let authored_db = space.get_or_create_authored_db(cell_id.agent_pubkey().clone())?;
    let session_record = match authored_db.read_async(reader_closure).await? {
        Some(cs) => cs,
        None => {
            // If there is no active session then we can short circuit.
            tracing::info!("Received a signature bundle for a session that exists in state but is missing from the database");
            return Ok(false);
        }
    };

    let this_cells_action_hash = session_record.action_hashed().hash.clone();

    reveal_countersigning_session(
        space,
        network,
        keystore,
        session_record,
        cell_id.agent_pubkey(),
        this_cells_action_hash,
        integration_trigger,
        publish_trigger,
    )
    .await?;

    Ok(true)
}<|MERGE_RESOLUTION|>--- conflicted
+++ resolved
@@ -10,18 +10,8 @@
 use holochain_sqlite::error::DatabaseResult;
 use holochain_state::integrate::authored_ops_to_dht_db_without_check;
 use holochain_state::mutations;
-<<<<<<< HEAD
 use holochain_state::prelude::*;
 use holochain_types::dht_op::ChainOp;
-=======
-use holochain_state::prelude::{
-    current_countersigning_session, SourceChainError, SourceChainResult, Store,
-};
-use holochain_types::{
-    dht_op::ChainOp,
-    prelude::{CellId, PreflightRequest, Record},
-};
->>>>>>> 0da9530d
 use holochain_zome_types::prelude::SignedAction;
 use kitsune_p2p_types::dht::prelude::Timestamp;
 use rusqlite::{named_params, Transaction};
@@ -317,17 +307,17 @@
     let reader_closure = {
         let author = cell_id.agent_pubkey().clone();
         let preflight_request = preflight_request.clone();
-        move |txn: Transaction| {
+        move |txn: &Txn<DbKindAuthored>| {
             // This chain lock isn't necessarily for the current session, we can't check that until later.
             if let Some((session_record, _, session_data)) =
-                current_countersigning_session(&txn, Arc::new(author.clone()))?
+                current_countersigning_session(txn, Arc::new(author.clone()))?
             {
                 let lock_subject = session_data.preflight_request.fingerprint()?;
                 if lock_subject != preflight_request.fingerprint()? {
                     return SourceChainResult::Ok(None);
                 }
 
-                let chain_lock = holochain_state::chain_lock::get_chain_lock(&txn, &author)?;
+                let chain_lock = holochain_state::chain_lock::get_chain_lock(txn, &author)?;
                 if let Some(chain_lock) = chain_lock {
                     // This is the case where we have already locked the chain for another session and are
                     // receiving another signature bundle from a different session. We don't need this, so
