use crate::conductor::space::Space;
use crate::core::queue_consumer::TriggerSender;
use crate::core::ribosome::weigh_placeholder;
use crate::core::workflow::{WorkflowError, WorkflowResult};
use holo_hash::{ActionHash, AgentPubKey, DhtOpHash, EntryHash};
use holochain_chc::AddRecordPayload;
use holochain_keystore::{AgentPubKeyExt, MetaLairClient};
use holochain_p2p::HolochainP2pDnaT;
use holochain_sqlite::db::ReadAccess;
use holochain_sqlite::error::DatabaseResult;
use holochain_state::integrate::authored_ops_to_dht_db_without_check;
use holochain_state::mutations;
use holochain_state::prelude::*;
use holochain_types::dht_op::ChainOp;
use holochain_zome_types::prelude::SignedAction;
use kitsune_p2p_types::dht::prelude::Timestamp;
use rusqlite::{named_params, Transaction};
use std::sync::Arc;

pub(crate) async fn inner_countersigning_session_complete(
    space: Space,
    network: Arc<impl HolochainP2pDnaT>,
    keystore: MetaLairClient,
    author: AgentPubKey,
    signed_actions: Vec<SignedAction>,
    integration_trigger: TriggerSender,
    publish_trigger: TriggerSender,
) -> WorkflowResult<Option<EntryHash>> {
    let authored_db = space.get_or_create_authored_db(author.clone())?;

    // Using iterators is fine in this function as there can only be a maximum of 8 actions.
    let (this_cells_action_hash, entry_hash) = match signed_actions
        .iter()
        .find(|a| *a.author() == author)
        .and_then(|sa| {
            sa.entry_hash()
                .cloned()
                .map(|eh| (ActionHash::with_data_sync(sa), eh))
        }) {
        Some(a) => a,
        None => return Ok(None),
    };

    // Do a quick check to see if this entry hash matches the current locked session, so we don't
    // check signatures unless there is an active session.
    let reader_closure = {
        let entry_hash = entry_hash.clone();
        let author = author.clone();
        move |txn: &Txn<DbKindAuthored>| {
            // This chain lock isn't necessarily for the current session, we can't check that until later.
            if let Some((session_record, cs_entry_hash, session_data)) =
                current_countersigning_session(txn, Arc::new(author.clone()))?
            {
                let lock_subject = session_data.preflight_request.fingerprint()?;

                let chain_lock = holochain_state::chain_lock::get_chain_lock(txn, &author)?;
                if let Some(chain_lock) = chain_lock {
                    // This is the case where we have already locked the chain for another session and are
                    // receiving another signature bundle from a different session. We don't need this, so
                    // it's safe to short circuit.
                    if cs_entry_hash != entry_hash || chain_lock.subject() != lock_subject {
                        return SourceChainResult::Ok(None);
                    }

<<<<<<< HEAD
                    let transaction: holochain_state::prelude::CascadeTxnWrapper = txn.into();
                    // TODO already looked up in current_countersigning_session?
=======
                    let transaction: holochain_state::prelude::Txn = (&txn).into();
                    // Ensure that the entry is present in the database.
                    // We've looked up the session as a Record, but that permits the entry to be
                    // missing. The cs_entry_hash is stored on the action rather than being a
                    // guarantee that the action is present.
>>>>>>> 00fada0f
                    if transaction.contains_entry(&entry_hash)? {
                        return Ok(Some((session_record, session_data)));
                    }
                }
            }
            SourceChainResult::Ok(None)
        }
    };

    let (session_record, session_data) = match authored_db.read_async(reader_closure).await? {
        Some(cs) => cs,
        None => {
            // If there is no active session then we can short circuit.
            tracing::info!("Received a signature bundle for a session that exists in state but is missing from the database");
            return Ok(None);
        }
    };

    // Verify signatures of actions.
    let mut i_am_an_author = false;
    for sa in &signed_actions {
        if !sa
            .action()
            .author()
            .verify_signature(sa.signature(), sa.action())
            .await?
        {
            tracing::warn!("Invalid signature found: {:?}", sa);
            return Ok(None);
        }
        if sa.action().author() == &author {
            i_am_an_author = true;
        }
    }

    // Countersigning success is ultimately between authors to agree and publish.
    if !i_am_an_author {
        // We're effectively rejecting this signature bundle but communicating that this signature
        // bundle wasn't acceptable so that we can try another one.
        tracing::debug!(
            "I am not an author for this countersigning session, rejecting signature bundle"
        );
        return Ok(None);
    }

    // Hash actions.
    let incoming_actions: Vec<_> = signed_actions
        .iter()
        .map(ActionHash::with_data_sync)
        .collect();

    let mut integrity_check_passed = false;

    let weight = weigh_placeholder();
    let stored_actions = session_data.build_action_set(entry_hash, weight)?;
    if stored_actions.len() == incoming_actions.len() {
        tracing::debug!("Have the right number of actions");

        // Check all stored action hashes match an incoming action hash.
        if stored_actions.iter().all(|a| {
            let a = ActionHash::with_data_sync(a);
            incoming_actions.iter().any(|i| *i == a)
        }) {
            tracing::debug!("All hashes are correct");
            // All checks have passed, proceed to update the session state.
            integrity_check_passed = true;
        }
    }

    if !integrity_check_passed {
        // If the integrity check fails then we can't proceed with this signature bundle.
        tracing::debug!("Integrity check failed for countersigning session");
        return Ok(None);
    }

    if let Some(chc) = network.chc() {
        tracing::info!(
            "Adding countersigning session record to the CHC: {:?}",
            session_record
        );
        let payload =
            AddRecordPayload::from_records(keystore, author.clone(), vec![session_record])
                .await
                .map_err(SourceChainError::other)?;

        // TODO Need to be able to recover from this by pushing when we're behind the CHC.
        // This is a serious failure, but we have to continue with the workflow.
        // It would be worse to not publish the session record than to be out of sync with the CHC.
        // Being behind the CHC is a recoverable state, or should be at some point. We don't want
        // to try and figure out a partial publish of the session record from an unknown state.
        if let Err(e) = chc.add_records_request(payload).await {
            tracing::error!(
                "Failed to add countersigning session record to the CHC: {:?}",
                e
            );
        }
    }

    apply_success_state_changes(space, &author, this_cells_action_hash, integration_trigger)
        .await?;

    // TODO This should be in the publish workflow
    // Publish other signers agent activity ops to their agent activity authorities.
    for sa in signed_actions {
        let (action, signature) = sa.into();
        if *action.author() == author {
            continue;
        }
        let op = ChainOp::RegisterAgentActivity(signature, action);
        let basis = op.dht_basis();
        // TODO this is what flag is for, whether to witness or store - document and rename me
        if let Err(e) = network.publish_countersign(false, basis, op.into()).await {
            tracing::error!(
                "Failed to publish to other counter-signers agent authorities because of: {:?}",
                e
            );
        }
    }

    publish_trigger.trigger(&"publish countersigning_success");

    tracing::info!(
        "Countersigning session complete for agent {:?} in approximately {}ms",
        author,
        (Timestamp::now() - session_data.preflight_request.session_times.start)
            .unwrap_or_default()
            .num_milliseconds()
    );

    Ok(Some(session_data.preflight_request.app_entry_hash))
}

async fn apply_success_state_changes(
    space: Space,
    author: &AgentPubKey,
    this_cells_action_hash: ActionHash,
    integration_trigger: TriggerSender,
) -> Result<(), WorkflowError> {
    let authored_db = space.get_or_create_authored_db(author.clone())?;
    let dht_db = space.dht_db.clone();
    let dht_db_cache = space.dht_query_cache.clone();

    // Unlock the chain and remove the withhold publish flag from all ops in this session.
    let this_cell_actions_op_basis_hashes = authored_db
        .write_async({
            let author = author.clone();
            move |txn| -> SourceChainResult<Vec<DhtOpHash>> {
                // All checks have passed so unlock the chain.
                mutations::unlock_chain(txn, &author)?;
                // Update ops to publish.
                txn.execute(
                    "UPDATE DhtOp SET withhold_publish = NULL WHERE action_hash = :action_hash",
                    named_params! {
                        ":action_hash": this_cells_action_hash,
                    },
                )
                .map_err(holochain_state::prelude::StateMutationError::from)?;

                // Load the op hashes for this session so that we can publish them.
                Ok(get_countersigning_op_hashes(txn, this_cells_action_hash)?)
            }
        })
        .await?;

    // If all signatures are valid (above) and i signed then i must have
    // validated it previously so i now agree that i authored it.
    // TODO: perhaps this should be `authored_ops_to_dht_db`, i.e. the arc check should
    //       be performed, because we may not be an authority for these ops
    authored_ops_to_dht_db_without_check(
        this_cell_actions_op_basis_hashes,
        authored_db.into(),
        dht_db,
        &dht_db_cache,
    )
    .await?;

    integration_trigger.trigger(&"integrate countersigning_success");

    Ok(())
}

fn get_countersigning_op_hashes(
    txn: &mut Transaction,
    this_cells_action_hash: ActionHash,
) -> DatabaseResult<Vec<DhtOpHash>> {
    Ok(txn
        .prepare("SELECT basis_hash, hash FROM DhtOp WHERE action_hash = :action_hash")?
        .query_map(
            named_params! {
                ":action_hash": this_cells_action_hash
            },
            |row| {
                let hash: DhtOpHash = row.get("hash")?;
                Ok(hash)
            },
        )?
        .collect::<Result<Vec<_>, _>>()?)
}<|MERGE_RESOLUTION|>--- conflicted
+++ resolved
@@ -62,16 +62,12 @@
                         return SourceChainResult::Ok(None);
                     }
 
-<<<<<<< HEAD
                     let transaction: holochain_state::prelude::CascadeTxnWrapper = txn.into();
-                    // TODO already looked up in current_countersigning_session?
-=======
-                    let transaction: holochain_state::prelude::Txn = (&txn).into();
+
                     // Ensure that the entry is present in the database.
                     // We've looked up the session as a Record, but that permits the entry to be
                     // missing. The cs_entry_hash is stored on the action rather than being a
                     // guarantee that the action is present.
->>>>>>> 00fada0f
                     if transaction.contains_entry(&entry_hash)? {
                         return Ok(Some((session_record, session_data)));
                     }
