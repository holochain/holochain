--- conflicted
+++ resolved
@@ -68,13 +68,10 @@
                 Err(KitsuneError::other("Session already exists"))
             }
             std::collections::hash_map::Entry::Vacant(entry) => {
-<<<<<<< HEAD
-=======
                 tracing::debug!(
                     "Storing accepted session in the workspace for agent: {:?}",
                     author
                 );
->>>>>>> 39bd881a
                 entry.insert(CountersigningSessionState::Accepted(request.clone()));
                 Ok(())
             }
