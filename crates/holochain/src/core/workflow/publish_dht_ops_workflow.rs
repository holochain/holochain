//! # Publish Dht Op Workflow
//!
//! ## Open questions
//! - [x] Publish add and remove links on private entries, what are the constraints on when to publish
//!
//! For now, Publish links on private entries
// TODO: B-01827 Make story about: later consider adding a flag to make a link private and not publish it.
//       Even for those private links, we may need to publish them to the author of the private entry
//       (and we'd have to reference its action  which actually exists on the DHT to make that work,
//       rather than the entry which does not exist on the DHT).
//!
//!

use super::error::WorkflowResult;
use crate::core::queue_consumer::TriggerSender;
use crate::core::queue_consumer::WorkComplete;
use holo_hash::*;
use holochain_p2p::HolochainP2pDnaT;
use holochain_state::prelude::*;
use std::collections::HashMap;
use std::sync::Arc;
use std::time;
use std::time::Duration;
use tracing::*;

mod publish_query;
pub use publish_query::{get_ops_to_publish, num_still_needing_publish};

#[cfg(test)]
mod unit_tests;

/// Default redundancy factor for validation receipts
pub const DEFAULT_RECEIPT_BUNDLE_SIZE: u8 = 5;

/// Map of required validation receipts.
pub type RequiredReceiptCounts = HashMap<ZomeIndex, HashMap<EntryDefIndex, u8>>;

#[cfg_attr(
    feature = "instrument",
    tracing::instrument(skip(db, network, trigger_self, min_publish_interval))
)]
pub async fn publish_dht_ops_workflow(
    authored_db: DbWrite<DbKindAuthored>,
    dht_db: DbWrite<DbKindDht>,
    required_receipt_counts: Arc<RequiredReceiptCounts>,
    network: Arc<impl HolochainP2pDnaT>,
    trigger_self: TriggerSender,
    agent: AgentPubKey,
    min_publish_interval: Duration,
) -> WorkflowResult<WorkComplete> {
    let mut complete = WorkComplete::Complete;
    let to_publish = publish_dht_ops_workflow_inner(
        authored_db.clone().into(),
        agent.clone(),
        min_publish_interval,
    )
    .await?;
    let to_publish_count: usize = to_publish.values().map(Vec::len).sum();

    if to_publish_count > 0 {
        info!("publishing {} ops", to_publish_count);
    }

    // Commit to the network
    let mut success = Vec::with_capacity(to_publish.len());
    for (basis, list) in to_publish {
        let (op_hash_list, op_data_list): (Vec<_>, Vec<_>) = list.into_iter().unzip();

        let mut have_enough_receipts = false;

        // First, check to see if we can get the required validation receipts.
        // TODO - we don't currently track the agents that generated the
        //        receipts in our database, so we can't make use of the
        //        exclude list, so we may get duplicate receipts.
        if let Ok(bundle) = network
            .get_validation_receipts(
                basis.clone(),
                op_hash_list.clone(),
                Vec::new(), // exclude list
                DEFAULT_RECEIPT_BUNDLE_SIZE as usize,
            )
            .await
        {
            for receipt in bundle.into_iter() {
                // Get the action for this op so we can check the entry type.
                let hash = receipt.receipt.dht_op_hash.clone();
                let action: Option<SignedAction> = authored_db
                    .read_async(move |txn| {
                        let h: Option<Vec<u8>> = txn
                            .query_row(
                                "SELECT Action.blob as action_blob
                    FROM DhtOp
                    JOIN Action ON Action.hash = DhtOp.action_hash
                    WHERE DhtOp.hash = :hash",
                                named_params! {
                                    ":hash": hash,
                                },
                                |row| row.get("action_blob"),
                            )
                            .optional()?;
                        match h {
                            Some(h) => from_blob(h),
                            None => Ok(None),
                        }
                    })
                    .await?;

                // If the action has an app entry type get the entry def
                // from the conductor.
                let required_receipt_count = match action.as_ref().and_then(|h| h.entry_type()) {
                    Some(EntryType::App(AppEntryDef {
                        zome_index,
                        entry_index,
                        ..
                    })) => required_receipt_counts
                        .get(zome_index)
                        .and_then(|z| z.get(entry_index)),
                    _ => None,
                };

                // If no required receipt count was found then fallback to the default.
                let required_validation_count = required_receipt_count.unwrap_or(
                    &crate::core::workflow::publish_dht_ops_workflow::DEFAULT_RECEIPT_BUNDLE_SIZE,
                );

                match process_validation_receipt(
                    authored_db.clone(),
                    dht_db.clone(),
                    receipt,
                    *required_validation_count,
                )
                .await
                {
                    Err(err) => {
                        debug!(?err, "error processing validation receipt");
                    }
                    Ok(false) => (),
                    Ok(true) => {
                        have_enough_receipts = true;
                    }
                }
            }
        }

        if have_enough_receipts {
            // We have enough receipts!
            // Short-ciruit so we don't publish.
            success.extend(op_hash_list);
            continue;
        }

        // second, if we still need validation receipts,
        // try re-publishing the op hashes.
        match network
            .publish(
                true,
                false,
                basis,
                agent.clone(),
                op_hash_list.clone(),
                None,
                Some(op_data_list),
            )
            .await
        {
            Err(e) => {
                // If we get a routing error it means the space hasn't started yet and we should try publishing again.
                if let holochain_p2p::HolochainP2pError::RoutingDnaError(_) = e {
                    // TODO if this doesn't change what is the loop terminate condition?
                    complete = WorkComplete::Incomplete(None);
                }
                warn!(failed_to_send_publish = ?e);
            }
            Ok(()) => {
                success.extend(op_hash_list);
            }
        }
    }

    if to_publish_count > 0 {
        info!("published {}/{} ops", success.len(), to_publish_count);
    }

    let now = time::SystemTime::now().duration_since(time::UNIX_EPOCH)?;
    let continue_publish = authored_db
        .write_async(move |txn| {
            for hash in success {
                set_last_publish_time(txn, &hash, now)?;
            }
            WorkflowResult::Ok(publish_query::num_still_needing_publish(txn, agent)? > 0)
        })
        .await?;

    // If we have more ops that could be published then continue looping.
    if continue_publish {
        trigger_self.resume_loop();
    } else {
        trigger_self.pause_loop();
    }

    debug!("committed published ops");

    // --- END OF WORKFLOW, BEGIN FINISHER BOILERPLATE ---

    Ok(complete)
}

/// Read the authored for ops with receipt count < R
pub async fn publish_dht_ops_workflow_inner(
    authored_db: DbRead<DbKindAuthored>,
    agent: AgentPubKey,
    min_publish_interval: Duration,
) -> WorkflowResult<HashMap<OpBasis, Vec<(DhtOpHash, crate::prelude::DhtOp)>>> {
    // Ops to publish by basis
    let mut to_publish = HashMap::new();

    for (basis, op_hash, op) in
        get_ops_to_publish(agent, &authored_db, min_publish_interval).await?
    {
        // For every op publish a request
        // Collect and sort ops by basis
        to_publish
            .entry(basis)
            .or_insert_with(Vec::new)
            .push((op_hash, op));
    }

    Ok(to_publish)
<<<<<<< HEAD
}

async fn process_validation_receipt(
    authored_db: DbWrite<DbKindAuthored>,
    dht_db: DbWrite<DbKindDht>,
    receipt: SignedValidationReceipt,
    required_validation_count: u8,
) -> WorkflowResult<bool> {
    debug!(from = ?receipt.receipt.validators, hash = ?receipt.receipt.dht_op_hash);

    let receipt_op_hash = receipt.receipt.dht_op_hash.clone();

    let receipt_count = dht_db
        .write_async({
            let receipt_op_hash = receipt_op_hash.clone();
            move |txn| -> StateMutationResult<usize> {
                // Add the new receipts to the db
                add_if_unique(txn, receipt)?;

                // Get the current count for this DhtOp.
                let receipt_count: usize = txn.query_row(
                    "SELECT COUNT(rowid) FROM ValidationReceipt WHERE op_hash = :op_hash",
                    named_params! {
                        ":op_hash": receipt_op_hash,
                    },
                    |row| row.get(0),
                )?;

                if receipt_count >= required_validation_count as usize {
                    // If we have enough receipts then set receipts to complete.
                    //
                    // Don't fail here if this doesn't work, it's only informational. Getting
                    // the same flag set in the authored db is what will stop the publish
                    // workflow from republishing this op.
                    set_receipts_complete_redundantly_in_dht_db(txn, &receipt_op_hash, true).ok();
                }

                Ok(receipt_count)
            }
        })
        .await?;

    // If we have enough receipts then set receipts to complete.
    if receipt_count >= required_validation_count as usize {
        // Note that the flag is set in the authored db because that's what the publish workflow checks to decide
        // whether to republish the op for more validation receipts.
        authored_db
            .write_async(move |txn| -> StateMutationResult<()> {
                set_receipts_complete(txn, &receipt_op_hash, true)
            })
            .await?;

        Ok(true)
    } else {
        Ok(false)
    }
}

/* @ K2-INTEGRATION @ TODO @
#[cfg(test)]
mod tests {
    use super::*;
    use crate::fixt::CreateLinkFixturator;
    use crate::fixt::EntryFixturator;
    use crate::test_utils::fake_genesis;
    use crate::test_utils::test_network_with_events;
    use crate::test_utils::TestNetwork;
    use ::fixt::prelude::*;
    use futures::future::FutureExt;
    use holo_hash::fixt::AgentPubKeyFixturator;
    use holo_hash::fixt::DnaHashFixturator;
    use holochain_conductor_api::conductor::ConductorTuningParams;
    use holochain_p2p::HolochainP2pDna;
    use holochain_state::mutations;
    use holochain_trace;
    use holochain_types::db_cache::DhtDbQueryCache;
    use std::collections::HashMap;
    use std::ops::Deref;
    use std::sync::atomic::AtomicU32;
    use std::sync::atomic::Ordering;
    use std::sync::Arc;
    use std::time::Duration;
    use test_case::test_case;
    use tokio::task::JoinHandle;
    use tracing_futures::Instrument;

    const RECV_TIMEOUT: Duration = Duration::from_millis(3000);

    /// publish ops setup
    async fn setup(
        db: DbWrite<DbKindAuthored>,
        num_agents: u32,
        num_hash: u32,
        panic_on_publish: bool,
    ) -> (
        TestNetwork,
        HolochainP2pDna,
        AgentPubKey,
        JoinHandle<()>,
        tokio::sync::oneshot::Receiver<()>,
    ) {
        // Create data fixts for op
        let mut sig_fixt = SignatureFixturator::new(Unpredictable);
        let mut link_add_fixt = CreateLinkFixturator::new(Unpredictable);
        let author = fake_agent_pubkey_1();

        db.write_async({
            let query_author = author.clone();

            move |txn| -> StateMutationResult<()> {
                for _ in 0..num_hash {
                    // Create data for op
                    let sig = sig_fixt.next().unwrap();
                    let mut link_add = link_add_fixt.next().unwrap();
                    link_add.author = query_author.clone();
                    // Create DhtOp
                    let op = ChainOp::RegisterAddLink(sig.clone(), link_add.clone());
                    // Get the hash from the op
                    let op_hashed = DhtOpHashed::from_content_sync(op.clone());
                    mutations::insert_op_authored(txn, &op_hashed)?;
                }
                Ok(())
            }
        })
        .await
        .unwrap();

        // Create cell data
        let dna = fixt!(DnaHash);
        let agents = AgentPubKeyFixturator::new(Unpredictable)
            .take(num_agents as usize)
            .collect::<Vec<_>>();

        // Create the network
        let filter_events =
            |evt: &_| matches!(evt, holochain_p2p::event::HolochainP2pEvent::Publish { .. });
        let (tx, mut recv) = tokio::sync::mpsc::channel(10);
        let test_network =
            test_network_with_events(Some(dna.clone()), Some(author.clone()), filter_events, tx)
                .await;
        let (tx_complete, rx_complete) = tokio::sync::oneshot::channel();
        let dna_network = test_network.dna_network();
        let network = test_network.network();
        let mut recv_count: u32 = 0;
        let total_expected = num_agents * num_hash;

        // Receive events and increment count
        let recv_task = tokio::task::spawn({
            async move {
                let mut tx_complete = Some(tx_complete);
                while let Some(evt) = recv.recv().await {
                    use holochain_p2p::event::HolochainP2pEvent::*;
                    if let Publish { respond, .. } = evt {
                        respond.respond(Ok(async move { Ok(()) }.boxed().into()));
                        if panic_on_publish {
                            panic!("Published, when expecting not to")
                        }
                        recv_count += 1;
                        if recv_count == total_expected {
                            // notify the test that all items have been received
                            tx_complete.take().unwrap().send(()).unwrap();
                            break;
                        }
                    }
                }
            }
        });

        // Join some agents onto the network
        // Skip the first agent as it has already joined
        for agent in agents.into_iter().skip(1) {
            HolochainP2pRef::join(&network, dna.clone(), agent, None, None)
                .await
                .unwrap();
        }

        (test_network, dna_network, author, recv_task, rx_complete)
    }

    /// Call the workflow
    async fn call_workflow(
        db: DbWrite<DbKindAuthored>,
        dna_network: HolochainP2pDna,
        author: AgentPubKey,
    ) {
        let (trigger_sender, _) = TriggerSender::new();
        publish_dht_ops_workflow(
            db.clone(),
            Arc::new(dna_network),
            trigger_sender,
            author,
            ConductorTuningParams::default().min_publish_interval(),
        )
        .await
        .unwrap();
    }

    /// There is a test that shows that network messages would be sent to all agents via broadcast.
    #[test_case(1, 1)]
    #[test_case(1, 10)]
    #[test_case(1, 100)]
    #[test_case(10, 1)]
    #[test_case(10, 10)]
    #[test_case(10, 100)]
    #[test_case(100, 1)]
    #[test_case(100, 10)]
    #[test_case(100, 100)]
    #[ignore = "(david.b) tests should be re-written using mock network"]
    fn test_sent_to_r_nodes(num_agents: u32, num_hash: u32) {
        tokio_helper::block_forever_on(async {
            holochain_trace::test_run();

            // Create test db
            let test_db = test_authored_db();
            let db = test_db.to_db();

            // Setup
            let (_network, dna_network, author, recv_task, rx_complete) =
                setup(db.clone(), num_agents, num_hash, false).await;

            call_workflow(db.clone(), dna_network, author).await;

            // Wait for expected # of responses, or timeout
            tokio::select! {
                _ = rx_complete => {}
                _ = tokio::time::sleep(RECV_TIMEOUT) => {
                    panic!("Timed out while waiting for expected responses.")
                }
            };

            let check = async move {
                recv_task.await.unwrap();
                db.read_async(move |txn| -> DatabaseResult<()> {
                    let unpublished_ops: bool = txn.query_row(
                        "SELECT EXISTS(SELECT 1 FROM DhtOp WHERE last_publish_time IS NULL)",
                        [],
                        |row| row.get(0),
                    )?;
                    assert!(!unpublished_ops);

                    Ok(())
                })
                .await
                .unwrap()
            };

            // Shutdown
            tokio::time::timeout(Duration::from_secs(10), check)
                .await
                .ok();
        });
    }

    /// There is a test to shows that DHTOps that were produced on private entries are not published.
    /// Some do get published
    /// Current private constraints:
    /// - No private Entry is ever published in any op
    /// - No StoreEntry
    /// - This workflow does not have access to private entries
    /// - Add / Remove links: Currently publish all.
    /// ## Explanation
    /// This test is a little big so a quick run down:
    /// 1. All ops that can contain entries are created with entries (StoreRecord, StoreEntry and RegisterUpdatedContent)
    /// 2. Then we create identical versions of these ops without the entries (set to None) (except StoreEntry)
    /// 3. The workflow is run and the ops are sent to the network receiver
    /// 4. We check that the correct number of ops are received (so we know there were no other ops sent)
    /// 5. StoreEntry is __not__ expected so would show up as an extra if it was produced
    /// 6. Every op that is received (StoreRecord and RegisterUpdatedContent) is checked to match the expected versions (entries removed)
    /// 7. Each op also has a count to check for duplicates
    #[test_case(1)]
    #[test_case(10)]
    #[test_case(100)]
    #[ignore = "(david.b) tests should be re-written using mock network"]
    fn test_private_entries(num_agents: u32) {
        tokio_helper::block_forever_on(
            async {
                holochain_trace::test_run();

                // Create test db
                let test_db = test_authored_db();
                let keystore = holochain_keystore::test_keystore();
                let dht_db = test_dht_db();
                let db = test_db.to_db();

                let dna = fixt!(DnaHash);
                let filter_events = |evt: &_| matches!(evt, holochain_p2p::event::HolochainP2pEvent::Publish { .. });
                let (tx, mut recv) = tokio::sync::mpsc::channel(10);
                let author = fake_agent_pubkey_1();
                let test_network = test_network_with_events(
                    Some(dna.clone()),
                    Some(author.clone()),
                    filter_events,
                    tx,
                )
                .await;
                let dna_network = test_network.dna_network();

                // Setup data
                let original_entry = fixt!(Entry);
                let new_entry = fixt!(Entry);
                let original_entry_hash = EntryHash::with_data_sync(&original_entry);
                let new_entry_hash = EntryHash::with_data_sync(&new_entry);

                // Make them private
                let visibility = EntryVisibility::Private;
                let mut entry_type_fixt =
                    AppEntryDefFixturator::new(visibility).map(EntryType::App);
                let ec_entry_type = entry_type_fixt.next().unwrap();
                let eu_entry_type = entry_type_fixt.next().unwrap();

                // Genesis and produce ops to clear these from the chains
                fake_genesis(db.clone(), dht_db.to_db(), keystore.clone())
                    .await
                    .unwrap();
                db.write_async(move |txn| -> DatabaseResult<usize> {
                    Ok(txn.execute("UPDATE DhtOp SET receipts_complete = 1", [])?)
                }).await.unwrap();
                let author = fake_agent_pubkey_1();

                // Put data in records
                let source_chain = SourceChain::new(
                    db.clone(),
                    dht_db.to_db(),
                    DhtDbQueryCache::new(dht_db.clone().into()),
                    keystore.clone(),
                    author.clone(),
                )
                .await
                .unwrap();
                // Produces 3 ops but minus 1 for store entry so 2 ops.
                let original_action_address = source_chain
                    .put_weightless(
                        builder::Create {
                            entry_type: ec_entry_type,
                            entry_hash: original_entry_hash.clone(),
                        },
                        Some(original_entry),
                        ChainTopOrdering::default(),
                    )
                    .await
                    .unwrap();

                // Produces 5 ops but minus 1 for store entry so 4 ops.
                let entry_update_hash = source_chain
                    .put_weightless(
                        builder::Update {
                            entry_type: eu_entry_type,
                            entry_hash: new_entry_hash,
                            original_action_address: original_action_address.clone(),
                            original_entry_address: original_entry_hash,
                        },
                        Some(new_entry),
                        ChainTopOrdering::default(),
                    )
                    .await
                    .unwrap();

                source_chain.flush(dna_network.storage_arcs().await.unwrap(), dna_network.chc()).await.unwrap();
                let (entry_create_action, entry_update_action) = db.write_async(move |writer| -> StateQueryResult<(SignedActionHashed, SignedActionHashed)> {
                        let store = CascadeTxnWrapper::from(writer.deref());
                        let ech = store.get_action(&original_action_address).unwrap().unwrap();
                        let euh = store.get_action(&entry_update_hash).unwrap().unwrap();
                        Ok((ech, euh))
                    })
                    .await
                    .unwrap();

                // Gather the expected op hashes, ops and basis
                // We are only expecting Store Record and Register Replaced By ops and nothing else
                let store_record_count = Arc::new(AtomicU32::new(0));
                let register_replaced_by_count = Arc::new(AtomicU32::new(0));
                let register_updated_record_count = Arc::new(AtomicU32::new(0));
                let register_agent_activity_count = Arc::new(AtomicU32::new(0));

                let expected = {
                    let mut map = HashMap::new();
                    // Op is expected to not contain the Entry even though the above contains the entry
                    let (entry_create_action, sig) = entry_create_action.into_inner();
                    let expected_op = ChainOp::RegisterAgentActivity(
                        sig.clone(),
                        entry_create_action.clone().into_content(),
                    );
                    let op_hash = expected_op.to_hash();
                    map.insert(
                        op_hash,
                        (expected_op, register_agent_activity_count.clone()),
                    );

                    let expected_op = ChainOp::StoreRecord(
                        sig,
                        entry_create_action.into_content(),
                        RecordEntry::NA,
                    );
                    let op_hash = expected_op.to_hash();

                    map.insert(op_hash, (expected_op, store_record_count.clone()));

                    // Create RegisterUpdatedContent
                    // Op is expected to not contain the Entry
                    let (entry_update_action, sig) = entry_update_action.into_inner();
                    let entry_update_action: Update =
                        entry_update_action.into_content().try_into().unwrap();
                    let expected_op = ChainOp::StoreRecord(
                        sig.clone(),
                        entry_update_action.clone().into(),
                        RecordEntry::NA,
                    );
                    let op_hash = expected_op.to_hash();

                    map.insert(op_hash, (expected_op, store_record_count.clone()));

                    let expected_op = ChainOp::RegisterUpdatedContent(
                        sig.clone(),
                        entry_update_action.clone(),
                        RecordEntry::NA,
                    );
                    let op_hash = expected_op.to_hash();

                    map.insert(op_hash, (expected_op, register_replaced_by_count.clone()));
                    let expected_op = ChainOp::RegisterUpdatedRecord(
                        sig.clone(),
                        entry_update_action.clone(),
                        RecordEntry::NA,
                    );
                    let op_hash = expected_op.to_hash();

                    map.insert(
                        op_hash,
                        (expected_op, register_updated_record_count.clone()),
                    );
                    let expected_op = ChainOp::RegisterAgentActivity(sig, entry_update_action.into());
                    let op_hash = expected_op.to_hash();
                    map.insert(
                        op_hash,
                        (expected_op, register_agent_activity_count.clone()),
                    );

                    map
                };

                // Create cell data
                let agents = AgentPubKeyFixturator::new(Unpredictable)
                    .take(num_agents as usize)
                    .collect::<Vec<_>>();

                // Create the network

                let (tx_complete, rx_complete) = tokio::sync::oneshot::channel();
                // We are expecting six ops per agent plus one for self.
                // The 7 genesis ops were already recently published, so
                // won't be published again this time.
                let total_expected = (num_agents + 1) * 6;
                let mut recv_count: u32 = 0;

                // Receive events and increment count
                tokio::task::spawn({
                    async move {
                        let mut tx_complete = Some(tx_complete);
                        while let Some(evt) = recv.recv().await {
                            use holochain_p2p::event::HolochainP2pEvent::*;
                            if let Publish { respond, ops, .. } = evt {
                                tracing::debug!(?ops);

                                // Check the ops are correct
                                for op in ops {
                                    let op_hash = DhtOpHash::with_data_sync(&op);
                                    match expected.get(&op_hash) {
                                        Some((expected_op, count)) => {
                                            assert_eq!(op, DhtOp::from(expected_op.clone()));
                                            count.fetch_add(1, Ordering::SeqCst);
                                        }
                                        None => {
                                            if let ChainOp::StoreEntry(_, h, _) = op.as_chain_op().expect("warrants not handled here") {
                                                if *h.visibility() == EntryVisibility::Private {
                                                    panic!(
                                                        "A private op has been published: {:?}",
                                                        h
                                                    )
                                                }
                                            }
                                        }
                                    }
                                    recv_count += 1;
                                }
                                respond.respond(Ok(async move { Ok(()) }.boxed().into()));
                                if recv_count == total_expected {
                                    tx_complete.take().unwrap().send(()).unwrap();
                                }
                            }
                        }
                    }
                    .instrument(debug_span!("private_entries_inner"))
                });

                // Join some agents onto the network
                {
                    let network = test_network.network();
                    for agent in agents {
                        HolochainP2pRef::join(&network, dna.clone(), agent, None, None)
                            .await
                            .unwrap()
                    }
                }

                call_workflow(db.clone(), dna_network, author).await;

                // Wait for expected # of responses, or timeout
                tokio::select! {
                    _ = rx_complete => {}
                    _ = tokio::time::sleep(RECV_TIMEOUT) => {
                        panic!("Timed out while waiting for expected responses.")
                    }
                };

                // We publish to ourself in a full sync network so we need
                // to expect one more op.
                let num_agents = num_agents + 1;
                // Check there is no ops left that didn't come through
                assert_eq!(
                    num_agents,
                    register_replaced_by_count.load(Ordering::SeqCst)
                );
                assert_eq!(
                    num_agents,
                    register_updated_record_count.load(Ordering::SeqCst)
                );
                assert_eq!(num_agents * 2, store_record_count.load(Ordering::SeqCst));
                assert_eq!(
                    num_agents * 2,
                    register_agent_activity_count.load(Ordering::SeqCst)
                );
            }
            .instrument(debug_span!("private_entries")),
        );
    }
}
*/
=======
}
>>>>>>> 1944473e
<|MERGE_RESOLUTION|>--- conflicted
+++ resolved
@@ -226,7 +226,6 @@
     }
 
     Ok(to_publish)
-<<<<<<< HEAD
 }
 
 async fn process_validation_receipt(
@@ -283,487 +282,4 @@
     } else {
         Ok(false)
     }
-}
-
-/* @ K2-INTEGRATION @ TODO @
-#[cfg(test)]
-mod tests {
-    use super::*;
-    use crate::fixt::CreateLinkFixturator;
-    use crate::fixt::EntryFixturator;
-    use crate::test_utils::fake_genesis;
-    use crate::test_utils::test_network_with_events;
-    use crate::test_utils::TestNetwork;
-    use ::fixt::prelude::*;
-    use futures::future::FutureExt;
-    use holo_hash::fixt::AgentPubKeyFixturator;
-    use holo_hash::fixt::DnaHashFixturator;
-    use holochain_conductor_api::conductor::ConductorTuningParams;
-    use holochain_p2p::HolochainP2pDna;
-    use holochain_state::mutations;
-    use holochain_trace;
-    use holochain_types::db_cache::DhtDbQueryCache;
-    use std::collections::HashMap;
-    use std::ops::Deref;
-    use std::sync::atomic::AtomicU32;
-    use std::sync::atomic::Ordering;
-    use std::sync::Arc;
-    use std::time::Duration;
-    use test_case::test_case;
-    use tokio::task::JoinHandle;
-    use tracing_futures::Instrument;
-
-    const RECV_TIMEOUT: Duration = Duration::from_millis(3000);
-
-    /// publish ops setup
-    async fn setup(
-        db: DbWrite<DbKindAuthored>,
-        num_agents: u32,
-        num_hash: u32,
-        panic_on_publish: bool,
-    ) -> (
-        TestNetwork,
-        HolochainP2pDna,
-        AgentPubKey,
-        JoinHandle<()>,
-        tokio::sync::oneshot::Receiver<()>,
-    ) {
-        // Create data fixts for op
-        let mut sig_fixt = SignatureFixturator::new(Unpredictable);
-        let mut link_add_fixt = CreateLinkFixturator::new(Unpredictable);
-        let author = fake_agent_pubkey_1();
-
-        db.write_async({
-            let query_author = author.clone();
-
-            move |txn| -> StateMutationResult<()> {
-                for _ in 0..num_hash {
-                    // Create data for op
-                    let sig = sig_fixt.next().unwrap();
-                    let mut link_add = link_add_fixt.next().unwrap();
-                    link_add.author = query_author.clone();
-                    // Create DhtOp
-                    let op = ChainOp::RegisterAddLink(sig.clone(), link_add.clone());
-                    // Get the hash from the op
-                    let op_hashed = DhtOpHashed::from_content_sync(op.clone());
-                    mutations::insert_op_authored(txn, &op_hashed)?;
-                }
-                Ok(())
-            }
-        })
-        .await
-        .unwrap();
-
-        // Create cell data
-        let dna = fixt!(DnaHash);
-        let agents = AgentPubKeyFixturator::new(Unpredictable)
-            .take(num_agents as usize)
-            .collect::<Vec<_>>();
-
-        // Create the network
-        let filter_events =
-            |evt: &_| matches!(evt, holochain_p2p::event::HolochainP2pEvent::Publish { .. });
-        let (tx, mut recv) = tokio::sync::mpsc::channel(10);
-        let test_network =
-            test_network_with_events(Some(dna.clone()), Some(author.clone()), filter_events, tx)
-                .await;
-        let (tx_complete, rx_complete) = tokio::sync::oneshot::channel();
-        let dna_network = test_network.dna_network();
-        let network = test_network.network();
-        let mut recv_count: u32 = 0;
-        let total_expected = num_agents * num_hash;
-
-        // Receive events and increment count
-        let recv_task = tokio::task::spawn({
-            async move {
-                let mut tx_complete = Some(tx_complete);
-                while let Some(evt) = recv.recv().await {
-                    use holochain_p2p::event::HolochainP2pEvent::*;
-                    if let Publish { respond, .. } = evt {
-                        respond.respond(Ok(async move { Ok(()) }.boxed().into()));
-                        if panic_on_publish {
-                            panic!("Published, when expecting not to")
-                        }
-                        recv_count += 1;
-                        if recv_count == total_expected {
-                            // notify the test that all items have been received
-                            tx_complete.take().unwrap().send(()).unwrap();
-                            break;
-                        }
-                    }
-                }
-            }
-        });
-
-        // Join some agents onto the network
-        // Skip the first agent as it has already joined
-        for agent in agents.into_iter().skip(1) {
-            HolochainP2pRef::join(&network, dna.clone(), agent, None, None)
-                .await
-                .unwrap();
-        }
-
-        (test_network, dna_network, author, recv_task, rx_complete)
-    }
-
-    /// Call the workflow
-    async fn call_workflow(
-        db: DbWrite<DbKindAuthored>,
-        dna_network: HolochainP2pDna,
-        author: AgentPubKey,
-    ) {
-        let (trigger_sender, _) = TriggerSender::new();
-        publish_dht_ops_workflow(
-            db.clone(),
-            Arc::new(dna_network),
-            trigger_sender,
-            author,
-            ConductorTuningParams::default().min_publish_interval(),
-        )
-        .await
-        .unwrap();
-    }
-
-    /// There is a test that shows that network messages would be sent to all agents via broadcast.
-    #[test_case(1, 1)]
-    #[test_case(1, 10)]
-    #[test_case(1, 100)]
-    #[test_case(10, 1)]
-    #[test_case(10, 10)]
-    #[test_case(10, 100)]
-    #[test_case(100, 1)]
-    #[test_case(100, 10)]
-    #[test_case(100, 100)]
-    #[ignore = "(david.b) tests should be re-written using mock network"]
-    fn test_sent_to_r_nodes(num_agents: u32, num_hash: u32) {
-        tokio_helper::block_forever_on(async {
-            holochain_trace::test_run();
-
-            // Create test db
-            let test_db = test_authored_db();
-            let db = test_db.to_db();
-
-            // Setup
-            let (_network, dna_network, author, recv_task, rx_complete) =
-                setup(db.clone(), num_agents, num_hash, false).await;
-
-            call_workflow(db.clone(), dna_network, author).await;
-
-            // Wait for expected # of responses, or timeout
-            tokio::select! {
-                _ = rx_complete => {}
-                _ = tokio::time::sleep(RECV_TIMEOUT) => {
-                    panic!("Timed out while waiting for expected responses.")
-                }
-            };
-
-            let check = async move {
-                recv_task.await.unwrap();
-                db.read_async(move |txn| -> DatabaseResult<()> {
-                    let unpublished_ops: bool = txn.query_row(
-                        "SELECT EXISTS(SELECT 1 FROM DhtOp WHERE last_publish_time IS NULL)",
-                        [],
-                        |row| row.get(0),
-                    )?;
-                    assert!(!unpublished_ops);
-
-                    Ok(())
-                })
-                .await
-                .unwrap()
-            };
-
-            // Shutdown
-            tokio::time::timeout(Duration::from_secs(10), check)
-                .await
-                .ok();
-        });
-    }
-
-    /// There is a test to shows that DHTOps that were produced on private entries are not published.
-    /// Some do get published
-    /// Current private constraints:
-    /// - No private Entry is ever published in any op
-    /// - No StoreEntry
-    /// - This workflow does not have access to private entries
-    /// - Add / Remove links: Currently publish all.
-    /// ## Explanation
-    /// This test is a little big so a quick run down:
-    /// 1. All ops that can contain entries are created with entries (StoreRecord, StoreEntry and RegisterUpdatedContent)
-    /// 2. Then we create identical versions of these ops without the entries (set to None) (except StoreEntry)
-    /// 3. The workflow is run and the ops are sent to the network receiver
-    /// 4. We check that the correct number of ops are received (so we know there were no other ops sent)
-    /// 5. StoreEntry is __not__ expected so would show up as an extra if it was produced
-    /// 6. Every op that is received (StoreRecord and RegisterUpdatedContent) is checked to match the expected versions (entries removed)
-    /// 7. Each op also has a count to check for duplicates
-    #[test_case(1)]
-    #[test_case(10)]
-    #[test_case(100)]
-    #[ignore = "(david.b) tests should be re-written using mock network"]
-    fn test_private_entries(num_agents: u32) {
-        tokio_helper::block_forever_on(
-            async {
-                holochain_trace::test_run();
-
-                // Create test db
-                let test_db = test_authored_db();
-                let keystore = holochain_keystore::test_keystore();
-                let dht_db = test_dht_db();
-                let db = test_db.to_db();
-
-                let dna = fixt!(DnaHash);
-                let filter_events = |evt: &_| matches!(evt, holochain_p2p::event::HolochainP2pEvent::Publish { .. });
-                let (tx, mut recv) = tokio::sync::mpsc::channel(10);
-                let author = fake_agent_pubkey_1();
-                let test_network = test_network_with_events(
-                    Some(dna.clone()),
-                    Some(author.clone()),
-                    filter_events,
-                    tx,
-                )
-                .await;
-                let dna_network = test_network.dna_network();
-
-                // Setup data
-                let original_entry = fixt!(Entry);
-                let new_entry = fixt!(Entry);
-                let original_entry_hash = EntryHash::with_data_sync(&original_entry);
-                let new_entry_hash = EntryHash::with_data_sync(&new_entry);
-
-                // Make them private
-                let visibility = EntryVisibility::Private;
-                let mut entry_type_fixt =
-                    AppEntryDefFixturator::new(visibility).map(EntryType::App);
-                let ec_entry_type = entry_type_fixt.next().unwrap();
-                let eu_entry_type = entry_type_fixt.next().unwrap();
-
-                // Genesis and produce ops to clear these from the chains
-                fake_genesis(db.clone(), dht_db.to_db(), keystore.clone())
-                    .await
-                    .unwrap();
-                db.write_async(move |txn| -> DatabaseResult<usize> {
-                    Ok(txn.execute("UPDATE DhtOp SET receipts_complete = 1", [])?)
-                }).await.unwrap();
-                let author = fake_agent_pubkey_1();
-
-                // Put data in records
-                let source_chain = SourceChain::new(
-                    db.clone(),
-                    dht_db.to_db(),
-                    DhtDbQueryCache::new(dht_db.clone().into()),
-                    keystore.clone(),
-                    author.clone(),
-                )
-                .await
-                .unwrap();
-                // Produces 3 ops but minus 1 for store entry so 2 ops.
-                let original_action_address = source_chain
-                    .put_weightless(
-                        builder::Create {
-                            entry_type: ec_entry_type,
-                            entry_hash: original_entry_hash.clone(),
-                        },
-                        Some(original_entry),
-                        ChainTopOrdering::default(),
-                    )
-                    .await
-                    .unwrap();
-
-                // Produces 5 ops but minus 1 for store entry so 4 ops.
-                let entry_update_hash = source_chain
-                    .put_weightless(
-                        builder::Update {
-                            entry_type: eu_entry_type,
-                            entry_hash: new_entry_hash,
-                            original_action_address: original_action_address.clone(),
-                            original_entry_address: original_entry_hash,
-                        },
-                        Some(new_entry),
-                        ChainTopOrdering::default(),
-                    )
-                    .await
-                    .unwrap();
-
-                source_chain.flush(dna_network.storage_arcs().await.unwrap(), dna_network.chc()).await.unwrap();
-                let (entry_create_action, entry_update_action) = db.write_async(move |writer| -> StateQueryResult<(SignedActionHashed, SignedActionHashed)> {
-                        let store = CascadeTxnWrapper::from(writer.deref());
-                        let ech = store.get_action(&original_action_address).unwrap().unwrap();
-                        let euh = store.get_action(&entry_update_hash).unwrap().unwrap();
-                        Ok((ech, euh))
-                    })
-                    .await
-                    .unwrap();
-
-                // Gather the expected op hashes, ops and basis
-                // We are only expecting Store Record and Register Replaced By ops and nothing else
-                let store_record_count = Arc::new(AtomicU32::new(0));
-                let register_replaced_by_count = Arc::new(AtomicU32::new(0));
-                let register_updated_record_count = Arc::new(AtomicU32::new(0));
-                let register_agent_activity_count = Arc::new(AtomicU32::new(0));
-
-                let expected = {
-                    let mut map = HashMap::new();
-                    // Op is expected to not contain the Entry even though the above contains the entry
-                    let (entry_create_action, sig) = entry_create_action.into_inner();
-                    let expected_op = ChainOp::RegisterAgentActivity(
-                        sig.clone(),
-                        entry_create_action.clone().into_content(),
-                    );
-                    let op_hash = expected_op.to_hash();
-                    map.insert(
-                        op_hash,
-                        (expected_op, register_agent_activity_count.clone()),
-                    );
-
-                    let expected_op = ChainOp::StoreRecord(
-                        sig,
-                        entry_create_action.into_content(),
-                        RecordEntry::NA,
-                    );
-                    let op_hash = expected_op.to_hash();
-
-                    map.insert(op_hash, (expected_op, store_record_count.clone()));
-
-                    // Create RegisterUpdatedContent
-                    // Op is expected to not contain the Entry
-                    let (entry_update_action, sig) = entry_update_action.into_inner();
-                    let entry_update_action: Update =
-                        entry_update_action.into_content().try_into().unwrap();
-                    let expected_op = ChainOp::StoreRecord(
-                        sig.clone(),
-                        entry_update_action.clone().into(),
-                        RecordEntry::NA,
-                    );
-                    let op_hash = expected_op.to_hash();
-
-                    map.insert(op_hash, (expected_op, store_record_count.clone()));
-
-                    let expected_op = ChainOp::RegisterUpdatedContent(
-                        sig.clone(),
-                        entry_update_action.clone(),
-                        RecordEntry::NA,
-                    );
-                    let op_hash = expected_op.to_hash();
-
-                    map.insert(op_hash, (expected_op, register_replaced_by_count.clone()));
-                    let expected_op = ChainOp::RegisterUpdatedRecord(
-                        sig.clone(),
-                        entry_update_action.clone(),
-                        RecordEntry::NA,
-                    );
-                    let op_hash = expected_op.to_hash();
-
-                    map.insert(
-                        op_hash,
-                        (expected_op, register_updated_record_count.clone()),
-                    );
-                    let expected_op = ChainOp::RegisterAgentActivity(sig, entry_update_action.into());
-                    let op_hash = expected_op.to_hash();
-                    map.insert(
-                        op_hash,
-                        (expected_op, register_agent_activity_count.clone()),
-                    );
-
-                    map
-                };
-
-                // Create cell data
-                let agents = AgentPubKeyFixturator::new(Unpredictable)
-                    .take(num_agents as usize)
-                    .collect::<Vec<_>>();
-
-                // Create the network
-
-                let (tx_complete, rx_complete) = tokio::sync::oneshot::channel();
-                // We are expecting six ops per agent plus one for self.
-                // The 7 genesis ops were already recently published, so
-                // won't be published again this time.
-                let total_expected = (num_agents + 1) * 6;
-                let mut recv_count: u32 = 0;
-
-                // Receive events and increment count
-                tokio::task::spawn({
-                    async move {
-                        let mut tx_complete = Some(tx_complete);
-                        while let Some(evt) = recv.recv().await {
-                            use holochain_p2p::event::HolochainP2pEvent::*;
-                            if let Publish { respond, ops, .. } = evt {
-                                tracing::debug!(?ops);
-
-                                // Check the ops are correct
-                                for op in ops {
-                                    let op_hash = DhtOpHash::with_data_sync(&op);
-                                    match expected.get(&op_hash) {
-                                        Some((expected_op, count)) => {
-                                            assert_eq!(op, DhtOp::from(expected_op.clone()));
-                                            count.fetch_add(1, Ordering::SeqCst);
-                                        }
-                                        None => {
-                                            if let ChainOp::StoreEntry(_, h, _) = op.as_chain_op().expect("warrants not handled here") {
-                                                if *h.visibility() == EntryVisibility::Private {
-                                                    panic!(
-                                                        "A private op has been published: {:?}",
-                                                        h
-                                                    )
-                                                }
-                                            }
-                                        }
-                                    }
-                                    recv_count += 1;
-                                }
-                                respond.respond(Ok(async move { Ok(()) }.boxed().into()));
-                                if recv_count == total_expected {
-                                    tx_complete.take().unwrap().send(()).unwrap();
-                                }
-                            }
-                        }
-                    }
-                    .instrument(debug_span!("private_entries_inner"))
-                });
-
-                // Join some agents onto the network
-                {
-                    let network = test_network.network();
-                    for agent in agents {
-                        HolochainP2pRef::join(&network, dna.clone(), agent, None, None)
-                            .await
-                            .unwrap()
-                    }
-                }
-
-                call_workflow(db.clone(), dna_network, author).await;
-
-                // Wait for expected # of responses, or timeout
-                tokio::select! {
-                    _ = rx_complete => {}
-                    _ = tokio::time::sleep(RECV_TIMEOUT) => {
-                        panic!("Timed out while waiting for expected responses.")
-                    }
-                };
-
-                // We publish to ourself in a full sync network so we need
-                // to expect one more op.
-                let num_agents = num_agents + 1;
-                // Check there is no ops left that didn't come through
-                assert_eq!(
-                    num_agents,
-                    register_replaced_by_count.load(Ordering::SeqCst)
-                );
-                assert_eq!(
-                    num_agents,
-                    register_updated_record_count.load(Ordering::SeqCst)
-                );
-                assert_eq!(num_agents * 2, store_record_count.load(Ordering::SeqCst));
-                assert_eq!(
-                    num_agents * 2,
-                    register_agent_activity_count.load(Ordering::SeqCst)
-                );
-            }
-            .instrument(debug_span!("private_entries")),
-        );
-    }
-}
-*/
-=======
-}
->>>>>>> 1944473e
+}