//! # Publish Dht Op Workflow
//!
//! ## Open questions
//! - [x] Publish add and remove links on private entries, what are the constraints on when to publish
//! For now, Publish links on private entries
// TODO: B-01827 Make story about: later consider adding a flag to make a link private and not publish it.
//       Even for those private links, we may need to publish them to the author of the private entry
//       (and we'd have to reference its header  which actually exists on the DHT to make that work,
//       rather than the entry which does not exist on the DHT).
//!
//!

use super::{
    error::WorkflowResult,
    produce_dht_ops_workflow::dht_op_light::{error::DhtOpConvertError, light_to_op},
};
use crate::core::{
    queue_consumer::{OneshotWriter, WorkComplete},
    state::{
        dht_op_integration::AuthoredDhtOpsStore,
        element_buf::ElementBuf,
        workspace::{Workspace, WorkspaceResult},
    },
};
use fallible_iterator::FallibleIterator;
use holo_hash::*;
use holochain_p2p::HolochainP2pCell;
use holochain_state::{
    buffer::{BufferedStore, KvBufFresh},
    db::AUTHORED_DHT_OPS,
    fresh_reader,
    prelude::*,
    transaction::Writer,
};
use holochain_types::{dht_op::DhtOp, Timestamp};
use std::collections::HashMap;
use std::time;
use tracing::*;

/// Default redundancy factor for validation receipts
// TODO: Pull this from the wasm entry def and only use this if it's missing
// TODO: Put a default in the DnaBundle
// TODO: build zome_types/entry_def map to get the (AppEntryType map to entry def)
pub const DEFAULT_RECEIPT_BUNDLE_SIZE: u32 = 5;

/// Don't publish a DhtOp more than once during this interval.
/// This allows us to trigger the publish workflow as often as we like, without
/// flooding the network with spurious publishes.
pub const MIN_PUBLISH_INTERVAL: time::Duration = time::Duration::from_secs(5);

/// Database buffers required for publishing [DhtOp]s
pub struct PublishDhtOpsWorkspace {
    /// Database of authored DhtOps, with data about prior publishing
    authored_dht_ops: AuthoredDhtOpsStore,
    /// Element store for looking up data to construct ops
    elements: ElementBuf,
}

#[instrument(skip(workspace, writer, network))]
pub async fn publish_dht_ops_workflow(
    mut workspace: PublishDhtOpsWorkspace,
    writer: OneshotWriter,
    network: &mut HolochainP2pCell,
) -> WorkflowResult<WorkComplete> {
    let to_publish = publish_dht_ops_workflow_inner(&mut workspace).await?;

    // Commit to the network
    for (basis, ops) in to_publish {
        network.publish(true, basis, ops, None).await?;
    }
    // --- END OF WORKFLOW, BEGIN FINISHER BOILERPLATE ---

    // commit the workspace
    writer.with_writer(|writer| Ok(workspace.flush_to_txn(writer)?))?;

    Ok(WorkComplete::Complete)
}

/// Read the authored for ops with receipt count < R
pub async fn publish_dht_ops_workflow_inner(
    workspace: &mut PublishDhtOpsWorkspace,
) -> WorkflowResult<HashMap<AnyDhtHash, Vec<(DhtOpHash, DhtOp)>>> {
    // TODO: PERF: We need to check all ops every time this runs
    // instead we could have a queue of ops where count < R and a kv for count > R.
    // Then if the count for an ops reduces below R move it to the queue.
    let now_ts = Timestamp::now();
    let now: chrono::DateTime<chrono::Utc> = now_ts.into();
    // chrono cannot create const durations
    let interval =
        chrono::Duration::from_std(MIN_PUBLISH_INTERVAL).expect("const interval must be positive");

    // one of many ways to access the env
    let env = workspace.elements.headers().env().clone();

    let values = fresh_reader!(env, |r| workspace
        .authored()
        .iter(&r)?
        .filter_map(|(k, mut r)| {
            Ok(if r.receipt_count < DEFAULT_RECEIPT_BUNDLE_SIZE {
                let needs_publish = r
                    .last_publish_time
                    .map(|last| {
                        let duration = now.signed_duration_since(last.into());
                        duration > interval
                    })
                    .unwrap_or(true);
                if needs_publish {
                    r.last_publish_time = Some(now_ts);
                    Some((DhtOpHash::with_pre_hashed(k.to_vec()), r))
                } else {
                    None
                }
            } else {
                None
            })
        })
        .collect::<Vec<_>>())?;

    // Ops to publish by basis
    let mut to_publish = HashMap::new();

    for (op_hash, value) in values {
        // Insert updated values into database for items about to be published
        let op = value.op.clone();
        workspace.authored().put(op_hash.clone(), value)?;

        let op = match light_to_op(op, workspace.elements()).await {
            // Ignore StoreEntry ops on private
            Err(DhtOpConvertError::StoreEntryOnPrivate) => continue,
            r => r?,
        };
        // For every op publish a request
        // Collect and sort ops by basis
        to_publish
            .entry(op.dht_basis().await)
            .or_insert_with(Vec::new)
            .push((op_hash, op));
    }

    Ok(to_publish)
}

impl Workspace for PublishDhtOpsWorkspace {
    fn flush_to_txn(self, writer: &mut Writer) -> WorkspaceResult<()> {
        self.authored_dht_ops.flush_to_txn(writer)?;
        Ok(())
    }
}

impl PublishDhtOpsWorkspace {
    pub fn new(env: EnvironmentRead, dbs: &impl GetDb) -> WorkspaceResult<Self> {
        let db = dbs.get_db(&*AUTHORED_DHT_OPS)?;
        let authored_dht_ops = KvBufFresh::new(env.clone(), db);
        // Note that this must always be false as we don't want private entries being published
        let elements = ElementBuf::vault(env, dbs, false)?;
        Ok(Self {
            authored_dht_ops,
            elements,
        })
    }

    fn authored(&mut self) -> &mut AuthoredDhtOpsStore {
        &mut self.authored_dht_ops
    }

    fn elements(&self) -> &ElementBuf {
        &self.elements
    }
}

#[cfg(test)]
mod tests {
    use super::*;
    use crate::{
        core::{
            queue_consumer::TriggerSender,
            state::{dht_op_integration::AuthoredDhtOpsValue, source_chain::SourceChain},
            workflow::{
                fake_genesis,
                produce_dht_ops_workflow::{produce_dht_ops_workflow, ProduceDhtOpsWorkspace},
            },
            SourceChainError,
        },
        fixt::{EntryFixturator, LinkAddFixturator},
    };
    use ::fixt::prelude::*;
    use futures::future::FutureExt;
    use ghost_actor::GhostControlSender;
    use holo_hash::fixt::*;
    use holochain_p2p::{
        actor::{HolochainP2p, HolochainP2pRefToCell, HolochainP2pSender},
        spawn_holochain_p2p,
    };
    use holochain_state::{
        buffer::BufferedStore,
        env::{EnvironmentWrite, ReadManager, WriteManager},
        error::DatabaseError,
        test_utils::test_cell_env,
    };
    use holochain_types::{
        dht_op::{DhtOp, DhtOpHashed, DhtOpLight},
        fixt::{AppEntryTypeFixturator, SignatureFixturator},
        observability, HeaderHashed,
    };
    use holochain_zome_types::entry_def::EntryVisibility;
    use holochain_zome_types::{
        element::SignedHeaderHashed,
        header::{builder, EntryType, EntryUpdate},
    };
    use matches::assert_matches;
    use std::{
        collections::HashMap,
        convert::TryInto,
        sync::{
            atomic::{AtomicU32, Ordering},
            Arc,
        },
        time::Duration,
    };
    use test_case::test_case;
    use tokio::task::JoinHandle;
    use tracing_futures::Instrument;

    const RECV_TIMEOUT: Duration = Duration::from_millis(3000);

    /// publish ops setup
    async fn setup<'env>(
        env: EnvironmentWrite,
        num_agents: u32,
        num_hash: u32,
        panic_on_publish: bool,
    ) -> (
        ghost_actor::GhostSender<HolochainP2p>,
        HolochainP2pCell,
        JoinHandle<()>,
        tokio::sync::oneshot::Receiver<()>,
    ) {
        let env_ref = env.guard();
        // Create data fixts for op
        let mut sig_fixt = SignatureFixturator::new(Unpredictable);
        let mut link_add_fixt = LinkAddFixturator::new(Unpredictable);

        let mut data = Vec::new();
        for _ in 0..num_hash {
            // Create data for op
            let sig = sig_fixt.next().unwrap();
            let link_add = link_add_fixt.next().unwrap();
            // Create DhtOp
            let op = DhtOp::RegisterAddLink(sig.clone(), link_add.clone());
            // Get the hash from the op
            let op_hashed = DhtOpHashed::from_content(op.clone()).await;
            // Convert op to DhtOpLight
            let header_hash = HeaderHashed::from_content_sync(link_add.clone().into());
            let op_light = DhtOpLight::RegisterAddLink(
                header_hash.as_hash().clone(),
                link_add.base_address.into(),
            );
            data.push((sig, op_hashed, op_light, header_hash));
        }

        // Create and fill authored ops db in the workspace
        {
            let mut workspace = PublishDhtOpsWorkspace::new(env.clone().into(), &env_ref).unwrap();
            for (sig, op_hashed, op_light, header_hash) in data {
                let op_hash = op_hashed.as_hash().clone();
                let authored_value = AuthoredDhtOpsValue::from_light(op_light);
                workspace
                    .authored_dht_ops
                    .put(op_hash.clone(), authored_value)
                    .unwrap();
                // Put data into element store
                let signed_header = SignedHeaderHashed::with_presigned(header_hash, sig);
                workspace.elements.put(signed_header, None).unwrap();
            }
            // Manually commit because this workspace doesn't commit to all dbs
            env_ref
                .with_commit::<DatabaseError, _, _>(|writer| {
                    workspace.authored_dht_ops.flush_to_txn(writer)?;
                    workspace.elements.flush_to_txn(writer)?;
                    Ok(())
                })
                .unwrap();
        }

        // Create cell data
        let dna = fixt!(DnaHash);
        let agents = AgentPubKeyFixturator::new(Unpredictable)
            .take(num_agents as usize)
            .collect::<Vec<_>>();

        // Create the network
        let (network, mut recv) = spawn_holochain_p2p().await.unwrap();
        let (tx_complete, rx_complete) = tokio::sync::oneshot::channel();
        let cell_network = network.to_cell(dna.clone(), agents[0].clone());
        let mut recv_count: u32 = 0;
        let total_expected = num_agents * num_hash;

        // Receive events and increment count
        let recv_task = tokio::task::spawn({
            async move {
                use tokio::stream::StreamExt;
                let mut tx_complete = Some(tx_complete);
                while let Some(evt) = recv.next().await {
                    use holochain_p2p::event::HolochainP2pEvent::*;
                    match evt {
                        Publish { respond, .. } => {
                            respond.respond(Ok(async move { Ok(()) }.boxed().into()));
                            if panic_on_publish {
                                panic!("Published, when expecting not to")
                            }
                            recv_count += 1;
                            if recv_count == total_expected {
                                // notify the test that all items have been received
                                tx_complete.take().unwrap().send(()).unwrap();
                                break;
                            }
                        }
                        _ => (),
                    }
                }
            }
        });

        // Join some agents onto the network
        for agent in agents {
            network.join(dna.clone(), agent).await.unwrap();
        }

        (network, cell_network, recv_task, rx_complete)
    }

    /// Call the workflow
    async fn call_workflow(env: EnvironmentWrite, mut cell_network: HolochainP2pCell) {
        let env_ref = env.guard();
        let workspace = PublishDhtOpsWorkspace::new(env.clone().into(), &env_ref).unwrap();
        publish_dht_ops_workflow(workspace, env.clone().into(), &mut cell_network)
            .await
            .unwrap();
    }

    /// There is a test that shows that network messages would be sent to all agents via broadcast.
    #[test_case(1, 1)]
    #[test_case(1, 10)]
    #[test_case(1, 100)]
    #[test_case(10, 1)]
    #[test_case(10, 10)]
    #[test_case(10, 100)]
    #[test_case(100, 1)]
    #[test_case(100, 10)]
    #[test_case(100, 100)]
    fn test_sent_to_r_nodes(num_agents: u32, num_hash: u32) {
        crate::conductor::tokio_runtime().block_on(async {
            observability::test_run().ok();

            // Create test env
            let test_env = test_cell_env();
            let env = test_env.env();

            // Setup
            let (network, cell_network, recv_task, rx_complete) =
                setup(env.clone(), num_agents, num_hash, false).await;

            call_workflow(env.clone().into(), cell_network).await;

            // Wait for expected # of responses, or timeout
            tokio::select! {
                _ = rx_complete => {}
                _ = tokio::time::delay_for(RECV_TIMEOUT) => {
                    panic!("Timed out while waiting for expected responses.")
                }
            };

            let check = async move {
                let env_ref = env.guard();
                recv_task.await.unwrap();
                let reader = env_ref.reader().unwrap();
                let mut workspace =
                    PublishDhtOpsWorkspace::new(env.clone().into(), &env_ref).unwrap();
                for i in workspace.authored().iter(&reader).unwrap().iterator() {
                    // Check that each item now has a publish time
                    assert!(i.expect("can iterate").1.last_publish_time.is_some())
                }
            };

            // Shutdown
            tokio::time::timeout(Duration::from_secs(10), network.ghost_actor_shutdown())
                .await
                .ok();
            tokio::time::timeout(Duration::from_secs(10), check)
                .await
                .ok();
        });
    }

    /// There is a test that shows that if the validation_receipt_count > R
    /// for a DHTOp we don't re-publish it
    #[test_case(1, 1)]
    #[test_case(1, 10)]
    #[test_case(1, 100)]
    #[test_case(10, 1)]
    #[test_case(10, 10)]
    #[test_case(10, 100)]
    #[test_case(100, 1)]
    #[test_case(100, 10)]
    #[test_case(100, 100)]
    fn test_no_republish(num_agents: u32, num_hash: u32) {
        crate::conductor::tokio_runtime().block_on(async {
            observability::test_run().ok();

            // Create test env
<<<<<<< HEAD
            let env = test_cell_env();
            let dbs = env.dbs();
            let env_ref = env.guard();
=======
            let test_env = test_cell_env();
            let env = test_env.env();
            let dbs = env.dbs().await;
            let env_ref = env.guard().await;
>>>>>>> 02053829

            // Setup
            let (network, cell_network, recv_task, _) =
                setup(env.clone(), num_agents, num_hash, true).await;

            // Update the authored to have > R counts
            {
                let reader = env_ref.reader().unwrap();
                let mut workspace = PublishDhtOpsWorkspace::new(env.clone().into(), &dbs).unwrap();

                // Update authored to R
                let values = workspace
                    .authored_dht_ops
                    .iter(&reader)
                    .unwrap()
                    .map(|(k, mut v)| {
                        v.receipt_count = DEFAULT_RECEIPT_BUNDLE_SIZE;
                        Ok((DhtOpHash::with_pre_hashed(k.to_vec()), v))
                    })
                    .collect::<Vec<_>>()
                    .unwrap();

                for (hash, v) in values.into_iter() {
                    workspace.authored_dht_ops.put(hash, v).unwrap();
                }

                // Manually commit because this workspace doesn't commit to all dbs
                env_ref
                    .with_commit::<DatabaseError, _, _>(|writer| {
                        workspace.authored_dht_ops.flush_to_txn(writer)?;
                        Ok(())
                    })
                    .unwrap();
            }

            // Call the workflow
            call_workflow(env.clone().into(), cell_network).await;

            // If we can wait a while without receiving any publish, we have succeeded
            tokio::time::delay_for(Duration::from_millis(
                std::cmp::min(50, std::cmp::max(2000, 10 * num_agents * num_hash)).into(),
            ))
            .await;

            // Shutdown
            tokio::time::timeout(Duration::from_secs(10), network.ghost_actor_shutdown())
                .await
                .ok();
            tokio::time::timeout(Duration::from_secs(10), recv_task)
                .await
                .ok();
        });
    }

    /// There is a test to shows that DHTOps that were produced on private entries are not published.
    /// Some do get published
    /// Current private constraints:
    /// - No private Entry is ever published in any op
    /// - No StoreEntry
    /// - This workflow does not have access to private entries
    /// - Add / Remove links: Currently publish all.
    /// ## Explication
    /// This test is a little big so a quick run down:
    /// 1. All ops that can contain entries are created with entries (StoreElement, StoreEntry and RegisterUpdatedBy)
    /// 2. Then we create identical versions of these ops without the entires (set to None) (expect StoreEntry)
    /// 3. The workflow is run and the ops are sent to the network receiver
    /// 4. We check that the correct number of ops are received (so we know there were no other ops sent)
    /// 5. StoreEntry is __not__ expected so would show up as an extra if it was produced
    /// 6. Every op that is received (StoreElement and RegisterUpdatedBy) is checked to match the expected versions (entries removed)
    /// 7. Each op also has a count to check for duplicates
    #[test_case(1)]
    #[test_case(10)]
    #[test_case(100)]
    fn test_private_entries(num_agents: u32) {
        crate::conductor::tokio_runtime().block_on(
            async {
                observability::test_run().ok();

                // Create test env
<<<<<<< HEAD
                let env = test_cell_env();
                let dbs = env.dbs();
                let env_ref = env.guard();
=======
                let test_env = test_cell_env();
                let env = test_env.env();
                let dbs = env.dbs().await;
                let env_ref = env.guard().await;
>>>>>>> 02053829

                // Setup data
                let original_entry = fixt!(Entry);
                let new_entry = fixt!(Entry);
                let original_entry_hash = EntryHash::with_data_sync(&original_entry);
                let new_entry_hash = EntryHash::with_data_sync(&new_entry);

                // Make them private
                let visibility = EntryVisibility::Private;
                let mut entry_type_fixt =
                    AppEntryTypeFixturator::new(visibility.clone()).map(EntryType::App);
                let ec_entry_type = entry_type_fixt.next().unwrap();
                let eu_entry_type = entry_type_fixt.next().unwrap();

                // Genesis and produce ops to clear these from the chains
                {
                    let mut source_chain = SourceChain::new(env.clone().into(), &dbs).unwrap();
                    fake_genesis(&mut source_chain).await.unwrap();
                    env_ref
                        .with_commit::<SourceChainError, _, _>(|writer| {
                            source_chain.flush_to_txn(writer)?;
                            Ok(())
                        })
                        .unwrap();
                }
                {
                    let workspace = ProduceDhtOpsWorkspace::new(env.clone().into(), &dbs).unwrap();
                    let (mut qt, _rx) = TriggerSender::new();
                    let complete = produce_dht_ops_workflow(workspace, env.clone().into(), &mut qt)
                        .await
                        .unwrap();
                    assert_matches!(complete, WorkComplete::Complete);
                }
                {
                    let mut workspace =
                        ProduceDhtOpsWorkspace::new(env.clone().into(), &dbs).unwrap();
                    env_ref
                        .with_commit::<SourceChainError, _, _>(|writer| {
                            workspace.authored_dht_ops.clear_all(writer)?;
                            Ok(())
                        })
                        .unwrap();
                }

                // Put data in elements
                let (entry_create_header, entry_update_header) = {
                    let mut source_chain = SourceChain::new(env.clone().into(), &dbs).unwrap();
                    let original_header_address = source_chain
                        .put(
                            builder::EntryCreate {
                                entry_type: ec_entry_type,
                                entry_hash: original_entry_hash.clone(),
                            },
                            Some(original_entry),
                        )
                        .await
                        .unwrap();

                    let entry_create_header = source_chain
                        .get_header(&original_header_address)
                        .await
                        .unwrap()
                        .unwrap()
                        .clone();

                    let entry_update_hash = source_chain
                        .put(
                            builder::EntryUpdate {
                                entry_type: eu_entry_type,
                                entry_hash: new_entry_hash,
                                original_header_address: original_header_address.clone(),
                                original_entry_address: original_entry_hash,
                            },
                            Some(new_entry),
                        )
                        .await
                        .unwrap();

                    let entry_update_header = source_chain
                        .get_header(&entry_update_hash)
                        .await
                        .unwrap()
                        .unwrap()
                        .clone();

                    env_ref
                        .with_commit::<SourceChainError, _, _>(|writer| {
                            source_chain.flush_to_txn(writer)?;
                            Ok(())
                        })
                        .unwrap();
                    (entry_create_header, entry_update_header)
                };

                // Gather the expected op hashes, ops and basis
                // We are only expecting Store Element and Register Replaced By ops and nothing else
                let store_element_count = Arc::new(AtomicU32::new(0));
                let register_replaced_by_count = Arc::new(AtomicU32::new(0));
                let register_agent_activity_count = Arc::new(AtomicU32::new(0));

                let expected = {
                    let mut map = HashMap::new();
                    // Op is expected to not contain the Entry even though the above contains the entry
                    let (entry_create_header, sig) =
                        entry_create_header.into_header_and_signature();
                    let expected_op = DhtOp::RegisterAgentActivity(
                        sig.clone(),
                        entry_create_header.clone().into_content(),
                    );
                    let op_hash = DhtOpHashed::from_content(expected_op.clone())
                        .await
                        .into_hash();
                    map.insert(
                        op_hash,
                        (expected_op, register_agent_activity_count.clone()),
                    );

                    let expected_op = DhtOp::StoreElement(
                        sig,
                        entry_create_header.into_content().try_into().unwrap(),
                        None,
                    );
                    let op_hash = DhtOpHashed::from_content(expected_op.clone())
                        .await
                        .into_hash();

                    map.insert(op_hash, (expected_op, store_element_count.clone()));

                    // Create RegisterUpdatedBy
                    // Op is expected to not contain the Entry
                    let (entry_update_header, sig) =
                        entry_update_header.into_header_and_signature();
                    let entry_update_header: EntryUpdate =
                        entry_update_header.into_content().try_into().unwrap();
                    let expected_op =
                        DhtOp::StoreElement(sig.clone(), entry_update_header.clone().into(), None);
                    let op_hash = DhtOpHashed::from_content(expected_op.clone())
                        .await
                        .into_hash();

                    map.insert(op_hash, (expected_op, store_element_count.clone()));

                    let expected_op =
                        DhtOp::RegisterUpdatedBy(sig.clone(), entry_update_header.clone());
                    let op_hash = DhtOpHashed::from_content(expected_op.clone())
                        .await
                        .into_hash();

                    map.insert(op_hash, (expected_op, register_replaced_by_count.clone()));
                    let expected_op = DhtOp::RegisterAgentActivity(sig, entry_update_header.into());
                    let op_hash = DhtOpHashed::from_content(expected_op.clone())
                        .await
                        .into_hash();
                    map.insert(
                        op_hash,
                        (expected_op, register_agent_activity_count.clone()),
                    );

                    map
                };

                // Create and fill authored ops db in the workspace
                {
                    let workspace = ProduceDhtOpsWorkspace::new(env.clone().into(), &dbs).unwrap();
                    let (mut qt, _rx) = TriggerSender::new();
                    let complete = produce_dht_ops_workflow(workspace, env.clone().into(), &mut qt)
                        .await
                        .unwrap();
                    assert_matches!(complete, WorkComplete::Complete);
                }

                // Create cell data
                let dna = fixt!(DnaHash);
                let agents = AgentPubKeyFixturator::new(Unpredictable)
                    .take(num_agents as usize)
                    .collect::<Vec<_>>();

                // Create the network
                let (network, mut recv) = spawn_holochain_p2p().await.unwrap();
                let cell_network = network.to_cell(dna.clone(), agents[0].clone());
                let (tx_complete, rx_complete) = tokio::sync::oneshot::channel();
                // We are expecting five ops per agent
                let total_expected = num_agents * 5;
                let mut recv_count: u32 = 0;

                // Receive events and increment count
                let recv_task = tokio::task::spawn({
                    async move {
                        use tokio::stream::StreamExt;
                        let mut tx_complete = Some(tx_complete);
                        while let Some(evt) = recv.next().await {
                            use holochain_p2p::event::HolochainP2pEvent::*;
                            match evt {
                                Publish {
                                    respond,
                                    dht_hash,
                                    ops,
                                    ..
                                } => {
                                    tracing::debug!(?dht_hash);
                                    tracing::debug!(?ops);

                                    // Check the ops are correct
                                    for (op_hash, op) in ops {
                                        match expected.get(&op_hash) {
                                            Some((expected_op, count)) => {
                                                assert_eq!(&op, expected_op);
                                                assert_eq!(dht_hash, expected_op.dht_basis().await);
                                                count.fetch_add(1, Ordering::SeqCst);
                                            }
                                            None => panic!(
                                                "This DhtOpHash was not expected: {:?}",
                                                op_hash
                                            ),
                                        }
                                        recv_count += 1;
                                    }
                                    respond.respond(Ok(async move { Ok(()) }.boxed().into()));
                                    if recv_count == total_expected {
                                        tx_complete.take().unwrap().send(()).unwrap();
                                    }
                                }
                                _ => (),
                            }
                        }
                    }
                    .instrument(debug_span!("private_entries_inner"))
                });

                // Join some agents onto the network
                for agent in agents {
                    network.join(dna.clone(), agent).await.unwrap();
                }

                call_workflow(env.clone().into(), cell_network).await;

                // Wait for expected # of responses, or timeout
                tokio::select! {
                    _ = rx_complete => {}
                    _ = tokio::time::delay_for(RECV_TIMEOUT) => {
                        panic!("Timed out while waiting for expected responses.")
                    }
                };

                // Check there is no ops left that didn't come through
                assert_eq!(
                    num_agents * 1,
                    register_replaced_by_count.load(Ordering::SeqCst)
                );
                assert_eq!(num_agents * 2, store_element_count.load(Ordering::SeqCst));
                assert_eq!(
                    num_agents * 2,
                    register_agent_activity_count.load(Ordering::SeqCst)
                );

                // Shutdown
                tokio::time::timeout(Duration::from_secs(10), network.ghost_actor_shutdown())
                    .await
                    .ok();
                tokio::time::timeout(Duration::from_secs(10), recv_task)
                    .await
                    .ok();
            }
            .instrument(debug_span!("private_entries")),
        );
    }

    // TODO: COVERAGE: Test public ops do publish
}<|MERGE_RESOLUTION|>--- conflicted
+++ resolved
@@ -408,16 +408,10 @@
             observability::test_run().ok();
 
             // Create test env
-<<<<<<< HEAD
-            let env = test_cell_env();
+            let test_env = test_cell_env();
+            let env = test_env.env();
             let dbs = env.dbs();
             let env_ref = env.guard();
-=======
-            let test_env = test_cell_env();
-            let env = test_env.env();
-            let dbs = env.dbs().await;
-            let env_ref = env.guard().await;
->>>>>>> 02053829
 
             // Setup
             let (network, cell_network, recv_task, _) =
@@ -497,16 +491,10 @@
                 observability::test_run().ok();
 
                 // Create test env
-<<<<<<< HEAD
-                let env = test_cell_env();
+                let test_env = test_cell_env();
+                let env = test_env.env();
                 let dbs = env.dbs();
                 let env_ref = env.guard();
-=======
-                let test_env = test_cell_env();
-                let env = test_env.env();
-                let dbs = env.dbs().await;
-                let env_ref = env.guard().await;
->>>>>>> 02053829
 
                 // Setup data
                 let original_entry = fixt!(Entry);
