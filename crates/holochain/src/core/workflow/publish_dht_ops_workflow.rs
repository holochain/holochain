//! # Publish Dht Op Workflow
//!
//! ## Open questions
//! - [x] Publish add and remove links on private entries, what are the constraints on when to publish
//! For now, Publish links on private entries
// TODO: B-01827 Make story about: later consider adding a flag to make a link private and not publish it.
//       Even for those private links, we may need to publish them to the author of the private entry
//       (and we'd have to reference its header  which actually exists on the DHT to make that work,
//       rather than the entry which does not exist on the DHT).
//!
//!

use super::error::WorkflowResult;
use crate::core::queue_consumer::TriggerSender;
use crate::core::queue_consumer::WorkComplete;
use holo_hash::*;
use holochain_p2p::HolochainP2pDnaT;
use holochain_state::prelude::*;
use holochain_types::prelude::*;
use std::collections::HashMap;
use std::time;
use tracing::*;

mod publish_query;

/// Default redundancy factor for validation receipts
pub const DEFAULT_RECEIPT_BUNDLE_SIZE: u8 = 5;

/// Don't publish a DhtOp more than once during this interval.
/// This allows us to trigger the publish workflow as often as we like, without
/// flooding the network with spurious publishes.
pub const MIN_PUBLISH_INTERVAL: time::Duration = time::Duration::from_secs(60 * 5);

#[instrument(skip(db, network, trigger_self))]
pub async fn publish_dht_ops_workflow(
    db: DbWrite<DbKindAuthored>,
    network: &(dyn HolochainP2pDnaT + Send + Sync),
    trigger_self: &TriggerSender,
    agent: AgentPubKey,
) -> WorkflowResult<WorkComplete> {
    let mut complete = WorkComplete::Complete;
    let to_publish = publish_dht_ops_workflow_inner(db.clone().into(), agent).await?;

    // Commit to the network
    tracing::info!("sending to {} basis locations", to_publish.len());
    let mut success = Vec::new();
    for (basis, ops) in to_publish {
        let (hashes, ops): (Vec<_>, Vec<_>) = ops.into_iter().unzip();
        if let Err(e) = network.publish(true, false, basis, ops, None).await {
            // If we get a routing error it means the space hasn't started yet and we should try publishing again.
            if let holochain_p2p::HolochainP2pError::RoutingDnaError(_) = e {
                complete = WorkComplete::Incomplete;
            }
            tracing::info!(failed_to_send_publish = ?e);
        } else {
            success.extend(hashes);
        }
    }

    tracing::info!("sent {} ops", success.len());
    let now = std::time::SystemTime::now().duration_since(std::time::UNIX_EPOCH)?;
    let continue_publish = db
        .async_commit(move |writer| {
            for hash in success {
                mutations::set_last_publish_time(writer, &hash, now)?;
            }
            WorkflowResult::Ok(publish_query::num_still_needing_publish(writer)? > 0)
        })
        .await?;

    // If we have more ops that could be published then continue looping.
    if continue_publish {
        trigger_self.resume_loop();
    } else {
        trigger_self.pause_loop();
    }

    tracing::info!("committed sent ops");
    // --- END OF WORKFLOW, BEGIN FINISHER BOILERPLATE ---

    Ok(complete)
}

/// Read the authored for ops with receipt count < R
pub async fn publish_dht_ops_workflow_inner(
    db: DbRead<DbKindAuthored>,
    agent: AgentPubKey,
) -> WorkflowResult<HashMap<AnyDhtHash, Vec<(DhtOpHash, DhtOp)>>> {
    // Ops to publish by basis
    let mut to_publish = HashMap::new();

    for op_hashed in publish_query::get_ops_to_publish(agent, &db).await? {
        let (op, op_hash) = op_hashed.into_inner();
        // For every op publish a request
        // Collect and sort ops by basis
        to_publish
            .entry(op.dht_basis())
            .or_insert_with(Vec::new)
            .push((op_hash, op));
    }

    Ok(to_publish)
}

#[cfg(test)]
mod tests {
    use super::*;
    use crate::fixt::CreateLinkFixturator;
    use crate::fixt::EntryFixturator;
    use crate::test_utils::fake_genesis;
    use crate::test_utils::test_network_with_events;
    use crate::test_utils::TestNetwork;
    use ::fixt::prelude::*;
    use futures::future::FutureExt;
    use holochain_p2p::actor::HolochainP2pSender;
    use holochain_p2p::HolochainP2pDna;
    use holochain_p2p::HolochainP2pRef;
    use holochain_types::db_cache::DhtDbQueryCache;
    use observability;
    use rusqlite::Transaction;
    use std::collections::HashMap;
    use std::convert::TryInto;
    use std::sync::atomic::AtomicU32;
    use std::sync::atomic::Ordering;
    use std::sync::Arc;
    use std::time::Duration;
    use test_case::test_case;
    use tokio::task::JoinHandle;
    use tracing_futures::Instrument;

    const RECV_TIMEOUT: Duration = Duration::from_millis(3000);

    /// publish ops setup
    async fn setup(
        db: DbWrite<DbKindAuthored>,
        num_agents: u32,
        num_hash: u32,
        panic_on_publish: bool,
    ) -> (
        TestNetwork,
        HolochainP2pDna,
        AgentPubKey,
        JoinHandle<()>,
        tokio::sync::oneshot::Receiver<()>,
    ) {
        // Create data fixts for op
        let mut sig_fixt = SignatureFixturator::new(Unpredictable);
        let mut link_add_fixt = CreateLinkFixturator::new(Unpredictable);
        let author = fake_agent_pubkey_1();

        db.conn()
            .unwrap()
            .with_commit_sync(|txn| {
                for _ in 0..num_hash {
                    // Create data for op
                    let sig = sig_fixt.next().unwrap();
                    let mut link_add = link_add_fixt.next().unwrap();
                    link_add.author = author.clone();
                    // Create DhtOp
                    let op = DhtOp::RegisterAddLink(sig.clone(), link_add.clone());
                    // Get the hash from the op
                    let op_hashed = DhtOpHashed::from_content_sync(op.clone());
                    mutations::insert_op(txn, &op_hashed)?;
                }
                StateMutationResult::Ok(())
            })
            .unwrap();

        // Create cell data
        let dna = fixt!(DnaHash);
        let agents = AgentPubKeyFixturator::new(Unpredictable)
            .take(num_agents as usize)
            .collect::<Vec<_>>();

        // Create the network
        let filter_events = |evt: &_| match evt {
            holochain_p2p::event::HolochainP2pEvent::Publish { .. } => true,
            _ => false,
        };
        let (tx, mut recv) = tokio::sync::mpsc::channel(10);
        let test_network =
            test_network_with_events(Some(dna.clone()), Some(author.clone()), filter_events, tx)
                .await;
        let (tx_complete, rx_complete) = tokio::sync::oneshot::channel();
        let dna_network = test_network.dna_network();
        let network = test_network.network();
        let mut recv_count: u32 = 0;
        let total_expected = num_agents * num_hash;

        // Receive events and increment count
        let recv_task = tokio::task::spawn({
            async move {
                // use tokio_stream::StreamExt;
                let mut tx_complete = Some(tx_complete);
                while let Some(evt) = recv.recv().await {
                    use holochain_p2p::event::HolochainP2pEvent::*;
                    match evt {
                        Publish { respond, .. } => {
                            respond.respond(Ok(async move { Ok(()) }.boxed().into()));
                            if panic_on_publish {
                                panic!("Published, when expecting not to")
                            }
                            recv_count += 1;
                            if recv_count == total_expected {
                                // notify the test that all items have been received
                                tx_complete.take().unwrap().send(()).unwrap();
                                break;
                            }
                        }
                        _ => {}
                    }
                }
            }
        });

        // Join some agents onto the network
        // Skip the first agent as it has already joined
        for agent in agents.into_iter().skip(1) {
            HolochainP2pRef::join(&network, dna.clone(), agent, None)
                .await
                .unwrap();
        }

        (test_network, dna_network, author, recv_task, rx_complete)
    }

    /// Call the workflow
    async fn call_workflow(
        db: DbWrite<DbKindAuthored>,
        dna_network: HolochainP2pDna,
        author: AgentPubKey,
    ) {
        let (trigger_sender, _) = TriggerSender::new();
        publish_dht_ops_workflow(db.clone().into(), &dna_network, &trigger_sender, author)
            .await
            .unwrap();
    }

    /// There is a test that shows that network messages would be sent to all agents via broadcast.
    #[test_case(1, 1)]
    #[test_case(1, 10)]
    #[test_case(1, 100)]
    #[test_case(10, 1)]
    #[test_case(10, 10)]
    #[test_case(10, 100)]
    #[test_case(100, 1)]
    #[test_case(100, 10)]
    #[test_case(100, 100)]
    fn test_sent_to_r_nodes(num_agents: u32, num_hash: u32) {
        tokio_helper::block_forever_on(async {
            observability::test_run().ok();

            // Create test db
            let test_db = test_authored_db();
            let db = test_db.to_db();

            // Setup
            let (_network, dna_network, author, recv_task, rx_complete) =
                setup(db.clone(), num_agents, num_hash, false).await;

            call_workflow(db.clone().into(), dna_network, author).await;

            // Wait for expected # of responses, or timeout
            tokio::select! {
                _ = rx_complete => {}
                _ = tokio::time::sleep(RECV_TIMEOUT) => {
                    panic!("Timed out while waiting for expected responses.")
                }
            };

            let check = async move {
                recv_task.await.unwrap();
                fresh_reader_test!(db, |txn: Transaction| {
                    let unpublished_ops: bool = txn
                        .query_row(
                            "SELECT EXISTS(SELECT 1 FROM DhtOp WHERE last_publish_time IS NULL)",
                            [],
                            |row| row.get(0),
                        )
                        .unwrap();
                    assert!(!unpublished_ops);
                })
            };

            // Shutdown
            tokio::time::timeout(Duration::from_secs(10), check)
                .await
                .ok();
        });
    }

    /// There is a test that shows that if the receipt is set to complete
    /// for a DHTOp we don't re-publish it
    #[test_case(1, 1)]
    #[test_case(1, 10)]
    #[test_case(1, 100)]
    #[test_case(10, 1)]
    #[test_case(10, 10)]
    #[test_case(10, 100)]
    #[test_case(100, 1)]
    #[test_case(100, 10)]
    #[test_case(100, 100)]
    fn test_no_republish(num_agents: u32, num_hash: u32) {
        tokio_helper::block_forever_on(async {
            observability::test_run().ok();

            // Create test db
            let test_db = test_authored_db();
            let db = test_db.to_db();

            // Setup
            let (_network, dna_network, author, _, _) =
                setup(db.clone(), num_agents, num_hash, true).await;

            // Update the authored to have complete receipts
            db.conn()
                .unwrap()
                .with_commit_test(|txn| {
                    txn.execute("UPDATE DhtOp SET receipts_complete = 1", [])
                        .unwrap();
                })
                .unwrap();

            // Call the workflow
            call_workflow(db.clone().into(), dna_network, author).await;

            // If we can wait a while without receiving any publish, we have succeeded
            tokio::time::sleep(Duration::from_millis(
                std::cmp::min(50, std::cmp::max(2000, 10 * num_agents * num_hash)).into(),
            ))
            .await;
        });
    }

    /// There is a test to shows that DHTOps that were produced on private entries are not published.
    /// Some do get published
    /// Current private constraints:
    /// - No private Entry is ever published in any op
    /// - No StoreEntry
    /// - This workflow does not have access to private entries
    /// - Add / Remove links: Currently publish all.
    /// ## Explication
    /// This test is a little big so a quick run down:
    /// 1. All ops that can contain entries are created with entries (StoreElement, StoreEntry and RegisterUpdatedContent)
    /// 2. Then we create identical versions of these ops without the entires (set to None) (expect StoreEntry)
    /// 3. The workflow is run and the ops are sent to the network receiver
    /// 4. We check that the correct number of ops are received (so we know there were no other ops sent)
    /// 5. StoreEntry is __not__ expected so would show up as an extra if it was produced
    /// 6. Every op that is received (StoreElement and RegisterUpdatedContent) is checked to match the expected versions (entries removed)
    /// 7. Each op also has a count to check for duplicates
    #[test_case(1)]
    #[test_case(10)]
    #[test_case(100)]
    fn test_private_entries(num_agents: u32) {
        tokio_helper::block_forever_on(
            async {
                observability::test_run().ok();

                // Create test db
                let test_db = test_authored_db();
                let keystore = holochain_state::test_utils::test_keystore();
                let dht_db = test_dht_db();
                let db = test_db.to_db();

                let dna = fixt!(DnaHash);
                let filter_events = |evt: &_| match evt {
                    holochain_p2p::event::HolochainP2pEvent::Publish { .. } => true,
                    _ => false,
                };
                let (tx, mut recv) = tokio::sync::mpsc::channel(10);
                let author = fake_agent_pubkey_1();
                let test_network = test_network_with_events(
                    Some(dna.clone()),
                    Some(author.clone()),
                    filter_events,
                    tx,
                )
                .await;
                let dna_network = test_network.dna_network();

                // Setup data
                let original_entry = fixt!(Entry);
                let new_entry = fixt!(Entry);
                let original_entry_hash = EntryHash::with_data_sync(&original_entry);
                let new_entry_hash = EntryHash::with_data_sync(&new_entry);

                // Make them private
                let visibility = EntryVisibility::Private;
                let mut entry_type_fixt =
                    AppEntryTypeFixturator::new(visibility.clone()).map(EntryType::App);
                let ec_entry_type = entry_type_fixt.next().unwrap();
                let eu_entry_type = entry_type_fixt.next().unwrap();

                // Genesis and produce ops to clear these from the chains
                fake_genesis(db.clone(), dht_db.to_db(), keystore.clone())
                    .await
                    .unwrap();
                db.conn()
                    .unwrap()
                    .execute("UPDATE DhtOp SET receipts_complete = 1", [])
                    .unwrap();
                let author = fake_agent_pubkey_1();

                // Put data in elements
                let source_chain = SourceChain::new(
                    db.clone().into(),
                    dht_db.to_db(),
                    DhtDbQueryCache::new(dht_db.clone().into()),
                    keystore.clone(),
                    author.clone(),
                )
                .await
                .unwrap();
                // Produces 3 ops but minus 1 for store entry so 2 ops.
                let original_header_address = source_chain
                    .put_weightless(
<<<<<<< HEAD
                        Some(zome.clone()),
=======
>>>>>>> 9b5c1f1f
                        builder::Create {
                            entry_type: ec_entry_type,
                            entry_hash: original_entry_hash.clone(),
                        },
                        Some(original_entry),
                        ChainTopOrdering::default(),
                    )
                    .await
                    .unwrap();

                // Produces 5 ops but minus 1 for store entry so 4 ops.
                let entry_update_hash = source_chain
                    .put_weightless(
<<<<<<< HEAD
                        Some(zome.clone()),
=======
>>>>>>> 9b5c1f1f
                        builder::Update {
                            entry_type: eu_entry_type,
                            entry_hash: new_entry_hash,
                            original_header_address: original_header_address.clone(),
                            original_entry_address: original_entry_hash,
                        },
                        Some(new_entry),
                        ChainTopOrdering::default(),
                    )
                    .await
                    .unwrap();

                source_chain.flush(&dna_network).await.unwrap();
                let (entry_create_header, entry_update_header) = db
                    .conn()
                    .unwrap()
                    .with_commit_test(|writer| {
                        let store = Txn::from(writer);
                        let ech = store.get_header(&original_header_address).unwrap().unwrap();
                        let euh = store.get_header(&entry_update_hash).unwrap().unwrap();
                        (ech, euh)
                    })
                    .unwrap();

                // Gather the expected op hashes, ops and basis
                // We are only expecting Store Element and Register Replaced By ops and nothing else
                let store_element_count = Arc::new(AtomicU32::new(0));
                let register_replaced_by_count = Arc::new(AtomicU32::new(0));
                let register_updated_element_count = Arc::new(AtomicU32::new(0));
                let register_agent_activity_count = Arc::new(AtomicU32::new(0));

                let expected = {
                    let mut map = HashMap::new();
                    // Op is expected to not contain the Entry even though the above contains the entry
                    let (entry_create_header, sig) = entry_create_header.into_inner();
                    let expected_op = DhtOp::RegisterAgentActivity(
                        sig.clone(),
                        entry_create_header.clone().into_content(),
                    );
                    let op_hash = expected_op.to_hash();
                    map.insert(
                        op_hash,
                        (expected_op, register_agent_activity_count.clone()),
                    );

                    let expected_op = DhtOp::StoreElement(
                        sig,
                        entry_create_header.into_content().try_into().unwrap(),
                        None,
                    );
                    let op_hash = expected_op.to_hash();

                    map.insert(op_hash, (expected_op, store_element_count.clone()));

                    // Create RegisterUpdatedContent
                    // Op is expected to not contain the Entry
                    let (entry_update_header, sig) = entry_update_header.into_inner();
                    let entry_update_header: Update =
                        entry_update_header.into_content().try_into().unwrap();
                    let expected_op =
                        DhtOp::StoreElement(sig.clone(), entry_update_header.clone().into(), None);
                    let op_hash = expected_op.to_hash();

                    map.insert(op_hash, (expected_op, store_element_count.clone()));

                    let expected_op = DhtOp::RegisterUpdatedContent(
                        sig.clone(),
                        entry_update_header.clone(),
                        None,
                    );
                    let op_hash = expected_op.to_hash();

                    map.insert(op_hash, (expected_op, register_replaced_by_count.clone()));
                    let expected_op = DhtOp::RegisterUpdatedElement(
                        sig.clone(),
                        entry_update_header.clone(),
                        None,
                    );
                    let op_hash = expected_op.to_hash();

                    map.insert(
                        op_hash,
                        (expected_op, register_updated_element_count.clone()),
                    );
                    let expected_op = DhtOp::RegisterAgentActivity(sig, entry_update_header.into());
                    let op_hash = expected_op.to_hash();
                    map.insert(
                        op_hash,
                        (expected_op, register_agent_activity_count.clone()),
                    );

                    map
                };

                // Create cell data
                let agents = AgentPubKeyFixturator::new(Unpredictable)
                    .take(num_agents as usize)
                    .collect::<Vec<_>>();

                // Create the network

                let (tx_complete, rx_complete) = tokio::sync::oneshot::channel();
                // We are expecting six ops per agent plus one for self.
                // The 7 genesis ops were already recently published, so
                // won't be published again this time.
                let total_expected = (num_agents + 1) * 6;
                let mut recv_count: u32 = 0;

                // Receive events and increment count
                tokio::task::spawn({
                    async move {
                        let mut tx_complete = Some(tx_complete);
                        while let Some(evt) = recv.recv().await {
                            use holochain_p2p::event::HolochainP2pEvent::*;
                            match evt {
                                Publish { respond, ops, .. } => {
                                    tracing::debug!(?ops);

                                    // Check the ops are correct
                                    for op in ops {
                                        let op_hash = DhtOpHash::with_data_sync(&op);
                                        match expected.get(&op_hash) {
                                            Some((expected_op, count)) => {
                                                assert_eq!(&op, expected_op);
                                                count.fetch_add(1, Ordering::SeqCst);
                                            }
                                            None => {
                                                if let DhtOp::StoreEntry(_, h, _) = op {
                                                    if *h.visibility() == EntryVisibility::Private {
                                                        panic!(
                                                            "A private op has been published: {:?}",
                                                            h
                                                        )
                                                    }
                                                }
                                            }
                                        }
                                        recv_count += 1;
                                    }
                                    respond.respond(Ok(async move { Ok(()) }.boxed().into()));
                                    if recv_count == total_expected {
                                        tx_complete.take().unwrap().send(()).unwrap();
                                    }
                                }
                                _ => {}
                            }
                        }
                    }
                    .instrument(debug_span!("private_entries_inner"))
                });

                // Join some agents onto the network
                {
                    let network = test_network.network();
                    for agent in agents {
                        HolochainP2pRef::join(&network, dna.clone(), agent, None)
                            .await
                            .unwrap()
                    }
                }

                call_workflow(db.clone().into(), dna_network, author).await;

                // Wait for expected # of responses, or timeout
                tokio::select! {
                    _ = rx_complete => {}
                    _ = tokio::time::sleep(RECV_TIMEOUT) => {
                        panic!("Timed out while waiting for expected responses.")
                    }
                };

                // We publish to ourself in a full sync network so we need
                // to expect one more op.
                let num_agents = num_agents + 1;
                // Check there is no ops left that didn't come through
                assert_eq!(
                    num_agents * 1,
                    register_replaced_by_count.load(Ordering::SeqCst)
                );
                assert_eq!(
                    num_agents * 1,
                    register_updated_element_count.load(Ordering::SeqCst)
                );
                assert_eq!(num_agents * 2, store_element_count.load(Ordering::SeqCst));
                assert_eq!(
                    num_agents * 2,
                    register_agent_activity_count.load(Ordering::SeqCst)
                );
            }
            .instrument(debug_span!("private_entries")),
        );
    }
}<|MERGE_RESOLUTION|>--- conflicted
+++ resolved
@@ -414,10 +414,6 @@
                 // Produces 3 ops but minus 1 for store entry so 2 ops.
                 let original_header_address = source_chain
                     .put_weightless(
-<<<<<<< HEAD
-                        Some(zome.clone()),
-=======
->>>>>>> 9b5c1f1f
                         builder::Create {
                             entry_type: ec_entry_type,
                             entry_hash: original_entry_hash.clone(),
@@ -431,10 +427,6 @@
                 // Produces 5 ops but minus 1 for store entry so 4 ops.
                 let entry_update_hash = source_chain
                     .put_weightless(
-<<<<<<< HEAD
-                        Some(zome.clone()),
-=======
->>>>>>> 9b5c1f1f
                         builder::Update {
                             entry_type: eu_entry_type,
                             entry_hash: new_entry_hash,
