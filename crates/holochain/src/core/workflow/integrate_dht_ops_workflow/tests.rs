use super::*;
<<<<<<< HEAD

use crate::test_utils::test_network;
=======
use crate::core::queue_consumer::TriggerSender;
>>>>>>> 1944473e
use ::fixt::prelude::*;
use holo_hash::fixt::DnaHashFixturator;
use holochain_p2p::actor::MockHcP2p;
use holochain_state::mutations;
use holochain_state::query::link::{GetLinksFilter, GetLinksQuery};
use std::sync::Arc;

#[derive(Clone)]
struct TestData {
    signature: Signature,
    original_entry: Entry,
    new_entry: Entry,
    entry_update_action: Update,
    entry_update_entry: Update,
    original_action_hash: ActionHash,
    original_entry_hash: EntryHash,
    original_action: NewEntryAction,
    entry_delete: Delete,
    link_add: CreateLink,
    link_remove: DeleteLink,
}

impl TestData {
    fn new() -> Self {
        // original entry
        let original_entry = EntryFixturator::new(AppEntry).next().unwrap();
        // New entry
        let new_entry = EntryFixturator::new(AppEntry).next().unwrap();
        Self::new_inner(original_entry, new_entry)
    }

    #[cfg_attr(feature = "instrument", tracing::instrument())]
    fn new_inner(original_entry: Entry, new_entry: Entry) -> Self {
        // original entry
        let original_entry_hash =
            EntryHashed::from_content_sync(original_entry.clone()).into_hash();

        // New entry
        let new_entry_hash = EntryHashed::from_content_sync(new_entry.clone()).into_hash();

        // Original entry and action for updates
        let mut original_action = fixt!(NewEntryAction, PublicCurve);
        tracing::debug!(?original_action);

        match &mut original_action {
            NewEntryAction::Create(c) => c.entry_hash = original_entry_hash.clone(),
            NewEntryAction::Update(u) => u.entry_hash = original_entry_hash.clone(),
        }

        let original_action_hash =
            ActionHashed::from_content_sync(original_action.clone()).into_hash();

        // Action for the new entry
        let mut new_entry_action = fixt!(NewEntryAction, PublicCurve);

        // Update to new entry
        match &mut new_entry_action {
            NewEntryAction::Create(c) => c.entry_hash = new_entry_hash.clone(),
            NewEntryAction::Update(u) => u.entry_hash = new_entry_hash.clone(),
        }

        // Entry update for action
        let mut entry_update_action = fixt!(Update, PublicCurve);
        entry_update_action.entry_hash = new_entry_hash.clone();
        entry_update_action.original_action_address = original_action_hash.clone();

        // Entry update for entry
        let mut entry_update_entry = fixt!(Update, PublicCurve);
        entry_update_entry.entry_hash = new_entry_hash.clone();
        entry_update_entry.original_entry_address = original_entry_hash.clone();
        entry_update_entry.original_action_address = original_action_hash.clone();

        // Entry delete
        let mut entry_delete = fixt!(Delete);
        entry_delete.deletes_address = original_action_hash.clone();

        // Link add
        let mut link_add = fixt!(CreateLink);
        link_add.base_address = original_entry_hash.clone().into();
        link_add.target_address = new_entry_hash.clone().into();
        link_add.tag = fixt!(LinkTag);

        let link_add_hash = ActionHashed::from_content_sync(link_add.clone()).into_hash();

        // Link remove
        let mut link_remove = fixt!(DeleteLink);
        link_remove.base_address = original_entry_hash.clone().into();
        link_remove.link_add_address = link_add_hash.clone();

        // Any Action
        let mut any_action = fixt!(Action, PublicCurve);
        match &mut any_action {
            Action::Create(ec) => {
                ec.entry_hash = original_entry_hash.clone();
            }
            Action::Update(eu) => {
                eu.entry_hash = original_entry_hash.clone();
            }
            _ => {}
        };

        Self {
            signature: fixt!(Signature),
            original_entry,
            new_entry,
            entry_update_action,
            entry_update_entry,
            original_action,
            original_action_hash,
            original_entry_hash,
            entry_delete,
            link_add,
            link_remove,
        }
    }
}

#[derive(Clone)]
enum Db {
    Integrated(DhtOp),
    IntegratedEmpty,
    IntQueue(DhtOp),
    IntQueueEmpty,
    MetaEmpty,
    MetaActivity(Action),
    MetaUpdate(AnyDhtHash, Action),
    MetaDelete(ActionHash, Action),
    MetaLinkEmpty(CreateLink),
}

impl Db {
    /// Checks that the database is in a state
    #[cfg_attr(feature = "instrument", tracing::instrument(skip(expects, env)))]
    async fn check(expects: Vec<Self>, env: DbWrite<DbKindDht>, here: String) {
        env.read_async(move |txn| -> DatabaseResult<()> {
            for expect in expects {
                match expect {
                    Db::Integrated(op) => {
                        let op_hash = DhtOpHash::with_data_sync(&op);

                        let found: bool = txn
                            .query_row(
                                "
                                SELECT EXISTS(
                                    SELECT 1 FROM DhtOp
                                    WHERE when_integrated IS NOT NULL
                                    AND hash = :hash
                                    AND validation_status = :status
                                )
                                ",
                                named_params! {
                                    ":hash": op_hash,
                                    ":status": ValidationStatus::Valid,
                                },
                                |row| row.get(0),
                            )
                            .unwrap();
                        assert!(found, "{}\n{:?}", here, op);
                    }
                    Db::IntQueue(op) => {
                        let op_hash = DhtOpHash::with_data_sync(&op);

                        let found: bool = txn
                            .query_row(
                                "
                                SELECT EXISTS(
                                    SELECT 1 FROM DhtOp
                                    WHERE when_integrated IS NULL
                                    AND validation_stage = 3
                                    AND hash = :hash
                                    AND validation_status = :status
                                )
                                ",
                                named_params! {
                                    ":hash": op_hash,
                                    ":status": ValidationStatus::Valid,
                                },
                                |row| row.get(0),
                            )
                            .unwrap();
                        assert!(found, "{}\n{:?}", here, op);
                    }
                    Db::MetaActivity(action) => {
                        let hash = ActionHash::with_data_sync(&action);
                        let basis: AnyDhtHash = action.author().clone().into();
                        let found: bool = txn
                            .query_row(
                                "
                                SELECT EXISTS(
                                    SELECT 1 FROM DhtOp
                                    WHERE when_integrated IS NOT NULL
                                    AND basis_hash = :basis
                                    AND action_hash = :hash
                                    AND validation_status = :status
                                    AND type = :activity
                                )
                                ",
                                named_params! {
                                    ":basis": basis,
                                    ":hash": hash,
                                    ":status": ValidationStatus::Valid,
                                    ":activity": ChainOpType::RegisterAgentActivity,
                                },
                                |row| row.get(0),
                            )
                            .unwrap();
                        assert!(found, "{}\n{:?}", here, action);
                    }
                    Db::MetaUpdate(base, action) => {
                        let hash = ActionHash::with_data_sync(&action);
                        let found: bool = txn
                            .query_row(
                                "
                                SELECT EXISTS(
                                    SELECT 1 FROM DhtOp
                                    WHERE when_integrated IS NOT NULL
                                    AND basis_hash = :basis
                                    AND action_hash = :hash
                                    AND validation_status = :status
                                    AND (type = :update_content OR type = :update_record)
                                )
                                ",
                                named_params! {
                                    ":basis": base,
                                    ":hash": hash,
                                    ":status": ValidationStatus::Valid,
                                    ":update_content": ChainOpType::RegisterUpdatedContent,
                                    ":update_record": ChainOpType::RegisterUpdatedRecord,
                                },
                                |row| row.get(0),
                            )
                            .unwrap();
                        assert!(found, "{}\n{:?}", here, action);
                    }
                    Db::MetaDelete(deleted_action_hash, action) => {
                        let hash = ActionHash::with_data_sync(&action);
                        let found: bool = txn
                            .query_row(
                                "
                                SELECT EXISTS(
                                    SELECT 1 FROM DhtOp
                                    JOIN Action on DhtOp.action_hash = Action.hash
                                    WHERE when_integrated IS NOT NULL
                                    AND validation_status = :status
                                    AND (
                                        (DhtOp.type = :deleted_entry_action AND Action.deletes_action_hash = :deleted_action_hash)
                                        OR
                                        (DhtOp.type = :deleted_by AND action_hash = :hash)
                                    )
                                )
                                ",
                                named_params! {
                                    ":deleted_action_hash": deleted_action_hash,
                                    ":hash": hash,
                                    ":status": ValidationStatus::Valid,
                                    ":deleted_by": ChainOpType::RegisterDeletedBy,
                                    ":deleted_entry_action": ChainOpType::RegisterDeletedEntryAction,
                                },
                                |row| row.get(0),
                            )
                            .unwrap();
                        assert!(found, "{}\n{:?}", here, action);
                    }
                    Db::IntegratedEmpty => {
                        let not_empty: bool = txn
                            .query_row(
                                "SELECT EXISTS(SELECT 1 FROM DhtOp WHERE when_integrated IS NOT NULL)",
                                [],
                                |row| row.get(0),
                            )
                            .unwrap();
                        assert!(!not_empty, "{}", here);
                    }
                    Db::IntQueueEmpty => {
                        let not_empty: bool = txn
                            .query_row(
                                "SELECT EXISTS(SELECT 1 FROM DhtOp WHERE when_integrated IS NULL)",
                                [],
                                |row| row.get(0),
                            )
                            .unwrap();
                        assert!(!not_empty, "{}", here);
                    }
                    Db::MetaEmpty => {
                        let not_empty: bool = txn
                            .query_row(
                                "SELECT EXISTS(SELECT 1 FROM DhtOp WHERE when_integrated IS NOT NULL)",
                                [],
                                |row| row.get(0),
                            )
                            .unwrap();
                        assert!(!not_empty, "{}", here);
                    }
                    Db::MetaLinkEmpty(link_add) => {
                        let query = GetLinksQuery::new(
                            link_add.base_address.clone(),
                            LinkTypeFilter::single_type(link_add.zome_index, link_add.link_type),
                            Some(link_add.tag.clone()),
                            GetLinksFilter::default(),
                        );
                        let res = query.run(CascadeTxnWrapper::from(txn)).unwrap();
                        assert_eq!(res.len(), 0, "{}", here);
                    }
                }
            }

            Ok(())
        }).await.unwrap();
    }

    // Sets the database to a certain state
    #[cfg_attr(feature = "instrument", tracing::instrument(skip(pre_state, env)))]
    async fn set<'env>(pre_state: Vec<Self>, env: DbWrite<DbKindDht>) {
        env.write_async(move |txn| -> DatabaseResult<()> {
            for state in pre_state {
                match state {
                    Db::Integrated(op) => {
                        let op = DhtOpHashed::from_content_sync(op.clone());
                        let hash = op.as_hash().clone();
                        mutations::insert_op_dht(txn, &op, 0, None).unwrap();
                        mutations::set_when_integrated(txn, &hash, Timestamp::now()).unwrap();
                        mutations::set_validation_status(txn, &hash, ValidationStatus::Valid)
                            .unwrap();
                    }
                    Db::IntQueue(op) => {
                        let op = DhtOpHashed::from_content_sync(op.clone());
                        let hash = op.as_hash().clone();
                        mutations::insert_op_dht(txn, &op, 0, None).unwrap();
                        mutations::set_validation_stage(
                            txn,
                            &hash,
                            ValidationStage::AwaitingIntegration,
                        )
                        .unwrap();
                        mutations::set_validation_status(txn, &hash, ValidationStatus::Valid)
                            .unwrap();
                    }
                    _ => {
                        unimplemented!("Use Db::Integrated");
                    }
                }
            }
            Ok(())
        })
        .await
        .unwrap();
    }
}

async fn call_workflow<'env>(env: DbWrite<DbKindDht>) {
<<<<<<< HEAD
    let test_network = test_network(None, None).await;
    let holochain_p2p_cell = test_network.dna_network();
    integrate_dht_ops_workflow(env.clone(), env.clone().into(), holochain_p2p_cell)
=======
    let (qt, _rx) = TriggerSender::new();
    let mock_network = HolochainP2pDna::new(Arc::new(MockHcP2p::new()), fixt!(DnaHash), None);
    integrate_dht_ops_workflow(env.clone(), env.clone().into(), qt, mock_network)
>>>>>>> 1944473e
        .await
        .unwrap();
}

// Need to clear the data from the previous test
async fn clear_dbs(env: DbWrite<DbKindDht>) {
    env.write_async(move |txn| -> StateMutationResult<()> {
        txn.execute("DELETE FROM DhtOp", []).unwrap();
        txn.execute("DELETE FROM Action", []).unwrap();
        txn.execute("DELETE FROM Entry", []).unwrap();
        Ok(())
    })
    .await
    .unwrap();
}

// TESTS BEGIN HERE
// The following show an op or ops that you want to test
// with a desired pre-state that you want the database in
// and the expected state of the database after the workflow is run

fn register_store_record(a: TestData) -> (Vec<Db>, Vec<Db>, &'static str, DhtOp) {
    let op: DhtOp = ChainOp::StoreRecord(
        a.signature.clone(),
        a.original_action.clone().into(),
        a.original_entry.clone().into(),
    )
    .into();
    let pre_state = vec![Db::IntQueue(op.clone())];
    let expect = vec![Db::Integrated(op.clone())];
    (pre_state, expect, "store record", op)
}

fn register_store_entry(a: TestData) -> (Vec<Db>, Vec<Db>, &'static str, DhtOp) {
    let op: DhtOp = ChainOp::StoreEntry(
        a.signature.clone(),
        a.original_action.clone(),
        a.original_entry.clone(),
    )
    .into();
    let pre_state = vec![Db::IntQueue(op.clone())];
    let expect = vec![Db::Integrated(op.clone())];
    (pre_state, expect, "store entry", op)
}

fn register_agent_activity_dna(a: TestData) -> (Vec<Db>, Vec<Db>, &'static str, DhtOp) {
    let new_action = fixt!(Dna);
    let op: DhtOp = ChainOp::RegisterAgentActivity(a.signature.clone(), new_action.into()).into();
    let pre_state = vec![Db::IntQueue(op.clone())];
    let expect = vec![Db::Integrated(op.clone())];
    (
        pre_state,
        expect,
        "register agent activity for dna action",
        op,
    )
}

#[allow(unused)] // Due to unusual calling pattern
fn register_agent_activity_agent_validation_pkg(
    a: TestData,
) -> (Vec<Db>, Vec<Db>, &'static str, DhtOp) {
    // Previous op to depend on
    let mut prev_create_action = fixt!(Create);
    prev_create_action.action_seq = 10;
    let previous_action = Action::Create(prev_create_action.clone());
    let previous_op: DhtOp =
        ChainOp::RegisterAgentActivity(fixt!(Signature), Action::Create(prev_create_action)).into();

    // Op to integrate, to go in the dht database
    let mut agent_validation_pkg_action = fixt!(AgentValidationPkg);
    agent_validation_pkg_action.author = previous_action.author().clone();
    agent_validation_pkg_action.action_seq = previous_action.action_seq() + 1;
    let new_dht_op: DhtOp = ChainOp::RegisterAgentActivity(
        fixt!(Signature),
        Action::AgentValidationPkg(agent_validation_pkg_action),
    )
    .into();

    let pre_state = vec![
        Db::Integrated(previous_op.clone()),
        Db::IntQueue(new_dht_op.clone()),
    ];
    let expect = vec![
        Db::Integrated(previous_op.clone()),
        Db::Integrated(new_dht_op.clone()),
    ];
    (
        pre_state,
        expect,
        "register agent activity for agent validation pkg",
        new_dht_op,
    )
}

#[allow(unused)] // Due to unusual calling pattern
fn register_agent_activity_init_zomes_complete(
    a: TestData,
) -> (Vec<Db>, Vec<Db>, &'static str, DhtOp) {
    // Previous op to depend on
    let mut prev_create_action = fixt!(Create);
    prev_create_action.action_seq = 10;
    let previous_action = Action::Create(prev_create_action.clone());
    let previous_op: DhtOp =
        ChainOp::RegisterAgentActivity(fixt!(Signature), Action::Create(prev_create_action)).into();

    // Op to integrate
    let mut init_zomes_action = fixt!(InitZomesComplete);
    init_zomes_action.author = previous_action.author().clone();
    init_zomes_action.action_seq = previous_action.action_seq() + 1;
    let new_dht_op: DhtOp = ChainOp::RegisterAgentActivity(
        fixt!(Signature),
        Action::InitZomesComplete(init_zomes_action),
    )
    .into();

    let pre_state = vec![
        Db::Integrated(previous_op.clone()),
        Db::IntQueue(new_dht_op.clone()),
    ];
    let expect = vec![
        Db::Integrated(previous_op.clone()),
        Db::Integrated(new_dht_op.clone()),
    ];
    (
        pre_state,
        expect,
        "register agent activity for init zomes complete action",
        new_dht_op,
    )
}

fn register_agent_activity_create_link(mut a: TestData) -> (Vec<Db>, Vec<Db>, &'static str, DhtOp) {
    a.link_add.action_seq = 5;
    let previous_op: DhtOp =
        ChainOp::RegisterAgentActivity(a.signature.clone(), a.link_add.clone().into()).into();
    let mut new_action = a.link_add.clone();
    new_action.action_seq += 1;
    let op: DhtOp =
        ChainOp::RegisterAgentActivity(a.signature.clone(), new_action.clone().into()).into();
    let pre_state = vec![
        Db::Integrated(previous_op.clone()),
        Db::IntQueue(op.clone()),
    ];
    let expect = vec![
        Db::Integrated(previous_op.clone()),
        Db::MetaActivity(a.link_add.clone().into()),
        Db::Integrated(op.clone()),
        Db::MetaActivity(new_action.clone().into()),
    ];
    (
        pre_state,
        expect,
        "register agent activity for create link action",
        op,
    )
}

fn register_agent_activity_delete_link(mut a: TestData) -> (Vec<Db>, Vec<Db>, &'static str, DhtOp) {
    a.link_remove.action_seq = 5;
    let previous_op: DhtOp =
        ChainOp::RegisterAgentActivity(a.signature.clone(), a.link_remove.clone().into()).into();
    let mut new_action = a.link_remove.clone();
    new_action.action_seq += 1;
    let new_op: DhtOp =
        ChainOp::RegisterAgentActivity(a.signature.clone(), new_action.clone().into()).into();
    let pre_state = vec![
        Db::Integrated(previous_op.clone()),
        Db::IntQueue(new_op.clone()),
    ];
    let expect = vec![
        Db::Integrated(previous_op.clone()),
        Db::MetaActivity(a.link_remove.clone().into()),
        Db::Integrated(new_op.clone()),
        Db::MetaActivity(new_action.clone().into()),
    ];
    (
        pre_state,
        expect,
        "register agent activity for delete link action",
        new_op,
    )
}

#[allow(unused)] // Due to unusual calling pattern
fn register_agent_activity_close_chain(a: TestData) -> (Vec<Db>, Vec<Db>, &'static str, DhtOp) {
    // Previous op to depend on
    let mut prev_create_action = fixt!(Create);
    prev_create_action.action_seq = 10;
    let previous_action = Action::Create(prev_create_action.clone());
    let previous_op: DhtOp =
        ChainOp::RegisterAgentActivity(fixt!(Signature), Action::Create(prev_create_action)).into();

    // Op to integrate
    let mut close_chain_action = fixt!(CloseChain);
    close_chain_action.author = previous_action.author().clone();
    close_chain_action.action_seq = previous_action.action_seq() + 1;
    let new_dht_op: DhtOp =
        ChainOp::RegisterAgentActivity(fixt!(Signature), Action::CloseChain(close_chain_action))
            .into();

    let pre_state = vec![
        Db::Integrated(previous_op.clone()),
        Db::IntQueue(new_dht_op.clone()),
    ];
    let expect = vec![
        Db::Integrated(previous_op.clone()),
        Db::Integrated(new_dht_op.clone()),
    ];
    (
        pre_state,
        expect,
        "register agent activity for close chain action",
        new_dht_op,
    )
}

#[allow(unused)] // Due to unusual calling pattern
fn register_agent_activity_open_chain(a: TestData) -> (Vec<Db>, Vec<Db>, &'static str, DhtOp) {
    // Previous op to depend on
    let mut prev_create_action = fixt!(Create);
    prev_create_action.action_seq = 10;
    let previous_action = Action::Create(prev_create_action.clone());
    let previous_op: DhtOp =
        ChainOp::RegisterAgentActivity(fixt!(Signature), Action::Create(prev_create_action)).into();

    // Op to integrate
    let mut open_chain_action = fixt!(OpenChain);
    open_chain_action.author = previous_action.author().clone();
    open_chain_action.action_seq = previous_action.action_seq() + 1;
    let new_dht_op: DhtOp =
        ChainOp::RegisterAgentActivity(fixt!(Signature), Action::OpenChain(open_chain_action))
            .into();

    let pre_state = vec![
        Db::Integrated(previous_op.clone()),
        Db::IntQueue(new_dht_op.clone()),
    ];
    let expect = vec![
        Db::Integrated(previous_op.clone()),
        Db::Integrated(new_dht_op.clone()),
    ];
    (
        pre_state,
        expect,
        "register agent activity for open chain action",
        new_dht_op,
    )
}

#[allow(unused)] // Due to unusual calling pattern
fn register_agent_activity_create(a: TestData) -> (Vec<Db>, Vec<Db>, &'static str, DhtOp) {
    // Previous op to depend on
    let mut prev_create_action = fixt!(Create);
    prev_create_action.action_seq = 10;
    let previous_action = Action::Create(prev_create_action.clone());
    let previous_op: DhtOp =
        ChainOp::RegisterAgentActivity(fixt!(Signature), Action::Create(prev_create_action)).into();

    // Op to integrate
    let mut create_action = fixt!(Create);
    create_action.author = previous_action.author().clone();
    create_action.action_seq = previous_action.action_seq() + 1;
    let new_dht_op: DhtOp =
        ChainOp::RegisterAgentActivity(fixt!(Signature), Action::Create(create_action)).into();

    let pre_state = vec![
        Db::Integrated(previous_op.clone()),
        Db::IntQueue(new_dht_op.clone()),
    ];
    let expect = vec![
        Db::Integrated(previous_op.clone()),
        Db::Integrated(new_dht_op.clone()),
    ];
    (
        pre_state,
        expect,
        "register agent activity for create action",
        new_dht_op,
    )
}

#[allow(unused)] // Due to unusual calling pattern
fn register_agent_activity_update(a: TestData) -> (Vec<Db>, Vec<Db>, &'static str, DhtOp) {
    // Previous op to depend on
    let mut prev_create_action = fixt!(Create);
    prev_create_action.action_seq = 10;
    let previous_action = Action::Create(prev_create_action.clone());
    let previous_op: DhtOp =
        ChainOp::RegisterAgentActivity(fixt!(Signature), Action::Create(prev_create_action)).into();

    // Op to integrate
    let mut update_action = fixt!(Update);
    update_action.author = previous_action.author().clone();
    update_action.action_seq = previous_action.action_seq() + 1;
    let new_dht_op: DhtOp =
        ChainOp::RegisterAgentActivity(fixt!(Signature), Action::Update(update_action)).into();

    let pre_state = vec![
        Db::Integrated(previous_op.clone()),
        Db::IntQueue(new_dht_op.clone()),
    ];
    let expect = vec![
        Db::Integrated(previous_op.clone()),
        Db::Integrated(new_dht_op.clone()),
    ];
    (
        pre_state,
        expect,
        "register agent activity for update action",
        new_dht_op,
    )
}

#[allow(unused)] // Due to unusual calling pattern
fn register_agent_activity_delete(a: TestData) -> (Vec<Db>, Vec<Db>, &'static str, DhtOp) {
    // Previous op to depend on
    let mut prev_create_action = fixt!(Create);
    prev_create_action.action_seq = 10;
    let previous_action = Action::Create(prev_create_action.clone());
    let previous_op: DhtOp =
        ChainOp::RegisterAgentActivity(fixt!(Signature), Action::Create(prev_create_action)).into();

    // Op to integrate
    let mut delete_action = fixt!(Delete);
    delete_action.author = previous_action.author().clone();
    delete_action.action_seq = previous_action.action_seq() + 1;
    let new_dht_op: DhtOp =
        ChainOp::RegisterAgentActivity(fixt!(Signature), Action::Delete(delete_action)).into();

    let pre_state = vec![
        Db::Integrated(previous_op.clone()),
        Db::IntQueue(new_dht_op.clone()),
    ];
    let expect = vec![
        Db::Integrated(previous_op.clone()),
        Db::Integrated(new_dht_op.clone()),
    ];
    (
        pre_state,
        expect,
        "register agent activity for delete action",
        new_dht_op,
    )
}

fn register_updated_record(a: TestData) -> (Vec<Db>, Vec<Db>, &'static str, DhtOp) {
    let original_op = ChainOp::StoreRecord(
        a.signature.clone(),
        a.original_action.clone().into(),
        a.original_entry.clone().into(),
    )
    .into();
    let op: DhtOp = ChainOp::RegisterUpdatedRecord(
        a.signature.clone(),
        a.entry_update_action.clone(),
        a.new_entry.clone().into(),
    )
    .into();
    let pre_state = vec![Db::Integrated(original_op), Db::IntQueue(op.clone())];
    let expect = vec![
        Db::Integrated(op.clone()),
        Db::MetaUpdate(
            a.original_action_hash.clone().into(),
            a.entry_update_action.clone().into(),
        ),
    ];
    (pre_state, expect, "register updated record", op)
}

fn register_replaced_by_for_entry(a: TestData) -> (Vec<Db>, Vec<Db>, &'static str, DhtOp) {
    let original_op: DhtOp = ChainOp::StoreEntry(
        a.signature.clone(),
        a.original_action.clone(),
        a.original_entry.clone(),
    )
    .into();
    let op: DhtOp = ChainOp::RegisterUpdatedContent(
        a.signature.clone(),
        a.entry_update_entry.clone(),
        a.new_entry.clone().into(),
    )
    .into();
    let pre_state = vec![Db::Integrated(original_op), Db::IntQueue(op.clone())];
    let expect = vec![
        Db::Integrated(op.clone()),
        Db::MetaUpdate(
            a.original_entry_hash.clone().into(),
            a.entry_update_entry.clone().into(),
        ),
    ];
    (pre_state, expect, "register replaced by for entry", op)
}

fn register_deleted_by(a: TestData) -> (Vec<Db>, Vec<Db>, &'static str, DhtOp) {
    let original_op = ChainOp::StoreEntry(
        a.signature.clone(),
        a.original_action.clone(),
        a.original_entry.clone(),
    )
    .into();
    let op: DhtOp =
        ChainOp::RegisterDeletedEntryAction(a.signature.clone(), a.entry_delete.clone()).into();
    let pre_state = vec![Db::Integrated(original_op), Db::IntQueue(op.clone())];
    let expect = vec![
        Db::IntQueueEmpty,
        Db::Integrated(op.clone()),
        Db::MetaDelete(
            a.original_action_hash.clone(),
            a.entry_delete.clone().into(),
        ),
    ];
    (pre_state, expect, "register deleted by", op)
}

fn register_deleted_action_by(a: TestData) -> (Vec<Db>, Vec<Db>, &'static str, DhtOp) {
    let original_op = ChainOp::StoreRecord(
        a.signature.clone(),
        a.original_action.clone().into(),
        a.original_entry.clone().into(),
    )
    .into();
    let op: DhtOp = ChainOp::RegisterDeletedBy(a.signature.clone(), a.entry_delete.clone()).into();
    let pre_state = vec![Db::IntQueue(op.clone()), Db::Integrated(original_op)];
    let expect = vec![
        Db::Integrated(op.clone()),
        Db::MetaDelete(
            a.original_action_hash.clone(),
            a.entry_delete.clone().into(),
        ),
    ];
    (pre_state, expect, "register deleted action by", op)
}

fn register_create_link(a: TestData) -> (Vec<Db>, Vec<Db>, &'static str, DhtOp) {
    let op: DhtOp = ChainOp::RegisterAddLink(a.signature.clone(), a.link_add.clone()).into();
    let pre_state = vec![Db::IntQueue(op.clone())];
    let expect = vec![Db::Integrated(op.clone())];
    (pre_state, expect, "register link create", op)
}

fn register_delete_link(a: TestData) -> (Vec<Db>, Vec<Db>, &'static str, DhtOp) {
    let original_op = ChainOp::StoreEntry(
        a.signature.clone(),
        a.original_action.clone(),
        a.original_entry.clone(),
    )
    .into();
    let original_link_op = ChainOp::RegisterAddLink(a.signature.clone(), a.link_add.clone()).into();
    let op: DhtOp = ChainOp::RegisterRemoveLink(a.signature.clone(), a.link_remove.clone()).into();
    let pre_state = vec![
        Db::Integrated(original_op),
        Db::Integrated(original_link_op),
        Db::IntQueue(op.clone()),
    ];
    let expect = vec![
        Db::Integrated(op.clone()),
        Db::MetaLinkEmpty(a.link_add.clone()),
    ];
    (pre_state, expect, "register link remove", op)
}

// Link remove when not an author
fn register_delete_link_missing_base(a: TestData) -> (Vec<Db>, Vec<Db>, &'static str, DhtOp) {
    let op: DhtOp = ChainOp::RegisterRemoveLink(a.signature.clone(), a.link_remove.clone()).into();
    let pre_state = vec![Db::IntQueue(op.clone())];
    let expect = vec![Db::IntegratedEmpty, Db::IntQueue(op.clone()), Db::MetaEmpty];
    (
        pre_state,
        expect,
        "register remove link remove missing base",
        op,
    )
}

// This runs the above tests
#[tokio::test(flavor = "multi_thread")]
async fn test_ops_state() {
    holochain_trace::test_run();
    let env = test_dht_db().to_db();

    let tests = [
        register_store_record,
        register_store_entry,
        register_agent_activity_dna,
        register_agent_activity_agent_validation_pkg,
        register_agent_activity_init_zomes_complete,
        register_agent_activity_create_link,
        register_agent_activity_delete_link,
        register_agent_activity_close_chain,
        register_agent_activity_open_chain,
        register_agent_activity_create,
        register_agent_activity_update,
        register_agent_activity_delete,
        register_replaced_by_for_entry,
        register_updated_record,
        register_deleted_by,
        register_deleted_action_by,
        register_create_link,
        register_delete_link,
        register_delete_link_missing_base,
    ];

    for t in tests.iter() {
        clear_dbs(env.clone()).await;
        let td = TestData::new();
        let (pre_state, expect, name, _) = t(td);
        println!("test_ops_state on function {name}");
        Db::set(pre_state, env.clone()).await;
        call_workflow(env.clone()).await;
        Db::check(
            expect,
            env.clone(),
            format!("{}: {}", name, crate::here!("")),
        )
        .await;
    }
}

#[tokio::test(flavor = "multi_thread")]
async fn inform_kitsune_about_integrated_ops() {
    let tests = [
        register_store_entry,
        register_store_record,
        // These are not distinct cases, because all agent activity is treated equally,
        // but they're cheap to run and were already written.
        register_agent_activity_dna,
        register_agent_activity_agent_validation_pkg,
        register_agent_activity_init_zomes_complete,
        register_agent_activity_create_link,
        register_agent_activity_delete_link,
        register_agent_activity_close_chain,
        register_agent_activity_open_chain,
        register_agent_activity_create,
        register_agent_activity_update,
        register_agent_activity_delete,
        register_replaced_by_for_entry,
        register_updated_record,
        register_deleted_by,
        register_deleted_action_by,
        register_create_link,
        register_delete_link,
        // Not including register_delete_link_missing_base because it does not integrate ops,
        // only tests the query cache state.
    ];
    for test in tests.iter() {
        let env = test_dht_db().to_db();
        let test_data = TestData::new();
        let (pre_state, _, test_name, op) = test(test_data);
        println!("inform_kitsune_about {test_name}");
        Db::set(pre_state, env.clone()).await;

        let (tx, _rx) = TriggerSender::new();
        let dna_hash = fixt!(DnaHash);
        let dna_hash2 = dna_hash.clone();
        let mut hc_p2p = MockHcP2p::new();
        hc_p2p
            .expect_new_integrated_data()
            .times(1)
            .return_once(move |space_id, ops| {
                assert_eq!(space_id, dna_hash2.to_k2_space());
                let expected_op = StoredOp {
                    op_id: op.to_hash().to_k2_op(),
                    created_at: kitsune2_api::Timestamp::from_micros(op.timestamp().as_micros()),
                };
                assert_eq!(ops, vec![expected_op]);
                Box::pin(async { Ok(()) })
            });
        let hc_p2p = Arc::new(hc_p2p);
        let p2p_dna = HolochainP2pDna::new(hc_p2p, dna_hash, None);
        integrate_dht_ops_workflow(env.clone(), env.into(), tx, p2p_dna)
            .await
            .unwrap();
    }
}

#[tokio::test(flavor = "multi_thread")]
async fn kitsune_not_informed_when_no_ops_integrated() {
    let env = test_dht_db().to_db();
    let test_data = TestData::new();
    let (pre_state, _, _, _) = register_delete_link_missing_base(test_data);
    Db::set(pre_state, env.clone()).await;

    let (tx, _rx) = TriggerSender::new();
    let dna_hash = fixt!(DnaHash);
    let mut hc_p2p = MockHcP2p::new();
    hc_p2p.expect_new_integrated_data().never();
    let hc_p2p = Arc::new(hc_p2p);
    let p2p_dna = HolochainP2pDna::new(hc_p2p, dna_hash, None);
    integrate_dht_ops_workflow(env.clone(), env.into(), tx, p2p_dna)
        .await
        .unwrap();
}<|MERGE_RESOLUTION|>--- conflicted
+++ resolved
@@ -1,10 +1,5 @@
 use super::*;
-<<<<<<< HEAD
-
-use crate::test_utils::test_network;
-=======
-use crate::core::queue_consumer::TriggerSender;
->>>>>>> 1944473e
+
 use ::fixt::prelude::*;
 use holo_hash::fixt::DnaHashFixturator;
 use holochain_p2p::actor::MockHcP2p;
@@ -355,15 +350,8 @@
 }
 
 async fn call_workflow<'env>(env: DbWrite<DbKindDht>) {
-<<<<<<< HEAD
-    let test_network = test_network(None, None).await;
-    let holochain_p2p_cell = test_network.dna_network();
-    integrate_dht_ops_workflow(env.clone(), env.clone().into(), holochain_p2p_cell)
-=======
-    let (qt, _rx) = TriggerSender::new();
     let mock_network = HolochainP2pDna::new(Arc::new(MockHcP2p::new()), fixt!(DnaHash), None);
-    integrate_dht_ops_workflow(env.clone(), env.clone().into(), qt, mock_network)
->>>>>>> 1944473e
+    integrate_dht_ops_workflow(env.clone(), env.clone().into(), mock_network)
         .await
         .unwrap();
 }
@@ -916,7 +904,6 @@
         println!("inform_kitsune_about {test_name}");
         Db::set(pre_state, env.clone()).await;
 
-        let (tx, _rx) = TriggerSender::new();
         let dna_hash = fixt!(DnaHash);
         let dna_hash2 = dna_hash.clone();
         let mut hc_p2p = MockHcP2p::new();
@@ -934,7 +921,7 @@
             });
         let hc_p2p = Arc::new(hc_p2p);
         let p2p_dna = HolochainP2pDna::new(hc_p2p, dna_hash, None);
-        integrate_dht_ops_workflow(env.clone(), env.into(), tx, p2p_dna)
+        integrate_dht_ops_workflow(env.clone(), env.into(), p2p_dna)
             .await
             .unwrap();
     }
@@ -947,13 +934,12 @@
     let (pre_state, _, _, _) = register_delete_link_missing_base(test_data);
     Db::set(pre_state, env.clone()).await;
 
-    let (tx, _rx) = TriggerSender::new();
     let dna_hash = fixt!(DnaHash);
     let mut hc_p2p = MockHcP2p::new();
     hc_p2p.expect_new_integrated_data().never();
     let hc_p2p = Arc::new(hc_p2p);
     let p2p_dna = HolochainP2pDna::new(hc_p2p, dna_hash, None);
-    integrate_dht_ops_workflow(env.clone(), env.into(), tx, p2p_dna)
+    integrate_dht_ops_workflow(env.clone(), env.into(), p2p_dna)
         .await
         .unwrap();
 }