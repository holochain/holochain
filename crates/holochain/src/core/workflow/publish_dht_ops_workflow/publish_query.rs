use std::time::SystemTime;
use std::time::UNIX_EPOCH;

use holo_hash::AgentPubKey;
use holo_hash::DhtOpHash;
use holochain_p2p::DhtOpHashExt;
use holochain_sqlite::db::DbKindAuthored;
use holochain_sqlite::prelude::ReadAccess;
use holochain_state::prelude::*;
use holochain_state::query::map_sql_dht_op;
use kitsune_p2p::dependencies::kitsune_p2p_fetch::OpHashSized;
use rusqlite::named_params;
use rusqlite::Transaction;

use crate::core::workflow::WorkflowResult;

use super::MIN_PUBLISH_INTERVAL;

/// Get all dht ops on an agents chain that need to be published.
/// - Don't publish private entries.
/// - Only get ops that haven't been published within the minimum publish interval
/// - Only get ops that have less then the RECEIPT_BUNDLE_SIZE
pub async fn get_ops_to_publish<AuthorDb>(
    agent: AgentPubKey,
    db: &AuthorDb,
) -> WorkflowResult<Vec<(OpBasis, OpHashSized, DhtOp)>>
where
    AuthorDb: ReadAccess<DbKindAuthored>,
{
    let recency_threshold = SystemTime::now()
        .duration_since(UNIX_EPOCH)
        .ok()
        .and_then(|epoch| epoch.checked_sub(MIN_PUBLISH_INTERVAL))
        .map(|t| t.as_secs())
        .unwrap_or(0);

    let results = db
        .read_async(move |txn| {
            let mut stmt = txn.prepare(
                "
            SELECT
            Action.blob as action_blob,
            LENGTH(Action.blob) AS action_size,
            CASE
              WHEN DhtOp.type IN ('StoreEntry', 'StoreRecord') THEN LENGTH(Entry.blob)
              ELSE 0
            END AS entry_size,
            Entry.blob as entry_blob,
            DhtOp.type as dht_type,
            DhtOp.hash as dht_hash
            FROM Action
            JOIN
            DhtOp ON DhtOp.action_hash = Action.hash
            LEFT JOIN
            Entry ON Action.entry_hash = Entry.hash
            WHERE
            Action.author = :author
            AND
            (DhtOp.type != :store_entry OR Action.private_entry = 0)
            AND
            DhtOp.withhold_publish IS NULL
            AND
            (DhtOp.last_publish_time IS NULL OR DhtOp.last_publish_time <= :recency_threshold)
            AND
            DhtOp.receipts_complete IS NULL
            ",
            )?;
            let r = stmt.query_and_then(
                named_params! {
                    ":author": agent,
                    ":recency_threshold": recency_threshold,
                    ":store_entry": ChainOpType::StoreEntry,
                },
                |row| {
                    let op = map_sql_dht_op(false, "dht_type", row)?;
                    let action_size: usize = row.get("action_size")?;
                    // will be NULL if the op has no associated entry
                    let entry_size: Option<usize> = row.get("entry_size")?;
                    let op_size = (action_size + entry_size.unwrap_or(0)).into();
                    let hash: DhtOpHash = row.get("dht_hash")?;
                    let op_hash_sized = OpHashSized::new(hash.to_kitsune(), Some(op_size));
<<<<<<< HEAD
=======
                    let entry = match action.0.entry_type().map(|et| et.visibility()) {
                        Some(EntryVisibility::Public) => {
                            let entry: Option<Vec<u8>> = row.get("entry_blob")?;
                            match entry {
                                Some(entry) => Some(from_blob::<Entry>(entry)?),
                                None => None,
                            }
                        }
                        _ => None,
                    };
                    let op = match op_type {
                        DhtOpType::Chain(op_type) => ChainOp::from_type(op_type, action, entry)?,
                    };
>>>>>>> 9273e1e4
                    let basis = op.dht_basis();
                    WorkflowResult::Ok((basis, op_hash_sized, op.into()))
                },
            )?;
            WorkflowResult::Ok(r.collect())
        })
        .await?;
    tracing::debug!(?results);
    results
}

/// Get the number of ops that might need to publish again in the future.
pub fn num_still_needing_publish(txn: &Transaction, agent: AgentPubKey) -> WorkflowResult<usize> {
    let count = txn.query_row(
        "
        SELECT
        COUNT(DhtOp.rowid) as num_ops
        FROM Action
        JOIN
        DhtOp ON DhtOp.action_hash = Action.hash
        WHERE
        Action.author = :author
        AND
        DhtOp.withhold_publish IS NULL
        AND
        (DhtOp.type != :store_entry OR Action.private_entry = 0)
        AND
        DhtOp.receipts_complete IS NULL
        ",
        named_params! {
            ":author": agent,
            ":store_entry": ChainOpType::StoreEntry,
        },
        |row| row.get("num_ops"),
    )?;
    Ok(count)
}

#[cfg(test)]
mod tests {
    use ::fixt::prelude::*;
    use holo_hash::EntryHash;
    use holo_hash::HasHash;
    use holochain_sqlite::db::DbWrite;
    use holochain_sqlite::prelude::DatabaseResult;
    use holochain_state::prelude::*;

    use super::*;

    #[derive(Debug, Clone, Copy)]
    struct Facts {
        private: bool,
        within_min_period: bool,
        has_required_receipts: bool,
        is_this_agent: bool,
        store_entry: bool,
        withold_publish: bool,
    }

    struct Consistent {
        this_agent: AgentPubKey,
    }

    struct Expected {
        agent: AgentPubKey,
        results: Vec<DhtOpHashed>,
    }

    #[tokio::test(flavor = "multi_thread")]
    async fn publish_query() {
        holochain_trace::test_run();

        let agent = fixt!(AgentPubKey);
        let db = test_authored_db();
        let expected = test_data(&db.to_db().into(), agent.clone()).await;
        let r = get_ops_to_publish(expected.agent.clone(), &db.to_db())
            .await
            .unwrap();
        assert_eq!(
            r.into_iter()
                .map(|t| t.1.into_inner().0)
                .collect::<Vec<_>>(),
            expected
                .results
                .iter()
                .cloned()
                .map(|op| op.into_inner().1.to_kitsune())
                .collect::<Vec<_>>(),
        );

        let num_to_publish = db
            .to_db()
            .read_async(|txn| num_still_needing_publish(&txn, agent))
            .await
            .unwrap();

        // +1 because `get_ops_to_publish` will filter on `last_publish_time` where `num_still_needing_publish` should
        // not because those ops may need publishing again in the future if we don't get enough validation receipts.
        assert_eq!(expected.results.len() + 1, num_to_publish);
    }

    async fn create_and_insert_op(
        db: &DbWrite<DbKindAuthored>,
        facts: Facts,
        consistent_data: &Consistent,
    ) -> DhtOpHashed {
        let this_agent = consistent_data.this_agent.clone();
        let entry = Entry::App(fixt!(AppEntryBytes));
        let mut action = fixt!(Create);
        action.author = this_agent.clone();
        action.entry_hash = EntryHash::with_data_sync(&entry);
        if facts.private {
            // - Private: true
            action.entry_type = AppEntryDefFixturator::new(EntryVisibility::Private)
                .map(EntryType::App)
                .next()
                .unwrap();
        } else {
            // - Private: false
            action.entry_type = AppEntryDefFixturator::new(EntryVisibility::Public)
                .map(EntryType::App)
                .next()
                .unwrap();
        }

        // - IsThisAgent: false.
        if !facts.is_this_agent {
            action.author = fixt!(AgentPubKey);
        }

        let now = SystemTime::now().duration_since(UNIX_EPOCH).unwrap();
        let last_publish = if facts.within_min_period {
            // - WithinMinPeriod: true.
            now
        } else {
            // - WithinMinPeriod: false.
            now - MIN_PUBLISH_INTERVAL
        };

        let state = if facts.store_entry {
            DhtOpHashed::from_content_sync(ChainOp::StoreEntry(
                fixt!(Signature),
                NewEntryAction::Create(action.clone()),
                entry.clone(),
            ))
        } else {
            DhtOpHashed::from_content_sync(ChainOp::StoreRecord(
                fixt!(Signature),
                Action::Create(action.clone()),
                entry.clone().into(),
            ))
        };

        db.write_async({
            let query_state = state.clone();

            move |txn| -> DatabaseResult<()> {
                let hash = query_state.as_hash().clone();
                insert_op(txn, &query_state).unwrap();
                set_last_publish_time(txn, &hash, last_publish).unwrap();
                set_receipts_complete(txn, &hash, facts.has_required_receipts).unwrap();
                if facts.withold_publish {
                    set_withhold_publish(txn, &hash).unwrap();
                }
                Ok(())
            }
        })
        .await
        .unwrap();
        state
    }

    async fn test_data(db: &DbWrite<DbKindAuthored>, agent: AgentPubKey) -> Expected {
        let mut results = Vec::new();
        let cd = Consistent { this_agent: agent };
        // We **do** expect any of these in the results:
        // - Private: false.
        // - WithinMinPeriod: false.
        // - HasRequireReceipts: false.
        // - IsThisAgent: true.
        // - StoreEntry: true.
        // - WitholdPublish: false.
        let facts = Facts {
            private: false,
            within_min_period: false,
            has_required_receipts: false,
            is_this_agent: true,
            store_entry: true,
            withold_publish: false,
        };
        let op = create_and_insert_op(db, facts, &cd).await;
        results.push(op);

        // All facts are the same unless stated:

        // - Private: true.
        // - StoreEntry: false.
        let mut f = facts;
        f.private = true;
        f.store_entry = false;
        let op = create_and_insert_op(db, f, &cd).await;
        results.push(op);

        // We **don't** expect any of these in the results:
        // - Private: true.
        let mut f = facts;
        f.private = true;
        create_and_insert_op(db, f, &cd).await;

        // - WithinMinPeriod: true.
        let mut f = facts;
        f.within_min_period = true;
        create_and_insert_op(db, f, &cd).await;

        // - HasRequireReceipts: true.
        let mut f = facts;
        f.has_required_receipts = true;
        create_and_insert_op(db, f, &cd).await;

        // - IsThisAgent: false.
        let mut f = facts;
        f.is_this_agent = false;
        create_and_insert_op(db, f, &cd).await;

        // - WitholdPublish: true.
        let mut f = facts;
        f.withold_publish = true;
        create_and_insert_op(db, f, &cd).await;

        Expected {
            agent: cd.this_agent.clone(),
            results,
        }
    }
}<|MERGE_RESOLUTION|>--- conflicted
+++ resolved
@@ -79,22 +79,6 @@
                     let op_size = (action_size + entry_size.unwrap_or(0)).into();
                     let hash: DhtOpHash = row.get("dht_hash")?;
                     let op_hash_sized = OpHashSized::new(hash.to_kitsune(), Some(op_size));
-<<<<<<< HEAD
-=======
-                    let entry = match action.0.entry_type().map(|et| et.visibility()) {
-                        Some(EntryVisibility::Public) => {
-                            let entry: Option<Vec<u8>> = row.get("entry_blob")?;
-                            match entry {
-                                Some(entry) => Some(from_blob::<Entry>(entry)?),
-                                None => None,
-                            }
-                        }
-                        _ => None,
-                    };
-                    let op = match op_type {
-                        DhtOpType::Chain(op_type) => ChainOp::from_type(op_type, action, entry)?,
-                    };
->>>>>>> 9273e1e4
                     let basis = op.dht_basis();
                     WorkflowResult::Ok((basis, op_hash_sized, op.into()))
                 },
