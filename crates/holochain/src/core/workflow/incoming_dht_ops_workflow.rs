--- conflicted
+++ resolved
@@ -45,13 +45,8 @@
             last_try: None,
             num_tries: 0,
         };
-<<<<<<< HEAD
-        if !workspace.op_exists(&hash).await? {
+        if !workspace.op_exists(&hash)? {
             workspace.validation_limbo.put(hash, vlv)?;
-=======
-        if !workspace.op_exists(&hash)? {
-            workspace.validation_limbo.put(hash, vqv)?;
->>>>>>> 59bf62fd
         }
     }
 
