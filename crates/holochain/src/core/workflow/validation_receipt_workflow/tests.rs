use crate::sweettest::*;
use crate::test_utils::consistency_10s;
<<<<<<< HEAD
use crate::test_utils::sweetest::*;
=======
use fallible_iterator::FallibleIterator;
>>>>>>> 35f06274
use hdk::prelude::*;
use holo_hash::DhtOpHash;
use holochain_keystore::AgentPubKeyExt;
use holochain_sqlite::prelude::*;
use holochain_state::prelude::*;
use holochain_types::dna::zome::inline_zome::InlineZome;
use holochain_types::{dht_op::produce_ops_from_element, env::EnvRead};
use rusqlite::Transaction;

fn simple_crud_zome() -> InlineZome {
    let entry_def = EntryDef::default_with_id("entrydef");

    InlineZome::new_unique(vec![entry_def.clone()])
        .callback("create", move |api, ()| {
            let entry_def_id: EntryDefId = entry_def.id.clone();
            let entry = Entry::app(().try_into().unwrap()).unwrap();
            let hash = api.create(EntryWithDefId::new(entry_def_id, entry))?;
            Ok(hash)
        })
        .callback("read", |api, hash: HeaderHash| {
            api.get(GetInput::new(hash.into(), GetOptions::default()))
                .map_err(Into::into)
        })
}

#[tokio::test(flavor = "multi_thread")]
async fn test_validation_receipt() {
    let _g = observability::test_run().ok();
    const NUM_CONDUCTORS: usize = 3;

    let mut conductors = SweetConductorBatch::from_standard_config(NUM_CONDUCTORS).await;

    let (dna_file, _) = SweetDnaFile::unique_from_inline_zome("zome1", simple_crud_zome())
        .await
        .unwrap();

    let apps = conductors.setup_app("app", &[dna_file]).await.unwrap();
    conductors.exchange_peer_info().await;

    let ((alice,), (bobbo,), (carol,)) = apps.into_tuples();

    // Call the "create" zome fn on Alice's app
    let hash: HeaderHash = conductors[0].call(&alice.zome("zome1"), "create", ()).await;

    consistency_10s(&[&alice, &bobbo, &carol]).await;

    // Get op hashes
    let vault: EnvRead = alice.env().clone().into();
    let element = fresh_store_test(&vault, |store| {
        store.get_element(&hash.clone().into()).unwrap().unwrap()
    });
    let ops = produce_ops_from_element(&element)
        .unwrap()
        .into_iter()
        .map(|op| DhtOpHash::with_data_sync(&op))
        .collect::<Vec<_>>();

    // Wait for receipts to be sent
    crate::assert_eq_retry_10s!(
        {
            let mut counts = Vec::new();
            for hash in &ops {
                let count = fresh_reader_test!(vault, |r| list_receipts(&r, hash).unwrap().len());
                counts.push(count);
            }
            counts
        },
        vec![2, 2, 2],
    );

    // Check alice has receipts from both bobbo and carol
    for hash in ops {
        let receipts: Vec<_> =
            fresh_reader_test!(vault, |mut r| list_receipts(&mut r, &hash).unwrap());
        assert_eq!(receipts.len(), 2);
        for receipt in receipts {
            let SignedValidationReceipt {
                receipt,
                validator_signature: sig,
            } = receipt;
            let validator = receipt.validator.clone();
            assert!(validator == *bobbo.agent_pubkey() || validator == *carol.agent_pubkey());
            assert!(validator.verify_signature(&sig, receipt).await.unwrap());
        }
    }

    // Check alice has 2 receipts in their authored dht ops table.
<<<<<<< HEAD
=======
    let db = env.get_table(TableName::AuthoredDhtOps).unwrap();
    let authored_dht_ops: AuthoredDhtOpsStore = KvBufFresh::new(env.clone(), db);
>>>>>>> 35f06274
    crate::assert_eq_retry_1m!(
        {
            fresh_reader_test!(vault, |txn: Transaction| {
                let mut stmt = txn
                    .prepare("SELECT receipt_count FROM DhtOp WHERE is_authored = 1")
                    .unwrap();
                stmt.query_map([], |row| row.get::<_, Option<u32>>("receipt_count"))
                    .unwrap()
                    .map(Result::unwrap)
                    .filter_map(|i| i)
                    .collect::<Vec<u32>>()
            })
        },
        vec![2, 2, 2, 2, 2, 2, 2, 2, 2, 2, 2, 2]
    );
}<|MERGE_RESOLUTION|>--- conflicted
+++ resolved
@@ -1,10 +1,5 @@
 use crate::sweettest::*;
 use crate::test_utils::consistency_10s;
-<<<<<<< HEAD
-use crate::test_utils::sweetest::*;
-=======
-use fallible_iterator::FallibleIterator;
->>>>>>> 35f06274
 use hdk::prelude::*;
 use holo_hash::DhtOpHash;
 use holochain_keystore::AgentPubKeyExt;
@@ -92,11 +87,6 @@
     }
 
     // Check alice has 2 receipts in their authored dht ops table.
-<<<<<<< HEAD
-=======
-    let db = env.get_table(TableName::AuthoredDhtOps).unwrap();
-    let authored_dht_ops: AuthoredDhtOpsStore = KvBufFresh::new(env.clone(), db);
->>>>>>> 35f06274
     crate::assert_eq_retry_1m!(
         {
             fresh_reader_test!(vault, |txn: Transaction| {
