//! The workflow and queue consumer for DhtOp integration

use super::*;
use crate::core::queue_consumer::TriggerSender;
use crate::core::queue_consumer::WorkComplete;
use error::WorkflowResult;
use holochain_sqlite::prelude::*;
use holochain_state::prelude::*;
use holochain_types::prelude::*;

use tracing::*;

#[cfg(test)]
mod query_tests;
#[cfg(feature = "test_utils")]
mod tests;

#[instrument(skip(vault, trigger_sys, trigger_receipt))]
pub async fn integrate_dht_ops_workflow(
    vault: EnvWrite,
    mut trigger_sys: TriggerSender,
    mut trigger_receipt: TriggerSender,
) -> WorkflowResult<WorkComplete> {
    let time = holochain_types::timestamp::now();
    let mut conn = vault.conn()?;
    let changed = conn.with_commit(|txn| {
<<<<<<< HEAD
        let mut stmt = txn.prepare_cached(holochain_sqlite::sql::sql_cell::UPDATE_INTEGRATE_OPS)?;

        let changed = stmt.execute(
            // &sql,
            named_params! {
=======
        let changed = txn
            .prepare_cached(holochain_sqlite::sql::sql_cell::UPDATE_INTEGRATE_OPS)?
            .execute(named_params! {
>>>>>>> 849653ce
                ":when_integrated": time,
                ":when_integrated_ns": to_blob(time)?,
                ":store_entry": DhtOpType::StoreEntry,
                ":store_element": DhtOpType::StoreElement,
                ":register_activity": DhtOpType::RegisterAgentActivity,
                ":updated_content": DhtOpType::RegisterUpdatedContent,
                ":updated_element": DhtOpType::RegisterUpdatedElement,
                ":deleted_by": DhtOpType::RegisterDeletedBy,
                ":deleted_entry_header": DhtOpType::RegisterDeletedEntryHeader,
                ":create_link": DhtOpType::RegisterAddLink,
                ":delete_link": DhtOpType::RegisterRemoveLink,

            })?;
        WorkflowResult::Ok(changed)
    })?;
    tracing::debug!(?changed);
    if changed > 0 {
        trigger_sys.trigger();
        trigger_receipt.trigger();
        Ok(WorkComplete::Incomplete)
    } else {
        Ok(WorkComplete::Complete)
    }
}<|MERGE_RESOLUTION|>--- conflicted
+++ resolved
@@ -24,17 +24,9 @@
     let time = holochain_types::timestamp::now();
     let mut conn = vault.conn()?;
     let changed = conn.with_commit(|txn| {
-<<<<<<< HEAD
-        let mut stmt = txn.prepare_cached(holochain_sqlite::sql::sql_cell::UPDATE_INTEGRATE_OPS)?;
-
-        let changed = stmt.execute(
-            // &sql,
-            named_params! {
-=======
         let changed = txn
             .prepare_cached(holochain_sqlite::sql::sql_cell::UPDATE_INTEGRATE_OPS)?
             .execute(named_params! {
->>>>>>> 849653ce
                 ":when_integrated": time,
                 ":when_integrated_ns": to_blob(time)?,
                 ":store_entry": DhtOpType::StoreEntry,
