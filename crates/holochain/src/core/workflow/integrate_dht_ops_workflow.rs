//! The workflow and queue consumer for DhtOp integration

use super::*;
use crate::core::{
    queue_consumer::{OneshotWriter, TriggerSender, WorkComplete},
    state::{
        cascade::error::CascadeResult,
        cascade::Cascade,
        cascade::DbPair,
        dht_op_integration::{
            IntegratedDhtOpsStore, IntegratedDhtOpsValue, IntegrationLimboStore,
            IntegrationLimboValue,
        },
        element_buf::ElementBuf,
        metadata::{MetadataBuf, MetadataBufT},
        workspace::{Workspace, WorkspaceResult},
    },
};
use error::WorkflowResult;
use fallible_iterator::FallibleIterator;
use holo_hash::{DhtOpHash, EntryHash, HeaderHash};
use holochain_state::{
    buffer::BufferedStore,
    buffer::KvBufFresh,
    db::{INTEGRATED_DHT_OPS, INTEGRATION_LIMBO},
    error::DatabaseResult,
    fresh_reader,
    prelude::*,
};
use holochain_types::{
    dht_op::{produce_op_lights_from_elements, DhtOp, DhtOpLight, UniqueForm},
    element::{Element, SignedHeaderHashed, SignedHeaderHashedExt},
    validate::ValidationStatus,
    Entry, EntryHashed, Timestamp,
};
use holochain_zome_types::{element::ElementEntry, signature::Signature};
use holochain_zome_types::{element::SignedHeader, Header};
use produce_dht_ops_workflow::dht_op_light::{
    error::{DhtOpConvertError, DhtOpConvertResult},
    light_to_op,
};
use std::{collections::BinaryHeap, convert::TryInto};
use sys_validation_workflow::types::{DhtOpOrder, OrderedOp};
use tracing::*;

pub use disintegrate::*;

mod disintegrate;
mod tests;

#[instrument(skip(workspace, writer, trigger_sys))]
pub async fn integrate_dht_ops_workflow(
    mut workspace: IntegrateDhtOpsWorkspace,
    writer: OneshotWriter,
    trigger_sys: &mut TriggerSender,
) -> WorkflowResult<WorkComplete> {
    // one of many possible ways to access the env
    let env = workspace.elements.headers().env().clone();
    // Pull ops out of queue
    // TODO: PERF: Combine this collect with the sort when ElementBuf gets
    // aren't async
    let ops: Vec<IntegrationLimboValue> = fresh_reader!(env, |r| workspace
        .integration_limbo
        .drain_iter(&r)?
        .collect())?;

    // Sort the ops
    let mut sorted_ops = BinaryHeap::new();
    for iv in ops {
        let op = light_to_op(iv.op.clone(), &workspace.element_judged).await?;
        let hash = DhtOpHash::with_data_sync(&op);
        let order = DhtOpOrder::from(&op);
        let v = OrderedOp {
            order,
            hash,
            op,
            value: iv,
        };
        sorted_ops.push(std::cmp::Reverse(v));
    }

    let mut total_integrated: usize = 0;

    // Try to process the queue over and over again, until we either exhaust
    // the queue, or we can no longer integrate anything in the queue.
    // We do this because items in the queue may depend on one another but may
    // be out-of-order wrt. dependencies, so there is a chance that by repeating
    // integration, we may be able to integrate at least one more item.
    loop {
        let mut num_integrated: usize = 0;
        let mut next_ops = BinaryHeap::new();
        for so in sorted_ops {
            let OrderedOp {
                hash,
                op,
                value,
                order,
            } = so.0;
            // Check validation status and put in correct dbs
            let outcome = integrate_single_dht_op(value.clone(), op, &mut workspace).await?;
            match outcome {
                Outcome::Integrated(integrated) => {
                    // TODO We could create a prefix for the integrated ops db
                    // and separate rejected ops from valid ops.
                    // Currently you need to check the IntegratedDhtOpsValue for
                    // the status
                    workspace.integrate(hash, integrated)?;
                    num_integrated += 1;
                    total_integrated += 1;
                }
                Outcome::Deferred(op) => next_ops.push(std::cmp::Reverse(OrderedOp {
                    hash,
                    order,
                    op,
                    value,
                })),
            }
        }
        sorted_ops = next_ops;
        // Either all ops are integrated or we couldn't integrate any on this pass
        if sorted_ops.is_empty() || num_integrated == 0 {
            break;
        }
    }

    let result = if sorted_ops.is_empty() {
        // There were no ops deferred, meaning we exhausted the queue
        WorkComplete::Complete
    } else {
        // Re-add the remaining ops to the queue, to be picked up next time.
        for so in sorted_ops {
            let so = so.0;
            // TODO: it may be desirable to retain the original timestamp
            // when re-adding items to the queue for later processing. This is
            // challenging for now since we don't have access to that original
            // key. Just a possible note for the future.
            workspace.integration_limbo.put(so.hash, so.value)?;
        }
        WorkComplete::Incomplete
    };

    // --- END OF WORKFLOW, BEGIN FINISHER BOILERPLATE ---

    // commit the workspace
    writer.with_writer(|writer| Ok(workspace.flush_to_txn(writer)?))?;

    // trigger other workflows

    if total_integrated > 0 {
        trigger_sys.trigger();
    }

    Ok(result)
}

/// Integrate a single DhtOp to the specified stores.
///
/// The two stores are intended to be either the pair of Vaults,
/// or the pair of Caches, but never a mixture of the two.
///
/// We can skip integrating element data when integrating data as an Author
/// rather than as an Authority, hence the last parameter.
#[instrument(skip(iv, workspace))]
async fn integrate_single_dht_op(
    iv: IntegrationLimboValue,
    op: DhtOp,
    workspace: &mut IntegrateDhtOpsWorkspace,
) -> WorkflowResult<Outcome> {
    if op_dependencies_held(&op, workspace).await? {
        match iv.validation_status {
            ValidationStatus::Valid => Ok(integrate_data_and_meta(
                iv,
                op,
                &mut workspace.elements,
                &mut workspace.meta,
            )?),
            ValidationStatus::Rejected => Ok(integrate_data_and_meta(
                iv,
                op,
                &mut workspace.element_rejected,
                &mut workspace.meta_rejected,
            )?),
            ValidationStatus::Abandoned => {
                // Throwing away abandoned ops
                // TODO: keep abandoned ops but remove the entries
                // and put them in a AbandonedPrefix db
                let integrated = IntegratedDhtOpsValue {
                    validation_status: iv.validation_status,
                    op: iv.op,
                    when_integrated: Timestamp::now(),
                };
                Ok(Outcome::Integrated(integrated))
            }
        }
    } else {
        debug!("deferring");
        Ok(Outcome::Deferred(op))
    }
}

fn integrate_data_and_meta<P: PrefixType>(
    iv: IntegrationLimboValue,
    op: DhtOp,
    element_store: &mut ElementBuf<P>,
    meta_store: &mut MetadataBuf<P>,
) -> DhtOpConvertResult<Outcome> {
    integrate_single_data(op, element_store)?;
    integrate_single_metadata(iv.op.clone(), element_store, meta_store)?;
    let integrated = IntegratedDhtOpsValue {
        validation_status: iv.validation_status,
        op: iv.op,
        when_integrated: Timestamp::now(),
    };
    debug!("integrating");
    Ok(Outcome::Integrated(integrated))
}

/// Check if we have the required dependencies held before integrating.
async fn op_dependencies_held(
    op: &DhtOp,
    workspace: &mut IntegrateDhtOpsWorkspace,
) -> CascadeResult<bool> {
    {
        match op {
<<<<<<< HEAD
            DhtOp::StoreElement(_, _, _)
            | DhtOp::StoreEntry(_, _, _)
            | DhtOp::RegisterAgentActivity(_, _) => (),
            DhtOp::RegisterUpdatedBy(_, entry_update, _) => {
                // Check if we have the header with entry that we are updating in the vault
=======
            DhtOp::StoreElement(_, _, _) | DhtOp::StoreEntry(_, _, _) => (),
            DhtOp::RegisterAgentActivity(_, header) => {
                // RegisterAgentActivity is the exception where we need to make
                // sure that we have integrated the previous RegisterAgentActivity DhtOp
                // from the same chain.
                // This is because to say if the chain is valid as a whole we can't
                // have parts missing.
                let mut cascade = workspace.cascade();
                let prev_header_hash = header.prev_header();
                if let Some(prev_header_hash) = prev_header_hash.cloned() {
                    match cascade
                        .retrieve_header(prev_header_hash, Default::default())
                        .await?
                    {
                        Some(prev_header) => {
                            let op_hash = DhtOpHash::with_data_sync(
                                &UniqueForm::RegisterAgentActivity(prev_header.header()),
                            );
                            if workspace.integration_limbo.contains(&op_hash)? {
                                return Ok(true);
                            }
                        }
                        None => return Ok(false),
                    }
                }
            }
            DhtOp::RegisterUpdatedBy(_, entry_update) => {
                // Check if we have the header with entry that we are updating
>>>>>>> 702ac49c
                // or defer the op.
                if !header_with_entry_is_stored(
                    &entry_update.original_header_address,
                    workspace.cascade(),
                )
                .await?
                {
                    return Ok(false);
                }
            }
            DhtOp::RegisterDeletedBy(_, element_delete)
            | DhtOp::RegisterDeletedEntryHeader(_, element_delete) => {
                // Check if we have the header with the entry that we are removing
                // or defer the op.
                if !header_with_entry_is_stored(
                    &element_delete.deletes_address,
                    workspace.cascade(),
                )
                .await?
                {
                    return Ok(false);
                }
            }
            DhtOp::RegisterAddLink(_, create_link) => {
                // Check whether we have the base address.
                // If not then this should put the op back on the queue.
                if !entry_is_stored(&create_link.base_address, workspace.cascade()).await? {
                    return Ok(false);
                }
            }
            DhtOp::RegisterRemoveLink(_, delete_link) => {
                // Check whether we have the link add address.
                // If not then this should put the op back on the queue.
                if !header_is_stored(&delete_link.link_add_address, workspace.cascade()).await? {
                    return Ok(false);
                }
            }
        }

        Ok(true)
    }
}

/// Check the cascade to see if this Header is also stored with an Entry
async fn header_with_entry_is_stored(
    hash: &HeaderHash,
    mut cascade: Cascade<'_>,
) -> CascadeResult<bool> {
    // TODO: PERF: Add contains() to cascade so we don't deserialize
    // the entry
    match cascade
        .retrieve(hash.clone().into(), Default::default())
        .await?
    {
        Some(el) => match el.entry() {
            ElementEntry::Present(_) | ElementEntry::Hidden => Ok(true),
            ElementEntry::NotApplicable => Err(DhtOpConvertError::HeaderEntryMismatch.into()),
            // This means we have just the header (probably through register agent activity)
            ElementEntry::NotStored => Ok(false),
        },
        None => Ok(false),
    }
}

/// Check if an Entry is stored in the cascade
async fn entry_is_stored(hash: &EntryHash, mut cascade: Cascade<'_>) -> CascadeResult<bool> {
    // TODO: PERF: Add contains() to cascade so we don't deserialize
    // the entry
    match cascade
        .retrieve_entry(hash.clone(), Default::default())
        .await?
    {
        Some(_) => Ok(true),
        None => Ok(false),
    }
}

/// Check if a header is stored in the cascade
async fn header_is_stored(hash: &HeaderHash, mut cascade: Cascade<'_>) -> CascadeResult<bool> {
    match cascade
        .retrieve_header(hash.clone(), Default::default())
        .await?
    {
        Some(_) => Ok(true),
        None => Ok(false),
    }
}

pub fn integrate_single_metadata<C, P>(
    op: DhtOpLight,
    element_store: &ElementBuf<P>,
    meta_store: &mut C,
) -> DhtOpConvertResult<()>
where
    P: PrefixType,
    C: MetadataBufT<P>,
{
    match op {
        DhtOpLight::StoreElement(hash, _, _) => {
            let header = get_header(hash, element_store)?;
            meta_store.register_element_header(&header)?;
        }
        DhtOpLight::StoreEntry(hash, _, _) => {
            let new_entry_header = get_header(hash, element_store)?.try_into()?;
            // Reference to headers
            meta_store.register_header(new_entry_header)?;
        }
        DhtOpLight::RegisterAgentActivity(hash, _) => {
            let header = get_header(hash, element_store)?;
            // register agent activity on this agents pub key
            meta_store.register_activity(header)?;
        }
        DhtOpLight::RegisterUpdatedBy(hash, _, _) => {
            let header = get_header(hash, element_store)?.try_into()?;
            meta_store.register_update(header)?;
        }
        DhtOpLight::RegisterDeletedEntryHeader(hash, _)
        | DhtOpLight::RegisterDeletedBy(hash, _) => {
            let header = get_header(hash, element_store)?.try_into()?;
            meta_store.register_delete(header)?
        }
        DhtOpLight::RegisterAddLink(hash, _) => {
            let header = get_header(hash, element_store)?.try_into()?;
            meta_store.add_link(header)?;
        }
        DhtOpLight::RegisterRemoveLink(hash, _) => {
            let header = get_header(hash, element_store)?.try_into()?;
            meta_store.delete_link(header)?;
        }
    }
    Ok(())
}

/// Store a DhtOp's data in an element buf
pub fn integrate_single_data<P: PrefixType>(
    op: DhtOp,
    element_store: &mut ElementBuf<P>,
) -> DhtOpConvertResult<()> {
    {
        match op {
            DhtOp::StoreElement(signature, header, maybe_entry) => {
                put_data(signature, header, maybe_entry.map(|e| *e), element_store)?;
            }
            DhtOp::StoreEntry(signature, new_entry_header, entry) => {
                put_data(
                    signature,
                    new_entry_header.into(),
                    Some(*entry),
                    element_store,
                )?;
            }
            DhtOp::RegisterAgentActivity(signature, header) => {
                put_data(signature, header, None, element_store)?;
            }
            DhtOp::RegisterUpdatedBy(signature, entry_update, _) => {
                put_data(signature, entry_update.into(), None, element_store)?;
            }
            DhtOp::RegisterDeletedEntryHeader(signature, element_delete) => {
                put_data(signature, element_delete.into(), None, element_store)?;
            }
            DhtOp::RegisterDeletedBy(signature, element_delete) => {
                put_data(signature, element_delete.into(), None, element_store)?;
            }
            DhtOp::RegisterAddLink(signature, link_add) => {
                put_data(signature, link_add.into(), None, element_store)?;
            }
            DhtOp::RegisterRemoveLink(signature, link_remove) => {
                put_data(signature, link_remove.into(), None, element_store)?;
            }
        }
        Ok(())
    }
}

fn put_data<P: PrefixType>(
    signature: Signature,
    header: Header,
    maybe_entry: Option<Entry>,
    element_store: &mut ElementBuf<P>,
) -> DhtOpConvertResult<()> {
    let signed_header = SignedHeaderHashed::from_content_sync(SignedHeader(header, signature));
    let maybe_entry_hashed = match maybe_entry {
        Some(entry) => Some(EntryHashed::from_content_sync(entry)),
        None => None,
    };
    element_store.put(signed_header, maybe_entry_hashed)?;
    Ok(())
}

fn get_header<P: PrefixType>(
    hash: HeaderHash,
    element_store: &ElementBuf<P>,
) -> DhtOpConvertResult<Header> {
    Ok(element_store
        .get_header(&hash)?
        .ok_or_else(|| DhtOpConvertError::MissingData(hash.into()))?
        .into_header_and_signature()
        .0
        .into_content())
}

/// After writing an Element to our chain, we want to integrate the meta ops
/// inline, so that they are immediately available in the meta cache.
/// NB: We skip integrating the element data, since it is already available in
/// our vault.
pub async fn integrate_to_cache<C: MetadataBufT>(
    element: &Element,
    element_store: &ElementBuf,
    meta_store: &mut C,
) -> DhtOpConvertResult<()> {
    // Produce the light directly
    for op in produce_op_lights_from_elements(vec![element]).await? {
        // we don't integrate element data, because it is already in our vault.
        integrate_single_metadata(op, element_store, meta_store)?
    }
    Ok(())
}

/// The outcome of integrating a single DhtOp: either it was, or it wasn't
enum Outcome {
    Integrated(IntegratedDhtOpsValue),
    Deferred(DhtOp),
}

pub struct IntegrateDhtOpsWorkspace {
    // integration queue
    pub integration_limbo: IntegrationLimboStore,
    // integrated ops
    pub integrated_dht_ops: IntegratedDhtOpsStore,
    // Cas for storing
    pub elements: ElementBuf,
    // metadata store
    pub meta: MetadataBuf,
    // Data that has progressed past validation and is pending Integration
    pub element_judged: ElementBuf<JudgedPrefix>,
    pub meta_judged: MetadataBuf<JudgedPrefix>,
    pub element_rejected: ElementBuf<RejectedPrefix>,
    pub meta_rejected: MetadataBuf<RejectedPrefix>,
    // Ops to disintegrate
    pub to_disintegrate_judged: Vec<DhtOpLight>,
}

impl Workspace for IntegrateDhtOpsWorkspace {
    fn flush_to_txn_ref(&mut self, writer: &mut Writer) -> WorkspaceResult<()> {
        self.update_element_stores(writer)?;
        // flush elements
        self.elements.flush_to_txn_ref(writer)?;
        // flush metadata store
        self.meta.flush_to_txn_ref(writer)?;
        // flush integrated
        self.integrated_dht_ops.flush_to_txn_ref(writer)?;
        // flush integration queue
        self.integration_limbo.flush_to_txn_ref(writer)?;
        self.element_judged.flush_to_txn_ref(writer)?;
        self.meta_judged.flush_to_txn_ref(writer)?;
        self.element_rejected.flush_to_txn_ref(writer)?;
        self.meta_rejected.flush_to_txn_ref(writer)?;
        Ok(())
    }
}

impl IntegrateDhtOpsWorkspace {
    /// Constructor
    pub fn new(env: EnvironmentRead) -> WorkspaceResult<Self> {
        let db = env.get_db(&*INTEGRATED_DHT_OPS)?;
        let integrated_dht_ops = KvBufFresh::new(env.clone(), db);

        let db = env.get_db(&*INTEGRATION_LIMBO)?;
        let integration_limbo = KvBufFresh::new(env.clone(), db);

        let elements = ElementBuf::vault(env.clone(), true)?;
        let meta = MetadataBuf::vault(env.clone())?;

        let element_judged = ElementBuf::judged(env.clone())?;
        let meta_judged = MetadataBuf::judged(env.clone())?;

        let element_rejected = ElementBuf::rejected(env.clone())?;
        let meta_rejected = MetadataBuf::rejected(env)?;

        Ok(Self {
            integration_limbo,
            integrated_dht_ops,
            elements,
            meta,
            element_judged,
            meta_judged,
            element_rejected,
            meta_rejected,
            to_disintegrate_judged: Vec::new(),
        })
    }

    #[tracing::instrument(skip(self, hash))]
    fn integrate(&mut self, hash: DhtOpHash, v: IntegratedDhtOpsValue) -> DhtOpConvertResult<()> {
        disintegrate_single_metadata(v.op.clone(), &self.element_judged, &mut self.meta_judged)?;
        self.to_disintegrate_judged.push(v.op.clone());
        self.integrated_dht_ops.put(hash, v)?;
        Ok(())
    }

    pub fn op_exists(&self, hash: &DhtOpHash) -> DatabaseResult<bool> {
        Ok(self.integrated_dht_ops.contains(&hash)? || self.integration_limbo.contains(&hash)?)
    }

    /// Create a cascade through the integrated and rejected stores
    // TODO: Might need to add abandoned here but will need some
    // thought as abandoned entries are not stored.
    pub fn cascade(&self) -> Cascade<'_> {
        let integrated_data = DbPair {
            element: &self.elements,
            meta: &self.meta,
        };
        let rejected_data = DbPair {
            element: &self.element_rejected,
            meta: &self.meta_rejected,
        };
        Cascade::empty()
            .with_integrated(integrated_data)
            .with_rejected(rejected_data)
    }

    #[tracing::instrument(skip(self, writer))]
    /// We need to cancel any deletes for the judged data
    /// where the ops still in integration limbo reference that data
    fn update_element_stores(&mut self, writer: &mut Writer) -> WorkspaceResult<()> {
        for op in self.to_disintegrate_judged.drain(..) {
            disintegrate_single_data(op, &mut self.element_judged);
        }
        let mut val_iter = self.integration_limbo.iter(writer)?;
        while let Some((_, vlv)) = val_iter.next()? {
            reintegrate_single_data(vlv.op, &mut self.element_judged);
        }
        Ok(())
    }
}<|MERGE_RESOLUTION|>--- conflicted
+++ resolved
@@ -222,13 +222,6 @@
 ) -> CascadeResult<bool> {
     {
         match op {
-<<<<<<< HEAD
-            DhtOp::StoreElement(_, _, _)
-            | DhtOp::StoreEntry(_, _, _)
-            | DhtOp::RegisterAgentActivity(_, _) => (),
-            DhtOp::RegisterUpdatedBy(_, entry_update, _) => {
-                // Check if we have the header with entry that we are updating in the vault
-=======
             DhtOp::StoreElement(_, _, _) | DhtOp::StoreEntry(_, _, _) => (),
             DhtOp::RegisterAgentActivity(_, header) => {
                 // RegisterAgentActivity is the exception where we need to make
@@ -255,9 +248,8 @@
                     }
                 }
             }
-            DhtOp::RegisterUpdatedBy(_, entry_update) => {
+            DhtOp::RegisterUpdatedBy(_, entry_update, _) => {
                 // Check if we have the header with entry that we are updating
->>>>>>> 702ac49c
                 // or defer the op.
                 if !header_with_entry_is_stored(
                     &entry_update.original_header_address,
