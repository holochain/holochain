--- conflicted
+++ resolved
@@ -375,15 +375,6 @@
 
         let actual_network = self.actual_network.take().unwrap_or_default();
 
-<<<<<<< HEAD
-        // XXX: this isn't quite right, since none of these config settings inform
-        // anything else about the TestCase. It's currently only needed for the node_id
-        // as used by hc_sleuth
-        let config = ConductorConfig::empty();
-        let config = Arc::new(config);
-
-=======
->>>>>>> 0d341a08
         sys_validation_workflow(
             Arc::new(workspace),
             self.current_validation_dependencies.clone(),
