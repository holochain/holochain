use super::*;
use crate::sweettest::*;
use crate::test_utils::inline_zomes::simple_create_read_zome;

/// Unfortunately this test doesn't do anything yet because
/// failing a chain validation is just a log error so the only way to
/// verify this works is to run this with logging and check it outputs
/// use `RUST_LOG=[agent_activity]=warn`
#[tokio::test(flavor = "multi_thread")]
#[ignore = "TODO: complete when chain validation returns actual error"]
async fn sys_validation_agent_activity_test() {
    holochain_trace::test_run().ok();

    let mut conductors = SweetConductorBatch::from_standard_config(2).await;

    let (dna_file, _, _) =
        SweetDnaFile::unique_from_inline_zomes(("simple", simple_create_read_zome())).await;

    let apps = conductors.setup_app("app", &[dna_file]).await.unwrap();
    let ((cell_1,), (cell_2,)) = apps.into_tuples();

    let a: ActionHash = conductors[0]
        .call(&cell_1.zome("simple"), "create", ())
        .await;

    let b: ActionHash = conductors[0]
        .call(&cell_1.zome("simple"), "create", ())
        .await;

    let changed = cell_1
        .dht_db()
        .write_async(move |txn| -> DatabaseResult<usize> {
            Ok(txn.execute(
                "UPDATE Action SET seq = 4 WHERE hash = ? OR hash = ?",
                [a, b],
            )?)
        })
        .await
        .unwrap();

    assert_eq!(changed, 2);

    conductors.exchange_peer_info().await;
<<<<<<< HEAD
    await_consistency!(10, [&cell_1, &cell_2]);
=======
    await_consistency(10, [&cell_1, &cell_2]).await.unwrap();
>>>>>>> eac2dba8
}<|MERGE_RESOLUTION|>--- conflicted
+++ resolved
@@ -41,9 +41,5 @@
     assert_eq!(changed, 2);
 
     conductors.exchange_peer_info().await;
-<<<<<<< HEAD
-    await_consistency!(10, [&cell_1, &cell_2]);
-=======
     await_consistency(10, [&cell_1, &cell_2]).await.unwrap();
->>>>>>> eac2dba8
 }