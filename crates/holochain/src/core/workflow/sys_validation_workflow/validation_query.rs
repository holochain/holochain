use holo_hash::DhtOpHash;
use holochain_sqlite::db::DbKindDht;
use holochain_state::prelude::*;

pub use crate::core::validation::DhtOpOrder;
use crate::core::workflow::WorkflowResult;

/// Get all ops that need to sys or app validated in order.
/// - Sys validated or awaiting app dependencies.
/// - Ordered by type then timestamp (See [`DhtOpOrder`])
pub async fn get_ops_to_app_validate(db: &DbRead<DbKindDht>) -> WorkflowResult<Vec<DhtOpHashed>> {
    get_ops_to_validate(db, false).await
}

/// Get all ops that need to sys or app validated in order.
/// - Pending or awaiting sys dependencies.
/// - Ordered by type then timestamp (See [`DhtOpOrder`])
pub async fn get_ops_to_sys_validate(db: &DbRead<DbKindDht>) -> WorkflowResult<Vec<DhtOpHashed>> {
    get_ops_to_validate(db, true).await
}

async fn get_ops_to_validate(
    db: &DbRead<DbKindDht>,
    system: bool,
) -> WorkflowResult<Vec<DhtOpHashed>> {
    let mut sql = "
        SELECT
        Action.blob as action_blob,
        Entry.blob as entry_blob,
        DhtOp.type as dht_type,
        DhtOp.hash as dht_hash
        FROM DhtOp
        JOIN
        Action ON DhtOp.action_hash = Action.hash
        LEFT JOIN
        Entry ON Action.entry_hash = Entry.hash
        "
    .to_string();
    if system {
        sql.push_str(
            "
            WHERE
            DhtOp.when_integrated IS NULL
            AND DhtOp.validation_status IS NULL
            AND (
                DhtOp.validation_stage IS NULL
                OR DhtOp.validation_stage = 0
            )
            ",
        );
    } else {
        sql.push_str(
            "
            WHERE
            DhtOp.when_integrated IS NULL
            AND DhtOp.validation_status IS NULL
            AND (
                DhtOp.validation_stage = 1
                OR DhtOp.validation_stage = 2
            )
            ",
        );
    }
    // TODO: There is a very unlikely chance that 10000 ops
    // could all fail to validate and prevent validation from
    // moving on but this is not easy to overcome.
    // Once we impl abandoned this won't happen anyway.
    sql.push_str(
        "
        ORDER BY
        DhtOp.num_validation_attempts ASC,
        DhtOp.op_order ASC
        LIMIT 10000
        ",
    );
    db.read_async(move |txn| {
        let mut stmt = txn.prepare(&sql)?;
        let r = stmt.query_and_then([], |row| {
            let action = from_blob::<SignedAction>(row.get("action_blob")?)?;
            let op_type: DhtOpType = row.get("dht_type")?;
            let hash: DhtOpHash = row.get("dht_hash")?;
            let entry: Option<Vec<u8>> = row.get("entry_blob")?;
            let entry = match entry {
                Some(entry) => Some(from_blob::<Entry>(entry)?),
                None => None,
            };
            WorkflowResult::Ok(DhtOpHashed::with_pre_hashed(
                DhtOp::from_type(op_type, action, entry)?,
                hash,
            ))
        })?;
        let r = r.collect();
        WorkflowResult::Ok(r)
    })
    .await?
}

#[cfg(test)]
mod tests {
    use ::fixt::prelude::*;
    use holo_hash::HasHash;
    use holochain_sqlite::prelude::DatabaseResult;
    use holochain_state::prelude::*;
<<<<<<< HEAD
    use holochain_state::validation_db::ValidationStage;
=======
    use holochain_state::validation_db::ValidationLimboStatus;
    use std::collections::HashSet;
>>>>>>> 0a31aedc

    use super::*;

    #[derive(Debug, Clone, Copy)]
    struct Facts {
        pending: bool,
        awaiting_sys_deps: bool,
        sys_validated: bool,
        awaiting_app_deps: bool,
        awaiting_integration: bool,
        has_validation_status: bool,
        num_attempts: usize,
    }

    struct Expected {
        to_sys_validate: Vec<DhtOpHashed>,
        to_app_validate: Vec<DhtOpHashed>,
    }

    #[tokio::test(flavor = "multi_thread")]
    async fn sys_validation_query() {
        holochain_trace::test_run().ok();
        let db = test_dht_db();
        let expected = create_test_data(&db.to_db().into()).await;
        let ops = get_ops_to_sys_validate(&db.to_db().into()).await.unwrap();

        assert_sorted_by_op_order(&ops).await;
        assert_sorted_by_validation_attempts(&db.to_db().into(), &ops).await;

        // Check all the expected ops were returned
        for op in ops {
            assert!(expected.to_sys_validate.iter().any(|i| *i == op));
        }
    }

    #[tokio::test(flavor = "multi_thread")]
    async fn app_validation_query() {
        holochain_trace::test_run().ok();
        let db = test_dht_db();
        let expected = create_test_data(&db.to_db().into()).await;
        let ops = get_ops_to_app_validate(&db.to_db().into()).await.unwrap();

        assert_sorted_by_op_order(&ops).await;
        assert_sorted_by_validation_attempts(&db.to_db().into(), &ops).await;

        // Check all the expected ops were returned
        for op in ops {
            assert!(expected.to_app_validate.iter().any(|i| *i == op));
        }
    }

    /// Make sure both workflows can't pull in the same ops.
    #[tokio::test(flavor = "multi_thread")]
    async fn workflows_are_exclusive() {
        holochain_trace::test_run().ok();
        let db = test_dht_db();
        create_test_data(&db.to_db().into()).await;
        let app_validation_ops = get_ops_to_app_validate(&db.to_db().into()).await.unwrap();
        let sys_validation_ops = get_ops_to_sys_validate(&db.to_db().into()).await.unwrap();

        let app_hashes = app_validation_ops
            .into_iter()
            .map(|o| o.hash)
            .collect::<HashSet<_>>();
        let sys_hashes = sys_validation_ops
            .into_iter()
            .map(|o| o.hash)
            .collect::<HashSet<_>>();

        let overlap = app_hashes.intersection(&sys_hashes).collect::<HashSet<_>>();
        assert!(overlap.is_empty());
    }

    async fn create_test_data(db: &DbWrite<DbKindDht>) -> Expected {
        let mut to_sys_validate = Vec::with_capacity(40);
        let mut to_app_validate = Vec::with_capacity(40);

        // We **do** expect any of these in the sys validation results but **do not** expect them in the app validation results:
        let facts = Facts {
            pending: true, // Should appear in sys validation if no validation stage is set
            awaiting_sys_deps: false,
            sys_validated: false,
            awaiting_app_deps: false,
            awaiting_integration: false,
            has_validation_status: false,
            num_attempts: 1,
        };
        for _ in 0..20 {
            let op = create_and_insert_op(db, facts).await;
            to_sys_validate.push(op);
        }

        let facts = Facts {
            pending: false,
            awaiting_sys_deps: true, // Should appear in sys validation and be retried if awaiting deps
            sys_validated: false,
            awaiting_app_deps: false,
            awaiting_integration: false,
            has_validation_status: false,
            num_attempts: 0,
        };
        for _ in 0..20 {
            let op = create_and_insert_op(db, facts).await;
            to_sys_validate.push(op);
        }

        // We **don't** expect any of these in the sys validation results but **do** expect them in app the validation results:
        let facts = Facts {
            pending: false,
            awaiting_sys_deps: false,
            sys_validated: true, // Should appear in app validation if sys validation has already been done
            awaiting_app_deps: false,
            awaiting_integration: false,
            has_validation_status: true,
            num_attempts: 6,
        };
        for _ in 0..20 {
            let op = create_and_insert_op(db, facts).await;
            to_app_validate.push(op);
        }

        let facts = Facts {
            pending: false,
            awaiting_sys_deps: false,
            sys_validated: false,
            awaiting_app_deps: true, // Should appear in app validation and be retried if awaiting deps
            awaiting_integration: false,
            has_validation_status: true,
            num_attempts: 2,
        };
        for _ in 0..20 {
            let op = create_and_insert_op(db, facts).await;
            to_app_validate.push(op);
        }

        // We **don't** expect any of these to appear in either sys validation or app validation
        let facts = Facts {
            pending: false,
            awaiting_sys_deps: false,
            sys_validated: false,
            awaiting_app_deps: true,
            awaiting_integration: true, // Should not appear once sys and app validation has finished and waiting for integration
            has_validation_status: true,
            num_attempts: 5,
        };
        for _ in 0..20 {
            create_and_insert_op(db, facts).await;
        }

        let facts = Facts {
            pending: false,
            awaiting_sys_deps: false,
            sys_validated: false,
            awaiting_app_deps: false,
            awaiting_integration: false,
            has_validation_status: true, // Should not appear if there is already a validation outcome
            num_attempts: 10,
        };
        for _ in 0..20 {
            create_and_insert_op(db, facts).await;
        }

        Expected {
            to_sys_validate,
            to_app_validate,
        }
    }

    async fn create_and_insert_op(db: &DbWrite<DbKindDht>, facts: Facts) -> DhtOpHashed {
        let state = DhtOpHashed::from_content_sync(DhtOp::RegisterAgentActivity(
            fixt!(Signature),
            fixt!(Action),
        ));

        db.write_async({
            let query_state = state.clone();

            move |txn| -> DatabaseResult<()> {
                let hash = query_state.as_hash().clone();
                insert_op(txn, &query_state).unwrap();
                if facts.has_validation_status {
                    set_validation_status(txn, &hash, ValidationStatus::Valid).unwrap();
                }
                if facts.pending {
                    // No need to do anything because status and stage are null already.
                } else if facts.awaiting_sys_deps {
                    set_validation_stage(
                        txn,
                        &hash,
                        ValidationStage::AwaitingSysDeps(fixt!(AnyDhtHash)),
                    )
                    .unwrap();
                } else if facts.sys_validated {
                    set_validation_stage(txn, &hash, ValidationLimboStatus::SysValidated).unwrap();
                } else if facts.awaiting_app_deps {
                    set_validation_stage(
                        txn,
                        &hash,
                        ValidationLimboStatus::AwaitingAppDeps(vec![fixt!(AnyDhtHash)]),
                    )
                    .unwrap();
                } else if facts.awaiting_integration {
                    set_validation_stage(txn, &hash, ValidationLimboStatus::AwaitingIntegration)
                        .unwrap();
                }
                txn.execute(
                    "UPDATE DhtOp SET num_validation_attempts = :num_attempts",
                    named_params! {
                        ":num_attempts": facts.num_attempts,
                    },
                )?;
                Ok(())
            }
        })
        .await
        .unwrap();
        state
    }

    async fn assert_sorted_by_op_order(ops: &Vec<DhtOpHashed>) {
        let mut ops_sorted = ops.clone();
        ops_sorted.sort_by_key(|d| {
            let op_type = d.as_content().get_type();
            let timestamp = d.as_content().action().timestamp();
            OpOrder::new(op_type, timestamp)
        });
        assert_eq!(ops, &ops_sorted);
    }

    async fn assert_sorted_by_validation_attempts(db: &DbWrite<DbKindDht>, ops: &Vec<DhtOpHashed>) {
        assert!(
            get_num_validation_attempts(db, ops.iter().map(|op| op.hash.clone()).collect())
                .await
                .windows(2)
                .all(|w| { w[0] <= w[1] })
        );
    }

    async fn get_num_validation_attempts(
        db: &DbWrite<DbKindDht>,
        hashes: Vec<DhtOpHash>,
    ) -> Vec<usize> {
        db.read_async(|txn| -> DatabaseResult<Vec<usize>> {
            hashes
                .into_iter()
                .map(|h| -> DatabaseResult<usize> {
                    Ok(txn.query_row(
                        "SELECT num_validation_attempts FROM DhtOp WHERE hash = :op_hash",
                        named_params! {
                            ":op_hash": h
                        },
                        |r| r.get(0),
                    )?)
                })
                .collect()
        })
        .await
        .unwrap()
    }
}<|MERGE_RESOLUTION|>--- conflicted
+++ resolved
@@ -101,12 +101,8 @@
     use holo_hash::HasHash;
     use holochain_sqlite::prelude::DatabaseResult;
     use holochain_state::prelude::*;
-<<<<<<< HEAD
     use holochain_state::validation_db::ValidationStage;
-=======
-    use holochain_state::validation_db::ValidationLimboStatus;
     use std::collections::HashSet;
->>>>>>> 0a31aedc
 
     use super::*;
 
@@ -300,17 +296,16 @@
                     )
                     .unwrap();
                 } else if facts.sys_validated {
-                    set_validation_stage(txn, &hash, ValidationLimboStatus::SysValidated).unwrap();
+                    set_validation_stage(txn, &hash, ValidationStage::SysValidated).unwrap();
                 } else if facts.awaiting_app_deps {
                     set_validation_stage(
                         txn,
                         &hash,
-                        ValidationLimboStatus::AwaitingAppDeps(vec![fixt!(AnyDhtHash)]),
+                        ValidationStage::AwaitingAppDeps(vec![fixt!(AnyDhtHash)]),
                     )
                     .unwrap();
                 } else if facts.awaiting_integration {
-                    set_validation_stage(txn, &hash, ValidationLimboStatus::AwaitingIntegration)
-                        .unwrap();
+                    set_validation_stage(txn, &hash, ValidationStage::AwaitingIntegration).unwrap();
                 }
                 txn.execute(
                     "UPDATE DhtOp SET num_validation_attempts = :num_attempts",
