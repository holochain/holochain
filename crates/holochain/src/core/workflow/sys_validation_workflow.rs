--- conflicted
+++ resolved
@@ -261,15 +261,6 @@
 
     let mut validation_outcomes = Vec::with_capacity(sorted_ops.len());
     for hashed_op in sorted_ops {
-<<<<<<< HEAD
-=======
-        let (op, op_hash) = hashed_op.into_inner();
-
-        // This is an optimization to skip app validation and integration for ops that are
-        // rejected and don't have dependencies.
-        let deps = op.sys_validation_dependencies();
-
->>>>>>> 43f8896d
         // Note that this is async only because of the signature checks done during countersigning.
         // In most cases this will be a fast synchronous call.
         let r = validate_op(
@@ -280,33 +271,26 @@
         .await;
 
         match r {
-<<<<<<< HEAD
             Ok(outcome) => validation_outcomes.push((hashed_op, outcome)),
-=======
-            Ok(outcome) => validation_outcomes.push((op_hash, outcome, deps)),
->>>>>>> 43f8896d
             Err(e) => {
                 tracing::error!(error = ?e, "Error validating op");
             }
         }
     }
 
-    let (summary, mut invalid_ops) = workspace
+    let (summary, invalid_ops) = workspace
         .dht_db
         .write_async(move |txn| {
             let mut summary = OutcomeSummary::default();
-<<<<<<< HEAD
             let mut invalid_ops = vec![];
+
             for (hashed_op, outcome) in validation_outcomes {
                 let (op, op_hash) = hashed_op.into_inner();
 
                 // This is an optimization to skip app validation and integration for ops that are
                 // rejected and don't have dependencies.
-                let dependency = op.sys_validation_dependency();
-
-=======
-            for (op_hash, outcome, deps) in validation_outcomes {
->>>>>>> 43f8896d
+                let deps = op.sys_validation_dependencies();
+
                 match outcome {
                     Outcome::Accepted => {
                         summary.accepted += 1;
