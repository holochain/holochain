//! The workflow and queue consumer for sys validation

use crate::core::queue_consumer::TriggerSender;
use crate::core::queue_consumer::WorkComplete;
use crate::core::sys_validate::*;
use crate::core::validation::*;
use crate::core::workflow::error::WorkflowResult;
use futures::FutureExt;
use futures::StreamExt;
use holo_hash::DhtOpHash;
use holochain_cascade::Cascade;
use holochain_cascade::CascadeImpl;
use holochain_conductor_api::conductor::ConductorConfig;
use holochain_p2p::HolochainP2pDnaT;
use holochain_sqlite::prelude::*;
use holochain_state::prelude::*;
use parking_lot::Mutex;
use rusqlite::Transaction;
use std::convert::TryInto;
use std::sync::Arc;
use std::time::Duration;
use tracing::*;
use types::Outcome;

use self::validation_deps::ValidationDependencies;
use self::validation_deps::ValidationDependencyState;

pub mod types;

pub mod validation_deps;
pub mod validation_query;

#[cfg(test)]
mod chain_test;
#[cfg(test)]
mod test_ideas;
#[cfg(test)]
mod tests;
#[cfg(test)]
mod unit_tests;
#[cfg(test)]
mod validate_op_tests;

#[instrument(skip(
    workspace,
    current_validation_dependencies,
    trigger_app_validation,
<<<<<<< HEAD
    sys_validation_trigger,
    network,
    config
=======
    trigger_self,
    network
>>>>>>> 6c5390a0
))]
pub async fn sys_validation_workflow<Network: HolochainP2pDnaT + Clone + 'static>(
    workspace: Arc<SysValidationWorkspace>,
    current_validation_dependencies: Arc<Mutex<ValidationDependencies>>,
    trigger_app_validation: TriggerSender,
    trigger_self: TriggerSender,
    network: Network,
    config: Arc<ConductorConfig>,
) -> WorkflowResult<WorkComplete> {
<<<<<<< HEAD
    let complete =
        sys_validation_workflow_inner(workspace, space, network, sys_validation_trigger, &config)
            .await?;
=======
    // Run the actual sys validation using data we have locally
    let outcome_summary =
        sys_validation_workflow_inner(workspace.clone(), current_validation_dependencies.clone())
            .await?;

    // trigger app validation to process any ops that have been processed so far
    if outcome_summary.accepted > 0 {
        tracing::debug!("Sys validation accepted {} ops", outcome_summary.accepted);

        trigger_app_validation.trigger(&"sys_validation_workflow");
    }
>>>>>>> 6c5390a0

    // Now go to the network to try to fetch missing dependencies
    let network_cascade = Arc::new(workspace.network_and_cache_cascade(network));
    let missing_action_hashes = current_validation_dependencies.lock().get_missing_hashes();
    let num_fetched: usize = futures::stream::iter(missing_action_hashes.into_iter().map(|hash| {
        let network_cascade = network_cascade.clone();
        let current_validation_dependencies = current_validation_dependencies.clone();
        async move {
            match network_cascade
                .retrieve_action(hash, Default::default())
                .await
            {
                Ok(Some((action, source))) => {
                    let mut deps = current_validation_dependencies.lock();

                    // If the source was local then that means some other fetch has put this action into the cache,
                    // that's fine we'll just grab it here.
                    if deps.insert(action, source) {
                        1
                    } else {
                        0
                    }
                }
                Ok(None) => {
                    // This is fine, we didn't find it on the network, so we'll have to try again.
                    // TODO This will hit the network again fairly quickly if sys validation is triggered again soon.
                    //      It would be more efficient to wait a bit before trying again.
                    0
                }
                Err(e) => {
                    tracing::error!(error = ?e, "Error fetching missing dependency");
                    0
                }
            }
        }
        .boxed()
    }))
    .buffer_unordered(10)
    .collect::<Vec<usize>>()
    .await
    .into_iter()
    .sum();

    if outcome_summary.missing > 0 {
        tracing::debug!(
            "Fetched {}/{} missing dependencies from the network",
            num_fetched,
            outcome_summary.missing
        );
    }

    if num_fetched > 0 {
        // If we fetched anything then we can re-run sys validation
        trigger_self.trigger(&"sys_validation_workflow");
    }

    if num_fetched < outcome_summary.missing {
        tracing::info!(
            "Sys validation sleeping for {:?}",
            workspace.sys_validation_retry_delay
        );
        Ok(WorkComplete::Incomplete(Some(
            workspace.sys_validation_retry_delay,
        )))
    } else {
        Ok(WorkComplete::Complete)
    }
}

async fn sys_validation_workflow_inner(
    workspace: Arc<SysValidationWorkspace>,
<<<<<<< HEAD
    space: Arc<Space>,
    network: Network,
    sys_validation_trigger: TriggerSender,
    config: &ConductorConfig,
) -> WorkflowResult<WorkComplete> {
    let db = workspace.dht_db.clone();
    let sorted_ops = validation_query::get_ops_to_sys_validate(&db).await?;
    let start_len = sorted_ops.len();
    tracing::debug!("Validating {} ops", start_len);
    // TODO questionable check for saturation. The query can return up to 10,000 results and this function
    //      will process more than NUM_CONCURRENT_OPS ops, just not in parallel. Not necessarily true that
    //      there will be more ops to process after this workflow run.
    let start = (start_len >= NUM_CONCURRENT_OPS).then(std::time::Instant::now);
    let saturated = start.is_some();
    let cascade = workspace.full_cascade(network);
    let sleuth_id = config.sleuth_id();

    validate_ops_batch(
        sorted_ops,
        start,
        {
            let space = space.clone();
            move |so| {
                // Create an incoming ops sender for any dependencies we find
                // that we are meant to be holding but aren't.
                // If we are not holding them they will be added to our incoming ops.
                let incoming_dht_ops_sender =
                    IncomingDhtOpSender::new(space.clone(), sys_validation_trigger.clone());
                let workspace = workspace.clone();
                let cascade = cascade.clone();
                async move {
                    let (op, op_hash) = so.into_inner();
                    let op_type = op.get_type();
                    let action = op.action();

                    let dependency = op_type.sys_validation_dependency(&action);
                    let dna_def = DnaDefHashed::from_content_sync((*workspace.dna_def()).clone());

                    let r =
                        validate_op(&op, &dna_def, &cascade, Some(&incoming_dht_ops_sender)).await;
                    r.map(|o| (op_hash, o, dependency))
=======
    current_validation_dependencies: Arc<Mutex<ValidationDependencies>>,
) -> WorkflowResult<OutcomeSummary> {
    let db = workspace.dht_db.clone();
    let mut sorted_ops = validation_query::get_ops_to_sys_validate(&db).await?;
    sorted_ops.sort_by_cached_key(|op| OpOrder::new(op.get_type(), op.timestamp()));

    // Forget what dependencies are currently in use
    current_validation_dependencies.lock().clear_retained_deps();

    if sorted_ops.is_empty() {
        tracing::trace!(
            "Skipping sys_validation_workflow because there are no ops to be validated"
        );

        // If there's nothing to validate then we can clear the dependencies and save some memory.
        current_validation_dependencies.lock().purge_held_deps();

        return Ok(OutcomeSummary::new());
    }

    let num_ops_to_validate = sorted_ops.len();
    tracing::debug!("Sys validating {} ops", num_ops_to_validate);

    let cascade = Arc::new(workspace.local_cascade());
    let dna_def = DnaDefHashed::from_content_sync((*workspace.dna_def()).clone());

    retrieve_previous_actions_for_ops(
        current_validation_dependencies.clone(),
        cascade.clone(),
        sorted_ops.clone().into_iter(),
    )
    .await;

    // Now drop all the dependencies that we didn't just try to access while searching the current set of ops to validate.
    current_validation_dependencies.lock().purge_held_deps();

    let mut validation_outcomes = Vec::with_capacity(sorted_ops.len());
    for hashed_op in sorted_ops {
        let (op, op_hash) = hashed_op.into_inner();
        let op_type = op.get_type();
        let action = op.action();

        // This is an optimization to skip app validation and integration for ops that are
        // rejected and don't have dependencies.
        let dependency = get_dependency(op_type, &action);

        // Note that this is async only because of the signature checks done during countersigning.
        // In most cases this will be a fast synchronous call.
        let r = validate_op(&op, &dna_def, current_validation_dependencies.clone()).await;

        match r {
            Ok(outcome) => validation_outcomes.push((op_hash, outcome, dependency)),
            Err(e) => {
                tracing::error!(error = ?e, "Error validating op");
            }
        }
    }

    let summary: OutcomeSummary = workspace
        .dht_db
        .write_async(move |txn| {
            let mut summary = OutcomeSummary::default();
            for (op_hash, outcome, dependency) in validation_outcomes {
                match outcome {
                    Outcome::Accepted => {
                        summary.accepted += 1;
                        put_validation_limbo(txn, &op_hash, ValidationLimboStatus::SysValidated)?;
                    }
                    Outcome::MissingDhtDep(missing_dep) => {
                        summary.missing += 1;
                        let status = ValidationLimboStatus::AwaitingSysDeps(missing_dep);
                        put_validation_limbo(txn, &op_hash, status)?;
                    }
                    Outcome::Rejected(_) => {
                        summary.rejected += 1;
                        if let Dependency::Null = dependency {
                            put_integrated(txn, &op_hash, ValidationStatus::Rejected)?;
                        } else {
                            put_integration_limbo(txn, &op_hash, ValidationStatus::Rejected)?;
                        }
                    }
>>>>>>> 6c5390a0
                }
            }
<<<<<<< HEAD
        },
        |batch| {
            let space = space.clone();
            let sleuth_id = sleuth_id.clone();
            async move {
                space
                    .dht_db
                    .write_async(move |txn| {
                        let mut summary = OutcomeSummary::default();
                        for outcome in batch {
                            let (op_hash, outcome, dependency) = outcome?;
                            match outcome {
                                Outcome::Accepted => {
                                    summary.accepted += 1;
                                    put_validation_limbo(
                                        txn,
                                        &op_hash,
                                        ValidationStage::SysValidated,
                                    )?;

                                    aitia::trace!(&hc_sleuth::Event::SysValidated {
                                        by: sleuth_id.clone(),
                                        op: op_hash
                                    });
                                }
                                Outcome::AwaitingOpDep(missing_dep) => {
                                    summary.awaiting += 1;
                                    // TODO: Try and get this dependency to add to limbo
                                    //
                                    // I actually can't see how we can do this because there's no
                                    // way to get an DhtOpHash without either having the op or the full
                                    // action. We have neither that's why where here.
                                    //
                                    // We need to be holding the dependency because
                                    // we were meant to get a StoreRecord or StoreEntry or
                                    // RegisterAgentActivity or RegisterAddLink.
                                    let status = ValidationStage::AwaitingSysDeps(missing_dep);
                                    put_validation_limbo(txn, &op_hash, status)?;
                                }
                                Outcome::MissingDhtDep => {
                                    summary.missing += 1;
                                    // TODO: Not sure what missing dht dep is. Check if we need this.
                                    put_validation_limbo(txn, &op_hash, ValidationStage::Pending)?;
                                }
                                Outcome::Rejected => {
                                    summary.rejected += 1;
                                    if dependency.is_none() {
                                        put_integrated(txn, &op_hash, ValidationStatus::Rejected)?;
                                    } else {
                                        put_integration_limbo(
                                            txn,
                                            &op_hash,
                                            ValidationStatus::Rejected,
                                        )?;
                                    }
                                }
                            }
                        }
                        WorkflowResult::Ok(summary)
                    })
                    .await
=======
            WorkflowResult::Ok(summary)
        })
        .await?;

    tracing::debug!(
        ?summary,
        ?num_ops_to_validate,
        "Finished sys validation workflow"
    );

    Ok(summary)
}

async fn retrieve_actions(
    current_validation_dependencies: Arc<Mutex<ValidationDependencies>>,
    cascade: Arc<impl Cascade + Send + Sync>,
    action_hashes: impl Iterator<Item = ActionHash>,
) {
    let action_fetches = action_hashes
        .filter(|hash| !current_validation_dependencies.lock().has(hash))
        .map(|h| {
            // For each previous action that will be needed for validation, map the action to a fetch Action for its hash
            let cascade = cascade.clone();
            async move {
                let fetched = cascade.retrieve_action(h.clone(), Default::default()).await;
                tracing::trace!(hash = ?h, fetched = ?fetched, "Fetched action for validation");
                (h, fetched)
>>>>>>> 6c5390a0
            }
            .boxed()
        });

    let new_deps: ValidationDependencies = futures::future::join_all(action_fetches)
        .await
        .into_iter()
        .filter_map(|r| {
            // Filter out errors, preparing the rest to be put into a HashMap for easy access.
            match r {
                (hash, Ok(Some((signed_action, source)))) => {
                    Some((hash, (signed_action, source).into()))
                }
                (hash, Ok(None)) => {
                    Some((hash, ValidationDependencyState::new(None)))
                },
                (hash, Err(e)) => {
                    tracing::error!(error = ?e, action_hash = ?hash, "Error retrieving prev action");
                    None
                }
            }
        })
        .collect();

    current_validation_dependencies.lock().merge(new_deps);
}

fn get_dependency_hashes_from_actions(actions: impl Iterator<Item = Action>) -> Vec<ActionHash> {
    actions
        .flat_map(|action| {
            vec![
                match action.prev_action().cloned() {
                    None => None,
                    hash => hash,
                },
                match action {
                    Action::Update(action) => Some(action.original_action_address),
                    Action::Delete(action) => Some(action.deletes_address),
                    Action::DeleteLink(action) => Some(action.link_add_address),
                    _ => None,
                },
            ]
            .into_iter()
            .flatten()
        })
        .collect()
}

/// Examine the list of provided actions and create a list of actions which are sys validation dependencies for those actions.
/// The actions are merged into `current_validation_dependencies`.
async fn fetch_previous_actions(
    current_validation_dependencies: Arc<Mutex<ValidationDependencies>>,
    cascade: Arc<impl Cascade + Send + Sync>,
    actions: impl Iterator<Item = Action>,
) {
    retrieve_actions(
        current_validation_dependencies,
        cascade,
        get_dependency_hashes_from_actions(actions).into_iter(),
    )
    .await;
}

fn get_dependency_hashes_from_ops(ops: impl Iterator<Item = DhtOpHashed>) -> Vec<ActionHash> {
    ops.into_iter()
        .filter_map(|op| {
            // For each previous action that will be needed for validation, map the action to a fetch Record for its hash
            match &op.content {
                DhtOp::StoreRecord(_, action, entry) => {
                    let mut actions = match entry {
                        RecordEntry::Present(entry @ Entry::CounterSign(session_data, _)) => {
                            // Discard errors here because we'll check later whether the input is valid. If it's not then it
                            // won't matter that we've skipped fetching deps for it
                            if let Ok(entry_rate_weight) = action_to_entry_rate_weight(action) {
                                make_action_set_for_session_data(
                                    entry_rate_weight,
                                    entry,
                                    session_data,
                                )
                                .unwrap_or_else(|_| vec![])
                                .into_iter()
                                .map(|action| action.into_hash())
                                .collect::<Vec<_>>()
                            } else {
                                vec![]
                            }
                        }
                        _ => vec![],
                    };

                    if let Some(prev_action) = action.prev_action() {
                        actions.push(prev_action.as_hash().clone());
                    }
                    if let Action::Update(update) = action {
                        actions.push(update.original_action_address.clone());
                    }
                    Some(actions)
                }
                DhtOp::StoreEntry(_, action, entry) => {
                    let mut actions = match entry {
                        Entry::CounterSign(session_data, _) => {
                            // Discard errors here because we'll check later whether the input is valid. If it's not then it
                            // won't matter that we've skipped fetching deps for it
                            make_action_set_for_session_data(
                                new_entry_action_to_entry_rate_weight(action),
                                entry,
                                session_data,
                            )
                            .unwrap_or_else(|_| vec![])
                            .into_iter()
                            .map(|action| action.into_hash())
                            .collect::<Vec<_>>()
                        }
                        _ => vec![],
                    };

                    match action {
                        NewEntryAction::Create(create) => {
                            actions.push(create.prev_action.as_hash().clone());
                        }
                        NewEntryAction::Update(update) => {
                            actions.push(update.prev_action.as_hash().clone());
                            actions.push(update.original_action_address.clone());
                        }
                    }
                    Some(actions)
                }
                DhtOp::RegisterAgentActivity(_, action) => action
                    .prev_action()
                    .map(|action| vec![action.as_hash().clone()]),
                DhtOp::RegisterUpdatedContent(_, action, _) => {
                    Some(vec![action.original_action_address.clone()])
                }
                DhtOp::RegisterUpdatedRecord(_, action, _) => {
                    Some(vec![action.original_action_address.clone()])
                }
                DhtOp::RegisterDeletedBy(_, action) => Some(vec![action.deletes_address.clone()]),
                DhtOp::RegisterDeletedEntryAction(_, action) => {
                    Some(vec![action.deletes_address.clone()])
                }
                DhtOp::RegisterRemoveLink(_, action) => Some(vec![action.link_add_address.clone()]),
                _ => None,
            }
        })
        .flatten()
        .collect()
}

/// Examine the list of provided ops and create a list of actions which are sys validation dependencies for those ops.
/// The actions are merged into `current_validation_dependencies`.
async fn retrieve_previous_actions_for_ops(
    current_validation_dependencies: Arc<Mutex<ValidationDependencies>>,
    cascade: Arc<impl Cascade + Send + Sync>,
    ops: impl Iterator<Item = DhtOpHashed>,
) {
    retrieve_actions(
        current_validation_dependencies,
        cascade,
        get_dependency_hashes_from_ops(ops).into_iter(),
    )
    .await;
}

/// Validate a single DhtOp, using the supplied Cascade to draw dependencies from
pub(crate) async fn validate_op(
    op: &DhtOp,
    dna_def: &DnaDefHashed,
    validation_dependencies: Arc<Mutex<ValidationDependencies>>,
) -> WorkflowResult<Outcome> {
    match validate_op_inner(op, dna_def, validation_dependencies).await {
        Ok(_) => Ok(Outcome::Accepted),
        // Handle the errors that result in pending or awaiting deps
        Err(SysValidationError::ValidationOutcome(e)) => {
            match e {
                // This is expected if the dependency isn't held locally and needs to be fetched from the network
                // so downgrade the logging to trace.
                ValidationOutcome::DepMissingFromDht(_) => {
                    tracing::trace!(
                        msg = "DhtOp has a missing dependency",
                        ?op,
                        error = ?e,
                        error_msg = %e
                    );
                }
                _ => {
                    info!(
                        msg = "DhtOp did not pass system validation. (If rejected, a warning will follow.)",
                        ?op,
                        error = ?e,
                        error_msg = %e
                    );
                }
            }
            let outcome = handle_failed(&e);
            if let Outcome::Rejected(_) = outcome {
                warn!(msg = "DhtOp was rejected during system validation.", ?op, error = ?e, error_msg = %e)
            }
            Ok(outcome)
        }
        Err(e) => Err(e.into()),
    }
}

/// For now errors result in an outcome but in the future
/// we might find it useful to include the reason something
/// was rejected etc.
/// This is why the errors contain data but is currently unread.
fn handle_failed(error: &ValidationOutcome) -> Outcome {
    use Outcome::*;
    match error {
        ValidationOutcome::Counterfeit(_, _) => {
            unreachable!("Counterfeit ops are dropped before sys validation")
        }
        ValidationOutcome::DepMissingFromDht(dep) => MissingDhtDep(dep.clone()),
        reason => Rejected(reason.to_string()),
    }
}

fn action_to_entry_rate_weight(action: &Action) -> SysValidationResult<EntryRateWeight> {
    action
        .entry_rate_data()
        .ok_or_else(|| SysValidationError::NonEntryAction(action.clone()))
}

fn new_entry_action_to_entry_rate_weight(action: &NewEntryAction) -> EntryRateWeight {
    match action {
        NewEntryAction::Create(h) => h.weight.clone(),
        NewEntryAction::Update(h) => h.weight.clone(),
    }
}

fn make_action_set_for_session_data(
    entry_rate_weight: EntryRateWeight,
    entry: &Entry,
    session_data: &CounterSigningSessionData,
) -> SysValidationResult<Vec<ActionHash>> {
    let entry_hash = EntryHash::with_data_sync(entry);
    Ok(session_data
        .build_action_set(entry_hash, entry_rate_weight)?
        .into_iter()
        .map(|action| ActionHash::with_data_sync(&action))
        .collect())
}

async fn validate_op_inner(
    op: &DhtOp,
    dna_def: &DnaDefHashed,
    validation_dependencies: Arc<Mutex<ValidationDependencies>>,
) -> SysValidationResult<()> {
    check_entry_visibility(op)?;
    match op {
        DhtOp::StoreRecord(_, action, entry) => {
            store_record(action, validation_dependencies.clone())?;
            if let Some(entry) = entry.as_option() {
                // Retrieve for all other actions on countersigned entry.
                if let Entry::CounterSign(session_data, _) = entry {
                    for action_hash in make_action_set_for_session_data(
                        action_to_entry_rate_weight(action)?,
                        entry,
                        session_data,
                    )? {
                        // Just require that we are holding all the other actions
                        let mut validation_dependencies = validation_dependencies.lock();
                        validation_dependencies
                            .get(&action_hash)
                            .and_then(|s| s.as_action())
                            .ok_or_else(|| {
                                ValidationOutcome::DepMissingFromDht(action_hash.clone().into())
                            })?;
                    }
                }
                // Has to be async because of signature checks being async
                store_entry(
                    (action)
                        .try_into()
                        .map_err(|_| ValidationOutcome::NotNewEntry(action.clone()))?,
                    entry,
                    validation_dependencies,
                )
                .await?;
            }
            Ok(())
        }
        DhtOp::StoreEntry(_, action, entry) => {
            // Check and hold for all other actions on countersigned entry.
            if let Entry::CounterSign(session_data, _) = entry {
                for action_hash in make_action_set_for_session_data(
                    new_entry_action_to_entry_rate_weight(action),
                    entry,
                    session_data,
                )? {
                    // Just require that we are holding all the other actions
                    let mut validation_dependencies = validation_dependencies.lock();
                    validation_dependencies
                        .get(&action_hash)
                        .and_then(|s| s.as_action())
                        .ok_or_else(|| {
                            ValidationOutcome::DepMissingFromDht(action_hash.clone().into())
                        })?;
                }
            }

            store_entry((action).into(), entry, validation_dependencies.clone()).await?;

            let action = action.clone().into();
            store_record(&action, validation_dependencies)
        }
        DhtOp::RegisterAgentActivity(_, action) => {
            register_agent_activity(action, validation_dependencies.clone(), dna_def)?;
            store_record(action, validation_dependencies)
        }
        DhtOp::RegisterUpdatedContent(_, action, entry) => {
            register_updated_content(action, validation_dependencies.clone())?;
            if let Some(entry) = entry.as_option() {
                store_entry(
                    NewEntryActionRef::Update(action),
                    entry,
                    validation_dependencies,
                )
                .await?;
            }

            Ok(())
        }
        DhtOp::RegisterUpdatedRecord(_, action, entry) => {
            register_updated_record(action, validation_dependencies.clone())?;
            if let Some(entry) = entry.as_option() {
                store_entry(
                    NewEntryActionRef::Update(action),
                    entry,
                    validation_dependencies,
                )
                .await?;
            }

            Ok(())
        }
        DhtOp::RegisterDeletedBy(_, action) => register_deleted_by(action, validation_dependencies),
        DhtOp::RegisterDeletedEntryAction(_, action) => {
            register_deleted_entry_action(action, validation_dependencies)
        }
        DhtOp::RegisterAddLink(_, action) => register_add_link(action),
        DhtOp::RegisterRemoveLink(_, action) => {
            register_delete_link(action, validation_dependencies)
        }
    }
}

/// Run system validation for a single [`Record`] instead of the usual [`DhtOp`] input for the system validation workflow.
/// It is expected that the provided cascade will include a network so that dependencies which we either do not hold yet, or
/// should not hold, can be fetched and cached for use in validation.
///
/// Note that the conditions on the action being validated are slightly stronger than the usual system validation workflow. This is because
/// it is intended to be used for validation of records which have been authored locally so we should always be able to check the previous action.
pub async fn sys_validate_record(
    record: &Record,
    cascade: Arc<impl Cascade + Send + Sync>,
) -> SysValidationOutcome<()> {
    match sys_validate_record_inner(record, cascade).await {
        // Validation succeeded
        Ok(_) => Ok(()),
        // Validation failed so exit with that outcome
        Err(SysValidationError::ValidationOutcome(validation_outcome)) => {
            error!(
                msg = "Direct validation failed",
                ?validation_outcome,
                ?record,
            );
            validation_outcome.into_outcome()
        }
        // An error occurred so return it
        Err(e) => Err(OutcomeOrError::Err(e)),
    }
}

async fn sys_validate_record_inner(
    record: &Record,
    cascade: Arc<impl Cascade + Send + Sync>,
) -> SysValidationResult<()> {
    let signature = record.signature();
    let action = record.action();
    let maybe_entry = record.entry().as_option();
    counterfeit_check(signature, action).await?;

    async fn validate(
        action: &Action,
        maybe_entry: Option<&Entry>,
        cascade: Arc<impl Cascade + Send + Sync>,
    ) -> SysValidationResult<()> {
        let validation_dependencies = Arc::new(Mutex::new(ValidationDependencies::new()));
        fetch_previous_actions(
            validation_dependencies.clone(),
            cascade.clone(),
            vec![action.clone()].into_iter(),
        )
        .await;

        store_record(action, validation_dependencies.clone())?;
        if let Some(maybe_entry) = maybe_entry {
            store_entry(
                action
                    .try_into()
                    .map_err(|_| ValidationOutcome::NotNewEntry(action.clone()))?,
                maybe_entry,
                validation_dependencies.clone(),
            )
            .await?;
        }
        match action {
            Action::Update(action) => {
                register_updated_content(action, validation_dependencies.clone())
            }
            Action::Delete(action) => {
                register_deleted_entry_action(action, validation_dependencies.clone())
            }
            Action::CreateLink(action) => register_add_link(action),
            Action::DeleteLink(action) => {
                register_delete_link(action, validation_dependencies.clone())
            }
            _ => Ok(()),
        }
    }

    match maybe_entry {
        Some(Entry::CounterSign(session, _)) => {
            if let Some(weight) = action.entry_rate_data() {
                let entry_hash = EntryHash::with_data_sync(maybe_entry.unwrap());
                for action in session.build_action_set(entry_hash, weight)? {
                    validate(&action, maybe_entry, cascade.clone()).await?;
                }
                Ok(())
            } else {
                tracing::error!("Got countersigning entry without rate assigned. This should be impossible. But, let's see what happens.");
                validate(action, maybe_entry, cascade.clone()).await
            }
        }
        _ => validate(action, maybe_entry, cascade).await,
    }
}

/// Check if the op has valid signature and author.
/// Ops that fail this check should be dropped.
pub async fn counterfeit_check(signature: &Signature, action: &Action) -> SysValidationResult<()> {
    verify_action_signature(signature, action).await?;
    author_key_is_valid(action.author()).await?;
    Ok(())
}

fn register_agent_activity(
    action: &Action,
    validation_dependencies: Arc<Mutex<ValidationDependencies>>,
    dna_def: &DnaDefHashed,
) -> SysValidationResult<()> {
    // Get data ready to validate
    let prev_action_hash = action.prev_action();

    // Checks
    check_prev_action(action)?;
    check_valid_if_dna(action, dna_def)?;
    if let Some(prev_action_hash) = prev_action_hash {
        // Just make sure we have the dependency and if not then don't mark this action as valid yet
        let mut validation_dependencies = validation_dependencies.lock();
        validation_dependencies
            .get(prev_action_hash)
            .and_then(|s| s.as_action())
            .ok_or_else(|| ValidationOutcome::DepMissingFromDht(prev_action_hash.clone().into()))?;
    }

    Ok(())
}

fn store_record(
    action: &Action,
    validation_dependencies: Arc<Mutex<ValidationDependencies>>,
) -> SysValidationResult<()> {
    // Get data ready to validate
    let prev_action_hash = action.prev_action();

    // Checks
    check_prev_action(action)?;
    if let Some(prev_action_hash) = prev_action_hash {
        let mut validation_dependencies = validation_dependencies.lock();
        let prev_action = validation_dependencies
            .get(prev_action_hash)
            .and_then(|s| s.as_action())
            .ok_or_else(|| ValidationOutcome::DepMissingFromDht(prev_action_hash.clone().into()))?;
        check_prev_author(action, prev_action)?;
        check_prev_timestamp(action, prev_action)?;
        check_prev_seq(action, prev_action)?;
        check_agent_validation_pkg_predecessor(action, prev_action)?;
    }

    Ok(())
}

async fn store_entry(
    action: NewEntryActionRef<'_>,
    entry: &Entry,
    validation_dependencies: Arc<Mutex<ValidationDependencies>>,
) -> SysValidationResult<()> {
    // Get data ready to validate
    let entry_type = action.entry_type();
    let entry_hash = action.entry_hash();

    // Checks
    check_entry_type(entry_type, entry)?;
    check_entry_hash(entry_hash, entry)?;
    check_entry_size(entry)?;

    // Additional checks if this is an Update
    if let NewEntryActionRef::Update(entry_update) = action {
        let original_action_address = &entry_update.original_action_address;
        let mut validation_dependencies = validation_dependencies.lock();
        let original_action = validation_dependencies
            .get(original_action_address)
            .and_then(|s| s.as_action())
            .ok_or_else(|| {
                ValidationOutcome::DepMissingFromDht(original_action_address.clone().into())
            })?;
        update_check(entry_update, original_action)?;
    }

    // Additional checks if this is a countersigned entry.
    if let Entry::CounterSign(session_data, _) = entry {
        check_countersigning_session_data(EntryHash::with_data_sync(entry), session_data, action)
            .await?;
    }
    Ok(())
}

fn register_updated_content(
    entry_update: &Update,
    validation_dependencies: Arc<Mutex<ValidationDependencies>>,
) -> SysValidationResult<()> {
    // Get data ready to validate
    let original_action_address = &entry_update.original_action_address;

    let mut validation_dependencies = validation_dependencies.lock();
    let original_action = validation_dependencies
        .get(original_action_address)
        .and_then(|s| s.as_action())
        .ok_or_else(|| {
            ValidationOutcome::DepMissingFromDht(original_action_address.clone().into())
        })?;

    update_check(entry_update, original_action)
}

fn register_updated_record(
    record_update: &Update,
    validation_dependencies: Arc<Mutex<ValidationDependencies>>,
) -> SysValidationResult<()> {
    // Get data ready to validate
    let original_action_address = &record_update.original_action_address;

    let mut validation_dependencies = validation_dependencies.lock();
    let original_action = validation_dependencies
        .get(original_action_address)
        .and_then(|s| s.as_action())
        .ok_or_else(|| {
            ValidationOutcome::DepMissingFromDht(original_action_address.clone().into())
        })?;

    update_check(record_update, original_action)
}

fn register_deleted_by(
    record_delete: &Delete,
    validation_dependencies: Arc<Mutex<ValidationDependencies>>,
) -> SysValidationResult<()> {
    // Get data ready to validate
    let removed_action_address = &record_delete.deletes_address;

    let mut validation_dependencies = validation_dependencies.lock();
    let action = validation_dependencies
        .get(removed_action_address)
        .and_then(|s| s.as_action())
        .ok_or_else(|| {
            ValidationOutcome::DepMissingFromDht(removed_action_address.clone().into())
        })?;

    check_new_entry_action(action)
}

fn register_deleted_entry_action(
    record_delete: &Delete,
    validation_dependencies: Arc<Mutex<ValidationDependencies>>,
) -> SysValidationResult<()> {
    // Get data ready to validate
    let removed_action_address = &record_delete.deletes_address;

    let mut validation_dependencies = validation_dependencies.lock();
    let action = validation_dependencies
        .get(removed_action_address)
        .and_then(|s| s.as_action())
        .ok_or_else(|| {
            ValidationOutcome::DepMissingFromDht(removed_action_address.clone().into())
        })?;

    check_new_entry_action(action)
}

fn register_add_link(link_add: &CreateLink) -> SysValidationResult<()> {
    check_tag_size(&link_add.tag)
}

fn register_delete_link(
    link_remove: &DeleteLink,
    validation_dependencies: Arc<Mutex<ValidationDependencies>>,
) -> SysValidationResult<()> {
    // Get data ready to validate
    let link_add_address = &link_remove.link_add_address;

    // Just require that this link exists, don't need to check anything else about it here
    let mut validation_dependencies = validation_dependencies.lock();
    let add_link_action = validation_dependencies
        .get(link_add_address)
        .and_then(|s| s.as_action())
        .ok_or_else(|| ValidationOutcome::DepMissingFromDht(link_add_address.clone().into()))?;

    match add_link_action {
        Action::CreateLink(_) => Ok(()),
        _ => Err(ValidationOutcome::NotCreateLink(add_link_action.to_hash()).into()),
    }
}

fn update_check(entry_update: &Update, original_action: &Action) -> SysValidationResult<()> {
    check_new_entry_action(original_action)?;
    // This shouldn't fail due to the above `check_new_entry_action` check
    let original_action: NewEntryActionRef = original_action
        .try_into()
        .map_err(|_| ValidationOutcome::NotNewEntry(original_action.clone()))?;
    check_update_reference(entry_update, &original_action)?;
    Ok(())
}

pub struct SysValidationWorkspace {
    scratch: Option<SyncScratch>,
    authored_db: DbRead<DbKindAuthored>,
    dht_db: DbWrite<DbKindDht>,
    dht_query_cache: Option<DhtDbQueryCache>,
    cache: DbWrite<DbKindCache>,
    pub(crate) dna_def: Arc<DnaDef>,
    sys_validation_retry_delay: Duration,
}

impl SysValidationWorkspace {
    pub fn new(
        authored_db: DbRead<DbKindAuthored>,
        dht_db: DbWrite<DbKindDht>,
        dht_query_cache: DhtDbQueryCache,
        cache: DbWrite<DbKindCache>,
        dna_def: Arc<DnaDef>,
        sys_validation_retry_delay: Duration,
    ) -> Self {
        Self {
            scratch: None,
            authored_db,
            dht_db,
            dht_query_cache: Some(dht_query_cache),
            cache,
            dna_def,
            sys_validation_retry_delay,
        }
    }

    pub async fn is_chain_empty(&self, author: &AgentPubKey) -> SourceChainResult<bool> {
        // If we have a query cache then this is an authority node and
        // we can quickly check if the chain is empty from the cache.
        if let Some(c) = &self.dht_query_cache {
            return Ok(c.is_chain_empty(author).await?);
        }

        // Otherwise we need to check this is an author node and
        // we need to check the author db.
        let author = author.clone();
        let chain_not_empty = self
            .authored_db
            .read_async(move |txn| {
                let mut stmt = txn.prepare(
                    "
                SELECT
                EXISTS (
                    SELECT
                    1
                    FROM Action
                    JOIN
                    DhtOp ON Action.hash = DhtOp.action_hash
                    WHERE
                    Action.author = :author
                    AND
                    DhtOp.when_integrated IS NOT NULL
                    AND
                    DhtOp.type = :activity
                    LIMIT 1
                )
                ",
                )?;
                DatabaseResult::Ok(stmt.query_row(
                    named_params! {
                        ":author": author,
                        ":activity": DhtOpType::RegisterAgentActivity,
                    },
                    |row| row.get(0),
                )?)
            })
            .await?;
        let chain_not_empty = match &self.scratch {
            Some(scratch) => scratch.apply(|scratch| !scratch.is_empty())? || chain_not_empty,
            None => chain_not_empty,
        };
        Ok(!chain_not_empty)
    }

    pub async fn action_seq_is_empty(&self, action: &Action) -> SourceChainResult<bool> {
        let author = action.author().clone();
        let seq = action.action_seq();
        let hash = ActionHash::with_data_sync(action);
        let action_seq_is_not_empty = self
            .dht_db
            .read_async({
                let hash = hash.clone();
                move |txn| {
                    DatabaseResult::Ok(txn.query_row(
                        "
                SELECT EXISTS(
                    SELECT
                    1
                    FROM Action
                    WHERE
                    Action.author = :author
                    AND
                    Action.seq = :seq
                    AND
                    Action.hash != :hash
                    LIMIT 1
                )
                ",
                        named_params! {
                            ":author": author,
                            ":seq": seq,
                            ":hash": hash,
                        },
                        |row| row.get(0),
                    )?)
                }
            })
            .await?;
        let action_seq_is_not_empty = match &self.scratch {
            Some(scratch) => {
                scratch.apply(|scratch| {
                    scratch.actions().any(|shh| {
                        shh.action().action_seq() == seq && *shh.action_address() != hash
                    })
                })? || action_seq_is_not_empty
            }
            None => action_seq_is_not_empty,
        };
        Ok(!action_seq_is_not_empty)
    }

    /// Create a cascade with local data only
    pub fn local_cascade(&self) -> CascadeImpl {
        let cascade = CascadeImpl::empty()
            .with_dht(self.dht_db.clone().into())
            .with_cache(self.cache.clone());
        match &self.scratch {
            Some(scratch) => cascade
                .with_authored(self.authored_db.clone())
                .with_scratch(scratch.clone()),
            None => cascade,
        }
    }

    pub fn network_and_cache_cascade<Network: HolochainP2pDnaT>(
        &self,
        network: Network,
    ) -> CascadeImpl<Network> {
        CascadeImpl::empty().with_network(network, self.cache.clone())
    }

    /// Get a reference to the sys validation workspace's dna def.
    pub fn dna_def(&self) -> Arc<DnaDef> {
        self.dna_def.clone()
    }

    /// Get a reference to the sys validation workspace's dna def.
    pub fn dna_def_hashed(&self) -> DnaDefHashed {
        DnaDefHashed::from_content_sync((*self.dna_def).clone())
    }
}

fn put_validation_limbo(
    txn: &mut Transaction<'_>,
    hash: &DhtOpHash,
    status: ValidationStage,
) -> WorkflowResult<()> {
    set_validation_stage(txn, hash, status)?;
    Ok(())
}

fn put_integration_limbo(
    txn: &mut Transaction<'_>,
    hash: &DhtOpHash,
    status: ValidationStatus,
) -> WorkflowResult<()> {
    set_validation_status(txn, hash, status)?;
    set_validation_stage(txn, hash, ValidationStage::AwaitingIntegration)?;
    Ok(())
}

pub fn put_integrated(
    txn: &mut Transaction<'_>,
    hash: &DhtOpHash,
    status: ValidationStatus,
) -> WorkflowResult<()> {
    set_validation_status(txn, hash, status)?;
    // This set the validation stage to pending which is correct when
    // it's integrated.
    set_validation_stage(txn, hash, ValidationStage::Pending)?;
    set_when_integrated(txn, hash, Timestamp::now())?;
    Ok(())
}

#[derive(Debug, Clone)]
struct OutcomeSummary {
    accepted: usize,
    missing: usize,
    rejected: usize,
}

impl OutcomeSummary {
    fn new() -> Self {
        OutcomeSummary {
            accepted: 0,
            missing: 0,
            rejected: 0,
        }
    }
}

impl Default for OutcomeSummary {
    fn default() -> Self {
        OutcomeSummary::new()
    }
}<|MERGE_RESOLUTION|>--- conflicted
+++ resolved
@@ -45,14 +45,9 @@
     workspace,
     current_validation_dependencies,
     trigger_app_validation,
-<<<<<<< HEAD
-    sys_validation_trigger,
+    trigger_self,
     network,
     config
-=======
-    trigger_self,
-    network
->>>>>>> 6c5390a0
 ))]
 pub async fn sys_validation_workflow<Network: HolochainP2pDnaT + Clone + 'static>(
     workspace: Arc<SysValidationWorkspace>,
@@ -62,15 +57,13 @@
     network: Network,
     config: Arc<ConductorConfig>,
 ) -> WorkflowResult<WorkComplete> {
-<<<<<<< HEAD
-    let complete =
-        sys_validation_workflow_inner(workspace, space, network, sys_validation_trigger, &config)
-            .await?;
-=======
     // Run the actual sys validation using data we have locally
-    let outcome_summary =
-        sys_validation_workflow_inner(workspace.clone(), current_validation_dependencies.clone())
-            .await?;
+    let outcome_summary = sys_validation_workflow_inner(
+        workspace.clone(),
+        current_validation_dependencies.clone(),
+        config,
+    )
+    .await?;
 
     // trigger app validation to process any ops that have been processed so far
     if outcome_summary.accepted > 0 {
@@ -78,7 +71,6 @@
 
         trigger_app_validation.trigger(&"sys_validation_workflow");
     }
->>>>>>> 6c5390a0
 
     // Now go to the network to try to fetch missing dependencies
     let network_cascade = Arc::new(workspace.network_and_cache_cascade(network));
@@ -150,54 +142,13 @@
 
 async fn sys_validation_workflow_inner(
     workspace: Arc<SysValidationWorkspace>,
-<<<<<<< HEAD
-    space: Arc<Space>,
-    network: Network,
-    sys_validation_trigger: TriggerSender,
-    config: &ConductorConfig,
-) -> WorkflowResult<WorkComplete> {
-    let db = workspace.dht_db.clone();
-    let sorted_ops = validation_query::get_ops_to_sys_validate(&db).await?;
-    let start_len = sorted_ops.len();
-    tracing::debug!("Validating {} ops", start_len);
-    // TODO questionable check for saturation. The query can return up to 10,000 results and this function
-    //      will process more than NUM_CONCURRENT_OPS ops, just not in parallel. Not necessarily true that
-    //      there will be more ops to process after this workflow run.
-    let start = (start_len >= NUM_CONCURRENT_OPS).then(std::time::Instant::now);
-    let saturated = start.is_some();
-    let cascade = workspace.full_cascade(network);
-    let sleuth_id = config.sleuth_id();
-
-    validate_ops_batch(
-        sorted_ops,
-        start,
-        {
-            let space = space.clone();
-            move |so| {
-                // Create an incoming ops sender for any dependencies we find
-                // that we are meant to be holding but aren't.
-                // If we are not holding them they will be added to our incoming ops.
-                let incoming_dht_ops_sender =
-                    IncomingDhtOpSender::new(space.clone(), sys_validation_trigger.clone());
-                let workspace = workspace.clone();
-                let cascade = cascade.clone();
-                async move {
-                    let (op, op_hash) = so.into_inner();
-                    let op_type = op.get_type();
-                    let action = op.action();
-
-                    let dependency = op_type.sys_validation_dependency(&action);
-                    let dna_def = DnaDefHashed::from_content_sync((*workspace.dna_def()).clone());
-
-                    let r =
-                        validate_op(&op, &dna_def, &cascade, Some(&incoming_dht_ops_sender)).await;
-                    r.map(|o| (op_hash, o, dependency))
-=======
     current_validation_dependencies: Arc<Mutex<ValidationDependencies>>,
+    config: Arc<ConductorConfig>,
 ) -> WorkflowResult<OutcomeSummary> {
     let db = workspace.dht_db.clone();
     let mut sorted_ops = validation_query::get_ops_to_sys_validate(&db).await?;
     sorted_ops.sort_by_cached_key(|op| OpOrder::new(op.get_type(), op.timestamp()));
+    let sleuth_id = config.sleuth_id();
 
     // Forget what dependencies are currently in use
     current_validation_dependencies.lock().clear_retained_deps();
@@ -237,7 +188,7 @@
 
         // This is an optimization to skip app validation and integration for ops that are
         // rejected and don't have dependencies.
-        let dependency = get_dependency(op_type, &action);
+        let dependency = op_type.sys_validation_dependency(&action);
 
         // Note that this is async only because of the signature checks done during countersigning.
         // In most cases this will be a fast synchronous call.
@@ -259,87 +210,27 @@
                 match outcome {
                     Outcome::Accepted => {
                         summary.accepted += 1;
-                        put_validation_limbo(txn, &op_hash, ValidationLimboStatus::SysValidated)?;
+                        put_validation_limbo(txn, &op_hash, ValidationStage::SysValidated)?;
+                        aitia::trace!(&hc_sleuth::Event::SysValidated {
+                            by: sleuth_id.clone(),
+                            op: op_hash
+                        });
                     }
                     Outcome::MissingDhtDep(missing_dep) => {
                         summary.missing += 1;
-                        let status = ValidationLimboStatus::AwaitingSysDeps(missing_dep);
+                        let status = ValidationStage::AwaitingSysDeps(missing_dep);
                         put_validation_limbo(txn, &op_hash, status)?;
                     }
                     Outcome::Rejected(_) => {
                         summary.rejected += 1;
-                        if let Dependency::Null = dependency {
+                        if dependency.is_none() {
                             put_integrated(txn, &op_hash, ValidationStatus::Rejected)?;
                         } else {
                             put_integration_limbo(txn, &op_hash, ValidationStatus::Rejected)?;
                         }
                     }
->>>>>>> 6c5390a0
-                }
-            }
-<<<<<<< HEAD
-        },
-        |batch| {
-            let space = space.clone();
-            let sleuth_id = sleuth_id.clone();
-            async move {
-                space
-                    .dht_db
-                    .write_async(move |txn| {
-                        let mut summary = OutcomeSummary::default();
-                        for outcome in batch {
-                            let (op_hash, outcome, dependency) = outcome?;
-                            match outcome {
-                                Outcome::Accepted => {
-                                    summary.accepted += 1;
-                                    put_validation_limbo(
-                                        txn,
-                                        &op_hash,
-                                        ValidationStage::SysValidated,
-                                    )?;
-
-                                    aitia::trace!(&hc_sleuth::Event::SysValidated {
-                                        by: sleuth_id.clone(),
-                                        op: op_hash
-                                    });
-                                }
-                                Outcome::AwaitingOpDep(missing_dep) => {
-                                    summary.awaiting += 1;
-                                    // TODO: Try and get this dependency to add to limbo
-                                    //
-                                    // I actually can't see how we can do this because there's no
-                                    // way to get an DhtOpHash without either having the op or the full
-                                    // action. We have neither that's why where here.
-                                    //
-                                    // We need to be holding the dependency because
-                                    // we were meant to get a StoreRecord or StoreEntry or
-                                    // RegisterAgentActivity or RegisterAddLink.
-                                    let status = ValidationStage::AwaitingSysDeps(missing_dep);
-                                    put_validation_limbo(txn, &op_hash, status)?;
-                                }
-                                Outcome::MissingDhtDep => {
-                                    summary.missing += 1;
-                                    // TODO: Not sure what missing dht dep is. Check if we need this.
-                                    put_validation_limbo(txn, &op_hash, ValidationStage::Pending)?;
-                                }
-                                Outcome::Rejected => {
-                                    summary.rejected += 1;
-                                    if dependency.is_none() {
-                                        put_integrated(txn, &op_hash, ValidationStatus::Rejected)?;
-                                    } else {
-                                        put_integration_limbo(
-                                            txn,
-                                            &op_hash,
-                                            ValidationStatus::Rejected,
-                                        )?;
-                                    }
-                                }
-                            }
-                        }
-                        WorkflowResult::Ok(summary)
-                    })
-                    .await
-=======
+                }
+            }
             WorkflowResult::Ok(summary)
         })
         .await?;
@@ -367,7 +258,6 @@
                 let fetched = cascade.retrieve_action(h.clone(), Default::default()).await;
                 tracing::trace!(hash = ?h, fetched = ?fetched, "Fetched action for validation");
                 (h, fetched)
->>>>>>> 6c5390a0
             }
             .boxed()
         });
