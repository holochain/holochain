--- conflicted
+++ resolved
@@ -671,14 +671,10 @@
     /// Read only rejected store for finding dependency data
     pub element_rejected: ElementBuf<RejectedPrefix>,
     pub meta_rejected: MetadataBuf<RejectedPrefix>,
-<<<<<<< HEAD
-    /// Cached data
-=======
     // Read only authored store for finding dependency data
     pub element_authored: ElementBuf<AuthoredPrefix>,
     pub meta_authored: MetadataBuf<AuthoredPrefix>,
-    // Cached data
->>>>>>> ed46d837
+    /// Cached data
     pub element_cache: ElementBuf,
     pub meta_cache: MetadataBuf,
     pub env: EnvironmentRead,
@@ -830,12 +826,16 @@
     fn try_from(call_zome: &CallZomeWorkspace) -> Result<Self, Self::Error> {
         let CallZomeWorkspace {
             source_chain,
-            meta: meta_vault,
-            cache_cas: element_cache,
-            cache_meta: meta_cache,
+            meta_authored,
+            element_integrated: element_vault,
+            meta_integrated: meta_vault,
+            element_cache,
+            meta_cache,
         } = call_zome;
         let mut sys_val = Self::new(call_zome.env().clone())?;
-        sys_val.element_vault = source_chain.elements().into();
+        sys_val.element_authored = source_chain.elements().into();
+        sys_val.meta_authored = meta_authored.into();
+        sys_val.element_vault = element_vault.into();
         sys_val.meta_vault = meta_vault.into();
         sys_val.element_cache = element_cache.into();
         sys_val.meta_cache = meta_cache.into();
