//! ### The sys validation workflow
//!
//! This workflow runs against all [`DhtOp`]s that are in the DHT database, either coming from the authored database or from other nodes on the network via gossip and publishing.
//!
//! The purpose of the workflow is to make fundamental checks on the integrity of the data being put into the DHT. This ensures that invalid data is not served
//! to other nodes on the network. It also saves hApp developers from having to write these checks themselves since they set the minimum standards that all data
//! should meet regardless of the requirements of a given hApp.
//!
//! #### Validation checks
//!
//! The workflow operates on [`DhtOp`]s which are roughly equivalent to [`Record`]s but catered to the needs of a specific type of Authority.
//! Checks that you can rely on sys validation having performed are:
//! - For a [`ChainOp::StoreRecord`]
//!    - Check that the [`Action`] is either a [`Action::Dna`] at sequence number 0, or has a previous action with sequence number strictly greater than 0.
//!    - If the [`Entry`] is an [`Entry::CounterSign`], then the countersigning session data is mapped to a set of [`Action`]s and each of those actions must be found locally before this op can progress.
//!    - The [`Action`] must be either a [`Action::Create`] or an [`Action::Update`].
//!    - Run the [store entry checks](#store-entry-checks).
//! - For a [`ChainOp::StoreEntry`]
//!    - If the [`Entry`] is an [`Entry::CounterSign`], then the countersigning session data is mapped to a set of [`Action`]s and each of those actions must be found locally before this op is accepted.
//!    - Check that the [`Action`] is either a [`Action::Dna`] at sequence number 0, or has a previous action with sequence number strictly greater than 0.
//!    - Run the [store entry checks](#store-entry-checks).
//! - For a [`ChainOp::RegisterAgentActivity`]
//!    - Check that the [`Action`] is either a [`Action::Dna`] at sequence number 0, or has a previous action with sequence number strictly greater than 0.
//!    - If the [`Action`] is a [`Action::Dna`], then verify the contained DNA hash matches the DNA hash that sys validation is being run for.
//!    - Check that the previous action is never a [`Action::CloseChain`], since this is always required to be the last action in a chain.
//!    - Run the [store record checks](#store-record-checks).
//! - For a [`ChainOp::RegisterUpdatedContent`]
//!    - The [`Update::original_action_address`] reference to the [`Action`] being updated must point to an [`Action`] that can be found locally. Once the [`Action`] address has been resolved, the [`Update::original_entry_address`] is checked against the entry address that the referenced [`Action`] specified.
//!    - If there is an [`Entry`], then the [store entry checks](#store-entry-checks) are run.
//! - For a [`ChainOp::RegisterUpdatedRecord`]
//!    - The [`Update::original_action_address`] reference to the [`Action`] being updated must point to an [`Action`] that can be found locally. Once the [`Action`] address has been resolved, the [`Update::original_entry_address`] is checked against the entry address that the referenced [`Action`] specified.
//!    - If there is an [`Entry`], then the [store entry checks](#store-entry-checks) are run.
//! - For a [`ChainOp::RegisterDeletedBy`]
//!    - The [`Delete::deletes_address`] reference to the [`Action`] being deleted must point to an [`Action`] that can be found locally. The action being deleted must be a [`Action::Create`] or [`Action::Update`].
//! - For a [`ChainOp::RegisterDeletedEntryAction`]
//!    - The [`Delete::deletes_address`] reference to the [`Action`] being deleted must point to an [`Action`] that can be found locally. The action being deleted must be a [`Action::Create`] or [`Action::Update`].
//! - For a [`ChainOp::RegisterAddLink`]
//!   - The size of the [`CreateLink::tag`] must be less than or equal to the maximum size that is accepted for this link tag. This is specified in the constant [`MAX_TAG_SIZE`].
//! - For a [`ChainOp::RegisterRemoveLink`]
//!   - The [`DeleteLink::link_add_address`] reference to the [`Action`] of the link being deleted must point to an [`Action`] that can be found locally. That action being deleted must also
//!     be a [`Action::CreateLink`].
//!
//! ##### Store record checks
//!
//! These checks are run when storing a new action for a [`DhtOp`].
//!
//! - Check that the [`Action`] is either a [`Action::Dna`] at sequence number 0, or has a previous action with sequence number strictly greater than 0.
//! - Checks that the author of the current action is the same as the author of the previous action.
//! - Checks that the timestamp of the current action is greater than the timestamp of the previous action.
//! - Checks that the sequence number of the current action is exactly 1 more than the sequence number of the previous action.
//! - Checks that every [`Action::Create`] or [`Action::Update`] of an `AgentPubKey` is preceded by an [`Action::AgentValidationPkg`].
//! - Runs the store entry checks if there is an entry present on the record.
//!
//! ##### Store entry checks
//!
//! These checks are run when storing an entry that is included as part of a [`DhtOp`].
//!
//! - The entry type specified in the [`Action`] must match the entry type specified in the [`Entry`].
//! - The entry hash specified in the [`Action`] must match the entry hash specified in the [`Entry`], which will be hashed as part of the check to obtain a value that is deterministic.
//! - The size of the [`Entry`] must be less than or equal to the maximum size that is accepted for this entry type. This is specified in the constant [`MAX_ENTRY_SIZE`].
//! - If the [`Action`] is an [`Action::Update`], then the [`Update::original_action_address`] reference to the [`Action`] being updated must point to an [`Action`] that can be found locally. Once the [`Action`] address has been resolved, the [`Update::original_entry_address`] is checked against the entry address that the referenced [`Action`] specified.
//! - If the [`Entry`] is an [`Entry::CounterSign`], then the pre-flight response signatures are checked.
//!
//! #### Workflow description
//!
//! - The workflow starts by fetching all the ops that need to be validated from the database. The ops are processed as follows:
//!     - Ops are sorted by [`OpOrder`], to make it more likely that incoming ops will be processed in the order they were created.
//!     - The dependencies of these ops are then concurrently fetched from any of the local databases. Missing dependencies are handled later.
//!     - The [validation checks](#validation-checks) are run for each op.
//!     - For any ops that passed validation, they will be marked as ready for app validation in the database.
//!     - Any ops which were rejected will be marked rejected in the database.
//! - If any ops passed validation, then app validation will be triggered.
//! - For actions that were not found locally, the workflow will then attempt to fetch them from the network.
//! - If any actions that were missing are found on the network, then sys validation is re-triggered to see if the newly fetched actions allow any outstanding ops to pass validation.
//! - If fewer actions were fetched from the network than there were actions missing, then the workflow will sleep for a short time before re-triggering itself.
//! - Once all ops have an outcome, the workflow is complete and will wait to be triggered again by new incoming ops.
//!

use crate::conductor::Conductor;
use crate::core::queue_consumer::TriggerSender;
use crate::core::queue_consumer::WorkComplete;
use crate::core::sys_validate::*;
use crate::core::validation::*;
use crate::core::workflow::error::WorkflowResult;
use futures::FutureExt;
use futures::StreamExt;
use holo_hash::DhtOpHash;
use holochain_cascade::Cascade;
use holochain_cascade::CascadeImpl;
use holochain_keystore::MetaLairClient;
use holochain_p2p::DynHolochainP2pDna;
use holochain_sqlite::prelude::*;
use holochain_sqlite::sql::sql_cell::ACTION_HASH_BY_PREV;
#[cfg(feature = "unstable-warrants")]
use holochain_state::integrate::insert_locally_validated_op;
use holochain_state::prelude::*;
use rusqlite::Transaction;
use std::convert::TryInto;
use std::sync::Arc;
use std::time::Duration;
use tracing::*;
use types::Outcome;

use self::validation_deps::SysValDeps;
use self::validation_deps::ValidationDependencies;
use self::validation_deps::ValidationDependencyState;

pub mod types;

pub mod validation_deps;
pub mod validation_query;

#[cfg(test)]
mod chain_test;
#[cfg(test)]
mod tests;
#[cfg(test)]
mod unit_tests;
#[cfg(test)]
mod validate_op_tests;

/// The sys validation workflow. It is described in the module level documentation.
#[cfg_attr(feature = "instrument", tracing::instrument(skip_all))]
#[allow(clippy::too_many_arguments)]
pub async fn sys_validation_workflow(
    workspace: Arc<SysValidationWorkspace>,
    current_validation_dependencies: SysValDeps,
    trigger_app_validation: TriggerSender,
    trigger_publish: TriggerSender,
    trigger_self: TriggerSender,
    network: DynHolochainP2pDna,
    keystore: MetaLairClient,
    representative_agent: AgentPubKey,
) -> WorkflowResult<WorkComplete> {
    // Run the actual sys validation using data we have locally
    let outcome_summary = sys_validation_workflow_inner(
        workspace.clone(),
        current_validation_dependencies.clone(),
        network.clone(),
        keystore,
        representative_agent,
    )
    .await?;

    // trigger app validation to process any ops that have been processed so far
    if outcome_summary.accepted > 0 {
        tracing::debug!("Sys validation accepted {} ops", outcome_summary.accepted);

        trigger_app_validation.trigger(&"sys_validation_workflow");
    }

    if outcome_summary.warranted > 0 {
        tracing::debug!(
            "Sys validation created {} warrants",
            outcome_summary.warranted
        );

        trigger_publish.trigger(&"sys_validation_workflow");
    }

    // Now go to the network to try to fetch missing dependencies
    let network_cascade = Arc::new(workspace.network_and_cache_cascade(network));
    let missing_action_hashes = current_validation_dependencies
        .same_dht
        .lock()
        .get_missing_hashes();
    let num_fetched: usize = futures::stream::iter(missing_action_hashes.into_iter().map(|hash| {
        let network_cascade = network_cascade.clone();
        let current_validation_dependencies = current_validation_dependencies.clone();
        async move {
            match network_cascade
                .retrieve_action(hash, Default::default())
                .await
            {
                Ok(Some((action, source))) => {
                    let mut deps = current_validation_dependencies.same_dht.lock();

                    // If the source was local then that means some other fetch has put this action into the cache,
                    // that's fine we'll just grab it here.
                    if deps.insert(action, source) {
                        1
                    } else {
                        0
                    }
                }
                Ok(None) => {
                    // This is fine, we didn't find it on the network, so we'll have to try again.
                    // TODO This will hit the network again fairly quickly if sys validation is triggered again soon.
                    //      It would be more efficient to wait a bit before trying again.
                    0
                }
                Err(e) => {
                    tracing::error!(error = ?e, "Error fetching missing dependency");
                    0
                }
            }
        }
        .boxed()
    }))
    .buffer_unordered(10)
    .collect::<Vec<usize>>()
    .await
    .into_iter()
    .sum();

    if outcome_summary.missing > 0 {
        tracing::debug!(
            "Fetched {}/{} missing dependencies from the network",
            num_fetched,
            outcome_summary.missing
        );
    }

    if num_fetched > 0 {
        // If we fetched anything then we can re-run sys validation
        trigger_self.trigger(&"sys_validation_workflow");
    }

    if num_fetched < outcome_summary.missing {
        tracing::info!(
            "Sys validation sleeping for {:?}",
            workspace.sys_validation_retry_delay
        );
        Ok(WorkComplete::Incomplete(Some(
            workspace.sys_validation_retry_delay,
        )))
    } else {
        Ok(WorkComplete::Complete)
    }
}

type ForkedPair = ((ActionHash, Signature), (ActionHash, Signature));

async fn sys_validation_workflow_inner(
    workspace: Arc<SysValidationWorkspace>,
    current_validation_dependencies: SysValDeps,
    _network: DynHolochainP2pDna,
    _keystore: MetaLairClient,
    _representative_agent: AgentPubKey,
) -> WorkflowResult<OutcomeSummary> {
    let db = workspace.dht_db.clone();
    let sorted_ops = validation_query::get_ops_to_sys_validate(&db).await?;

    // Forget what dependencies are currently in use
    current_validation_dependencies
        .same_dht
        .lock()
        .clear_retained_deps();

    if sorted_ops.is_empty() {
        tracing::trace!(
            "Skipping sys_validation_workflow because there are no ops to be validated"
        );

        // If there's nothing to validate then we can clear the dependencies and save some memory.
        current_validation_dependencies
            .same_dht
            .lock()
            .purge_held_deps();

        return Ok(OutcomeSummary::new());
    }

    let num_ops_to_validate = sorted_ops.len();
    tracing::debug!("Sys validating {} ops", num_ops_to_validate);

    let cascade = Arc::new(workspace.local_cascade());
    let dna_def = DnaDefHashed::from_content_sync((*workspace.dna_def()).clone());

    retrieve_previous_actions_for_ops(
        current_validation_dependencies.clone(),
        cascade.clone(),
        sorted_ops.clone().into_iter(),
    )
    .await;

    // Now drop all the dependencies that we didn't just try to access while searching the current set of ops to validate.
    current_validation_dependencies
        .same_dht
        .lock()
        .purge_held_deps();

    let mut validation_outcomes = Vec::with_capacity(sorted_ops.len());
    for hashed_op in sorted_ops {
        // Note that this is async only because of the signature checks done during countersigning.
        // In most cases this will be a fast synchronous call.
        let r = validate_op(
            hashed_op.as_content(),
            &dna_def,
            current_validation_dependencies.clone(),
        )
        .await;

        match r {
            Ok(outcome) => validation_outcomes.push((hashed_op, outcome)),
            Err(e) => {
                tracing::error!(error = ?e, "Error validating op");
            }
        }
    }

    // Allow unused mutable, because it's mutated when feature unstable-warrants is enabled.
    #[allow(unused_mut)]
    let (mut summary, _invalid_ops, _forked_pairs) = workspace
        .dht_db
        .write_async(move |txn| {
            let mut summary = OutcomeSummary::default();
            let mut invalid_ops = vec![];
            let mut forked_pairs: Vec<(AgentPubKey, ForkedPair)> = vec![];

            for (hashed_op, outcome) in validation_outcomes {
                let (op, op_hash) = hashed_op.into_inner();
                let op_type = op.get_type();

                #[cfg(feature = "unstable-warrants")]
                if let DhtOp::ChainOp(chain_op) = &op {
                    // Author a ChainFork warrant if fork is detected
                    let action = chain_op.action();
                    if let Some(forked_action) = detect_fork(txn, &action)? {
                        let signature = chain_op.signature().clone();
                        let action_hash = action.to_hash();
                        forked_pairs.push((
                            action.author().clone(),
                            ((action_hash, signature), forked_action),
                        ));
                    }
                }

                match outcome {
                    Outcome::Accepted => {
                        summary.accepted += 1;
                        match op_type {
                            DhtOpType::Chain(_) => {
                                put_validation_limbo(txn, &op_hash, ValidationStage::SysValidated)?
                            }
                            DhtOpType::Warrant(_) =>
                            {
                                #[cfg(feature = "unstable-warrants")]
                                put_integration_limbo(txn, &op_hash, ValidationStatus::Valid)?
                            }
                        };
                    }
                    Outcome::MissingDhtDep => {
                        summary.missing += 1;
                        let status = ValidationStage::AwaitingSysDeps;
                        put_validation_limbo(txn, &op_hash, status)?;
                    }
                    Outcome::Rejected(_) => {
                        invalid_ops.push((op_hash.clone(), op.clone()));

                        summary.rejected += 1;
                        put_integration_limbo(txn, &op_hash, ValidationStatus::Rejected)?;
                    }
                }
            }
            WorkflowResult::Ok((summary, invalid_ops, forked_pairs))
        })
        .await?;

    #[cfg(feature = "unstable-warrants")]
    {
        let mut warrants = vec![];
        for (_, op) in _invalid_ops {
            if let Some(chain_op) = op.as_chain_op() {
                let warrant_op = crate::core::workflow::sys_validation_workflow::make_invalid_chain_warrant_op_inner(
                &_keystore,
                _representative_agent.clone(),
                chain_op,
                ValidationType::Sys,
            )
            .await?;
                warrants.push(warrant_op);
            }
        }

        for (author, pair) in _forked_pairs {
            let warrant_op =
                make_fork_warrant_op_inner(&_keystore, _representative_agent.clone(), author, pair)
                    .await?;
            warrants.push(warrant_op);
        }

        let authored_warrants = warrants.clone();
        let warranted = workspace
            .authored_db
            .write_async(move |txn| {
                let mut warranted = 0;
                for warrant_op in authored_warrants {
                    insert_op_authored(txn, &warrant_op)?;
                    warranted += 1;
                }
                StateMutationResult::Ok(warranted)
            })
            .await?;
        // "self-publish" warrants, i.e. insert them into the DHT DB.
        // This works around the problem that the commonly used function [`holochain_state::integrate::authored_ops_to_dht_db`]
        // joins on the Action table to filter out private entries.
        workspace
            .dht_db
            .write_async(move |txn| {
                for warrant_op in warrants {
                    insert_locally_validated_op(txn, warrant_op)?;
                }
                StateMutationResult::Ok(())
            })
            .await?;

<<<<<<< HEAD
        summary.warranted = warranted;
=======
        // "self-publish" warrants, i.e. insert them into the DHT db as if they were published to us by another node
        holochain_state::integrate::authored_ops_to_dht_db(
            _network.target_arcs().await?,
            warrant_op_hashes,
            workspace.authored_db.clone().into(),
            workspace.dht_db.clone(),
        )
        .await?;
>>>>>>> 40ca6161
    }

    tracing::debug!(
        ?summary,
        ?num_ops_to_validate,
        "Finished sys validation workflow"
    );

    Ok(summary)
}

async fn retrieve_actions(
    current_validation_dependencies: SysValDeps,
    cascade: Arc<impl Cascade + Send + Sync>,
    action_hashes: impl Iterator<Item = ActionHash>,
) {
    let action_fetches = action_hashes
        .filter(|hash| !current_validation_dependencies.same_dht.lock().has(hash))
        .map(|h| {
            // For each previous action that will be needed for validation, map the action to a fetch Action for its hash
            let cascade = cascade.clone();
            async move {
                let fetched = cascade.retrieve_action(h.clone(), Default::default()).await;
                tracing::trace!(hash = ?h, fetched = ?fetched, "Fetched action for validation");
                (h, fetched)
            }
            .boxed()
        });

    let new_deps: ValidationDependencies = ValidationDependencies::new_from_iter(futures::future::join_all(action_fetches)
        .await
        .into_iter()
        .filter_map(|r| {
            // Filter out errors, preparing the rest to be put into a HashMap for easy access.
            match r {
                (hash, Ok(Some((signed_action, source)))) => {
                    Some((hash, ValidationDependencyState::single(signed_action, source)))
                }
                (hash, Ok(None)) => {
                    Some((hash, ValidationDependencyState::new(None)))
                },
                (hash, Err(e)) => {
                    tracing::error!(error = ?e, action_hash = ?hash, "Error retrieving prev action");
                    None
                }
            }
        }));

    current_validation_dependencies
        .same_dht
        .lock()
        .merge(new_deps);
}

fn get_dependency_hashes_from_actions(actions: impl Iterator<Item = Action>) -> Vec<ActionHash> {
    actions
        .flat_map(|action| {
            vec![
                match action.prev_action().cloned() {
                    None => None,
                    hash => hash,
                },
                match action {
                    Action::Update(action) => Some(action.original_action_address),
                    Action::Delete(action) => Some(action.deletes_address),
                    Action::DeleteLink(action) => Some(action.link_add_address),
                    _ => None,
                },
            ]
            .into_iter()
            .flatten()
        })
        .collect()
}

/// Examine the list of provided actions and create a list of actions which are sys validation dependencies for those actions.
/// The actions are merged into `current_validation_dependencies`.
async fn fetch_previous_actions(
    current_validation_dependencies: SysValDeps,
    cascade: Arc<impl Cascade + Send + Sync>,
    actions: impl Iterator<Item = Action>,
) {
    retrieve_actions(
        current_validation_dependencies,
        cascade,
        get_dependency_hashes_from_actions(actions).into_iter(),
    )
    .await;
}

fn get_dependency_hashes_from_ops(ops: impl Iterator<Item = DhtOpHashed>) -> Vec<ActionHash> {
    ops.into_iter()
        .filter_map(|op| {
            // For each previous action that will be needed for validation, map the action to a fetch Record for its hash
            match &op.content {
                DhtOp::ChainOp(op) => match &**op {
                    ChainOp::StoreRecord(_, action, entry) => {
                        let mut actions = match entry {
                            // TODO we should be doing something similar to this in app validation!
                            RecordEntry::Present(entry @ Entry::CounterSign(session_data, _)) => {
                                // Discard errors here because we'll check later whether the input is valid. If it's not then it
                                // won't matter that we've skipped fetching deps for it
                                if let Ok(entry_rate_weight) = action_to_entry_rate_weight(action) {
                                    make_action_set_for_session_data(
                                        entry_rate_weight,
                                        entry,
                                        session_data,
                                    )
                                    .unwrap_or_else(|_| vec![])
                                    .into_iter()
                                    .map(|action| action.into_hash())
                                    .collect::<Vec<_>>()
                                } else {
                                    vec![]
                                }
                            }
                            _ => vec![],
                        };

                        if let Action::Update(update) = action {
                            actions.push(update.original_action_address.clone());
                        }
                        Some(actions)
                    }
                    ChainOp::StoreEntry(_, action, entry) => {
                        let mut actions = match entry {
                            Entry::CounterSign(session_data, _) => {
                                // Discard errors here because we'll check later whether the input is valid. If it's not then it
                                // won't matter that we've skipped fetching deps for it
                                make_action_set_for_session_data(
                                    new_entry_action_to_entry_rate_weight(action),
                                    entry,
                                    session_data,
                                )
                                .unwrap_or_else(|_| vec![])
                                .into_iter()
                                .map(|action| action.into_hash())
                                .collect::<Vec<_>>()
                            }
                            _ => vec![],
                        };

                        if let NewEntryAction::Update(update) = action {
                            actions.push(update.original_action_address.clone());
                        }
                        Some(actions)
                    }
                    ChainOp::RegisterAgentActivity(_, action) => action
                        .prev_action()
                        .map(|action| vec![action.as_hash().clone()]),
                    ChainOp::RegisterUpdatedContent(_, action, _) => {
                        Some(vec![action.original_action_address.clone()])
                    }
                    ChainOp::RegisterUpdatedRecord(_, action, _) => {
                        Some(vec![action.original_action_address.clone()])
                    }
                    ChainOp::RegisterDeletedBy(_, action) => {
                        Some(vec![action.deletes_address.clone()])
                    }
                    ChainOp::RegisterDeletedEntryAction(_, action) => {
                        Some(vec![action.deletes_address.clone()])
                    }
                    ChainOp::RegisterRemoveLink(_, action) => {
                        Some(vec![action.link_add_address.clone()])
                    }
                    _ => None,
                },
                DhtOp::WarrantOp(op) => match &op.proof {
                    WarrantProof::ChainIntegrity(warrant) => match warrant {
                        ChainIntegrityWarrant::InvalidChainOp {
                            action: (action_hash, _),
                            ..
                        } => Some(vec![action_hash.clone()]),
                        ChainIntegrityWarrant::ChainFork {
                            action_pair: ((a1, _), (a2, _)),
                            ..
                        } => Some(vec![a1.clone(), a2.clone()]),
                    },
                },
            }
        })
        .flatten()
        .collect()
}

/// Examine the list of provided ops and create a list of actions which are sys validation dependencies for those ops.
/// The actions are merged into `current_validation_dependencies`.
async fn retrieve_previous_actions_for_ops(
    current_validation_dependencies: SysValDeps,
    cascade: Arc<impl Cascade + Send + Sync>,
    ops: impl Iterator<Item = DhtOpHashed>,
) {
    retrieve_actions(
        current_validation_dependencies,
        cascade,
        get_dependency_hashes_from_ops(ops).into_iter(),
    )
    .await;
}

/// Validate a single DhtOp, using the supplied Cascade to draw dependencies from
pub(crate) async fn validate_op(
    op: &DhtOp,
    dna_def: &DnaDefHashed,
    validation_dependencies: SysValDeps,
) -> WorkflowResult<Outcome> {
    let result = match op {
        DhtOp::ChainOp(op) => validate_chain_op(op, dna_def, validation_dependencies).await,
        DhtOp::WarrantOp(op) => validate_warrant_op(op, dna_def, validation_dependencies).await,
    };
    match result {
        Ok(_) => Ok(Outcome::Accepted),
        // Handle the errors that result in pending or awaiting deps
        Err(SysValidationError::ValidationOutcome(e)) => {
            if e.is_indeterminate() {
                // This is expected if the dependency isn't held locally and needs to be fetched from the network
                // so downgrade the logging to trace.
                tracing::debug!(
                    msg = "DhtOp has a missing dependency",
                    ?op,
                    error = ?e,
                    error_msg = %e
                );
                Ok(Outcome::MissingDhtDep)
            } else {
                tracing::warn!(msg = "DhtOp was rejected during system validation.", ?op, error = ?e, error_msg = %e);
                Ok(Outcome::Rejected(e.to_string()))
            }
        }
        Err(e) => Err(e.into()),
    }
}

fn action_to_entry_rate_weight(action: &Action) -> SysValidationResult<EntryRateWeight> {
    action
        .entry_rate_data()
        .ok_or_else(|| SysValidationError::NonEntryAction(action.clone()))
}

fn new_entry_action_to_entry_rate_weight(action: &NewEntryAction) -> EntryRateWeight {
    match action {
        NewEntryAction::Create(h) => h.weight.clone(),
        NewEntryAction::Update(h) => h.weight.clone(),
    }
}

fn make_action_set_for_session_data(
    entry_rate_weight: EntryRateWeight,
    entry: &Entry,
    session_data: &CounterSigningSessionData,
) -> SysValidationResult<Vec<ActionHash>> {
    let entry_hash = EntryHash::with_data_sync(entry);
    Ok(session_data
        .build_action_set(entry_hash, entry_rate_weight)?
        .into_iter()
        .map(|action| ActionHash::with_data_sync(&action))
        .collect())
}

async fn validate_chain_op(
    op: &ChainOp,
    dna_def: &DnaDefHashed,
    validation_dependencies: SysValDeps,
) -> SysValidationResult<()> {
    check_entry_visibility(op)?;
    match op {
        ChainOp::StoreRecord(_, action, entry) => {
            check_prev_action(action)?;
            if let Some(entry) = entry.as_option() {
                // Retrieve for all other actions on countersigned entry.
                if let Entry::CounterSign(session_data, _) = entry {
                    for action_hash in make_action_set_for_session_data(
                        action_to_entry_rate_weight(action)?,
                        entry,
                        session_data,
                    )? {
                        // Just require that we are holding all the other actions
                        let validation_dependencies = validation_dependencies.same_dht.lock();
                        validation_dependencies
                            .get(&action_hash)
                            .and_then(|s| s.as_action())
                            .ok_or_else(|| {
                                ValidationOutcome::DepMissingFromDht(action_hash.clone().into())
                            })?;
                    }
                }
                // Has to be async because of signature checks being async
                store_entry(
                    (action)
                        .try_into()
                        .map_err(|_| ValidationOutcome::NotNewEntry(action.clone()))?,
                    entry,
                    validation_dependencies,
                )
                .await?;
            }
            Ok(())
        }
        ChainOp::StoreEntry(_, action, entry) => {
            // Check and hold for all other actions on countersigned entry.
            if let Entry::CounterSign(session_data, _) = entry {
                for action_hash in make_action_set_for_session_data(
                    new_entry_action_to_entry_rate_weight(action),
                    entry,
                    session_data,
                )? {
                    // Just require that we are holding all the other actions
                    let validation_dependencies = validation_dependencies.same_dht.lock();
                    validation_dependencies
                        .get(&action_hash)
                        .and_then(|s| s.as_action())
                        .ok_or_else(|| {
                            ValidationOutcome::DepMissingFromDht(action_hash.clone().into())
                        })?;
                }
            }

            check_prev_action(&action.clone().into())?;
            store_entry(action.into(), entry, validation_dependencies.clone()).await
        }
        ChainOp::RegisterAgentActivity(_, action) => {
            register_agent_activity(action, validation_dependencies.clone(), dna_def)?;
            store_record(action, validation_dependencies)
        }
        ChainOp::RegisterUpdatedContent(_, action, entry) => {
            register_updated_content(action, validation_dependencies.clone())?;
            if let Some(entry) = entry.as_option() {
                store_entry(
                    NewEntryActionRef::Update(action),
                    entry,
                    validation_dependencies,
                )
                .await?;
            }

            Ok(())
        }
        ChainOp::RegisterUpdatedRecord(_, action, entry) => {
            register_updated_record(action, validation_dependencies.clone())?;
            if let Some(entry) = entry.as_option() {
                store_entry(
                    NewEntryActionRef::Update(action),
                    entry,
                    validation_dependencies,
                )
                .await?;
            }

            Ok(())
        }
        ChainOp::RegisterDeletedBy(_, action) => {
            register_deleted_by(action, validation_dependencies)
        }
        ChainOp::RegisterDeletedEntryAction(_, action) => {
            register_deleted_entry_action(action, validation_dependencies)
        }
        ChainOp::RegisterAddLink(_, action) => register_add_link(action),
        ChainOp::RegisterRemoveLink(_, action) => {
            register_delete_link(action, validation_dependencies)
        }
    }
}

async fn validate_warrant_op(
    op: &WarrantOp,
    _dna_def: &DnaDefHashed,
    validation_dependencies: SysValDeps,
) -> SysValidationResult<()> {
    match &op.proof {
        WarrantProof::ChainIntegrity(warrant) => match warrant {
            ChainIntegrityWarrant::InvalidChainOp {
                action: (action_hash, action_sig),
                action_author,
                ..
            } => {
                let action = {
                    let deps = validation_dependencies.same_dht.lock();
                    let action = deps
                        .get(action_hash)
                        .and_then(|s| s.as_action())
                        .ok_or_else(|| {
                            ValidationOutcome::DepMissingFromDht(action_hash.clone().into())
                        })?;

                    if action.author() != action_author {
                        return Err(ValidationOutcome::InvalidWarrant(
                            op.warrant().clone(),
                            "action author mismatch".into(),
                        )
                        .into());
                    }
                    action.clone()
                };
                verify_action_signature(action_sig, &action).await?;

                Ok(())
            }
            ChainIntegrityWarrant::ChainFork {
                action_pair: ((a1, a1_sig), (a2, a2_sig)),
                chain_author,
                ..
            } => {
                let (action1, action2) = {
                    let deps = validation_dependencies.same_dht.lock();
                    let action1 = deps
                        .get(a1)
                        .and_then(|s| s.as_action())
                        .ok_or_else(|| ValidationOutcome::DepMissingFromDht(a1.clone().into()))?;
                    let action2 = deps
                        .get(a2)
                        .and_then(|s| s.as_action())
                        .ok_or_else(|| ValidationOutcome::DepMissingFromDht(a2.clone().into()))?;

                    // chain_author basis must match the author of the action
                    if action1.author() != chain_author {
                        return Err(ValidationOutcome::InvalidWarrant(
                            op.warrant().clone(),
                            "chain author mismatch".into(),
                        )
                        .into());
                    }

                    // Both actions must be by same author
                    if action1.author() != action2.author() {
                        return Err(ValidationOutcome::InvalidWarrant(
                            op.warrant().clone(),
                            "action pair author mismatch".into(),
                        )
                        .into());
                    }

                    // A fork is evidenced by two actions with a common predecessor.
                    // NOTE: we could also check sequence numbers, but then we'd have to traverse
                    // both forks backwards until reaching a common ancestor to protect against an
                    // attack where someone authors a warrant using two actions from two different DNAs.
                    // Using seq numbers makes it easier to detect and prove a fork, but using prev_action
                    // prevents the attack.
                    if action1.prev_action() != action2.prev_action() {
                        return Err(ValidationOutcome::InvalidWarrant(
                            op.warrant().clone(),
                            "action pair seq mismatch".into(),
                        )
                        .into());
                    }

                    (action1.clone(), action2.clone())
                };

                verify_action_signature(a1_sig, &action1).await?;
                verify_action_signature(a2_sig, &action2).await?;

                Ok(())
            }
        },
    }
}

/// Run system validation for a single [`Record`] instead of the usual [`DhtOp`] input for the system validation workflow.
/// It is expected that the provided cascade will include a network so that dependencies which we either do not hold yet, or
/// should not hold, can be fetched and cached for use in validation.
///
/// Note that the conditions on the action being validated are slightly stronger than the usual system validation workflow. This is because
/// it is intended to be used for validation of records which have been authored locally so we should always be able to check the previous action.
pub async fn sys_validate_record(
    record: &Record,
    cascade: Arc<impl Cascade + Send + Sync>,
) -> SysValidationOutcome<()> {
    match sys_validate_record_inner(record, cascade).await {
        // Validation succeeded
        Ok(_) => Ok(()),
        // Validation failed so exit with that outcome
        Err(SysValidationError::ValidationOutcome(validation_outcome)) => {
            error!(
                msg = "Direct validation failed",
                ?validation_outcome,
                ?record,
            );
            validation_outcome.into_outcome()
        }
        // An error occurred so return it
        Err(e) => Err(OutcomeOrError::Err(e)),
    }
}

async fn sys_validate_record_inner(
    record: &Record,
    cascade: Arc<impl Cascade + Send + Sync>,
) -> SysValidationResult<()> {
    let signature = record.signature();
    let action = record.action();
    let maybe_entry = record.entry().as_option();
    counterfeit_check_action(signature, action).await?;

    async fn validate(
        action: &Action,
        maybe_entry: Option<&Entry>,
        cascade: Arc<impl Cascade + Send + Sync>,
    ) -> SysValidationResult<()> {
        let validation_dependencies = SysValDeps::default();
        fetch_previous_actions(
            validation_dependencies.clone(),
            cascade.clone(),
            vec![action.clone()].into_iter(),
        )
        .await;

        store_record(action, validation_dependencies.clone())?;
        if let Some(maybe_entry) = maybe_entry {
            store_entry(
                action
                    .try_into()
                    .map_err(|_| ValidationOutcome::NotNewEntry(action.clone()))?,
                maybe_entry,
                validation_dependencies.clone(),
            )
            .await?;
        }
        match action {
            Action::Update(action) => {
                register_updated_content(action, validation_dependencies.clone())
            }
            Action::Delete(action) => {
                register_deleted_entry_action(action, validation_dependencies.clone())
            }
            Action::CreateLink(action) => register_add_link(action),
            Action::DeleteLink(action) => {
                register_delete_link(action, validation_dependencies.clone())
            }
            _ => Ok(()),
        }
    }

    match maybe_entry {
        Some(Entry::CounterSign(session, _)) => {
            if let Some(weight) = action.entry_rate_data() {
                let entry_hash = EntryHash::with_data_sync(maybe_entry.unwrap());
                for action in session.build_action_set(entry_hash, weight)? {
                    validate(&action, maybe_entry, cascade.clone()).await?;
                }
                Ok(())
            } else {
                tracing::error!("Got countersigning entry without rate assigned. This should be impossible. But, let's see what happens.");
                validate(action, maybe_entry, cascade.clone()).await
            }
        }
        _ => validate(action, maybe_entry, cascade).await,
    }
}

/// Check if the chain op has valid signature and author.
/// Ops that fail this check should be dropped.
pub async fn counterfeit_check_action(
    signature: &Signature,
    action: &Action,
) -> SysValidationResult<()> {
    verify_action_signature(signature, action).await?;
    Ok(())
}

/// Check if the warrant op has valid signature and author.
pub async fn counterfeit_check_warrant(warrant_op: &WarrantOp) -> SysValidationResult<()> {
    verify_warrant_signature(warrant_op).await?;
    Ok(())
}

fn register_agent_activity(
    action: &Action,
    validation_dependencies: SysValDeps,
    dna_def: &DnaDefHashed,
) -> SysValidationResult<()> {
    // Get data ready to validate
    let prev_action_hash = action.prev_action();

    // Checks
    check_prev_action(action)?;
    check_valid_if_dna(action, dna_def)?;
    if let Some(prev_action_hash) = prev_action_hash {
        // Just make sure we have the dependency and if not then don't mark this action as valid yet
        let validation_dependencies = validation_dependencies.same_dht.lock();
        let prev_action = validation_dependencies
            .get(prev_action_hash)
            .and_then(|s| s.as_action())
            .ok_or_else(|| ValidationOutcome::DepMissingFromDht(prev_action_hash.clone().into()))?;

        match prev_action {
            Action::CloseChain(_) => Err(ValidationOutcome::PrevActionError(
                (PrevActionErrorKind::ActionAfterChainClose, action.clone()).into(),
            )
            .into()),
            _ => Ok(()),
        }
    } else {
        Ok(())
    }
}

fn store_record(action: &Action, validation_dependencies: SysValDeps) -> SysValidationResult<()> {
    // Get data ready to validate
    let prev_action_hash = action.prev_action();

    // Checks
    check_prev_action(action)?;
    if let Some(prev_action_hash) = prev_action_hash {
        let validation_dependencies = validation_dependencies.same_dht.lock();
        let prev_action = validation_dependencies
            .get(prev_action_hash)
            .and_then(|s| s.as_action())
            .ok_or_else(|| ValidationOutcome::DepMissingFromDht(prev_action_hash.clone().into()))?;
        check_prev_author(action, prev_action)?;
        check_prev_timestamp(action, prev_action)?;
        check_prev_seq(action, prev_action)?;
        check_agent_validation_pkg_predecessor(action, prev_action)?;
    }

    Ok(())
}

async fn store_entry(
    action: NewEntryActionRef<'_>,
    entry: &Entry,
    validation_dependencies: SysValDeps,
) -> SysValidationResult<()> {
    // Get data ready to validate
    let entry_type = action.entry_type();
    let entry_hash = action.entry_hash();

    // Checks
    check_entry_type(entry_type, entry)?;
    check_entry_hash(entry_hash, entry)?;
    check_entry_size(entry)?;

    // Additional checks if this is an Update
    if let NewEntryActionRef::Update(entry_update) = action {
        let original_action_address = &entry_update.original_action_address;
        let validation_dependencies = validation_dependencies.same_dht.lock();
        let original_action = validation_dependencies
            .get(original_action_address)
            .and_then(|s| s.as_action())
            .ok_or_else(|| {
                ValidationOutcome::DepMissingFromDht(original_action_address.clone().into())
            })?;
        update_check(entry_update, original_action)?;
    }

    // Additional checks if this is a countersigned entry.
    if let Entry::CounterSign(session_data, _) = entry {
        check_countersigning_session_data(EntryHash::with_data_sync(entry), session_data, action)
            .await?;
    }
    Ok(())
}

fn register_updated_content(
    entry_update: &Update,
    validation_dependencies: SysValDeps,
) -> SysValidationResult<()> {
    // Get data ready to validate
    let original_action_address = &entry_update.original_action_address;

    let validation_dependencies = validation_dependencies.same_dht.lock();
    let original_action = validation_dependencies
        .get(original_action_address)
        .and_then(|s| s.as_action())
        .ok_or_else(|| {
            ValidationOutcome::DepMissingFromDht(original_action_address.clone().into())
        })?;

    update_check(entry_update, original_action)
}

fn register_updated_record(
    record_update: &Update,
    validation_dependencies: SysValDeps,
) -> SysValidationResult<()> {
    // Get data ready to validate
    let original_action_address = &record_update.original_action_address;

    let validation_dependencies = validation_dependencies.same_dht.lock();
    let original_action = validation_dependencies
        .get(original_action_address)
        .and_then(|s| s.as_action())
        .ok_or_else(|| {
            ValidationOutcome::DepMissingFromDht(original_action_address.clone().into())
        })?;

    update_check(record_update, original_action)
}

fn register_deleted_by(
    record_delete: &Delete,
    validation_dependencies: SysValDeps,
) -> SysValidationResult<()> {
    // Get data ready to validate
    let removed_action_address = &record_delete.deletes_address;

    let validation_dependencies = validation_dependencies.same_dht.lock();
    let action = validation_dependencies
        .get(removed_action_address)
        .and_then(|s| s.as_action())
        .ok_or_else(|| {
            ValidationOutcome::DepMissingFromDht(removed_action_address.clone().into())
        })?;

    check_new_entry_action(action)
}

fn register_deleted_entry_action(
    record_delete: &Delete,
    validation_dependencies: SysValDeps,
) -> SysValidationResult<()> {
    // Get data ready to validate
    let removed_action_address = &record_delete.deletes_address;

    let validation_dependencies = validation_dependencies.same_dht.lock();
    let action = validation_dependencies
        .get(removed_action_address)
        .and_then(|s| s.as_action())
        .ok_or_else(|| {
            ValidationOutcome::DepMissingFromDht(removed_action_address.clone().into())
        })?;

    check_new_entry_action(action)
}

fn register_add_link(link_add: &CreateLink) -> SysValidationResult<()> {
    check_tag_size(&link_add.tag)
}

fn register_delete_link(
    link_remove: &DeleteLink,
    validation_dependencies: SysValDeps,
) -> SysValidationResult<()> {
    // Get data ready to validate
    let link_add_address = &link_remove.link_add_address;

    // Just require that this link exists, don't need to check anything else about it here
    let validation_dependencies = validation_dependencies.same_dht.lock();
    let add_link_action = validation_dependencies
        .get(link_add_address)
        .and_then(|s| s.as_action())
        .ok_or_else(|| ValidationOutcome::DepMissingFromDht(link_add_address.clone().into()))?;

    match add_link_action {
        Action::CreateLink(_) => Ok(()),
        _ => Err(ValidationOutcome::NotCreateLink(add_link_action.to_hash()).into()),
    }
}

fn update_check(entry_update: &Update, original_action: &Action) -> SysValidationResult<()> {
    check_new_entry_action(original_action)?;
    // This shouldn't fail due to the above `check_new_entry_action` check
    let original_action: NewEntryActionRef = original_action
        .try_into()
        .map_err(|_| ValidationOutcome::NotNewEntry(original_action.clone()))?;
    check_update_reference(entry_update, &original_action)?;
    Ok(())
}

pub struct SysValidationWorkspace {
    scratch: Option<SyncScratch>,
    // Authored DB is writeable because warrants may be written.
    authored_db: DbWrite<DbKindAuthored>,
    dht_db: DbWrite<DbKindDht>,
    cache: DbWrite<DbKindCache>,
    pub(crate) dna_def: Arc<DnaDef>,
    sys_validation_retry_delay: Duration,
}

impl SysValidationWorkspace {
    pub fn new(
        authored_db: DbWrite<DbKindAuthored>,
        dht_db: DbWrite<DbKindDht>,
        cache: DbWrite<DbKindCache>,
        dna_def: Arc<DnaDef>,
        sys_validation_retry_delay: Duration,
    ) -> Self {
        Self {
            scratch: None,
            authored_db,
            dht_db,
            cache,
            dna_def,
            sys_validation_retry_delay,
        }
    }

    /// Create a cascade with local data only
    pub fn local_cascade(&self) -> CascadeImpl {
        let cascade = CascadeImpl::empty()
            .with_dht(self.dht_db.clone().into())
            .with_cache(self.cache.clone());
        match &self.scratch {
            Some(scratch) => cascade
                .with_authored(self.authored_db.clone().into())
                .with_scratch(scratch.clone()),
            None => cascade,
        }
    }

    pub fn network_and_cache_cascade(&self, network: DynHolochainP2pDna) -> CascadeImpl {
        CascadeImpl::empty().with_network(network, self.cache.clone())
    }

    /// Get a reference to the sys validation workspace's dna def.
    pub fn dna_def(&self) -> Arc<DnaDef> {
        self.dna_def.clone()
    }

    /// Get a reference to the sys validation workspace's dna def.
    pub fn dna_def_hashed(&self) -> DnaDefHashed {
        DnaDefHashed::from_content_sync((*self.dna_def).clone())
    }
}

fn put_validation_limbo(
    txn: &mut Transaction<'_>,
    hash: &DhtOpHash,
    stage: ValidationStage,
) -> WorkflowResult<()> {
    set_validation_stage(txn, hash, stage)?;
    Ok(())
}

fn put_integration_limbo(
    txn: &mut Transaction<'_>,
    hash: &DhtOpHash,
    status: ValidationStatus,
) -> WorkflowResult<()> {
    set_validation_status(txn, hash, status)?;
    set_validation_stage(txn, hash, ValidationStage::AwaitingIntegration)?;
    Ok(())
}

pub async fn make_warrant_op(
    conductor: &Conductor,
    dna_hash: &DnaHash,
    op: &ChainOp,
    validation_type: ValidationType,
) -> WorkflowResult<DhtOpHashed> {
    let keystore = conductor.keystore();
    let warrant_author = get_representative_agent(conductor, dna_hash).expect("TODO: handle");
    make_invalid_chain_warrant_op_inner(keystore, warrant_author, op, validation_type).await
}

/// Gets an arbitrary agent with a cell running the given DNA, needed for processes
/// which require an agent signature but happen at the DNA level, i.e. not bound to any
/// particular cell.
pub fn get_representative_agent(conductor: &Conductor, dna_hash: &DnaHash) -> Option<AgentPubKey> {
    conductor
        .running_cell_ids()
        .into_iter()
        .find(|id| id.dna_hash() == dna_hash)
        .map(|id| id.agent_pubkey().clone())
}

pub async fn make_invalid_chain_warrant_op_inner(
    keystore: &MetaLairClient,
    warrant_author: AgentPubKey,
    op: &ChainOp,
    validation_type: ValidationType,
) -> WorkflowResult<DhtOpHashed> {
    let action = op.action();
    let action_author = action.author().clone();
    tracing::warn!("Authoring warrant for invalid op authored by {action_author}");

    let proof = WarrantProof::ChainIntegrity(ChainIntegrityWarrant::InvalidChainOp {
        action_author: action_author.clone(),
        action: (action.to_hash().clone(), op.signature().clone()),
        validation_type,
    });
    let warrant = Warrant::new(proof, warrant_author, Timestamp::now(), action_author);
    let warrant_op = WarrantOp::sign(keystore, warrant)
        .await
        .map_err(|e| super::WorkflowError::Other(e.into()))?;
    let op: DhtOp = warrant_op.into();
    let op = op.into_hashed();
    Ok(op)
}

pub async fn make_fork_warrant_op_inner(
    keystore: &MetaLairClient,
    warrant_author: AgentPubKey,
    chain_author: AgentPubKey,
    action_pair: ((ActionHash, Signature), (ActionHash, Signature)),
) -> WorkflowResult<DhtOpHashed> {
    debug_assert_ne!(action_pair.0 .0, action_pair.1 .0);
    tracing::warn!(
        "Authoring warrant for chain fork by {chain_author}. Action hashes: ({}, {})",
        action_pair.0 .0,
        action_pair.1 .0
    );

    let warrant = Warrant::new(
        WarrantProof::ChainIntegrity(ChainIntegrityWarrant::ChainFork {
            chain_author: chain_author.clone(),
            action_pair,
        }),
        warrant_author,
        Timestamp::now(),
        chain_author.clone(),
    );
    let warrant_op = WarrantOp::sign(keystore, warrant)
        .await
        .map_err(|e| super::WorkflowError::Other(e.into()))?;
    let op: DhtOp = warrant_op.into();
    let op = op.into_hashed();
    Ok(op)
}

pub fn detect_fork(
    txn: &mut Transaction<'_>,
    action: &Action,
) -> StateQueryResult<Option<(ActionHash, Signature)>> {
    let mut statement = txn.prepare(ACTION_HASH_BY_PREV)?;
    let items = statement
        .query_map(
            named_params! {
                ":prev_hash": action.prev_action(),
                ":hash": action.to_hash(),
            },
            // First, try to deserialize the hash as an ActionHash...
            |row| match row.get("hash") {
                Ok(hash) => {
                    let action_blob: Vec<u8> = row.get("blob")?;
                    Ok(Some((hash, action_blob)))
                }
                // ...if that fails, we can skip it if it deserializes as a WarrantHash
                //    (checking the row type this way makes it so we don't have to join on the DhtOp table in the query)
                Err(err) => match row.get::<_, WarrantHash>("hash") {
                    Ok(_) => Ok(None),
                    Err(_) => Err(err),
                },
            },
        )?
        .collect::<Result<Vec<_>, _>>()?;
    items
        .into_iter()
        .filter_map(|maybe_tuple| {
            maybe_tuple.map(|(hash, action_blob)| {
                from_blob::<SignedAction>(action_blob)
                    .map(|action| (hash, action.signature().clone()))
            })
        })
        .next()
        .transpose()
}

#[derive(Debug, Clone)]
struct OutcomeSummary {
    accepted: usize,
    missing: usize,
    rejected: usize,
    warranted: usize,
}

impl OutcomeSummary {
    fn new() -> Self {
        OutcomeSummary {
            accepted: 0,
            missing: 0,
            rejected: 0,
            warranted: 0,
        }
    }
}

impl Default for OutcomeSummary {
    fn default() -> Self {
        OutcomeSummary::new()
    }
}<|MERGE_RESOLUTION|>--- conflicted
+++ resolved
@@ -405,18 +405,7 @@
             })
             .await?;
 
-<<<<<<< HEAD
         summary.warranted = warranted;
-=======
-        // "self-publish" warrants, i.e. insert them into the DHT db as if they were published to us by another node
-        holochain_state::integrate::authored_ops_to_dht_db(
-            _network.target_arcs().await?,
-            warrant_op_hashes,
-            workspace.authored_db.clone().into(),
-            workspace.dht_db.clone(),
-        )
-        .await?;
->>>>>>> 40ca6161
     }
 
     tracing::debug!(
