--- conflicted
+++ resolved
@@ -9,10 +9,7 @@
 use holo_hash::DhtOpHash;
 use holochain_cascade::Cascade;
 use holochain_cascade::CascadeImpl;
-<<<<<<< HEAD
 use holochain_cascade::CascadeSource;
-=======
->>>>>>> 3503a109
 use holochain_p2p::HolochainP2pDnaT;
 use holochain_sqlite::prelude::*;
 use holochain_state::prelude::*;
@@ -49,23 +46,15 @@
     trigger_self,
     network
 ))]
-<<<<<<< HEAD
 pub async fn sys_validation_workflow<
     Network: HolochainP2pDnaT + Clone + 'static,
     Sender: DhtOpSender + Send + Sync + Clone + 'static,
 >(
-=======
-pub async fn sys_validation_workflow<Network: HolochainP2pDnaT + Clone + 'static>(
->>>>>>> 3503a109
     workspace: Arc<SysValidationWorkspace>,
     incoming_dht_ops_sender: Sender,
     current_validation_dependencies: Arc<Mutex<ValidationDependencies>>,
     trigger_app_validation: TriggerSender,
-<<<<<<< HEAD
     trigger_self: TriggerSender,
-=======
-    sys_validation_trigger: TriggerSender,
->>>>>>> 3503a109
     network: Network,
 ) -> WorkflowResult<WorkComplete> {
     // Run the actual sys validation using data we have locally
@@ -207,15 +196,8 @@
 
 async fn sys_validation_workflow_inner<Network: HolochainP2pDnaT + Clone + 'static>(
     workspace: Arc<SysValidationWorkspace>,
-<<<<<<< HEAD
     current_validation_dependencies: Arc<Mutex<ValidationDependencies>>,
 ) -> WorkflowResult<OutcomeSummary> {
-=======
-    space: Arc<Space>,
-    network: Network,
-    sys_validation_trigger: TriggerSender,
-) -> WorkflowResult<WorkComplete> {
->>>>>>> 3503a109
     let db = workspace.dht_db.clone();
     let sorted_ops = validation_query::get_ops_to_sys_validate(&db).await?;
 
