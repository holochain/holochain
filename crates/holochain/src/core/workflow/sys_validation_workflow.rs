//! ### The sys validation workflow
//!
//! This workflow runs against all [`DhtOp`]s that are in the DHT database, either coming from the authored database or from other nodes on the network via gossip and publishing.
//!
//! The purpose of the workflow is to make fundamental checks on the integrity of the data being put into the DHT. This ensures that invalid data is not served
//! to other nodes on the network. It also saves hApp developers from having to write these checks themselves since they set the minimum standards that all data
//! should meet regardless of the requirements of a given hApp.
//!
//! #### Validation checks
//!
//! The workflow operates on [`DhtOp`]s which are roughly equivalent to [`Record`]s but catered to the needs of a specific type of Authority.
//! Checks that you can rely on sys validation having performed are:
//! - For a [`DhtOp::StoreRecord`]
//!    - Check that the [`Action`] is either a [`Action::Dna`] at sequence number 0, or has a previous action with sequence number strictly greater than 0.
//!    - If the [`Entry`] is an [`Entry::CounterSign`], then the countersigning session data is mapped to a set of [`Action`]s and each of those actions must be be found locally before this op can progress.
//!    - The [`Action`] must be either a [`Action::Create`] or an [`Action::Update`].
//!    - Run the [store entry checks](#store-entry-checks).
//! - For a [`DhtOp::StoreEntry`]
//!    - If the [`Entry`] is an [`Entry::CounterSign`], then the countersigning session data is mapped to a set of [`Action`]s and each of those actions must be be found locally before this op is accepted.
//!    - Check that the [`Action`] is either a [`Action::Dna`] at sequence number 0, or has a previous action with sequence number strictly greater than 0.
//!    - Run the [store entry checks](#store-entry-checks).
//! - For a [`DhtOp::RegisterAgentActivity`]
//!    - Check that the [`Action`] is either a [`Action::Dna`] at sequence number 0, or has a previous action with sequence number strictly greater than 0.
//!    - If the [`Action`] is a [`Action::Dna`], then verify the contained DNA hash matches the DNA hash that sys validation is being run for.
//!    - Check that the previous action is never a [`Action::CloseChain`], since this is always required to be the last action in a chain.
//!    - Run the [store record checks](#store-record-checks).
//! - For a [`DhtOp::RegisterUpdatedContent`]
//!    - The [`Update::original_action_address`] reference to the [`Action`] being updated must point to an [`Action`] that can be found locally. Once the [`Action`] address has been resolved, the [`Update::original_entry_address`] is checked against the entry address that the referenced [`Action`] specified.
//!    - If there is an [`Entry`], then the [store entry checks](#store-entry-checks) are run.
//! - For a [`DhtOp::RegisterUpdatedRecord`]
//!    - The [`Update::original_action_address`] reference to the [`Action`] being updated must point to an [`Action`] that can be found locally. Once the [`Action`] address has been resolved, the [`Update::original_entry_address`] is checked against the entry address that the referenced [`Action`] specified.
//!    - If there is an [`Entry`], then the [store entry checks](#store-entry-checks) are run.
//! - For a [`DhtOp::RegisterDeletedBy`]
//!    - The [`Delete::deletes_address`] reference to the [`Action`] being deleted must point to an [`Action`] that can be found locally. The action being deleted must be a [`Action::Create`] or [`Action::Update`].
//! - For a [`DhtOp::RegisterDeletedEntryAction`]
//!    - The [`Delete::deletes_address`] reference to the [`Action`] being deleted must point to an [`Action`] that can be found locally. The action being deleted must be a [`Action::Create`] or [`Action::Update`].
//! - For a [`DhtOp::RegisterAddLink`]
//!   - The size of the [`CreateLink::tag`] must be less than or equal to the maximum size that is accepted for this link tag. This is specified in the constant [`MAX_TAG_SIZE`].
//! - For a [`DhtOp::RegisterRemoveLink`]
//!   - The [`DeleteLink::link_add_address`] reference to the [`Action`] of the link being deleted must point to an [`Action`] that can be found locally. That action being deleted must also
//!     be a [`Action::CreateLink`].
//!
//! ##### Store record checks
//!
//! These checks are run when storing a new action for a [`DhtOp`].
//!
//! - Check that the [`Action`] is either a [`Action::Dna`] at sequence number 0, or has a previous action with sequence number strictly greater than 0.
//! - Checks that the author of the current action is the same as the author of the previous action.
//! - Checks that the timestamp of the current action is greater than the timestamp of the previous action.
//! - Checks that the sequence number of the current action is exactly 1 more than the sequence number of the previous action.
//! - Checks that every [`Action::Create`] or [`Action::Update`] of an `AgentPubKey` is preceded by an [`Action::AgentValidationPkg`].
//!
//! ##### Store entry checks
//!
//! These checks are run when storing an entry that is included as part of a [`DhtOp`].
//!
//! - The entry type specified in the [`Action`] must match the entry type specified in the [`Entry`].
//! - The entry hash specified in the [`Action`] must match the entry hash specified in the [`Entry`], which will be hashed as part of the check to obtain a value that is deterministic.
//! - The size of the [`Entry`] must be less than or equal to the maximum size that is accepted for this entry type. This is specified in the constant [`MAX_ENTRY_SIZE`].
//! - If the [`Action`] is an [`Action::Update`], then the [`Update::original_action_address`] reference to the [`Action`] being updated must point to an [`Action`] that can be found locally. Once the [`Action`] address has been resolved, the [`Update::original_entry_address`] is checked against the entry address that the referenced [`Action`] specified.
//! - If the [`Entry`] is an [`Entry::CounterSign`], then the pre-flight response signatures are checked.
//!
//! #### Workflow description
//!
//! - The workflow starts by fetching all the ops that need to be validated from the database. The ops are processed as follows:
//!     - Ops are sorted by [`OpOrder`], to make it more likely that incoming ops will be processed in the order they were created.
//!     - The dependencies of these ops are then concurrently fetched from any of the local databases. Missing dependencies are handled later.
//!     - The [validation checks](#validation-checks) are run for each op.
//!     - For any ops that passed validation, they will be marked as ready for app validation in the database.
//!     - Any ops which were rejected will be marked rejected in the database.
//! - If any ops passed validation, then app validation will be triggered.
//! - For actions that were not found locally, the workflow will then attempt to fetch them from the network.
//! - If any actions that were missing are found on the network, then sys validation is re-triggered to see if the newly fetched actions allow any outstanding ops to pass validation.
//! - If fewer actions were fetched from the network than there were actions missing, then the workflow will sleep for a short time before re-triggering itself.
//! - Once all ops have an outcome, the workflow is complete and will wait to be triggered again by new incoming ops.
//!

use crate::core::queue_consumer::TriggerSender;
use crate::core::queue_consumer::WorkComplete;
use crate::core::sys_validate::*;
use crate::core::validation::*;
use crate::core::workflow::error::WorkflowResult;
use futures::FutureExt;
use futures::StreamExt;
use holo_hash::DhtOpHash;
use holochain_cascade::Cascade;
use holochain_cascade::CascadeImpl;
use holochain_conductor_api::conductor::ConductorConfig;
use holochain_conductor_services::DpkiImpl;
use holochain_p2p::GenericNetwork;
use holochain_p2p::HolochainP2pDnaT;
use holochain_sqlite::prelude::*;
use holochain_state::prelude::*;
use rusqlite::Transaction;
use std::convert::TryInto;
use std::sync::Arc;
use std::time::Duration;
use tracing::*;
use types::Outcome;

use self::validation_deps::SysValDeps;
use self::validation_deps::ValidationDependencies;
use self::validation_deps::ValidationDependencyState;

pub mod types;

pub mod validation_deps;
pub mod validation_query;

#[cfg(test)]
mod chain_test;
#[cfg(test)]
mod tests;
#[cfg(test)]
mod unit_tests;
#[cfg(test)]
mod validate_op_tests;

/// The sys validation worfklow. It is described in the module level documentation.
#[instrument(skip(
    workspace,
    current_validation_dependencies,
    trigger_app_validation,
    trigger_self,
    network,
    config
))]
pub async fn sys_validation_workflow<Network: HolochainP2pDnaT + 'static>(
    workspace: Arc<SysValidationWorkspace>,
    current_validation_dependencies: SysValDeps,
    trigger_app_validation: TriggerSender,
    trigger_self: TriggerSender,
    network: Network,
    config: Arc<ConductorConfig>,
) -> WorkflowResult<WorkComplete> {
    // Run the actual sys validation using data we have locally
    let outcome_summary = sys_validation_workflow_inner(
        workspace.clone(),
        current_validation_dependencies.clone(),
        config,
    )
    .await?;

    // trigger app validation to process any ops that have been processed so far
    if outcome_summary.accepted > 0 {
        tracing::debug!("Sys validation accepted {} ops", outcome_summary.accepted);

        trigger_app_validation.trigger(&"sys_validation_workflow");
    }

    // Now go to the network to try to fetch missing dependencies
    let network_cascade = Arc::new(workspace.network_and_cache_cascade(Arc::new(network)));
    let missing_action_hashes = current_validation_dependencies
        .same_dht
        .lock()
        .get_missing_hashes();
    let num_fetched: usize = futures::stream::iter(missing_action_hashes.into_iter().map(|hash| {
        let network_cascade = network_cascade.clone();
        let current_validation_dependencies = current_validation_dependencies.clone();
        async move {
            match network_cascade
                .retrieve_action(hash, Default::default())
                .await
            {
                Ok(Some((action, source))) => {
                    let mut deps = current_validation_dependencies.same_dht.lock();

                    // If the source was local then that means some other fetch has put this action into the cache,
                    // that's fine we'll just grab it here.
                    if deps.insert(action, source) {
                        1
                    } else {
                        0
                    }
                }
                Ok(None) => {
                    // This is fine, we didn't find it on the network, so we'll have to try again.
                    // TODO This will hit the network again fairly quickly if sys validation is triggered again soon.
                    //      It would be more efficient to wait a bit before trying again.
                    0
                }
                Err(e) => {
                    tracing::error!(error = ?e, "Error fetching missing dependency");
                    0
                }
            }
        }
        .boxed()
    }))
    .buffer_unordered(10)
    .collect::<Vec<usize>>()
    .await
    .into_iter()
    .sum();

    if outcome_summary.missing > 0 {
        tracing::debug!(
            "Fetched {}/{} missing dependencies from the network",
            num_fetched,
            outcome_summary.missing
        );
    }

    if num_fetched > 0 {
        // If we fetched anything then we can re-run sys validation
        trigger_self.trigger(&"sys_validation_workflow");
    }

    if num_fetched < outcome_summary.missing {
        tracing::info!(
            "Sys validation sleeping for {:?}",
            workspace.sys_validation_retry_delay
        );
        Ok(WorkComplete::Incomplete(Some(
            workspace.sys_validation_retry_delay,
        )))
    } else {
        Ok(WorkComplete::Complete)
    }
}

async fn sys_validation_workflow_inner(
    workspace: Arc<SysValidationWorkspace>,
    current_validation_dependencies: SysValDeps,
    config: Arc<ConductorConfig>,
) -> WorkflowResult<OutcomeSummary> {
    let db = workspace.dht_db.clone();
    let sorted_ops = validation_query::get_ops_to_sys_validate(&db).await?;
    let sleuth_id = config.sleuth_id();

    // Forget what dependencies are currently in use
    current_validation_dependencies
        .same_dht
        .lock()
        .clear_retained_deps();

    if sorted_ops.is_empty() {
        tracing::trace!(
            "Skipping sys_validation_workflow because there are no ops to be validated"
        );

        // If there's nothing to validate then we can clear the dependencies and save some memory.
        current_validation_dependencies
            .same_dht
            .lock()
            .purge_held_deps();

        return Ok(OutcomeSummary::new());
    }

    let num_ops_to_validate = sorted_ops.len();
    tracing::debug!("Sys validating {} ops", num_ops_to_validate);

    let cascade = Arc::new(workspace.local_cascade());
    let dna_def = DnaDefHashed::from_content_sync((*workspace.dna_def()).clone());

    retrieve_previous_actions_for_ops(
        current_validation_dependencies.clone(),
        cascade.clone(),
        sorted_ops.clone().into_iter(),
    )
    .await;

    // Now drop all the dependencies that we didn't just try to access while searching the current set of ops to validate.
    current_validation_dependencies
        .same_dht
        .lock()
        .purge_held_deps();

    let mut validation_outcomes = Vec::with_capacity(sorted_ops.len());
    for hashed_op in sorted_ops {
        let (op, op_hash) = hashed_op.into_inner();
        let op_type = op.get_type();
        let action = op.action();

        // This is an optimization to skip app validation and integration for ops that are
        // rejected and don't have dependencies.
        let dependency = op_type.sys_validation_dependency(&action);

        let dpki = workspace
            .dpki
            .clone()
            .filter(|dpki| dpki.should_run(workspace.dna_def_hashed().as_hash()));

        // Note that this is async only because of the signature checks done during countersigning.
        // In most cases this will be a fast synchronous call.
        let r = validate_op(&op, &dna_def, current_validation_dependencies.clone(), dpki).await;

        match r {
            Ok(outcome) => validation_outcomes.push((op_hash, outcome, dependency)),
            Err(e) => {
                tracing::error!(error = ?e, "Error validating op");
            }
        }
    }

    let summary: OutcomeSummary = workspace
        .dht_db
        .write_async(move |txn| {
            let mut summary = OutcomeSummary::default();
            for (op_hash, outcome, dependency) in validation_outcomes {
                match outcome {
                    Outcome::Accepted => {
                        summary.accepted += 1;
                        put_validation_limbo(txn, &op_hash, ValidationStage::SysValidated)?;
                        aitia::trace!(&hc_sleuth::Event::SysValidated {
                            by: sleuth_id.clone(),
                            op: op_hash
                        });
                    }
                    Outcome::MissingDhtDep => {
                        summary.missing += 1;
                        let status = ValidationStage::AwaitingSysDeps;
                        put_validation_limbo(txn, &op_hash, status)?;
                    }
                    Outcome::Rejected(_) => {
                        summary.rejected += 1;
                        if dependency.is_none() {
                            put_integrated(txn, &op_hash, ValidationStatus::Rejected)?;
                        } else {
                            put_integration_limbo(txn, &op_hash, ValidationStatus::Rejected)?;
                        }
                    }
                }
            }
            WorkflowResult::Ok(summary)
        })
        .await?;

    tracing::debug!(
        ?summary,
        ?num_ops_to_validate,
        "Finished sys validation workflow"
    );

    Ok(summary)
}

async fn retrieve_actions(
    current_validation_dependencies: SysValDeps,
    cascade: Arc<impl Cascade + Send + Sync>,
    action_hashes: impl Iterator<Item = ActionHash>,
) {
    let action_fetches = action_hashes
        .filter(|hash| !current_validation_dependencies.same_dht.lock().has(hash))
        .map(|h| {
            // For each previous action that will be needed for validation, map the action to a fetch Action for its hash
            let cascade = cascade.clone();
            async move {
                let fetched = cascade.retrieve_action(h.clone(), Default::default()).await;
                tracing::trace!(hash = ?h, fetched = ?fetched, "Fetched action for validation");
                (h, fetched)
            }
            .boxed()
        });

    let new_deps: ValidationDependencies = ValidationDependencies::new_from_iter(futures::future::join_all(action_fetches)
        .await
        .into_iter()
        .filter_map(|r| {
            // Filter out errors, preparing the rest to be put into a HashMap for easy access.
            match r {
                (hash, Ok(Some((signed_action, source)))) => {
                    Some((hash, ValidationDependencyState::single(signed_action, source)))
                }
                (hash, Ok(None)) => {
                    Some((hash, ValidationDependencyState::new(None)))
                },
                (hash, Err(e)) => {
                    tracing::error!(error = ?e, action_hash = ?hash, "Error retrieving prev action");
                    None
                }
            }
        }));

    current_validation_dependencies
        .same_dht
        .lock()
        .merge(new_deps);
}

fn get_dependency_hashes_from_actions(actions: impl Iterator<Item = Action>) -> Vec<ActionHash> {
    actions
        .flat_map(|action| {
            vec![
                match action.prev_action().cloned() {
                    None => None,
                    hash => hash,
                },
                match action {
                    Action::Update(action) => Some(action.original_action_address),
                    Action::Delete(action) => Some(action.deletes_address),
                    Action::DeleteLink(action) => Some(action.link_add_address),
                    _ => None,
                },
            ]
            .into_iter()
            .flatten()
        })
        .collect()
}

/// Examine the list of provided actions and create a list of actions which are sys validation dependencies for those actions.
/// The actions are merged into `current_validation_dependencies`.
async fn fetch_previous_actions(
    current_validation_dependencies: SysValDeps,
    cascade: Arc<impl Cascade + Send + Sync>,
    actions: impl Iterator<Item = Action>,
) {
    retrieve_actions(
        current_validation_dependencies,
        cascade,
        get_dependency_hashes_from_actions(actions).into_iter(),
    )
    .await;
}

fn get_dependency_hashes_from_ops(ops: impl Iterator<Item = DhtOpHashed>) -> Vec<ActionHash> {
    ops.into_iter()
        .filter_map(|op| {
            // For each previous action that will be needed for validation, map the action to a fetch Record for its hash
            match &op.content {
                DhtOp::StoreRecord(_, action, entry) => {
                    let mut actions = match entry {
                        RecordEntry::Present(entry @ Entry::CounterSign(session_data, _)) => {
                            // Discard errors here because we'll check later whether the input is valid. If it's not then it
                            // won't matter that we've skipped fetching deps for it
                            if let Ok(entry_rate_weight) = action_to_entry_rate_weight(action) {
                                make_action_set_for_session_data(
                                    entry_rate_weight,
                                    entry,
                                    session_data,
                                )
                                .unwrap_or_else(|_| vec![])
                                .into_iter()
                                .map(|action| action.into_hash())
                                .collect::<Vec<_>>()
                            } else {
                                vec![]
                            }
                        }
                        _ => vec![],
                    };

                    if let Action::Update(update) = action {
                        actions.push(update.original_action_address.clone());
                    }
                    Some(actions)
                }
                DhtOp::StoreEntry(_, action, entry) => {
                    let mut actions = match entry {
                        Entry::CounterSign(session_data, _) => {
                            // Discard errors here because we'll check later whether the input is valid. If it's not then it
                            // won't matter that we've skipped fetching deps for it
                            make_action_set_for_session_data(
                                new_entry_action_to_entry_rate_weight(action),
                                entry,
                                session_data,
                            )
                            .unwrap_or_else(|_| vec![])
                            .into_iter()
                            .map(|action| action.into_hash())
                            .collect::<Vec<_>>()
                        }
                        _ => vec![],
                    };

                    if let NewEntryAction::Update(update) = action {
                        actions.push(update.original_action_address.clone());
                    }
                    Some(actions)
                }
                DhtOp::RegisterAgentActivity(_, action) => action
                    .prev_action()
                    .map(|action| vec![action.as_hash().clone()]),
                DhtOp::RegisterUpdatedContent(_, action, _) => {
                    Some(vec![action.original_action_address.clone()])
                }
                DhtOp::RegisterUpdatedRecord(_, action, _) => {
                    Some(vec![action.original_action_address.clone()])
                }
                DhtOp::RegisterDeletedBy(_, action) => Some(vec![action.deletes_address.clone()]),
                DhtOp::RegisterDeletedEntryAction(_, action) => {
                    Some(vec![action.deletes_address.clone()])
                }
                DhtOp::RegisterRemoveLink(_, action) => Some(vec![action.link_add_address.clone()]),
                _ => None,
            }
        })
        .flatten()
        .collect()
}

/// Examine the list of provided ops and create a list of actions which are sys validation dependencies for those ops.
/// The actions are merged into `current_validation_dependencies`.
async fn retrieve_previous_actions_for_ops(
    current_validation_dependencies: SysValDeps,
    cascade: Arc<impl Cascade + Send + Sync>,
    ops: impl Iterator<Item = DhtOpHashed>,
) {
    retrieve_actions(
        current_validation_dependencies,
        cascade,
        get_dependency_hashes_from_ops(ops).into_iter(),
    )
    .await;
}

/// Validate a single DhtOp, using the supplied Cascade to draw dependencies from
pub(crate) async fn validate_op(
    op: &DhtOp,
    dna_def: &DnaDefHashed,
    validation_dependencies: SysValDeps,
    dpki: Option<DpkiImpl>,
) -> WorkflowResult<Outcome> {
    match validate_op_inner(op, dna_def, validation_dependencies, dpki).await {
        Ok(_) => Ok(Outcome::Accepted),
        // Handle the errors that result in pending or awaiting deps
        Err(SysValidationError::ValidationOutcome(e)) => {
            if e.is_indeterminate() {
                // This is expected if the dependency isn't held locally and needs to be fetched from the network
                // so downgrade the logging to trace.
                tracing::debug!(
                    msg = "DhtOp has a missing dependency",
                    ?op,
                    error = ?e,
                    error_msg = %e
                );
                Ok(Outcome::MissingDhtDep)
            } else {
                tracing::warn!(msg = "DhtOp was rejected during system validation.", ?op, error = ?e, error_msg = %e);
                Ok(Outcome::Rejected(e.to_string()))
            }
        }
        Err(e) => Err(e.into()),
    }
}

fn action_to_entry_rate_weight(action: &Action) -> SysValidationResult<EntryRateWeight> {
    action
        .entry_rate_data()
        .ok_or_else(|| SysValidationError::NonEntryAction(action.clone()))
}

fn new_entry_action_to_entry_rate_weight(action: &NewEntryAction) -> EntryRateWeight {
    match action {
        NewEntryAction::Create(h) => h.weight.clone(),
        NewEntryAction::Update(h) => h.weight.clone(),
    }
}

fn make_action_set_for_session_data(
    entry_rate_weight: EntryRateWeight,
    entry: &Entry,
    session_data: &CounterSigningSessionData,
) -> SysValidationResult<Vec<ActionHash>> {
    let entry_hash = EntryHash::with_data_sync(entry);
    Ok(session_data
        .build_action_set(entry_hash, entry_rate_weight)?
        .into_iter()
        .map(|action| ActionHash::with_data_sync(&action))
        .collect())
}

async fn validate_op_inner(
    op: &DhtOp,
    dna_def: &DnaDefHashed,
    validation_dependencies: SysValDeps,
    dpki: Option<DpkiImpl>,
) -> SysValidationResult<()> {
    check_entry_visibility(op)?;
    if let Some(dpki) = dpki {
        // Don't run DPKI agent validity checks on the DPKI service itself
        if dpki.should_run(dna_def.as_hash()) {
            check_dpki_agent_validity_for_op(&dpki, op).await?;
        }
    }
    match op {
        DhtOp::StoreRecord(_, action, entry) => {
            check_prev_action(action)?;
            if let Some(entry) = entry.as_option() {
                // Retrieve for all other actions on countersigned entry.
                if let Entry::CounterSign(session_data, _) = entry {
                    for action_hash in make_action_set_for_session_data(
                        action_to_entry_rate_weight(action)?,
                        entry,
                        session_data,
                    )? {
                        // Just require that we are holding all the other actions
                        let mut validation_dependencies = validation_dependencies.same_dht.lock();
                        validation_dependencies
                            .get(&action_hash)
                            .and_then(|s| s.as_action())
                            .ok_or_else(|| {
                                ValidationOutcome::DepMissingFromDht(action_hash.clone().into())
                            })?;
                    }
                }
                // Has to be async because of signature checks being async
                store_entry(
                    (action)
                        .try_into()
                        .map_err(|_| ValidationOutcome::NotNewEntry(action.clone()))?,
                    entry,
                    validation_dependencies,
                )
                .await?;
            }
            Ok(())
        }
        DhtOp::StoreEntry(_, action, entry) => {
            // Check and hold for all other actions on countersigned entry.
            if let Entry::CounterSign(session_data, _) = entry {
                for action_hash in make_action_set_for_session_data(
                    new_entry_action_to_entry_rate_weight(action),
                    entry,
                    session_data,
                )? {
                    // Just require that we are holding all the other actions
                    let mut validation_dependencies = validation_dependencies.same_dht.lock();
                    validation_dependencies
                        .get(&action_hash)
                        .and_then(|s| s.as_action())
                        .ok_or_else(|| {
                            ValidationOutcome::DepMissingFromDht(action_hash.clone().into())
                        })?;
                }
            }

            check_prev_action(&action.clone().into())?;
            store_entry(action.into(), entry, validation_dependencies.clone()).await
        }
        DhtOp::RegisterAgentActivity(_, action) => {
            register_agent_activity(action, validation_dependencies.clone(), dna_def)?;
            store_record(action, validation_dependencies)
        }
        DhtOp::RegisterUpdatedContent(_, action, entry) => {
            register_updated_content(action, validation_dependencies.clone())?;
            if let Some(entry) = entry.as_option() {
                store_entry(
                    NewEntryActionRef::Update(action),
                    entry,
                    validation_dependencies,
                )
                .await?;
            }

            Ok(())
        }
        DhtOp::RegisterUpdatedRecord(_, action, entry) => {
            register_updated_record(action, validation_dependencies.clone())?;
            if let Some(entry) = entry.as_option() {
                store_entry(
                    NewEntryActionRef::Update(action),
                    entry,
                    validation_dependencies,
                )
                .await?;
            }

            Ok(())
        }
        DhtOp::RegisterDeletedBy(_, action) => register_deleted_by(action, validation_dependencies),
        DhtOp::RegisterDeletedEntryAction(_, action) => {
            register_deleted_entry_action(action, validation_dependencies)
        }
        DhtOp::RegisterAddLink(_, action) => register_add_link(action),
        DhtOp::RegisterRemoveLink(_, action) => {
            register_delete_link(action, validation_dependencies)
        }
    }
}

/// Run system validation for a single [`Record`] instead of the usual [`DhtOp`] input for the system validation workflow.
/// It is expected that the provided cascade will include a network so that dependencies which we either do not hold yet, or
/// should not hold, can be fetched and cached for use in validation.
///
/// Note that the conditions on the action being validated are slightly stronger than the usual system validation workflow. This is because
/// it is intended to be used for validation of records which have been authored locally so we should always be able to check the previous action.
pub async fn sys_validate_record(
    record: &Record,
    cascade: Arc<impl Cascade + Send + Sync>,
) -> SysValidationOutcome<()> {
    match sys_validate_record_inner(record, cascade).await {
        // Validation succeeded
        Ok(_) => Ok(()),
        // Validation failed so exit with that outcome
        Err(SysValidationError::ValidationOutcome(validation_outcome)) => {
            error!(
                msg = "Direct validation failed",
                ?validation_outcome,
                ?record,
            );
            validation_outcome.into_outcome()
        }
        // An error occurred so return it
        Err(e) => Err(OutcomeOrError::Err(e)),
    }
}

async fn sys_validate_record_inner(
    record: &Record,
    cascade: Arc<impl Cascade + Send + Sync>,
) -> SysValidationResult<()> {
    let signature = record.signature();
    let action = record.action();
    let maybe_entry = record.entry().as_option();
    counterfeit_check(signature, action).await?;

    async fn validate(
        action: &Action,
        maybe_entry: Option<&Entry>,
        cascade: Arc<impl Cascade + Send + Sync>,
    ) -> SysValidationResult<()> {
        let validation_dependencies = SysValDeps::default();
        fetch_previous_actions(
            validation_dependencies.clone(),
            cascade.clone(),
            vec![action.clone()].into_iter(),
        )
        .await;

        store_record(action, validation_dependencies.clone())?;
        if let Some(maybe_entry) = maybe_entry {
            store_entry(
                action
                    .try_into()
                    .map_err(|_| ValidationOutcome::NotNewEntry(action.clone()))?,
                maybe_entry,
                validation_dependencies.clone(),
            )
            .await?;
        }
        match action {
            Action::Update(action) => {
                register_updated_content(action, validation_dependencies.clone())
            }
            Action::Delete(action) => {
                register_deleted_entry_action(action, validation_dependencies.clone())
            }
            Action::CreateLink(action) => register_add_link(action),
            Action::DeleteLink(action) => {
                register_delete_link(action, validation_dependencies.clone())
            }
            _ => Ok(()),
        }
    }

    match maybe_entry {
        Some(Entry::CounterSign(session, _)) => {
            if let Some(weight) = action.entry_rate_data() {
                let entry_hash = EntryHash::with_data_sync(maybe_entry.unwrap());
                for action in session.build_action_set(entry_hash, weight)? {
                    validate(&action, maybe_entry, cascade.clone()).await?;
                }
                Ok(())
            } else {
                tracing::error!("Got countersigning entry without rate assigned. This should be impossible. But, let's see what happens.");
                validate(action, maybe_entry, cascade.clone()).await
            }
        }
        _ => validate(action, maybe_entry, cascade).await,
    }
}

/// Check if the op has valid signature and author.
/// Ops that fail this check should be dropped.
pub async fn counterfeit_check(signature: &Signature, action: &Action) -> SysValidationResult<()> {
    verify_action_signature(signature, action).await?;
    Ok(())
}

fn register_agent_activity(
    action: &Action,
    validation_dependencies: SysValDeps,
    dna_def: &DnaDefHashed,
) -> SysValidationResult<()> {
    // Get data ready to validate
    let prev_action_hash = action.prev_action();

    // Checks
    check_prev_action(action)?;
    check_valid_if_dna(action, dna_def)?;
    if let Some(prev_action_hash) = prev_action_hash {
<<<<<<< HEAD
        // Just make sure we have the dependency and if not then don't mark this action as valid yet
        let mut validation_dependencies = validation_dependencies.same_dht.lock();
        validation_dependencies
=======
        let mut validation_dependencies = validation_dependencies.lock();
        let prev_action = validation_dependencies
>>>>>>> de729662
            .get(prev_action_hash)
            .and_then(|s| s.as_action())
            .ok_or_else(|| ValidationOutcome::DepMissingFromDht(prev_action_hash.clone().into()))?;

        match prev_action {
            Action::CloseChain(_) => Err(ValidationOutcome::PrevActionError(
                (PrevActionErrorKind::ActionAfterChainClose, action.clone()).into(),
            )
            .into()),
            _ => Ok(()),
        }
    } else {
        Ok(())
    }
}

fn store_record(action: &Action, validation_dependencies: SysValDeps) -> SysValidationResult<()> {
    // Get data ready to validate
    let prev_action_hash = action.prev_action();

    // Checks
    check_prev_action(action)?;
    if let Some(prev_action_hash) = prev_action_hash {
        let mut validation_dependencies = validation_dependencies.same_dht.lock();
        let prev_action = validation_dependencies
            .get(prev_action_hash)
            .and_then(|s| s.as_action())
            .ok_or_else(|| ValidationOutcome::DepMissingFromDht(prev_action_hash.clone().into()))?;
        check_prev_author(action, prev_action)?;
        check_prev_timestamp(action, prev_action)?;
        check_prev_seq(action, prev_action)?;
        check_agent_validation_pkg_predecessor(action, prev_action)?;
    }

    Ok(())
}

async fn store_entry(
    action: NewEntryActionRef<'_>,
    entry: &Entry,
    validation_dependencies: SysValDeps,
) -> SysValidationResult<()> {
    // Get data ready to validate
    let entry_type = action.entry_type();
    let entry_hash = action.entry_hash();

    // Checks
    check_entry_type(entry_type, entry)?;
    check_entry_hash(entry_hash, entry)?;
    check_entry_size(entry)?;

    // Additional checks if this is an Update
    if let NewEntryActionRef::Update(entry_update) = action {
        let original_action_address = &entry_update.original_action_address;
        let mut validation_dependencies = validation_dependencies.same_dht.lock();
        let original_action = validation_dependencies
            .get(original_action_address)
            .and_then(|s| s.as_action())
            .ok_or_else(|| {
                ValidationOutcome::DepMissingFromDht(original_action_address.clone().into())
            })?;
        update_check(entry_update, original_action)?;
    }

    // Additional checks if this is a countersigned entry.
    if let Entry::CounterSign(session_data, _) = entry {
        check_countersigning_session_data(EntryHash::with_data_sync(entry), session_data, action)
            .await?;
    }
    Ok(())
}

fn register_updated_content(
    entry_update: &Update,
    validation_dependencies: SysValDeps,
) -> SysValidationResult<()> {
    // Get data ready to validate
    let original_action_address = &entry_update.original_action_address;

    let mut validation_dependencies = validation_dependencies.same_dht.lock();
    let original_action = validation_dependencies
        .get(original_action_address)
        .and_then(|s| s.as_action())
        .ok_or_else(|| {
            ValidationOutcome::DepMissingFromDht(original_action_address.clone().into())
        })?;

    update_check(entry_update, original_action)
}

fn register_updated_record(
    record_update: &Update,
    validation_dependencies: SysValDeps,
) -> SysValidationResult<()> {
    // Get data ready to validate
    let original_action_address = &record_update.original_action_address;

    let mut validation_dependencies = validation_dependencies.same_dht.lock();
    let original_action = validation_dependencies
        .get(original_action_address)
        .and_then(|s| s.as_action())
        .ok_or_else(|| {
            ValidationOutcome::DepMissingFromDht(original_action_address.clone().into())
        })?;

    update_check(record_update, original_action)
}

fn register_deleted_by(
    record_delete: &Delete,
    validation_dependencies: SysValDeps,
) -> SysValidationResult<()> {
    // Get data ready to validate
    let removed_action_address = &record_delete.deletes_address;

    let mut validation_dependencies = validation_dependencies.same_dht.lock();
    let action = validation_dependencies
        .get(removed_action_address)
        .and_then(|s| s.as_action())
        .ok_or_else(|| {
            ValidationOutcome::DepMissingFromDht(removed_action_address.clone().into())
        })?;

    check_new_entry_action(action)
}

fn register_deleted_entry_action(
    record_delete: &Delete,
    validation_dependencies: SysValDeps,
) -> SysValidationResult<()> {
    // Get data ready to validate
    let removed_action_address = &record_delete.deletes_address;

    let mut validation_dependencies = validation_dependencies.same_dht.lock();
    let action = validation_dependencies
        .get(removed_action_address)
        .and_then(|s| s.as_action())
        .ok_or_else(|| {
            ValidationOutcome::DepMissingFromDht(removed_action_address.clone().into())
        })?;

    check_new_entry_action(action)
}

fn register_add_link(link_add: &CreateLink) -> SysValidationResult<()> {
    check_tag_size(&link_add.tag)
}

fn register_delete_link(
    link_remove: &DeleteLink,
    validation_dependencies: SysValDeps,
) -> SysValidationResult<()> {
    // Get data ready to validate
    let link_add_address = &link_remove.link_add_address;

    // Just require that this link exists, don't need to check anything else about it here
    let mut validation_dependencies = validation_dependencies.same_dht.lock();
    let add_link_action = validation_dependencies
        .get(link_add_address)
        .and_then(|s| s.as_action())
        .ok_or_else(|| ValidationOutcome::DepMissingFromDht(link_add_address.clone().into()))?;

    match add_link_action {
        Action::CreateLink(_) => Ok(()),
        _ => Err(ValidationOutcome::NotCreateLink(add_link_action.to_hash()).into()),
    }
}

fn update_check(entry_update: &Update, original_action: &Action) -> SysValidationResult<()> {
    check_new_entry_action(original_action)?;
    // This shouldn't fail due to the above `check_new_entry_action` check
    let original_action: NewEntryActionRef = original_action
        .try_into()
        .map_err(|_| ValidationOutcome::NotNewEntry(original_action.clone()))?;
    check_update_reference(entry_update, &original_action)?;
    Ok(())
}

pub struct SysValidationWorkspace {
    scratch: Option<SyncScratch>,
    authored_db: DbRead<DbKindAuthored>,
    dht_db: DbWrite<DbKindDht>,
    dht_query_cache: Option<DhtDbQueryCache>,
    cache: DbWrite<DbKindCache>,
    pub(crate) dna_def: Arc<DnaDef>,
    sys_validation_retry_delay: Duration,
    dpki: Option<DpkiImpl>,
}

impl SysValidationWorkspace {
    pub fn new(
        authored_db: DbRead<DbKindAuthored>,
        dht_db: DbWrite<DbKindDht>,
        dht_query_cache: DhtDbQueryCache,
        cache: DbWrite<DbKindCache>,
        dna_def: Arc<DnaDef>,
        dpki: Option<DpkiImpl>,
        sys_validation_retry_delay: Duration,
    ) -> Self {
        Self {
            scratch: None,
            authored_db,
            dht_db,
            dht_query_cache: Some(dht_query_cache),
            cache,
            dna_def,
            dpki,
            sys_validation_retry_delay,
        }
    }

    #[tracing::instrument(skip_all)]
    pub async fn is_chain_empty(&self, author: &AgentPubKey) -> SourceChainResult<bool> {
        // If we have a query cache then this is an authority node and
        // we can quickly check if the chain is empty from the cache.
        if let Some(c) = &self.dht_query_cache {
            return Ok(c.is_chain_empty(author).await?);
        }

        // Otherwise we need to check this is an author node and
        // we need to check the author db.
        let author = author.clone();
        let chain_not_empty = self
            .authored_db
            .read_async(move |txn| {
                let mut stmt = txn.prepare(
                    "
                SELECT
                EXISTS (
                    SELECT
                    1
                    FROM Action
                    JOIN
                    DhtOp ON Action.hash = DhtOp.action_hash
                    WHERE
                    Action.author = :author
                    AND
                    DhtOp.when_integrated IS NOT NULL
                    AND
                    DhtOp.type = :activity
                    LIMIT 1
                )
                ",
                )?;
                DatabaseResult::Ok(stmt.query_row(
                    named_params! {
                        ":author": author,
                        ":activity": DhtOpType::RegisterAgentActivity,
                    },
                    |row| row.get(0),
                )?)
            })
            .await?;
        let chain_not_empty = match &self.scratch {
            Some(scratch) => scratch.apply(|scratch| !scratch.is_empty())? || chain_not_empty,
            None => chain_not_empty,
        };
        Ok(!chain_not_empty)
    }

    pub async fn action_seq_is_empty(&self, action: &Action) -> SourceChainResult<bool> {
        let author = action.author().clone();
        let seq = action.action_seq();
        let hash = ActionHash::with_data_sync(action);
        let action_seq_is_not_empty = self
            .dht_db
            .read_async({
                let hash = hash.clone();
                move |txn| {
                    DatabaseResult::Ok(txn.query_row(
                        "
                SELECT EXISTS(
                    SELECT
                    1
                    FROM Action
                    WHERE
                    Action.author = :author
                    AND
                    Action.seq = :seq
                    AND
                    Action.hash != :hash
                    LIMIT 1
                )
                ",
                        named_params! {
                            ":author": author,
                            ":seq": seq,
                            ":hash": hash,
                        },
                        |row| row.get(0),
                    )?)
                }
            })
            .await?;
        let action_seq_is_not_empty = match &self.scratch {
            Some(scratch) => {
                scratch.apply(|scratch| {
                    scratch.actions().any(|shh| {
                        shh.action().action_seq() == seq && *shh.action_address() != hash
                    })
                })? || action_seq_is_not_empty
            }
            None => action_seq_is_not_empty,
        };
        Ok(!action_seq_is_not_empty)
    }

    /// Create a cascade with local data only
    pub fn local_cascade(&self) -> CascadeImpl {
        let cascade = CascadeImpl::empty()
            .with_dht(self.dht_db.clone().into())
            .with_cache(self.cache.clone());
        match &self.scratch {
            Some(scratch) => cascade
                .with_authored(self.authored_db.clone())
                .with_scratch(scratch.clone()),
            None => cascade,
        }
    }

    pub fn network_and_cache_cascade(&self, network: GenericNetwork) -> CascadeImpl {
        CascadeImpl::empty().with_network(network, self.cache.clone())
    }

    /// Get a reference to the sys validation workspace's dna def.
    pub fn dna_def(&self) -> Arc<DnaDef> {
        self.dna_def.clone()
    }

    /// Get a reference to the sys validation workspace's dna def.
    pub fn dna_def_hashed(&self) -> DnaDefHashed {
        DnaDefHashed::from_content_sync((*self.dna_def).clone())
    }
}

fn put_validation_limbo(
    txn: &mut Transaction<'_>,
    hash: &DhtOpHash,
    status: ValidationStage,
) -> WorkflowResult<()> {
    set_validation_stage(txn, hash, status)?;
    Ok(())
}

fn put_integration_limbo(
    txn: &mut Transaction<'_>,
    hash: &DhtOpHash,
    status: ValidationStatus,
) -> WorkflowResult<()> {
    set_validation_status(txn, hash, status)?;
    set_validation_stage(txn, hash, ValidationStage::AwaitingIntegration)?;
    Ok(())
}

pub fn put_integrated(
    txn: &mut Transaction<'_>,
    hash: &DhtOpHash,
    status: ValidationStatus,
) -> WorkflowResult<()> {
    set_validation_status(txn, hash, status)?;
    // This set the validation stage to pending which is correct when
    // it's integrated.
    set_validation_stage(txn, hash, ValidationStage::Pending)?;
    set_when_integrated(txn, hash, Timestamp::now())?;
    Ok(())
}

#[derive(Debug, Clone)]
struct OutcomeSummary {
    accepted: usize,
    missing: usize,
    rejected: usize,
}

impl OutcomeSummary {
    fn new() -> Self {
        OutcomeSummary {
            accepted: 0,
            missing: 0,
            rejected: 0,
        }
    }
}

impl Default for OutcomeSummary {
    fn default() -> Self {
        OutcomeSummary::new()
    }
}<|MERGE_RESOLUTION|>--- conflicted
+++ resolved
@@ -782,14 +782,9 @@
     check_prev_action(action)?;
     check_valid_if_dna(action, dna_def)?;
     if let Some(prev_action_hash) = prev_action_hash {
-<<<<<<< HEAD
         // Just make sure we have the dependency and if not then don't mark this action as valid yet
         let mut validation_dependencies = validation_dependencies.same_dht.lock();
-        validation_dependencies
-=======
-        let mut validation_dependencies = validation_dependencies.lock();
         let prev_action = validation_dependencies
->>>>>>> de729662
             .get(prev_action_hash)
             .and_then(|s| s.as_action())
             .ok_or_else(|| ValidationOutcome::DepMissingFromDht(prev_action_hash.clone().into()))?;
