use std::collections::HashMap;
use std::sync::Arc;

use holo_hash::{AgentPubKey, DhtOpHash, HeaderHash};
use holo_hash::{AnyDhtHash, EntryHash};
use holochain_keystore::AgentPubKeyExt;
use holochain_p2p::{HolochainP2pDna, HolochainP2pDnaT};
use holochain_sqlite::db::{DbKindAuthored, DbKindDht};
use holochain_sqlite::fresh_reader;
use holochain_state::integrate::authored_ops_to_dht_db;
use holochain_state::mutations;
use holochain_state::prelude::{
    current_countersigning_session, SourceChainResult, StateMutationResult, Store,
};
use holochain_types::signal::{Signal, SystemSignal};
use holochain_types::{dht_op::DhtOp, env::DbWrite};
use holochain_zome_types::Timestamp;
use holochain_zome_types::{Entry, SignedHeader, ZomeCallResponse};
use kitsune_p2p_types::tx2::tx2_utils::Share;
use rusqlite::named_params;

use crate::conductor::interface::SignalBroadcaster;
use crate::conductor::space::Space;
use crate::core::queue_consumer::{QueueTriggers, TriggerSender, WorkComplete};

use super::{error::WorkflowResult, incoming_dht_ops_workflow::incoming_dht_ops_workflow};

#[derive(Clone)]
/// A cheaply clonable, thread safe and in-memory store for
/// active countersigning sessions.
pub struct CountersigningWorkspace {
    inner: Share<CountersigningWorkspaceInner>,
}

#[derive(Default)]
/// Pending countersigning sessions.
pub struct CountersigningWorkspaceInner {
    pending: HashMap<EntryHash, Session>,
}

#[derive(Default)]
struct Session {
    /// Map of header hash for a each signers header to the
    /// [`DhtOp`] and other required headers for this session to be
    /// considered complete.
    map: HashMap<HeaderHash, (DhtOpHash, DhtOp, Vec<HeaderHash>)>,
    /// When this session expires.
    /// If this is none the session is empty.
    expires: Option<Timestamp>,
}

/// New incoming DhtOps for a countersigning session.
// TODO: PERF: This takes a lock on the workspace which could
// block other incoming DhtOps if there are many active sessions.
// We could create an incoming buffer if this actually becomes an issue.
pub(crate) fn incoming_countersigning(
    ops: Vec<(DhtOpHash, DhtOp)>,
    workspace: &CountersigningWorkspace,
    trigger: TriggerSender,
) -> WorkflowResult<()> {
    let mut should_trigger = false;

    // For each op check it's the right type and extract the
    // entry hash, required headers and expires time.
    for (hash, op) in ops {
        // Must be a store entry op.
        if let DhtOp::StoreEntry(_, _, entry) = &op {
            // Must have a counter sign entry type.
            if let Entry::CounterSign(session_data, _) = entry.as_ref() {
                let entry_hash = EntryHash::with_data_sync(&**entry);
                // Get the required headers for this session.
                let header_set = session_data.build_header_set(entry_hash)?;

                // Get the expires time for this session.
                let expires = *session_data.preflight_request().session_times().end();

                // Get the entry hash from a header.
                // If the headers have different entry hashes they will fail validation.
                if let Some(entry_hash) = header_set.first().and_then(|h| h.entry_hash().cloned()) {
                    // Hash the required headers.
                    let required_headers: Vec<_> = header_set
                        .into_iter()
                        .map(|h| HeaderHash::with_data_sync(&h))
                        .collect();

                    // Check if already timed out.
                    if holochain_zome_types::Timestamp::now() < expires {
                        // Put this op in the pending map.
                        workspace.put(entry_hash, hash, op, required_headers, expires);
                        // We have new ops so we should trigger the workflow.
                        should_trigger = true;
                    }
                }
            }
        }
    }

    // Trigger the workflow if we have new ops.
    if should_trigger {
        trigger.trigger();
    }
    Ok(())
}

/// Countersigning workflow that checks for complete sessions and
/// pushes the complete ops to validation then messages the signers.
pub(crate) async fn countersigning_workflow(
    space: &Space,
    network: &(dyn HolochainP2pDnaT + Send + Sync),
    sys_validation_trigger: &TriggerSender,
) -> WorkflowResult<WorkComplete> {
    // Get any complete sessions.
    let complete_sessions = space.countersigning_workspace.get_complete_sessions();
    let mut notify_agents = Vec::with_capacity(complete_sessions.len());

    // For each complete session send the ops to validation.
    for (agents, ops, headers) in complete_sessions {
<<<<<<< HEAD
        incoming_dht_ops_workflow(&space, sys_validation_trigger.clone(), ops, false).await?;
=======
        incoming_dht_ops_workflow(env, None, sys_validation_trigger.clone(), ops, false).await?;
>>>>>>> 35564564
        notify_agents.push((agents, headers));
    }

    // For each complete session notify the agents of success.
    for (agents, headers) in notify_agents {
        if let Err(e) = network
            .countersigning_authority_response(agents, headers)
            .await
        {
            // This could likely fail if a signer is offline so it's not really an error.
            tracing::info!(
                "Failed to notify agents: counter signed headers because of {:?}",
                e
            );
        }
    }
    Ok(WorkComplete::Complete)
}

/// An incoming countersigning session success.
pub(crate) async fn countersigning_success(
    authored_env: DbWrite<DbKindAuthored>,
    dht_env: DbWrite<DbKindDht>,
    network: &HolochainP2pDna,
    author: AgentPubKey,
    signed_headers: Vec<SignedHeader>,
    trigger: QueueTriggers,
    mut signal: SignalBroadcaster,
) -> WorkflowResult<()> {
    let QueueTriggers {
        publish_dht_ops: publish_trigger,
        integrate_dht_ops: integration_trigger,
        ..
    } = trigger;
    // Using iterators is fine in this function as there can only be a maximum of 8 headers.
    let (this_cells_header_hash, entry_hash) = match signed_headers
        .iter()
        .find(|h| *h.0.author() == author)
        .and_then(|sh| {
            sh.0.entry_hash()
                .cloned()
                .map(|eh| (HeaderHash::with_data_sync(&sh.0), eh))
        }) {
        Some(h) => h,
        None => return Ok(()),
    };

    // Do a quick check to see if this entry hash matches
    // the current locked session so we don't check signatures
    // unless there is an active session.
    let this_cell_headers_op_basis_hashes: Vec<(DhtOpHash, AnyDhtHash)> =
        fresh_reader!(authored_env, |txn| {
            if holochain_state::chain_lock::is_chain_locked(&txn, &[], &author)? {
                let transaction: holochain_state::prelude::Txn = (&txn).into();
                if transaction.contains_entry(&entry_hash)? {
                    // If this is a countersigning session we can grab all the ops
                    // for this cells header so we can check if we need to self publish them.
                    let r: Result<_, _> = txn
                        .prepare(
                            "SELECT basis_hash, hash FROM DhtOp WHERE header_hash = :header_hash",
                        )?
                        .query_map(
                            named_params! {
                                ":header_hash": this_cells_header_hash
                            },
                            |row| {
                                let hash: DhtOpHash = row.get("hash")?;
                                let basis: AnyDhtHash = row.get("basis_hash")?;
                                Ok((hash, basis))
                            },
                        )?
                        .collect();
                    return Ok(r?);
                }
            }
            StateMutationResult::Ok(Vec::with_capacity(0))
        })?;

    // If there is no active session then we can short circuit.
    if this_cell_headers_op_basis_hashes.is_empty() {
        return Ok(());
    }

    // Verify signatures of headers.
    for SignedHeader(header, signature) in &signed_headers {
        if !header.author().verify_signature(signature, header).await {
            return Ok(());
        }
    }

    // Hash headers.
    let incoming_headers: Vec<_> = signed_headers
        .iter()
        .map(|SignedHeader(h, _)| HeaderHash::with_data_sync(h))
        .collect();

    let result = authored_env
        .async_commit({
            let author = author.clone();
            let entry_hash = entry_hash.clone();
            move |txn| {
            if let Some((cs_entry_hash, cs)) = current_countersigning_session(txn, Arc::new(author.clone()))? {
                // Check we have the right session.
                if cs_entry_hash == entry_hash {
                    let stored_headers = cs.build_header_set(entry_hash)?;
                    if stored_headers.len() == incoming_headers.len() {
                        // Check all stored header hashes match an incoming header hash.
                        if stored_headers.iter().all(|h| {
                            let h = HeaderHash::with_data_sync(h);
                            incoming_headers.iter().any(|i| *i == h)
                        }) {
                            // All checks have passed so unlock the chain.
                            mutations::unlock_chain(txn, &author)?;
                            // Update ops to publish.
                            txn.execute("UPDATE DhtOp SET withhold_publish = NULL WHERE header_hash = :header_hash",
                            named_params! {
                                ":header_hash": this_cells_header_hash,
                                }
                            ).map_err(holochain_state::prelude::StateMutationError::from)?;
                            return Ok(true);
                        }
                    }
                }
            }
            SourceChainResult::Ok(false)
        }})
        .await?;

    if result {
        authored_ops_to_dht_db(
            network,
            this_cell_headers_op_basis_hashes,
            &(authored_env.into()),
            &dht_env,
        )
        .await?;
        integration_trigger.trigger();
        // Publish other signers agent activity ops to their agent activity authorities.
        for SignedHeader(header, signature) in signed_headers {
            if *header.author() == author {
                continue;
            }
            let op = DhtOp::RegisterAgentActivity(signature, header);
            let basis = op.dht_basis();
            let ops = vec![(DhtOpHash::with_data_sync(&op), op)];
            if let Err(e) = network.publish(false, false, basis, ops, None).await {
                tracing::error!(
                    "Failed to publish to other countersigners agent authorities because of: {:?}",
                    e
                );
            }
        }
        // Signal to the UI.
        signal.send(Signal::System(SystemSignal::SuccessfulCountersigning(
            entry_hash,
        )))?;

        publish_trigger.trigger();
    }
    Ok(())
}

/// Publish to entry authorities so they can gather all the signed
/// headers for this session and respond with a session complete.
pub async fn countersigning_publish(
    network: &HolochainP2pDna,
    op: DhtOp,
) -> Result<(), ZomeCallResponse> {
    let basis = op.dht_basis();
    let ops = vec![(DhtOpHash::with_data_sync(&op), op)];
    if let Err(e) = network.publish(false, true, basis, ops, None).await {
        tracing::error!(
            "Failed to publish to entry authorities for countersigning session because of: {:?}",
            e
        );
        return Err(ZomeCallResponse::CountersigningSession(e.to_string()));
    }
    Ok(())
}

type AgentsToNotify = Vec<AgentPubKey>;
type Ops = Vec<(DhtOpHash, DhtOp)>;
type SignedHeaders = Vec<SignedHeader>;

impl CountersigningWorkspace {
    /// Create a new empty countersigning workspace.
    pub fn new() -> CountersigningWorkspace {
        Self {
            inner: Share::new(Default::default()),
        }
    }

    /// Put a single signers store entry op in the workspace.
    fn put(
        &self,
        entry_hash: EntryHash,
        op_hash: DhtOpHash,
        op: DhtOp,
        required_headers: Vec<HeaderHash>,
        expires: Timestamp,
    ) {
        // hash the header of this ops.
        let header_hash = HeaderHash::with_data_sync(&op.header());
        self.inner
            .share_mut(|i, _| {
                // Get the session at this entry or create an empty one.
                let session = i.pending.entry(entry_hash).or_default();

                // Insert the op into the session.
                session
                    .map
                    .insert(header_hash, (op_hash, op, required_headers));

                // Set the expires time.
                session.expires = Some(expires);
                Ok(())
            })
            // We don't close this share so we can ignore this error.
            .ok();
    }

    fn get_complete_sessions(&self) -> Vec<(AgentsToNotify, Ops, SignedHeaders)> {
        let now = holochain_zome_types::Timestamp::now();
        self.inner
            .share_mut(|i, _| {
                // Remove any expired sessions.
                i.pending.retain(|_, session| {
                    session.expires.as_ref().map(|e| now < *e).unwrap_or(false)
                });

                // Get all complete session's entry hashes.
                let complete: Vec<_> = i
                    .pending
                    .iter()
                    .filter_map(|(entry_hash, session)| {
                        // If all session required headers are contained in the map
                        // then the session is complete.
                        if session.map.values().all(|(_, _, required_hashes)| {
                            required_hashes
                                .iter()
                                .all(|hash| session.map.contains_key(hash))
                        }) {
                            Some(entry_hash.clone())
                        } else {
                            None
                        }
                    })
                    .collect();

                let mut ret = Vec::with_capacity(complete.len());

                // For each complete session remove from the pending map
                // and fold into the signed headers to send to the agents
                // and the ops to validate.
                for hash in complete {
                    if let Some(session) = i.pending.remove(&hash) {
                        let map = session.map;
                        let r = map.into_iter().fold(
                            (Vec::new(), Vec::new(), Vec::new()),
                            |(mut agents, mut ops, mut headers), (_, (op_hash, op, _))| {
                                let header = op.header();
                                let signature = op.signature().clone();
                                // Agents to notify.
                                agents.push(header.author().clone());
                                // Signed headers to notify them with.
                                headers.push(SignedHeader(header, signature));
                                // Ops to validate.
                                ops.push((op_hash, op));
                                (agents, ops, headers)
                            },
                        );
                        ret.push(r);
                    }
                }
                Ok(ret)
            })
            .unwrap_or_default()
    }
}

impl Default for CountersigningWorkspace {
    fn default() -> Self {
        Self::new()
    }
}

#[cfg(test)]
mod tests {
    use arbitrary::Arbitrary;

    use super::*;

    #[test]
    /// Test that a session of 5 headers is complete when
    /// the expiry time is in the future and all required headers
    /// are present.
    fn gets_complete_sessions() {
        let mut u = arbitrary::Unstructured::new(&holochain_zome_types::NOISE);
        let workspace = CountersigningWorkspace::new();

        // - Create the ops.
        let data = |u: &mut arbitrary::Unstructured| {
            let op_hash = DhtOpHash::arbitrary(u).unwrap();
            let op = DhtOp::arbitrary(u).unwrap();
            let header = op.header();
            (op_hash, op, header)
        };
        let entry_hash = EntryHash::arbitrary(&mut u).unwrap();
        let mut op_hashes = Vec::new();
        let mut ops = Vec::new();
        let mut required_headers = Vec::new();
        for _ in 0..5 {
            let (op_hash, op, header) = data(&mut u);
            let header_hash = HeaderHash::with_data_sync(&header);
            op_hashes.push(op_hash);
            ops.push(op);
            required_headers.push(header_hash);
        }

        // - Put the ops in the workspace with expiry set to one hour from now.
        for (op_h, op) in op_hashes.into_iter().zip(ops.into_iter()) {
            let expires = (Timestamp::now() + std::time::Duration::from_secs(60 * 60)).unwrap();
            workspace.put(
                entry_hash.clone(),
                op_h,
                op,
                required_headers.clone(),
                expires,
            );
        }

        // - Get all complete sessions.
        let r = workspace.get_complete_sessions();
        // - Expect we have one.
        assert_eq!(r.len(), 1);

        workspace
            .inner
            .share_mut(|i, _| {
                // - Check we have none pending.
                assert_eq!(i.pending.len(), 0);
                Ok(())
            })
            .unwrap();
    }

    #[test]
    /// Test that expired sessions are removed.
    fn expired_sessions_removed() {
        let mut u = arbitrary::Unstructured::new(&holochain_zome_types::NOISE);
        let workspace = CountersigningWorkspace::new();

        // - Create an op for a session that has expired in the past.
        let op_hash = DhtOpHash::arbitrary(&mut u).unwrap();
        let op = DhtOp::arbitrary(&mut u).unwrap();
        let header = op.header();
        let entry_hash = EntryHash::arbitrary(&mut u).unwrap();
        let header_hash = HeaderHash::with_data_sync(&header);
        let expires = (Timestamp::now() - std::time::Duration::from_secs(60 * 60)).unwrap();

        // - Add it to the workspace.
        workspace.put(entry_hash, op_hash, op, vec![header_hash], expires);
        let r = workspace.get_complete_sessions();

        // - Expect we have no complete sessions.
        assert_eq!(r.len(), 0);
        workspace
            .inner
            .share_mut(|i, _| {
                // - Check we have none pending.
                assert_eq!(i.pending.len(), 0);
                Ok(())
            })
            .unwrap();
    }
}<|MERGE_RESOLUTION|>--- conflicted
+++ resolved
@@ -115,11 +115,7 @@
 
     // For each complete session send the ops to validation.
     for (agents, ops, headers) in complete_sessions {
-<<<<<<< HEAD
         incoming_dht_ops_workflow(&space, sys_validation_trigger.clone(), ops, false).await?;
-=======
-        incoming_dht_ops_workflow(env, None, sys_validation_trigger.clone(), ops, false).await?;
->>>>>>> 35564564
         notify_agents.push((agents, headers));
     }
 
