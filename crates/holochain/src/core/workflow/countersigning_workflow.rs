//! Countersigning workflow to maintain countersigning session state.

use super::error::WorkflowResult;
use crate::conductor::space::Space;
use crate::conductor::ConductorHandle;
use crate::core::queue_consumer::{TriggerSender, WorkComplete};
use crate::core::workflow::WorkflowError;
use holo_hash::AgentPubKey;
use holochain_p2p::event::CountersigningSessionNegotiationMessage;
use holochain_p2p::{HolochainP2pDna, HolochainP2pDnaT};
use holochain_state::prelude::*;
use kitsune_p2p_types::tx2::tx2_utils::Share;
use std::collections::HashMap;
use std::sync::Arc;
use std::time::Duration;

/// Accept handler for starting countersigning sessions.
mod accept;

/// Inner workflow for resolving an incomplete countersigning session.
mod incomplete;

/// Inner workflow for completing a countersigning session based on received signatures.
mod complete;

/// State integrity function to ensure that the database and the workspace are in sync.
mod refresh;

/// Success handler for receiving signature bundles from the network.
mod success;

#[cfg(test)]
mod tests;

pub(crate) use accept::accept_countersigning_request;
pub(crate) use success::countersigning_success;

/// Countersigning workspace to hold session state.
#[derive(Clone)]
pub struct CountersigningWorkspace {
    inner: Share<CountersigningWorkspaceInner>,
    countersigning_resolution_retry_delay: Duration,
}

impl CountersigningWorkspace {
    /// Create a new countersigning workspace.
    pub fn new(countersigning_resolution_retry_delay: Duration) -> Self {
        Self {
            inner: Default::default(),
            countersigning_resolution_retry_delay,
        }
    }

    pub async fn get_countersigning_session_state(
        &self,
        agent_key: &AgentPubKey,
    ) -> Result<Option<CountersigningSessionState>, String> {
        self.inner.share_ref(|inner| {
            println!("there are {:?} sessions here", inner.sessions.len());
            Ok(inner.sessions.get(agent_key))
        })
    }
}

/// The inner state of a countersigning workspace.
#[derive(Default)]
struct CountersigningWorkspaceInner {
    sessions: HashMap<AgentPubKey, CountersigningSessionState>,
}

<<<<<<< HEAD
#[derive(Debug)]
=======
#[derive(Debug, Clone)]
>>>>>>> 39bd881a
enum CountersigningSessionState {
    /// This is the entry state. Accepting a countersigning session through the HDK will immediately
    /// register the countersigning session in this state, for management by the countersigning workflow.
    Accepted(PreflightRequest),
    /// This is the state where we have collected one or more signatures for a countersigning session.
    ///
    /// This state can be entered from the [CountersigningSessionState::Accepted] state, which happens when a witness returns a
    /// signature bundle to us. While the session has not timed out, we will stay in this state and
    /// wait until one of the signatures bundles we have received is valid for the session to be
    /// completed.
    ///
    /// This state can also be entered from the [CountersigningSessionState::Unknown] state, which happens when we
    /// have been able to recover the session from the source chain and have requested signed actions
    /// from agent authorities to build a signature bundle.
    ///
    /// From this state we either complete the session successfully, or we transition to the [CountersigningSessionState::Unknown]
    /// state if we are unable to complete the session.
    SignaturesCollected {
        preflight_request: PreflightRequest,
        /// Multiple responses in the outer vec, sets of responses in the inner vec
        signature_bundles: Vec<Vec<SignedAction>>,
    },
    /// The session is in an unknown state and needs to be resolved.
    ///
    /// In most cases, we do know how we got into this state, but we treat it as unknown because
    /// we want to always go through the same checks when leaving a countersigning session in any
    /// way that is not a successful completion.
    ///
    /// Note that because the [PreflightRequest] is stored here, we only ever enter the unknown state
    /// if we managed to keep the preflight request in memory, or if we have been able to recover it
    /// from the source chain as part of the committed [CounterSigningSessionData]. Otherwise, we
    /// are unable to discover what session we were participating in, and we must abandon the session
    /// without going through this recovery state.
    Unknown {
        preflight_request: PreflightRequest,
        // Unused until the next PR
        #[allow(dead_code)]
        resolution: Option<SessionResolutionSummary>,
    },
}

impl CountersigningSessionState {
    fn session_app_entry_hash(&self) -> &EntryHash {
        let request = match self {
            CountersigningSessionState::Accepted(request) => request,
            CountersigningSessionState::SignaturesCollected {
                preflight_request, ..
            } => preflight_request,
            CountersigningSessionState::Unknown {
                preflight_request, ..
            } => preflight_request,
        };

        &request.app_entry_hash
    }
}

/// Summary of the workflow's attempts to resolve the outcome a failed countersigning session.
///
/// This tracks the numbers of attempts and the outcome of the most recent attempt.
#[derive(Debug, Clone)]
struct SessionResolutionSummary {
    /// How many attempts have been made to resolve the session.
    ///
    /// Attempts are made according to the frequency specified by [RETRY_UNKNOWN_SESSION_STATE_DELAY].
    ///
    /// This count is only correct for the current run of the Holochain conductor. If the conductor
    /// is restarted then this counter is also reset.
    // Unused until the next PR
    #[allow(dead_code)]
    pub attempts: usize,
    /// The time of the last attempt to resolve the session.
    // Unused until the next PR
    #[allow(dead_code)]
    pub last_attempt_at: Timestamp,
    /// The outcome of the most recent attempt to resolve the session.
    // Unused until the next PR
    #[allow(dead_code)]
    pub outcomes: Vec<SessionResolutionOutcome>,
}

impl Default for SessionResolutionSummary {
    fn default() -> Self {
        Self {
            attempts: 0,
            last_attempt_at: Timestamp::now(),
            outcomes: Vec::new(),
        }
    }
}

/// The outcome for a single agent who participated in a countersigning session.
///
/// [NUM_AUTHORITIES_TO_QUERY] authorities are made to agent activity authorities for each agent,
/// and the decisions are collected into [SessionResolutionOutcome::decisions].
#[derive(Debug, Clone)]
struct SessionResolutionOutcome {
    /// The agent who participated in the countersigning session and is the subject of this
    /// resolution outcome.
    // Unused until the next PR
    #[allow(dead_code)]
    pub agent: AgentPubKey,
    /// The resolved decision for each authority for the subject agent.
    // Unused until the next PR
    #[allow(dead_code)]
    pub decisions: Vec<SessionCompletionDecision>,
}

const NUM_AUTHORITIES_TO_QUERY: usize = 3;

#[derive(Clone, Debug, PartialEq)]
enum SessionCompletionDecision {
    Complete(Box<SignedActionHashed>),
    Abandoned,
    Indeterminate,
}

#[cfg_attr(feature = "instrument", tracing::instrument(skip_all))]
#[allow(clippy::too_many_arguments)]
pub(crate) async fn countersigning_workflow(
    space: Space,
    network: Arc<impl HolochainP2pDnaT>,
    cell_id: CellId,
    conductor: ConductorHandle,
    self_trigger: TriggerSender,
    integration_trigger: TriggerSender,
    publish_trigger: TriggerSender,
) -> WorkflowResult<WorkComplete> {
    tracing::debug!(
        "Starting countersigning workflow, with {} sessions",
        space
            .countersigning_workspace
            .inner
            .share_ref(|inner| Ok(inner.sessions.len()))
            .unwrap()
    );

    let signal_tx = conductor
        .get_signal_tx(&cell_id)
        .await
        .map_err(WorkflowError::other)?;

    refresh::refresh_workspace_state(&space, cell_id.clone(), signal_tx.clone()).await;

    // Apply timeouts by moving accepted sessions to unknown state if their end time is in the past.
    space
        .countersigning_workspace
        .inner
        .share_mut(|inner, _| {
            inner
                .sessions
                .iter_mut()
                .for_each(|(author, session_state)| {
                    if let CountersigningSessionState::Accepted(request) = session_state {
                        if request.session_times.end < Timestamp::now() {
<<<<<<< HEAD
=======
                            tracing::info!(
                                "Session for agent {:?} has timed out, moving to unknown state",
                                author
                            );
>>>>>>> 39bd881a
                            *session_state = CountersigningSessionState::Unknown {
                                preflight_request: request.clone(),
                                resolution: None,
                            };
                        }
                    }
                });

            Ok(())
        })
        .unwrap();

    // Find sessions that are in an unknown state, we need to try to resolve those.
    let sessions_in_unknown_state = space
        .countersigning_workspace
        .inner
        .share_ref(|inner| {
            Ok(inner
                .sessions
                .iter()
                .filter_map(|(author, session_state)| match session_state {
<<<<<<< HEAD
                    CountersigningSessionState::Unknown {
                        preflight_request: request,
                        ..
                    } => Some((author.clone(), request.clone())),
=======
                    CountersigningSessionState::Unknown { .. } => Some(author.clone()),
>>>>>>> 39bd881a
                    _ => None,
                })
                .collect::<Vec<_>>())
        })
        .unwrap();

    let mut remaining_sessions_in_unknown_state = 0;
    for author in sessions_in_unknown_state {
        tracing::info!(
            "Countersigning session for agent {:?} is in an unknown state, attempting to resolve",
            author
        );
        match incomplete::inner_countersigning_session_incomplete(
            space.clone(),
            network.clone(),
            author.clone(),
            self_trigger.clone(),
        )
        .await
        {
            Ok((SessionCompletionDecision::Complete(_), _)) => {
                // No need to do anything here. Signatures were found which may be able to complete
                // the session but the session isn't actually complete yet. We need to let the
                // workflow re-run and try those signatures.
            }
            Ok((SessionCompletionDecision::Abandoned, _)) => {
                // The session state has been resolved, so we can remove it from the workspace.
                let removed_session = space
                    .countersigning_workspace
                    .inner
                    .share_mut(|inner, _| {
                        tracing::trace!(
                            "Decision made for incomplete session, removing from workspace: {:?}",
                            author
                        );
                        let removed_session = inner.sessions.remove(&author);
                        Ok(removed_session)
                    })
                    .unwrap();

                if let Some(removed_session) = removed_session {
                    let entry_hash = removed_session.session_app_entry_hash().clone();

                    signal_tx
                        .send(Signal::System(SystemSignal::AbandonedCountersigning(
                            entry_hash,
                        )))
                        .ok();
                }
            }
            Ok((SessionCompletionDecision::Indeterminate, _)) => {
                remaining_sessions_in_unknown_state += 1;
                tracing::info!(
                    "No automated decision could be reached for the current countersigning session: {:?}",
                    author
                );
            }
            Err(e) => {
                tracing::error!(
                    "Error cleaning up countersigning session for agent: {:?}: {:?}",
                    author,
                    e
                );
            }
        }
    }

    if remaining_sessions_in_unknown_state > 0 {
        tokio::task::spawn({
            let self_trigger = self_trigger.clone();
            async move {
                tokio::time::sleep(
                    space
                        .countersigning_workspace
                        .countersigning_resolution_retry_delay,
                )
                .await;
                self_trigger.trigger(&"unknown_session_state_retry");
            }
        });
    }

    let maybe_completed_sessions = space
        .countersigning_workspace
        .inner
        .share_ref(|inner| {
            Ok(inner
                .sessions
                .iter()
                .filter_map(|(author, session_state)| match session_state {
                    CountersigningSessionState::SignaturesCollected {
                        signature_bundles, ..
                    } => Some((author.clone(), signature_bundles.clone())),
                    _ => None,
                })
                .collect::<Vec<_>>())
        })
        .unwrap();

    for (author, signatures) in maybe_completed_sessions {
        for signature_bundle in signatures {
            // Try to complete the session using this signature bundle.

            match complete::inner_countersigning_session_complete(
                space.clone(),
                network.clone(),
                author.clone(),
                signature_bundle.clone(),
                integration_trigger.clone(),
                publish_trigger.clone(),
            )
            .await
            {
                Ok(Some(cs_entry_hash)) => {
                    // The session completed successfully this bundle, so we can remove the session
                    // from the workspace.
                    space
                        .countersigning_workspace
                        .inner
                        .share_mut(|inner, _| {
                            tracing::trace!("Countersigning session completed successfully, removing from the workspace for agent: {:?}", author);
                            inner.sessions.remove(&author);
                            Ok(())
                        })
                        .unwrap();

                    // Signal to the UI.
                    // If there are no active connections this won't emit anything.
                    signal_tx
                        .send(Signal::System(SystemSignal::SuccessfulCountersigning(
                            cs_entry_hash,
                        )))
                        .ok();

                    break;
                }
                Ok(None) => {
                    tracing::warn!("Rejected signature bundle for countersigning session for agent: {:?}: {:?}", author, signature_bundle);
                }
                Err(e) => {
                    tracing::error!(
                        "Error completing countersigning session for agent: {:?}: {:?}",
                        author,
                        e
                    );
                }
            }
        }
    }

    // At the end of the workflow, if we have any sessions still in progress, then schedule a
    // workflow run for the one that will finish soonest.
    let maybe_earliest_finish = space
        .countersigning_workspace
        .inner
        .share_ref(|inner| {
            Ok(inner
                .sessions
                .values()
                .filter_map(|s| {
                    match s {
<<<<<<< HEAD
                        CountersigningSessionState::Accepted(request) => {
                            Some(request.session_times.end)
                        }
                        state => {
=======
                        CountersigningSessionState::Accepted(request) => Some(request.session_times.end),
                        _ => {
>>>>>>> 39bd881a
                            // Could be waiting for more signatures, or in an unknown state.
                            None
                        }
                    }
                })
                .min())
        })
        .unwrap();

    // TODO This risks building up duplicate triggers
    if let Some(earliest_finish) = maybe_earliest_finish {
        let delay = match (earliest_finish - Timestamp::now()).map(|d| d.to_std()) {
            Ok(Ok(d)) => d,
            _ => Duration::from_millis(100),
        };
        tracing::debug!("Countersigning workflow will run again in {:?}", delay);
        tokio::task::spawn(async move {
            tokio::time::sleep(delay).await;
            self_trigger.trigger(&"retrigger_expiry_check");
        });
    }

    Ok(WorkComplete::Complete)
}

<<<<<<< HEAD
async fn refresh_workspace_state(
    space: &Space,
    cell_id: CellId,
    signal: broadcast::Sender<Signal>,
) {
    let workspace = &space.countersigning_workspace;

    // We don't want to keep the entire space locked for writes, so just get the agents and release the lock.
    // We can then lock each agent individually.
    let agents = {
        space
            .authored_dbs
            .lock()
            .keys()
            .cloned()
            .collect::<Vec<_>>()
    };

    let mut locked_for_agents = HashSet::new();
    for agent in agents {
        if let Ok(authored_db) = space.get_or_create_authored_db(agent.clone()) {
            let lock = authored_db
                .read_async({
                    let agent = agent.clone();
                    move |txn| get_chain_lock(&txn, &agent)
                })
                .await
                .ok()
                .flatten();

            // If the chain is locked, then we need to check the session state.
            if let Some(lock) = lock {
                // Try to retrieve the current countersigning session. If we can't then we have lost
                // the state of the session and need to unlock the chain.
                // This might happen if we were in the coordination phase of countersigning and the
                // conductor restarted.
                let maybe_current_session = authored_db
                    .write_async({
                        let agent = agent.clone();
                        move |txn| -> SourceChainResult<CurrentCountersigningSessionOpt> {
                            let maybe_current_session =
                                current_countersigning_session(txn, Arc::new(agent.clone()))?;
                            if maybe_current_session.is_none() {
                                unlock_chain(txn, &agent)?;
                            }
                            Ok(maybe_current_session)
                        }
                    })
                    .await
                    .ok()
                    .flatten();

                match maybe_current_session {
                    Some((_, _, session_data)) => {
                        locked_for_agents.insert(agent.clone());

                        // Any locked chains, that aren't registered in the workspace, need to be added.
                        // They have to go in as `Unknown` because we don't know the state of the session.
                        workspace
                            .inner
                            .share_mut(|inner, _| {
                                inner.sessions.entry(agent.clone()).or_insert(
                                    CountersigningSessionState::Unknown {
                                        preflight_request: session_data.preflight_request().clone(),
                                        resolution: None,
                                    },
                                );

                                Ok(())
                            })
                            .unwrap();
                    }
                    None => {
                        // There was a stray chain lock but no countersigning session was found.
                        // The chain has been unlocked, so we don't include this agent in the `lock_for_agents` set.
                        // No further action needs to be taken, this agent can continue working on their chain.
                        tracing::info!("Found a stray chain lock for agent {:?} but no countersigning session was found. The chain has been unlocked", agent);
                    }
                }
            }
        }
    }

    // Any sessions that are in the workspace but not locked need to be removed.
    let dropped_sessions = workspace
        .inner
        .share_mut(|inner, _| {
            let (keep, drop) = inner
                .sessions
                .drain()
                .partition::<HashMap<_, _>, _>(|(agent, _)| locked_for_agents.contains(agent));
            inner.sessions = keep;
            Ok(drop)
        })
        .unwrap();

    // This is expected to happen when the countersigning commit fails validation. The chain gets
    // unlocked, and we are just cleaning up state here.
    for (agent, session_state) in dropped_sessions {
        tracing::debug!("Countersigning session for agent {:?} is in the workspace but the chain is not locked, removing from workspace", agent);

        let entry_hash = session_state.session_app_entry_hash();

        // Best effort attempt to let clients know that the session has been abandoned.
        signal
            .send(Signal::System(SystemSignal::AbandonedCountersigning(
                entry_hash.clone(),
            )))
            .ok();
    }
}

/// Resolve an incomplete countersigning session.
///
/// This function is responsible for deciding what action to take when a countersigning session
/// has failed to complete.
///
/// The function returns true if the session state has been cleaned up and the chain has been unlocked.
/// Otherwise, the function returns false and the cleanup needs to be retried to resolved manually.
async fn inner_countersigning_session_incomplete(
    space: Space,
    network: Arc<impl HolochainP2pDnaT>,
    author: AgentPubKey,
    integration_trigger: TriggerSender,
    countersigning_trigger: TriggerSender,
) -> WorkflowResult<(SessionCompletionDecision, Vec<SessionResolutionOutcome>)> {
    let authored_db = space.get_or_create_authored_db(author.clone())?;

    let maybe_current_session = authored_db
        .write_async({
            let author = author.clone();
            move |txn| -> SourceChainResult<CurrentCountersigningSessionOpt> {
                let maybe_current_session =
                    current_countersigning_session(txn, Arc::new(author.clone()))?;

                // This is the simplest failure case, something has gone wrong but the countersigning entry
                // hasn't been committed then we can unlock the chain and remove the session.
                if maybe_current_session.is_none() {
                    unlock_chain(txn, &author)?;
                    return Ok(None);
                }

                Ok(maybe_current_session)
            }
        })
        .await?;

    if maybe_current_session.is_none() {
        tracing::info!("Countersigning session was in an unknown state but no session entry was found, unlocking chain and removing session: {:?}", author);
        return Ok((SessionCompletionDecision::Abandoned, Vec::with_capacity(0)));
    }

    // Now things get more complicated. We have a countersigning entry on our chain but the session
    // is in a bad state. We need to figure out what the session state is and how to resolve it.

    let (cs_action, cs_entry_hash, session_data) = maybe_current_session.unwrap();

    // We need to find out what state the other signing agents are in.
    // TODO Note that we are ignoring the optional signing agents here - that's something we can figure out later because it's not clear what it means for them
    //      to be optional.
    let other_signing_agents = session_data
        .signing_agents()
        .filter(|a| **a != author)
        .collect::<Vec<_>>();

    let cascade = CascadeImpl::empty().with_network(network, space.cache_db.clone());

    let mut get_activity_options = GetActivityOptions {
        include_warrants: true,
        include_valid_activity: true,
        include_full_records: true,
        get_options: GetOptions::network(),
        // We're going to be potentially running quite a lot of these requests, so set the timeout reasonably low.
        timeout_ms: Some(10_000),
        ..Default::default()
    };

    let mut by_agent_decisions = Vec::new();
    let mut resolution_outcomes = Vec::new();

    for agent in other_signing_agents {
        let agent_state = session_data.agent_state_for_agent(agent)?;

        // Query for the other agent's activity.
        // We only need a small sample to determine whether they've committed the session entry
        // or something else in the sequence number after their declared chain top.
        let filter = ChainQueryFilter::new()
            .sequence_range(ChainQueryFilterRange::ActionSeqRange(
                *agent_state.action_seq() + 1,
                agent_state.action_seq() + 1,
            ))
            .include_entries(true);

        let mut authority_decisions = Vec::new();

        // Try multiple times to get the activity for this agent.
        // Ideally, each request will go to a different authority, so we don't have to trust a single
        // authority. However, that is not guaranteed.
        // TODO Should not need a loop here. The cascade/network should handle doing multiple
        //      requests. It's partially implemented but currently only sends to one authority.
        for i in 0..NUM_AUTHORITIES_TO_QUERY {
            let activity_result = cascade
                .get_agent_activity(agent.clone(), filter.clone(), get_activity_options.clone())
                .await;

            let decision = match activity_result {
                Ok(activity) => {
                    if !activity.warrants.is_empty() {
                        // If this agent is warranted then we can't make the decision on our agent's behalf
                        // whether to trust this agent or not.
                        tracing::info!(
                            "Ignoring evidence from agent {:?} because they are warranted",
                            agent
                        );
                        break;
                    }

                    match activity.status {
                        ChainStatus::Valid(ref head) => {
                            tracing::trace!("Agent {:?} has a valid chain: {:?}", agent, head);
                        }
                        status => {
                            tracing::info!(
                                "Agent {:?} has an invalid chain state for resolution: {:?}",
                                agent,
                                status
                            );
                            // Don't try to reason about this agent's state if the chain is invalid.
                            continue;
                        }
                    }

                    match activity.valid_activity {
                        ChainItems::Full(ref items) => {
                            if items.is_empty() {
                                // The agent has not published any new activity
                                SessionCompletionDecision::Abandoned
                            } else if items.len() > 1 {
                                tracing::warn!("Agent authority returned an unexpected response for agent {:?}: {:?}", agent, activity);
                                // Continue to try a different authority.
                                continue;
                            } else {
                                let maybe_countersigning_record = &items[0];
                                match &maybe_countersigning_record.entry {
                                    RecordEntry::Present(Entry::CounterSign(cs, _)) => {
                                        // Check that this is the same session, and not some other session on the other agent's chain.
                                        if cs.preflight_request == session_data.preflight_request {
                                            tracing::debug!("Agent {:?} has a countersigning entry for the same session", agent);
                                            // This agent appears to have completed the countersigning session.
                                            // Collect the signed action to use as a signature for completing the session for our agent.
                                            SessionCompletionDecision::Complete(Box::new(
                                                maybe_countersigning_record.signed_action.clone(),
                                            ))
                                        } else {
                                            // This is evidence that the other agent has put something else on their chain.
                                            // Specifically, some other countersigning session.
                                            SessionCompletionDecision::Abandoned
                                        }
                                    }
                                    RecordEntry::Present(_) => {
                                        // Anything else on the chain is evidence that the agent did not complete the countersigning.
                                        tracing::debug!(
                                            "Agent {:?} has a non-countersigning entry",
                                            agent
                                        );
                                        SessionCompletionDecision::Abandoned
                                    }
                                    RecordEntry::Hidden | RecordEntry::NA => {
                                        // This wouldn't be the case for a countersigning entry so this is evidence that
                                        // the agent has put something else on their chain.
                                        SessionCompletionDecision::Abandoned
                                    }
                                    RecordEntry::NotStored => {
                                        // This case is not determinate. The agent activity authority might
                                        // have the action but not the entry yet. We can't make a decision here.
                                        // In this case, we will also have tried to ask a record authority for
                                        // this missing entry.
                                        SessionCompletionDecision::Indeterminate
                                    }
                                }
                            }
                        }
                        _ => {
                            tracing::warn!("Agent authority returned an unexpected response for agent {:?}: {:?}", agent, activity);
                            continue;
                        }
                    }
                }
                e => {
                    tracing::debug!(
                        "Failed to get activity for agent {:?} because of: {:?}",
                        agent,
                        e
                    );
                    SessionCompletionDecision::Indeterminate
                }
            };

            authority_decisions.push(decision);
        }

        resolution_outcomes.push(SessionResolutionOutcome {
            agent: agent.clone(),
            decisions: authority_decisions.clone(),
        });

        if authority_decisions.len() < NUM_AUTHORITIES_TO_QUERY {
            // We are requiring all the authorities to agree, so if we don't have enough responses
            // then we can't make a decision.
            // That is likely to make the resolution process slower, but it's more likely to be correct.
            tracing::info!(
                "Not enough responses to make a decision for agent {:?}. Have {}/{}",
                agent,
                authority_decisions.len(),
                NUM_AUTHORITIES_TO_QUERY
            );
            by_agent_decisions.push(SessionCompletionDecision::Indeterminate);
            continue;
        }

        if authority_decisions
            .iter()
            .all(|d| matches!(*d, SessionCompletionDecision::Complete(_)))
        {
            // Safe to access without bounds check because we've done a size check above.
            tracing::debug!(
                "Authorities agree that agent {:?} has completed the session",
                agent
            );
            by_agent_decisions.push(authority_decisions[0].clone());
        } else if authority_decisions
            .iter()
            .all(|d| *d == SessionCompletionDecision::Abandoned)
        {
            tracing::debug!(
                "Authorities agree that agent {:?} has abandoned the session",
                agent
            );
            by_agent_decisions.push(SessionCompletionDecision::Abandoned);
        } else {
            // The decisions are either mixed or indeterminate. We can't make a decision so
            // collapse the responses to indeterminate.
            by_agent_decisions.push(SessionCompletionDecision::Indeterminate);
        }
    }

    let (mut signatures, abandoned): (Vec<SignedAction>, Vec<_>) = by_agent_decisions
        .into_iter()
        .filter(|d| *d != SessionCompletionDecision::Indeterminate)
        .partition_map(|d| match d {
            SessionCompletionDecision::Complete(sah) => Either::Left((*sah).into()),
            SessionCompletionDecision::Abandoned => Either::Right(()),
            _ => unreachable!(),
        });

    // Add our own action to the list of signatures.
    tracing::debug!(
        "Session resolution found {}/{} signatures and {}/{} abandoned",
        signatures.len(),
        session_data.preflight_request().signing_agents.len() - 1,
        abandoned.len(),
        session_data.preflight_request().signing_agents.len() - 1
    );

    signatures.push(cs_action.clone().into());

    if signatures.len() == session_data.preflight_request().signing_agents.len() {
        // We have all the signatures we need to complete the session. We can complete the session
        // without further action from our agent.
        // This is equivalent to receiving a signature bundle from a witness.
        tracing::debug!(
            "Submitting signature bundle to complete countersigning session for agent {:?}",
            author
        );
        countersigning_success(space, author.clone(), signatures, countersigning_trigger).await;

        // We haven't actually succeeded at this point, because the workflow will need to run again
        // to try and process the new signature bundle. We communicate completion here but the
        // caller must not change the session state based on this response.
        return Ok((
            SessionCompletionDecision::Complete(cs_action.into()),
            Vec::with_capacity(0),
        ));
    } else if abandoned.len() == session_data.preflight_request().signing_agents.len() - 1 {
        // We have evidence from all the authorities that we contacted, that all the other agents
        // in this session have abandoned the session. We can abandon the session too.
        // Note that for a two party session, this just means one other agent!
        tracing::debug!("All other agents have abandoned the countersigning session, abandoning session for agent {:?}", author);
        abandon_session(
            authored_db,
            author.clone(),
            cs_action.action().clone(),
            cs_entry_hash,
        )
        .await?;
        return Ok((SessionCompletionDecision::Abandoned, Vec::with_capacity(0)));
    }

    // Otherwise, we need to be cautious. Expose the current state of the session to the user so that
    // they can force a decision if they wish. However, Holochain cannot make a decision at this point
    // because we aren't absolutely sure that the session is complete or abandoned.

    tracing::debug!(
        "Countersigning session state for agent {:?} is indeterminate, will retry later",
        author
    );
    Ok((
        SessionCompletionDecision::Indeterminate,
        resolution_outcomes,
    ))
}

/// An incoming countersigning session success.
#[cfg_attr(
    feature = "instrument",
    tracing::instrument(skip(space, signed_actions, countersigning_trigger))
)]
pub(crate) async fn countersigning_success(
    space: Space,
    author: AgentPubKey,
    signature_bundle: Vec<SignedAction>,
    countersigning_trigger: TriggerSender,
) {
    let should_trigger = space
        .countersigning_workspace
        .inner
        .share_mut(|inner, _| {
            match inner.sessions.entry(author.clone()) {
                std::collections::hash_map::Entry::Occupied(mut entry) => {
                    match entry.get() {
                        // Whether we're awaiting signatures for the first time or trying to recover,
                        // switch to the signatures collected state and add the signatures to the
                        // list of signature bundles to try.
                        CountersigningSessionState::Accepted(ref preflight_request) | CountersigningSessionState::Unknown { ref preflight_request, .. } => {
                            entry.insert(CountersigningSessionState::SignaturesCollected {
                                preflight_request: preflight_request.clone(),
                                signature_bundles: vec![signature_bundle],
                            });
                        }
                        CountersigningSessionState::SignaturesCollected { preflight_request, signature_bundles} => {
                            entry.insert(CountersigningSessionState::SignaturesCollected {
                                preflight_request: preflight_request.clone(),
                                signature_bundles: {
                                    let mut signature_bundles = signature_bundles.clone();
                                    signature_bundles.push(signature_bundle);
                                    signature_bundles
                                },
                            });
                        }
                    }
                }
                std::collections::hash_map::Entry::Vacant(_) => {
                    // This will happen if the session has already been resolved and removed from
                    // internal state. Or if the conductor has restarted.
                    tracing::trace!("Countersigning session signatures received but is not in the workspace for agent: {:?}", author);
                    return Ok(false);
                }
            }

            Ok(true)
        })
        // Unwrap the error, because this share_mut callback doesn't return an error.
        .unwrap();

    if should_trigger {
        tracing::debug!("Received a signature bundle, triggering countersigning workflow");
        countersigning_trigger.trigger(&"countersigning_success");
    }
}

pub(crate) async fn inner_countersigning_session_complete(
    space: Space,
    network: Arc<impl HolochainP2pDnaT>,
    author: AgentPubKey,
    signed_actions: Vec<SignedAction>,
    integration_trigger: TriggerSender,
    publish_trigger: TriggerSender,
) -> WorkflowResult<Option<EntryHash>> {
    let authored_db = space.get_or_create_authored_db(author.clone())?;
    let dht_db = space.dht_db.clone();
    let dht_db_cache = space.dht_query_cache.clone();

    // Using iterators is fine in this function as there can only be a maximum of 8 actions.
    let (this_cells_action_hash, entry_hash) = match signed_actions
        .iter()
        .find(|a| *a.author() == author)
        .and_then(|sa| {
            sa.entry_hash()
                .cloned()
                .map(|eh| (ActionHash::with_data_sync(sa), eh))
        }) {
        Some(a) => a,
        None => return Ok(None),
    };

    // Do a quick check to see if this entry hash matches the current locked session, so we don't
    // check signatures unless there is an active session.
    let reader_closure = {
        let entry_hash = entry_hash.clone();
        let author = author.clone();
        move |txn: Transaction| {
            // This chain lock isn't necessarily for the current session, we can't check that until later.
            if let Some((_, cs_entry_hash, session_data)) =
                current_countersigning_session(&txn, Arc::new(author.clone()))?
            {
                let lock_subject = holo_hash::encode::blake2b_256(
                    &holochain_serialized_bytes::encode(&session_data.preflight_request())?,
                );

                let chain_lock = holochain_state::chain_lock::get_chain_lock(&txn, &author)?;
                if let Some(chain_lock) = chain_lock {
                    // This is the case where we have already locked the chain for another session and are
                    // receiving another signature bundle from a different session. We don't need this, so
                    // it's safe to short circuit.
                    if cs_entry_hash != entry_hash || chain_lock.subject() != lock_subject {
                        return SourceChainResult::Ok(None);
                    }

                    let transaction: holochain_state::prelude::Txn = (&txn).into();
                    if transaction.contains_entry(&entry_hash)? {
                        return Ok(Some(session_data));
                    }
                }
            }
            SourceChainResult::Ok(None)
        }
    };

    let session_data = match authored_db.read_async(reader_closure).await? {
        Some(cs) => cs,
        None => {
            // If there is no active session then we can short circuit.
            tracing::warn!("Received a signature bundle for a session that exists in state but is missing from the database");
            return Ok(None);
        }
    };

    // Verify signatures of actions.
    let mut i_am_an_author = false;
    for sa in &signed_actions {
        if !sa
            .action()
            .author()
            .verify_signature(sa.signature(), sa.action())
            .await?
        {
            return Ok(None);
        }
        if sa.action().author() == &author {
            i_am_an_author = true;
        }
    }

    // Countersigning success is ultimately between authors to agree and publish.
    if !i_am_an_author {
        // We're effectively rejecting this signature bundle but communicating that this signature
        // bundle wasn't acceptable so that we can try another one.
        return Ok(None);
    }

    // Hash actions.
    let incoming_actions: Vec<_> = signed_actions
        .iter()
        .map(ActionHash::with_data_sync)
        .collect();

    let mut integrity_check_passed = false;

    let weight = weigh_placeholder();
    let stored_actions = session_data.build_action_set(entry_hash, weight)?;
    if stored_actions.len() == incoming_actions.len() {
        // Check all stored action hashes match an incoming action hash.
        if stored_actions.iter().all(|a| {
            let a = ActionHash::with_data_sync(a);
            incoming_actions.iter().any(|i| *i == a)
        }) {
            // All checks have passed, proceed to update the session state.
            integrity_check_passed = true;
        }
    }

    if !integrity_check_passed {
        // If the integrity check fails then we can't proceed with this signature bundle.
        return Ok(None);
    }

    apply_success_state_changes(
        space,
        &session_data,
        &author,
        this_cells_action_hash,
        integration_trigger,
    )
    .await?;

    // Publish other signers agent activity ops to their agent activity authorities.
    for sa in signed_actions {
        let (action, signature) = sa.into();
        if *action.author() == author {
            continue;
        }
        let op = ChainOp::RegisterAgentActivity(signature, action);
        let basis = op.dht_basis();
        if let Err(e) = network.publish_countersign(false, basis, op.into()).await {
            tracing::error!(
                "Failed to publish to other countersigners agent authorities because of: {:?}",
                e
            );
        }
    }

    publish_trigger.trigger(&"publish countersigning_success");

    tracing::info!("Countersigning session complete for agent: {:?}", author);

    Ok(Some(session_data.preflight_request.app_entry_hash))
}

async fn apply_success_state_changes(
    space: Space,
    session_data: &CounterSigningSessionData,
    author: &AgentPubKey,
    this_cells_action_hash: ActionHash,
    integration_trigger: TriggerSender,
) -> Result<(), WorkflowError> {
    let authored_db = space.get_or_create_authored_db(author.clone())?;
    let dht_db = space.dht_db.clone();
    let dht_db_cache = space.dht_query_cache.clone();

    // Unlock the chain and remove the withhold publish flag from all ops in this session.
    let this_cell_actions_op_basis_hashes = authored_db
        .write_async({
            let author = author.clone();
            move |txn| -> SourceChainResult<Vec<DhtOpHash>> {
                // All checks have passed so unlock the chain.
                mutations::unlock_chain(txn, &author)?;
                // Update ops to publish.
                txn.execute(
                    "UPDATE DhtOp SET withhold_publish = NULL WHERE action_hash = :action_hash",
                    named_params! {
                    ":action_hash": this_cells_action_hash,
                    },
                )
                .map_err(holochain_state::prelude::StateMutationError::from)?;

                // Load the op hashes for this session so that we can publish them.
                Ok(get_countersigning_op_hashes(txn, this_cells_action_hash)?)
            }
        })
        .await?;

    // If all signatures are valid (above) and i signed then i must have
    // validated it previously so i now agree that i authored it.
    // TODO: perhaps this should be `authored_ops_to_dht_db`, i.e. the arc check should
    //       be performed, because we may not be an authority for these ops
    authored_ops_to_dht_db_without_check(
        this_cell_actions_op_basis_hashes,
        authored_db.into(),
        dht_db,
        &dht_db_cache,
    )
    .await?;

    integration_trigger.trigger(&"integrate countersigning_success");

    Ok(())
}

fn get_countersigning_op_hashes(
    txn: &mut Transaction,
    this_cells_action_hash: ActionHash,
) -> DatabaseResult<Vec<DhtOpHash>> {
    Ok(txn
        .prepare("SELECT basis_hash, hash FROM DhtOp WHERE action_hash = :action_hash")?
        .query_map(
            named_params! {
                ":action_hash": this_cells_action_hash
            },
            |row| {
                let hash: DhtOpHash = row.get("hash")?;
                Ok(hash)
            },
        )?
        .collect::<Result<Vec<_>, _>>()?)
}

=======
>>>>>>> 39bd881a
/// Publish to entry authorities, so they can gather all the signed
/// actions for this session and respond with a session complete.
pub async fn countersigning_publish(
    network: &HolochainP2pDna,
    op: ChainOp,
    _author: AgentPubKey,
) -> Result<(), ZomeCallResponse> {
    if let Some(enzyme) = op.enzymatic_countersigning_enzyme() {
        if let Err(e) = network
            .countersigning_session_negotiation(
                vec![enzyme.clone()],
                CountersigningSessionNegotiationMessage::EnzymePush(Box::new(op)),
            )
            .await
        {
            tracing::error!(
                "Failed to push countersigning ops to enzyme because of: {:?}",
                e
            );
            return Err(ZomeCallResponse::CountersigningSession(e.to_string()));
        }
    } else {
        let basis = op.dht_basis();
        if let Err(e) = network.publish_countersign(true, basis, op.into()).await {
            tracing::error!(
                "Failed to publish to entry authorities for countersigning session because of: {:?}",
                e
            );
            return Err(ZomeCallResponse::CountersigningSession(e.to_string()));
        }
    }
    Ok(())
}

/// Abandon a countersigning session.
async fn abandon_session(
    authored_db: DbWrite<DbKindAuthored>,
    author: AgentPubKey,
    cs_action: Action,
    cs_entry_hash: EntryHash,
) -> StateMutationResult<()> {
    authored_db
        .write_async(move |txn| -> StateMutationResult<()> {
            // Do the dangerous thing and remove the countersigning session.
            remove_countersigning_session(txn, cs_action, cs_entry_hash)?;

            // Once the session is removed we can unlock the chain.
            unlock_chain(txn, &author)?;

            Ok(())
        })
        .await?;

    Ok(())
}<|MERGE_RESOLUTION|>--- conflicted
+++ resolved
@@ -68,11 +68,7 @@
     sessions: HashMap<AgentPubKey, CountersigningSessionState>,
 }
 
-<<<<<<< HEAD
-#[derive(Debug)]
-=======
 #[derive(Debug, Clone)]
->>>>>>> 39bd881a
 enum CountersigningSessionState {
     /// This is the entry state. Accepting a countersigning session through the HDK will immediately
     /// register the countersigning session in this state, for management by the countersigning workflow.
@@ -228,13 +224,10 @@
                 .for_each(|(author, session_state)| {
                     if let CountersigningSessionState::Accepted(request) = session_state {
                         if request.session_times.end < Timestamp::now() {
-<<<<<<< HEAD
-=======
                             tracing::info!(
                                 "Session for agent {:?} has timed out, moving to unknown state",
                                 author
                             );
->>>>>>> 39bd881a
                             *session_state = CountersigningSessionState::Unknown {
                                 preflight_request: request.clone(),
                                 resolution: None,
@@ -256,14 +249,7 @@
                 .sessions
                 .iter()
                 .filter_map(|(author, session_state)| match session_state {
-<<<<<<< HEAD
-                    CountersigningSessionState::Unknown {
-                        preflight_request: request,
-                        ..
-                    } => Some((author.clone(), request.clone())),
-=======
                     CountersigningSessionState::Unknown { .. } => Some(author.clone()),
->>>>>>> 39bd881a
                     _ => None,
                 })
                 .collect::<Vec<_>>())
@@ -425,15 +411,10 @@
                 .values()
                 .filter_map(|s| {
                     match s {
-<<<<<<< HEAD
                         CountersigningSessionState::Accepted(request) => {
                             Some(request.session_times.end)
                         }
-                        state => {
-=======
-                        CountersigningSessionState::Accepted(request) => Some(request.session_times.end),
                         _ => {
->>>>>>> 39bd881a
                             // Could be waiting for more signatures, or in an unknown state.
                             None
                         }
@@ -459,695 +440,6 @@
     Ok(WorkComplete::Complete)
 }
 
-<<<<<<< HEAD
-async fn refresh_workspace_state(
-    space: &Space,
-    cell_id: CellId,
-    signal: broadcast::Sender<Signal>,
-) {
-    let workspace = &space.countersigning_workspace;
-
-    // We don't want to keep the entire space locked for writes, so just get the agents and release the lock.
-    // We can then lock each agent individually.
-    let agents = {
-        space
-            .authored_dbs
-            .lock()
-            .keys()
-            .cloned()
-            .collect::<Vec<_>>()
-    };
-
-    let mut locked_for_agents = HashSet::new();
-    for agent in agents {
-        if let Ok(authored_db) = space.get_or_create_authored_db(agent.clone()) {
-            let lock = authored_db
-                .read_async({
-                    let agent = agent.clone();
-                    move |txn| get_chain_lock(&txn, &agent)
-                })
-                .await
-                .ok()
-                .flatten();
-
-            // If the chain is locked, then we need to check the session state.
-            if let Some(lock) = lock {
-                // Try to retrieve the current countersigning session. If we can't then we have lost
-                // the state of the session and need to unlock the chain.
-                // This might happen if we were in the coordination phase of countersigning and the
-                // conductor restarted.
-                let maybe_current_session = authored_db
-                    .write_async({
-                        let agent = agent.clone();
-                        move |txn| -> SourceChainResult<CurrentCountersigningSessionOpt> {
-                            let maybe_current_session =
-                                current_countersigning_session(txn, Arc::new(agent.clone()))?;
-                            if maybe_current_session.is_none() {
-                                unlock_chain(txn, &agent)?;
-                            }
-                            Ok(maybe_current_session)
-                        }
-                    })
-                    .await
-                    .ok()
-                    .flatten();
-
-                match maybe_current_session {
-                    Some((_, _, session_data)) => {
-                        locked_for_agents.insert(agent.clone());
-
-                        // Any locked chains, that aren't registered in the workspace, need to be added.
-                        // They have to go in as `Unknown` because we don't know the state of the session.
-                        workspace
-                            .inner
-                            .share_mut(|inner, _| {
-                                inner.sessions.entry(agent.clone()).or_insert(
-                                    CountersigningSessionState::Unknown {
-                                        preflight_request: session_data.preflight_request().clone(),
-                                        resolution: None,
-                                    },
-                                );
-
-                                Ok(())
-                            })
-                            .unwrap();
-                    }
-                    None => {
-                        // There was a stray chain lock but no countersigning session was found.
-                        // The chain has been unlocked, so we don't include this agent in the `lock_for_agents` set.
-                        // No further action needs to be taken, this agent can continue working on their chain.
-                        tracing::info!("Found a stray chain lock for agent {:?} but no countersigning session was found. The chain has been unlocked", agent);
-                    }
-                }
-            }
-        }
-    }
-
-    // Any sessions that are in the workspace but not locked need to be removed.
-    let dropped_sessions = workspace
-        .inner
-        .share_mut(|inner, _| {
-            let (keep, drop) = inner
-                .sessions
-                .drain()
-                .partition::<HashMap<_, _>, _>(|(agent, _)| locked_for_agents.contains(agent));
-            inner.sessions = keep;
-            Ok(drop)
-        })
-        .unwrap();
-
-    // This is expected to happen when the countersigning commit fails validation. The chain gets
-    // unlocked, and we are just cleaning up state here.
-    for (agent, session_state) in dropped_sessions {
-        tracing::debug!("Countersigning session for agent {:?} is in the workspace but the chain is not locked, removing from workspace", agent);
-
-        let entry_hash = session_state.session_app_entry_hash();
-
-        // Best effort attempt to let clients know that the session has been abandoned.
-        signal
-            .send(Signal::System(SystemSignal::AbandonedCountersigning(
-                entry_hash.clone(),
-            )))
-            .ok();
-    }
-}
-
-/// Resolve an incomplete countersigning session.
-///
-/// This function is responsible for deciding what action to take when a countersigning session
-/// has failed to complete.
-///
-/// The function returns true if the session state has been cleaned up and the chain has been unlocked.
-/// Otherwise, the function returns false and the cleanup needs to be retried to resolved manually.
-async fn inner_countersigning_session_incomplete(
-    space: Space,
-    network: Arc<impl HolochainP2pDnaT>,
-    author: AgentPubKey,
-    integration_trigger: TriggerSender,
-    countersigning_trigger: TriggerSender,
-) -> WorkflowResult<(SessionCompletionDecision, Vec<SessionResolutionOutcome>)> {
-    let authored_db = space.get_or_create_authored_db(author.clone())?;
-
-    let maybe_current_session = authored_db
-        .write_async({
-            let author = author.clone();
-            move |txn| -> SourceChainResult<CurrentCountersigningSessionOpt> {
-                let maybe_current_session =
-                    current_countersigning_session(txn, Arc::new(author.clone()))?;
-
-                // This is the simplest failure case, something has gone wrong but the countersigning entry
-                // hasn't been committed then we can unlock the chain and remove the session.
-                if maybe_current_session.is_none() {
-                    unlock_chain(txn, &author)?;
-                    return Ok(None);
-                }
-
-                Ok(maybe_current_session)
-            }
-        })
-        .await?;
-
-    if maybe_current_session.is_none() {
-        tracing::info!("Countersigning session was in an unknown state but no session entry was found, unlocking chain and removing session: {:?}", author);
-        return Ok((SessionCompletionDecision::Abandoned, Vec::with_capacity(0)));
-    }
-
-    // Now things get more complicated. We have a countersigning entry on our chain but the session
-    // is in a bad state. We need to figure out what the session state is and how to resolve it.
-
-    let (cs_action, cs_entry_hash, session_data) = maybe_current_session.unwrap();
-
-    // We need to find out what state the other signing agents are in.
-    // TODO Note that we are ignoring the optional signing agents here - that's something we can figure out later because it's not clear what it means for them
-    //      to be optional.
-    let other_signing_agents = session_data
-        .signing_agents()
-        .filter(|a| **a != author)
-        .collect::<Vec<_>>();
-
-    let cascade = CascadeImpl::empty().with_network(network, space.cache_db.clone());
-
-    let mut get_activity_options = GetActivityOptions {
-        include_warrants: true,
-        include_valid_activity: true,
-        include_full_records: true,
-        get_options: GetOptions::network(),
-        // We're going to be potentially running quite a lot of these requests, so set the timeout reasonably low.
-        timeout_ms: Some(10_000),
-        ..Default::default()
-    };
-
-    let mut by_agent_decisions = Vec::new();
-    let mut resolution_outcomes = Vec::new();
-
-    for agent in other_signing_agents {
-        let agent_state = session_data.agent_state_for_agent(agent)?;
-
-        // Query for the other agent's activity.
-        // We only need a small sample to determine whether they've committed the session entry
-        // or something else in the sequence number after their declared chain top.
-        let filter = ChainQueryFilter::new()
-            .sequence_range(ChainQueryFilterRange::ActionSeqRange(
-                *agent_state.action_seq() + 1,
-                agent_state.action_seq() + 1,
-            ))
-            .include_entries(true);
-
-        let mut authority_decisions = Vec::new();
-
-        // Try multiple times to get the activity for this agent.
-        // Ideally, each request will go to a different authority, so we don't have to trust a single
-        // authority. However, that is not guaranteed.
-        // TODO Should not need a loop here. The cascade/network should handle doing multiple
-        //      requests. It's partially implemented but currently only sends to one authority.
-        for i in 0..NUM_AUTHORITIES_TO_QUERY {
-            let activity_result = cascade
-                .get_agent_activity(agent.clone(), filter.clone(), get_activity_options.clone())
-                .await;
-
-            let decision = match activity_result {
-                Ok(activity) => {
-                    if !activity.warrants.is_empty() {
-                        // If this agent is warranted then we can't make the decision on our agent's behalf
-                        // whether to trust this agent or not.
-                        tracing::info!(
-                            "Ignoring evidence from agent {:?} because they are warranted",
-                            agent
-                        );
-                        break;
-                    }
-
-                    match activity.status {
-                        ChainStatus::Valid(ref head) => {
-                            tracing::trace!("Agent {:?} has a valid chain: {:?}", agent, head);
-                        }
-                        status => {
-                            tracing::info!(
-                                "Agent {:?} has an invalid chain state for resolution: {:?}",
-                                agent,
-                                status
-                            );
-                            // Don't try to reason about this agent's state if the chain is invalid.
-                            continue;
-                        }
-                    }
-
-                    match activity.valid_activity {
-                        ChainItems::Full(ref items) => {
-                            if items.is_empty() {
-                                // The agent has not published any new activity
-                                SessionCompletionDecision::Abandoned
-                            } else if items.len() > 1 {
-                                tracing::warn!("Agent authority returned an unexpected response for agent {:?}: {:?}", agent, activity);
-                                // Continue to try a different authority.
-                                continue;
-                            } else {
-                                let maybe_countersigning_record = &items[0];
-                                match &maybe_countersigning_record.entry {
-                                    RecordEntry::Present(Entry::CounterSign(cs, _)) => {
-                                        // Check that this is the same session, and not some other session on the other agent's chain.
-                                        if cs.preflight_request == session_data.preflight_request {
-                                            tracing::debug!("Agent {:?} has a countersigning entry for the same session", agent);
-                                            // This agent appears to have completed the countersigning session.
-                                            // Collect the signed action to use as a signature for completing the session for our agent.
-                                            SessionCompletionDecision::Complete(Box::new(
-                                                maybe_countersigning_record.signed_action.clone(),
-                                            ))
-                                        } else {
-                                            // This is evidence that the other agent has put something else on their chain.
-                                            // Specifically, some other countersigning session.
-                                            SessionCompletionDecision::Abandoned
-                                        }
-                                    }
-                                    RecordEntry::Present(_) => {
-                                        // Anything else on the chain is evidence that the agent did not complete the countersigning.
-                                        tracing::debug!(
-                                            "Agent {:?} has a non-countersigning entry",
-                                            agent
-                                        );
-                                        SessionCompletionDecision::Abandoned
-                                    }
-                                    RecordEntry::Hidden | RecordEntry::NA => {
-                                        // This wouldn't be the case for a countersigning entry so this is evidence that
-                                        // the agent has put something else on their chain.
-                                        SessionCompletionDecision::Abandoned
-                                    }
-                                    RecordEntry::NotStored => {
-                                        // This case is not determinate. The agent activity authority might
-                                        // have the action but not the entry yet. We can't make a decision here.
-                                        // In this case, we will also have tried to ask a record authority for
-                                        // this missing entry.
-                                        SessionCompletionDecision::Indeterminate
-                                    }
-                                }
-                            }
-                        }
-                        _ => {
-                            tracing::warn!("Agent authority returned an unexpected response for agent {:?}: {:?}", agent, activity);
-                            continue;
-                        }
-                    }
-                }
-                e => {
-                    tracing::debug!(
-                        "Failed to get activity for agent {:?} because of: {:?}",
-                        agent,
-                        e
-                    );
-                    SessionCompletionDecision::Indeterminate
-                }
-            };
-
-            authority_decisions.push(decision);
-        }
-
-        resolution_outcomes.push(SessionResolutionOutcome {
-            agent: agent.clone(),
-            decisions: authority_decisions.clone(),
-        });
-
-        if authority_decisions.len() < NUM_AUTHORITIES_TO_QUERY {
-            // We are requiring all the authorities to agree, so if we don't have enough responses
-            // then we can't make a decision.
-            // That is likely to make the resolution process slower, but it's more likely to be correct.
-            tracing::info!(
-                "Not enough responses to make a decision for agent {:?}. Have {}/{}",
-                agent,
-                authority_decisions.len(),
-                NUM_AUTHORITIES_TO_QUERY
-            );
-            by_agent_decisions.push(SessionCompletionDecision::Indeterminate);
-            continue;
-        }
-
-        if authority_decisions
-            .iter()
-            .all(|d| matches!(*d, SessionCompletionDecision::Complete(_)))
-        {
-            // Safe to access without bounds check because we've done a size check above.
-            tracing::debug!(
-                "Authorities agree that agent {:?} has completed the session",
-                agent
-            );
-            by_agent_decisions.push(authority_decisions[0].clone());
-        } else if authority_decisions
-            .iter()
-            .all(|d| *d == SessionCompletionDecision::Abandoned)
-        {
-            tracing::debug!(
-                "Authorities agree that agent {:?} has abandoned the session",
-                agent
-            );
-            by_agent_decisions.push(SessionCompletionDecision::Abandoned);
-        } else {
-            // The decisions are either mixed or indeterminate. We can't make a decision so
-            // collapse the responses to indeterminate.
-            by_agent_decisions.push(SessionCompletionDecision::Indeterminate);
-        }
-    }
-
-    let (mut signatures, abandoned): (Vec<SignedAction>, Vec<_>) = by_agent_decisions
-        .into_iter()
-        .filter(|d| *d != SessionCompletionDecision::Indeterminate)
-        .partition_map(|d| match d {
-            SessionCompletionDecision::Complete(sah) => Either::Left((*sah).into()),
-            SessionCompletionDecision::Abandoned => Either::Right(()),
-            _ => unreachable!(),
-        });
-
-    // Add our own action to the list of signatures.
-    tracing::debug!(
-        "Session resolution found {}/{} signatures and {}/{} abandoned",
-        signatures.len(),
-        session_data.preflight_request().signing_agents.len() - 1,
-        abandoned.len(),
-        session_data.preflight_request().signing_agents.len() - 1
-    );
-
-    signatures.push(cs_action.clone().into());
-
-    if signatures.len() == session_data.preflight_request().signing_agents.len() {
-        // We have all the signatures we need to complete the session. We can complete the session
-        // without further action from our agent.
-        // This is equivalent to receiving a signature bundle from a witness.
-        tracing::debug!(
-            "Submitting signature bundle to complete countersigning session for agent {:?}",
-            author
-        );
-        countersigning_success(space, author.clone(), signatures, countersigning_trigger).await;
-
-        // We haven't actually succeeded at this point, because the workflow will need to run again
-        // to try and process the new signature bundle. We communicate completion here but the
-        // caller must not change the session state based on this response.
-        return Ok((
-            SessionCompletionDecision::Complete(cs_action.into()),
-            Vec::with_capacity(0),
-        ));
-    } else if abandoned.len() == session_data.preflight_request().signing_agents.len() - 1 {
-        // We have evidence from all the authorities that we contacted, that all the other agents
-        // in this session have abandoned the session. We can abandon the session too.
-        // Note that for a two party session, this just means one other agent!
-        tracing::debug!("All other agents have abandoned the countersigning session, abandoning session for agent {:?}", author);
-        abandon_session(
-            authored_db,
-            author.clone(),
-            cs_action.action().clone(),
-            cs_entry_hash,
-        )
-        .await?;
-        return Ok((SessionCompletionDecision::Abandoned, Vec::with_capacity(0)));
-    }
-
-    // Otherwise, we need to be cautious. Expose the current state of the session to the user so that
-    // they can force a decision if they wish. However, Holochain cannot make a decision at this point
-    // because we aren't absolutely sure that the session is complete or abandoned.
-
-    tracing::debug!(
-        "Countersigning session state for agent {:?} is indeterminate, will retry later",
-        author
-    );
-    Ok((
-        SessionCompletionDecision::Indeterminate,
-        resolution_outcomes,
-    ))
-}
-
-/// An incoming countersigning session success.
-#[cfg_attr(
-    feature = "instrument",
-    tracing::instrument(skip(space, signed_actions, countersigning_trigger))
-)]
-pub(crate) async fn countersigning_success(
-    space: Space,
-    author: AgentPubKey,
-    signature_bundle: Vec<SignedAction>,
-    countersigning_trigger: TriggerSender,
-) {
-    let should_trigger = space
-        .countersigning_workspace
-        .inner
-        .share_mut(|inner, _| {
-            match inner.sessions.entry(author.clone()) {
-                std::collections::hash_map::Entry::Occupied(mut entry) => {
-                    match entry.get() {
-                        // Whether we're awaiting signatures for the first time or trying to recover,
-                        // switch to the signatures collected state and add the signatures to the
-                        // list of signature bundles to try.
-                        CountersigningSessionState::Accepted(ref preflight_request) | CountersigningSessionState::Unknown { ref preflight_request, .. } => {
-                            entry.insert(CountersigningSessionState::SignaturesCollected {
-                                preflight_request: preflight_request.clone(),
-                                signature_bundles: vec![signature_bundle],
-                            });
-                        }
-                        CountersigningSessionState::SignaturesCollected { preflight_request, signature_bundles} => {
-                            entry.insert(CountersigningSessionState::SignaturesCollected {
-                                preflight_request: preflight_request.clone(),
-                                signature_bundles: {
-                                    let mut signature_bundles = signature_bundles.clone();
-                                    signature_bundles.push(signature_bundle);
-                                    signature_bundles
-                                },
-                            });
-                        }
-                    }
-                }
-                std::collections::hash_map::Entry::Vacant(_) => {
-                    // This will happen if the session has already been resolved and removed from
-                    // internal state. Or if the conductor has restarted.
-                    tracing::trace!("Countersigning session signatures received but is not in the workspace for agent: {:?}", author);
-                    return Ok(false);
-                }
-            }
-
-            Ok(true)
-        })
-        // Unwrap the error, because this share_mut callback doesn't return an error.
-        .unwrap();
-
-    if should_trigger {
-        tracing::debug!("Received a signature bundle, triggering countersigning workflow");
-        countersigning_trigger.trigger(&"countersigning_success");
-    }
-}
-
-pub(crate) async fn inner_countersigning_session_complete(
-    space: Space,
-    network: Arc<impl HolochainP2pDnaT>,
-    author: AgentPubKey,
-    signed_actions: Vec<SignedAction>,
-    integration_trigger: TriggerSender,
-    publish_trigger: TriggerSender,
-) -> WorkflowResult<Option<EntryHash>> {
-    let authored_db = space.get_or_create_authored_db(author.clone())?;
-    let dht_db = space.dht_db.clone();
-    let dht_db_cache = space.dht_query_cache.clone();
-
-    // Using iterators is fine in this function as there can only be a maximum of 8 actions.
-    let (this_cells_action_hash, entry_hash) = match signed_actions
-        .iter()
-        .find(|a| *a.author() == author)
-        .and_then(|sa| {
-            sa.entry_hash()
-                .cloned()
-                .map(|eh| (ActionHash::with_data_sync(sa), eh))
-        }) {
-        Some(a) => a,
-        None => return Ok(None),
-    };
-
-    // Do a quick check to see if this entry hash matches the current locked session, so we don't
-    // check signatures unless there is an active session.
-    let reader_closure = {
-        let entry_hash = entry_hash.clone();
-        let author = author.clone();
-        move |txn: Transaction| {
-            // This chain lock isn't necessarily for the current session, we can't check that until later.
-            if let Some((_, cs_entry_hash, session_data)) =
-                current_countersigning_session(&txn, Arc::new(author.clone()))?
-            {
-                let lock_subject = holo_hash::encode::blake2b_256(
-                    &holochain_serialized_bytes::encode(&session_data.preflight_request())?,
-                );
-
-                let chain_lock = holochain_state::chain_lock::get_chain_lock(&txn, &author)?;
-                if let Some(chain_lock) = chain_lock {
-                    // This is the case where we have already locked the chain for another session and are
-                    // receiving another signature bundle from a different session. We don't need this, so
-                    // it's safe to short circuit.
-                    if cs_entry_hash != entry_hash || chain_lock.subject() != lock_subject {
-                        return SourceChainResult::Ok(None);
-                    }
-
-                    let transaction: holochain_state::prelude::Txn = (&txn).into();
-                    if transaction.contains_entry(&entry_hash)? {
-                        return Ok(Some(session_data));
-                    }
-                }
-            }
-            SourceChainResult::Ok(None)
-        }
-    };
-
-    let session_data = match authored_db.read_async(reader_closure).await? {
-        Some(cs) => cs,
-        None => {
-            // If there is no active session then we can short circuit.
-            tracing::warn!("Received a signature bundle for a session that exists in state but is missing from the database");
-            return Ok(None);
-        }
-    };
-
-    // Verify signatures of actions.
-    let mut i_am_an_author = false;
-    for sa in &signed_actions {
-        if !sa
-            .action()
-            .author()
-            .verify_signature(sa.signature(), sa.action())
-            .await?
-        {
-            return Ok(None);
-        }
-        if sa.action().author() == &author {
-            i_am_an_author = true;
-        }
-    }
-
-    // Countersigning success is ultimately between authors to agree and publish.
-    if !i_am_an_author {
-        // We're effectively rejecting this signature bundle but communicating that this signature
-        // bundle wasn't acceptable so that we can try another one.
-        return Ok(None);
-    }
-
-    // Hash actions.
-    let incoming_actions: Vec<_> = signed_actions
-        .iter()
-        .map(ActionHash::with_data_sync)
-        .collect();
-
-    let mut integrity_check_passed = false;
-
-    let weight = weigh_placeholder();
-    let stored_actions = session_data.build_action_set(entry_hash, weight)?;
-    if stored_actions.len() == incoming_actions.len() {
-        // Check all stored action hashes match an incoming action hash.
-        if stored_actions.iter().all(|a| {
-            let a = ActionHash::with_data_sync(a);
-            incoming_actions.iter().any(|i| *i == a)
-        }) {
-            // All checks have passed, proceed to update the session state.
-            integrity_check_passed = true;
-        }
-    }
-
-    if !integrity_check_passed {
-        // If the integrity check fails then we can't proceed with this signature bundle.
-        return Ok(None);
-    }
-
-    apply_success_state_changes(
-        space,
-        &session_data,
-        &author,
-        this_cells_action_hash,
-        integration_trigger,
-    )
-    .await?;
-
-    // Publish other signers agent activity ops to their agent activity authorities.
-    for sa in signed_actions {
-        let (action, signature) = sa.into();
-        if *action.author() == author {
-            continue;
-        }
-        let op = ChainOp::RegisterAgentActivity(signature, action);
-        let basis = op.dht_basis();
-        if let Err(e) = network.publish_countersign(false, basis, op.into()).await {
-            tracing::error!(
-                "Failed to publish to other countersigners agent authorities because of: {:?}",
-                e
-            );
-        }
-    }
-
-    publish_trigger.trigger(&"publish countersigning_success");
-
-    tracing::info!("Countersigning session complete for agent: {:?}", author);
-
-    Ok(Some(session_data.preflight_request.app_entry_hash))
-}
-
-async fn apply_success_state_changes(
-    space: Space,
-    session_data: &CounterSigningSessionData,
-    author: &AgentPubKey,
-    this_cells_action_hash: ActionHash,
-    integration_trigger: TriggerSender,
-) -> Result<(), WorkflowError> {
-    let authored_db = space.get_or_create_authored_db(author.clone())?;
-    let dht_db = space.dht_db.clone();
-    let dht_db_cache = space.dht_query_cache.clone();
-
-    // Unlock the chain and remove the withhold publish flag from all ops in this session.
-    let this_cell_actions_op_basis_hashes = authored_db
-        .write_async({
-            let author = author.clone();
-            move |txn| -> SourceChainResult<Vec<DhtOpHash>> {
-                // All checks have passed so unlock the chain.
-                mutations::unlock_chain(txn, &author)?;
-                // Update ops to publish.
-                txn.execute(
-                    "UPDATE DhtOp SET withhold_publish = NULL WHERE action_hash = :action_hash",
-                    named_params! {
-                    ":action_hash": this_cells_action_hash,
-                    },
-                )
-                .map_err(holochain_state::prelude::StateMutationError::from)?;
-
-                // Load the op hashes for this session so that we can publish them.
-                Ok(get_countersigning_op_hashes(txn, this_cells_action_hash)?)
-            }
-        })
-        .await?;
-
-    // If all signatures are valid (above) and i signed then i must have
-    // validated it previously so i now agree that i authored it.
-    // TODO: perhaps this should be `authored_ops_to_dht_db`, i.e. the arc check should
-    //       be performed, because we may not be an authority for these ops
-    authored_ops_to_dht_db_without_check(
-        this_cell_actions_op_basis_hashes,
-        authored_db.into(),
-        dht_db,
-        &dht_db_cache,
-    )
-    .await?;
-
-    integration_trigger.trigger(&"integrate countersigning_success");
-
-    Ok(())
-}
-
-fn get_countersigning_op_hashes(
-    txn: &mut Transaction,
-    this_cells_action_hash: ActionHash,
-) -> DatabaseResult<Vec<DhtOpHash>> {
-    Ok(txn
-        .prepare("SELECT basis_hash, hash FROM DhtOp WHERE action_hash = :action_hash")?
-        .query_map(
-            named_params! {
-                ":action_hash": this_cells_action_hash
-            },
-            |row| {
-                let hash: DhtOpHash = row.get("hash")?;
-                Ok(hash)
-            },
-        )?
-        .collect::<Result<Vec<_>, _>>()?)
-}
-
-=======
->>>>>>> 39bd881a
 /// Publish to entry authorities, so they can gather all the signed
 /// actions for this session and respond with a session complete.
 pub async fn countersigning_publish(
