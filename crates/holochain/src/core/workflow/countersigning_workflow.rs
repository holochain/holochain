--- conflicted
+++ resolved
@@ -12,13 +12,8 @@
 };
 use holochain_types::dht_op::DhtOp;
 use holochain_types::signal::{Signal, SystemSignal};
-<<<<<<< HEAD
-use holochain_zome_types::{Entry, SignedHeader, ZomeCallResponse};
-use holochain_zome_types::{Timestamp, UnweighedCountersigningHeader};
-=======
-use holochain_zome_types::Timestamp;
 use holochain_zome_types::{Entry, SignedAction, ZomeCallResponse};
->>>>>>> 9040c977
+use holochain_zome_types::{Timestamp, UnweighedCountersigningAction};
 use kitsune_p2p_types::tx2::tx2_utils::Share;
 use rusqlite::{named_params, Transaction};
 
@@ -74,38 +69,21 @@
             // Must have a counter sign entry type.
             if let Entry::CounterSign(session_data, _) = entry.as_ref() {
                 let entry_hash = EntryHash::with_data_sync(&**entry);
-<<<<<<< HEAD
-                // Get the required headers for this session.
-                let header_set = session_data.build_header_set(entry_hash)?;
-=======
                 // Get the required actions for this session.
-                let weight = todo!("weigh record");
-                let action_set = session_data.build_action_set(entry_hash, weight)?;
->>>>>>> 9040c977
+                let action_set = session_data.build_action_set(entry_hash)?;
 
                 // Get the expires time for this session.
                 let expires = *session_data.preflight_request().session_times().end();
 
-<<<<<<< HEAD
-                // Get the entry hash from a header.
-                // If the headers have different entry hashes they will fail validation.
-                if let Some(entry_hash) = header_set.first().map(|h| h.entry_hash().clone()) {
-                    // Hash the required headers.
-                    let mut required_headers = vec![];
-                    for h in header_set {
-                        let h = ribosome.weigh_countersigning_header(h, (**entry).to_owned())?;
-                        required_headers.push(HeaderHash::with_data_sync(&h));
-                    }
-=======
                 // Get the entry hash from an action.
                 // If the actions have different entry hashes they will fail validation.
-                if let Some(entry_hash) = action_set.first().and_then(|h| h.entry_hash().cloned()) {
+                if let Some(entry_hash) = action_set.first().map(|h| h.entry_hash().clone()) {
                     // Hash the required actions.
-                    let required_actions: Vec<_> = action_set
-                        .into_iter()
-                        .map(|h| ActionHash::with_data_sync(&h))
-                        .collect();
->>>>>>> 9040c977
+                    let mut required_actions = vec![];
+                    for h in action_set {
+                        let h = ribosome.weigh_countersigning_action(h, (**entry).to_owned())?;
+                        required_actions.push(ActionHash::with_data_sync(&h));
+                    }
 
                     // Check if already timed out.
                     if holochain_zome_types::Timestamp::now() < expires {
@@ -241,11 +219,7 @@
     // Hash actions.
     let incoming_actions: Vec<_> = signed_actions
         .iter()
-<<<<<<< HEAD
-        .map(|SignedHeader(h, _)| UnweighedCountersigningHeader::from_header(h.clone()))
-=======
-        .map(|SignedAction(h, _)| ActionHash::with_data_sync(h))
->>>>>>> 9040c977
+        .map(|SignedAction(h, _)| UnweighedCountersigningAction::from_action(h.clone()))
         .collect();
 
     let result = authored_db
@@ -256,21 +230,11 @@
             if let Some((cs_entry_hash, cs)) = current_countersigning_session(txn, Arc::new(author.clone()))? {
                 // Check we have the right session.
                 if cs_entry_hash == entry_hash {
-<<<<<<< HEAD
-                    let stored_headers = cs.build_header_set(entry_hash)?;
-                    if stored_headers.len() == incoming_headers.len() {
-                        // Check all stored header hashes match an incoming header hash.
-                        if stored_headers.iter().all(|h| {
-                            incoming_headers.iter().any(|i| i.as_ref() == Some(h))
-=======
-                    let weight = todo!("weigh record");
-                    let stored_actions = cs.build_action_set(entry_hash, weight)?;
+                    let stored_actions = cs.build_action_set(entry_hash)?;
                     if stored_actions.len() == incoming_actions.len() {
                         // Check all stored action hashes match an incoming action hash.
                         if stored_actions.iter().all(|h| {
-                            let h = ActionHash::with_data_sync(h);
-                            incoming_actions.iter().any(|i| *i == h)
->>>>>>> 9040c977
+                            incoming_actions.iter().any(|i| i.as_ref() == Some(h))
                         }) {
                             // All checks have passed so unlock the chain.
                             mutations::unlock_chain(txn, &author)?;
