//! Countersigning workflow to maintain countersigning session state.

use super::error::WorkflowResult;
use crate::conductor::space::Space;
use crate::core::queue_consumer::{TriggerSender, WorkComplete};
use holo_hash::AgentPubKey;
use holochain_p2p::event::CountersigningSessionNegotiationMessage;
use holochain_p2p::{HolochainP2pDna, HolochainP2pDnaT};
use holochain_state::prelude::*;
use kitsune_p2p_types::tx2::tx2_utils::Share;
<<<<<<< HEAD
use rusqlite::named_params;
use tokio::sync::broadcast;
=======
use std::sync::Arc;
use std::time::Duration;
use tokio::sync::broadcast::Sender;
use tokio::task::AbortHandle;
>>>>>>> d51315c2

/// Accept handler for starting countersigning sessions.
mod accept;

/// Inner workflow for resolving an incomplete countersigning session.
mod incomplete;

/// Inner workflow for completing a countersigning session based on received signatures.
mod complete;

/// State integrity function to ensure that the database and the workspace are in sync.
mod refresh;

/// Success handler for receiving signature bundles from the network.
mod success;

#[cfg(test)]
mod tests;

pub(crate) use accept::accept_countersigning_request;
use holochain_keystore::MetaLairClient;
use holochain_state::chain_lock::get_chain_lock;
pub(crate) use success::countersigning_success;

/// Countersigning workspace to hold session state.
#[derive(Clone)]
pub struct CountersigningWorkspace {
    inner: Share<CountersigningWorkspaceInner>,
    countersigning_resolution_retry_delay: Duration,
    countersigning_resolution_retry_limit: Option<usize>,
}

impl CountersigningWorkspace {
    /// Create a new countersigning workspace.
    pub fn new(
        countersigning_resolution_retry_delay: Duration,
        countersigning_resolution_retry_limit: Option<usize>,
    ) -> Self {
        Self {
            inner: Default::default(),
            countersigning_resolution_retry_delay,
            countersigning_resolution_retry_limit,
        }
    }
}

/// The inner state of a countersigning workspace.
#[derive(Default)]
struct CountersigningWorkspaceInner {
    session: Option<CountersigningSessionState>,
    next_trigger: Option<NextTrigger>,
}

#[derive(Debug, Clone)]
enum CountersigningSessionState {
    /// This is the entry state. Accepting a countersigning session through the HDK will immediately
    /// register the countersigning session in this state, for management by the countersigning workflow.
    ///
    /// The session will stay in this state even when the agent commits their countersigning entry and only
    /// move to the next state when the first signature bundle is received.
    Accepted(PreflightRequest),
    /// This is the state where we have collected one or more signatures for a countersigning session.
    ///
    /// This state can be entered from the [CountersigningSessionState::Accepted] state, which happens
    /// when a witness returns a signature bundle to us. While the session has not timed out, we will
    /// stay in this state and wait until one of the signatures bundles we have received is valid for
    /// the session to be completed.
    ///
    /// If we entered this state from the [CountersigningSessionState::Accepted] state, we will either
    /// complete the session successfully or the session will time out. On a timeout we will move
    /// to the [CountersigningSessionState::Unknown] for a limited number of attempts to recover the session.
    ///
    /// This state can also be entered from the [CountersigningSessionState::Unknown] state, which happens when we
    /// have been able to recover the session from the source chain and have requested signed actions
    /// from agent authorities to build a signature bundle.
    ///
    /// If we entered this state from the [CountersigningSessionState::Unknown] state, we will either
    /// complete the session successfully, or if the signatures are invalid, we will return to the
    /// [CountersigningSessionState::Unknown] state.
    SignaturesCollected {
        preflight_request: PreflightRequest,
        /// Multiple responses in the outer vec, sets of responses in the inner vec
        signature_bundles: Vec<Vec<SignedAction>>,
        /// This field is set when the signature bundle came from querying agent activity authorities
        /// in the unknown state. If we started from that state, we should return to it if the
        /// signature bundle is invalid. Otherwise, stay in this state and wait for more signatures.
        resolution: Option<SessionResolutionSummary>,
    },
    /// The session is in an unknown state and needs to be resolved.
    ///
    /// This state is used when we have lost track of the countersigning session. This happens if
    /// we have got far enough to create the countersigning entry but have crashed or restarted
    /// before we could complete the session. In this case we need to try to discover what the other
    /// agent or agents involved in the session have done.
    ///
    /// This state is also entered temporarily when we have published a signature and then the
    /// session has timed out. To avoid deadlocking with two parties both waiting for each other to
    /// proceed, we cannot stay in this state indefinitely. We will make a limited number of attempts
    /// to recover and if we cannot, we will abandon the session.
    ///
    /// The only exception to the attempt limiting is if we are unable to reach agent activity authorities
    /// to progress resolving the session. In this case, the attempts are not counted towards the
    /// configured limit. This does not protect us against a network partition where we can only see
    /// a subset of the network, but it does protect us against Holochain forcing a decision while
    /// it is unable to reach any peers.
    ///
    /// Note that because the [PreflightRequest] is stored here, we only ever enter the unknown state
    /// if we managed to keep the preflight request in memory, or if we have been able to recover it
    /// from the source chain as part of the committed [CounterSigningSessionData]. Otherwise, we
    /// are unable to discover what session we were participating in, and we must abandon the session
    /// without going through this recovery state.
    Unknown {
        preflight_request: PreflightRequest,
        resolution: SessionResolutionSummary,
    },
}

impl CountersigningSessionState {
    fn preflight_request(&self) -> &PreflightRequest {
        match self {
            CountersigningSessionState::Accepted(preflight_request) => preflight_request,
            CountersigningSessionState::SignaturesCollected {
                preflight_request, ..
            } => preflight_request,
            CountersigningSessionState::Unknown {
                preflight_request, ..
            } => preflight_request,
        }
    }

    fn session_app_entry_hash(&self) -> &EntryHash {
        let request = match self {
            CountersigningSessionState::Accepted(request) => request,
            CountersigningSessionState::SignaturesCollected {
                preflight_request, ..
            } => preflight_request,
            CountersigningSessionState::Unknown {
                preflight_request, ..
            } => preflight_request,
        };

        &request.app_entry_hash
    }
}

#[derive(Debug, Clone)]
enum ResolutionRequiredReason {
    /// The session has timed out, so we should try to resolve its state before abandoning.
    Timeout,
    /// Something happened, like a conductor restart, and we lost track of the session.
    Unknown,
}

/// Summary of the workflow's attempts to resolve the outcome a failed countersigning session.
///
/// This tracks the numbers of attempts and the outcome of the most recent attempt.
#[derive(Debug, Clone)]
struct SessionResolutionSummary {
    /// The reason why session resolution is required.
    required_reason: ResolutionRequiredReason,
    /// How many attempts have been made to resolve the session.
    ///
    /// Attempts are made according to the frequency specified by [RETRY_UNKNOWN_SESSION_STATE_DELAY].
    ///
    /// This count is only correct for the current run of the Holochain conductor. If the conductor
    /// is restarted then this counter is also reset.
    pub attempts: usize,
    /// The time of the last attempt to resolve the session.
    pub last_attempt_at: Option<Timestamp>,
    /// The outcome of the most recent attempt to resolve the session.
    pub outcomes: Vec<SessionResolutionOutcome>,
}

impl Default for SessionResolutionSummary {
    fn default() -> Self {
        Self {
            required_reason: ResolutionRequiredReason::Unknown,
            attempts: 0,
            last_attempt_at: None,
            outcomes: Vec::with_capacity(0),
        }
    }
}

/// The outcome for a single agent who participated in a countersigning session.
///
/// [NUM_AUTHORITIES_TO_QUERY] authorities are made to agent activity authorities for each agent,
/// and the decisions are collected into [SessionResolutionOutcome::decisions].
#[derive(Debug, Clone)]
struct SessionResolutionOutcome {
    /// The agent who participated in the countersigning session and is the subject of this
    /// resolution outcome.
    // Unused until the next PR
    #[allow(dead_code)]
    pub agent: AgentPubKey,
    /// The resolved decision for each authority for the subject agent.
    // Unused until the next PR
    #[allow(dead_code)]
    pub decisions: Vec<SessionCompletionDecision>,
}

const NUM_AUTHORITIES_TO_QUERY: usize = 3;

#[derive(Clone, Debug, PartialEq)]
enum SessionCompletionDecision {
    /// Evidence found on the network that this session completed successfully.
    Complete(Box<SignedActionHashed>),
    /// Evidence found on the network that this session was abandoned and other agents have
    /// added to their chain without completing the session.
    Abandoned,
    /// No evidence, or inconclusive evidence, was found on the network. Holochain will not make an
    /// automatic decision until the evidence is conclusive.
    Indeterminate,
    /// There were errors encountered while trying to resolve the session. Errors such as network
    /// errors are treated differently to inconclusive evidence. We don't want to force a decision
    /// when we're offline, for example. In this case, the resolution must be retried later and this
    /// attempt should not be counted.
    Failed,
}

#[cfg_attr(feature = "instrument", tracing::instrument(skip_all))]
#[allow(clippy::too_many_arguments)]
pub(crate) async fn countersigning_workflow(
    space: Space,
    workspace: Arc<CountersigningWorkspace>,
    network: Arc<impl HolochainP2pDnaT>,
    keystore: MetaLairClient,
    cell_id: CellId,
    signal_tx: Sender<Signal>,
    self_trigger: TriggerSender,
    integration_trigger: TriggerSender,
    publish_trigger: TriggerSender,
) -> WorkflowResult<WorkComplete> {
    tracing::debug!(
        "Starting countersigning workflow, with a session? {}",
        workspace
            .inner
            .share_ref(|inner| Ok(inner.session.is_some()))
            .unwrap()
    );

    // Clear trigger, if we need another one, it will be created later.
    workspace
        .inner
        .share_mut(|inner, _| {
            if let Some(next_trigger) = &mut inner.next_trigger {
                next_trigger.trigger_task.abort();
            }
            inner.next_trigger = None;
            Ok(())
        })
        .unwrap();

    // Ensure the workspace state knows about anything in the database on startup.
    refresh::refresh_workspace_state(
        &space,
        workspace.clone(),
        cell_id.clone(),
        signal_tx.clone(),
    )
    .await;

    // Abandon any sessions that have timed out.
    apply_timeout(&space, workspace.clone(), &cell_id, signal_tx.clone()).await?;

    // If the session is in an unknown state, try to recover it.
    try_recover_failed_session(
        &space,
        workspace.clone(),
        network.clone(),
        &cell_id,
        &signal_tx,
    )
    .await?;

    let maybe_completed_session = workspace
        .inner
        .share_mut(|inner, _| {
            Ok(match &mut inner.session {
                Some(CountersigningSessionState::SignaturesCollected {
                    signature_bundles, ..
                }) => Some(std::mem::take(signature_bundles)),
                _ => None,
            })
        })
        .unwrap();

    if let Some(signature_bundles) = maybe_completed_session {
        let mut completed = false;

        for signature_bundle in signature_bundles {
            // Try to complete the session using this signature bundle.

            match complete::inner_countersigning_session_complete(
                space.clone(),
                network.clone(),
                keystore.clone(),
                cell_id.agent_pubkey().clone(),
                signature_bundle.clone(),
                integration_trigger.clone(),
                publish_trigger.clone(),
            )
            .await
            {
                Ok(Some(cs_entry_hash)) => {
                    // The session completed successfully this bundle, so we can remove the session
                    // from the workspace.
                    workspace
                        .inner
                        .share_mut(|inner, _| {
                            tracing::trace!("Countersigning session completed successfully, removing from the workspace for agent: {:?}", cell_id.agent_pubkey());
                            inner.session = None;
                            Ok(())
                        })
                        .unwrap();

                    // Signal to the UI.
                    // If there are no active connections this won't emit anything.
                    signal_tx
                        .send(Signal::System(SystemSignal::SuccessfulCountersigning(
                            cs_entry_hash,
                        )))
                        .ok();

                    completed = true;
                    break;
                }
                Ok(None) => {
                    tracing::warn!("Rejected signature bundle for countersigning session for agent: {:?}: {:?}", cell_id.agent_pubkey(), signature_bundle);
                }
                Err(e) => {
                    tracing::error!(
                        "Error completing countersigning session for agent: {:?}: {:?}",
                        cell_id.agent_pubkey(),
                        e
                    );
                }
            }
        }

        if !completed {
            // If we got these signatures from a resolution attempt, then we need to return to the
            // unknown state now that we've tried the signatures, and they can't be used to resolve
            // the session.
            workspace.inner.share_mut(|inner, _| {
                if let Some(session) = &mut inner.session {
                    match session {
                        CountersigningSessionState::SignaturesCollected {
                            preflight_request,
                            resolution,
                            ..
                        } => {
                            if resolution.is_some() {
                                *session = CountersigningSessionState::Unknown {
                                    preflight_request: preflight_request.clone(),
                                    resolution: resolution.clone().unwrap_or_default(),
                                };
                            }
                        }
                        _ => {
                            tracing::error!("Countersigning session for agent {:?} was not in the expected state while trying to resolve it: {:?}", cell_id.agent_pubkey(), session);
                        }
                    }
                }
                Ok(())
            }).unwrap();
        }
    }

    // At the end of the workflow, if we have a session still in progress, then schedule a
    // workflow run again at the end time.
    let maybe_end_time = workspace
        .inner
        .share_ref(|inner| {
            Ok(match &inner.session {
                Some(state) => match state {
                    CountersigningSessionState::Accepted(preflight_request)
                    | CountersigningSessionState::SignaturesCollected {
                        preflight_request, ..
                    } => Some(preflight_request.session_times.end),
                    CountersigningSessionState::Unknown { .. } => {
                        (Timestamp::now() + workspace.countersigning_resolution_retry_delay).ok()
                    }
                },
                None => None,
            })
        })
        .unwrap();

    tracing::trace!("End time: {:?}", maybe_end_time);

    if let Some(end_time) = maybe_end_time {
        reschedule_self(workspace, self_trigger, end_time);
    }

    Ok(WorkComplete::Complete)
}

async fn try_recover_failed_session(
    space: &Space,
    workspace: Arc<CountersigningWorkspace>,
    network: Arc<impl HolochainP2pDnaT + Sized>,
    cell_id: &CellId,
    signal_tx: &Sender<Signal>,
) -> WorkflowResult<()> {
<<<<<<< HEAD
    let authored_db = space.get_or_create_authored_db(author.clone())?;
    let dht_db = space.dht_db;
    let dht_db_cache = space.dht_query_cache;
    let QueueTriggers {
        publish_dht_ops: publish_trigger,
        integrate_dht_ops: integration_trigger,
        ..
    } = trigger;
    // Using iterators is fine in this function as there can only be a maximum of 8 actions.
    let (this_cells_action_hash, entry_hash) = match signed_actions
        .iter()
        .find(|a| *a.author() == author)
        .and_then(|sa| {
            sa.entry_hash()
                .cloned()
                .map(|eh| (ActionHash::with_data_sync(sa), eh))
        }) {
        Some(a) => a,
        None => return Ok(()),
    };

    // Do a quick check to see if this entry hash matches
    // the current locked session so we don't check signatures
    // unless there is an active session.

    let this_cell_actions_op_basis_hashes: Vec<(DhtOpHash, OpBasis)> = {
        let entry_hash = entry_hash.clone();
        let this_cells_action_hash = this_cells_action_hash.clone();
        let author = author.clone();
        authored_db
            .read_async(move |txn| {
                if holochain_state::chain_lock::is_chain_locked(&txn, &[], &author)? {
                    let transaction: holochain_state::prelude::Txn = txn.into();
                    if transaction.contains_entry(&entry_hash)? {
                        // If this is a countersigning session we can grab all the ops
                        // for this cells action so we can check if we need to self publish them.
                        let r: Result<_, _> = txn
                        .prepare(
                            "SELECT basis_hash, hash FROM DhtOp WHERE action_hash = :action_hash",
                        )?
                        .query_map(
                            named_params! {
                                ":action_hash": this_cells_action_hash
                            },
                            |row| {
                                let hash: DhtOpHash = row.get("hash")?;
                                let basis: OpBasis = row.get("basis_hash")?;
                                Ok((hash, basis))
                            },
                        )?
                        .collect();
                        return Ok(r?);
                    }
                }
                StateMutationResult::Ok(Vec::with_capacity(0))
            })
            .await?
    };
=======
    let maybe_session_in_unknown_state = workspace
        .inner
        .share_ref(|inner| {
            Ok(inner
                .session
                .as_ref()
                .and_then(|session_state| match session_state {
                    CountersigningSessionState::Unknown {
                        preflight_request, ..
                    } => Some(preflight_request.clone()),
                    _ => None,
                }))
        })
        .unwrap();

    if let Some(preflight_request) = maybe_session_in_unknown_state {
        tracing::info!(
            "Countersigning session for agent {:?} is in an unknown state, attempting to resolve",
            cell_id.agent_pubkey()
        );
        match incomplete::inner_countersigning_session_incomplete(
            space.clone(),
            network.clone(),
            cell_id.agent_pubkey().clone(),
            preflight_request.clone(),
        )
        .await
        {
            Ok((SessionCompletionDecision::Complete(_), outcomes)) => {
                // No need to do anything here. Signatures were found which may be able to complete
                // the session but the session isn't actually complete yet. We need to let the
                // workflow re-run and try those signatures.
                update_last_attempted(workspace.clone(), true, outcomes, cell_id);
            }
            Ok((SessionCompletionDecision::Abandoned, _)) => {
                // The session state has been resolved, so we can remove it from the workspace.
                workspace
                    .inner
                    .share_mut(|inner, _| {
                        tracing::trace!(
                            "Decision made for incomplete session, removing from workspace: {:?}",
                            cell_id.agent_pubkey()
                        );

                        inner.session = None;
                        Ok(())
                    })
                    .unwrap();

                signal_tx
                    .send(Signal::System(SystemSignal::AbandonedCountersigning(
                        preflight_request.app_entry_hash.clone(),
                    )))
                    .ok();
            }
            Ok((SessionCompletionDecision::Indeterminate, outcomes)) => {
                tracing::info!(
                    "No automated decision could be reached for the current countersigning session: {:?}",
                    cell_id.agent_pubkey()
                );

                // Record the attempt
                update_last_attempted(workspace.clone(), true, outcomes, cell_id);

                let resolution = get_resolution(workspace.clone());
                if let Some(SessionResolutionSummary {
                    required_reason: ResolutionRequiredReason::Timeout,
                    attempts,
                    ..
                }) = resolution
                {
                    let limit = workspace.countersigning_resolution_retry_limit.unwrap_or(0);

                    // If we have reached the limit of attempts, then abandon the session.
                    if workspace.countersigning_resolution_retry_limit.is_none()
                        || (limit > 0 && attempts >= limit)
                    {
                        tracing::info!("Reached the limit ({}) of attempts ({}) to resolve countersigning session for agent: {:?}", limit, attempts, cell_id.agent_pubkey());

                        force_abandon_session(
                            space.clone(),
                            cell_id.agent_pubkey(),
                            &preflight_request,
                        )
                        .await?;

                        // The session state has been resolved, so we can remove it from the workspace.
                        workspace
                            .inner
                            .share_mut(|inner, _| {
                                tracing::trace!(
                                    "Abandoning countersigning session for agent: {:?}",
                                    cell_id.agent_pubkey()
                                );

                                inner.session = None;
                                Ok(())
                            })
                            .unwrap();

                        signal_tx
                            .send(Signal::System(SystemSignal::AbandonedCountersigning(
                                preflight_request.app_entry_hash.clone(),
                            )))
                            .ok();
                    }
                }
            }
            Ok((SessionCompletionDecision::Failed, outcomes)) => {
                tracing::info!(
                    "Failed to resolve countersigning session for agent: {:?}",
                    cell_id.agent_pubkey()
                );

                // Record the attempt time, but not the attempt count.
                update_last_attempted(workspace.clone(), false, outcomes, cell_id);
            }
            Err(e) => {
                tracing::error!(
                    "Error resolving countersigning session for agent: {:?}: {:?}",
                    cell_id.agent_pubkey(),
                    e
                );
            }
        }
    }

    Ok(())
}

fn reschedule_self(
    workspace: Arc<CountersigningWorkspace>,
    self_trigger: TriggerSender,
    at_timestamp: Timestamp,
) {
    workspace
        .inner
        .share_mut(|inner, _| {
            if let Some(next_trigger) = &mut inner.next_trigger {
                next_trigger.replace_if_sooner(at_timestamp, self_trigger.clone());
            } else {
                inner.next_trigger = Some(NextTrigger::new(at_timestamp, self_trigger.clone()));
            }

            Ok(())
        })
        .unwrap();
}

fn update_last_attempted(
    workspace: Arc<CountersigningWorkspace>,
    add_to_attempts: bool,
    outcomes: Vec<SessionResolutionOutcome>,
    cell_id: &CellId,
) {
    workspace.inner.share_mut(|inner, _| {
        if let Some(session) = &mut inner.session {
            match session {
                CountersigningSessionState::SignaturesCollected { resolution, .. } => {
                    if let Some(resolution) = resolution {
                        if add_to_attempts {
                            resolution.attempts += 1;
                        }
                        resolution.last_attempt_at = Some(Timestamp::now());
                        resolution.outcomes = outcomes;
                    } else {
                        tracing::warn!("Countersigning session for agent {:?} is missing a resolution but we are trying to resolve it", cell_id.agent_pubkey());
                    }
                }
                CountersigningSessionState::Unknown { resolution, .. } => {
                    if add_to_attempts {
                        resolution.attempts += 1;
                    }
                    resolution.last_attempt_at = Some(Timestamp::now());
                    resolution.outcomes = outcomes;
                }
                state => {
                    tracing::error!("Countersigning session for agent {:?} was not in the expected state while trying to resolve it: {:?}", cell_id.agent_pubkey(), state);
                }
            }
        } else {
            tracing::error!("Countersigning session for agent {:?} was removed from the workspace while trying to resolve it", cell_id.agent_pubkey());
        }
>>>>>>> d51315c2

        Ok(())
    }).unwrap()
}

fn get_resolution(workspace: Arc<CountersigningWorkspace>) -> Option<SessionResolutionSummary> {
    workspace
        .inner
        .share_ref(|inner| {
            Ok(match &inner.session {
                Some(CountersigningSessionState::SignaturesCollected { resolution, .. }) => {
                    resolution.clone()
                }
                Some(CountersigningSessionState::Unknown { resolution, .. }) => {
                    Some(resolution.clone())
                }
                _ => None,
            })
        })
        .unwrap()
}

async fn apply_timeout(
    space: &Space,
    workspace: Arc<CountersigningWorkspace>,
    cell_id: &CellId,
    signal_tx: Sender<Signal>,
) -> WorkflowResult<()> {
    let preflight_request = workspace
        .inner
        .share_ref(|inner| {
            Ok(inner
                .session
                .as_ref()
                .map(|session| session.preflight_request().clone()))
        })
        .unwrap();
    if preflight_request.is_none() {
        tracing::info!("Cannot check session timeout because there is no active session");
        return Ok(());
    }

    let authored = space.get_or_create_authored_db(cell_id.agent_pubkey().clone())?;

    let current_session = authored
        .read_async({
            let author = cell_id.agent_pubkey().clone();
            move |txn| current_countersigning_session(&txn, Arc::new(author))
        })
        .await?;

    let mut has_committed_session = false;
    if let Some((_, _, session_data)) = current_session {
        if session_data.preflight_request.fingerprint() == preflight_request.unwrap().fingerprint()
        {
            has_committed_session = true;
        }
    }

    let timed_out = workspace
        .inner
        .share_mut(|inner, _| {
            Ok(inner.session.as_mut().and_then(|session| {
                let expired = match session {
                    CountersigningSessionState::Accepted(preflight_request) => {
                        if preflight_request.session_times.end < Timestamp::now() {
                            if has_committed_session {
                                *session = CountersigningSessionState::Unknown {
                                    preflight_request: preflight_request.clone(),
                                    resolution: SessionResolutionSummary {
                                        required_reason: ResolutionRequiredReason::Timeout,
                                        ..Default::default()
                                    },
                                };
                                false
                            } else {
                                true
                            }
                        } else {
                            false
                        }
                    }
                    CountersigningSessionState::SignaturesCollected {
                        preflight_request,
                        signature_bundles,
                        resolution,
                    } => {
                        // Only change state if all signatures have been tried and this is not a recovery state
                        // because recovery should be dealt with separately.
                        if preflight_request.session_times.end < Timestamp::now()
                            && signature_bundles.is_empty()
                            && resolution.is_none()
                        {
                            *session = CountersigningSessionState::Unknown {
                                preflight_request: preflight_request.clone(),
                                resolution: SessionResolutionSummary {
                                    required_reason: ResolutionRequiredReason::Timeout,
                                    ..Default::default()
                                },
                            };
                        }

                        false
                    }
                    _ => false,
                };

                if expired {
                    Some(session.preflight_request().clone())
                } else {
                    None
                }
            }))
        })
        .unwrap();

    if let Some(preflight_request) = timed_out {
        tracing::info!(
            "Countersigning session for agent {:?} has timed out, abandoning session",
            cell_id.agent_pubkey()
        );

        match force_abandon_session(space.clone(), cell_id.agent_pubkey(), &preflight_request).await
        {
            Ok(_) => {
                // Only once we've managed to remove the session do we remove the state for it.
                workspace
                    .inner
                    .share_mut(|inner, _| {
                        inner.session = None;
                        Ok(())
                    })
                    .unwrap();

                // Then let the client know.
                signal_tx
                    .send(Signal::System(SystemSignal::AbandonedCountersigning(
                        preflight_request.app_entry_hash,
                    )))
                    .ok();
            }
            Err(e) => {
                tracing::error!(
                    "Error abandoning countersigning session for agent: {:?}: {:?}",
                    cell_id.agent_pubkey(),
                    e
                );
            }
        }
    }

    Ok(())
}

async fn force_abandon_session(
    space: Space,
    author: &AgentPubKey,
    preflight_request: &PreflightRequest,
) -> SourceChainResult<()> {
    let authored_db = space.get_or_create_authored_db(author.clone())?;

    let abandon_fingerprint = preflight_request.fingerprint()?;

    let maybe_session_data = authored_db
        .write_async({
            let author = author.clone();
            move |txn| current_countersigning_session(txn, Arc::new(author.clone()))
        })
        .await?;

    match maybe_session_data {
        Some((cs_action, cs_entry_hash, x))
            if x.preflight_request.fingerprint()? == abandon_fingerprint =>
        {
            tracing::info!("There is a committed session to remove for: {:?}", author);
            abandon_session(
                authored_db,
                author.clone(),
                cs_action.action().clone(),
                cs_entry_hash,
            )
            .await?;
        }
        _ => {
            // There is no matching, committed session but there may be a lock to remove
            authored_db
                .write_async({
                    let author = author.clone();
                    move |txn| {
                        let chain_lock = get_chain_lock(txn, &author)?;

                        match chain_lock {
                            Some(lock) if lock.subject() == abandon_fingerprint => {
                                unlock_chain(txn, &author)
                            }
                            _ => {
                                tracing::warn!(
                                    "No matching session or lock to remove for: {:?}",
                                    author
                                );
                                Ok(())
                            }
                        }
                    }
                })
                .await?;
        }
    }

    Ok(())
}

/// Publish to entry authorities, so they can gather all the signed
/// actions for this session and respond with a session complete.
pub async fn countersigning_publish(
    network: &HolochainP2pDna,
    op: ChainOp,
    _author: AgentPubKey,
) -> Result<(), ZomeCallResponse> {
    if let Some(enzyme) = op.enzymatic_countersigning_enzyme() {
        if let Err(e) = network
            .countersigning_session_negotiation(
                vec![enzyme.clone()],
                CountersigningSessionNegotiationMessage::EnzymePush(Box::new(op)),
            )
            .await
        {
            tracing::error!(
                "Failed to push countersigning ops to enzyme because of: {:?}",
                e
            );
            return Err(ZomeCallResponse::CountersigningSession(e.to_string()));
        }
    } else {
        let basis = op.dht_basis();
        if let Err(e) = network.publish_countersign(true, basis, op.into()).await {
            tracing::error!(
                "Failed to publish to entry authorities for countersigning session because of: {:?}",
                e
            );
            return Err(ZomeCallResponse::CountersigningSession(e.to_string()));
        }
    }
    Ok(())
}

/// Abandon a countersigning session.
async fn abandon_session(
    authored_db: DbWrite<DbKindAuthored>,
    author: AgentPubKey,
    cs_action: Action,
    cs_entry_hash: EntryHash,
) -> StateMutationResult<()> {
    authored_db
        .write_async(move |txn| -> StateMutationResult<()> {
            // Do the dangerous thing and remove the countersigning session.
            remove_countersigning_session(txn, cs_action, cs_entry_hash)?;

            // Once the session is removed we can unlock the chain.
            unlock_chain(txn, &author)?;

            Ok(())
        })
        .await?;

    Ok(())
}

// TODO unify with the other mechanisms for re-triggering. This is currently working around
//      a performance issue with WorkComplete::Incomplete but is similar to the loop logic that
//      other workflows use - the difference being that this workflow varies the loop delay.
struct NextTrigger {
    trigger_at: Timestamp,
    trigger_task: AbortHandle,
}

impl NextTrigger {
    fn new(trigger_at: Timestamp, trigger_sender: TriggerSender) -> Self {
        let delay = Self::calculate_delay(&trigger_at);

        let trigger_task = Self::start_trigger_task(delay, trigger_sender);

        Self {
            trigger_at,
            trigger_task,
        }
    }

    fn replace_if_sooner(&mut self, trigger_at: Timestamp, trigger_sender: TriggerSender) {
        // If the current trigger has expired, or the new one is sooner, then replace the
        // current trigger.
        if self.trigger_at < Timestamp::now() || trigger_at < self.trigger_at {
            let new_delay = Self::calculate_delay(&trigger_at);
            self.trigger_task.abort();
            self.trigger_at = trigger_at;
            self.trigger_task = Self::start_trigger_task(new_delay, trigger_sender);
        }
    }

    fn calculate_delay(trigger_at: &Timestamp) -> Duration {
        match trigger_at
            .checked_difference_signed(&Timestamp::now())
            .map(|d| d.to_std())
        {
            Some(Ok(d)) => d,
            _ => Duration::from_millis(100),
        }
    }

    fn start_trigger_task(delay: Duration, trigger_sender: TriggerSender) -> AbortHandle {
        tracing::trace!("Scheduling countersigning workflow in: {:?}", delay);
        tokio::task::spawn(async move {
            tokio::time::sleep(delay).await;
            trigger_sender.trigger(&"next trigger");
        })
        .abort_handle()
    }
}<|MERGE_RESOLUTION|>--- conflicted
+++ resolved
@@ -8,15 +8,10 @@
 use holochain_p2p::{HolochainP2pDna, HolochainP2pDnaT};
 use holochain_state::prelude::*;
 use kitsune_p2p_types::tx2::tx2_utils::Share;
-<<<<<<< HEAD
-use rusqlite::named_params;
-use tokio::sync::broadcast;
-=======
 use std::sync::Arc;
 use std::time::Duration;
 use tokio::sync::broadcast::Sender;
 use tokio::task::AbortHandle;
->>>>>>> d51315c2
 
 /// Accept handler for starting countersigning sessions.
 mod accept;
@@ -422,66 +417,6 @@
     cell_id: &CellId,
     signal_tx: &Sender<Signal>,
 ) -> WorkflowResult<()> {
-<<<<<<< HEAD
-    let authored_db = space.get_or_create_authored_db(author.clone())?;
-    let dht_db = space.dht_db;
-    let dht_db_cache = space.dht_query_cache;
-    let QueueTriggers {
-        publish_dht_ops: publish_trigger,
-        integrate_dht_ops: integration_trigger,
-        ..
-    } = trigger;
-    // Using iterators is fine in this function as there can only be a maximum of 8 actions.
-    let (this_cells_action_hash, entry_hash) = match signed_actions
-        .iter()
-        .find(|a| *a.author() == author)
-        .and_then(|sa| {
-            sa.entry_hash()
-                .cloned()
-                .map(|eh| (ActionHash::with_data_sync(sa), eh))
-        }) {
-        Some(a) => a,
-        None => return Ok(()),
-    };
-
-    // Do a quick check to see if this entry hash matches
-    // the current locked session so we don't check signatures
-    // unless there is an active session.
-
-    let this_cell_actions_op_basis_hashes: Vec<(DhtOpHash, OpBasis)> = {
-        let entry_hash = entry_hash.clone();
-        let this_cells_action_hash = this_cells_action_hash.clone();
-        let author = author.clone();
-        authored_db
-            .read_async(move |txn| {
-                if holochain_state::chain_lock::is_chain_locked(&txn, &[], &author)? {
-                    let transaction: holochain_state::prelude::Txn = txn.into();
-                    if transaction.contains_entry(&entry_hash)? {
-                        // If this is a countersigning session we can grab all the ops
-                        // for this cells action so we can check if we need to self publish them.
-                        let r: Result<_, _> = txn
-                        .prepare(
-                            "SELECT basis_hash, hash FROM DhtOp WHERE action_hash = :action_hash",
-                        )?
-                        .query_map(
-                            named_params! {
-                                ":action_hash": this_cells_action_hash
-                            },
-                            |row| {
-                                let hash: DhtOpHash = row.get("hash")?;
-                                let basis: OpBasis = row.get("basis_hash")?;
-                                Ok((hash, basis))
-                            },
-                        )?
-                        .collect();
-                        return Ok(r?);
-                    }
-                }
-                StateMutationResult::Ok(Vec::with_capacity(0))
-            })
-            .await?
-    };
-=======
     let maybe_session_in_unknown_state = workspace
         .inner
         .share_ref(|inner| {
@@ -665,7 +600,6 @@
         } else {
             tracing::error!("Countersigning session for agent {:?} was removed from the workspace while trying to resolve it", cell_id.agent_pubkey());
         }
->>>>>>> d51315c2
 
         Ok(())
     }).unwrap()
