use std::collections::HashMap;
use std::sync::Arc;

use holo_hash::{ActionHash, AgentPubKey, DhtOpHash, EntryHash, OpBasis};
use holochain_keystore::AgentPubKeyExt;
use holochain_p2p::{HolochainP2pDna, HolochainP2pDnaT};
use holochain_state::integrate::authored_ops_to_dht_db_without_check;
use holochain_state::mutations;
use holochain_state::prelude::{
    current_countersigning_session, SourceChainResult, StateMutationResult, Store,
};
use holochain_types::dht_op::DhtOp;
use holochain_types::signal::{Signal, SystemSignal};
use holochain_zome_types::Timestamp;
use holochain_zome_types::{Entry, SignedAction, ZomeCallResponse};
use kitsune_p2p::dependencies::kitsune_p2p_fetch::OpHashSized;
use kitsune_p2p_types::tx2::tx2_utils::Share;
use rusqlite::{named_params, Transaction};

use crate::conductor::interface::SignalBroadcaster;
use crate::conductor::space::Space;
use crate::core::queue_consumer::{QueueTriggers, TriggerSender, WorkComplete};
use crate::core::ribosome::weigh_placeholder;

use holochain_p2p::event::CountersigningSessionNegotiationMessage;

use super::{error::WorkflowResult, incoming_dht_ops_workflow::incoming_dht_ops_workflow};

#[derive(Clone)]
/// A cheaply clonable, thread safe and in-memory store for
/// active countersigning sessions.
pub struct CountersigningWorkspace {
    inner: Share<CountersigningWorkspaceInner>,
}

#[derive(Default)]
/// Pending countersigning sessions.
pub struct CountersigningWorkspaceInner {
    pending: HashMap<EntryHash, Session>,
}

#[derive(Default)]
struct Session {
    /// Map of action hash for a each signers action to the
    /// [`DhtOp`] and other required actions for this session to be
    /// considered complete.
    map: HashMap<ActionHash, (DhtOpHash, DhtOp, Vec<ActionHash>)>,
    /// When this session expires.
    /// If this is none the session is empty.
    expires: Option<Timestamp>,
}

/// New incoming DhtOps for a countersigning session.
// TODO: PERF: This takes a lock on the workspace which could
// block other incoming DhtOps if there are many active sessions.
// We could create an incoming buffer if this actually becomes an issue.
pub(crate) fn incoming_countersigning(
    ops: Vec<(DhtOpHash, DhtOp)>,
    workspace: &CountersigningWorkspace,
    trigger: TriggerSender,
) -> WorkflowResult<()> {
    let mut should_trigger = false;

    // For each op check it's the right type and extract the
    // entry hash, required actions and expires time.
    for (hash, op) in ops {
        // Must be a store entry op.
        if let DhtOp::StoreEntry(_, _, entry) = &op {
            // Must have a counter sign entry type.
            if let Entry::CounterSign(session_data, _) = entry.as_ref() {
                let entry_hash = EntryHash::with_data_sync(&**entry);
                // Get the required actions for this session.
                let weight = weigh_placeholder();
                let action_set = session_data.build_action_set(entry_hash, weight)?;

                // Get the expires time for this session.
                let expires = *session_data.preflight_request().session_times.end();

                // Get the entry hash from an action.
                // If the actions have different entry hashes they will fail validation.
                if let Some(entry_hash) = action_set.first().and_then(|h| h.entry_hash().cloned()) {
                    // Hash the required actions.
                    let required_actions: Vec<_> = action_set
                        .into_iter()
                        .map(|h| ActionHash::with_data_sync(&h))
                        .collect();

                    // Check if already timed out.
                    if holochain_zome_types::Timestamp::now() < expires {
                        // Put this op in the pending map.
                        workspace.put(entry_hash, hash, op, required_actions, expires);
                        // We have new ops so we should trigger the workflow.
                        should_trigger = true;
                    }
                }
            }
        }
    }

    // Trigger the workflow if we have new ops.
    if should_trigger {
        trigger.trigger(&"incoming_countersigning");
    }
    Ok(())
}

/// Countersigning workflow that checks for complete sessions and
/// pushes the complete ops to validation then messages the signers.
pub(crate) async fn countersigning_workflow(
    space: Space,
    network: impl HolochainP2pDnaT + Send + Sync,
    sys_validation_trigger: TriggerSender,
) -> WorkflowResult<WorkComplete> {
    // Get any complete sessions.
    let complete_sessions = space.countersigning_workspace.get_complete_sessions();
    let mut notify_agents = Vec::with_capacity(complete_sessions.len());

    // For each complete session send the ops to validation.
    for (agents, ops, actions) in complete_sessions {
        let non_enzymatic_ops: Vec<_> = ops
            .into_iter()
            .filter(|(_hash, dht_op)| dht_op.enzymatic_countersigning_enzyme().is_none())
            .collect();
        if !non_enzymatic_ops.is_empty() {
            incoming_dht_ops_workflow(
                space.clone(),
                sys_validation_trigger.clone(),
                non_enzymatic_ops,
                false,
            )
            .await?;
        }
        notify_agents.push((agents, actions));
    }

    // For each complete session notify the agents of success.
    for (agents, actions) in notify_agents {
        if let Err(e) = network
            .countersigning_session_negotiation(
                agents,
                CountersigningSessionNegotiationMessage::AuthorityResponse(actions),
            )
            .await
        {
            // This could likely fail if a signer is offline so it's not really an error.
            tracing::info!(
                "Failed to notify agents: counter signed actions because of {:?}",
                e
            );
        }
    }
    Ok(WorkComplete::Complete)
}

/// An incoming countersigning session success.
pub(crate) async fn countersigning_success(
    space: Space,
    network: &HolochainP2pDna,
    author: AgentPubKey,
    signed_actions: Vec<SignedAction>,
    trigger: QueueTriggers,
    mut signal: SignalBroadcaster,
) -> WorkflowResult<()> {
    let authored_db = space.authored_db;
    let dht_db = space.dht_db;
    let dht_db_cache = space.dht_query_cache;
    let QueueTriggers {
        publish_dht_ops: publish_trigger,
        integrate_dht_ops: integration_trigger,
        ..
    } = trigger;
    // Using iterators is fine in this function as there can only be a maximum of 8 actions.
    let (this_cells_action_hash, entry_hash) = match signed_actions
        .iter()
        .find(|h| *h.0.author() == author)
        .and_then(|sh| {
            sh.0.entry_hash()
                .cloned()
                .map(|eh| (ActionHash::with_data_sync(&sh.0), eh))
        }) {
        Some(h) => h,
        None => return Ok(()),
    };

    // Do a quick check to see if this entry hash matches
    // the current locked session so we don't check signatures
    // unless there is an active session.
    let reader_closure = {
        let entry_hash = entry_hash.clone();
        let this_cells_action_hash = this_cells_action_hash.clone();
        let author = author.clone();
        move |txn: Transaction| {
            if holochain_state::chain_lock::is_chain_locked(&txn, &[], &author)? {
                let transaction: holochain_state::prelude::Txn = (&txn).into();
                if transaction.contains_entry(&entry_hash)? {
                    // If this is a countersigning session we can grab all the ops
                    // for this cells action so we can check if we need to self publish them.
                    let r: Result<_, _> = txn
                        .prepare(
                            "SELECT basis_hash, hash FROM DhtOp WHERE action_hash = :action_hash",
                        )?
                        .query_map(
                            named_params! {
                                ":action_hash": this_cells_action_hash
                            },
                            |row| {
                                let hash: DhtOpHash = row.get("hash")?;
                                let basis: OpBasis = row.get("basis_hash")?;
                                Ok((hash, basis))
                            },
                        )?
                        .collect();
                    return Ok(r?);
                }
            }
            StateMutationResult::Ok(Vec::with_capacity(0))
        }
    };
    let this_cell_actions_op_basis_hashes: Vec<(DhtOpHash, OpBasis)> =
        authored_db.async_reader(reader_closure).await?;

    // If there is no active session then we can short circuit.
    if this_cell_actions_op_basis_hashes.is_empty() {
        return Ok(());
    }

    // Verify signatures of actions.
    let mut i_am_an_author = false;
    for SignedAction(action, signature) in &signed_actions {
        if !action.author().verify_signature(signature, action).await {
            return Ok(());
        }
        if action.author() == &author {
            i_am_an_author = true;
        }
    }
    // Countersigning success is ultimately between authors to agree and publish.
    if !i_am_an_author {
        return Ok(());
    }

    // Hash actions.
    let incoming_actions: Vec<_> = signed_actions
        .iter()
        .map(|SignedAction(h, _)| ActionHash::with_data_sync(h))
        .collect();

    let result = authored_db
        .async_commit({
            let author = author.clone();
            let entry_hash = entry_hash.clone();
            move |txn| {
            if let Some((cs_entry_hash, cs)) = current_countersigning_session(txn, Arc::new(author.clone()))? {
                // Check we have the right session.
                if cs_entry_hash == entry_hash {
                    let weight = weigh_placeholder();
                    let stored_actions = cs.build_action_set(entry_hash, weight)?;
                    if stored_actions.len() == incoming_actions.len() {
                        // Check all stored action hashes match an incoming action hash.
                        if stored_actions.iter().all(|h| {
                            let h = ActionHash::with_data_sync(h);
                            incoming_actions.iter().any(|i| *i == h)
                        }) {
                            // All checks have passed so unlock the chain.
                            mutations::unlock_chain(txn, &author)?;
                            // Update ops to publish.
                            txn.execute("UPDATE DhtOp SET withhold_publish = NULL WHERE action_hash = :action_hash",
                            named_params! {
                                ":action_hash": this_cells_action_hash,
                                }
                            ).map_err(holochain_state::prelude::StateMutationError::from)?;
                            return Ok(true);
                        }
                    }
                }
            }
            SourceChainResult::Ok(false)
        }})
        .await?;

    if result {
        // If all signatures are valid (above) and i signed then i must have
        // validated it previously so i now agree that i authored it.
        authored_ops_to_dht_db_without_check(
            this_cell_actions_op_basis_hashes
                .into_iter()
                .map(|(op_hash, _)| op_hash)
                .collect(),
            &(authored_db.into()),
            &dht_db,
            &dht_db_cache,
        )
        .await?;
        integration_trigger.trigger(&"countersigning_success");
        // Publish other signers agent activity ops to their agent activity authorities.
        for SignedAction(action, signature) in signed_actions {
            if *action.author() == author {
                continue;
            }
            let op = DhtOp::RegisterAgentActivity(signature, action);
            let basis = op.dht_basis();
<<<<<<< HEAD
            use holochain_p2p::DhtOpHashExt;
            let hash_sized = OpHashSized::new(
                DhtOpHash::with_data_sync(&op).to_kitsune(),
                // MAYBE: figure out the size some day?
                //        it's not dire for countersigning publishes
                None,
            );
            let ops = vec![hash_sized];
            if let Err(e) = network
                .publish(
                    false,
                    false,
                    basis,
                    author.clone(),
                    ops,
                    None,
                    Some(vec![op]),
                )
                .await
            {
=======
            if let Err(e) = network.publish_countersign(false, basis, op).await {
>>>>>>> cf966326
                tracing::error!(
                    "Failed to publish to other countersigners agent authorities because of: {:?}",
                    e
                );
            }
        }
        // Signal to the UI.
        signal.send(Signal::System(SystemSignal::SuccessfulCountersigning(
            entry_hash,
        )))?;

        publish_trigger.trigger(&"publish countersigning_success");
    }
    Ok(())
}

/// Publish to entry authorities so they can gather all the signed
/// actions for this session and respond with a session complete.
pub async fn countersigning_publish(
    network: &HolochainP2pDna,
    op: DhtOp,
<<<<<<< HEAD
    author: AgentPubKey,
=======
    _author: AgentPubKey,
>>>>>>> cf966326
) -> Result<(), ZomeCallResponse> {
    if let Some(enzyme) = op.enzymatic_countersigning_enzyme() {
        if let Err(e) = network
            .countersigning_session_negotiation(
                vec![enzyme.clone()],
                CountersigningSessionNegotiationMessage::EnzymePush(Box::new(op)),
            )
            .await
        {
            tracing::error!(
                "Failed to push countersigning ops to enzyme because of: {:?}",
                e
            );
            return Err(ZomeCallResponse::CountersigningSession(e.to_string()));
        }
    } else {
        let basis = op.dht_basis();
<<<<<<< HEAD
        use holochain_p2p::DhtOpHashExt;
        let hash_sized = OpHashSized::new(
            DhtOpHash::with_data_sync(&op).to_kitsune(),
            // MAYBE: figure out the size some day?
            //        it's not dire for countersigning publishes
            None,
        );
        let ops = vec![hash_sized];
        if let Err(e) = network
            .publish(false, true, basis, author, ops, None, Some(vec![op]))
            .await
        {
=======
        if let Err(e) = network.publish_countersign(true, basis, op).await {
>>>>>>> cf966326
            tracing::error!(
                "Failed to publish to entry authorities for countersigning session because of: {:?}",
                e
            );
            return Err(ZomeCallResponse::CountersigningSession(e.to_string()));
        }
    }
    Ok(())
}

type AgentsToNotify = Vec<AgentPubKey>;
type Ops = Vec<(DhtOpHash, DhtOp)>;
type SignedActions = Vec<SignedAction>;

impl CountersigningWorkspace {
    /// Create a new empty countersigning workspace.
    pub fn new() -> CountersigningWorkspace {
        Self {
            inner: Share::new(Default::default()),
        }
    }

    /// Put a single signers store entry op in the workspace.
    fn put(
        &self,
        entry_hash: EntryHash,
        op_hash: DhtOpHash,
        op: DhtOp,
        required_actions: Vec<ActionHash>,
        expires: Timestamp,
    ) {
        // hash the action of this ops.
        let action_hash = ActionHash::with_data_sync(&op.action());
        self.inner
            .share_mut(|i, _| {
                // Get the session at this entry or create an empty one.
                let session = i.pending.entry(entry_hash).or_default();

                // Insert the op into the session.
                session
                    .map
                    .insert(action_hash, (op_hash, op, required_actions));

                // Set the expires time.
                session.expires = Some(expires);
                Ok(())
            })
            // We don't close this share so we can ignore this error.
            .ok();
    }

    fn get_complete_sessions(&self) -> Vec<(AgentsToNotify, Ops, SignedActions)> {
        let now = holochain_zome_types::Timestamp::now();
        self.inner
            .share_mut(|i, _| {
                // Remove any expired sessions.
                i.pending.retain(|_, session| {
                    session.expires.as_ref().map(|e| now < *e).unwrap_or(false)
                });

                // Get all complete session's entry hashes.
                let complete: Vec<_> = i
                    .pending
                    .iter()
                    .filter_map(|(entry_hash, session)| {
                        // If all session required actions are contained in the map
                        // then the session is complete.
                        if session.map.values().all(|(_, _, required_hashes)| {
                            required_hashes
                                .iter()
                                .all(|hash| session.map.contains_key(hash))
                        }) {
                            Some(entry_hash.clone())
                        } else {
                            None
                        }
                    })
                    .collect();

                let mut ret = Vec::with_capacity(complete.len());

                // For each complete session remove from the pending map
                // and fold into the signed actions to send to the agents
                // and the ops to validate.
                for hash in complete {
                    if let Some(session) = i.pending.remove(&hash) {
                        let map = session.map;
                        let r = map.into_iter().fold(
                            (Vec::new(), Vec::new(), Vec::new()),
                            |(mut agents, mut ops, mut actions), (_, (op_hash, op, _))| {
                                let action = op.action();
                                let signature = op.signature().clone();
                                // Agents to notify.
                                agents.push(action.author().clone());
                                // Signed actions to notify them with.
                                actions.push(SignedAction(action, signature));
                                // Ops to validate.
                                ops.push((op_hash, op));
                                (agents, ops, actions)
                            },
                        );
                        ret.push(r);
                    }
                }
                Ok(ret)
            })
            .unwrap_or_default()
    }
}

impl Default for CountersigningWorkspace {
    fn default() -> Self {
        Self::new()
    }
}

#[cfg(test)]
mod tests {
    use arbitrary::Arbitrary;

    use super::*;

    #[test]
    /// Test that a session of 5 actions is complete when
    /// the expiry time is in the future and all required actions
    /// are present.
    fn gets_complete_sessions() {
        let mut u = arbitrary::Unstructured::new(&holochain_zome_types::NOISE);
        let workspace = CountersigningWorkspace::new();

        // - Create the ops.
        let data = |u: &mut arbitrary::Unstructured| {
            let op_hash = DhtOpHash::arbitrary(u).unwrap();
            let op = DhtOp::arbitrary(u).unwrap();
            let action = op.action();
            (op_hash, op, action)
        };
        let entry_hash = EntryHash::arbitrary(&mut u).unwrap();
        let mut op_hashes = Vec::new();
        let mut ops = Vec::new();
        let mut required_actions = Vec::new();
        for _ in 0..5 {
            let (op_hash, op, action) = data(&mut u);
            let action_hash = ActionHash::with_data_sync(&action);
            op_hashes.push(op_hash);
            ops.push(op);
            required_actions.push(action_hash);
        }

        // - Put the ops in the workspace with expiry set to one hour from now.
        for (op_h, op) in op_hashes.into_iter().zip(ops.into_iter()) {
            let expires = (Timestamp::now() + std::time::Duration::from_secs(60 * 60)).unwrap();
            workspace.put(
                entry_hash.clone(),
                op_h,
                op,
                required_actions.clone(),
                expires,
            );
        }

        // - Get all complete sessions.
        let r = workspace.get_complete_sessions();
        // - Expect we have one.
        assert_eq!(r.len(), 1);

        workspace
            .inner
            .share_mut(|i, _| {
                // - Check we have none pending.
                assert_eq!(i.pending.len(), 0);
                Ok(())
            })
            .unwrap();
    }

    #[test]
    /// Test that expired sessions are removed.
    fn expired_sessions_removed() {
        let mut u = arbitrary::Unstructured::new(&holochain_zome_types::NOISE);
        let workspace = CountersigningWorkspace::new();

        // - Create an op for a session that has expired in the past.
        let op_hash = DhtOpHash::arbitrary(&mut u).unwrap();
        let op = DhtOp::arbitrary(&mut u).unwrap();
        let action = op.action();
        let entry_hash = EntryHash::arbitrary(&mut u).unwrap();
        let action_hash = ActionHash::with_data_sync(&action);
        let expires = (Timestamp::now() - std::time::Duration::from_secs(60 * 60)).unwrap();

        // - Add it to the workspace.
        workspace.put(entry_hash, op_hash, op, vec![action_hash], expires);
        let r = workspace.get_complete_sessions();

        // - Expect we have no complete sessions.
        assert_eq!(r.len(), 0);
        workspace
            .inner
            .share_mut(|i, _| {
                // - Check we have none pending.
                assert_eq!(i.pending.len(), 0);
                Ok(())
            })
            .unwrap();
    }
}<|MERGE_RESOLUTION|>--- conflicted
+++ resolved
@@ -13,7 +13,6 @@
 use holochain_types::signal::{Signal, SystemSignal};
 use holochain_zome_types::Timestamp;
 use holochain_zome_types::{Entry, SignedAction, ZomeCallResponse};
-use kitsune_p2p::dependencies::kitsune_p2p_fetch::OpHashSized;
 use kitsune_p2p_types::tx2::tx2_utils::Share;
 use rusqlite::{named_params, Transaction};
 
@@ -299,30 +298,7 @@
             }
             let op = DhtOp::RegisterAgentActivity(signature, action);
             let basis = op.dht_basis();
-<<<<<<< HEAD
-            use holochain_p2p::DhtOpHashExt;
-            let hash_sized = OpHashSized::new(
-                DhtOpHash::with_data_sync(&op).to_kitsune(),
-                // MAYBE: figure out the size some day?
-                //        it's not dire for countersigning publishes
-                None,
-            );
-            let ops = vec![hash_sized];
-            if let Err(e) = network
-                .publish(
-                    false,
-                    false,
-                    basis,
-                    author.clone(),
-                    ops,
-                    None,
-                    Some(vec![op]),
-                )
-                .await
-            {
-=======
             if let Err(e) = network.publish_countersign(false, basis, op).await {
->>>>>>> cf966326
                 tracing::error!(
                     "Failed to publish to other countersigners agent authorities because of: {:?}",
                     e
@@ -344,11 +320,7 @@
 pub async fn countersigning_publish(
     network: &HolochainP2pDna,
     op: DhtOp,
-<<<<<<< HEAD
-    author: AgentPubKey,
-=======
     _author: AgentPubKey,
->>>>>>> cf966326
 ) -> Result<(), ZomeCallResponse> {
     if let Some(enzyme) = op.enzymatic_countersigning_enzyme() {
         if let Err(e) = network
@@ -366,22 +338,7 @@
         }
     } else {
         let basis = op.dht_basis();
-<<<<<<< HEAD
-        use holochain_p2p::DhtOpHashExt;
-        let hash_sized = OpHashSized::new(
-            DhtOpHash::with_data_sync(&op).to_kitsune(),
-            // MAYBE: figure out the size some day?
-            //        it's not dire for countersigning publishes
-            None,
-        );
-        let ops = vec![hash_sized];
-        if let Err(e) = network
-            .publish(false, true, basis, author, ops, None, Some(vec![op]))
-            .await
-        {
-=======
         if let Err(e) = network.publish_countersign(true, basis, op).await {
->>>>>>> cf966326
             tracing::error!(
                 "Failed to publish to entry authorities for countersigning session because of: {:?}",
                 e
