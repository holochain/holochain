--- conflicted
+++ resolved
@@ -1,32 +1,18 @@
 //! Countersigning workflow to maintain countersigning session state.
 
 use super::error::WorkflowResult;
-<<<<<<< HEAD
-use crate::conductor::error::ConductorResult;
-use crate::conductor::space::Space;
-use crate::conductor::ConductorHandle;
-use crate::core::queue_consumer::{TriggerSender, WorkComplete};
-use crate::core::workflow::WorkflowError;
-=======
 use crate::conductor::space::Space;
 use crate::core::queue_consumer::{TriggerSender, WorkComplete};
->>>>>>> 67e536f1
 use holo_hash::AgentPubKey;
 use holochain_p2p::event::CountersigningSessionNegotiationMessage;
 use holochain_p2p::{HolochainP2pDna, HolochainP2pDnaT};
 use holochain_state::prelude::*;
 use kitsune_p2p_types::tx2::tx2_utils::Share;
-<<<<<<< HEAD
 use kitsune_p2p_types::KitsuneResult;
 use std::collections::HashMap;
 use std::sync::Arc;
 use std::time::Duration;
-=======
-use std::collections::HashMap;
-use std::sync::Arc;
-use std::time::Duration;
 use tokio::sync::broadcast::Sender;
->>>>>>> 67e536f1
 
 /// Accept handler for starting countersigning sessions.
 mod accept;
@@ -64,7 +50,6 @@
             countersigning_resolution_retry_delay,
         }
     }
-<<<<<<< HEAD
 
     pub async fn get_countersigning_session_state(
         &self,
@@ -89,7 +74,7 @@
     space: Space,
     network: Arc<impl HolochainP2pDnaT>,
     cell_id: CellId,
-    conductor: ConductorHandle,
+    signal_tx: Sender<Signal>,
     self_trigger: TriggerSender,
     integration_trigger: TriggerSender,
     publish_trigger: TriggerSender,
@@ -102,11 +87,6 @@
             .share_ref(|inner| Ok(inner.sessions.len()))
             .unwrap()
     );
-
-    let signal_tx = conductor
-        .get_signal_tx(&cell_id)
-        .await
-        .map_err(WorkflowError::other)?;
 
     refresh::refresh_workspace_state(&space, cell_id.clone(), signal_tx.clone()).await;
 
@@ -133,169 +113,6 @@
                     }
                 });
 
-=======
-}
-
-/// The inner state of a countersigning workspace.
-#[derive(Default)]
-struct CountersigningWorkspaceInner {
-    sessions: HashMap<AgentPubKey, CountersigningSessionState>,
-}
-
-#[derive(Debug, Clone)]
-enum CountersigningSessionState {
-    /// This is the entry state. Accepting a countersigning session through the HDK will immediately
-    /// register the countersigning session in this state, for management by the countersigning workflow.
-    Accepted(PreflightRequest),
-    /// This is the state where we have collected one or more signatures for a countersigning session.
-    ///
-    /// This state can be entered from the [CountersigningSessionState::Accepted] state, which happens when a witness returns a
-    /// signature bundle to us. While the session has not timed out, we will stay in this state and
-    /// wait until one of the signatures bundles we have received is valid for the session to be
-    /// completed.
-    ///
-    /// This state can also be entered from the [CountersigningSessionState::Unknown] state, which happens when we
-    /// have been able to recover the session from the source chain and have requested signed actions
-    /// from agent authorities to build a signature bundle.
-    ///
-    /// From this state we either complete the session successfully, or we transition to the [CountersigningSessionState::Unknown]
-    /// state if we are unable to complete the session.
-    SignaturesCollected {
-        preflight_request: PreflightRequest,
-        /// Multiple responses in the outer vec, sets of responses in the inner vec
-        signature_bundles: Vec<Vec<SignedAction>>,
-    },
-    /// The session is in an unknown state and needs to be resolved.
-    ///
-    /// In most cases, we do know how we got into this state, but we treat it as unknown because
-    /// we want to always go through the same checks when leaving a countersigning session in any
-    /// way that is not a successful completion.
-    ///
-    /// Note that because the [PreflightRequest] is stored here, we only ever enter the unknown state
-    /// if we managed to keep the preflight request in memory, or if we have been able to recover it
-    /// from the source chain as part of the committed [CounterSigningSessionData]. Otherwise, we
-    /// are unable to discover what session we were participating in, and we must abandon the session
-    /// without going through this recovery state.
-    Unknown {
-        preflight_request: PreflightRequest,
-        // Unused until the next PR
-        #[allow(dead_code)]
-        resolution: Option<SessionResolutionSummary>,
-    },
-}
-
-impl CountersigningSessionState {
-    fn session_app_entry_hash(&self) -> &EntryHash {
-        let request = match self {
-            CountersigningSessionState::Accepted(request) => request,
-            CountersigningSessionState::SignaturesCollected {
-                preflight_request, ..
-            } => preflight_request,
-            CountersigningSessionState::Unknown {
-                preflight_request, ..
-            } => preflight_request,
-        };
-
-        &request.app_entry_hash
-    }
-}
-
-/// Summary of the workflow's attempts to resolve the outcome a failed countersigning session.
-///
-/// This tracks the numbers of attempts and the outcome of the most recent attempt.
-#[derive(Debug, Clone)]
-struct SessionResolutionSummary {
-    /// How many attempts have been made to resolve the session.
-    ///
-    /// Attempts are made according to the frequency specified by [RETRY_UNKNOWN_SESSION_STATE_DELAY].
-    ///
-    /// This count is only correct for the current run of the Holochain conductor. If the conductor
-    /// is restarted then this counter is also reset.
-    // Unused until the next PR
-    #[allow(dead_code)]
-    pub attempts: usize,
-    /// The time of the last attempt to resolve the session.
-    // Unused until the next PR
-    #[allow(dead_code)]
-    pub last_attempt_at: Timestamp,
-    /// The outcome of the most recent attempt to resolve the session.
-    // Unused until the next PR
-    #[allow(dead_code)]
-    pub outcomes: Vec<SessionResolutionOutcome>,
-}
-
-/// The outcome for a single agent who participated in a countersigning session.
-///
-/// [NUM_AUTHORITIES_TO_QUERY] authorities are made to agent activity authorities for each agent,
-/// and the decisions are collected into [SessionResolutionOutcome::decisions].
-#[derive(Debug, Clone)]
-struct SessionResolutionOutcome {
-    /// The agent who participated in the countersigning session and is the subject of this
-    /// resolution outcome.
-    // Unused until the next PR
-    #[allow(dead_code)]
-    pub agent: AgentPubKey,
-    /// The resolved decision for each authority for the subject agent.
-    // Unused until the next PR
-    #[allow(dead_code)]
-    pub decisions: Vec<SessionCompletionDecision>,
-}
-
-const NUM_AUTHORITIES_TO_QUERY: usize = 3;
-
-#[derive(Clone, Debug, PartialEq)]
-enum SessionCompletionDecision {
-    Complete(Box<SignedActionHashed>),
-    Abandoned,
-    Indeterminate,
-}
-
-#[cfg_attr(feature = "instrument", tracing::instrument(skip_all))]
-#[allow(clippy::too_many_arguments)]
-pub(crate) async fn countersigning_workflow(
-    space: Space,
-    network: Arc<impl HolochainP2pDnaT>,
-    cell_id: CellId,
-    signal_tx: Sender<Signal>,
-    self_trigger: TriggerSender,
-    integration_trigger: TriggerSender,
-    publish_trigger: TriggerSender,
-) -> WorkflowResult<WorkComplete> {
-    tracing::debug!(
-        "Starting countersigning workflow, with {} sessions",
-        space
-            .countersigning_workspace
-            .inner
-            .share_ref(|inner| Ok(inner.sessions.len()))
-            .unwrap()
-    );
-
-    refresh::refresh_workspace_state(&space, cell_id.clone(), signal_tx.clone()).await;
-
-    // Apply timeouts by moving accepted sessions to unknown state if their end time is in the past.
-    space
-        .countersigning_workspace
-        .inner
-        .share_mut(|inner, _| {
-            inner
-                .sessions
-                .iter_mut()
-                .for_each(|(author, session_state)| {
-                    if let CountersigningSessionState::Accepted(request) = session_state {
-                        if request.session_times.end < Timestamp::now() {
-                            tracing::info!(
-                                "Session for agent {:?} has timed out, moving to unknown state",
-                                author
-                            );
-                            *session_state = CountersigningSessionState::Unknown {
-                                preflight_request: request.clone(),
-                                resolution: None,
-                            };
-                        }
-                    }
-                });
-
->>>>>>> 67e536f1
             Ok(())
         })
         .unwrap();
@@ -309,11 +126,7 @@
                 .sessions
                 .iter()
                 .filter_map(|(author, session_state)| match session_state {
-<<<<<<< HEAD
                     CounterSigningSessionState::Unknown { .. } => Some(author.clone()),
-=======
-                    CountersigningSessionState::Unknown { .. } => Some(author.clone()),
->>>>>>> 67e536f1
                     _ => None,
                 })
                 .collect::<Vec<_>>())
@@ -330,10 +143,6 @@
             space.clone(),
             network.clone(),
             author.clone(),
-<<<<<<< HEAD
-            self_trigger.clone(),
-=======
->>>>>>> 67e536f1
         )
         .await
         {
@@ -356,7 +165,6 @@
                         Ok(removed_session)
                     })
                     .unwrap();
-<<<<<<< HEAD
 
                 if let Some(removed_session) = removed_session {
                     let entry_hash = removed_session.session_app_entry_hash().clone();
@@ -368,24 +176,6 @@
                         .ok();
                 }
             }
-            Ok((SessionCompletionDecision::Indeterminate, _)) => {
-                remaining_sessions_in_unknown_state += 1;
-                tracing::info!(
-                    "No automated decision could be reached for the current countersigning session: {:?}",
-                    author
-                );
-=======
-
-                if let Some(removed_session) = removed_session {
-                    let entry_hash = removed_session.session_app_entry_hash().clone();
-
-                    signal_tx
-                        .send(Signal::System(SystemSignal::AbandonedCountersigning(
-                            entry_hash,
-                        )))
-                        .ok();
-                }
-            }
             Ok((SessionCompletionDecision::Indeterminate, outcomes)) => {
                 remaining_sessions_in_unknown_state += 1;
                 tracing::info!(
@@ -397,7 +187,7 @@
                     match inner.sessions.entry(cell_id.agent_pubkey().clone()) {
                         std::collections::hash_map::Entry::Occupied(mut entry) => {
                             let session_state = entry.get_mut();
-                            if let CountersigningSessionState::Unknown {
+                            if let CounterSigningSessionState::Unknown {
                                 resolution,
                                 ..
                             } = session_state
@@ -424,7 +214,6 @@
 
                     Ok(())
                 }).unwrap();
->>>>>>> 67e536f1
             }
             Err(e) => {
                 tracing::error!(
@@ -435,7 +224,6 @@
             }
         }
     }
-<<<<<<< HEAD
 
     if remaining_sessions_in_unknown_state > 0 {
         tokio::task::spawn({
@@ -453,24 +241,6 @@
     }
 
     let maybe_completed_sessions = space
-=======
-
-    if remaining_sessions_in_unknown_state > 0 {
-        tokio::task::spawn({
-            let self_trigger = self_trigger.clone();
-            async move {
-                tokio::time::sleep(
-                    space
-                        .countersigning_workspace
-                        .countersigning_resolution_retry_delay,
-                )
-                .await;
-                self_trigger.trigger(&"unknown_session_state_retry");
-            }
-        });
-    }
-
-    let maybe_completed_sessions = space
         .countersigning_workspace
         .inner
         .share_ref(|inner| {
@@ -478,7 +248,7 @@
                 .sessions
                 .iter()
                 .filter_map(|(author, session_state)| match session_state {
-                    CountersigningSessionState::SignaturesCollected {
+                    CounterSigningSessionState::SignaturesCollected {
                         signature_bundles, ..
                     } => Some((author.clone(), signature_bundles.clone())),
                     _ => None,
@@ -541,78 +311,6 @@
     // At the end of the workflow, if we have any sessions still in progress, then schedule a
     // workflow run for the one that will finish soonest.
     let maybe_earliest_finish = space
->>>>>>> 67e536f1
-        .countersigning_workspace
-        .inner
-        .share_ref(|inner| {
-            Ok(inner
-                .sessions
-<<<<<<< HEAD
-                .iter()
-                .filter_map(|(author, session_state)| match session_state {
-                    CounterSigningSessionState::SignaturesCollected {
-                        signature_bundles, ..
-                    } => Some((author.clone(), signature_bundles.clone())),
-                    _ => None,
-                })
-                .collect::<Vec<_>>())
-        })
-        .unwrap();
-
-    for (author, signatures) in maybe_completed_sessions {
-        for signature_bundle in signatures {
-            // Try to complete the session using this signature bundle.
-
-            match complete::inner_countersigning_session_complete(
-                space.clone(),
-                network.clone(),
-                author.clone(),
-                signature_bundle.clone(),
-                integration_trigger.clone(),
-                publish_trigger.clone(),
-            )
-            .await
-            {
-                Ok(Some(cs_entry_hash)) => {
-                    // The session completed successfully this bundle, so we can remove the session
-                    // from the workspace.
-                    space
-                        .countersigning_workspace
-                        .inner
-                        .share_mut(|inner, _| {
-                            tracing::trace!("Countersigning session completed successfully, removing from the workspace for agent: {:?}", author);
-                            inner.sessions.remove(&author);
-                            Ok(())
-                        })
-                        .unwrap();
-
-                    // Signal to the UI.
-                    // If there are no active connections this won't emit anything.
-                    signal_tx
-                        .send(Signal::System(SystemSignal::SuccessfulCountersigning(
-                            cs_entry_hash,
-                        )))
-                        .ok();
-
-                    break;
-                }
-                Ok(None) => {
-                    tracing::warn!("Rejected signature bundle for countersigning session for agent: {:?}: {:?}", author, signature_bundle);
-                }
-                Err(e) => {
-                    tracing::error!(
-                        "Error completing countersigning session for agent: {:?}: {:?}",
-                        author,
-                        e
-                    );
-                }
-            }
-        }
-    }
-
-    // At the end of the workflow, if we have any sessions still in progress, then schedule a
-    // workflow run for the one that will finish soonest.
-    let maybe_earliest_finish = space
         .countersigning_workspace
         .inner
         .share_ref(|inner| {
@@ -647,37 +345,6 @@
         });
     }
 
-=======
-                .values()
-                .filter_map(|s| {
-                    match s {
-                        CountersigningSessionState::Accepted(request) => {
-                            Some(request.session_times.end)
-                        }
-                        _ => {
-                            // Could be waiting for more signatures, or in an unknown state.
-                            None
-                        }
-                    }
-                })
-                .min())
-        })
-        .unwrap();
-
-    // TODO This risks building up duplicate triggers
-    if let Some(earliest_finish) = maybe_earliest_finish {
-        let delay = match (earliest_finish - Timestamp::now()).map(|d| d.to_std()) {
-            Ok(Ok(d)) => d,
-            _ => Duration::from_millis(100),
-        };
-        tracing::debug!("Countersigning workflow will run again in {:?}", delay);
-        tokio::task::spawn(async move {
-            tokio::time::sleep(delay).await;
-            self_trigger.trigger(&"retrigger_expiry_check");
-        });
-    }
-
->>>>>>> 67e536f1
     Ok(WorkComplete::Complete)
 }
 
