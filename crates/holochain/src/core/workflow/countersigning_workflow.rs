--- conflicted
+++ resolved
@@ -21,7 +21,6 @@
 
 /// Inner workflow for completing a countersigning session based on received signatures.
 mod complete;
-<<<<<<< HEAD
 
 /// State integrity function to ensure that the database and the workspace are in sync.
 mod refresh;
@@ -38,65 +37,16 @@
 use holochain_state::chain_lock::get_chain_lock;
 pub(crate) use success::countersigning_success;
 
-=======
-
-/// State integrity function to ensure that the database and the workspace are in sync.
-mod refresh;
-
-/// Success handler for receiving signature bundles from the network.
-mod success;
-
-#[cfg(test)]
-mod tests;
-
-pub(crate) use accept::accept_countersigning_request;
-use holochain_keystore::MetaLairClient;
-use holochain_state::chain_lock::get_chain_lock;
-pub(crate) use success::countersigning_success;
-
->>>>>>> 4e719a81
 /// Countersigning workspace to hold session state.
 #[derive(Clone)]
 pub struct CountersigningWorkspace {
     inner: Share<CountersigningWorkspaceInner>,
     countersigning_resolution_retry_delay: Duration,
-<<<<<<< HEAD
-=======
     countersigning_resolution_retry_limit: Option<usize>,
->>>>>>> 4e719a81
 }
 
 impl CountersigningWorkspace {
     /// Create a new countersigning workspace.
-<<<<<<< HEAD
-    pub fn new(countersigning_resolution_retry_delay: Duration) -> Self {
-        Self {
-            inner: Default::default(),
-            countersigning_resolution_retry_delay,
-        }
-    }
-
-    pub fn get_countersigning_session_state(&self) -> Option<CountersigningSessionState> {
-        self.inner
-            .share_ref(|inner| Ok(inner.session.clone()))
-            .unwrap()
-    }
-
-    pub fn remove_countersigning_session(&self) -> Option<CountersigningSessionState> {
-        self.inner
-            .share_mut(|inner, _| Ok(inner.session.take()))
-            .unwrap()
-    }
-}
-
-/// The inner state of a countersigning workspace.
-#[derive(Default)]
-struct CountersigningWorkspaceInner {
-    session: Option<CountersigningSessionState>,
-    next_trigger: Option<NextTrigger>,
-}
-
-=======
     pub fn new(
         countersigning_resolution_retry_delay: Duration,
         countersigning_resolution_retry_limit: Option<usize>,
@@ -107,6 +57,18 @@
             countersigning_resolution_retry_limit,
         }
     }
+
+    pub fn get_countersigning_session_state(&self) -> Option<CountersigningSessionState> {
+        self.inner
+            .share_ref(|inner| Ok(inner.session.clone()))
+            .unwrap()
+    }
+
+    pub fn remove_countersigning_session(&self) -> Option<CountersigningSessionState> {
+        self.inner
+            .share_mut(|inner, _| Ok(inner.session.take()))
+            .unwrap()
+    }
 }
 
 /// The inner state of a countersigning workspace.
@@ -116,174 +78,6 @@
     next_trigger: Option<NextTrigger>,
 }
 
-#[derive(Debug, Clone)]
-enum CountersigningSessionState {
-    /// This is the entry state. Accepting a countersigning session through the HDK will immediately
-    /// register the countersigning session in this state, for management by the countersigning workflow.
-    ///
-    /// The session will stay in this state even when the agent commits their countersigning entry and only
-    /// move to the next state when the first signature bundle is received.
-    Accepted(PreflightRequest),
-    /// This is the state where we have collected one or more signatures for a countersigning session.
-    ///
-    /// This state can be entered from the [CountersigningSessionState::Accepted] state, which happens
-    /// when a witness returns a signature bundle to us. While the session has not timed out, we will
-    /// stay in this state and wait until one of the signatures bundles we have received is valid for
-    /// the session to be completed.
-    ///
-    /// If we entered this state from the [CountersigningSessionState::Accepted] state, we will either
-    /// complete the session successfully or the session will time out. On a timeout we will move
-    /// to the [CountersigningSessionState::Unknown] for a limited number of attempts to recover the session.
-    ///
-    /// This state can also be entered from the [CountersigningSessionState::Unknown] state, which happens when we
-    /// have been able to recover the session from the source chain and have requested signed actions
-    /// from agent authorities to build a signature bundle.
-    ///
-    /// If we entered this state from the [CountersigningSessionState::Unknown] state, we will either
-    /// complete the session successfully, or if the signatures are invalid, we will return to the
-    /// [CountersigningSessionState::Unknown] state.
-    SignaturesCollected {
-        preflight_request: PreflightRequest,
-        /// Multiple responses in the outer vec, sets of responses in the inner vec
-        signature_bundles: Vec<Vec<SignedAction>>,
-        /// This field is set when the signature bundle came from querying agent activity authorities
-        /// in the unknown state. If we started from that state, we should return to it if the
-        /// signature bundle is invalid. Otherwise, stay in this state and wait for more signatures.
-        resolution: Option<SessionResolutionSummary>,
-    },
-    /// The session is in an unknown state and needs to be resolved.
-    ///
-    /// This state is used when we have lost track of the countersigning session. This happens if
-    /// we have got far enough to create the countersigning entry but have crashed or restarted
-    /// before we could complete the session. In this case we need to try to discover what the other
-    /// agent or agents involved in the session have done.
-    ///
-    /// This state is also entered temporarily when we have published a signature and then the
-    /// session has timed out. To avoid deadlocking with two parties both waiting for each other to
-    /// proceed, we cannot stay in this state indefinitely. We will make a limited number of attempts
-    /// to recover and if we cannot, we will abandon the session.
-    ///
-    /// The only exception to the attempt limiting is if we are unable to reach agent activity authorities
-    /// to progress resolving the session. In this case, the attempts are not counted towards the
-    /// configured limit. This does not protect us against a network partition where we can only see
-    /// a subset of the network, but it does protect us against Holochain forcing a decision while
-    /// it is unable to reach any peers.
-    ///
-    /// Note that because the [PreflightRequest] is stored here, we only ever enter the unknown state
-    /// if we managed to keep the preflight request in memory, or if we have been able to recover it
-    /// from the source chain as part of the committed [CounterSigningSessionData]. Otherwise, we
-    /// are unable to discover what session we were participating in, and we must abandon the session
-    /// without going through this recovery state.
-    Unknown {
-        preflight_request: PreflightRequest,
-        resolution: SessionResolutionSummary,
-    },
-}
-
-impl CountersigningSessionState {
-    fn preflight_request(&self) -> &PreflightRequest {
-        match self {
-            CountersigningSessionState::Accepted(preflight_request) => preflight_request,
-            CountersigningSessionState::SignaturesCollected {
-                preflight_request, ..
-            } => preflight_request,
-            CountersigningSessionState::Unknown {
-                preflight_request, ..
-            } => preflight_request,
-        }
-    }
-
-    fn session_app_entry_hash(&self) -> &EntryHash {
-        let request = match self {
-            CountersigningSessionState::Accepted(request) => request,
-            CountersigningSessionState::SignaturesCollected {
-                preflight_request, ..
-            } => preflight_request,
-            CountersigningSessionState::Unknown {
-                preflight_request, ..
-            } => preflight_request,
-        };
-
-        &request.app_entry_hash
-    }
-}
-
-#[derive(Debug, Clone)]
-enum ResolutionRequiredReason {
-    /// The session has timed out, so we should try to resolve its state before abandoning.
-    Timeout,
-    /// Something happened, like a conductor restart, and we lost track of the session.
-    Unknown,
-}
-
-/// Summary of the workflow's attempts to resolve the outcome a failed countersigning session.
-///
-/// This tracks the numbers of attempts and the outcome of the most recent attempt.
-#[derive(Debug, Clone)]
-struct SessionResolutionSummary {
-    /// The reason why session resolution is required.
-    required_reason: ResolutionRequiredReason,
-    /// How many attempts have been made to resolve the session.
-    ///
-    /// Attempts are made according to the frequency specified by [RETRY_UNKNOWN_SESSION_STATE_DELAY].
-    ///
-    /// This count is only correct for the current run of the Holochain conductor. If the conductor
-    /// is restarted then this counter is also reset.
-    pub attempts: usize,
-    /// The time of the last attempt to resolve the session.
-    pub last_attempt_at: Option<Timestamp>,
-    /// The outcome of the most recent attempt to resolve the session.
-    pub outcomes: Vec<SessionResolutionOutcome>,
-}
-
-impl Default for SessionResolutionSummary {
-    fn default() -> Self {
-        Self {
-            required_reason: ResolutionRequiredReason::Unknown,
-            attempts: 0,
-            last_attempt_at: None,
-            outcomes: Vec::with_capacity(0),
-        }
-    }
-}
-
-/// The outcome for a single agent who participated in a countersigning session.
-///
-/// [NUM_AUTHORITIES_TO_QUERY] authorities are made to agent activity authorities for each agent,
-/// and the decisions are collected into [SessionResolutionOutcome::decisions].
-#[derive(Debug, Clone)]
-struct SessionResolutionOutcome {
-    /// The agent who participated in the countersigning session and is the subject of this
-    /// resolution outcome.
-    // Unused until the next PR
-    #[allow(dead_code)]
-    pub agent: AgentPubKey,
-    /// The resolved decision for each authority for the subject agent.
-    // Unused until the next PR
-    #[allow(dead_code)]
-    pub decisions: Vec<SessionCompletionDecision>,
-}
-
-const NUM_AUTHORITIES_TO_QUERY: usize = 3;
-
-#[derive(Clone, Debug, PartialEq)]
-enum SessionCompletionDecision {
-    /// Evidence found on the network that this session completed successfully.
-    Complete(Box<SignedActionHashed>),
-    /// Evidence found on the network that this session was abandoned and other agents have
-    /// added to their chain without completing the session.
-    Abandoned,
-    /// No evidence, or inconclusive evidence, was found on the network. Holochain will not make an
-    /// automatic decision until the evidence is conclusive.
-    Indeterminate,
-    /// There were errors encountered while trying to resolve the session. Errors such as network
-    /// errors are treated differently to inconclusive evidence. We don't want to force a decision
-    /// when we're offline, for example. In this case, the resolution must be retried later and this
-    /// attempt should not be counted.
-    Failed,
-}
-
->>>>>>> 4e719a81
 #[cfg_attr(feature = "instrument", tracing::instrument(skip_all))]
 #[allow(clippy::too_many_arguments)]
 pub(crate) async fn countersigning_workflow(
@@ -298,18 +92,10 @@
     publish_trigger: TriggerSender,
 ) -> WorkflowResult<WorkComplete> {
     tracing::debug!(
-<<<<<<< HEAD
-        "Starting countersigning workflow for agent {:?}, with a session? {:?}",
-        cell_id.agent_pubkey(),
-        workspace
-            .inner
-            .share_ref(|inner| Ok(inner.session.clone()))
-=======
         "Starting countersigning workflow, with a session? {}",
         workspace
             .inner
             .share_ref(|inner| Ok(inner.session.is_some()))
->>>>>>> 4e719a81
             .unwrap()
     );
 
@@ -335,43 +121,7 @@
     .await;
 
     // Abandon any sessions that have timed out.
-<<<<<<< HEAD
-    apply_timeout(&space, workspace.clone(), &cell_id, signal_tx.clone()).await;
-
-    workspace
-        .inner
-        .share_mut(|inner, _| {
-            inner.session.iter_mut().for_each(|state| {
-                if let CountersigningSessionState::SignaturesCollected {
-                    preflight_request,
-                    signature_bundles,
-                    resolution,
-                } = state
-                {
-                    if signature_bundles.is_empty() && resolution.is_some() {
-                        tracing::debug!("Countersigning session for agent {:?} has no valid signatures remaining and is a recovery session, returning to unknown state", cell_id.agent_pubkey());
-
-                        // If we have no signatures and no resolution, then we need to try to recover
-                        // the session.
-                        *state = CountersigningSessionState::Unknown {
-                            preflight_request: preflight_request.clone(),
-                            resolution: resolution.clone().map(|r| SessionResolutionSummary {
-                                attempts: r.attempts + 1,
-                                last_attempt_at: Timestamp::now(),
-                                outcomes: r.outcomes.clone(),
-                                completion_attempts: r.completion_attempts + 1,
-                            }),
-                        };
-                    }
-                }
-            });
-
-            Ok(())
-        })
-        .unwrap();
-=======
     apply_timeout(&space, workspace.clone(), &cell_id, signal_tx.clone()).await?;
->>>>>>> 4e719a81
 
     // If the session is in an unknown state, try to recover it.
     try_recover_failed_session(
@@ -380,14 +130,8 @@
         network.clone(),
         &cell_id,
         &signal_tx,
-<<<<<<< HEAD
-        &self_trigger,
-    )
-    .await;
-=======
     )
     .await?;
->>>>>>> 4e719a81
 
     let maybe_completed_session = workspace
         .inner
@@ -402,11 +146,8 @@
         .unwrap();
 
     if let Some(signature_bundles) = maybe_completed_session {
-<<<<<<< HEAD
-=======
         let mut completed = false;
 
->>>>>>> 4e719a81
         for signature_bundle in signature_bundles {
             // Try to complete the session using this signature bundle.
 
@@ -441,10 +182,7 @@
                         )))
                         .ok();
 
-<<<<<<< HEAD
-=======
                     completed = true;
->>>>>>> 4e719a81
                     break;
                 }
                 Ok(None) => {
@@ -459,37 +197,6 @@
                 }
             }
         }
-<<<<<<< HEAD
-    }
-
-    // At the end of the workflow, if we have a session still in progress, then schedule a
-    // workflow run again at the end time.
-    let maybe_end_time = workspace
-        .inner
-        .share_ref(|inner| {
-            Ok(match &inner.session {
-                Some(state) => match state {
-                    CountersigningSessionState::Accepted(preflight_request)
-                    | CountersigningSessionState::SignaturesCollected {
-                        preflight_request, ..
-                    } => Some(preflight_request.session_times.end),
-                    CountersigningSessionState::Unknown { .. } => {
-                        // Don't apply timeouts in the unknown state
-                        None
-                    }
-                },
-                None => None,
-            })
-        })
-        .unwrap();
-
-    tracing::trace!("End time: {:?}", maybe_end_time);
-
-    if let Some(end_time) = maybe_end_time {
-        reschedule_self(workspace, self_trigger, end_time);
-    }
-
-=======
 
         if !completed {
             // If we got these signatures from a resolution attempt, then we need to return to the
@@ -546,7 +253,6 @@
         reschedule_self(workspace, self_trigger, end_time);
     }
 
->>>>>>> 4e719a81
     Ok(WorkComplete::Complete)
 }
 
@@ -556,12 +262,7 @@
     network: Arc<impl HolochainP2pDnaT + Sized>,
     cell_id: &CellId,
     signal_tx: &Sender<Signal>,
-<<<<<<< HEAD
-    self_trigger: &TriggerSender,
-) {
-=======
 ) -> WorkflowResult<()> {
->>>>>>> 4e719a81
     let maybe_session_in_unknown_state = workspace
         .inner
         .share_ref(|inner| {
@@ -577,10 +278,6 @@
         })
         .unwrap();
 
-<<<<<<< HEAD
-    let mut remained_in_unknown_state = false;
-=======
->>>>>>> 4e719a81
     if let Some(preflight_request) = maybe_session_in_unknown_state {
         tracing::info!(
             "Countersigning session for agent {:?} is in an unknown state, attempting to resolve",
@@ -594,83 +291,6 @@
         )
         .await
         {
-<<<<<<< HEAD
-            Ok((SessionCompletionDecision::Complete(_), _)) => {
-                // No need to do anything here. Signatures were found which may be able to complete
-                // the session but the session isn't actually complete yet. We need to let the
-                // workflow re-run and try those signatures.
-            }
-            Ok((SessionCompletionDecision::Abandoned, _)) => {
-                // The session state has been resolved, so we can remove it from the workspace.
-                workspace
-                    .inner
-                    .share_mut(|inner, _| {
-                        tracing::trace!(
-                            "Decision made for incomplete session, removing from workspace: {:?}",
-                            cell_id.agent_pubkey()
-                        );
-
-                        inner.session = None;
-                        Ok(())
-                    })
-                    .unwrap();
-
-                signal_tx
-                    .send(Signal::System(SystemSignal::AbandonedCountersigning(
-                        preflight_request.app_entry_hash.clone(),
-                    )))
-                    .ok();
-            }
-            Ok((SessionCompletionDecision::Indeterminate, outcomes)) => {
-                remained_in_unknown_state = true;
-                tracing::info!(
-                    "No automated decision could be reached for the current countersigning session: {:?}",
-                    cell_id.agent_pubkey()
-                );
-
-                workspace.inner.share_mut(|inner, _| {
-                    if let Some(session_state) = &mut inner.session {
-                        if let CountersigningSessionState::Unknown {
-                            resolution,
-                            ..
-                        } = session_state
-                        {
-                            if let Some(resolution) = resolution {
-                                resolution.attempts += 1;
-                                resolution.last_attempt_at = Timestamp::now();
-                                resolution.outcomes = outcomes;
-                            } else {
-                                *resolution = Some(SessionResolutionSummary {
-                                    outcomes,
-                                    ..Default::default()
-                                });
-                            }
-                        } else {
-                            tracing::error!("Countersigning session for agent {:?} was not in the expected state while trying to resolve it", cell_id.agent_pubkey());
-                        }
-                    } else {
-                        tracing::error!("Countersigning session for agent {:?} was removed from the workspace while trying to resolve it", cell_id.agent_pubkey());
-                    }
-
-                    Ok(())
-                }).unwrap();
-            }
-            Err(e) => {
-                tracing::error!(
-                    "Error cleaning up countersigning session for agent: {:?}: {:?}",
-                    cell_id.agent_pubkey(),
-                    e
-                );
-            }
-        }
-    }
-
-    if remained_in_unknown_state {
-        if let Ok(t) = Timestamp::now() + workspace.countersigning_resolution_retry_delay {
-            reschedule_self(workspace, self_trigger.clone(), t);
-        } else {
-            tracing::error!("Failed to calculate next trigger time for countersigning workflow");
-=======
             Ok((SessionCompletionDecision::Complete(_), outcomes)) => {
                 // No need to do anything here. Signatures were found which may be able to complete
                 // the session but the session isn't actually complete yet. We need to let the
@@ -882,57 +502,9 @@
         if session_data.preflight_request.fingerprint() == preflight_request.unwrap().fingerprint()
         {
             has_committed_session = true;
->>>>>>> 4e719a81
-        }
-    }
-}
-
-<<<<<<< HEAD
-fn reschedule_self(
-    workspace: Arc<CountersigningWorkspace>,
-    self_trigger: TriggerSender,
-    at_timestamp: Timestamp,
-) {
-    workspace
-        .inner
-        .share_mut(|inner, _| {
-            if let Some(next_trigger) = &mut inner.next_trigger {
-                next_trigger.replace_if_sooner(at_timestamp, self_trigger.clone());
-            } else {
-                inner.next_trigger = Some(NextTrigger::new(at_timestamp, self_trigger.clone()));
-            }
-
-            Ok(())
-        })
-        .unwrap();
-}
-
-async fn apply_timeout(
-    space: &Space,
-    workspace: Arc<CountersigningWorkspace>,
-    cell_id: &CellId,
-    signal_tx: Sender<Signal>,
-) {
-    let timed_out = workspace
-        .inner
-        .share_ref(|inner| {
-            Ok(inner.session.as_ref().and_then(|session| {
-                let expired = match session {
-                    CountersigningSessionState::Accepted(preflight_request) => {
-                        preflight_request.session_times.end < Timestamp::now()
-                    }
-                    CountersigningSessionState::SignaturesCollected {
-                        preflight_request,
-                        signature_bundles,
-                        resolution,
-                    } => {
-                        // Only time out if all signatures have been tried and this is not a recovery state
-                        // because recovery should be dealt with separately.
-                        preflight_request.session_times.end < Timestamp::now()
-                            && signature_bundles.is_empty()
-                            && resolution.is_none()
-                    }
-=======
+        }
+    }
+
     let timed_out = workspace
         .inner
         .share_mut(|inner, _| {
@@ -978,7 +550,6 @@
 
                         false
                     }
->>>>>>> 4e719a81
                     _ => false,
                 };
 
@@ -1025,17 +596,11 @@
             }
         }
     }
-<<<<<<< HEAD
-}
-
-pub(crate) async fn force_abandon_session(
-=======
 
     Ok(())
 }
 
-async fn force_abandon_session(
->>>>>>> 4e719a81
+pub async fn force_abandon_session(
     space: Space,
     author: &AgentPubKey,
     preflight_request: &PreflightRequest,
