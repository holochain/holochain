//! Countersigning workflow to maintain countersigning session state.

use super::error::WorkflowResult;
use crate::conductor::space::Space;
use crate::core::queue_consumer::{TriggerSender, WorkComplete};
use holo_hash::AgentPubKey;
use holochain_p2p::event::CountersigningSessionNegotiationMessage;
use holochain_p2p::{HolochainP2pDna, HolochainP2pDnaT};
use holochain_state::prelude::*;
use kitsune_p2p_types::tx2::tx2_utils::Share;
<<<<<<< HEAD
use kitsune_p2p_types::KitsuneResult;
use std::collections::HashMap;
=======
>>>>>>> ac0cf13f
use std::sync::Arc;
use std::time::Duration;
use tokio::sync::broadcast::Sender;
use tokio::task::AbortHandle;

/// Accept handler for starting countersigning sessions.
mod accept;

/// Inner workflow for resolving an incomplete countersigning session.
mod incomplete;

/// Inner workflow for completing a countersigning session based on received signatures.
mod complete;

/// State integrity function to ensure that the database and the workspace are in sync.
mod refresh;
<<<<<<< HEAD

/// Success handler for receiving signature bundles from the network.
mod success;

#[cfg(test)]
mod tests;

pub(crate) use accept::accept_countersigning_request;
pub(crate) use success::countersigning_success;

=======

/// Success handler for receiving signature bundles from the network.
mod success;

#[cfg(test)]
mod tests;

pub(crate) use accept::accept_countersigning_request;
use holochain_keystore::MetaLairClient;
use holochain_state::chain_lock::get_chain_lock;
pub(crate) use success::countersigning_success;

>>>>>>> ac0cf13f
/// Countersigning workspace to hold session state.
#[derive(Clone)]
pub struct CountersigningWorkspace {
    inner: Share<CountersigningWorkspaceInner>,
    countersigning_resolution_retry_delay: Duration,
}

impl CountersigningWorkspace {
    /// Create a new countersigning workspace.
    pub fn new(countersigning_resolution_retry_delay: Duration) -> Self {
        Self {
            inner: Default::default(),
            countersigning_resolution_retry_delay,
<<<<<<< HEAD
        }
    }

    pub async fn get_countersigning_session_state(
        &self,
        agent_key: &AgentPubKey,
    ) -> KitsuneResult<Option<CountersigningSessionState>> {
        self.inner
            .share_ref(|inner| Ok(inner.sessions.get(agent_key).map(|s| s.clone())))
    }

    pub fn remove_countersigning_session(
        &self,
        agent_key: &AgentPubKey,
    ) -> KitsuneResult<Option<CountersigningSessionState>> {
        self.inner
            .share_mut(|inner, _| Ok(inner.sessions.remove(agent_key)))
    }
}

/// The inner state of a countersigning workspace.
#[derive(Default)]
struct CountersigningWorkspaceInner {
    sessions: HashMap<AgentPubKey, CountersigningSessionState>,
    next_trigger: Option<NextTrigger>,
}

=======
        }
    }
}

/// The inner state of a countersigning workspace.
#[derive(Default)]
struct CountersigningWorkspaceInner {
    session: Option<CountersigningSessionState>,
    next_trigger: Option<NextTrigger>,
}

#[derive(Debug, Clone)]
enum CountersigningSessionState {
    /// This is the entry state. Accepting a countersigning session through the HDK will immediately
    /// register the countersigning session in this state, for management by the countersigning workflow.
    ///
    /// The session will stay in this state even when the agent commits their countersigning entry and only
    /// move to the next state when the first signature bundle is received.
    Accepted(PreflightRequest),
    /// This is the state where we have collected one or more signatures for a countersigning session.
    ///
    /// This state can be entered from the [CountersigningSessionState::Accepted] state, which happens
    /// when a witness returns a signature bundle to us. While the session has not timed out, we will
    /// stay in this state and wait until one of the signatures bundles we have received is valid for
    /// the session to be completed.
    ///
    /// If we entered this state from the [CountersigningSessionState::Accepted] state, we will either
    /// complete the session successfully or the session will time out and be abandoned.
    ///
    /// This state can also be entered from the [CountersigningSessionState::Unknown] state, which happens when we
    /// have been able to recover the session from the source chain and have requested signed actions
    /// from agent authorities to build a signature bundle.
    ///
    /// If we entered this state from the [CountersigningSessionState::Unknown] state, we will either
    /// complete the session successfully, or if the signatures are invalid, we will return to the
    /// [CountersigningSessionState::Unknown] state.
    SignaturesCollected {
        preflight_request: PreflightRequest,
        /// Multiple responses in the outer vec, sets of responses in the inner vec
        signature_bundles: Vec<Vec<SignedAction>>,
        /// This field is set when the signature bundle came from querying agent activity authorities
        /// in the unknown state. If we started from that state, we should return to it if the
        /// signature bundle is invalid. Otherwise, stay in this state and wait for more signatures.
        resolution: Option<SessionResolutionSummary>,
    },
    /// The session is in an unknown state and needs to be resolved.
    ///
    /// This state is used when we have lost track of the countersigning session. This happens if
    /// we have got far enough to create the countersigning entry but have crashed or restarted
    /// before we could complete the session. In this case we need to try to discover what the other
    /// agent or agents involved in the session have done.
    ///
    /// Note that because the [PreflightRequest] is stored here, we only ever enter the unknown state
    /// if we managed to keep the preflight request in memory, or if we have been able to recover it
    /// from the source chain as part of the committed [CounterSigningSessionData]. Otherwise, we
    /// are unable to discover what session we were participating in, and we must abandon the session
    /// without going through this recovery state.
    Unknown {
        preflight_request: PreflightRequest,
        resolution: Option<SessionResolutionSummary>,
    },
}

impl CountersigningSessionState {
    fn preflight_request(&self) -> &PreflightRequest {
        match self {
            CountersigningSessionState::Accepted(preflight_request) => preflight_request,
            CountersigningSessionState::SignaturesCollected {
                preflight_request, ..
            } => preflight_request,
            CountersigningSessionState::Unknown {
                preflight_request, ..
            } => preflight_request,
        }
    }

    fn session_app_entry_hash(&self) -> &EntryHash {
        let request = match self {
            CountersigningSessionState::Accepted(request) => request,
            CountersigningSessionState::SignaturesCollected {
                preflight_request, ..
            } => preflight_request,
            CountersigningSessionState::Unknown {
                preflight_request, ..
            } => preflight_request,
        };

        &request.app_entry_hash
    }
}

/// Summary of the workflow's attempts to resolve the outcome a failed countersigning session.
///
/// This tracks the numbers of attempts and the outcome of the most recent attempt.
#[derive(Debug, Clone)]
struct SessionResolutionSummary {
    /// How many attempts have been made to resolve the session.
    ///
    /// Attempts are made according to the frequency specified by [RETRY_UNKNOWN_SESSION_STATE_DELAY].
    ///
    /// This count is only correct for the current run of the Holochain conductor. If the conductor
    /// is restarted then this counter is also reset.
    pub attempts: usize,
    /// The time of the last attempt to resolve the session.
    pub last_attempt_at: Timestamp,
    /// The outcome of the most recent attempt to resolve the session.
    pub outcomes: Vec<SessionResolutionOutcome>,
    /// If we've tried to complete the session using signatures found with agent activity authorities
    /// and still not succeeded, then the number of attempts is recorded here.
    pub completion_attempts: usize,
}

impl Default for SessionResolutionSummary {
    fn default() -> Self {
        Self {
            attempts: 1,
            last_attempt_at: Timestamp::now(),
            outcomes: Vec::with_capacity(0),
            completion_attempts: 0,
        }
    }
}

/// The outcome for a single agent who participated in a countersigning session.
///
/// [NUM_AUTHORITIES_TO_QUERY] authorities are made to agent activity authorities for each agent,
/// and the decisions are collected into [SessionResolutionOutcome::decisions].
#[derive(Debug, Clone)]
struct SessionResolutionOutcome {
    /// The agent who participated in the countersigning session and is the subject of this
    /// resolution outcome.
    // Unused until the next PR
    #[allow(dead_code)]
    pub agent: AgentPubKey,
    /// The resolved decision for each authority for the subject agent.
    // Unused until the next PR
    #[allow(dead_code)]
    pub decisions: Vec<SessionCompletionDecision>,
}

const NUM_AUTHORITIES_TO_QUERY: usize = 3;

#[derive(Clone, Debug, PartialEq)]
enum SessionCompletionDecision {
    Complete(Box<SignedActionHashed>),
    Abandoned,
    Indeterminate,
}

>>>>>>> ac0cf13f
#[cfg_attr(feature = "instrument", tracing::instrument(skip_all))]
#[allow(clippy::too_many_arguments)]
pub(crate) async fn countersigning_workflow(
    space: Space,
<<<<<<< HEAD
    network: Arc<impl HolochainP2pDnaT>,
=======
    workspace: Arc<CountersigningWorkspace>,
    network: Arc<impl HolochainP2pDnaT>,
    keystore: MetaLairClient,
>>>>>>> ac0cf13f
    cell_id: CellId,
    signal_tx: Sender<Signal>,
    self_trigger: TriggerSender,
    integration_trigger: TriggerSender,
    publish_trigger: TriggerSender,
) -> WorkflowResult<WorkComplete> {
    tracing::debug!(
<<<<<<< HEAD
        "Starting countersigning workflow, with {} sessions",
        space
            .countersigning_workspace
            .inner
            .share_ref(|inner| Ok(inner.sessions.len()))
=======
        "Starting countersigning workflow, with a session? {}",
        workspace
            .inner
            .share_ref(|inner| Ok(inner.session.is_some()))
>>>>>>> ac0cf13f
            .unwrap()
    );

    // Clear trigger, if we need another one, it will be created later.
<<<<<<< HEAD
    space
        .countersigning_workspace
=======
    workspace
>>>>>>> ac0cf13f
        .inner
        .share_mut(|inner, _| {
            if let Some(next_trigger) = &mut inner.next_trigger {
                next_trigger.trigger_task.abort();
            }
            inner.next_trigger = None;
            Ok(())
        })
        .unwrap();

    // Ensure the workspace state knows about anything in the database on startup.
<<<<<<< HEAD
    refresh::refresh_workspace_state(&space, cell_id.clone(), signal_tx.clone()).await;

    // Abandon any sessions that have timed out.
    apply_timeouts(&space, signal_tx.clone()).await;

    space
        .countersigning_workspace
        .inner
        .share_mut(|inner, _| {
            inner.sessions.iter_mut().for_each(|(_, state)| {
=======
    refresh::refresh_workspace_state(
        &space,
        workspace.clone(),
        cell_id.clone(),
        signal_tx.clone(),
    )
    .await;

    // Abandon any sessions that have timed out.
    apply_timeout(&space, workspace.clone(), &cell_id, signal_tx.clone()).await;

    workspace
        .inner
        .share_mut(|inner, _| {
            inner.session.iter_mut().for_each(|state| {
>>>>>>> ac0cf13f
                if let CountersigningSessionState::SignaturesCollected {
                    preflight_request,
                    signature_bundles,
                    resolution,
                } = state
                {
                    if signature_bundles.is_empty() && resolution.is_some() {
                        tracing::debug!("Countersigning session for agent {:?} has no valid signatures remaining and is a recovery session, returning to unknown state", cell_id.agent_pubkey());

                        // If we have no signatures and no resolution, then we need to try to recover
                        // the session.
                        *state = CountersigningSessionState::Unknown {
                            preflight_request: preflight_request.clone(),
                            resolution: resolution.clone().map(|r| SessionResolutionSummary {
                                attempts: r.attempts + 1,
                                last_attempt_at: Timestamp::now(),
                                outcomes: r.outcomes.clone(),
                                completion_attempts: r.completion_attempts + 1,
                            }),
                        };
                    }
                }
            });

            Ok(())
        })
        .unwrap();

<<<<<<< HEAD
    // Find sessions that are in an unknown state, we need to try to resolve those.
    try_recover_failed_sessions(&space, &network, cell_id.clone(), &signal_tx, &self_trigger).await;

    let maybe_completed_sessions = space
        .countersigning_workspace
        .inner
        .share_mut(|inner, _| {
            Ok(inner
                .sessions
                .iter_mut()
                .filter_map(|(author, session_state)| match session_state {
                    CountersigningSessionState::SignaturesCollected {
                        signature_bundles, ..
                    } => Some((author.clone(), std::mem::take(signature_bundles))),
                    _ => None,
                })
                .collect::<Vec<_>>())
        })
        .unwrap();

    for (author, signatures) in maybe_completed_sessions {
        for signature_bundle in signatures {
=======
    // If the session is in an unknown state, try to recover it.
    try_recover_failed_session(
        &space,
        workspace.clone(),
        network.clone(),
        &cell_id,
        &signal_tx,
        &self_trigger,
    )
    .await;

    let maybe_completed_session = workspace
        .inner
        .share_mut(|inner, _| {
            Ok(match &mut inner.session {
                Some(CountersigningSessionState::SignaturesCollected {
                    signature_bundles, ..
                }) => Some(std::mem::take(signature_bundles)),
                _ => None,
            })
        })
        .unwrap();

    if let Some(signature_bundles) = maybe_completed_session {
        for signature_bundle in signature_bundles {
>>>>>>> ac0cf13f
            // Try to complete the session using this signature bundle.

            match complete::inner_countersigning_session_complete(
                space.clone(),
                network.clone(),
<<<<<<< HEAD
                author.clone(),
=======
                keystore.clone(),
                cell_id.agent_pubkey().clone(),
>>>>>>> ac0cf13f
                signature_bundle.clone(),
                integration_trigger.clone(),
                publish_trigger.clone(),
            )
            .await
            {
                Ok(Some(cs_entry_hash)) => {
                    // The session completed successfully this bundle, so we can remove the session
                    // from the workspace.
<<<<<<< HEAD
                    space
                        .countersigning_workspace
                        .inner
                        .share_mut(|inner, _| {
                            tracing::trace!("Countersigning session completed successfully, removing from the workspace for agent: {:?}", author);
                            inner.sessions.remove(&author);
=======
                    workspace
                        .inner
                        .share_mut(|inner, _| {
                            tracing::trace!("Countersigning session completed successfully, removing from the workspace for agent: {:?}", cell_id.agent_pubkey());
                            inner.session = None;
>>>>>>> ac0cf13f
                            Ok(())
                        })
                        .unwrap();

                    // Signal to the UI.
                    // If there are no active connections this won't emit anything.
                    signal_tx
                        .send(Signal::System(SystemSignal::SuccessfulCountersigning(
                            cs_entry_hash,
                        )))
                        .ok();

                    break;
                }
                Ok(None) => {
<<<<<<< HEAD
                    tracing::warn!("Rejected signature bundle for countersigning session for agent: {:?}: {:?}", author, signature_bundle);
=======
                    tracing::warn!("Rejected signature bundle for countersigning session for agent: {:?}: {:?}", cell_id.agent_pubkey(), signature_bundle);
>>>>>>> ac0cf13f
                }
                Err(e) => {
                    tracing::error!(
                        "Error completing countersigning session for agent: {:?}: {:?}",
<<<<<<< HEAD
                        author,
=======
                        cell_id.agent_pubkey(),
>>>>>>> ac0cf13f
                        e
                    );
                }
            }
        }
    }

<<<<<<< HEAD
    // At the end of the workflow, if we have any sessions still in progress, then schedule a
    // workflow run for the one that will finish soonest.
    let maybe_earliest_finish = space
        .countersigning_workspace
        .inner
        .share_ref(|inner| {
            Ok(inner
                .sessions
                .values()
                .filter_map(|s| {
                    match s {
                        CountersigningSessionState::Accepted(preflight_request)
                        | CountersigningSessionState::SignaturesCollected {
                            preflight_request,
                            ..
                        } => Some(preflight_request.session_times.end),
                        CountersigningSessionState::Unknown { .. } => {
                            // Don't apply timeouts in the unknown state
                            None
                        }
                    }
                })
                .min())
        })
        .unwrap();

    tracing::trace!("Next earliest finish time: {:?}", maybe_earliest_finish);

    if let Some(earliest_finish) = maybe_earliest_finish {
        reschedule_self(&space, self_trigger, earliest_finish);
=======
    // At the end of the workflow, if we have a session still in progress, then schedule a
    // workflow run again at the end time.
    let maybe_end_time = workspace
        .inner
        .share_ref(|inner| {
            Ok(match &inner.session {
                Some(state) => match state {
                    CountersigningSessionState::Accepted(preflight_request)
                    | CountersigningSessionState::SignaturesCollected {
                        preflight_request, ..
                    } => Some(preflight_request.session_times.end),
                    CountersigningSessionState::Unknown { .. } => {
                        // Don't apply timeouts in the unknown state
                        None
                    }
                },
                None => None,
            })
        })
        .unwrap();

    tracing::trace!("End time: {:?}", maybe_end_time);

    if let Some(end_time) = maybe_end_time {
        reschedule_self(workspace, self_trigger, end_time);
>>>>>>> ac0cf13f
    }

    Ok(WorkComplete::Complete)
}

<<<<<<< HEAD
async fn try_recover_failed_sessions(
    space: &Space,
    network: &Arc<impl HolochainP2pDnaT + Sized>,
    cell_id: CellId,
    signal_tx: &Sender<Signal>,
    self_trigger: &TriggerSender,
) {
    let sessions_in_unknown_state = space
        .countersigning_workspace
        .inner
        .share_ref(|inner| {
            Ok(inner
                .sessions
                .iter()
                .filter_map(|(author, session_state)| match session_state {
                    CountersigningSessionState::Unknown { .. } => Some(author.clone()),
                    _ => None,
                })
                .collect::<Vec<_>>())
        })
        .unwrap();

    let mut remaining_sessions_in_unknown_state = 0;
    for author in sessions_in_unknown_state {
        tracing::info!(
            "Countersigning session for agent {:?} is in an unknown state, attempting to resolve",
            author
=======
async fn try_recover_failed_session(
    space: &Space,
    workspace: Arc<CountersigningWorkspace>,
    network: Arc<impl HolochainP2pDnaT + Sized>,
    cell_id: &CellId,
    signal_tx: &Sender<Signal>,
    self_trigger: &TriggerSender,
) {
    let maybe_session_in_unknown_state = workspace
        .inner
        .share_ref(|inner| {
            Ok(inner
                .session
                .as_ref()
                .and_then(|session_state| match session_state {
                    CountersigningSessionState::Unknown {
                        preflight_request, ..
                    } => Some(preflight_request.clone()),
                    _ => None,
                }))
        })
        .unwrap();

    let mut remained_in_unknown_state = false;
    if let Some(preflight_request) = maybe_session_in_unknown_state {
        tracing::info!(
            "Countersigning session for agent {:?} is in an unknown state, attempting to resolve",
            cell_id.agent_pubkey()
>>>>>>> ac0cf13f
        );
        match incomplete::inner_countersigning_session_incomplete(
            space.clone(),
            network.clone(),
<<<<<<< HEAD
            author.clone(),
=======
            cell_id.agent_pubkey().clone(),
            preflight_request.clone(),
>>>>>>> ac0cf13f
        )
        .await
        {
            Ok((SessionCompletionDecision::Complete(_), _)) => {
                // No need to do anything here. Signatures were found which may be able to complete
                // the session but the session isn't actually complete yet. We need to let the
                // workflow re-run and try those signatures.
<<<<<<< HEAD
            }
            Ok((SessionCompletionDecision::Abandoned, _)) => {
                // The session state has been resolved, so we can remove it from the workspace.
                let removed_session = space
                    .countersigning_workspace
                    .inner
                    .share_mut(|inner, _| {
                        tracing::trace!(
                            "Decision made for incomplete session, removing from workspace: {:?}",
                            author
                        );
                        let removed_session = inner.sessions.remove(&author);
                        Ok(removed_session)
                    })
                    .unwrap();

                if let Some(removed_session) = removed_session {
                    let entry_hash = removed_session.session_app_entry_hash().clone();

                    signal_tx
                        .send(Signal::System(SystemSignal::AbandonedCountersigning(
                            entry_hash,
                        )))
                        .ok();
                }
            }
            Ok((SessionCompletionDecision::Indeterminate, outcomes)) => {
                remaining_sessions_in_unknown_state += 1;
                tracing::info!(
                    "No automated decision could be reached for the current countersigning session: {:?}",
                    author
                );

                space.countersigning_workspace.inner.share_mut(|inner, _| {
                    match inner.sessions.entry(cell_id.agent_pubkey().clone()) {
                        std::collections::hash_map::Entry::Occupied(mut entry) => {
                            let session_state = entry.get_mut();
                            if let CountersigningSessionState::Unknown {
                                resolution,
                                ..
                            } = session_state
                            {
                                if let Some(resolution) = resolution {
                                    resolution.attempts += 1;
                                    resolution.last_attempt_at = Timestamp::now();
                                    resolution.outcomes = outcomes;
                                } else {
                                    *resolution = Some(SessionResolutionSummary {
                                        outcomes,
                                        ..Default::default()
                                    });
                                }
                            } else {
                                tracing::error!("Countersigning session for agent {:?} was not in the expected state while trying to resolve it", author);
                            }
                        }
                        std::collections::hash_map::Entry::Vacant(_) => {
                            tracing::error!("Countersigning session for agent {:?} was removed from the workspace while trying to resolve it", author);
                        }
                    };

                    Ok(())
                }).unwrap();
            }
            Err(e) => {
                tracing::error!(
                    "Error cleaning up countersigning session for agent: {:?}: {:?}",
                    author,
                    e
                );
            }
        }
    }

    if remaining_sessions_in_unknown_state > 0 {
        if let Ok(t) = Timestamp::now()
            + space
                .countersigning_workspace
                .countersigning_resolution_retry_delay
        {
            reschedule_self(space, self_trigger.clone(), t);
        } else {
            tracing::error!("Failed to calculate next trigger time for countersigning workflow");
        }
    }
}

fn reschedule_self(space: &Space, self_trigger: TriggerSender, at_timestamp: Timestamp) {
    space
        .countersigning_workspace
=======
            }
            Ok((SessionCompletionDecision::Abandoned, _)) => {
                // The session state has been resolved, so we can remove it from the workspace.
                workspace
                    .inner
                    .share_mut(|inner, _| {
                        tracing::trace!(
                            "Decision made for incomplete session, removing from workspace: {:?}",
                            cell_id.agent_pubkey()
                        );

                        inner.session = None;
                        Ok(())
                    })
                    .unwrap();

                signal_tx
                    .send(Signal::System(SystemSignal::AbandonedCountersigning(
                        preflight_request.app_entry_hash.clone(),
                    )))
                    .ok();
            }
            Ok((SessionCompletionDecision::Indeterminate, outcomes)) => {
                remained_in_unknown_state = true;
                tracing::info!(
                    "No automated decision could be reached for the current countersigning session: {:?}",
                    cell_id.agent_pubkey()
                );

                workspace.inner.share_mut(|inner, _| {
                    if let Some(session_state) = &mut inner.session {
                        if let CountersigningSessionState::Unknown {
                            resolution,
                            ..
                        } = session_state
                        {
                            if let Some(resolution) = resolution {
                                resolution.attempts += 1;
                                resolution.last_attempt_at = Timestamp::now();
                                resolution.outcomes = outcomes;
                            } else {
                                *resolution = Some(SessionResolutionSummary {
                                    outcomes,
                                    ..Default::default()
                                });
                            }
                        } else {
                            tracing::error!("Countersigning session for agent {:?} was not in the expected state while trying to resolve it", cell_id.agent_pubkey());
                        }
                    } else {
                        tracing::error!("Countersigning session for agent {:?} was removed from the workspace while trying to resolve it", cell_id.agent_pubkey());
                    }

                    Ok(())
                }).unwrap();
            }
            Err(e) => {
                tracing::error!(
                    "Error cleaning up countersigning session for agent: {:?}: {:?}",
                    cell_id.agent_pubkey(),
                    e
                );
            }
        }
    }

    if remained_in_unknown_state {
        if let Ok(t) = Timestamp::now() + workspace.countersigning_resolution_retry_delay {
            reschedule_self(workspace, self_trigger.clone(), t);
        } else {
            tracing::error!("Failed to calculate next trigger time for countersigning workflow");
        }
    }
}

fn reschedule_self(
    workspace: Arc<CountersigningWorkspace>,
    self_trigger: TriggerSender,
    at_timestamp: Timestamp,
) {
    workspace
>>>>>>> ac0cf13f
        .inner
        .share_mut(|inner, _| {
            if let Some(next_trigger) = &mut inner.next_trigger {
                next_trigger.replace_if_sooner(at_timestamp, self_trigger.clone());
            } else {
                inner.next_trigger = Some(NextTrigger::new(at_timestamp, self_trigger.clone()));
            }

            Ok(())
        })
        .unwrap();
}

<<<<<<< HEAD
async fn apply_timeouts(space: &Space, signal_tx: Sender<Signal>) {
    let timed_out = space
        .countersigning_workspace
        .inner
        .share_ref(|inner| {
            Ok(inner
                .sessions
                .clone()
                .iter()
                .filter_map(|(author, session)| {
                    let expired = match session {
                        CountersigningSessionState::Accepted(preflight_request) => {
                            preflight_request.session_times.end < Timestamp::now()
                        }
                        CountersigningSessionState::SignaturesCollected {
                            preflight_request,
                            signature_bundles,
                            resolution,
                        } => {
                            // Only time out if all signatures have been tried and this is not a recovery state
                            // because recovery should be dealt with separately.
                            preflight_request.session_times.end < Timestamp::now()
                                && signature_bundles.is_empty()
                                && resolution.is_none()
                        }
                        _ => false,
                    };

                    if expired {
                        Some((author.clone(), session.session_app_entry_hash().clone()))
                    } else {
                        None
                    }
                })
                .collect::<Vec<_>>())
        })
        .unwrap();

    for (author, app_entry_hash) in timed_out {
        tracing::info!(
            "Countersigning session for agent {:?} has timed out, abandoning session",
            author
        );

        match force_abandon_session(space.clone(), &author).await {
            Ok(_) => {
                // Only once we've managed to remove the session do we remove the state for it.
                space
                    .countersigning_workspace
                    .inner
                    .share_mut(|inner, _| {
                        inner.sessions.remove(&author);

=======
async fn apply_timeout(
    space: &Space,
    workspace: Arc<CountersigningWorkspace>,
    cell_id: &CellId,
    signal_tx: Sender<Signal>,
) {
    let timed_out = workspace
        .inner
        .share_ref(|inner| {
            Ok(inner.session.as_ref().and_then(|session| {
                let expired = match session {
                    CountersigningSessionState::Accepted(preflight_request) => {
                        preflight_request.session_times.end < Timestamp::now()
                    }
                    CountersigningSessionState::SignaturesCollected {
                        preflight_request,
                        signature_bundles,
                        resolution,
                    } => {
                        // Only time out if all signatures have been tried and this is not a recovery state
                        // because recovery should be dealt with separately.
                        preflight_request.session_times.end < Timestamp::now()
                            && signature_bundles.is_empty()
                            && resolution.is_none()
                    }
                    _ => false,
                };

                if expired {
                    Some(session.preflight_request().clone())
                } else {
                    None
                }
            }))
        })
        .unwrap();

    if let Some(preflight_request) = timed_out {
        tracing::info!(
            "Countersigning session for agent {:?} has timed out, abandoning session",
            cell_id.agent_pubkey()
        );

        match force_abandon_session(space.clone(), cell_id.agent_pubkey(), &preflight_request).await
        {
            Ok(_) => {
                // Only once we've managed to remove the session do we remove the state for it.
                workspace
                    .inner
                    .share_mut(|inner, _| {
                        inner.session = None;
>>>>>>> ac0cf13f
                        Ok(())
                    })
                    .unwrap();

                // Then let the client know.
                signal_tx
                    .send(Signal::System(SystemSignal::AbandonedCountersigning(
<<<<<<< HEAD
                        app_entry_hash,
=======
                        preflight_request.app_entry_hash,
>>>>>>> ac0cf13f
                    )))
                    .ok();
            }
            Err(e) => {
                tracing::error!(
                    "Error abandoning countersigning session for agent: {:?}: {:?}",
<<<<<<< HEAD
                    author,
=======
                    cell_id.agent_pubkey(),
>>>>>>> ac0cf13f
                    e
                );
            }
        }
    }
}
<<<<<<< HEAD

pub(crate) async fn force_abandon_session(
    space: Space,
    author: &AgentPubKey,
) -> SourceChainResult<()> {
    let authored_db = space.get_or_create_authored_db(author.clone())?;

    let session_data = authored_db
        .write_async({
            let author = author.clone();
            move |txn| current_countersigning_session(txn, Arc::new(author.clone()))
        })
        .await?;

    if let Some((cs_action, cs_entry_hash, _)) = session_data {
        abandon_session(
            authored_db,
            author.clone(),
            cs_action.action().clone(),
            cs_entry_hash,
        )
        .await?;
    } else {
        authored_db
            .write_async({
                let author = author.clone();
                move |txn| unlock_chain(txn, &author)
            })
            .await?;
=======

async fn force_abandon_session(
    space: Space,
    author: &AgentPubKey,
    preflight_request: &PreflightRequest,
) -> SourceChainResult<()> {
    let authored_db = space.get_or_create_authored_db(author.clone())?;

    let abandon_fingerprint = preflight_request.fingerprint()?;

    let maybe_session_data = authored_db
        .write_async({
            let author = author.clone();
            move |txn| current_countersigning_session(txn, Arc::new(author.clone()))
        })
        .await?;

    match maybe_session_data {
        Some((cs_action, cs_entry_hash, x))
            if x.preflight_request.fingerprint()? == abandon_fingerprint =>
        {
            tracing::info!("There is a committed session to remove for: {:?}", author);
            abandon_session(
                authored_db,
                author.clone(),
                cs_action.action().clone(),
                cs_entry_hash,
            )
            .await?;
        }
        _ => {
            // There is no matching, committed session but there may be a lock to remove
            authored_db
                .write_async({
                    let author = author.clone();
                    move |txn| {
                        let chain_lock = get_chain_lock(txn, &author)?;

                        match chain_lock {
                            Some(lock) if lock.subject() == abandon_fingerprint => {
                                unlock_chain(txn, &author)
                            }
                            _ => {
                                tracing::warn!(
                                    "No matching session or lock to remove for: {:?}",
                                    author
                                );
                                Ok(())
                            }
                        }
                    }
                })
                .await?;
        }
>>>>>>> ac0cf13f
    }

    Ok(())
}

/// Publish to entry authorities, so they can gather all the signed
/// actions for this session and respond with a session complete.
pub async fn countersigning_publish(
    network: &HolochainP2pDna,
    op: ChainOp,
    _author: AgentPubKey,
) -> Result<(), ZomeCallResponse> {
    if let Some(enzyme) = op.enzymatic_countersigning_enzyme() {
        if let Err(e) = network
            .countersigning_session_negotiation(
                vec![enzyme.clone()],
                CountersigningSessionNegotiationMessage::EnzymePush(Box::new(op)),
            )
            .await
        {
            tracing::error!(
                "Failed to push countersigning ops to enzyme because of: {:?}",
                e
            );
            return Err(ZomeCallResponse::CountersigningSession(e.to_string()));
        }
    } else {
        let basis = op.dht_basis();
        if let Err(e) = network.publish_countersign(true, basis, op.into()).await {
            tracing::error!(
                "Failed to publish to entry authorities for countersigning session because of: {:?}",
                e
            );
            return Err(ZomeCallResponse::CountersigningSession(e.to_string()));
        }
    }
    Ok(())
}

/// Abandon a countersigning session.
async fn abandon_session(
    authored_db: DbWrite<DbKindAuthored>,
    author: AgentPubKey,
    cs_action: Action,
    cs_entry_hash: EntryHash,
) -> StateMutationResult<()> {
    authored_db
        .write_async(move |txn| -> StateMutationResult<()> {
            // Do the dangerous thing and remove the countersigning session.
            remove_countersigning_session(txn, cs_action, cs_entry_hash)?;

            // Once the session is removed we can unlock the chain.
            unlock_chain(txn, &author)?;

            Ok(())
        })
        .await?;

    Ok(())
}

// TODO unify with the other mechanisms for re-triggering. This is currently working around
//      a performance issue with WorkComplete::Incomplete but is similar to the loop logic that
//      other workflows use - the difference being that this workflow varies the loop delay.
struct NextTrigger {
    trigger_at: Timestamp,
    trigger_task: AbortHandle,
}

impl NextTrigger {
    fn new(trigger_at: Timestamp, trigger_sender: TriggerSender) -> Self {
        let delay = Self::calculate_delay(&trigger_at);

        let trigger_task = Self::start_trigger_task(delay, trigger_sender);

        Self {
            trigger_at,
            trigger_task,
        }
    }

    fn replace_if_sooner(&mut self, trigger_at: Timestamp, trigger_sender: TriggerSender) {
        // If the current trigger has expired, or the new one is sooner, then replace the
        // current trigger.
        if self.trigger_at < Timestamp::now() || trigger_at < self.trigger_at {
            let new_delay = Self::calculate_delay(&trigger_at);
            self.trigger_task.abort();
            self.trigger_at = trigger_at;
            self.trigger_task = Self::start_trigger_task(new_delay, trigger_sender);
        }
    }

    fn calculate_delay(trigger_at: &Timestamp) -> Duration {
        match trigger_at
            .checked_difference_signed(&Timestamp::now())
            .map(|d| d.to_std())
        {
            Some(Ok(d)) => d,
            _ => Duration::from_millis(100),
        }
    }

    fn start_trigger_task(delay: Duration, trigger_sender: TriggerSender) -> AbortHandle {
        tracing::trace!("Scheduling countersigning workflow in: {:?}", delay);
        tokio::task::spawn(async move {
            tokio::time::sleep(delay).await;
            trigger_sender.trigger(&"next trigger");
        })
        .abort_handle()
    }
}<|MERGE_RESOLUTION|>--- conflicted
+++ resolved
@@ -8,11 +8,8 @@
 use holochain_p2p::{HolochainP2pDna, HolochainP2pDnaT};
 use holochain_state::prelude::*;
 use kitsune_p2p_types::tx2::tx2_utils::Share;
-<<<<<<< HEAD
 use kitsune_p2p_types::KitsuneResult;
 use std::collections::HashMap;
-=======
->>>>>>> ac0cf13f
 use std::sync::Arc;
 use std::time::Duration;
 use tokio::sync::broadcast::Sender;
@@ -29,18 +26,6 @@
 
 /// State integrity function to ensure that the database and the workspace are in sync.
 mod refresh;
-<<<<<<< HEAD
-
-/// Success handler for receiving signature bundles from the network.
-mod success;
-
-#[cfg(test)]
-mod tests;
-
-pub(crate) use accept::accept_countersigning_request;
-pub(crate) use success::countersigning_success;
-
-=======
 
 /// Success handler for receiving signature bundles from the network.
 mod success;
@@ -53,7 +38,6 @@
 use holochain_state::chain_lock::get_chain_lock;
 pub(crate) use success::countersigning_success;
 
->>>>>>> ac0cf13f
 /// Countersigning workspace to hold session state.
 #[derive(Clone)]
 pub struct CountersigningWorkspace {
@@ -67,7 +51,6 @@
         Self {
             inner: Default::default(),
             countersigning_resolution_retry_delay,
-<<<<<<< HEAD
         }
     }
 
@@ -91,172 +74,17 @@
 /// The inner state of a countersigning workspace.
 #[derive(Default)]
 struct CountersigningWorkspaceInner {
-    sessions: HashMap<AgentPubKey, CountersigningSessionState>,
-    next_trigger: Option<NextTrigger>,
-}
-
-=======
-        }
-    }
-}
-
-/// The inner state of a countersigning workspace.
-#[derive(Default)]
-struct CountersigningWorkspaceInner {
     session: Option<CountersigningSessionState>,
     next_trigger: Option<NextTrigger>,
 }
 
-#[derive(Debug, Clone)]
-enum CountersigningSessionState {
-    /// This is the entry state. Accepting a countersigning session through the HDK will immediately
-    /// register the countersigning session in this state, for management by the countersigning workflow.
-    ///
-    /// The session will stay in this state even when the agent commits their countersigning entry and only
-    /// move to the next state when the first signature bundle is received.
-    Accepted(PreflightRequest),
-    /// This is the state where we have collected one or more signatures for a countersigning session.
-    ///
-    /// This state can be entered from the [CountersigningSessionState::Accepted] state, which happens
-    /// when a witness returns a signature bundle to us. While the session has not timed out, we will
-    /// stay in this state and wait until one of the signatures bundles we have received is valid for
-    /// the session to be completed.
-    ///
-    /// If we entered this state from the [CountersigningSessionState::Accepted] state, we will either
-    /// complete the session successfully or the session will time out and be abandoned.
-    ///
-    /// This state can also be entered from the [CountersigningSessionState::Unknown] state, which happens when we
-    /// have been able to recover the session from the source chain and have requested signed actions
-    /// from agent authorities to build a signature bundle.
-    ///
-    /// If we entered this state from the [CountersigningSessionState::Unknown] state, we will either
-    /// complete the session successfully, or if the signatures are invalid, we will return to the
-    /// [CountersigningSessionState::Unknown] state.
-    SignaturesCollected {
-        preflight_request: PreflightRequest,
-        /// Multiple responses in the outer vec, sets of responses in the inner vec
-        signature_bundles: Vec<Vec<SignedAction>>,
-        /// This field is set when the signature bundle came from querying agent activity authorities
-        /// in the unknown state. If we started from that state, we should return to it if the
-        /// signature bundle is invalid. Otherwise, stay in this state and wait for more signatures.
-        resolution: Option<SessionResolutionSummary>,
-    },
-    /// The session is in an unknown state and needs to be resolved.
-    ///
-    /// This state is used when we have lost track of the countersigning session. This happens if
-    /// we have got far enough to create the countersigning entry but have crashed or restarted
-    /// before we could complete the session. In this case we need to try to discover what the other
-    /// agent or agents involved in the session have done.
-    ///
-    /// Note that because the [PreflightRequest] is stored here, we only ever enter the unknown state
-    /// if we managed to keep the preflight request in memory, or if we have been able to recover it
-    /// from the source chain as part of the committed [CounterSigningSessionData]. Otherwise, we
-    /// are unable to discover what session we were participating in, and we must abandon the session
-    /// without going through this recovery state.
-    Unknown {
-        preflight_request: PreflightRequest,
-        resolution: Option<SessionResolutionSummary>,
-    },
-}
-
-impl CountersigningSessionState {
-    fn preflight_request(&self) -> &PreflightRequest {
-        match self {
-            CountersigningSessionState::Accepted(preflight_request) => preflight_request,
-            CountersigningSessionState::SignaturesCollected {
-                preflight_request, ..
-            } => preflight_request,
-            CountersigningSessionState::Unknown {
-                preflight_request, ..
-            } => preflight_request,
-        }
-    }
-
-    fn session_app_entry_hash(&self) -> &EntryHash {
-        let request = match self {
-            CountersigningSessionState::Accepted(request) => request,
-            CountersigningSessionState::SignaturesCollected {
-                preflight_request, ..
-            } => preflight_request,
-            CountersigningSessionState::Unknown {
-                preflight_request, ..
-            } => preflight_request,
-        };
-
-        &request.app_entry_hash
-    }
-}
-
-/// Summary of the workflow's attempts to resolve the outcome a failed countersigning session.
-///
-/// This tracks the numbers of attempts and the outcome of the most recent attempt.
-#[derive(Debug, Clone)]
-struct SessionResolutionSummary {
-    /// How many attempts have been made to resolve the session.
-    ///
-    /// Attempts are made according to the frequency specified by [RETRY_UNKNOWN_SESSION_STATE_DELAY].
-    ///
-    /// This count is only correct for the current run of the Holochain conductor. If the conductor
-    /// is restarted then this counter is also reset.
-    pub attempts: usize,
-    /// The time of the last attempt to resolve the session.
-    pub last_attempt_at: Timestamp,
-    /// The outcome of the most recent attempt to resolve the session.
-    pub outcomes: Vec<SessionResolutionOutcome>,
-    /// If we've tried to complete the session using signatures found with agent activity authorities
-    /// and still not succeeded, then the number of attempts is recorded here.
-    pub completion_attempts: usize,
-}
-
-impl Default for SessionResolutionSummary {
-    fn default() -> Self {
-        Self {
-            attempts: 1,
-            last_attempt_at: Timestamp::now(),
-            outcomes: Vec::with_capacity(0),
-            completion_attempts: 0,
-        }
-    }
-}
-
-/// The outcome for a single agent who participated in a countersigning session.
-///
-/// [NUM_AUTHORITIES_TO_QUERY] authorities are made to agent activity authorities for each agent,
-/// and the decisions are collected into [SessionResolutionOutcome::decisions].
-#[derive(Debug, Clone)]
-struct SessionResolutionOutcome {
-    /// The agent who participated in the countersigning session and is the subject of this
-    /// resolution outcome.
-    // Unused until the next PR
-    #[allow(dead_code)]
-    pub agent: AgentPubKey,
-    /// The resolved decision for each authority for the subject agent.
-    // Unused until the next PR
-    #[allow(dead_code)]
-    pub decisions: Vec<SessionCompletionDecision>,
-}
-
-const NUM_AUTHORITIES_TO_QUERY: usize = 3;
-
-#[derive(Clone, Debug, PartialEq)]
-enum SessionCompletionDecision {
-    Complete(Box<SignedActionHashed>),
-    Abandoned,
-    Indeterminate,
-}
-
->>>>>>> ac0cf13f
 #[cfg_attr(feature = "instrument", tracing::instrument(skip_all))]
 #[allow(clippy::too_many_arguments)]
 pub(crate) async fn countersigning_workflow(
     space: Space,
-<<<<<<< HEAD
-    network: Arc<impl HolochainP2pDnaT>,
-=======
     workspace: Arc<CountersigningWorkspace>,
     network: Arc<impl HolochainP2pDnaT>,
     keystore: MetaLairClient,
->>>>>>> ac0cf13f
     cell_id: CellId,
     signal_tx: Sender<Signal>,
     self_trigger: TriggerSender,
@@ -264,28 +92,15 @@
     publish_trigger: TriggerSender,
 ) -> WorkflowResult<WorkComplete> {
     tracing::debug!(
-<<<<<<< HEAD
-        "Starting countersigning workflow, with {} sessions",
-        space
-            .countersigning_workspace
-            .inner
-            .share_ref(|inner| Ok(inner.sessions.len()))
-=======
         "Starting countersigning workflow, with a session? {}",
         workspace
             .inner
             .share_ref(|inner| Ok(inner.session.is_some()))
->>>>>>> ac0cf13f
             .unwrap()
     );
 
     // Clear trigger, if we need another one, it will be created later.
-<<<<<<< HEAD
-    space
-        .countersigning_workspace
-=======
     workspace
->>>>>>> ac0cf13f
         .inner
         .share_mut(|inner, _| {
             if let Some(next_trigger) = &mut inner.next_trigger {
@@ -297,18 +112,6 @@
         .unwrap();
 
     // Ensure the workspace state knows about anything in the database on startup.
-<<<<<<< HEAD
-    refresh::refresh_workspace_state(&space, cell_id.clone(), signal_tx.clone()).await;
-
-    // Abandon any sessions that have timed out.
-    apply_timeouts(&space, signal_tx.clone()).await;
-
-    space
-        .countersigning_workspace
-        .inner
-        .share_mut(|inner, _| {
-            inner.sessions.iter_mut().for_each(|(_, state)| {
-=======
     refresh::refresh_workspace_state(
         &space,
         workspace.clone(),
@@ -324,7 +127,6 @@
         .inner
         .share_mut(|inner, _| {
             inner.session.iter_mut().for_each(|state| {
->>>>>>> ac0cf13f
                 if let CountersigningSessionState::SignaturesCollected {
                     preflight_request,
                     signature_bundles,
@@ -353,30 +155,6 @@
         })
         .unwrap();
 
-<<<<<<< HEAD
-    // Find sessions that are in an unknown state, we need to try to resolve those.
-    try_recover_failed_sessions(&space, &network, cell_id.clone(), &signal_tx, &self_trigger).await;
-
-    let maybe_completed_sessions = space
-        .countersigning_workspace
-        .inner
-        .share_mut(|inner, _| {
-            Ok(inner
-                .sessions
-                .iter_mut()
-                .filter_map(|(author, session_state)| match session_state {
-                    CountersigningSessionState::SignaturesCollected {
-                        signature_bundles, ..
-                    } => Some((author.clone(), std::mem::take(signature_bundles))),
-                    _ => None,
-                })
-                .collect::<Vec<_>>())
-        })
-        .unwrap();
-
-    for (author, signatures) in maybe_completed_sessions {
-        for signature_bundle in signatures {
-=======
     // If the session is in an unknown state, try to recover it.
     try_recover_failed_session(
         &space,
@@ -402,18 +180,13 @@
 
     if let Some(signature_bundles) = maybe_completed_session {
         for signature_bundle in signature_bundles {
->>>>>>> ac0cf13f
             // Try to complete the session using this signature bundle.
 
             match complete::inner_countersigning_session_complete(
                 space.clone(),
                 network.clone(),
-<<<<<<< HEAD
-                author.clone(),
-=======
                 keystore.clone(),
                 cell_id.agent_pubkey().clone(),
->>>>>>> ac0cf13f
                 signature_bundle.clone(),
                 integration_trigger.clone(),
                 publish_trigger.clone(),
@@ -423,20 +196,11 @@
                 Ok(Some(cs_entry_hash)) => {
                     // The session completed successfully this bundle, so we can remove the session
                     // from the workspace.
-<<<<<<< HEAD
-                    space
-                        .countersigning_workspace
-                        .inner
-                        .share_mut(|inner, _| {
-                            tracing::trace!("Countersigning session completed successfully, removing from the workspace for agent: {:?}", author);
-                            inner.sessions.remove(&author);
-=======
                     workspace
                         .inner
                         .share_mut(|inner, _| {
                             tracing::trace!("Countersigning session completed successfully, removing from the workspace for agent: {:?}", cell_id.agent_pubkey());
                             inner.session = None;
->>>>>>> ac0cf13f
                             Ok(())
                         })
                         .unwrap();
@@ -452,20 +216,12 @@
                     break;
                 }
                 Ok(None) => {
-<<<<<<< HEAD
-                    tracing::warn!("Rejected signature bundle for countersigning session for agent: {:?}: {:?}", author, signature_bundle);
-=======
                     tracing::warn!("Rejected signature bundle for countersigning session for agent: {:?}: {:?}", cell_id.agent_pubkey(), signature_bundle);
->>>>>>> ac0cf13f
                 }
                 Err(e) => {
                     tracing::error!(
                         "Error completing countersigning session for agent: {:?}: {:?}",
-<<<<<<< HEAD
-                        author,
-=======
                         cell_id.agent_pubkey(),
->>>>>>> ac0cf13f
                         e
                     );
                 }
@@ -473,38 +229,6 @@
         }
     }
 
-<<<<<<< HEAD
-    // At the end of the workflow, if we have any sessions still in progress, then schedule a
-    // workflow run for the one that will finish soonest.
-    let maybe_earliest_finish = space
-        .countersigning_workspace
-        .inner
-        .share_ref(|inner| {
-            Ok(inner
-                .sessions
-                .values()
-                .filter_map(|s| {
-                    match s {
-                        CountersigningSessionState::Accepted(preflight_request)
-                        | CountersigningSessionState::SignaturesCollected {
-                            preflight_request,
-                            ..
-                        } => Some(preflight_request.session_times.end),
-                        CountersigningSessionState::Unknown { .. } => {
-                            // Don't apply timeouts in the unknown state
-                            None
-                        }
-                    }
-                })
-                .min())
-        })
-        .unwrap();
-
-    tracing::trace!("Next earliest finish time: {:?}", maybe_earliest_finish);
-
-    if let Some(earliest_finish) = maybe_earliest_finish {
-        reschedule_self(&space, self_trigger, earliest_finish);
-=======
     // At the end of the workflow, if we have a session still in progress, then schedule a
     // workflow run again at the end time.
     let maybe_end_time = workspace
@@ -530,41 +254,11 @@
 
     if let Some(end_time) = maybe_end_time {
         reschedule_self(workspace, self_trigger, end_time);
->>>>>>> ac0cf13f
     }
 
     Ok(WorkComplete::Complete)
 }
 
-<<<<<<< HEAD
-async fn try_recover_failed_sessions(
-    space: &Space,
-    network: &Arc<impl HolochainP2pDnaT + Sized>,
-    cell_id: CellId,
-    signal_tx: &Sender<Signal>,
-    self_trigger: &TriggerSender,
-) {
-    let sessions_in_unknown_state = space
-        .countersigning_workspace
-        .inner
-        .share_ref(|inner| {
-            Ok(inner
-                .sessions
-                .iter()
-                .filter_map(|(author, session_state)| match session_state {
-                    CountersigningSessionState::Unknown { .. } => Some(author.clone()),
-                    _ => None,
-                })
-                .collect::<Vec<_>>())
-        })
-        .unwrap();
-
-    let mut remaining_sessions_in_unknown_state = 0;
-    for author in sessions_in_unknown_state {
-        tracing::info!(
-            "Countersigning session for agent {:?} is in an unknown state, attempting to resolve",
-            author
-=======
 async fn try_recover_failed_session(
     space: &Space,
     workspace: Arc<CountersigningWorkspace>,
@@ -593,17 +287,12 @@
         tracing::info!(
             "Countersigning session for agent {:?} is in an unknown state, attempting to resolve",
             cell_id.agent_pubkey()
->>>>>>> ac0cf13f
         );
         match incomplete::inner_countersigning_session_incomplete(
             space.clone(),
             network.clone(),
-<<<<<<< HEAD
-            author.clone(),
-=======
             cell_id.agent_pubkey().clone(),
             preflight_request.clone(),
->>>>>>> ac0cf13f
         )
         .await
         {
@@ -611,98 +300,6 @@
                 // No need to do anything here. Signatures were found which may be able to complete
                 // the session but the session isn't actually complete yet. We need to let the
                 // workflow re-run and try those signatures.
-<<<<<<< HEAD
-            }
-            Ok((SessionCompletionDecision::Abandoned, _)) => {
-                // The session state has been resolved, so we can remove it from the workspace.
-                let removed_session = space
-                    .countersigning_workspace
-                    .inner
-                    .share_mut(|inner, _| {
-                        tracing::trace!(
-                            "Decision made for incomplete session, removing from workspace: {:?}",
-                            author
-                        );
-                        let removed_session = inner.sessions.remove(&author);
-                        Ok(removed_session)
-                    })
-                    .unwrap();
-
-                if let Some(removed_session) = removed_session {
-                    let entry_hash = removed_session.session_app_entry_hash().clone();
-
-                    signal_tx
-                        .send(Signal::System(SystemSignal::AbandonedCountersigning(
-                            entry_hash,
-                        )))
-                        .ok();
-                }
-            }
-            Ok((SessionCompletionDecision::Indeterminate, outcomes)) => {
-                remaining_sessions_in_unknown_state += 1;
-                tracing::info!(
-                    "No automated decision could be reached for the current countersigning session: {:?}",
-                    author
-                );
-
-                space.countersigning_workspace.inner.share_mut(|inner, _| {
-                    match inner.sessions.entry(cell_id.agent_pubkey().clone()) {
-                        std::collections::hash_map::Entry::Occupied(mut entry) => {
-                            let session_state = entry.get_mut();
-                            if let CountersigningSessionState::Unknown {
-                                resolution,
-                                ..
-                            } = session_state
-                            {
-                                if let Some(resolution) = resolution {
-                                    resolution.attempts += 1;
-                                    resolution.last_attempt_at = Timestamp::now();
-                                    resolution.outcomes = outcomes;
-                                } else {
-                                    *resolution = Some(SessionResolutionSummary {
-                                        outcomes,
-                                        ..Default::default()
-                                    });
-                                }
-                            } else {
-                                tracing::error!("Countersigning session for agent {:?} was not in the expected state while trying to resolve it", author);
-                            }
-                        }
-                        std::collections::hash_map::Entry::Vacant(_) => {
-                            tracing::error!("Countersigning session for agent {:?} was removed from the workspace while trying to resolve it", author);
-                        }
-                    };
-
-                    Ok(())
-                }).unwrap();
-            }
-            Err(e) => {
-                tracing::error!(
-                    "Error cleaning up countersigning session for agent: {:?}: {:?}",
-                    author,
-                    e
-                );
-            }
-        }
-    }
-
-    if remaining_sessions_in_unknown_state > 0 {
-        if let Ok(t) = Timestamp::now()
-            + space
-                .countersigning_workspace
-                .countersigning_resolution_retry_delay
-        {
-            reschedule_self(space, self_trigger.clone(), t);
-        } else {
-            tracing::error!("Failed to calculate next trigger time for countersigning workflow");
-        }
-    }
-}
-
-fn reschedule_self(space: &Space, self_trigger: TriggerSender, at_timestamp: Timestamp) {
-    space
-        .countersigning_workspace
-=======
             }
             Ok((SessionCompletionDecision::Abandoned, _)) => {
                 // The session state has been resolved, so we can remove it from the workspace.
@@ -784,7 +381,6 @@
     at_timestamp: Timestamp,
 ) {
     workspace
->>>>>>> ac0cf13f
         .inner
         .share_mut(|inner, _| {
             if let Some(next_trigger) = &mut inner.next_trigger {
@@ -798,61 +394,6 @@
         .unwrap();
 }
 
-<<<<<<< HEAD
-async fn apply_timeouts(space: &Space, signal_tx: Sender<Signal>) {
-    let timed_out = space
-        .countersigning_workspace
-        .inner
-        .share_ref(|inner| {
-            Ok(inner
-                .sessions
-                .clone()
-                .iter()
-                .filter_map(|(author, session)| {
-                    let expired = match session {
-                        CountersigningSessionState::Accepted(preflight_request) => {
-                            preflight_request.session_times.end < Timestamp::now()
-                        }
-                        CountersigningSessionState::SignaturesCollected {
-                            preflight_request,
-                            signature_bundles,
-                            resolution,
-                        } => {
-                            // Only time out if all signatures have been tried and this is not a recovery state
-                            // because recovery should be dealt with separately.
-                            preflight_request.session_times.end < Timestamp::now()
-                                && signature_bundles.is_empty()
-                                && resolution.is_none()
-                        }
-                        _ => false,
-                    };
-
-                    if expired {
-                        Some((author.clone(), session.session_app_entry_hash().clone()))
-                    } else {
-                        None
-                    }
-                })
-                .collect::<Vec<_>>())
-        })
-        .unwrap();
-
-    for (author, app_entry_hash) in timed_out {
-        tracing::info!(
-            "Countersigning session for agent {:?} has timed out, abandoning session",
-            author
-        );
-
-        match force_abandon_session(space.clone(), &author).await {
-            Ok(_) => {
-                // Only once we've managed to remove the session do we remove the state for it.
-                space
-                    .countersigning_workspace
-                    .inner
-                    .share_mut(|inner, _| {
-                        inner.sessions.remove(&author);
-
-=======
 async fn apply_timeout(
     space: &Space,
     workspace: Arc<CountersigningWorkspace>,
@@ -904,7 +445,6 @@
                     .inner
                     .share_mut(|inner, _| {
                         inner.session = None;
->>>>>>> ac0cf13f
                         Ok(())
                     })
                     .unwrap();
@@ -912,61 +452,22 @@
                 // Then let the client know.
                 signal_tx
                     .send(Signal::System(SystemSignal::AbandonedCountersigning(
-<<<<<<< HEAD
-                        app_entry_hash,
-=======
                         preflight_request.app_entry_hash,
->>>>>>> ac0cf13f
                     )))
                     .ok();
             }
             Err(e) => {
                 tracing::error!(
                     "Error abandoning countersigning session for agent: {:?}: {:?}",
-<<<<<<< HEAD
-                    author,
-=======
                     cell_id.agent_pubkey(),
->>>>>>> ac0cf13f
                     e
                 );
             }
         }
     }
 }
-<<<<<<< HEAD
 
 pub(crate) async fn force_abandon_session(
-    space: Space,
-    author: &AgentPubKey,
-) -> SourceChainResult<()> {
-    let authored_db = space.get_or_create_authored_db(author.clone())?;
-
-    let session_data = authored_db
-        .write_async({
-            let author = author.clone();
-            move |txn| current_countersigning_session(txn, Arc::new(author.clone()))
-        })
-        .await?;
-
-    if let Some((cs_action, cs_entry_hash, _)) = session_data {
-        abandon_session(
-            authored_db,
-            author.clone(),
-            cs_action.action().clone(),
-            cs_entry_hash,
-        )
-        .await?;
-    } else {
-        authored_db
-            .write_async({
-                let author = author.clone();
-                move |txn| unlock_chain(txn, &author)
-            })
-            .await?;
-=======
-
-async fn force_abandon_session(
     space: Space,
     author: &AgentPubKey,
     preflight_request: &PreflightRequest,
@@ -1019,7 +520,6 @@
                 })
                 .await?;
         }
->>>>>>> ac0cf13f
     }
 
     Ok(())
