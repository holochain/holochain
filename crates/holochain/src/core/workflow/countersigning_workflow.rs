//! Countersigning workflow to maintain countersigning session state.

use super::error::WorkflowResult;
use crate::conductor::space::Space;
use crate::core::queue_consumer::{TriggerSender, WorkComplete};
use holo_hash::AgentPubKey;
use holochain_p2p::event::CountersigningSessionNegotiationMessage;
use holochain_p2p::{HolochainP2pDna, HolochainP2pDnaT};
use holochain_state::prelude::*;
use kitsune_p2p_types::tx2::tx2_utils::Share;
<<<<<<< HEAD
use kitsune_p2p_types::KitsuneResult;
=======
>>>>>>> 992a12fb
use std::collections::HashMap;
use std::sync::Arc;
use std::time::Duration;
use tokio::sync::broadcast::Sender;
<<<<<<< HEAD
=======
use tokio::task::AbortHandle;
>>>>>>> 992a12fb

/// Accept handler for starting countersigning sessions.
mod accept;

/// Inner workflow for resolving an incomplete countersigning session.
mod incomplete;

/// Inner workflow for completing a countersigning session based on received signatures.
mod complete;
<<<<<<< HEAD

/// State integrity function to ensure that the database and the workspace are in sync.
mod refresh;

/// Success handler for receiving signature bundles from the network.
mod success;

=======

/// State integrity function to ensure that the database and the workspace are in sync.
mod refresh;

/// Success handler for receiving signature bundles from the network.
mod success;

>>>>>>> 992a12fb
#[cfg(test)]
mod tests;

pub(crate) use accept::accept_countersigning_request;
pub(crate) use success::countersigning_success;

/// Countersigning workspace to hold session state.
#[derive(Clone)]
pub struct CountersigningWorkspace {
    inner: Share<CountersigningWorkspaceInner>,
    countersigning_resolution_retry_delay: Duration,
}

impl CountersigningWorkspace {
    /// Create a new countersigning workspace.
    pub fn new(countersigning_resolution_retry_delay: Duration) -> Self {
        Self {
            inner: Default::default(),
            countersigning_resolution_retry_delay,
        }
<<<<<<< HEAD
=======
    }
}

/// The inner state of a countersigning workspace.
#[derive(Default)]
struct CountersigningWorkspaceInner {
    sessions: HashMap<AgentPubKey, CountersigningSessionState>,
    next_trigger: Option<NextTrigger>,
}

#[derive(Debug, Clone)]
enum CountersigningSessionState {
    /// This is the entry state. Accepting a countersigning session through the HDK will immediately
    /// register the countersigning session in this state, for management by the countersigning workflow.
    ///
    /// The session will stay in this state even when the agent commits their countersigning entry and only
    /// move to the next state when the first signature bundle is received.
    Accepted(PreflightRequest),
    /// This is the state where we have collected one or more signatures for a countersigning session.
    ///
    /// This state can be entered from the [CountersigningSessionState::Accepted] state, which happens
    /// when a witness returns a signature bundle to us. While the session has not timed out, we will
    /// stay in this state and wait until one of the signatures bundles we have received is valid for
    /// the session to be completed.
    ///
    /// If we entered this state from the [CountersigningSessionState::Accepted] state, we will either
    /// complete the session successfully or the session will time out and be abandoned.
    ///
    /// This state can also be entered from the [CountersigningSessionState::Unknown] state, which happens when we
    /// have been able to recover the session from the source chain and have requested signed actions
    /// from agent authorities to build a signature bundle.
    ///
    /// If we entered this state from the [CountersigningSessionState::Unknown] state, we will either
    /// complete the session successfully, or if the signatures are invalid, we will return to the
    /// [CountersigningSessionState::Unknown] state.
    SignaturesCollected {
        preflight_request: PreflightRequest,
        /// Multiple responses in the outer vec, sets of responses in the inner vec
        signature_bundles: Vec<Vec<SignedAction>>,
        /// This field is set when the signature bundle came from querying agent activity authorities
        /// in the unknown state. If we started from that state, we should return to it if the
        /// signature bundle is invalid. Otherwise, stay in this state and wait for more signatures.
        resolution: Option<SessionResolutionSummary>,
    },
    /// The session is in an unknown state and needs to be resolved.
    ///
    /// This state is used when we have lost track of the countersigning session. This happens if
    /// we have got far enough to create the countersigning entry but have crashed or restarted
    /// before we could complete the session. In this case we need to try to discover what the other
    /// agent or agents involved in the session have done.
    ///
    /// Note that because the [PreflightRequest] is stored here, we only ever enter the unknown state
    /// if we managed to keep the preflight request in memory, or if we have been able to recover it
    /// from the source chain as part of the committed [CounterSigningSessionData]. Otherwise, we
    /// are unable to discover what session we were participating in, and we must abandon the session
    /// without going through this recovery state.
    Unknown {
        preflight_request: PreflightRequest,
        resolution: Option<SessionResolutionSummary>,
    },
}

impl CountersigningSessionState {
    fn session_app_entry_hash(&self) -> &EntryHash {
        let request = match self {
            CountersigningSessionState::Accepted(request) => request,
            CountersigningSessionState::SignaturesCollected {
                preflight_request, ..
            } => preflight_request,
            CountersigningSessionState::Unknown {
                preflight_request, ..
            } => preflight_request,
        };

        &request.app_entry_hash
>>>>>>> 992a12fb
    }
}

<<<<<<< HEAD
    pub async fn get_countersigning_session_state(
        &self,
        agent_key: &AgentPubKey,
    ) -> KitsuneResult<Option<CounterSigningSessionState>> {
        self.inner.share_ref(|inner| {
            println!("there are {:?} sessions here", inner.sessions.len());
            Ok(inner.sessions.get(agent_key).map(|s| s.clone()))
        })
    }
}

/// The inner state of a countersigning workspace.
#[derive(Default)]
struct CountersigningWorkspaceInner {
    sessions: HashMap<AgentPubKey, CounterSigningSessionState>,
=======
/// Summary of the workflow's attempts to resolve the outcome a failed countersigning session.
///
/// This tracks the numbers of attempts and the outcome of the most recent attempt.
#[derive(Debug, Clone)]
struct SessionResolutionSummary {
    /// How many attempts have been made to resolve the session.
    ///
    /// Attempts are made according to the frequency specified by [RETRY_UNKNOWN_SESSION_STATE_DELAY].
    ///
    /// This count is only correct for the current run of the Holochain conductor. If the conductor
    /// is restarted then this counter is also reset.
    pub attempts: usize,
    /// The time of the last attempt to resolve the session.
    pub last_attempt_at: Timestamp,
    /// The outcome of the most recent attempt to resolve the session.
    pub outcomes: Vec<SessionResolutionOutcome>,
    /// If we've tried to complete the session using signatures found with agent activity authorities
    /// and still not succeeded, then the number of attempts is recorded here.
    pub completion_attempts: usize,
}

impl Default for SessionResolutionSummary {
    fn default() -> Self {
        Self {
            attempts: 1,
            last_attempt_at: Timestamp::now(),
            outcomes: Vec::with_capacity(0),
            completion_attempts: 0,
        }
    }
}

/// The outcome for a single agent who participated in a countersigning session.
///
/// [NUM_AUTHORITIES_TO_QUERY] authorities are made to agent activity authorities for each agent,
/// and the decisions are collected into [SessionResolutionOutcome::decisions].
#[derive(Debug, Clone)]
struct SessionResolutionOutcome {
    /// The agent who participated in the countersigning session and is the subject of this
    /// resolution outcome.
    // Unused until the next PR
    #[allow(dead_code)]
    pub agent: AgentPubKey,
    /// The resolved decision for each authority for the subject agent.
    // Unused until the next PR
    #[allow(dead_code)]
    pub decisions: Vec<SessionCompletionDecision>,
}

const NUM_AUTHORITIES_TO_QUERY: usize = 3;

#[derive(Clone, Debug, PartialEq)]
enum SessionCompletionDecision {
    Complete(Box<SignedActionHashed>),
    Abandoned,
    Indeterminate,
>>>>>>> 992a12fb
}

#[cfg_attr(feature = "instrument", tracing::instrument(skip_all))]
#[allow(clippy::too_many_arguments)]
pub(crate) async fn countersigning_workflow(
    space: Space,
    network: Arc<impl HolochainP2pDnaT>,
    cell_id: CellId,
    signal_tx: Sender<Signal>,
    self_trigger: TriggerSender,
    integration_trigger: TriggerSender,
    publish_trigger: TriggerSender,
) -> WorkflowResult<WorkComplete> {
    tracing::debug!(
        "Starting countersigning workflow, with {} sessions",
        space
            .countersigning_workspace
            .inner
            .share_ref(|inner| Ok(inner.sessions.len()))
            .unwrap()
    );

<<<<<<< HEAD
    refresh::refresh_workspace_state(&space, cell_id.clone(), signal_tx.clone()).await;

    // Apply timeouts by moving accepted sessions to unknown state if their end time is in the past.
=======
    // Clear trigger, if we need another one, it will be created later.
    space
        .countersigning_workspace
        .inner
        .share_mut(|inner, _| {
            if let Some(next_trigger) = &mut inner.next_trigger {
                next_trigger.trigger_task.abort();
            }
            inner.next_trigger = None;
            Ok(())
        })
        .unwrap();

    // Ensure the workspace state knows about anything in the database on startup.
    refresh::refresh_workspace_state(&space, cell_id.clone(), signal_tx.clone()).await;

    // Abandon any sessions that have timed out.
    apply_timeouts(&space, signal_tx.clone()).await;

>>>>>>> 992a12fb
    space
        .countersigning_workspace
        .inner
        .share_mut(|inner, _| {
<<<<<<< HEAD
            inner
                .sessions
                .iter_mut()
                .for_each(|(author, session_state)| {
                    if let CounterSigningSessionState::Accepted(request) = session_state {
                        if request.session_times.end < Timestamp::now() {
                            tracing::info!(
                                "Session for agent {:?} has timed out, moving to unknown state",
                                author
                            );
                            *session_state = CounterSigningSessionState::Unknown {
                                preflight_request: request.clone(),
                                resolution: None,
                            };
                        }
                    }
                });

            Ok(())
        })
        .unwrap();

    // Find sessions that are in an unknown state, we need to try to resolve those.
=======
            inner.sessions.iter_mut().for_each(|(_, state)| {
                if let CountersigningSessionState::SignaturesCollected {
                    preflight_request,
                    signature_bundles,
                    resolution,
                } = state
                {
                    if signature_bundles.is_empty() && resolution.is_some() {
                        tracing::debug!("Countersigning session for agent {:?} has no valid signatures remaining and is a recovery session, returning to unknown state", cell_id.agent_pubkey());

                        // If we have no signatures and no resolution, then we need to try to recover
                        // the session.
                        *state = CountersigningSessionState::Unknown {
                            preflight_request: preflight_request.clone(),
                            resolution: resolution.clone().map(|r| SessionResolutionSummary {
                                attempts: r.attempts + 1,
                                last_attempt_at: Timestamp::now(),
                                outcomes: r.outcomes.clone(),
                                completion_attempts: r.completion_attempts + 1,
                            }),
                        };
                    }
                }
            });

            Ok(())
        })
        .unwrap();

    // Find sessions that are in an unknown state, we need to try to resolve those.
    try_recover_failed_sessions(&space, &network, cell_id.clone(), &signal_tx, &self_trigger).await;

    let maybe_completed_sessions = space
        .countersigning_workspace
        .inner
        .share_mut(|inner, _| {
            Ok(inner
                .sessions
                .iter_mut()
                .filter_map(|(author, session_state)| match session_state {
                    CountersigningSessionState::SignaturesCollected {
                        signature_bundles, ..
                    } => Some((author.clone(), std::mem::take(signature_bundles))),
                    _ => None,
                })
                .collect::<Vec<_>>())
        })
        .unwrap();

    for (author, signatures) in maybe_completed_sessions {
        for signature_bundle in signatures {
            // Try to complete the session using this signature bundle.

            match complete::inner_countersigning_session_complete(
                space.clone(),
                network.clone(),
                author.clone(),
                signature_bundle.clone(),
                integration_trigger.clone(),
                publish_trigger.clone(),
            )
            .await
            {
                Ok(Some(cs_entry_hash)) => {
                    // The session completed successfully this bundle, so we can remove the session
                    // from the workspace.
                    space
                        .countersigning_workspace
                        .inner
                        .share_mut(|inner, _| {
                            tracing::trace!("Countersigning session completed successfully, removing from the workspace for agent: {:?}", author);
                            inner.sessions.remove(&author);
                            Ok(())
                        })
                        .unwrap();

                    // Signal to the UI.
                    // If there are no active connections this won't emit anything.
                    signal_tx
                        .send(Signal::System(SystemSignal::SuccessfulCountersigning(
                            cs_entry_hash,
                        )))
                        .ok();

                    break;
                }
                Ok(None) => {
                    tracing::warn!("Rejected signature bundle for countersigning session for agent: {:?}: {:?}", author, signature_bundle);
                }
                Err(e) => {
                    tracing::error!(
                        "Error completing countersigning session for agent: {:?}: {:?}",
                        author,
                        e
                    );
                }
            }
        }
    }

    // At the end of the workflow, if we have any sessions still in progress, then schedule a
    // workflow run for the one that will finish soonest.
    let maybe_earliest_finish = space
        .countersigning_workspace
        .inner
        .share_ref(|inner| {
            Ok(inner
                .sessions
                .values()
                .filter_map(|s| {
                    match s {
                        CountersigningSessionState::Accepted(preflight_request)
                        | CountersigningSessionState::SignaturesCollected {
                            preflight_request,
                            ..
                        } => Some(preflight_request.session_times.end),
                        CountersigningSessionState::Unknown { .. } => {
                            // Don't apply timeouts in the unknown state
                            None
                        }
                    }
                })
                .min())
        })
        .unwrap();

    tracing::trace!("Next earliest finish time: {:?}", maybe_earliest_finish);

    if let Some(earliest_finish) = maybe_earliest_finish {
        reschedule_self(&space, self_trigger, earliest_finish);
    }

    Ok(WorkComplete::Complete)
}

async fn try_recover_failed_sessions(
    space: &Space,
    network: &Arc<impl HolochainP2pDnaT + Sized>,
    cell_id: CellId,
    signal_tx: &Sender<Signal>,
    self_trigger: &TriggerSender,
) {
>>>>>>> 992a12fb
    let sessions_in_unknown_state = space
        .countersigning_workspace
        .inner
        .share_ref(|inner| {
            Ok(inner
                .sessions
                .iter()
                .filter_map(|(author, session_state)| match session_state {
<<<<<<< HEAD
                    CounterSigningSessionState::Unknown { .. } => Some(author.clone()),
=======
                    CountersigningSessionState::Unknown { .. } => Some(author.clone()),
>>>>>>> 992a12fb
                    _ => None,
                })
                .collect::<Vec<_>>())
        })
        .unwrap();

    let mut remaining_sessions_in_unknown_state = 0;
    for author in sessions_in_unknown_state {
        tracing::info!(
            "Countersigning session for agent {:?} is in an unknown state, attempting to resolve",
            author
        );
        match incomplete::inner_countersigning_session_incomplete(
            space.clone(),
            network.clone(),
            author.clone(),
        )
        .await
        {
            Ok((SessionCompletionDecision::Complete(_), _)) => {
                // No need to do anything here. Signatures were found which may be able to complete
                // the session but the session isn't actually complete yet. We need to let the
                // workflow re-run and try those signatures.
<<<<<<< HEAD
            }
            Ok((SessionCompletionDecision::Abandoned, _)) => {
                // The session state has been resolved, so we can remove it from the workspace.
                let removed_session = space
                    .countersigning_workspace
                    .inner
                    .share_mut(|inner, _| {
                        tracing::trace!(
                            "Decision made for incomplete session, removing from workspace: {:?}",
                            author
                        );
                        let removed_session = inner.sessions.remove(&author);
                        Ok(removed_session)
                    })
                    .unwrap();

                if let Some(removed_session) = removed_session {
                    let entry_hash = removed_session.session_app_entry_hash().clone();

                    signal_tx
                        .send(Signal::System(SystemSignal::AbandonedCountersigning(
                            entry_hash,
                        )))
                        .ok();
                }
            }
            Ok((SessionCompletionDecision::Indeterminate, outcomes)) => {
                remaining_sessions_in_unknown_state += 1;
                tracing::info!(
                    "No automated decision could be reached for the current countersigning session: {:?}",
                    author
                );

                space.countersigning_workspace.inner.share_mut(|inner, _| {
                    match inner.sessions.entry(cell_id.agent_pubkey().clone()) {
                        std::collections::hash_map::Entry::Occupied(mut entry) => {
                            let session_state = entry.get_mut();
                            if let CounterSigningSessionState::Unknown {
                                resolution,
                                ..
                            } = session_state
                            {
                                if let Some(resolution) = resolution {
                                    resolution.attempts += 1;
                                    resolution.last_attempt_at = Timestamp::now();
                                    resolution.outcomes = outcomes;
                                } else {
                                    *resolution = Some(SessionResolutionSummary {
                                        attempts: 1,
                                        last_attempt_at: Timestamp::now(),
                                        outcomes,
                                    });
                                }
                            } else {
                                tracing::error!("Countersigning session for agent {:?} was not in the expected state while trying to resolve it", author);
                            }
                        }
                        std::collections::hash_map::Entry::Vacant(_) => {
                            tracing::error!("Countersigning session for agent {:?} was removed from the workspace while trying to resolve it", author);
                        }
                    };

                    Ok(())
                }).unwrap();
            }
            Err(e) => {
                tracing::error!(
                    "Error cleaning up countersigning session for agent: {:?}: {:?}",
=======
            }
            Ok((SessionCompletionDecision::Abandoned, _)) => {
                // The session state has been resolved, so we can remove it from the workspace.
                let removed_session = space
                    .countersigning_workspace
                    .inner
                    .share_mut(|inner, _| {
                        tracing::trace!(
                            "Decision made for incomplete session, removing from workspace: {:?}",
                            author
                        );
                        let removed_session = inner.sessions.remove(&author);
                        Ok(removed_session)
                    })
                    .unwrap();

                if let Some(removed_session) = removed_session {
                    let entry_hash = removed_session.session_app_entry_hash().clone();

                    signal_tx
                        .send(Signal::System(SystemSignal::AbandonedCountersigning(
                            entry_hash,
                        )))
                        .ok();
                }
            }
            Ok((SessionCompletionDecision::Indeterminate, outcomes)) => {
                remaining_sessions_in_unknown_state += 1;
                tracing::info!(
                    "No automated decision could be reached for the current countersigning session: {:?}",
                    author
                );

                space.countersigning_workspace.inner.share_mut(|inner, _| {
                    match inner.sessions.entry(cell_id.agent_pubkey().clone()) {
                        std::collections::hash_map::Entry::Occupied(mut entry) => {
                            let session_state = entry.get_mut();
                            if let CountersigningSessionState::Unknown {
                                resolution,
                                ..
                            } = session_state
                            {
                                if let Some(resolution) = resolution {
                                    resolution.attempts += 1;
                                    resolution.last_attempt_at = Timestamp::now();
                                    resolution.outcomes = outcomes;
                                } else {
                                    *resolution = Some(SessionResolutionSummary {
                                        outcomes,
                                        ..Default::default()
                                    });
                                }
                            } else {
                                tracing::error!("Countersigning session for agent {:?} was not in the expected state while trying to resolve it", author);
                            }
                        }
                        std::collections::hash_map::Entry::Vacant(_) => {
                            tracing::error!("Countersigning session for agent {:?} was removed from the workspace while trying to resolve it", author);
                        }
                    };

                    Ok(())
                }).unwrap();
            }
            Err(e) => {
                tracing::error!(
                    "Error cleaning up countersigning session for agent: {:?}: {:?}",
                    author,
                    e
                );
            }
        }
    }

    if remaining_sessions_in_unknown_state > 0 {
        if let Ok(t) = Timestamp::now()
            + space
                .countersigning_workspace
                .countersigning_resolution_retry_delay
        {
            reschedule_self(space, self_trigger.clone(), t);
        } else {
            tracing::error!("Failed to calculate next trigger time for countersigning workflow");
        }
    }
}

fn reschedule_self(space: &Space, self_trigger: TriggerSender, at_timestamp: Timestamp) {
    space
        .countersigning_workspace
        .inner
        .share_mut(|inner, _| {
            if let Some(next_trigger) = &mut inner.next_trigger {
                next_trigger.replace_if_sooner(at_timestamp, self_trigger.clone());
            } else {
                inner.next_trigger = Some(NextTrigger::new(at_timestamp, self_trigger.clone()));
            }

            Ok(())
        })
        .unwrap();
}

async fn apply_timeouts(space: &Space, signal_tx: Sender<Signal>) {
    let timed_out = space
        .countersigning_workspace
        .inner
        .share_ref(|inner| {
            Ok(inner
                .sessions
                .clone()
                .iter()
                .filter_map(|(author, session)| {
                    let expired = match session {
                        CountersigningSessionState::Accepted(preflight_request) => {
                            preflight_request.session_times.end < Timestamp::now()
                        }
                        CountersigningSessionState::SignaturesCollected {
                            preflight_request,
                            signature_bundles,
                            resolution,
                        } => {
                            // Only time out if all signatures have been tried and this is not a recovery state
                            // because recovery should be dealt with separately.
                            preflight_request.session_times.end < Timestamp::now()
                                && signature_bundles.is_empty()
                                && resolution.is_none()
                        }
                        _ => false,
                    };

                    if expired {
                        Some((author.clone(), session.session_app_entry_hash().clone()))
                    } else {
                        None
                    }
                })
                .collect::<Vec<_>>())
        })
        .unwrap();

    for (author, app_entry_hash) in timed_out {
        tracing::info!(
            "Countersigning session for agent {:?} has timed out, abandoning session",
            author
        );

        match force_abandon_session(space.clone(), &author).await {
            Ok(_) => {
                // Only once we've managed to remove the session do we remove the state for it.
                space
                    .countersigning_workspace
                    .inner
                    .share_mut(|inner, _| {
                        inner.sessions.remove(&author);

                        Ok(())
                    })
                    .unwrap();

                // Then let the client know.
                signal_tx
                    .send(Signal::System(SystemSignal::AbandonedCountersigning(
                        app_entry_hash,
                    )))
                    .ok();
            }
            Err(e) => {
                tracing::error!(
                    "Error abandoning countersigning session for agent: {:?}: {:?}",
>>>>>>> 992a12fb
                    author,
                    e
                );
            }
        }
    }
<<<<<<< HEAD

    if remaining_sessions_in_unknown_state > 0 {
        tokio::task::spawn({
            let self_trigger = self_trigger.clone();
            async move {
                tokio::time::sleep(
                    space
                        .countersigning_workspace
                        .countersigning_resolution_retry_delay,
                )
                .await;
                self_trigger.trigger(&"unknown_session_state_retry");
            }
        });
    }

    let maybe_completed_sessions = space
        .countersigning_workspace
        .inner
        .share_ref(|inner| {
            Ok(inner
                .sessions
                .iter()
                .filter_map(|(author, session_state)| match session_state {
                    CounterSigningSessionState::SignaturesCollected {
                        signature_bundles, ..
                    } => Some((author.clone(), signature_bundles.clone())),
                    _ => None,
                })
                .collect::<Vec<_>>())
        })
        .unwrap();

    for (author, signatures) in maybe_completed_sessions {
        for signature_bundle in signatures {
            // Try to complete the session using this signature bundle.

            match complete::inner_countersigning_session_complete(
                space.clone(),
                network.clone(),
                author.clone(),
                signature_bundle.clone(),
                integration_trigger.clone(),
                publish_trigger.clone(),
            )
            .await
            {
                Ok(Some(cs_entry_hash)) => {
                    // The session completed successfully this bundle, so we can remove the session
                    // from the workspace.
                    space
                        .countersigning_workspace
                        .inner
                        .share_mut(|inner, _| {
                            tracing::trace!("Countersigning session completed successfully, removing from the workspace for agent: {:?}", author);
                            inner.sessions.remove(&author);
                            Ok(())
                        })
                        .unwrap();

                    // Signal to the UI.
                    // If there are no active connections this won't emit anything.
                    signal_tx
                        .send(Signal::System(SystemSignal::SuccessfulCountersigning(
                            cs_entry_hash,
                        )))
                        .ok();

                    break;
                }
                Ok(None) => {
                    tracing::warn!("Rejected signature bundle for countersigning session for agent: {:?}: {:?}", author, signature_bundle);
                }
                Err(e) => {
                    tracing::error!(
                        "Error completing countersigning session for agent: {:?}: {:?}",
                        author,
                        e
                    );
                }
            }
        }
    }

    // At the end of the workflow, if we have any sessions still in progress, then schedule a
    // workflow run for the one that will finish soonest.
    let maybe_earliest_finish = space
        .countersigning_workspace
        .inner
        .share_ref(|inner| {
            Ok(inner
                .sessions
                .values()
                .filter_map(|s| {
                    match s {
                        CounterSigningSessionState::Accepted(request) => {
                            Some(request.session_times.end)
                        }
                        _ => {
                            // Could be waiting for more signatures, or in an unknown state.
                            None
                        }
                    }
                })
                .min())
        })
        .unwrap();

    // TODO This risks building up duplicate triggers
    if let Some(earliest_finish) = maybe_earliest_finish {
        let delay = match (earliest_finish - Timestamp::now()).map(|d| d.to_std()) {
            Ok(Ok(d)) => d,
            _ => Duration::from_millis(100),
        };
        tracing::debug!("Countersigning workflow will run again in {:?}", delay);
        tokio::task::spawn(async move {
            tokio::time::sleep(delay).await;
            self_trigger.trigger(&"retrigger_expiry_check");
        });
    }

    Ok(WorkComplete::Complete)
=======
}

async fn force_abandon_session(space: Space, author: &AgentPubKey) -> SourceChainResult<()> {
    let authored_db = space.get_or_create_authored_db(author.clone())?;

    let session_data = authored_db
        .write_async({
            let author = author.clone();
            move |txn| current_countersigning_session(txn, Arc::new(author.clone()))
        })
        .await?;

    if let Some((cs_action, cs_entry_hash, _)) = session_data {
        abandon_session(
            authored_db,
            author.clone(),
            cs_action.action().clone(),
            cs_entry_hash,
        )
        .await?;
    } else {
        authored_db
            .write_async({
                let author = author.clone();
                move |txn| unlock_chain(txn, &author)
            })
            .await?;
    }

    Ok(())
>>>>>>> 992a12fb
}

/// Publish to entry authorities, so they can gather all the signed
/// actions for this session and respond with a session complete.
pub async fn countersigning_publish(
    network: &HolochainP2pDna,
    op: ChainOp,
    _author: AgentPubKey,
) -> Result<(), ZomeCallResponse> {
    if let Some(enzyme) = op.enzymatic_countersigning_enzyme() {
        if let Err(e) = network
            .countersigning_session_negotiation(
                vec![enzyme.clone()],
                CountersigningSessionNegotiationMessage::EnzymePush(Box::new(op)),
            )
            .await
        {
            tracing::error!(
                "Failed to push countersigning ops to enzyme because of: {:?}",
                e
            );
            return Err(ZomeCallResponse::CountersigningSession(e.to_string()));
        }
    } else {
        let basis = op.dht_basis();
        if let Err(e) = network.publish_countersign(true, basis, op.into()).await {
            tracing::error!(
                "Failed to publish to entry authorities for countersigning session because of: {:?}",
                e
            );
            return Err(ZomeCallResponse::CountersigningSession(e.to_string()));
        }
    }
    Ok(())
}

/// Abandon a countersigning session.
async fn abandon_session(
    authored_db: DbWrite<DbKindAuthored>,
    author: AgentPubKey,
    cs_action: Action,
    cs_entry_hash: EntryHash,
) -> StateMutationResult<()> {
    authored_db
        .write_async(move |txn| -> StateMutationResult<()> {
            // Do the dangerous thing and remove the countersigning session.
            remove_countersigning_session(txn, cs_action, cs_entry_hash)?;

            // Once the session is removed we can unlock the chain.
            unlock_chain(txn, &author)?;

            Ok(())
        })
        .await?;
<<<<<<< HEAD

    Ok(())
=======

    Ok(())
}

// TODO unify with the other mechanisms for re-triggering. This is currently working around
//      a performance issue with WorkComplete::Incomplete but is similar to the loop logic that
//      other workflows use - the difference being that this workflow varies the loop delay.
struct NextTrigger {
    trigger_at: Timestamp,
    trigger_task: AbortHandle,
}

impl NextTrigger {
    fn new(trigger_at: Timestamp, trigger_sender: TriggerSender) -> Self {
        let delay = Self::calculate_delay(&trigger_at);

        let trigger_task = Self::start_trigger_task(delay, trigger_sender);

        Self {
            trigger_at,
            trigger_task,
        }
    }

    fn replace_if_sooner(&mut self, trigger_at: Timestamp, trigger_sender: TriggerSender) {
        // If the current trigger has expired, or the new one is sooner, then replace the
        // current trigger.
        if self.trigger_at < Timestamp::now() || trigger_at < self.trigger_at {
            let new_delay = Self::calculate_delay(&trigger_at);
            self.trigger_task.abort();
            self.trigger_at = trigger_at;
            self.trigger_task = Self::start_trigger_task(new_delay, trigger_sender);
        }
    }

    fn calculate_delay(trigger_at: &Timestamp) -> Duration {
        match trigger_at
            .checked_difference_signed(&Timestamp::now())
            .map(|d| d.to_std())
        {
            Some(Ok(d)) => d,
            _ => Duration::from_millis(100),
        }
    }

    fn start_trigger_task(delay: Duration, trigger_sender: TriggerSender) -> AbortHandle {
        tracing::trace!("Scheduling countersigning workflow in: {:?}", delay);
        tokio::task::spawn(async move {
            tokio::time::sleep(delay).await;
            trigger_sender.trigger(&"next trigger");
        })
        .abort_handle()
    }
>>>>>>> 992a12fb
}<|MERGE_RESOLUTION|>--- conflicted
+++ resolved
@@ -8,18 +8,12 @@
 use holochain_p2p::{HolochainP2pDna, HolochainP2pDnaT};
 use holochain_state::prelude::*;
 use kitsune_p2p_types::tx2::tx2_utils::Share;
-<<<<<<< HEAD
 use kitsune_p2p_types::KitsuneResult;
-=======
->>>>>>> 992a12fb
 use std::collections::HashMap;
 use std::sync::Arc;
 use std::time::Duration;
 use tokio::sync::broadcast::Sender;
-<<<<<<< HEAD
-=======
 use tokio::task::AbortHandle;
->>>>>>> 992a12fb
 
 /// Accept handler for starting countersigning sessions.
 mod accept;
@@ -29,7 +23,6 @@
 
 /// Inner workflow for completing a countersigning session based on received signatures.
 mod complete;
-<<<<<<< HEAD
 
 /// State integrity function to ensure that the database and the workspace are in sync.
 mod refresh;
@@ -37,15 +30,6 @@
 /// Success handler for receiving signature bundles from the network.
 mod success;
 
-=======
-
-/// State integrity function to ensure that the database and the workspace are in sync.
-mod refresh;
-
-/// Success handler for receiving signature bundles from the network.
-mod success;
-
->>>>>>> 992a12fb
 #[cfg(test)]
 mod tests;
 
@@ -66,8 +50,14 @@
             inner: Default::default(),
             countersigning_resolution_retry_delay,
         }
-<<<<<<< HEAD
-=======
+    }
+
+    pub async fn get_countersigning_session_state(
+        &self,
+        agent_key: &AgentPubKey,
+    ) -> KitsuneResult<Option<CountersigningSessionState>> {
+        self.inner
+            .share_ref(|inner| Ok(inner.sessions.get(agent_key).map(|s| s.clone())))
     }
 }
 
@@ -76,151 +66,6 @@
 struct CountersigningWorkspaceInner {
     sessions: HashMap<AgentPubKey, CountersigningSessionState>,
     next_trigger: Option<NextTrigger>,
-}
-
-#[derive(Debug, Clone)]
-enum CountersigningSessionState {
-    /// This is the entry state. Accepting a countersigning session through the HDK will immediately
-    /// register the countersigning session in this state, for management by the countersigning workflow.
-    ///
-    /// The session will stay in this state even when the agent commits their countersigning entry and only
-    /// move to the next state when the first signature bundle is received.
-    Accepted(PreflightRequest),
-    /// This is the state where we have collected one or more signatures for a countersigning session.
-    ///
-    /// This state can be entered from the [CountersigningSessionState::Accepted] state, which happens
-    /// when a witness returns a signature bundle to us. While the session has not timed out, we will
-    /// stay in this state and wait until one of the signatures bundles we have received is valid for
-    /// the session to be completed.
-    ///
-    /// If we entered this state from the [CountersigningSessionState::Accepted] state, we will either
-    /// complete the session successfully or the session will time out and be abandoned.
-    ///
-    /// This state can also be entered from the [CountersigningSessionState::Unknown] state, which happens when we
-    /// have been able to recover the session from the source chain and have requested signed actions
-    /// from agent authorities to build a signature bundle.
-    ///
-    /// If we entered this state from the [CountersigningSessionState::Unknown] state, we will either
-    /// complete the session successfully, or if the signatures are invalid, we will return to the
-    /// [CountersigningSessionState::Unknown] state.
-    SignaturesCollected {
-        preflight_request: PreflightRequest,
-        /// Multiple responses in the outer vec, sets of responses in the inner vec
-        signature_bundles: Vec<Vec<SignedAction>>,
-        /// This field is set when the signature bundle came from querying agent activity authorities
-        /// in the unknown state. If we started from that state, we should return to it if the
-        /// signature bundle is invalid. Otherwise, stay in this state and wait for more signatures.
-        resolution: Option<SessionResolutionSummary>,
-    },
-    /// The session is in an unknown state and needs to be resolved.
-    ///
-    /// This state is used when we have lost track of the countersigning session. This happens if
-    /// we have got far enough to create the countersigning entry but have crashed or restarted
-    /// before we could complete the session. In this case we need to try to discover what the other
-    /// agent or agents involved in the session have done.
-    ///
-    /// Note that because the [PreflightRequest] is stored here, we only ever enter the unknown state
-    /// if we managed to keep the preflight request in memory, or if we have been able to recover it
-    /// from the source chain as part of the committed [CounterSigningSessionData]. Otherwise, we
-    /// are unable to discover what session we were participating in, and we must abandon the session
-    /// without going through this recovery state.
-    Unknown {
-        preflight_request: PreflightRequest,
-        resolution: Option<SessionResolutionSummary>,
-    },
-}
-
-impl CountersigningSessionState {
-    fn session_app_entry_hash(&self) -> &EntryHash {
-        let request = match self {
-            CountersigningSessionState::Accepted(request) => request,
-            CountersigningSessionState::SignaturesCollected {
-                preflight_request, ..
-            } => preflight_request,
-            CountersigningSessionState::Unknown {
-                preflight_request, ..
-            } => preflight_request,
-        };
-
-        &request.app_entry_hash
->>>>>>> 992a12fb
-    }
-}
-
-<<<<<<< HEAD
-    pub async fn get_countersigning_session_state(
-        &self,
-        agent_key: &AgentPubKey,
-    ) -> KitsuneResult<Option<CounterSigningSessionState>> {
-        self.inner.share_ref(|inner| {
-            println!("there are {:?} sessions here", inner.sessions.len());
-            Ok(inner.sessions.get(agent_key).map(|s| s.clone()))
-        })
-    }
-}
-
-/// The inner state of a countersigning workspace.
-#[derive(Default)]
-struct CountersigningWorkspaceInner {
-    sessions: HashMap<AgentPubKey, CounterSigningSessionState>,
-=======
-/// Summary of the workflow's attempts to resolve the outcome a failed countersigning session.
-///
-/// This tracks the numbers of attempts and the outcome of the most recent attempt.
-#[derive(Debug, Clone)]
-struct SessionResolutionSummary {
-    /// How many attempts have been made to resolve the session.
-    ///
-    /// Attempts are made according to the frequency specified by [RETRY_UNKNOWN_SESSION_STATE_DELAY].
-    ///
-    /// This count is only correct for the current run of the Holochain conductor. If the conductor
-    /// is restarted then this counter is also reset.
-    pub attempts: usize,
-    /// The time of the last attempt to resolve the session.
-    pub last_attempt_at: Timestamp,
-    /// The outcome of the most recent attempt to resolve the session.
-    pub outcomes: Vec<SessionResolutionOutcome>,
-    /// If we've tried to complete the session using signatures found with agent activity authorities
-    /// and still not succeeded, then the number of attempts is recorded here.
-    pub completion_attempts: usize,
-}
-
-impl Default for SessionResolutionSummary {
-    fn default() -> Self {
-        Self {
-            attempts: 1,
-            last_attempt_at: Timestamp::now(),
-            outcomes: Vec::with_capacity(0),
-            completion_attempts: 0,
-        }
-    }
-}
-
-/// The outcome for a single agent who participated in a countersigning session.
-///
-/// [NUM_AUTHORITIES_TO_QUERY] authorities are made to agent activity authorities for each agent,
-/// and the decisions are collected into [SessionResolutionOutcome::decisions].
-#[derive(Debug, Clone)]
-struct SessionResolutionOutcome {
-    /// The agent who participated in the countersigning session and is the subject of this
-    /// resolution outcome.
-    // Unused until the next PR
-    #[allow(dead_code)]
-    pub agent: AgentPubKey,
-    /// The resolved decision for each authority for the subject agent.
-    // Unused until the next PR
-    #[allow(dead_code)]
-    pub decisions: Vec<SessionCompletionDecision>,
-}
-
-const NUM_AUTHORITIES_TO_QUERY: usize = 3;
-
-#[derive(Clone, Debug, PartialEq)]
-enum SessionCompletionDecision {
-    Complete(Box<SignedActionHashed>),
-    Abandoned,
-    Indeterminate,
->>>>>>> 992a12fb
 }
 
 #[cfg_attr(feature = "instrument", tracing::instrument(skip_all))]
@@ -243,11 +88,6 @@
             .unwrap()
     );
 
-<<<<<<< HEAD
-    refresh::refresh_workspace_state(&space, cell_id.clone(), signal_tx.clone()).await;
-
-    // Apply timeouts by moving accepted sessions to unknown state if their end time is in the past.
-=======
     // Clear trigger, if we need another one, it will be created later.
     space
         .countersigning_workspace
@@ -267,36 +107,10 @@
     // Abandon any sessions that have timed out.
     apply_timeouts(&space, signal_tx.clone()).await;
 
->>>>>>> 992a12fb
     space
         .countersigning_workspace
         .inner
         .share_mut(|inner, _| {
-<<<<<<< HEAD
-            inner
-                .sessions
-                .iter_mut()
-                .for_each(|(author, session_state)| {
-                    if let CounterSigningSessionState::Accepted(request) = session_state {
-                        if request.session_times.end < Timestamp::now() {
-                            tracing::info!(
-                                "Session for agent {:?} has timed out, moving to unknown state",
-                                author
-                            );
-                            *session_state = CounterSigningSessionState::Unknown {
-                                preflight_request: request.clone(),
-                                resolution: None,
-                            };
-                        }
-                    }
-                });
-
-            Ok(())
-        })
-        .unwrap();
-
-    // Find sessions that are in an unknown state, we need to try to resolve those.
-=======
             inner.sessions.iter_mut().for_each(|(_, state)| {
                 if let CountersigningSessionState::SignaturesCollected {
                     preflight_request,
@@ -439,7 +253,6 @@
     signal_tx: &Sender<Signal>,
     self_trigger: &TriggerSender,
 ) {
->>>>>>> 992a12fb
     let sessions_in_unknown_state = space
         .countersigning_workspace
         .inner
@@ -448,11 +261,7 @@
                 .sessions
                 .iter()
                 .filter_map(|(author, session_state)| match session_state {
-<<<<<<< HEAD
-                    CounterSigningSessionState::Unknown { .. } => Some(author.clone()),
-=======
                     CountersigningSessionState::Unknown { .. } => Some(author.clone()),
->>>>>>> 992a12fb
                     _ => None,
                 })
                 .collect::<Vec<_>>())
@@ -476,76 +285,6 @@
                 // No need to do anything here. Signatures were found which may be able to complete
                 // the session but the session isn't actually complete yet. We need to let the
                 // workflow re-run and try those signatures.
-<<<<<<< HEAD
-            }
-            Ok((SessionCompletionDecision::Abandoned, _)) => {
-                // The session state has been resolved, so we can remove it from the workspace.
-                let removed_session = space
-                    .countersigning_workspace
-                    .inner
-                    .share_mut(|inner, _| {
-                        tracing::trace!(
-                            "Decision made for incomplete session, removing from workspace: {:?}",
-                            author
-                        );
-                        let removed_session = inner.sessions.remove(&author);
-                        Ok(removed_session)
-                    })
-                    .unwrap();
-
-                if let Some(removed_session) = removed_session {
-                    let entry_hash = removed_session.session_app_entry_hash().clone();
-
-                    signal_tx
-                        .send(Signal::System(SystemSignal::AbandonedCountersigning(
-                            entry_hash,
-                        )))
-                        .ok();
-                }
-            }
-            Ok((SessionCompletionDecision::Indeterminate, outcomes)) => {
-                remaining_sessions_in_unknown_state += 1;
-                tracing::info!(
-                    "No automated decision could be reached for the current countersigning session: {:?}",
-                    author
-                );
-
-                space.countersigning_workspace.inner.share_mut(|inner, _| {
-                    match inner.sessions.entry(cell_id.agent_pubkey().clone()) {
-                        std::collections::hash_map::Entry::Occupied(mut entry) => {
-                            let session_state = entry.get_mut();
-                            if let CounterSigningSessionState::Unknown {
-                                resolution,
-                                ..
-                            } = session_state
-                            {
-                                if let Some(resolution) = resolution {
-                                    resolution.attempts += 1;
-                                    resolution.last_attempt_at = Timestamp::now();
-                                    resolution.outcomes = outcomes;
-                                } else {
-                                    *resolution = Some(SessionResolutionSummary {
-                                        attempts: 1,
-                                        last_attempt_at: Timestamp::now(),
-                                        outcomes,
-                                    });
-                                }
-                            } else {
-                                tracing::error!("Countersigning session for agent {:?} was not in the expected state while trying to resolve it", author);
-                            }
-                        }
-                        std::collections::hash_map::Entry::Vacant(_) => {
-                            tracing::error!("Countersigning session for agent {:?} was removed from the workspace while trying to resolve it", author);
-                        }
-                    };
-
-                    Ok(())
-                }).unwrap();
-            }
-            Err(e) => {
-                tracing::error!(
-                    "Error cleaning up countersigning session for agent: {:?}: {:?}",
-=======
             }
             Ok((SessionCompletionDecision::Abandoned, _)) => {
                 // The session state has been resolved, so we can remove it from the workspace.
@@ -716,137 +455,12 @@
             Err(e) => {
                 tracing::error!(
                     "Error abandoning countersigning session for agent: {:?}: {:?}",
->>>>>>> 992a12fb
                     author,
                     e
                 );
             }
         }
     }
-<<<<<<< HEAD
-
-    if remaining_sessions_in_unknown_state > 0 {
-        tokio::task::spawn({
-            let self_trigger = self_trigger.clone();
-            async move {
-                tokio::time::sleep(
-                    space
-                        .countersigning_workspace
-                        .countersigning_resolution_retry_delay,
-                )
-                .await;
-                self_trigger.trigger(&"unknown_session_state_retry");
-            }
-        });
-    }
-
-    let maybe_completed_sessions = space
-        .countersigning_workspace
-        .inner
-        .share_ref(|inner| {
-            Ok(inner
-                .sessions
-                .iter()
-                .filter_map(|(author, session_state)| match session_state {
-                    CounterSigningSessionState::SignaturesCollected {
-                        signature_bundles, ..
-                    } => Some((author.clone(), signature_bundles.clone())),
-                    _ => None,
-                })
-                .collect::<Vec<_>>())
-        })
-        .unwrap();
-
-    for (author, signatures) in maybe_completed_sessions {
-        for signature_bundle in signatures {
-            // Try to complete the session using this signature bundle.
-
-            match complete::inner_countersigning_session_complete(
-                space.clone(),
-                network.clone(),
-                author.clone(),
-                signature_bundle.clone(),
-                integration_trigger.clone(),
-                publish_trigger.clone(),
-            )
-            .await
-            {
-                Ok(Some(cs_entry_hash)) => {
-                    // The session completed successfully this bundle, so we can remove the session
-                    // from the workspace.
-                    space
-                        .countersigning_workspace
-                        .inner
-                        .share_mut(|inner, _| {
-                            tracing::trace!("Countersigning session completed successfully, removing from the workspace for agent: {:?}", author);
-                            inner.sessions.remove(&author);
-                            Ok(())
-                        })
-                        .unwrap();
-
-                    // Signal to the UI.
-                    // If there are no active connections this won't emit anything.
-                    signal_tx
-                        .send(Signal::System(SystemSignal::SuccessfulCountersigning(
-                            cs_entry_hash,
-                        )))
-                        .ok();
-
-                    break;
-                }
-                Ok(None) => {
-                    tracing::warn!("Rejected signature bundle for countersigning session for agent: {:?}: {:?}", author, signature_bundle);
-                }
-                Err(e) => {
-                    tracing::error!(
-                        "Error completing countersigning session for agent: {:?}: {:?}",
-                        author,
-                        e
-                    );
-                }
-            }
-        }
-    }
-
-    // At the end of the workflow, if we have any sessions still in progress, then schedule a
-    // workflow run for the one that will finish soonest.
-    let maybe_earliest_finish = space
-        .countersigning_workspace
-        .inner
-        .share_ref(|inner| {
-            Ok(inner
-                .sessions
-                .values()
-                .filter_map(|s| {
-                    match s {
-                        CounterSigningSessionState::Accepted(request) => {
-                            Some(request.session_times.end)
-                        }
-                        _ => {
-                            // Could be waiting for more signatures, or in an unknown state.
-                            None
-                        }
-                    }
-                })
-                .min())
-        })
-        .unwrap();
-
-    // TODO This risks building up duplicate triggers
-    if let Some(earliest_finish) = maybe_earliest_finish {
-        let delay = match (earliest_finish - Timestamp::now()).map(|d| d.to_std()) {
-            Ok(Ok(d)) => d,
-            _ => Duration::from_millis(100),
-        };
-        tracing::debug!("Countersigning workflow will run again in {:?}", delay);
-        tokio::task::spawn(async move {
-            tokio::time::sleep(delay).await;
-            self_trigger.trigger(&"retrigger_expiry_check");
-        });
-    }
-
-    Ok(WorkComplete::Complete)
-=======
 }
 
 async fn force_abandon_session(space: Space, author: &AgentPubKey) -> SourceChainResult<()> {
@@ -877,7 +491,6 @@
     }
 
     Ok(())
->>>>>>> 992a12fb
 }
 
 /// Publish to entry authorities, so they can gather all the signed
@@ -932,10 +545,6 @@
             Ok(())
         })
         .await?;
-<<<<<<< HEAD
-
-    Ok(())
-=======
 
     Ok(())
 }
@@ -989,5 +598,4 @@
         })
         .abort_handle()
     }
->>>>>>> 992a12fb
 }