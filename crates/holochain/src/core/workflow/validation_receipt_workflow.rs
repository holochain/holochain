use std::sync::Arc;

use holochain_keystore::MetaLairClient;
use holochain_p2p::HolochainP2pDna;
use holochain_state::prelude::*;
use holochain_types::prelude::*;
use holochain_zome_types::TryInto;
use tracing::*;

use super::error::WorkflowResult;
use crate::conductor::conductor::CellStatus;
use crate::conductor::ConductorHandle;
use crate::core::queue_consumer::WorkComplete;
use holochain_zome_types::block::Block;
use holochain_zome_types::block::BlockTarget;
use holochain_zome_types::block::CellBlockReason;

#[cfg(test)]
mod tests;

pub async fn pending_receipts(
    vault: &DbRead<DbKindDht>,
    validators: Vec<AgentPubKey>,
) -> StateQueryResult<Vec<(ValidationReceipt, AgentPubKey, DhtOpHash)>> {
    vault
        .async_reader({
            let validators = validators.clone();
            move |txn| {
                let mut stmt = txn.prepare(
                    "
            SELECT Action.author, DhtOp.hash, DhtOp.validation_status,
            DhtOp.when_integrated
            From DhtOp
            JOIN Action ON DhtOp.action_hash = Action.hash
            WHERE
            DhtOp.require_receipt = 1
            AND
            DhtOp.when_integrated IS NOT NULL
            AND
            DhtOp.validation_status IS NOT NULL
            ",
                )?;
                let ops = stmt
                    .query_and_then([], |r| {
                        let author: AgentPubKey = r.get("author")?;
                        let dht_op_hash: DhtOpHash = r.get("hash")?;
                        let validation_status = r.get("validation_status")?;
                        // NB: timestamp will never be null, so this is OK
                        let when_integrated = r.get("when_integrated")?;
                        StateQueryResult::Ok((
                            ValidationReceipt {
                                dht_op_hash: dht_op_hash.clone(),
                                validation_status,
                                validators: validators.clone(),
                                when_integrated,
                            },
                            author,
                            dht_op_hash,
                        ))
                    })?
                    .collect::<StateQueryResult<Vec<_>>>()?;
                StateQueryResult::Ok(ops)
            }
        })
        .await
}

#[instrument(skip(vault, network, keystore, conductor))]
/// Send validation receipts to their authors in serial and without waiting for
/// responses.
/// TODO: Currently still waiting for responses because we don't have a network call
/// that doesn't.
pub async fn validation_receipt_workflow(
    dna_hash: Arc<DnaHash>,
    vault: DbWrite<DbKindDht>,
    network: HolochainP2pDna,
    keystore: MetaLairClient,
    conductor: ConductorHandle,
) -> WorkflowResult<WorkComplete> {
    // Who we are.
    // TODO: I think this is right but maybe we need to make sure these cells are in
    // running apps?.
    let cell_ids = conductor.list_cell_ids(Some(CellStatus::Joined));

    if cell_ids.is_empty() {
        return Ok(WorkComplete::Complete);
    }

    let validators = cell_ids
        .into_iter()
        .filter_map(|id| {
            let (d, a) = id.into_dna_and_agent();
            if d == *dna_hash {
                Some(a)
            } else {
                None
            }
        })
        .collect::<Vec<_>>();

    // Get out all ops that are marked for sending receipt.
    // FIXME: Test this query.
    let receipts = pending_receipts(&vault, validators.clone()).await?;

    // Send the validation receipts
    for (receipt, author, _) in &receipts {
        // Don't send receipt to self. Don't block self.
        if validators.iter().any(|validator| validator == author) {
            continue;
        }

<<<<<<< HEAD
=======
        // Block authors of invalid ops.
>>>>>>> e2a1a5cb
        if matches!(receipt.validation_status, ValidationStatus::Rejected) {
            // Block BEFORE we integrate the outcome because this is not atomic
            // and if something goes wrong we know the integration will retry.
            conductor
                .block(Block::new(
                    BlockTarget::Cell(
                        CellId::new((*dna_hash).clone(), author.clone()),
<<<<<<< HEAD
                        CellBlockReason::Validation(receipt.dht_op_hash.clone()),
=======
                        CellBlockReason::InvalidOp(receipt.dht_op_hash.clone()),
>>>>>>> e2a1a5cb
                    ),
                    InclusiveTimestampInterval::try_new(Timestamp::MIN, Timestamp::MAX)?,
                ))
                .await?;
        }
<<<<<<< HEAD

        let op_hash = receipt.dht_op_hash.clone();
=======
>>>>>>> e2a1a5cb

        // Sign on the dotted line.
        let receipt = match ValidationReceipt::sign(receipt.clone(), &keystore).await {
            Ok(Some(r)) => r,
            Ok(None) => {
                return Ok(WorkComplete::Incomplete);
            }
            Err(e) => {
                info!(failed_to_sign_receipt = ?e);
                return Ok(WorkComplete::Incomplete);
            }
        };

        // Send it and don't wait for response.
        // TODO: When networking has a send without response we can use that
        // instead of waiting for response.
        if let Err(e) = holochain_p2p::HolochainP2pDnaT::send_validation_receipt(
            &network,
            author.clone(),
            receipt.try_into()?,
        )
        .await
        {
            // No one home, they will need to publish again.
            info!(failed_send_receipt = ?e);
        }
<<<<<<< HEAD

=======
    }

    // Record that every receipt has been processed. This is after the main loop
    // above so that we pick up self receipts as well.
    for (_, _, dht_op_hash) in receipts {
>>>>>>> e2a1a5cb
        // Attempted to send the receipt so we now mark
        // it to not send in the future.
        vault
            .async_commit(move |txn| set_require_receipt(txn, &dht_op_hash, false))
            .await?;
    }

    Ok(WorkComplete::Complete)
}<|MERGE_RESOLUTION|>--- conflicted
+++ resolved
@@ -109,10 +109,7 @@
             continue;
         }
 
-<<<<<<< HEAD
-=======
         // Block authors of invalid ops.
->>>>>>> e2a1a5cb
         if matches!(receipt.validation_status, ValidationStatus::Rejected) {
             // Block BEFORE we integrate the outcome because this is not atomic
             // and if something goes wrong we know the integration will retry.
@@ -120,21 +117,12 @@
                 .block(Block::new(
                     BlockTarget::Cell(
                         CellId::new((*dna_hash).clone(), author.clone()),
-<<<<<<< HEAD
-                        CellBlockReason::Validation(receipt.dht_op_hash.clone()),
-=======
                         CellBlockReason::InvalidOp(receipt.dht_op_hash.clone()),
->>>>>>> e2a1a5cb
                     ),
                     InclusiveTimestampInterval::try_new(Timestamp::MIN, Timestamp::MAX)?,
                 ))
                 .await?;
         }
-<<<<<<< HEAD
-
-        let op_hash = receipt.dht_op_hash.clone();
-=======
->>>>>>> e2a1a5cb
 
         // Sign on the dotted line.
         let receipt = match ValidationReceipt::sign(receipt.clone(), &keystore).await {
@@ -161,15 +149,11 @@
             // No one home, they will need to publish again.
             info!(failed_send_receipt = ?e);
         }
-<<<<<<< HEAD
-
-=======
     }
 
     // Record that every receipt has been processed. This is after the main loop
     // above so that we pick up self receipts as well.
     for (_, _, dht_op_hash) in receipts {
->>>>>>> e2a1a5cb
         // Attempted to send the receipt so we now mark
         // it to not send in the future.
         vault
