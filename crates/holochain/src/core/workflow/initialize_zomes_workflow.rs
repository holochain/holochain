use super::error::WorkflowResult;
use crate::conductor::api::CellConductorApi;
use crate::conductor::api::CellConductorApiT;
use crate::conductor::interface::SignalBroadcaster;
use crate::conductor::ConductorHandle;
use crate::core::queue_consumer::TriggerSender;
use crate::core::ribosome::guest_callback::init::InitHostAccess;
use crate::core::ribosome::guest_callback::init::InitInvocation;
use crate::core::ribosome::guest_callback::init::InitResult;
use crate::core::ribosome::guest_callback::post_commit::send_post_commit;
use crate::core::ribosome::RibosomeT;
use derive_more::Constructor;
use holochain_keystore::MetaLairClient;
use holochain_p2p::HolochainP2pDna;
use holochain_state::host_fn_workspace::HostFnWorkspace;
use holochain_state::host_fn_workspace::SourceChainWorkspace;
use holochain_types::prelude::*;
use holochain_zome_types::action::builder;

#[derive(Constructor)]
pub struct InitializeZomesWorkflowArgs<Ribosome>
where
    Ribosome: RibosomeT + 'static,
{
    pub ribosome: Ribosome,
    pub conductor_handle: ConductorHandle,
    pub signal_tx: SignalBroadcaster,
    pub cell_id: CellId,
    pub integrate_dht_ops_trigger: TriggerSender,
}

impl<Ribosome> InitializeZomesWorkflowArgs<Ribosome>
where
    Ribosome: RibosomeT + 'static,
{
    pub fn dna_def(&self) -> &DnaDef {
        self.ribosome.dna_def().as_content()
    }
}

// #[instrument(skip(network, keystore, workspace, args))]
pub async fn initialize_zomes_workflow<Ribosome>(
    workspace: SourceChainWorkspace,
    network: HolochainP2pDna,
    keystore: MetaLairClient,
    args: InitializeZomesWorkflowArgs<Ribosome>,
) -> WorkflowResult<InitResult>
where
    Ribosome: RibosomeT + Clone + 'static,
{
    let conductor_handle = args.conductor_handle.clone();
    let coordinators = args.ribosome.dna_def().get_all_coordinators();
    let integrate_dht_ops_trigger = args.integrate_dht_ops_trigger.clone();
    let result =
        initialize_zomes_workflow_inner(workspace.clone(), network.clone(), keystore.clone(), args)
            .await?;

    // --- END OF WORKFLOW, BEGIN FINISHER BOILERPLATE ---

    // only commit if the result was successful
    if result == InitResult::Pass {
        let flushed_actions = HostFnWorkspace::from(workspace.clone())
            .flush(&network)
            .await?;

        send_post_commit(
            conductor_handle,
            workspace,
            network,
            keystore,
            flushed_actions,
            coordinators,
        )
        .await?;

        // Any ops that were moved to the dht_db as part of the flush but had dependencies will need to be integrated.
        integrate_dht_ops_trigger.trigger(&"initialize_zomes_workflow");
    }
    Ok(result)
}

async fn initialize_zomes_workflow_inner<Ribosome>(
    workspace: SourceChainWorkspace,
    network: HolochainP2pDna,
    keystore: MetaLairClient,
    args: InitializeZomesWorkflowArgs<Ribosome>,
) -> WorkflowResult<InitResult>
where
    Ribosome: RibosomeT + 'static,
{
    let dna_def = args.dna_def().clone();
    let InitializeZomesWorkflowArgs {
        ribosome,
        conductor_handle,
        signal_tx,
        cell_id,
        ..
    } = args;
    let call_zome_handle =
        CellConductorApi::new(conductor_handle.clone(), cell_id.clone()).into_call_zome_handle();
    // Call the init callback
    let result = {
        let host_access = InitHostAccess::new(
            workspace.clone().into(),
            keystore,
            network.clone(),
            signal_tx,
            call_zome_handle,
        );
        let invocation = InitInvocation { dna_def };
        ribosome.run_init(host_access, invocation)?
    };

    // Insert the init marker
    // FIXME: For some reason if we don't spawn here
    // this future never gets polled again.
    let ws = workspace.clone();

    tokio::task::spawn(async move {
        ws.source_chain()
            .put(
                builder::InitZomesComplete {},
                None,
                ChainTopOrdering::Strict,
            )
            .await
    })
    .await??;

    // TODO: Validate scratch items
    super::inline_validation(workspace, network, conductor_handle, ribosome).await?;

    Ok(result)
}

#[cfg(test)]
mod tests {
    use std::sync::Arc;

    use super::*;
    use crate::conductor::Conductor;
    use crate::core::ribosome::guest_callback::validate::ValidateResult;
    use crate::core::ribosome::MockRibosomeT;
    use crate::fixt::DnaDefFixturator;
    use crate::fixt::MetaLairClientFixturator;
    use crate::sweettest::*;
    use crate::test_utils::fake_genesis;
    use ::fixt::prelude::*;
    use holochain_keystore::test_keystore;
    use holochain_p2p::HolochainP2pDnaFixturator;
    use holochain_state::prelude::*;
    use holochain_state::test_utils::test_db_dir;
    use holochain_types::db_cache::DhtDbQueryCache;
    use holochain_types::inline_zome::InlineZomeSet;
    use holochain_wasm_test_utils::TestWasm;
    use matches::assert_matches;

    async fn get_chain(cell: &SweetCell, keystore: MetaLairClient) -> SourceChain {
        SourceChain::new(
            cell.authored_db().clone(),
            cell.dht_db().clone(),
            DhtDbQueryCache::new(cell.dht_db().clone().into()),
            keystore,
            cell.agent_pubkey().clone(),
        )
        .await
        .unwrap()
    }

    #[tokio::test(flavor = "multi_thread")]
    async fn adds_init_marker() {
        let test_db = test_authored_db();
        let test_cache = test_cache_db();
        let test_dht = test_dht_db();
        let keystore = test_keystore();
        let db = test_db.to_db();
        let author = fake_agent_pubkey_1();

        // Genesis
        fake_genesis(db.clone(), test_dht.to_db(), keystore.clone())
            .await
            .unwrap();

        let dna_def = DnaDefFixturator::new(Unpredictable).next().unwrap();
        let dna_def_hashed = DnaDefHashed::from_content_sync(dna_def.clone());

        let workspace = SourceChainWorkspace::new(
            db.clone(),
            test_dht.to_db(),
            DhtDbQueryCache::new(test_dht.to_db().into()),
            test_cache.to_db(),
            keystore,
            author.clone(),
            Arc::new(dna_def),
        )
        .await
        .unwrap();
        let mut ribosome = MockRibosomeT::new();

        // Setup the ribosome mock
        ribosome
            .expect_run_init()
            .returning(move |_workspace, _invocation| Ok(InitResult::Pass));
        ribosome
            .expect_run_validate()
            .returning(move |_, _| Ok(ValidateResult::Valid));
        ribosome
            .expect_dna_def()
            .return_const(dna_def_hashed.clone());

        let db_dir = test_db_dir();
<<<<<<< HEAD
        let conductor_handle = Conductor::builder()
            .with_data_root_path(db_dir.path().to_path_buf().into())
            .test(&[])
            .await
            .unwrap();
=======
        let conductor_handle = Conductor::builder().test(db_dir.path(), &[]).await.unwrap();
        let integrate_dht_ops_trigger = TriggerSender::new();
>>>>>>> 8942474b
        let args = InitializeZomesWorkflowArgs {
            ribosome,
            conductor_handle,
            signal_tx: SignalBroadcaster::noop(),
            cell_id: CellId::new(dna_def_hashed.to_hash(), author.clone()),
            integrate_dht_ops_trigger: integrate_dht_ops_trigger.0.clone(),
        };
        let keystore = fixt!(MetaLairClient);
        let network = fixt!(HolochainP2pDna);

        initialize_zomes_workflow_inner(workspace.clone(), network, keystore, args)
            .await
            .unwrap();

        // Check init is added to the workspace
        let scratch = workspace.source_chain().snapshot().unwrap();
        assert_matches!(
            scratch.actions().next().unwrap().action(),
            Action::InitZomesComplete(_)
        );
    }

    #[tokio::test(flavor = "multi_thread")]
    async fn commit_during_init() {
        let (dna, _, _) = SweetDnaFile::unique_from_test_wasms(vec![TestWasm::Create]).await;
        let mut conductor = SweetConductor::from_standard_config().await;
        let keystore = conductor.keystore();
        let app = conductor.setup_app("app", &[dna]).await.unwrap();
        let (cell,) = app.into_tuple();
        let zome = cell.zome("create_entry");

        assert_eq!(get_chain(&cell, keystore.clone()).await.len().unwrap(), 3);
        assert_eq!(
            get_chain(&cell, keystore.clone())
                .await
                .query(Default::default())
                .await
                .unwrap()
                .len(),
            3
        );

        let _: ActionHash = conductor.call(&zome, "create_entry", ()).await;

        let source_chain = get_chain(&cell, keystore.clone()).await;
        // - Ensure that the InitZomesComplete record got committed after the
        //   record committed during init()
        assert_matches!(
            source_chain.query(Default::default()).await.unwrap()[4].action(),
            Action::InitZomesComplete(_)
        );
    }

    #[tokio::test(flavor = "multi_thread")]
    async fn commit_during_init_one_zome_passes_one_fails() {
        let (dna, _, _) =
            SweetDnaFile::unique_from_test_wasms(vec![TestWasm::Create, TestWasm::InitFail]).await;
        let mut conductor = SweetConductor::from_standard_config().await;
        let keystore = conductor.keystore();
        let app = conductor.setup_app("app", &[dna]).await.unwrap();
        let (cell,) = app.into_tuple();
        let zome = cell.zome("create_entry");

        assert_eq!(get_chain(&cell, keystore.clone()).await.len().unwrap(), 3);

        // - Ensure that the chain does not advance due to init failing
        let r: Result<ActionHash, _> = conductor.call_fallible(&zome, "create_entry", ()).await;
        assert!(r.is_err());
        let source_chain = get_chain(&cell, keystore.clone());
        assert_eq!(source_chain.await.len().unwrap(), 3);

        // - Ensure idempotence of the above
        let r: Result<ActionHash, _> = conductor.call_fallible(&zome, "create_entry", ()).await;
        assert!(r.is_err());
        let source_chain = get_chain(&cell, keystore.clone());
        assert_eq!(source_chain.await.len().unwrap(), 3);
    }

    #[tokio::test(flavor = "multi_thread")]
    async fn commit_during_init_one_zome_unimplemented_one_fails() {
        let zome_fail = SweetInlineZomes::new(vec![], 0).function("init", |api, _: ()| {
            api.create(CreateInput::new(
                EntryDefLocation::CapGrant,
                EntryVisibility::Private,
                Entry::CapGrant(CapGrantEntry {
                    tag: "".into(),
                    access: ().into(),
                    functions: GrantedFunctions::Listed(
                        vec![("no-init".into(), "xxx".into())].into_iter().collect(),
                    ),
                }),
                ChainTopOrdering::default(),
            ))?;
            Ok(InitCallbackResult::Fail("reason".into()))
        });
        let zomes = InlineZomeSet::from((
            "create_entry",
            crate::conductor::conductor::tests::simple_create_entry_zome(),
        ))
        .merge(zome_fail.0);

        let (dna, _, _) = SweetDnaFile::unique_from_inline_zomes(zomes).await;

        let mut conductor = SweetConductor::from_standard_config().await;
        let keystore = conductor.keystore();
        let app = conductor.setup_app("app", &[dna]).await.unwrap();
        let (cell,) = app.into_tuple();
        let zome = cell.zome("create_entry");

        assert_eq!(get_chain(&cell, keystore.clone()).await.len().unwrap(), 3);

        // - Ensure that the chain does not advance due to init failing
        let r: Result<ActionHash, _> = conductor.call_fallible(&zome, "create_entry", ()).await;
        assert!(r.is_err());
        let source_chain = get_chain(&cell, keystore.clone());
        assert_eq!(source_chain.await.len().unwrap(), 3);

        // - Ensure idempotence of the above
        let r: Result<ActionHash, _> = conductor.call_fallible(&zome, "create_entry", ()).await;
        assert!(r.is_err());
        let source_chain = get_chain(&cell, keystore.clone());
        assert_eq!(source_chain.await.len().unwrap(), 3);
    }
}<|MERGE_RESOLUTION|>--- conflicted
+++ resolved
@@ -209,16 +209,13 @@
             .return_const(dna_def_hashed.clone());
 
         let db_dir = test_db_dir();
-<<<<<<< HEAD
         let conductor_handle = Conductor::builder()
             .with_data_root_path(db_dir.path().to_path_buf().into())
             .test(&[])
             .await
             .unwrap();
-=======
-        let conductor_handle = Conductor::builder().test(db_dir.path(), &[]).await.unwrap();
-        let integrate_dht_ops_trigger = TriggerSender::new();
->>>>>>> 8942474b
+            let integrate_dht_ops_trigger = TriggerSender::new();
+
         let args = InitializeZomesWorkflowArgs {
             ribosome,
             conductor_handle,
