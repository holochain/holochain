--- conflicted
+++ resolved
@@ -367,7 +367,6 @@
     );
 
     let (dna_file_b, _, _) = SweetDnaFile::from_inline_zomes("".into(), zomes).await;
-<<<<<<< HEAD
 
     let (alice, bob) = {
         let mut agents = agents.lock();
@@ -389,18 +388,6 @@
         (alice, bob)
     };
 
-=======
-    let app = conductors[0]
-        .setup_app_for_agent("test_app", alice.clone(), &[dna_file_a.clone()])
-        .await
-        .unwrap();
-    let (alice,) = app.into_tuple();
-    let app = conductors[1]
-        .setup_app_for_agent("test_app", bob.clone(), &[dna_file_b.clone()])
-        .await
-        .unwrap();
-    let (bob,) = app.into_tuple();
->>>>>>> 649ad4c9
     conductors.exchange_peer_info().await;
 
     let _: ActionHash = conductors[0]
