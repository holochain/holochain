--- conflicted
+++ resolved
@@ -13,18 +13,12 @@
     sweettest::{SweetDnaFile, SweetInlineZomes},
 };
 use fixt::fixt;
-<<<<<<< HEAD
 use holo_hash::{AgentPubKey, AnyDhtHash, HashableContentExtSync};
-use holochain_p2p::{event::HolochainP2pEvent, HolochainP2pDnaFixturator};
-=======
-use holo_hash::{AgentPubKey, HashableContentExtSync};
 use holochain_p2p::{HolochainP2pDnaFixturator, MockHolochainP2pDnaT};
->>>>>>> dfa67b70
 use holochain_state::{host_fn_workspace::HostFnWorkspaceRead, mutations::insert_op};
 use holochain_types::{
     chain::MustGetAgentActivityResponse,
     dht_op::{DhtOp, DhtOpHashed, WireOps},
-    dna::DnaFile,
     record::WireRecordOps,
 };
 use holochain_wasmer_host::module::ModuleCache;
@@ -84,13 +78,8 @@
         ..
     } = TestCase::new(zomes).await;
 
-<<<<<<< HEAD
-    let network = fixt!(HolochainP2pDna);
+    let network = Arc::new(fixt!(HolochainP2pDna));
     let validation_dependencies = Arc::new(Mutex::new(ValidationDependencies::new()));
-=======
-    let network = Arc::new(fixt!(HolochainP2pDna));
-    let fetched_dependencies = Arc::new(Mutex::new(ValidationDependencies::new()));
->>>>>>> dfa67b70
 
     // a create by alice
     let mut create = fixt!(Create);
@@ -111,7 +100,6 @@
         original_action: EntryCreationAction::Create(create.clone()),
         original_entry: None,
     });
-
     let invocation = ValidateInvocation::new(zomes_to_invoke, &delete_action_op).unwrap();
 
     // action has not been written to a database yet
@@ -206,6 +194,7 @@
         original_action: EntryCreationAction::Create(create.clone()),
         original_entry: None,
     });
+    let invocation = ValidateInvocation::new(zomes_to_invoke, &delete_action_op).unwrap();
 
     // mock network that returns the requested create action
     let mut network = MockHolochainP2pDnaT::new();
@@ -222,14 +211,8 @@
         })])
     });
 
-<<<<<<< HEAD
-    let invocation = ValidateInvocation::new(zomes_to_invoke, &delete_action_op).unwrap();
+    let network = Arc::new(network);
     let validation_dependencies = Arc::new(Mutex::new(ValidationDependencies::new()));
-=======
-    let network = Arc::new(network);
-
-    let fetched_dependencies = Arc::new(Mutex::new(ValidationDependencies::new()));
->>>>>>> dfa67b70
 
     // app validation should indicate missing action is being awaited
     let outcome = run_validation_callback(
@@ -237,13 +220,8 @@
         &delete_dht_op_hash,
         &ribosome,
         workspace.clone(),
-<<<<<<< HEAD
-        network.dna_network(),
-        validation_dependencies.clone(),
-=======
         network.clone(),
-        fetched_dependencies.clone(),
->>>>>>> dfa67b70
+        validation_dependencies.clone(),
     )
     .await
     .unwrap();
@@ -259,13 +237,8 @@
         &delete_dht_op_hash,
         &ribosome,
         workspace,
-<<<<<<< HEAD
-        network.dna_network(),
-        validation_dependencies.clone(),
-=======
         network,
-        fetched_dependencies.clone(),
->>>>>>> dfa67b70
+        validation_dependencies.clone(),
     )
     .await
     .unwrap();
@@ -339,6 +312,11 @@
     let delete_action = Action::Delete(delete.clone());
     let delete_action_signed_hashed =
         SignedActionHashed::new_unchecked(delete_action.clone(), fixt!(Signature));
+    let delete_dht_op = DhtOp::RegisterDeletedBy(
+        delete_action_signed_hashed.signature.clone(),
+        delete.clone(),
+    );
+    let delete_dht_op_hash = delete_dht_op.to_hash();
     let delete_action_op = Op::RegisterDelete(RegisterDelete {
         delete: SignedHashed::new_unchecked(delete.clone(), fixt!(Signature)),
         original_action: EntryCreationAction::Create(create.clone()),
@@ -375,48 +353,18 @@
             ])])
         }
     });
-<<<<<<< HEAD
-    let dht_op = DhtOp::RegisterAgentActivity(action_signed_hashed.signature, action.clone());
-    let dht_op_hash = dht_op.to_hash();
-
-    let dna_hash = dna_file.dna_hash().clone();
-    let network = test_network(Some(dna_hash.clone()), Some(alice.clone())).await;
-    let invocation = ValidateInvocation::new(zomes_to_invoke, &action_op).unwrap();
+    let network = Arc::new(network);
+
     let validation_dependencies = Arc::new(Mutex::new(ValidationDependencies::new()));
-=======
-    let network = Arc::new(network);
-
-    let fetched_dependencies = Arc::new(Mutex::new(ValidationDependencies::new()));
->>>>>>> dfa67b70
 
     // app validation should indicate missing action is being awaited
     let outcome = run_validation_callback(
         invocation.clone(),
-        &dht_op_hash,
+        &delete_dht_op_hash,
         &ribosome,
         workspace.clone(),
-<<<<<<< HEAD
-        network.dna_network(),
-        validation_dependencies.clone(),
-    )
-    .await
-    .unwrap();
-    assert_matches!(outcome, Outcome::AwaitingDeps(hashes) if hashes == vec![action.author().to_owned().into()]);
-
-    // alice is an authority for bob, so must_get_agent_activity will not go to
-    // the network and return IncompleteChain instead
-    // therefore write the op manually to alice's cache db
-    let dht_op_hashed = DhtOpHashed::with_pre_hashed(dht_op, dht_op_hash.clone());
-    test_space.space.cache_db.test_write({
-        let dht_op_hash = dht_op_hash.clone();
-        move |txn| {
-            insert_op(txn, &dht_op_hashed).unwrap();
-            put_integrated(txn, &dht_op_hash, ValidationStatus::Valid).unwrap();
-        }
-    });
-=======
         network.clone(),
-        fetched_dependencies.clone(),
+        validation_dependencies.clone(),
     )
     .await
     .unwrap();
@@ -424,25 +372,16 @@
 
     // await while bob's chain is being fetched in background task
     tokio::time::sleep(Duration::from_millis(10)).await;
->>>>>>> dfa67b70
 
     // app validation outcome should be accepted, now that bob's missing agent
     // activity is available in alice's cache
     let outcome = run_validation_callback(
-<<<<<<< HEAD
         invocation,
-        &dht_op_hash,
-        &ribosome,
-        workspace,
-        network.dna_network(),
-        validation_dependencies.clone(),
-=======
-        invocation.clone(),
+        &delete_dht_op_hash,
         &ribosome,
         workspace,
         network,
-        fetched_dependencies.clone(),
->>>>>>> dfa67b70
+        validation_dependencies.clone(),
     )
     .await
     .unwrap();
@@ -507,6 +446,7 @@
         original_action: EntryCreationAction::Create(create.clone()),
         original_entry: None,
     });
+    let invocation = ValidateInvocation::new(zomes_to_invoke, &delete_action_op).unwrap();
 
     let action_to_be_fetched = create_action_signed_hashed;
     let times_same_hash_is_fetched = Arc::new(AtomicI8::new(0));
@@ -533,22 +473,24 @@
     });
     let network = Arc::new(network);
 
-    let fetched_dependencies = Arc::new(Mutex::new(ValidationDependencies::new()));
+    let validation_dependencies = Arc::new(Mutex::new(ValidationDependencies::new()));
 
     // run two op validations that depend on the same record in parallel
     let validate_1 = run_validation_callback(
         invocation.clone(),
+        &delete_dht_op_hash,
         &ribosome,
         workspace.clone(),
         network.clone(),
-        fetched_dependencies.clone(),
+        validation_dependencies.clone(),
     );
     let validate_2 = run_validation_callback(
         invocation,
+        &delete_dht_op_hash,
         &ribosome,
         workspace,
         network,
-        fetched_dependencies.clone(),
+        validation_dependencies.clone(),
     );
     futures::future::join_all([validate_1, validate_2]).await;
 
@@ -557,7 +499,7 @@
 
     assert_eq!(times_same_hash_is_fetched.load(Ordering::Relaxed), 1);
     // after successfully fetching dependencies, the set should be empty
-    assert_eq!(fetched_dependencies.lock().missing_hashes.len(), 0);
+    assert_eq!(validation_dependencies.lock().missing_hashes.len(), 0);
 }
 
 #[tokio::test(flavor = "multi_thread")]
@@ -600,10 +542,6 @@
         }
     });
 
-<<<<<<< HEAD
-    let invocation = ValidateInvocation::new(zomes_to_invoke, &delete_action_op).unwrap();
-    let validation_dependencies = Arc::new(Mutex::new(ValidationDependencies::new()));
-=======
     let TestCase {
         zomes_to_invoke,
         ribosome,
@@ -630,6 +568,11 @@
     let delete_action = Action::Delete(delete.clone());
     let delete_action_signed_hashed =
         SignedActionHashed::new_unchecked(delete_action.clone(), fixt!(Signature));
+    let delete_dht_op = DhtOp::RegisterDeletedBy(
+        delete_action_signed_hashed.signature.clone(),
+        delete.clone(),
+    );
+    let delete_dht_op_hash = delete_dht_op.to_hash();
     let delete_action_op = Op::RegisterDelete(RegisterDelete {
         delete: SignedHashed::new_unchecked(delete.clone(), fixt!(Signature)),
         original_action: EntryCreationAction::Create(create.clone()),
@@ -668,8 +611,7 @@
     });
     let network = Arc::new(network);
 
-    let fetched_dependencies = Arc::new(Mutex::new(ValidationDependencies::new()));
->>>>>>> dfa67b70
+    let validation_dependencies = Arc::new(Mutex::new(ValidationDependencies::new()));
 
     // run two op validations that depend on the same record in parallel
     let validate_1 = run_validation_callback(
@@ -677,26 +619,16 @@
         &delete_dht_op_hash,
         &ribosome,
         workspace.clone(),
-<<<<<<< HEAD
-        network.dna_network(),
-        validation_dependencies.clone(),
-=======
         network.clone(),
-        fetched_dependencies.clone(),
->>>>>>> dfa67b70
+        validation_dependencies.clone(),
     );
     let validate_2 = run_validation_callback(
         invocation,
         &delete_dht_op_hash,
         &ribosome,
         workspace,
-<<<<<<< HEAD
-        network.dna_network(),
-        validation_dependencies.clone(),
-=======
         network,
-        fetched_dependencies.clone(),
->>>>>>> dfa67b70
+        validation_dependencies.clone(),
     );
     futures::future::join_all([validate_1, validate_2]).await;
 
@@ -733,7 +665,6 @@
     });
 
     let TestCase {
-        dna_file,
         zomes_to_invoke,
         ribosome,
         alice,
@@ -764,54 +695,24 @@
         original_entry: None,
     });
 
-    let dna_hash = dna_file.dna_hash().clone();
-
-    // handle only Get events
-    let filter_events = |evt: &_| match evt {
-        holochain_p2p::event::HolochainP2pEvent::Get { .. } => true,
-        _ => false,
-    };
-    let (tx, mut rx) = tokio::sync::mpsc::channel(1);
-    let network = test_network_with_events(
-        Some(dna_hash.clone()),
-        Some(alice.clone()),
-        filter_events,
-        tx,
-    )
-    .await;
-
-    // respond to Get request with action plus delete
-    tokio::spawn({
-        let action = create_action.clone();
+    // mock network that returns the requested create action
+    let mut network = MockHolochainP2pDnaT::new();
+    network.expect_get().returning({
         let create_action_signed_hashed = create_action_signed_hashed.clone();
-        async move {
-            let action_hash = action.clone().to_hash();
-            while let Some(evt) = rx.recv().await {
-                if let HolochainP2pEvent::Get {
-                    dht_hash, respond, ..
-                } = evt
-                {
-                    assert_eq!(dht_hash, action_hash.clone().into());
-
-                    respond.r(ok_fut(Ok(WireOps::Record(WireRecordOps {
-                        action: Some(Judged::new(
-                            create_action_signed_hashed.clone().into(),
-                            ValidationStatus::Valid,
-                        )),
-                        deletes: vec![Judged::new(
-                            WireDelete {
-                                delete: delete.clone(),
-                                signature: fixt!(Signature),
-                            },
-                            ValidationStatus::Valid,
-                        )],
-                        updates: vec![],
-                        entry: None,
-                    }))))
-                }
-            }
-        }
-    });
+        move |hash, _| {
+            assert_eq!(hash, create_action_signed_hashed.as_hash().clone().into());
+            Ok(vec![WireOps::Record(WireRecordOps {
+                action: Some(Judged::new(
+                    create_action_signed_hashed.clone().into(),
+                    ValidationStatus::Valid,
+                )),
+                deletes: vec![],
+                updates: vec![],
+                entry: None,
+            })])
+        }
+    });
+    let network = Arc::new(network);
 
     let invocation = ValidateInvocation::new(zomes_to_invoke, &delete_action_op).unwrap();
     let validation_dependencies = Arc::new(Mutex::new(ValidationDependencies::new()));
@@ -830,7 +731,7 @@
         &delete_dht_op_hash,
         &ribosome,
         workspace.clone(),
-        network.dna_network(),
+        network.clone(),
         validation_dependencies.clone(),
     )
     .await
@@ -859,7 +760,7 @@
         &delete_dht_op_hash,
         &ribosome,
         workspace,
-        network.dna_network(),
+        network,
         validation_dependencies.clone(),
     )
     .await
