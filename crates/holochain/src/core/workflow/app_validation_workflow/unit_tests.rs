--- conflicted
+++ resolved
@@ -6,24 +6,15 @@
             ZomesToInvoke,
         },
         workflow::app_validation_workflow::{
-<<<<<<< HEAD
             run_validation_callback, Outcome, ValidationDependencies,
-=======
-            put_integrated, run_validation_callback, Outcome, ValidationDependencies,
->>>>>>> 2368d3fe
         },
     },
     fixt::MetaLairClientFixturator,
     sweettest::{SweetDnaFile, SweetInlineZomes},
 };
 use fixt::fixt;
-<<<<<<< HEAD
 use holo_hash::{AgentPubKey, HashableContentExtSync};
 use holochain_p2p::{HolochainP2pDnaFixturator, MockHolochainP2pDnaT};
-=======
-use holo_hash::{AgentPubKey, DhtOpHash, HashableContentExtSync};
-use holochain_p2p::{event::HolochainP2pEvent, HolochainP2pDnaFixturator};
->>>>>>> 2368d3fe
 use holochain_state::{host_fn_workspace::HostFnWorkspaceRead, mutations::insert_op};
 use holochain_types::{
     chain::MustGetAgentActivityResponse,
@@ -33,7 +24,6 @@
 };
 use holochain_wasmer_host::module::ModuleCache;
 use holochain_zome_types::{
-<<<<<<< HEAD
     action::Delete,
     chain::{ChainFilter, MustGetAgentActivityInput},
     dependencies::holochain_integrity_types::{UnresolvedDependencies, ValidateCallbackResult},
@@ -42,20 +32,6 @@
     judged::Judged,
     op::{EntryCreationAction, Op, RegisterAgentActivity, RegisterDelete},
     record::{SignedActionHashed, SignedHashed},
-=======
-    action::Dna,
-    chain::{ChainFilter, MustGetAgentActivityInput},
-    dependencies::holochain_integrity_types::{UnresolvedDependencies, ValidateCallbackResult},
-    entry::MustGetActionInput,
-    fixt::{
-        AgentPubKeyFixturator, CreateFixturator, DeleteFixturator, DnaHashFixturator,
-        SignatureFixturator,
-    },
-    judged::Judged,
-    op::{EntryCreationAction, Op, RegisterAgentActivity, RegisterDelete},
-    record::SignedHashed,
-    timestamp::Timestamp,
->>>>>>> 2368d3fe
     validate::ValidationStatus,
     Action,
 };
@@ -97,22 +73,13 @@
         ribosome,
         test_space,
         workspace,
-<<<<<<< HEAD
-        create_action,
-        invocation,
-        ..
-    } = TestCase::new(zomes).await;
-
-    let network = Arc::new(fixt!(HolochainP2pDna));
-    let fetched_dependencies = Arc::new(Mutex::new(ValidationDependencies::new()));
-=======
         zomes_to_invoke,
         alice,
         bob,
         ..
     } = TestCase::new(zomes).await;
 
-    let network = fixt!(HolochainP2pDna);
+    let network = Arc::new(fixt!(HolochainP2pDna));
     let fetched_dependencies = Arc::new(Mutex::new(ValidationDependencies::new()));
 
     // a create by alice
@@ -130,7 +97,6 @@
         original_entry: None,
     });
     let invocation = ValidateInvocation::new(zomes_to_invoke, &delete_action_op).unwrap();
->>>>>>> 2368d3fe
 
     // action has not been written to a database yet
     // validation should indicate it is awaiting create action hash
@@ -193,12 +159,11 @@
     });
 
     let TestCase {
-<<<<<<< HEAD
+        dna_file,
+        zomes_to_invoke,
         ribosome,
-        workspace,
-        create_action,
-        create_action_signed_hashed,
-        invocation,
+        bob,
+        workspace,
         ..
     } = TestCase::new(zomes).await;
 
@@ -216,16 +181,6 @@
             entry: None,
         })])
     });
-    let network = Arc::new(network);
-=======
-        dna_file,
-        zomes_to_invoke,
-        ribosome,
-        alice,
-        workspace,
-        bob,
-        ..
-    } = TestCase::new(zomes).await;
 
     // a create by alice
     let mut create = fixt!(Create);
@@ -244,55 +199,7 @@
         original_entry: None,
     });
     let invocation = ValidateInvocation::new(zomes_to_invoke, &delete_action_op).unwrap();
-
-    let dna_hash = dna_file.dna_hash().clone();
-
-    // handle only Get events
-    let filter_events = |evt: &_| match evt {
-        holochain_p2p::event::HolochainP2pEvent::Get { .. } => true,
-        _ => false,
-    };
-    let (tx, mut rx) = tokio::sync::mpsc::channel(1);
-    let network = test_network_with_events(
-        Some(dna_hash.clone()),
-        Some(alice.clone()),
-        filter_events,
-        tx,
-    )
-    .await;
-
-    // respond to Get request with action plus delete
-    tokio::spawn({
-        let action = create_action.clone();
-        async move {
-            let action_hash = action.clone().to_hash();
-            while let Some(evt) = rx.recv().await {
-                if let HolochainP2pEvent::Get {
-                    dht_hash, respond, ..
-                } = evt
-                {
-                    assert_eq!(dht_hash, action_hash.clone().into());
-
-                    respond.r(ok_fut(Ok(WireOps::Record(WireRecordOps {
-                        action: Some(Judged::new(
-                            create_action_signed_hashed.clone().into(),
-                            ValidationStatus::Valid,
-                        )),
-                        deletes: vec![Judged::new(
-                            WireDelete {
-                                delete: delete.clone(),
-                                signature: fixt!(Signature),
-                            },
-                            ValidationStatus::Valid,
-                        )],
-                        updates: vec![],
-                        entry: None,
-                    }))))
-                }
-            }
-        }
-    });
->>>>>>> 2368d3fe
+    let network = Arc::new(network);
 
     let fetched_dependencies = Arc::new(Mutex::new(ValidationDependencies::new()));
 
@@ -301,11 +208,7 @@
         invocation.clone(),
         &ribosome,
         workspace.clone(),
-<<<<<<< HEAD
         network.clone(),
-=======
-        network.dna_network(),
->>>>>>> 2368d3fe
         fetched_dependencies.clone(),
     )
     .await
@@ -321,11 +224,7 @@
         invocation,
         &ribosome,
         workspace,
-<<<<<<< HEAD
         network,
-=======
-        network.dna_network(),
->>>>>>> 2368d3fe
         fetched_dependencies.clone(),
     )
     .await
@@ -365,69 +264,21 @@
     });
 
     let TestCase {
-<<<<<<< HEAD
-        integrity_zomes,
-        ribosome,
-        alice,
-        create_action_signed_hashed,
-        delete_action_op,
-=======
         dna_file,
         zomes_to_invoke,
         test_space,
         ribosome,
         alice,
-        bob,
->>>>>>> 2368d3fe
         workspace,
         ..
     } = TestCase::new(zomes).await;
 
-<<<<<<< HEAD
     let action_to_be_fetched = create_action_signed_hashed;
     let times_same_hash_is_fetched = Arc::new(AtomicI8::new(0));
-
-    // mock network with alice not being an authority of bob's action
-    let mut network = MockHolochainP2pDnaT::new();
-    network.expect_authority_for_hash().returning(|_| Ok(false));
-    // return single action as requested chain
-    network.expect_must_get_agent_activity().returning({
-        let action_to_be_fetched = action_to_be_fetched.clone();
-        let times_same_hash_is_fetched = times_same_hash_is_fetched.clone();
-        move |author, filter| {
-            assert_eq!(author, alice);
-            assert_eq!(&filter.chain_top, action_to_be_fetched.as_hash());
-
-            times_same_hash_is_fetched
-                .clone()
-                .fetch_add(1, Ordering::Relaxed);
-            Ok(vec![MustGetAgentActivityResponse::Activity(vec![
-                RegisterAgentActivity {
-                    action: action_to_be_fetched.clone(),
-                    cached_entry: None,
-                },
-            ])])
-        }
-    });
-    let network = Arc::new(network);
-    let zomes_to_invoke = ZomesToInvoke::OneIntegrity(integrity_zomes[0].clone());
-    let invocation = ValidateInvocation::new(zomes_to_invoke, &delete_action_op).unwrap();
-=======
-    let action = Action::Dna(Dna {
-        author: bob.clone(),
-        timestamp: Timestamp::now(),
-        hash: fixt!(DnaHash),
-    });
-    let action_signed_hashed = SignedHashed::new_unchecked(action.clone(), fixt!(Signature));
-    let action_op = Op::RegisterAgentActivity(RegisterAgentActivity {
-        action: action_signed_hashed.clone(),
-        cached_entry: None,
-    });
 
     let dna_hash = dna_file.dna_hash().clone();
     let network = test_network(Some(dna_hash.clone()), Some(alice.clone())).await;
     let invocation = ValidateInvocation::new(zomes_to_invoke, &action_op).unwrap();
->>>>>>> 2368d3fe
     let fetched_dependencies = Arc::new(Mutex::new(ValidationDependencies::new()));
 
     // app validation should indicate missing action is being awaited
@@ -435,11 +286,7 @@
         invocation.clone(),
         &ribosome,
         workspace.clone(),
-<<<<<<< HEAD
         network.clone(),
-=======
-        network.dna_network(),
->>>>>>> 2368d3fe
         fetched_dependencies.clone(),
     )
     .await
@@ -449,7 +296,6 @@
     // await while bob's chain is being fetched in background task
     tokio::time::sleep(Duration::from_millis(20)).await;
 
-<<<<<<< HEAD
     // app validation outcome should be accepted, now that bob's missing agent
     // activity is available in alice's cache
     let outcome = run_validation_callback(
@@ -457,15 +303,6 @@
         &ribosome,
         workspace,
         network,
-=======
-    // app validation outcome should be accepted, now that the missing agent
-    // activity is available
-    let outcome = run_validation_callback(
-        invocation,
-        &ribosome,
-        workspace,
-        network.dna_network(),
->>>>>>> 2368d3fe
         fetched_dependencies.clone(),
     )
     .await
@@ -502,15 +339,47 @@
     });
 
     let TestCase {
-<<<<<<< HEAD
+        dna_file,
+        zomes_to_invoke,
         ribosome,
-        workspace,
-        create_action_signed_hashed,
-        invocation,
+        alice,
+        bob,
+        workspace,
         ..
     } = TestCase::new(zomes).await;
 
-    let action_to_be_fetched = create_action_signed_hashed;
+    // a create by alice
+    let mut create = fixt!(Create);
+    create.author = alice.clone();
+    let create_action = Action::Create(create.clone());
+    let create_action_signed_hashed =
+        SignedHashed::new_unchecked(create_action.clone(), fixt!(Signature));
+    // a delete by bob that references alice's create
+    let mut delete = fixt!(Delete);
+    delete.author = bob.clone();
+    delete.deletes_address = create_action.clone().to_hash();
+    let delete_action_signed_hashed = SignedHashed::new_unchecked(delete.clone(), fixt!(Signature));
+    let delete_action_op = Op::RegisterDelete(RegisterDelete {
+        delete: delete_action_signed_hashed.clone(),
+        original_action: EntryCreationAction::Create(create.clone()),
+        original_entry: None,
+    });
+    let invocation = ValidateInvocation::new(zomes_to_invoke, &delete_action_op).unwrap();
+
+    // handle only Get events
+    let filter_events = |evt: &_| match evt {
+        holochain_p2p::event::HolochainP2pEvent::Get { .. } => true,
+        _ => false,
+    };
+    let (tx, mut rx) = tokio::sync::mpsc::channel(1);
+    let network = test_network_with_events(
+        Some(dna_file.dna_hash().clone()),
+        Some(alice.clone()),
+        filter_events,
+        tx,
+    )
+    .await;
+
     let times_same_hash_is_fetched = Arc::new(AtomicI8::new(0));
 
     // mock network that returns the requested create action and increments
@@ -536,48 +405,6 @@
     let network = Arc::new(network);
 
     let fetched_dependencies = Arc::new(Mutex::new(ValidationDependencies::new()));
-=======
-        dna_file,
-        zomes_to_invoke,
-        ribosome,
-        alice,
-        bob,
-        workspace,
-        ..
-    } = TestCase::new(zomes).await;
-
-    // a create by alice
-    let mut create = fixt!(Create);
-    create.author = alice.clone();
-    let create_action = Action::Create(create.clone());
-    let create_action_signed_hashed =
-        SignedHashed::new_unchecked(create_action.clone(), fixt!(Signature));
-    // a delete by bob that references alice's create
-    let mut delete = fixt!(Delete);
-    delete.author = bob.clone();
-    delete.deletes_address = create_action.clone().to_hash();
-    let delete_action_signed_hashed = SignedHashed::new_unchecked(delete.clone(), fixt!(Signature));
-    let delete_action_op = Op::RegisterDelete(RegisterDelete {
-        delete: delete_action_signed_hashed.clone(),
-        original_action: EntryCreationAction::Create(create.clone()),
-        original_entry: None,
-    });
-    let invocation = ValidateInvocation::new(zomes_to_invoke, &delete_action_op).unwrap();
-
-    // handle only Get events
-    let filter_events = |evt: &_| match evt {
-        holochain_p2p::event::HolochainP2pEvent::Get { .. } => true,
-        _ => false,
-    };
-    let (tx, mut rx) = tokio::sync::mpsc::channel(1);
-    let network = test_network_with_events(
-        Some(dna_file.dna_hash().clone()),
-        Some(alice.clone()),
-        filter_events,
-        tx,
-    )
-    .await;
->>>>>>> 2368d3fe
 
     // run two op validations that depend on the same record in parallel
     let validate_1 = run_validation_callback(
@@ -599,7 +426,6 @@
     // await while missing records are being fetched in background task
     tokio::time::sleep(Duration::from_millis(10)).await;
 
-<<<<<<< HEAD
     assert_eq!(times_same_hash_is_fetched.load(Ordering::Relaxed), 1);
     // after successfully fetching dependencies, the set should be empty
     assert_eq!(fetched_dependencies.lock().missing_hashes.len(), 0);
@@ -628,37 +454,6 @@
                             ChainFilter::new(original_action.clone().to_hash()),
                         ),
                     ))
-=======
-    // respond to Get request with requested action
-    tokio::spawn({
-        let times_fetched = Arc::clone(&times_same_hash_is_fetched);
-        async move {
-            let action_hash = create_action.clone().to_hash();
-            while let Some(evt) = rx.recv().await {
-                if let HolochainP2pEvent::Get {
-                    dht_hash, respond, ..
-                } = evt
-                {
-                    assert_eq!(dht_hash, action_hash.clone().into());
-
-                    respond.r(ok_fut(Ok(WireOps::Record(WireRecordOps {
-                        action: Some(Judged::new(
-                            create_action_signed_hashed.clone().into(),
-                            ValidationStatus::Valid,
-                        )),
-                        deletes: vec![Judged::new(
-                            WireDelete {
-                                delete: delete.clone(),
-                                signature: delete_action_signed_hashed.signature.clone(),
-                            },
-                            ValidationStatus::Valid,
-                        )],
-                        updates: vec![],
-                        entry: None,
-                    }))));
-
-                    times_fetched.fetch_add(1, Ordering::Relaxed);
->>>>>>> 2368d3fe
                 }
             } else {
                 unreachable!()
@@ -666,13 +461,9 @@
         }
     });
 
-<<<<<<< HEAD
     let TestCase {
-        integrity_zomes,
         ribosome,
         alice,
-        create_action_signed_hashed,
-        delete_action_op,
         workspace,
         ..
     } = TestCase::new(zomes).await;
@@ -705,8 +496,6 @@
     let zomes_to_invoke = ZomesToInvoke::OneIntegrity(integrity_zomes[0].clone());
     let invocation = ValidateInvocation::new(zomes_to_invoke, &delete_action_op).unwrap();
 
-=======
->>>>>>> 2368d3fe
     let fetched_dependencies = Arc::new(Mutex::new(ValidationDependencies::new()));
 
     // run two op validations that depend on the same record in parallel
@@ -714,22 +503,14 @@
         invocation.clone(),
         &ribosome,
         workspace.clone(),
-<<<<<<< HEAD
         network.clone(),
-=======
-        network.dna_network(),
->>>>>>> 2368d3fe
         fetched_dependencies.clone(),
     );
     let validate_2 = run_validation_callback(
         invocation,
         &ribosome,
         workspace,
-<<<<<<< HEAD
         network,
-=======
-        network.dna_network(),
->>>>>>> 2368d3fe
         fetched_dependencies.clone(),
     );
     futures::future::join_all([validate_1, validate_2]).await;
@@ -742,25 +523,6 @@
     assert_eq!(fetched_dependencies.lock().missing_hashes.len(), 0);
 }
 
-<<<<<<< HEAD
-// test case with alice and bob, a create by alice and a delete by bob that
-// references alice's create
-struct TestCase {
-    integrity_zomes: Vec<Zome<IntegrityZomeDef>>,
-    test_space: TestSpace,
-    ribosome: RealRibosome,
-    alice: AgentPubKey,
-    workspace: HostFnWorkspaceRead,
-    create_action: Action,
-    create_action_signed_hashed: SignedActionHashed,
-    delete_action_op: Op,
-    invocation: ValidateInvocation,
-=======
-#[tokio::test(flavor = "multi_thread")]
-async fn hashes_missing_for_op_is_updated_with_unresolved_deps() {}
-
-// test case with alice and bob, a create by alice and a delete by bob that
-// references alice's create
 struct TestCase {
     dna_file: DnaFile,
     zomes_to_invoke: ZomesToInvoke,
@@ -769,7 +531,6 @@
     alice: AgentPubKey,
     bob: AgentPubKey,
     workspace: HostFnWorkspaceRead,
->>>>>>> 2368d3fe
 }
 
 impl TestCase {
@@ -800,39 +561,6 @@
         )
         .await
         .unwrap();
-<<<<<<< HEAD
-        // a create by alice
-        let mut create = fixt!(Create);
-        create.author = alice.clone();
-        create.action_seq = 5;
-        let create_action = Action::Create(create.clone());
-        let create_action_signed_hashed =
-            SignedHashed::new_unchecked(create_action.clone(), fixt!(Signature));
-        // a delete by bob that references alice's create
-        let mut delete = fixt!(Delete);
-        delete.author = bob.clone();
-        delete.action_seq = 6;
-        delete.deletes_address = create_action.clone().to_hash();
-        let delete_action_signed_hashed =
-            SignedHashed::new_unchecked(delete.clone(), fixt!(Signature));
-        let delete_action_op = Op::RegisterDelete(RegisterDelete {
-            delete: delete_action_signed_hashed.clone(),
-            original_action: EntryCreationAction::Create(create.clone()),
-            original_entry: None,
-        });
-        let zomes_to_invoke = ZomesToInvoke::OneIntegrity(integrity_zomes[0].clone());
-        let invocation = ValidateInvocation::new(zomes_to_invoke, &delete_action_op).unwrap();
-        Self {
-            integrity_zomes,
-            test_space,
-            ribosome,
-            alice,
-            workspace,
-            create_action,
-            create_action_signed_hashed,
-            delete_action_op,
-            invocation,
-=======
         Self {
             dna_file,
             zomes_to_invoke,
@@ -841,7 +569,6 @@
             alice,
             bob,
             workspace,
->>>>>>> 2368d3fe
         }
     }
 }