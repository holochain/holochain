use crate::{
    conductor::space::TestSpace,
    core::{
        ribosome::{
            guest_callback::validate::ValidateInvocation, real_ribosome::RealRibosome,
            ZomesToInvoke,
        },
        workflow::app_validation_workflow::{
            put_integrated, run_validation_callback, Outcome, ValidationDependencies,
        },
    },
    fixt::MetaLairClientFixturator,
    sweettest::{SweetDnaFile, SweetInlineZomes},
    test_utils::{test_network, test_network_with_events},
};
use fixt::fixt;
<<<<<<< HEAD
use holo_hash::{hash_type::AnyDht, AgentPubKey, AnyDhtHash, DhtOpHash, HashableContentExtSync};
use holochain_cascade::test_utils::MockNetwork;
use holochain_keystore::{test_keystore, MetaLairClient};
use holochain_p2p::{event::HolochainP2pEvent, HolochainP2pDnaFixturator, MockHolochainP2pDnaT};
=======
use holo_hash::{AgentPubKey, DhtOpHash, HashableContentExtSync};
use holochain_p2p::{event::HolochainP2pEvent, HolochainP2pDnaFixturator};
>>>>>>> 82281c2b
use holochain_state::{host_fn_workspace::HostFnWorkspaceRead, mutations::insert_op};
use holochain_types::{
    action::WireDelete,
    chain::MustGetAgentActivityResponse,
    dht_op::{DhtOp, DhtOpHashed, WireOps},
    dna::DnaFile,
    record::WireRecordOps,
};
use holochain_wasmer_host::module::ModuleCache;
use holochain_zome_types::{
    action::{Delete, Dna},
    chain::{ChainFilter, MustGetAgentActivityInput},
    dependencies::holochain_integrity_types::{UnresolvedDependencies, ValidateCallbackResult},
    entry::MustGetActionInput,
    fixt::{
        AgentPubKeyFixturator, CreateFixturator, DeleteFixturator, DnaHashFixturator,
        SignatureFixturator,
    },
    judged::Judged,
    op::{EntryCreationAction, Op, RegisterAgentActivity, RegisterDelete},
    record::{SignedActionHashed, SignedHashed},
    timestamp::Timestamp,
    validate::ValidationStatus,
    zome::{IntegrityZomeDef, Zome},
    Action,
};
use kitsune_p2p_types::ok_fut;
use matches::assert_matches;
use parking_lot::{Mutex, RwLock};
use std::{
    sync::{
        atomic::{AtomicI8, Ordering},
        Arc,
    },
    time::Duration,
};

// test app validation with a must get action where the original action of
// a delete is not in the cache db and then added to it
#[tokio::test(flavor = "multi_thread")]
async fn validation_callback_must_get_action() {
    let zomes = SweetInlineZomes::new(vec![], 0).integrity_function("validate", {
        move |api, op: Op| {
            if let Op::RegisterDelete(RegisterDelete {
                original_action, ..
            }) = op
            {
                let result = api.must_get_action(MustGetActionInput(original_action.to_hash()));
                if result.is_ok() {
                    Ok(ValidateCallbackResult::Valid)
                } else {
                    Ok(ValidateCallbackResult::UnresolvedDependencies(
                        UnresolvedDependencies::Hashes(vec![original_action.to_hash().into()]),
                    ))
                }
            } else {
                unreachable!()
            }
        }
    });

    let TestCase {
        ribosome,
        test_space,
        workspace,
        create_action,
        invocation,
        ..
    } = TestCase::new(zomes).await;

<<<<<<< HEAD
    let alice = fixt!(AgentPubKey);
    let bob = fixt!(AgentPubKey);

    // a create
    let mut create = fixt!(Create);
    create.author = alice.clone();
    let create_action = Action::Create(create.clone());
    let action_signed_hashed = SignedHashed::new_unchecked(create_action.clone(), fixt!(Signature));
    let action_op = Op::RegisterAgentActivity(RegisterAgentActivity {
        action: action_signed_hashed.clone(),
        cached_entry: None,
    });

    // a delete that references the create
    let mut delete = fixt!(Delete);
    delete.author = bob.clone();
    let delete_action = Action::Delete(delete.clone());
    let delete_signed_hashed = SignedHashed::new_unchecked(delete.clone(), fixt!(Signature));
    let delete_op = Op::RegisterDelete(RegisterDelete {
        delete: delete_signed_hashed.clone(),
        original_action: EntryCreationAction::Create(create.clone()),
        original_entry: None,
    });

    let zomes_to_invoke = ZomesToInvoke::OneIntegrity(integrity_zomes[0].clone());
    let invocation = ValidateInvocation::new(zomes_to_invoke, &delete_op).unwrap();

    let network = Arc::new(fixt!(HolochainP2pDna));
    let workspace_read = get_workspace_read(&test_space, &alice, dna_file.dna_def()).await;
    let fetched_dependencies = Arc::new(Mutex::new(HashSet::new()));
=======
    let network = fixt!(HolochainP2pDna);
    let fetched_dependencies = Arc::new(Mutex::new(ValidationDependencies::new()));
>>>>>>> 82281c2b

    // action has not been written to a database yet
    // validation should indicate it is awaiting create action hash
    let outcome = run_validation_callback(
        invocation.clone(),
        &ribosome,
        workspace.clone(),
        network.clone(),
        fetched_dependencies.clone(),
    )
    .await
    .unwrap();
    assert_matches!(outcome, Outcome::AwaitingDeps(hashes) if hashes == vec![create_action.to_hash().into()]);

    // write action to be must got during validation to dht cache db
    let dht_op = DhtOp::RegisterAgentActivity(fixt!(Signature), create_action.clone());
    let dht_op_hashed = DhtOpHashed::from_content_sync(dht_op);
    test_space.space.cache_db.test_write(move |txn| {
        insert_op(txn, &dht_op_hashed).unwrap();
    });

    // the same validation should now successfully validate the op
    let outcome = run_validation_callback(
        invocation,
        &ribosome,
        workspace,
        network,
        fetched_dependencies.clone(),
    )
    .await
    .unwrap();
    assert_matches!(outcome, Outcome::Accepted);
}

// same as previous test but this time awaiting the background task that
// fetches the missing original create of a delete
#[tokio::test(flavor = "multi_thread")]
async fn validation_callback_awaiting_deps_hashes() {
    holochain_trace::test_run().unwrap();

    let zomes = SweetInlineZomes::new(vec![], 0).integrity_function("validate", {
        move |api, op: Op| {
            if let Op::RegisterDelete(RegisterDelete {
                original_action, ..
            }) = op
            {
                let result = api.must_get_action(MustGetActionInput(original_action.to_hash()));
                if result.is_ok() {
                    Ok(ValidateCallbackResult::Valid)
                } else {
                    Ok(ValidateCallbackResult::UnresolvedDependencies(
                        UnresolvedDependencies::Hashes(vec![original_action.to_hash().into()]),
                    ))
                }
            } else {
                unreachable!()
            }
        }
    });

    let TestCase {
        dna_file,
        ribosome,
        alice,
        workspace,
        create_action,
        create_action_signed_hashed,
        delete,
        invocation,
        ..
    } = TestCase::new(zomes).await;

    let dna_hash = dna_file.dna_hash().clone();

    // handle only Get events
    let filter_events = |evt: &_| match evt {
        holochain_p2p::event::HolochainP2pEvent::Get { .. } => true,
        _ => false,
    };
    let (tx, mut rx) = tokio::sync::mpsc::channel(1);
    let network = Arc::new(
        test_network_with_events(
            Some(dna_hash.clone()),
            Some(alice.clone()),
            filter_events,
            tx,
        )
        .await
        .dna_network(),
    );

    // respond to Get request with action plus delete
    tokio::spawn({
        let action = create_action.clone();
        async move {
            let action_hash = action.clone().to_hash();
            while let Some(evt) = rx.recv().await {
                if let HolochainP2pEvent::Get {
                    dht_hash, respond, ..
                } = evt
                {
                    assert_eq!(dht_hash, action_hash.clone().into());

                    respond.r(ok_fut(Ok(WireOps::Record(WireRecordOps {
                        action: Some(Judged::new(
                            create_action_signed_hashed.clone().into(),
                            ValidationStatus::Valid,
                        )),
                        deletes: vec![Judged::new(
                            WireDelete {
                                delete: delete.clone(),
                                signature: fixt!(Signature),
                            },
                            ValidationStatus::Valid,
                        )],
                        updates: vec![],
                        entry: None,
                    }))))
                }
            }
        }
    });

    let fetched_dependencies = Arc::new(Mutex::new(ValidationDependencies::new()));

    // app validation should indicate missing action is being awaited
    let outcome = run_validation_callback(
        invocation.clone(),
        &ribosome,
<<<<<<< HEAD
        workspace_read.clone(),
        network.clone(),
=======
        workspace.clone(),
        network.dna_network(),
>>>>>>> 82281c2b
        fetched_dependencies.clone(),
    )
    .await
    .unwrap();
    assert_matches!(outcome, Outcome::AwaitingDeps(hashes) if hashes == vec![create_action.clone().to_hash().into()]);

    // await while missing record is being fetched in background task
    tokio::time::sleep(Duration::from_millis(500)).await;

    // app validation outcome should be accepted, now that the missing record
    // has been fetched
    let outcome = run_validation_callback(
        invocation,
        &ribosome,
<<<<<<< HEAD
        workspace_read.clone(),
        network.clone(),
=======
        workspace,
        network.dna_network(),
>>>>>>> 82281c2b
        fetched_dependencies.clone(),
    )
    .await
    .unwrap();
    assert_matches!(outcome, Outcome::Accepted)
}

// test that unresolved dependencies of an agent's chain are fetched
#[tokio::test(flavor = "multi_thread")]
async fn validation_callback_awaiting_deps_agent_activity() {
    holochain_trace::test_run().unwrap();

    let zomes = SweetInlineZomes::new(vec![], 0).integrity_function("validate", {
        move |api, op: Op| {
            if let Op::RegisterAgentActivity(RegisterAgentActivity { action, .. }) = op {
                let result = api.must_get_agent_activity(MustGetAgentActivityInput {
                    author: action.hashed.author().clone(),
                    chain_filter: ChainFilter::new(action.as_hash().clone()),
                });
                if result.is_ok() {
                    Ok(ValidateCallbackResult::Valid)
                } else {
                    Ok(ValidateCallbackResult::UnresolvedDependencies(
                        UnresolvedDependencies::AgentActivity(
                            action.hashed.author().clone(),
                            ChainFilter::new(action.as_hash().clone()),
                        ),
                    ))
                }
            } else {
                unreachable!()
            }
        }
    });

    let TestCase {
        dna_file,
        integrity_zomes,
        test_space,
        ribosome,
        alice,
        bob,
        workspace,
        ..
    } = TestCase::new(zomes).await;

<<<<<<< HEAD
    // create an action by bob that is must got by alice
    let alice = fixt!(AgentPubKey);
    let bob = fixt!(AgentPubKey);

=======
>>>>>>> 82281c2b
    let action = Action::Dna(Dna {
        author: bob.clone(),
        timestamp: Timestamp::now(),
        hash: fixt!(DnaHash),
    });
    let action_signed_hashed = SignedHashed::new_unchecked(action.clone(), fixt!(Signature));
    let action_op = Op::RegisterAgentActivity(RegisterAgentActivity {
        action: action_signed_hashed.clone(),
        cached_entry: None,
    });

    let dna_hash = dna_file.dna_hash().clone();
<<<<<<< HEAD
    let invocation = ValidateInvocation::new(zomes_to_invoke, &action_op).unwrap();

    // mock network with alice not being an authority of bob's action
    let mut network = MockHolochainP2pDnaT::new();
    network.expect_authority_for_hash().returning(|_| Ok(false));
    // return single action as requested chain
    network
        .expect_must_get_agent_activity()
        .returning(move |_, _| {
            Ok(vec![MustGetAgentActivityResponse::Activity(vec![
                RegisterAgentActivity {
                    action: action_signed_hashed.clone(),
                    cached_entry: None,
                },
            ])])
        });
    let network = Arc::new(network);
    let workspace_read = get_workspace_read(&test_space, &alice, dna_file.dna_def()).await;
    let fetched_dependencies = Arc::new(Mutex::new(HashSet::new()));
=======
    let network = test_network(Some(dna_hash.clone()), Some(alice.clone())).await;
    let zomes_to_invoke = ZomesToInvoke::OneIntegrity(integrity_zomes[0].clone());
    let invocation = ValidateInvocation::new(zomes_to_invoke, &action_op).unwrap();
    let fetched_dependencies = Arc::new(Mutex::new(ValidationDependencies::new()));
>>>>>>> 82281c2b

    // app validation should indicate missing action is being awaited
    let outcome = run_validation_callback(
        invocation.clone(),
        &ribosome,
<<<<<<< HEAD
        workspace_read.clone(),
        network.clone(),
=======
        workspace.clone(),
        network.dna_network(),
>>>>>>> 82281c2b
        fetched_dependencies.clone(),
    )
    .await
    .unwrap();
    assert_matches!(outcome, Outcome::AwaitingDeps(hashes) if hashes == vec![action.author().to_owned().into()]);

    // await while bob's chain is being fetched in background task
    tokio::time::sleep(Duration::from_millis(500)).await;

<<<<<<< HEAD
    // app validation outcome should be accepted, now that bob's missing agent
    // activity is available in alice's cache
    let outcome = run_validation_callback_inner(
        invocation.clone(),
        &ribosome,
        workspace_read.clone(),
        network.clone(),
=======
    // app validation outcome should be accepted, now that the missing agent
    // activity is available
    let outcome = run_validation_callback(
        invocation,
        &ribosome,
        workspace,
        network.dna_network(),
>>>>>>> 82281c2b
        fetched_dependencies.clone(),
    )
    .await
    .unwrap();
    assert_matches!(outcome, Outcome::Accepted);
}

// test that unresolved dependent hashes are not fetched multiple times
// it cannot be tested for must_get_agent_activity calls, because in this small
// test scenario every agent is an authority and are expected to hold data
// they are an authority of
#[tokio::test(flavor = "multi_thread")]
async fn validation_callback_prevent_multiple_identical_fetches() {
    holochain_trace::test_run().unwrap();

    let zomes = SweetInlineZomes::new(vec![], 0).integrity_function("validate", {
        move |api, op: Op| {
            if let Op::RegisterDelete(RegisterDelete {
                original_action, ..
            }) = op
            {
                let result = api.must_get_action(MustGetActionInput(original_action.to_hash()));
                if result.is_ok() {
                    Ok(ValidateCallbackResult::Valid)
                } else {
                    Ok(ValidateCallbackResult::UnresolvedDependencies(
                        UnresolvedDependencies::Hashes(vec![original_action.to_hash().into()]),
                    ))
                }
            } else {
                unreachable!()
            }
        }
    });

    let TestCase {
        dna_file,
        ribosome,
        alice,
        workspace,
        create_action,
        create_action_signed_hashed,
        delete,
        delete_action_signed_hashed,
        invocation,
        ..
    } = TestCase::new(zomes).await;

    // handle only Get events
    let filter_events = |evt: &_| match evt {
        holochain_p2p::event::HolochainP2pEvent::Get { .. } => true,
        _ => false,
    };
    let (tx, mut rx) = tokio::sync::mpsc::channel(1);
    let network = Arc::new(
        test_network_with_events(
            Some(dna_file.dna_hash().clone()),
            Some(alice.clone()),
            filter_events,
            tx,
        )
        .await
        .dna_network(),
    );

    let times_same_hash_is_fetched = Arc::new(AtomicI8::new(0));

    // respond to Get request with requested action
    tokio::spawn({
        let times_fetched = Arc::clone(&times_same_hash_is_fetched);
        async move {
            let action_hash = create_action.clone().to_hash();
            while let Some(evt) = rx.recv().await {
                if let HolochainP2pEvent::Get {
                    dht_hash, respond, ..
                } = evt
                {
                    assert_eq!(dht_hash, action_hash.clone().into());

                    respond.r(ok_fut(Ok(WireOps::Record(WireRecordOps {
                        action: Some(Judged::new(
                            create_action_signed_hashed.clone().into(),
                            ValidationStatus::Valid,
                        )),
                        deletes: vec![Judged::new(
                            WireDelete {
                                delete: delete.clone(),
                                signature: delete_action_signed_hashed.signature.clone(),
                            },
                            ValidationStatus::Valid,
                        )],
                        updates: vec![],
                        entry: None,
                    }))));

                    times_fetched.fetch_add(1, Ordering::Relaxed);
                }
            }
        }
    });

    let fetched_dependencies = Arc::new(Mutex::new(ValidationDependencies::new()));

    // run two op validations that depend on the same record in parallel
    let validate_1 = run_validation_callback(
        invocation.clone(),
        &ribosome,
<<<<<<< HEAD
        workspace_read.clone(),
        network.clone(),
=======
        workspace.clone(),
        network.dna_network(),
>>>>>>> 82281c2b
        fetched_dependencies.clone(),
    );
    let validate_2 = run_validation_callback(
        invocation,
        &ribosome,
<<<<<<< HEAD
        workspace_read.clone(),
        network.clone(),
        fetched_dependencies.clone(),
    );
    let outcomes = futures::future::join_all([validate_1, validate_2]).await;

    // await while missing records are being fetched in background task
    tokio::time::sleep(Duration::from_millis(500)).await;

    assert_eq!(times_same_hash_is_fetched.load(Ordering::Relaxed), 1);
    // after successfully fetching dependencies, the set should be empty
    assert_eq!(fetched_dependencies.lock().len(), 0);
}

#[tokio::test(flavor = "multi_thread")]
async fn validation_callback_prevent_multiple_identical_agent_activity_fetches() {
    holochain_trace::test_run().unwrap();

    let action = fixt!(Action);
    let action_signed_hashed = SignedActionHashed::new_unchecked(action.clone(), fixt!(Signature));
    let action_op = Op::RegisterAgentActivity(RegisterAgentActivity {
        action: action_signed_hashed.clone(),
        cached_entry: None,
    });

    let zomes = SweetInlineZomes::new(vec![], 0).integrity_function("validate", {
        let action_hash = action.clone().to_hash();
        move |api, op: Op| {
            if let Op::RegisterAgentActivity(RegisterAgentActivity { action, .. }) = op {
                let result = api.must_get_action(MustGetActionInput(action.as_hash().to_owned()));
                if result.is_ok() {
                    Ok(ValidateCallbackResult::Valid)
                } else {
                    Ok(ValidateCallbackResult::UnresolvedDependencies(
                        UnresolvedDependencies::Hashes(vec![action_hash.clone().into()]),
                    ))
                }
            } else {
                Ok(ValidateCallbackResult::Valid)
            }
        }
    });

    let TestCase {
        dna_file,
        integrity_zomes,
        ribosome,
        test_space,
    } = TestCase::new(zomes).await;

    let alice = fixt!(AgentPubKey);

    let zomes_to_invoke = ZomesToInvoke::OneIntegrity(integrity_zomes[0].clone());
    let invocation = ValidateInvocation::new(zomes_to_invoke, &action_op).unwrap();
    let workspace_read = get_workspace_read(&test_space, &alice, dna_file.dna_def()).await;

    // handle only Get events
    let mut network = MockHolochainP2pDnaT::new();
    network.expect_get().returning(|holo_hash, actor| {
        println!("hello {holo_hash:?} actor {actor:?}");
        Ok(vec![])
    });
    let network = Arc::new(network);
    // let filter_events = |evt: &_| match evt {
    //     holochain_p2p::event::HolochainP2pEvent::Get { .. } => true,
    //     _ => false,
    // };
    // let (tx, mut rx) = tokio::sync::mpsc::channel(1);

    // let network = test_network_with_events(
    //     Some(dna_file.dna_hash().clone()),
    //     Some(agent_key.clone()),
    //     filter_events,
    //     tx,
    // )
    // .await;

    let times_same_hash_is_fetched = Arc::new(AtomicI8::new(0));

    // respond to Get request with requested action
    // tokio::spawn({
    //     let action_hash = action.clone().to_hash();
    //     let action_hash_32 = action_hash.get_raw_32().to_vec();
    //     let times_fetched = Arc::clone(&times_same_hash_is_fetched);
    //     async move {
    //         while let Some(evt) = rx.recv().await {
    //             if let HolochainP2pEvent::Get {
    //                 dht_hash, respond, ..
    //             } = evt
    //             {
    //                 assert_eq!(dht_hash.get_raw_32().to_vec(), action_hash_32);

    //                 respond.r(ok_fut(Ok(WireOps::Record(WireRecordOps {
    //                     action: Some(Judged::new(
    //                         action_signed_hashed.clone().into(),
    //                         ValidationStatus::Valid,
    //                     )),
    //                     deletes: vec![],
    //                     updates: vec![],
    //                     entry: None,
    //                 }))));

    //                 times_fetched.fetch_add(1, Ordering::Relaxed);
    //             }
    //         }
    //     }
    // });

    let fetched_dependencies = Arc::new(Mutex::new(HashSet::new()));

    // run two op validations that depend on the same record in parallel
    let validate_1 = run_validation_callback_inner(
        invocation.clone(),
        &ribosome,
        workspace_read.clone(),
        network.clone(),
        fetched_dependencies.clone(),
    );
    let validate_2 = run_validation_callback_inner(
        invocation.clone(),
        &ribosome,
        workspace_read.clone(),
        network.clone(),
=======
        workspace,
        network.dna_network(),
>>>>>>> 82281c2b
        fetched_dependencies.clone(),
    );
    let outcomes = futures::future::join_all([validate_1, validate_2]).await;

    // await while missing records are being fetched in background task
    tokio::time::sleep(Duration::from_millis(500)).await;

    assert_eq!(times_same_hash_is_fetched.load(Ordering::Relaxed), 1);
    // after successfully fetching dependencies, the set should be empty
    assert_eq!(fetched_dependencies.lock().missing_hashes.len(), 0);
}

#[tokio::test(flavor = "multi_thread")]
async fn hashes_missing_for_op_is_updated_with_unresolved_deps() {}

// test case with alice and bob, a create by alice and a delete by bob that
// references alice's create
struct TestCase {
    dna_file: DnaFile,
    integrity_zomes: Vec<Zome<IntegrityZomeDef>>,
    test_space: TestSpace,
    ribosome: RealRibosome,
    alice: AgentPubKey,
    bob: AgentPubKey,
    workspace: HostFnWorkspaceRead,
    create_action: Action,
    create_action_signed_hashed: SignedActionHashed,
    delete: Delete,
    delete_action_op: Op,
    delete_action_signed_hashed: SignedHashed<Delete>,
    invocation: ValidateInvocation,
}

impl TestCase {
    async fn new(zomes: SweetInlineZomes) -> Self {
        let (dna_file, integrity_zomes, _) = SweetDnaFile::unique_from_inline_zomes(zomes).await;
        let dna_hash = dna_file.dna_hash().clone();
        let ribosome = RealRibosome::new(
            dna_file.clone(),
            Arc::new(RwLock::new(ModuleCache::new(None))),
        )
        .unwrap();
        let test_space = TestSpace::new(dna_hash.clone());
        let alice = fixt!(AgentPubKey);
        let bob = fixt!(AgentPubKey);
        let workspace = HostFnWorkspaceRead::new(
            test_space
                .space
                .get_or_create_authored_db(alice.clone())
                .unwrap()
                .into(),
            test_space.space.dht_db.clone().into(),
            test_space.space.dht_query_cache.clone(),
            test_space.space.cache_db.clone().into(),
            fixt!(MetaLairClient),
            None,
            Arc::new(dna_file.dna_def().clone()),
        )
        .await
        .unwrap();
        // a create by alice
        let mut create = fixt!(Create);
        create.author = alice.clone();
        let create_action = Action::Create(create.clone());
        let create_action_signed_hashed =
            SignedHashed::new_unchecked(create_action.clone(), fixt!(Signature));
        // a delete by bob that references alice's create
        let mut delete = fixt!(Delete);
        delete.author = bob.clone();
        delete.deletes_address = create_action.clone().to_hash();
        let delete_action = Action::Delete(delete.clone());
        let delete_action_signed_hashed =
            SignedHashed::new_unchecked(delete.clone(), fixt!(Signature));
        let delete_action_op = Op::RegisterDelete(RegisterDelete {
            delete: delete_action_signed_hashed.clone(),
            original_action: EntryCreationAction::Create(create.clone()),
            original_entry: None,
        });
        let zomes_to_invoke = ZomesToInvoke::OneIntegrity(integrity_zomes[0].clone());
        let invocation = ValidateInvocation::new(zomes_to_invoke, &delete_action_op).unwrap();
        Self {
            dna_file,
            integrity_zomes,
            test_space,
            ribosome,
            alice,
            bob,
            workspace,
            create_action,
            create_action_signed_hashed,
            delete,
            delete_action_op,
            delete_action_signed_hashed,
            invocation,
        }
    }
}<|MERGE_RESOLUTION|>--- conflicted
+++ resolved
@@ -14,15 +14,10 @@
     test_utils::{test_network, test_network_with_events},
 };
 use fixt::fixt;
-<<<<<<< HEAD
 use holo_hash::{hash_type::AnyDht, AgentPubKey, AnyDhtHash, DhtOpHash, HashableContentExtSync};
 use holochain_cascade::test_utils::MockNetwork;
 use holochain_keystore::{test_keystore, MetaLairClient};
 use holochain_p2p::{event::HolochainP2pEvent, HolochainP2pDnaFixturator, MockHolochainP2pDnaT};
-=======
-use holo_hash::{AgentPubKey, DhtOpHash, HashableContentExtSync};
-use holochain_p2p::{event::HolochainP2pEvent, HolochainP2pDnaFixturator};
->>>>>>> 82281c2b
 use holochain_state::{host_fn_workspace::HostFnWorkspaceRead, mutations::insert_op};
 use holochain_types::{
     action::WireDelete,
@@ -85,6 +80,7 @@
     });
 
     let TestCase {
+        integrity_zomes,
         ribosome,
         test_space,
         workspace,
@@ -93,41 +89,10 @@
         ..
     } = TestCase::new(zomes).await;
 
-<<<<<<< HEAD
-    let alice = fixt!(AgentPubKey);
-    let bob = fixt!(AgentPubKey);
-
-    // a create
-    let mut create = fixt!(Create);
-    create.author = alice.clone();
-    let create_action = Action::Create(create.clone());
-    let action_signed_hashed = SignedHashed::new_unchecked(create_action.clone(), fixt!(Signature));
-    let action_op = Op::RegisterAgentActivity(RegisterAgentActivity {
-        action: action_signed_hashed.clone(),
-        cached_entry: None,
-    });
-
-    // a delete that references the create
-    let mut delete = fixt!(Delete);
-    delete.author = bob.clone();
-    let delete_action = Action::Delete(delete.clone());
-    let delete_signed_hashed = SignedHashed::new_unchecked(delete.clone(), fixt!(Signature));
-    let delete_op = Op::RegisterDelete(RegisterDelete {
-        delete: delete_signed_hashed.clone(),
-        original_action: EntryCreationAction::Create(create.clone()),
-        original_entry: None,
-    });
-
     let zomes_to_invoke = ZomesToInvoke::OneIntegrity(integrity_zomes[0].clone());
-    let invocation = ValidateInvocation::new(zomes_to_invoke, &delete_op).unwrap();
 
     let network = Arc::new(fixt!(HolochainP2pDna));
-    let workspace_read = get_workspace_read(&test_space, &alice, dna_file.dna_def()).await;
-    let fetched_dependencies = Arc::new(Mutex::new(HashSet::new()));
-=======
-    let network = fixt!(HolochainP2pDna);
     let fetched_dependencies = Arc::new(Mutex::new(ValidationDependencies::new()));
->>>>>>> 82281c2b
 
     // action has not been written to a database yet
     // validation should indicate it is awaiting create action hash
@@ -257,13 +222,8 @@
     let outcome = run_validation_callback(
         invocation.clone(),
         &ribosome,
-<<<<<<< HEAD
-        workspace_read.clone(),
+        workspace.clone(),
         network.clone(),
-=======
-        workspace.clone(),
-        network.dna_network(),
->>>>>>> 82281c2b
         fetched_dependencies.clone(),
     )
     .await
@@ -278,13 +238,8 @@
     let outcome = run_validation_callback(
         invocation,
         &ribosome,
-<<<<<<< HEAD
-        workspace_read.clone(),
-        network.clone(),
-=======
-        workspace,
-        network.dna_network(),
->>>>>>> 82281c2b
+        workspace,
+        network,
         fetched_dependencies.clone(),
     )
     .await
@@ -331,13 +286,6 @@
         ..
     } = TestCase::new(zomes).await;
 
-<<<<<<< HEAD
-    // create an action by bob that is must got by alice
-    let alice = fixt!(AgentPubKey);
-    let bob = fixt!(AgentPubKey);
-
-=======
->>>>>>> 82281c2b
     let action = Action::Dna(Dna {
         author: bob.clone(),
         timestamp: Timestamp::now(),
@@ -348,10 +296,6 @@
         action: action_signed_hashed.clone(),
         cached_entry: None,
     });
-
-    let dna_hash = dna_file.dna_hash().clone();
-<<<<<<< HEAD
-    let invocation = ValidateInvocation::new(zomes_to_invoke, &action_op).unwrap();
 
     // mock network with alice not being an authority of bob's action
     let mut network = MockHolochainP2pDnaT::new();
@@ -368,26 +312,16 @@
             ])])
         });
     let network = Arc::new(network);
-    let workspace_read = get_workspace_read(&test_space, &alice, dna_file.dna_def()).await;
-    let fetched_dependencies = Arc::new(Mutex::new(HashSet::new()));
-=======
-    let network = test_network(Some(dna_hash.clone()), Some(alice.clone())).await;
     let zomes_to_invoke = ZomesToInvoke::OneIntegrity(integrity_zomes[0].clone());
     let invocation = ValidateInvocation::new(zomes_to_invoke, &action_op).unwrap();
     let fetched_dependencies = Arc::new(Mutex::new(ValidationDependencies::new()));
->>>>>>> 82281c2b
 
     // app validation should indicate missing action is being awaited
     let outcome = run_validation_callback(
         invocation.clone(),
         &ribosome,
-<<<<<<< HEAD
-        workspace_read.clone(),
+        workspace.clone(),
         network.clone(),
-=======
-        workspace.clone(),
-        network.dna_network(),
->>>>>>> 82281c2b
         fetched_dependencies.clone(),
     )
     .await
@@ -397,23 +331,13 @@
     // await while bob's chain is being fetched in background task
     tokio::time::sleep(Duration::from_millis(500)).await;
 
-<<<<<<< HEAD
     // app validation outcome should be accepted, now that bob's missing agent
     // activity is available in alice's cache
-    let outcome = run_validation_callback_inner(
+    let outcome = run_validation_callback(
         invocation.clone(),
         &ribosome,
-        workspace_read.clone(),
-        network.clone(),
-=======
-    // app validation outcome should be accepted, now that the missing agent
-    // activity is available
-    let outcome = run_validation_callback(
-        invocation,
-        &ribosome,
-        workspace,
-        network.dna_network(),
->>>>>>> 82281c2b
+        workspace,
+        network,
         fetched_dependencies.clone(),
     )
     .await
@@ -521,21 +445,15 @@
     let validate_1 = run_validation_callback(
         invocation.clone(),
         &ribosome,
-<<<<<<< HEAD
-        workspace_read.clone(),
+        workspace.clone(),
         network.clone(),
-=======
-        workspace.clone(),
-        network.dna_network(),
->>>>>>> 82281c2b
         fetched_dependencies.clone(),
     );
     let validate_2 = run_validation_callback(
         invocation,
         &ribosome,
-<<<<<<< HEAD
-        workspace_read.clone(),
-        network.clone(),
+        workspace,
+        network,
         fetched_dependencies.clone(),
     );
     let outcomes = futures::future::join_all([validate_1, validate_2]).await;
@@ -545,132 +463,129 @@
 
     assert_eq!(times_same_hash_is_fetched.load(Ordering::Relaxed), 1);
     // after successfully fetching dependencies, the set should be empty
-    assert_eq!(fetched_dependencies.lock().len(), 0);
+    assert_eq!(fetched_dependencies.lock().missing_hashes.len(), 0);
 }
 
 #[tokio::test(flavor = "multi_thread")]
 async fn validation_callback_prevent_multiple_identical_agent_activity_fetches() {
-    holochain_trace::test_run().unwrap();
-
-    let action = fixt!(Action);
-    let action_signed_hashed = SignedActionHashed::new_unchecked(action.clone(), fixt!(Signature));
-    let action_op = Op::RegisterAgentActivity(RegisterAgentActivity {
-        action: action_signed_hashed.clone(),
-        cached_entry: None,
-    });
-
-    let zomes = SweetInlineZomes::new(vec![], 0).integrity_function("validate", {
-        let action_hash = action.clone().to_hash();
-        move |api, op: Op| {
-            if let Op::RegisterAgentActivity(RegisterAgentActivity { action, .. }) = op {
-                let result = api.must_get_action(MustGetActionInput(action.as_hash().to_owned()));
-                if result.is_ok() {
-                    Ok(ValidateCallbackResult::Valid)
-                } else {
-                    Ok(ValidateCallbackResult::UnresolvedDependencies(
-                        UnresolvedDependencies::Hashes(vec![action_hash.clone().into()]),
-                    ))
-                }
-            } else {
-                Ok(ValidateCallbackResult::Valid)
-            }
-        }
-    });
-
-    let TestCase {
-        dna_file,
-        integrity_zomes,
-        ribosome,
-        test_space,
-    } = TestCase::new(zomes).await;
-
-    let alice = fixt!(AgentPubKey);
-
-    let zomes_to_invoke = ZomesToInvoke::OneIntegrity(integrity_zomes[0].clone());
-    let invocation = ValidateInvocation::new(zomes_to_invoke, &action_op).unwrap();
-    let workspace_read = get_workspace_read(&test_space, &alice, dna_file.dna_def()).await;
-
-    // handle only Get events
-    let mut network = MockHolochainP2pDnaT::new();
-    network.expect_get().returning(|holo_hash, actor| {
-        println!("hello {holo_hash:?} actor {actor:?}");
-        Ok(vec![])
-    });
-    let network = Arc::new(network);
-    // let filter_events = |evt: &_| match evt {
-    //     holochain_p2p::event::HolochainP2pEvent::Get { .. } => true,
-    //     _ => false,
-    // };
-    // let (tx, mut rx) = tokio::sync::mpsc::channel(1);
-
-    // let network = test_network_with_events(
-    //     Some(dna_file.dna_hash().clone()),
-    //     Some(agent_key.clone()),
-    //     filter_events,
-    //     tx,
-    // )
-    // .await;
-
-    let times_same_hash_is_fetched = Arc::new(AtomicI8::new(0));
-
-    // respond to Get request with requested action
-    // tokio::spawn({
+    // holochain_trace::test_run().unwrap();
+
+    // let action = fixt!(Action);
+    // let action_signed_hashed = SignedActionHashed::new_unchecked(action.clone(), fixt!(Signature));
+    // let action_op = Op::RegisterAgentActivity(RegisterAgentActivity {
+    //     action: action_signed_hashed.clone(),
+    //     cached_entry: None,
+    // });
+
+    // let zomes = SweetInlineZomes::new(vec![], 0).integrity_function("validate", {
     //     let action_hash = action.clone().to_hash();
-    //     let action_hash_32 = action_hash.get_raw_32().to_vec();
-    //     let times_fetched = Arc::clone(&times_same_hash_is_fetched);
-    //     async move {
-    //         while let Some(evt) = rx.recv().await {
-    //             if let HolochainP2pEvent::Get {
-    //                 dht_hash, respond, ..
-    //             } = evt
-    //             {
-    //                 assert_eq!(dht_hash.get_raw_32().to_vec(), action_hash_32);
-
-    //                 respond.r(ok_fut(Ok(WireOps::Record(WireRecordOps {
-    //                     action: Some(Judged::new(
-    //                         action_signed_hashed.clone().into(),
-    //                         ValidationStatus::Valid,
-    //                     )),
-    //                     deletes: vec![],
-    //                     updates: vec![],
-    //                     entry: None,
-    //                 }))));
-
-    //                 times_fetched.fetch_add(1, Ordering::Relaxed);
+    //     move |api, op: Op| {
+    //         if let Op::RegisterAgentActivity(RegisterAgentActivity { action, .. }) = op {
+    //             let result = api.must_get_action(MustGetActionInput(action.as_hash().to_owned()));
+    //             if result.is_ok() {
+    //                 Ok(ValidateCallbackResult::Valid)
+    //             } else {
+    //                 Ok(ValidateCallbackResult::UnresolvedDependencies(
+    //                     UnresolvedDependencies::Hashes(vec![action_hash.clone().into()]),
+    //                 ))
     //             }
+    //         } else {
+    //             Ok(ValidateCallbackResult::Valid)
     //         }
     //     }
     // });
 
-    let fetched_dependencies = Arc::new(Mutex::new(HashSet::new()));
-
-    // run two op validations that depend on the same record in parallel
-    let validate_1 = run_validation_callback_inner(
-        invocation.clone(),
-        &ribosome,
-        workspace_read.clone(),
-        network.clone(),
-        fetched_dependencies.clone(),
-    );
-    let validate_2 = run_validation_callback_inner(
-        invocation.clone(),
-        &ribosome,
-        workspace_read.clone(),
-        network.clone(),
-=======
-        workspace,
-        network.dna_network(),
->>>>>>> 82281c2b
-        fetched_dependencies.clone(),
-    );
-    let outcomes = futures::future::join_all([validate_1, validate_2]).await;
-
-    // await while missing records are being fetched in background task
-    tokio::time::sleep(Duration::from_millis(500)).await;
-
-    assert_eq!(times_same_hash_is_fetched.load(Ordering::Relaxed), 1);
-    // after successfully fetching dependencies, the set should be empty
-    assert_eq!(fetched_dependencies.lock().missing_hashes.len(), 0);
+    // let TestCase {
+    //     dna_file,
+    //     integrity_zomes,
+    //     ribosome,
+    //     test_space,
+    //     ..
+    // } = TestCase::new(zomes).await;
+
+    // let alice = fixt!(AgentPubKey);
+
+    // let zomes_to_invoke = ZomesToInvoke::OneIntegrity(integrity_zomes[0].clone());
+    // let invocation = ValidateInvocation::new(zomes_to_invoke, &action_op).unwrap();
+    // let workspace_read = get_workspace_read(&test_space, &alice, dna_file.dna_def()).await;
+
+    // // handle only Get events
+    // let mut network = MockHolochainP2pDnaT::new();
+    // network.expect_get().returning(|holo_hash, actor| {
+    //     println!("hello {holo_hash:?} actor {actor:?}");
+    //     Ok(vec![])
+    // });
+    // let network = Arc::new(network);
+    // // let filter_events = |evt: &_| match evt {
+    // //     holochain_p2p::event::HolochainP2pEvent::Get { .. } => true,
+    // //     _ => false,
+    // // };
+    // // let (tx, mut rx) = tokio::sync::mpsc::channel(1);
+
+    // // let network = test_network_with_events(
+    // //     Some(dna_file.dna_hash().clone()),
+    // //     Some(agent_key.clone()),
+    // //     filter_events,
+    // //     tx,
+    // // )
+    // // .await;
+
+    // let times_same_hash_is_fetched = Arc::new(AtomicI8::new(0));
+
+    // // respond to Get request with requested action
+    // // tokio::spawn({
+    // //     let action_hash = action.clone().to_hash();
+    // //     let action_hash_32 = action_hash.get_raw_32().to_vec();
+    // //     let times_fetched = Arc::clone(&times_same_hash_is_fetched);
+    // //     async move {
+    // //         while let Some(evt) = rx.recv().await {
+    // //             if let HolochainP2pEvent::Get {
+    // //                 dht_hash, respond, ..
+    // //             } = evt
+    // //             {
+    // //                 assert_eq!(dht_hash.get_raw_32().to_vec(), action_hash_32);
+
+    // //                 respond.r(ok_fut(Ok(WireOps::Record(WireRecordOps {
+    // //                     action: Some(Judged::new(
+    // //                         action_signed_hashed.clone().into(),
+    // //                         ValidationStatus::Valid,
+    // //                     )),
+    // //                     deletes: vec![],
+    // //                     updates: vec![],
+    // //                     entry: None,
+    // //                 }))));
+
+    // //                 times_fetched.fetch_add(1, Ordering::Relaxed);
+    // //             }
+    // //         }
+    // //     }
+    // // });
+
+    // let fetched_dependencies = Arc::new(Mutex::new(HashSet::new()));
+
+    // // run two op validations that depend on the same record in parallel
+    // let validate_1 = run_validation_callback_inner(
+    //     invocation.clone(),
+    //     &ribosome,
+    //     workspace_read.clone(),
+    //     network.clone(),
+    //     fetched_dependencies.clone(),
+    // );
+    // let validate_2 = run_validation_callback_inner(
+    //     invocation.clone(),
+    //     &ribosome,
+    //     workspace_read.clone(),
+    //     network.clone(),
+    //     fetched_dependencies.clone(),
+    // );
+    // let outcomes = futures::future::join_all([validate_1, validate_2]).await;
+
+    // // await while missing records are being fetched in background task
+    // tokio::time::sleep(Duration::from_millis(500)).await;
+
+    // assert_eq!(times_same_hash_is_fetched.load(Ordering::Relaxed), 1);
+    // // after successfully fetching dependencies, the set should be empty
+    // assert_eq!(fetched_dependencies.lock().missing_hashes.len(), 0);
 }
 
 #[tokio::test(flavor = "multi_thread")]
