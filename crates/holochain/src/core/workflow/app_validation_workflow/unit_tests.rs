--- conflicted
+++ resolved
@@ -20,11 +20,8 @@
 use holochain_p2p::{event::HolochainP2pEvent, HolochainP2pDnaFixturator, MockHolochainP2pDnaT};
 use holochain_state::{host_fn_workspace::HostFnWorkspaceRead, mutations::insert_op};
 use holochain_types::{
-<<<<<<< HEAD
+    action::WireDelete,
     chain::MustGetAgentActivityResponse,
-=======
-    action::WireDelete,
->>>>>>> 4c61f625
     dht_op::{DhtOp, DhtOpHashed, WireOps},
     dna::DnaFile,
     record::{SignedActionHashedExt, WireRecordOps},
@@ -118,12 +115,8 @@
     let zomes_to_invoke = ZomesToInvoke::OneIntegrity(integrity_zomes[0].clone());
     let invocation = ValidateInvocation::new(zomes_to_invoke, &delete_op).unwrap();
 
-<<<<<<< HEAD
     let network = Arc::new(fixt!(HolochainP2pDna));
-=======
-    let network = fixt!(HolochainP2pDna);
     let workspace_read = get_workspace_read(&test_space, &alice, dna_file.dna_def()).await;
->>>>>>> 4c61f625
     let fetched_dependencies = Arc::new(Mutex::new(HashSet::new()));
 
     // action has not been written to a database yet
@@ -227,26 +220,16 @@
         _ => false,
     };
     let (tx, mut rx) = tokio::sync::mpsc::channel(1);
-<<<<<<< HEAD
     let network = Arc::new(
         test_network_with_events(
             Some(dna_hash.clone()),
-            Some(agent_key.clone()),
+            Some(alice.clone()),
             filter_events,
             tx,
         )
         .await
         .dna_network(),
     );
-=======
-    let network = test_network_with_events(
-        Some(dna_hash.clone()),
-        Some(alice.clone()),
-        filter_events,
-        tx,
-    )
-    .await;
->>>>>>> 4c61f625
 
     // respond to Get request with action plus delete
     tokio::spawn({
@@ -347,13 +330,9 @@
         ribosome,
     } = TestCase::new(zomes).await;
 
-<<<<<<< HEAD
     // create an action by bob that is must got by alice
-    let bob = keystore.new_sign_keypair_random().await.unwrap();
-=======
     let alice = fixt!(AgentPubKey);
     let bob = fixt!(AgentPubKey);
->>>>>>> 4c61f625
 
     let action = Action::Dna(Dna {
         author: bob.clone(),
@@ -370,14 +349,13 @@
     let dna_hash = dna_file.dna_hash().clone();
     let invocation = ValidateInvocation::new(zomes_to_invoke, &action_op).unwrap();
 
-<<<<<<< HEAD
     // mock network with alice not being an authority of bob's action
     let mut network = MockHolochainP2pDnaT::new();
     network.expect_authority_for_hash().returning(|_| Ok(false));
     // return single action as requested chain
     network
         .expect_must_get_agent_activity()
-        .returning(move |agent_key, chain_filter| {
+        .returning(move |_, _| {
             Ok(vec![MustGetAgentActivityResponse::Activity(vec![
                 RegisterAgentActivity {
                     action: action_signed_hashed.clone(),
@@ -386,11 +364,7 @@
             ])])
         });
     let network = Arc::new(network);
-
-=======
-    let network = test_network(Some(dna_hash.clone()), Some(alice.clone())).await;
     let workspace_read = get_workspace_read(&test_space, &alice, dna_file.dna_def()).await;
->>>>>>> 4c61f625
     let fetched_dependencies = Arc::new(Mutex::new(HashSet::new()));
 
     // app validation should indicate missing action is being awaited
@@ -492,26 +466,16 @@
         _ => false,
     };
     let (tx, mut rx) = tokio::sync::mpsc::channel(1);
-<<<<<<< HEAD
     let network = Arc::new(
         test_network_with_events(
             Some(dna_file.dna_hash().clone()),
-            Some(agent_key.clone()),
+            Some(alice.clone()),
             filter_events,
             tx,
         )
         .await
         .dna_network(),
     );
-=======
-    let network = test_network_with_events(
-        Some(dna_file.dna_hash().clone()),
-        Some(alice.clone()),
-        filter_events,
-        tx,
-    )
-    .await;
->>>>>>> 4c61f625
 
     let times_same_hash_is_fetched = Arc::new(AtomicI8::new(0));
 
@@ -607,16 +571,17 @@
     });
 
     let TestCase {
-        agent_key,
         dna_file,
         integrity_zomes,
         ribosome,
-        workspace_read,
-        ..
+        test_space,
     } = TestCase::new(zomes).await;
+
+    let alice = fixt!(AgentPubKey);
 
     let zomes_to_invoke = ZomesToInvoke::OneIntegrity(integrity_zomes[0].clone());
     let invocation = ValidateInvocation::new(zomes_to_invoke, &action_op).unwrap();
+    let workspace_read = get_workspace_read(&test_space, &alice, dna_file.dna_def()).await;
 
     // handle only Get events
     let mut network = MockHolochainP2pDnaT::new();
