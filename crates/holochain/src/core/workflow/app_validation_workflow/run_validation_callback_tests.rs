--- conflicted
+++ resolved
@@ -81,10 +81,6 @@
     } = TestCase::new(zomes).await;
 
     let network = Arc::new(fixt!(HolochainP2pDna));
-<<<<<<< HEAD
-    let validation_dependencies = Arc::new(Mutex::new(ValidationDependencies::new()));
-=======
->>>>>>> 7c6fcde8
     let dpki = None;
 
     // a create by alice
@@ -108,14 +104,8 @@
         &ribosome,
         workspace.clone(),
         network.clone(),
-<<<<<<< HEAD
-        validation_dependencies.clone(),
-        dpki.clone(),
-        false, // is_inline
-=======
         dpki.clone(),
         false,
->>>>>>> 7c6fcde8
     )
     .await
     .unwrap();
@@ -129,24 +119,9 @@
     });
 
     // the same validation should now successfully validate the op
-<<<<<<< HEAD
-    let outcome = run_validation_callback(
-        invocation,
-        &delete_dht_op_hash,
-        &ribosome,
-        workspace,
-        network,
-        validation_dependencies.clone(),
-        dpki,
-        false, // is_inline
-    )
-    .await
-    .unwrap();
-=======
     let outcome = run_validation_callback(invocation, &ribosome, workspace, network, dpki, false)
         .await
         .unwrap();
->>>>>>> 7c6fcde8
     assert_matches!(outcome, Outcome::Accepted);
 }
 
@@ -221,10 +196,6 @@
     });
 
     let network = Arc::new(network);
-<<<<<<< HEAD
-    let validation_dependencies = Arc::new(Mutex::new(ValidationDependencies::new()));
-=======
->>>>>>> 7c6fcde8
     let dpki = None;
 
     // app validation should indicate missing action is being awaited
@@ -233,14 +204,8 @@
         &ribosome,
         workspace.clone(),
         network.clone(),
-<<<<<<< HEAD
-        validation_dependencies.clone(),
-        dpki.clone(),
-        false, // is_inline
-=======
         dpki.clone(),
         false,
->>>>>>> 7c6fcde8
     )
     .await
     .unwrap();
@@ -255,24 +220,9 @@
 
     // app validation outcome should be accepted, now that the missing record
     // has been fetched
-<<<<<<< HEAD
-    let outcome = run_validation_callback(
-        invocation,
-        &delete_dht_op_hash,
-        &ribosome,
-        workspace,
-        network,
-        validation_dependencies.clone(),
-        dpki,
-        false, // is_inline
-    )
-    .await
-    .unwrap();
-=======
     let outcome = run_validation_callback(invocation, &ribosome, workspace, network, dpki, false)
         .await
         .unwrap();
->>>>>>> 7c6fcde8
     assert_matches!(outcome, Outcome::Accepted)
 }
 
@@ -377,10 +327,6 @@
     });
     let network = Arc::new(network);
 
-<<<<<<< HEAD
-    let validation_dependencies = Arc::new(Mutex::new(ValidationDependencies::new()));
-=======
->>>>>>> 7c6fcde8
     let dpki = None;
 
     // app validation should indicate missing action is being awaited
@@ -389,14 +335,8 @@
         &ribosome,
         workspace.clone(),
         network.clone(),
-<<<<<<< HEAD
-        validation_dependencies.clone(),
-        dpki.clone(),
-        false, // is_inline
-=======
         dpki.clone(),
         false,
->>>>>>> 7c6fcde8
     )
     .await
     .unwrap();
@@ -414,24 +354,9 @@
 
     // app validation outcome should be accepted, now that bob's missing agent
     // activity is available in alice's cache
-<<<<<<< HEAD
-    let outcome = run_validation_callback(
-        invocation,
-        &delete_dht_op_hash,
-        &ribosome,
-        workspace,
-        network,
-        validation_dependencies.clone(),
-        dpki,
-        false, // is_inline
-    )
-    .await
-    .unwrap();
-=======
     let outcome = run_validation_callback(invocation, &ribosome, workspace, network, dpki, false)
         .await
         .unwrap();
->>>>>>> 7c6fcde8
     assert_matches!(outcome, Outcome::Accepted);
 }
 
@@ -512,10 +437,6 @@
     });
     let network = Arc::new(network);
 
-<<<<<<< HEAD
-    let validation_dependencies = Arc::new(Mutex::new(ValidationDependencies::new()));
-=======
->>>>>>> 7c6fcde8
     let dpki = None;
 
     // run two op validations that depend on the same record in parallel
@@ -524,20 +445,12 @@
         &ribosome,
         workspace.clone(),
         network.clone(),
-<<<<<<< HEAD
-        validation_dependencies.clone(),
-        dpki.clone(),
-        false, // is_inline
-    )
-    .await;
-=======
         dpki.clone(),
         false,
     );
     let _validate_2 =
         run_validation_callback(invocation, &ribosome, workspace, network, dpki, false);
     futures::future::join_all([_validate_1, _validate_2]).await;
->>>>>>> 7c6fcde8
 
     await_actions_in_cache(
         &test_space.space.cache_db,
@@ -545,25 +458,7 @@
     )
     .await;
 
-<<<<<<< HEAD
-    let _validate_2 = run_validation_callback(
-        invocation,
-        &delete_dht_op_hash,
-        &ribosome,
-        workspace,
-        network,
-        validation_dependencies.clone(),
-        dpki,
-        false, // is_inline
-    )
-    .await;
-
-    assert_eq!(times_same_hash_is_fetched.load(Ordering::SeqCst), 1);
-    // after successfully fetching dependencies, the set should be empty
-    assert_eq!(validation_dependencies.lock().missing_hashes.len(), 0);
-=======
     assert_eq!(times_same_hash_is_fetched.load(Ordering::SeqCst), 2);
->>>>>>> 7c6fcde8
 }
 
 #[tokio::test(flavor = "multi_thread")]
@@ -666,10 +561,6 @@
     });
     let network = Arc::new(network);
 
-<<<<<<< HEAD
-    let validation_dependencies = Arc::new(Mutex::new(ValidationDependencies::new()));
-=======
->>>>>>> 7c6fcde8
     let dpki = None;
 
     // run two op validations that depend on the same record
@@ -678,32 +569,12 @@
         &ribosome,
         workspace.clone(),
         network.clone(),
-<<<<<<< HEAD
-        validation_dependencies.clone(),
-        dpki.clone(),
-        false, // is_inline
-    )
-    .await;
-    let _validate_2 = run_validation_callback(
-        invocation,
-        &delete_dht_op_hash,
-        &ribosome,
-        workspace,
-        network,
-        validation_dependencies.clone(),
-        dpki,
-        false, // is_inline
-    )
-    .await;
-    // futures::future::join_all([validate_1, validate_2]).await;
-=======
         dpki.clone(),
         false,
     );
     let _validate_2 =
         run_validation_callback(invocation, &ribosome, workspace, network, dpki, false);
     futures::future::join_all([_validate_1, _validate_2]).await;
->>>>>>> 7c6fcde8
 
     // await while missing records are being fetched in background task
     await_actions_in_cache(
@@ -715,176 +586,7 @@
     )
     .await;
 
-<<<<<<< HEAD
-    assert_eq!(times_same_hash_is_fetched.load(Ordering::SeqCst), 1);
-    // after successfully fetching dependencies, the set should be empty
-    assert_eq!(validation_dependencies.lock().missing_hashes.len(), 0);
-}
-
-#[tokio::test(flavor = "multi_thread")]
-async fn hashes_missing_for_op_are_updated_before_and_after_fetching_deps() {
-    holochain_trace::test_run();
-
-    let zomes = SweetInlineZomes::new(vec![], 0).integrity_function("validate", {
-        move |api, op: Op| {
-            let action_hash_to_fetch = match op {
-                Op::RegisterUpdate(RegisterUpdate { update, .. }) => {
-                    update.hashed.original_action_address.clone()
-                }
-                Op::RegisterDelete(RegisterDelete { delete }) => {
-                    delete.hashed.deletes_address.clone()
-                }
-                _ => unreachable!(),
-            };
-
-            let result =
-                api.must_get_valid_record(MustGetValidRecordInput(action_hash_to_fetch.clone()));
-            if result.is_ok() {
-                Ok(ValidateCallbackResult::Valid)
-            } else {
-                Ok(ValidateCallbackResult::UnresolvedDependencies(
-                    UnresolvedDependencies::Hashes(vec![action_hash_to_fetch.clone().into()]),
-                ))
-            }
-        }
-    });
-
-    let TestCase {
-        zomes_to_invoke,
-        ribosome,
-        alice,
-        workspace,
-        bob,
-        test_space,
-    } = TestCase::new(zomes).await;
-
-    // a create by alice
-    let mut create = fixt!(Create);
-    create.author = alice.clone();
-    let create_action = Action::Create(create.clone());
-    let create_action_signed_hashed =
-        SignedHashed::new_unchecked(create_action.clone(), fixt!(Signature));
-
-    // an update by bob that references alice's create
-    let new_entry = fixt!(Entry);
-    let mut update = fixt!(Update);
-    update.author = bob.clone();
-    update.original_action_address = create_action.clone().to_hash();
-    let update_action_signed_hashed = SignedHashed::new_unchecked(update.clone(), fixt!(Signature));
-    let update_dht_op = ChainOp::RegisterUpdatedContent(
-        update_action_signed_hashed.signature.clone(),
-        update.clone(),
-        RecordEntry::Present(new_entry.clone()),
-    );
-    let update_dht_op_hash = update_dht_op.to_hash();
-    let update_action_op = Op::RegisterUpdate(RegisterUpdate {
-        update: update_action_signed_hashed.clone(),
-        new_entry: Some(new_entry.clone()),
-    });
-
-    // a delete by bob that references alice's create
-    let mut delete = fixt!(Delete);
-    delete.author = bob.clone();
-    delete.deletes_address = create_action.clone().to_hash();
-    let delete_action_signed_hashed = SignedHashed::new_unchecked(delete.clone(), fixt!(Signature));
-    let delete_dht_op = ChainOp::RegisterDeletedBy(
-        delete_action_signed_hashed.signature.clone(),
-        delete.clone(),
-    );
-    let delete_dht_op_hash = delete_dht_op.to_hash();
-    let delete_action_op = Op::RegisterDelete(RegisterDelete {
-        delete: delete_action_signed_hashed.clone(),
-    });
-
-    // mock network that returns the requested create action
-    let mut network = MockHolochainP2pDnaT::new();
-    network.expect_get().returning({
-        let create_action_signed_hashed = create_action_signed_hashed.clone();
-        move |hash, _| {
-            assert_eq!(hash, create_action_signed_hashed.as_hash().clone().into());
-            Ok(vec![WireOps::Record(WireRecordOps {
-                action: Some(Judged::new(
-                    create_action_signed_hashed.clone().into(),
-                    ValidationStatus::Valid,
-                )),
-                deletes: vec![],
-                updates: vec![],
-                entry: Some(new_entry.clone()),
-            })])
-        }
-    });
-    let network = Arc::new(network);
-
-    let validation_dependencies = Arc::new(Mutex::new(ValidationDependencies::new()));
-    // missing hashes should be empty
-    assert!(validation_dependencies.lock().missing_hashes.is_empty());
-    // filtering out ops with missing dependencies should not filter anything
-    let ops_to_validate = vec![DhtOpHashed::from_content_sync(update_dht_op.clone())];
-    let filtered_ops_to_validate = validation_dependencies
-        .lock()
-        .filter_ops_missing_dependencies(ops_to_validate.clone());
-    assert_eq!(filtered_ops_to_validate, ops_to_validate);
-
-    // validate update op will not be able to validate due to missing original create action
-    let invocation = ValidateInvocation::new(zomes_to_invoke.clone(), &update_action_op).unwrap();
-    let dpki = None;
-    let _ = run_validation_callback(
-        invocation.clone(),
-        &update_dht_op_hash,
-        &ribosome,
-        workspace.clone(),
-        network.clone(),
-        validation_dependencies.clone(),
-        dpki.clone(),
-        false, // is_inline
-    )
-    .await
-    .unwrap();
-
-    // while create action has not been fetched, filtering out ops with missing dependencies should filter out update op
-    let ops_to_validate = vec![DhtOpHashed::from_content_sync(update_dht_op.clone())];
-    let filtered_ops_to_validate = validation_dependencies
-        .lock()
-        .filter_ops_missing_dependencies(ops_to_validate.clone());
-    assert_eq!(filtered_ops_to_validate, vec![]);
-
-    // wait for missing create record being fetched by background task
-    await_actions_in_cache(
-        &test_space.space.cache_db,
-        vec![create_action_signed_hashed.as_hash().clone()],
-    )
-    .await;
-
-    // validate delete op should succeed as it is referencing the already fetched create action
-    let invocation = ValidateInvocation::new(zomes_to_invoke.clone(), &delete_action_op).unwrap();
-    let validation_dependencies = Arc::new(Mutex::new(ValidationDependencies::new()));
-
-    let _ = run_validation_callback(
-        invocation.clone(),
-        &delete_dht_op_hash,
-        &ribosome,
-        workspace.clone(),
-        network.clone(),
-        validation_dependencies.clone(),
-        dpki,
-        false, // is_inline
-    )
-    .await
-    .unwrap();
-
-    // hashes missing for delete dht op should be empty again after create
-    // has been fetched
-    assert!(validation_dependencies.lock().missing_hashes.is_empty());
-
-    // filtering out ops with missing dependencies should still not filter anything
-    let ops_to_validate = vec![DhtOpHashed::from_content_sync(delete_dht_op)];
-    let filtered_ops_to_validate = validation_dependencies
-        .lock()
-        .filter_ops_missing_dependencies(ops_to_validate.clone());
-    assert_eq!(filtered_ops_to_validate, ops_to_validate);
-=======
     assert_eq!(times_same_hash_is_fetched.load(Ordering::SeqCst), 2);
->>>>>>> 7c6fcde8
 }
 
 // test case with alice and bob agent keys
