--- conflicted
+++ resolved
@@ -1037,7 +1037,6 @@
         match op_type {
             DhtOpType::Chain(op_type) => {
                 let action: SignedAction = from_blob(row.get("blob")?)?;
-<<<<<<< HEAD
                 Ok(ChainOpLite::from_type(op_type, hash, &action)?.into())
             }
             DhtOpType::Warrant(_) => {
@@ -1045,9 +1044,6 @@
                 let author: AgentPubKey = from_blob(row.get("author")?)?;
                 let ((warrant, timestamp), signature) = warrant.into();
                 Ok(WarrantOp::new(warrant, author, signature, timestamp).into())
-=======
-                Ok(ChainOpLite::from_type(op_type, hash, &action.0)?.into())
->>>>>>> 9273e1e4
             }
         }
     })
