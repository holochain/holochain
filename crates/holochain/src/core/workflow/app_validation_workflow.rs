//! The workflow and queue consumer for sys validation

use super::error::WorkflowResult;
use super::sys_validation_workflow::validation_query;
use crate::conductor::entry_def_store::get_entry_def;
use crate::conductor::Conductor;
use crate::conductor::ConductorHandle;
use crate::core::queue_consumer::TriggerSender;
use crate::core::queue_consumer::WorkComplete;
use crate::core::ribosome::guest_callback::validate::ValidateHostAccess;
use crate::core::ribosome::guest_callback::validate::ValidateInvocation;
use crate::core::ribosome::guest_callback::validate::ValidateResult;
use crate::core::ribosome::RibosomeT;
use crate::core::ribosome::ZomesToInvoke;
use crate::core::SysValidationError;
use crate::core::SysValidationResult;
use crate::core::ValidationOutcome;
pub use error::*;
use holo_hash::DhtOpHash;
use holochain_cascade::error::CascadeError;
use holochain_cascade::Cascade;
use holochain_cascade::CascadeImpl;
use holochain_keystore::MetaLairClient;
use holochain_p2p::actor::GetOptions as NetworkGetOptions;
use holochain_p2p::GenericNetwork;
use holochain_p2p::HolochainP2pDna;
use holochain_p2p::HolochainP2pDnaT;
use holochain_state::host_fn_workspace::HostFnWorkspace;
use holochain_state::host_fn_workspace::HostFnWorkspaceRead;
use holochain_state::prelude::*;
use parking_lot::Mutex;
use rusqlite::Transaction;
use std::collections::HashMap;
use std::collections::HashSet;
use std::sync::Arc;
use std::time::Duration;
use tracing::*;
pub use types::Outcome;

#[cfg(todo_redo_old_tests)]
mod network_call_tests;
#[cfg(test)]
mod tests;

#[cfg(test)]
mod validation_tests;

#[cfg(test)]
mod unit_tests;

mod error;
mod types;

#[instrument(skip(
    workspace,
    trigger_integration,
    conductor_handle,
    network,
    dht_query_cache,
    validation_dependencies,
))]
pub async fn app_validation_workflow(
    dna_hash: Arc<DnaHash>,
    workspace: Arc<AppValidationWorkspace>,
<<<<<<< HEAD
    fetched_dependencies: Arc<Mutex<HashSet<AnyDhtHash>>>,
=======
>>>>>>> 46be318a
    trigger_integration: TriggerSender,
    conductor_handle: ConductorHandle,
    network: HolochainP2pDna,
    dht_query_cache: DhtDbQueryCache,
    validation_dependencies: Arc<Mutex<ValidationDependencies>>,
) -> WorkflowResult<WorkComplete> {
    let outcome_summary = app_validation_workflow_inner(
        dna_hash,
        workspace,
        conductor_handle,
        &network,
        dht_query_cache,
        fetched_dependencies,
    )
    .await?;
    // --- END OF WORKFLOW, BEGIN FINISHER BOILERPLATE ---

    // if ops have been accepted or rejected, trigger integration
    if outcome_summary.validated > 0 {
        trigger_integration.trigger(&"app_validation_workflow");
    }

    Ok(
        if outcome_summary.validated < outcome_summary.num_ops_to_validate {
            // trigger app validation workflow again in 10 seconds
            WorkComplete::Incomplete(Some(Duration::from_secs(10)))
        } else {
            WorkComplete::Complete
        },
    )
}

mod missing_dep_expiration {

    fn all_missing_dep_fetches_expired(
        fetched_dependencies: HashMap<AnyDhtHash, Timestamp>,
    ) -> bool {
        fetched_dependencies.into_iter().all(|fetched_dep| {
        let one_minute_ago = Timestamp::from_micros(Timestamp::now().as_micros() - 60 * 1_000_000);
        let one_minute_before_timestamp = Timestamp::from_micros(fetched_dep.1.as_micros() - 60 * 1_000_000);
        println!("one_minute_ago {one_minute_ago:?} one_minute_before_timestamp {one_minute_before_timestamp:?}");
        one_minute_before_timestamp <= one_minute_ago
    })
    }

    #[cfg(test)]
    mod fetch_miss_tests {
        use ::fixt::fixt;
        use holo_hash::{fixt::ActionHashFixturator, ActionHash};
        use holochain_zome_types::timestamp::Timestamp;
        use std::{collections::HashMap, time::Instant};

        use super::all_missing_dep_fetches_expired;

        #[test]
        fn empty() {
            let fetched_dependencies = HashMap::new();
            assert_eq!(all_missing_dep_fetches_expired(fetched_dependencies), true);
        }

        #[test]
        fn all_expired() {
            let mut fetched_dependencies = HashMap::new();
            let hash = fixt!(ActionHash).into();
            fetched_dependencies.insert(
                hash,
                Timestamp::from_micros(Timestamp::now().as_micros() - 60 * 1_000_000),
            );
            assert_eq!(all_missing_dep_fetches_expired(fetched_dependencies), true);
        }

        #[test]
        fn some_missing_dep_fetches_expired() {
            let mut fetched_dependencies = HashMap::new();
            fetched_dependencies.insert(
                fixt!(ActionHash).into(),
                Timestamp::from_micros(Timestamp::now().as_micros() - 60 * 1_000_000),
            );
            fetched_dependencies.insert(fixt!(ActionHash).into(), Timestamp::now());
            assert_eq!(all_missing_dep_fetches_expired(fetched_dependencies), false);
        }
    }
}

async fn app_validation_workflow_inner(
    dna_hash: Arc<DnaHash>,
    workspace: Arc<AppValidationWorkspace>,
    conductor: ConductorHandle,
    network: &HolochainP2pDna,
    dht_query_cache: DhtDbQueryCache,
    validation_dependencies: Arc<Mutex<ValidationDependencies>>,
) -> WorkflowResult<WorkComplete> {
    let db = workspace.dht_db.clone().into();
    let sorted_ops = validation_query::get_ops_to_app_validate(&db).await?;
    // filter out ops that have missing dependencies
    let sorted_ops = validation_dependencies
        .lock()
        .filter_ops_missing_dependencies(sorted_ops);
    let num_ops_to_validate = sorted_ops.len();
    tracing::debug!("validating {num_ops_to_validate} ops");
    let sleuth_id = conductor.config.sleuth_id();

    // Build an iterator of all op validations
    let iter = sorted_ops.into_iter().map({
        let network = network.clone();
        let workspace = workspace.clone();
        move |so| {
            let network = network.clone();
            let conductor = conductor.clone();
            let workspace = workspace.clone();
            let validation_dependencies = validation_dependencies.clone();
            let dna_hash = dna_hash.clone();
            async move {
                let (op, op_hash) = so.into_inner();
                let op_type = op.get_type();
                let action = op.action();
                let dependency = op.sys_validation_dependency();
                let op_lite = op.to_lite();

                // If this is agent activity, track it for the cache.
                let activity = matches!(op_type, DhtOpType::RegisterAgentActivity).then(|| {
                    (
                        action.author().clone(),
                        action.action_seq(),
                        dependency.is_none(),
                    )
                });

                // Validate this op
                let dht_op_hash = op.to_hash();
                let cascade = Arc::new(workspace.full_cascade(network.clone()));
                let validation_outcome = match dhtop_to_op(op, cascade).await {
                    Ok(op) => {
                        let validation_dependencies = validation_dependencies.clone();
                        validate_op_outer(
                            dna_hash,
                            &op,
                            &dht_op_hash,
                            &conductor,
                            &workspace,
                            &network,
                            validation_dependencies,
                        )
                        .await
                    }
                    Err(e) => Err(e),
                };

                (op_hash, dependency, op_lite, validation_outcome, activity)
            }
        }
    });

    let validation_results = futures::future::join_all(iter).await;

    tracing::debug!("Committing {} ops", validation_results.len());
    let mut ops_validated = 0;
    let sleuth_id = sleuth_id.clone();
    let (accepted_ops, awaiting_ops, rejected_ops, activity) = workspace
        .dht_db
        .write_async(move |txn| {
            let mut accepted = 0;
            let mut awaiting = 0;
            let mut rejected = 0;
            let mut agent_activity = Vec::new();
            for outcome in validation_results {
                let (op_hash, dependency, op_lite, outcome, activity) = outcome;
                // Get the outcome or return the error
                let outcome = outcome.or_else(|outcome_or_err| outcome_or_err.try_into())?;

                // Collect all agent activity.
                if let Some(activity) = activity {
                    // If the activity is accepted or rejected then it's ready to integrate.
                    if matches!(&outcome, Outcome::Accepted | Outcome::Rejected(_)) {
                        agent_activity.push(activity);
                    }
                }

                if let Outcome::AwaitingDeps(_) | Outcome::Rejected(_) = &outcome {
                    warn!(
                        msg = "DhtOp has failed app validation",
                        outcome = ?outcome,
                    );
                }
                match outcome {
                    Outcome::Accepted => {
                        accepted += 1;
                        aitia::trace!(&hc_sleuth::Event::AppValidated {
                            by: sleuth_id.clone(),
                            op: op_hash.clone()
                        });

                        if dependency.is_none() {
                            aitia::trace!(&hc_sleuth::Event::Integrated {
                                by: sleuth_id.clone(),
                                op: op_hash.clone()
                            });

                            put_integrated(txn, &op_hash, ValidationStatus::Valid)?;
                        } else {
                            put_integration_limbo(txn, &op_hash, ValidationStatus::Valid)?;
                        }
                    }
                    Outcome::AwaitingDeps(deps) => {
                        awaiting += 1;
                        let status = ValidationStage::AwaitingAppDeps(deps);
                        put_validation_limbo(txn, &op_hash, status)?;
                    }
                    Outcome::Rejected(_) => {
                        rejected += 1;
                        tracing::info!(
                            "Received invalid op. The op author will be blocked.\nOp: {:?}",
                            op_lite
                        );
                        if dependency.is_none() {
                            put_integrated(txn, &op_hash, ValidationStatus::Rejected)?;
                        } else {
                            put_integration_limbo(txn, &op_hash, ValidationStatus::Rejected)?;
                        }
                    }
                }
            }
            WorkflowResult::Ok((accepted, awaiting, rejected, agent_activity))
        })
        .await?;

    // Once the database transaction is committed, add agent activity to the cache
    // that is ready for integration.
    for (author, seq, has_no_dependency) in activity {
        // Any activity with no dependency is integrated in this workflow.
        // TODO: This will no longer be true when [#1212](https://github.com/holochain/holochain/pull/1212) lands.
        if has_no_dependency {
            dht_query_cache
                .set_activity_to_integrated(&author, seq)
                .await?;
        } else {
            dht_query_cache
                .set_activity_ready_to_integrate(&author, seq)
                .await?;
        }
    }
    ops_validated += accepted_ops;
    ops_validated += rejected_ops;
    tracing::debug!("{ops_validated} out of {num_ops_to_validate} validated: {accepted_ops} accepted, {awaiting_ops} awaiting deps, {rejected_ops} rejected.");

    Ok(if ops_validated < num_ops_to_validate {
        // trigger app validation workflow again in 10 seconds
        WorkComplete::Incomplete(Some(Duration::from_secs(10)))
    } else {
        WorkComplete::Complete
    })
}

pub async fn record_to_op(
    record: Record,
    op_type: DhtOpType,
    cascade: Arc<impl Cascade>,
) -> AppValidationOutcome<(Op, DhtOpHash, Option<Entry>)> {
    use DhtOpType::*;

    // Hide private data where appropriate
    let (record, mut hidden_entry) = if matches!(op_type, DhtOpType::StoreEntry) {
        // We don't want to hide private data for a StoreEntry, because when doing
        // inline validation as an author, we want to validate and integrate our own entry!
        // Publishing and gossip rules state that a private StoreEntry will never be transmitted
        // to another node.
        (record, None)
    } else {
        // All other records have private entry data hidden, including from ourselves if we are
        // authoring private data.
        record.privatized()
    };

    let (shh, entry) = record.into_inner();
    let mut entry = entry.into_option();
    let action = shh.into();
    // Register agent activity doesn't store the entry so we need to
    // save it so we can reconstruct the record later.
    if matches!(op_type, RegisterAgentActivity) {
        hidden_entry = entry.take().or(hidden_entry);
    }
    let dht_op = DhtOp::from_type(op_type, action, entry)?;
    let dht_op_hash = dht_op.clone().to_hash();
    Ok((
        dhtop_to_op(dht_op, cascade).await?,
        dht_op_hash,
        hidden_entry,
    ))
}

async fn dhtop_to_op(op: DhtOp, cascade: Arc<impl Cascade>) -> AppValidationOutcome<Op> {
    let op = match op {
        DhtOp::StoreRecord(signature, action, entry) => Op::StoreRecord(StoreRecord {
            record: Record::new(
                SignedActionHashed::with_presigned(
                    ActionHashed::from_content_sync(action),
                    signature,
                ),
                entry.into_option(),
            ),
        }),
        DhtOp::StoreEntry(signature, action, entry) => Op::StoreEntry(StoreEntry {
            action: SignedHashed::new_unchecked(action.into(), signature),
            entry,
        }),
        DhtOp::RegisterAgentActivity(signature, action) => {
            Op::RegisterAgentActivity(RegisterAgentActivity {
                action: SignedActionHashed::with_presigned(
                    ActionHashed::from_content_sync(action),
                    signature,
                ),
                cached_entry: None,
            })
        }
        DhtOp::RegisterUpdatedContent(signature, update, entry)
        | DhtOp::RegisterUpdatedRecord(signature, update, entry) => {
            let new_entry = match update.entry_type.visibility() {
                EntryVisibility::Public => match entry.into_option() {
                    Some(entry) => Some(entry),
                    None => Some(
                        cascade
                            .retrieve_entry(update.entry_hash.clone(), Default::default())
                            .await?
                            .map(|(e, _)| e.into_content())
                            .ok_or_else(|| Outcome::awaiting(&update.entry_hash))?,
                    ),
                },
                _ => None,
            };
            let original_entry = if let EntryVisibility::Public = update.entry_type.visibility() {
                Some(
                    cascade
                        .retrieve_entry(update.original_entry_address.clone(), Default::default())
                        .await?
                        .map(|(e, _)| e.into_content())
                        .ok_or_else(|| Outcome::awaiting(&update.original_entry_address))?,
                )
            } else {
                None
            };

            let original_action = cascade
                .retrieve_action(update.original_action_address.clone(), Default::default())
                .await?
                .and_then(|(sh, _)| {
                    NewEntryAction::try_from(sh.hashed.content)
                        .ok()
                        .map(|h| h.into())
                })
                .ok_or_else(|| Outcome::awaiting(&update.original_action_address))?;
            Op::RegisterUpdate(RegisterUpdate {
                update: SignedHashed::new_unchecked(update, signature),
                new_entry,
                original_action,
                original_entry,
            })
        }
        DhtOp::RegisterDeletedBy(signature, delete)
        | DhtOp::RegisterDeletedEntryAction(signature, delete) => {
            let original_action: EntryCreationAction = cascade
                .retrieve_action(delete.deletes_address.clone(), Default::default())
                .await?
                .and_then(|(sh, _)| {
                    NewEntryAction::try_from(sh.hashed.content)
                        .ok()
                        .map(|h| h.into())
                })
                .ok_or_else(|| Outcome::awaiting(&delete.deletes_address))?;

            let original_entry = if let EntryVisibility::Public =
                original_action.entry_type().visibility()
            {
                Some(
                    cascade
                        .retrieve_entry(delete.deletes_entry_address.clone(), Default::default())
                        .await?
                        .map(|(e, _)| e.into_content())
                        .ok_or_else(|| Outcome::awaiting(&delete.deletes_entry_address))?,
                )
            } else {
                None
            };
            Op::RegisterDelete(RegisterDelete {
                delete: SignedHashed::new_unchecked(delete, signature),
                original_action,
                original_entry,
            })
        }
        DhtOp::RegisterAddLink(signature, create_link) => {
            Op::RegisterCreateLink(RegisterCreateLink {
                create_link: SignedHashed::new_unchecked(create_link, signature),
            })
        }
        DhtOp::RegisterRemoveLink(signature, delete_link) => {
            let create_link = cascade
                .retrieve_action(delete_link.link_add_address.clone(), Default::default())
                .await?
                .and_then(|(sh, _)| CreateLink::try_from(sh.hashed.content).ok())
                .ok_or_else(|| Outcome::awaiting(&delete_link.link_add_address))?;
            Op::RegisterDeleteLink(RegisterDeleteLink {
                delete_link: SignedHashed::new_unchecked(delete_link, signature),
                create_link,
            })
        }
    };
    Ok(op)
}

async fn validate_op_outer(
    dna_hash: Arc<DnaHash>,
    op: &Op,
    dht_op_hash: &DhtOpHash,
    conductor_handle: &ConductorHandle,
    workspace: &AppValidationWorkspace,
    network: &HolochainP2pDna,
    validation_dependencies: Arc<Mutex<ValidationDependencies>>,
) -> AppValidationOutcome<Outcome> {
    // Get the workspace for the validation calls
    let host_fn_workspace = workspace.validation_workspace().await?;

    // Get the ribosome
    let ribosome = conductor_handle
        .get_ribosome(dna_hash.as_ref())
        .map_err(|_| AppValidationError::DnaMissing((*dna_hash).clone()))?;

    validate_op(
        op,
        dht_op_hash,
        host_fn_workspace,
        network,
        &ribosome,
        conductor_handle,
        validation_dependencies,
    )
    .await
}

pub async fn validate_op(
    op: &Op,
    dht_op_hash: &DhtOpHash,
    workspace: HostFnWorkspaceRead,
    network: &HolochainP2pDna,
    ribosome: &impl RibosomeT,
    conductor_handle: &ConductorHandle,
    validation_dependencies: Arc<Mutex<ValidationDependencies>>,
) -> AppValidationOutcome<Outcome> {
    check_entry_def(op, &network.dna_hash(), conductor_handle)
        .await
        .map_err(AppValidationError::SysValidationError)?;

    let zomes_to_invoke = get_zomes_to_invoke(op, &workspace, network, ribosome)
        .await
        .map_err(|e| {
            eprintln!("zomes to invoke error {e:?}");
            AppValidationError::CascadeError(CascadeError::ActionError(ActionError::NotNewEntry))
        })?;
    let invocation = ValidateInvocation::new(zomes_to_invoke, op)
        .map_err(|e| AppValidationError::RibosomeError(e.into()))?;

    let outcome = run_validation_callback(
        invocation,
        dht_op_hash,
        ribosome,
        workspace,
        Arc::new(network.clone()),
        validation_dependencies,
    )
    .await?;

    Ok(outcome)
}

async fn get_zomes_to_invoke(
    op: &Op,
    workspace: &HostFnWorkspaceRead,
    network: &HolochainP2pDna,
    ribosome: &impl RibosomeT,
) -> AppValidationOutcome<ZomesToInvoke> {
    match op {
        Op::RegisterAgentActivity(RegisterAgentActivity { .. }) => Ok(ZomesToInvoke::AllIntegrity),
        Op::StoreRecord(StoreRecord { record }) => {
            let cascade =
                CascadeImpl::from_workspace_and_network(workspace, Arc::new(network.clone()));
            store_record_zomes_to_invoke(record.action(), ribosome, &cascade).await
        }
        Op::StoreEntry(StoreEntry {
            action:
                SignedHashed {
                    hashed:
                        HoloHashed {
                            content: action, ..
                        },
                    ..
                },
            ..
        }) => entry_creation_zomes_to_invoke(action, ribosome),
        Op::RegisterUpdate(RegisterUpdate {
            original_action, ..
        })
        | Op::RegisterDelete(RegisterDelete {
            original_action, ..
        }) => entry_creation_zomes_to_invoke(original_action, ribosome),
        Op::RegisterCreateLink(RegisterCreateLink {
            create_link:
                SignedHashed {
                    hashed:
                        HoloHashed {
                            content: action, ..
                        },
                    ..
                },
            ..
        }) => create_link_zomes_to_invoke(action, ribosome),
        Op::RegisterDeleteLink(RegisterDeleteLink {
            create_link: action,
            ..
        }) => create_link_zomes_to_invoke(action, ribosome),
    }
}

/// Check the AppEntryDef is valid for the zome.
/// Check the EntryDefId and ZomeIndex are in range.
pub async fn check_entry_def(
    op: &Op,
    dna_hash: &DnaHash,
    conductor: &Conductor,
) -> SysValidationResult<()> {
    if let Some((_, EntryType::App(app_entry_def))) = op.entry_data() {
        check_app_entry_def(app_entry_def, dna_hash, conductor).await
    } else {
        Ok(())
    }
}

/// Check the AppEntryDef is valid for the zome.
/// Check the EntryDefId and ZomeIndex are in range.
pub async fn check_app_entry_def(
    app_entry_def: &AppEntryDef,
    dna_hash: &DnaHash,
    conductor: &Conductor,
) -> SysValidationResult<()> {
    // We want to be careful about holding locks open to the conductor api
    // so calls are made in blocks
    let ribosome = conductor
        .get_ribosome(dna_hash)
        .map_err(|_| SysValidationError::DnaMissing(dna_hash.clone()))?;

    // Check if the zome is found
    let zome = ribosome
        .get_integrity_zome(&app_entry_def.zome_index())
        .ok_or_else(|| ValidationOutcome::ZomeIndex(app_entry_def.clone()))?
        .into_inner()
        .1;

    let entry_def = get_entry_def(app_entry_def.entry_index(), zome, dna_hash, conductor).await?;

    // Check the visibility and return
    match entry_def {
        Some(entry_def) => {
            if entry_def.visibility == *app_entry_def.visibility() {
                Ok(())
            } else {
                Err(ValidationOutcome::EntryVisibility(app_entry_def.clone()).into())
            }
        }
        None => Err(ValidationOutcome::EntryDefId(app_entry_def.clone()).into()),
    }
}

pub fn entry_creation_zomes_to_invoke(
    action: &EntryCreationAction,
    ribosome: &impl RibosomeT,
) -> AppValidationOutcome<ZomesToInvoke> {
    match action {
        EntryCreationAction::Create(Create {
            entry_type: EntryType::App(app_entry_def),
            ..
        })
        | EntryCreationAction::Update(Update {
            entry_type: EntryType::App(app_entry_def),
            ..
        }) => {
            let zome = ribosome
                .get_integrity_zome(&app_entry_def.zome_index())
                .ok_or_else(|| {
                    Outcome::rejected(format!(
                        "Zome does not exist for {:?}",
                        app_entry_def.zome_index()
                    ))
                })?;
            Ok(ZomesToInvoke::OneIntegrity(zome))
        }
        _ => Ok(ZomesToInvoke::AllIntegrity),
    }
}

fn create_link_zomes_to_invoke(
    create_link: &CreateLink,
    ribosome: &impl RibosomeT,
) -> AppValidationOutcome<ZomesToInvoke> {
    let zome = ribosome
        .get_integrity_zome(&create_link.zome_index)
        .ok_or_else(|| {
            Outcome::rejected(format!(
                "Zome does not exist for {:?}",
                create_link.link_type
            ))
        })?;
    Ok(ZomesToInvoke::One(zome.erase_type()))
}

/// Get the zomes to invoke for an [`Op::StoreRecord`].
async fn store_record_zomes_to_invoke(
    action: &Action,
    ribosome: &impl RibosomeT,
    cascade: &(impl Cascade + Send + Sync),
) -> AppValidationOutcome<ZomesToInvoke> {
    // For deletes there is no entry type to check, so we get the previous action to see if that
    // was a create or a delete for an app entry type.
    let action = match action {
        Action::Delete(Delete {
            deletes_address, ..
        })
        | Action::DeleteLink(DeleteLink {
            link_add_address: deletes_address,
            ..
        }) => {
            let (deletes_action, _) = cascade
                .retrieve_action(deletes_address.clone(), NetworkGetOptions::default())
                .await?
                .ok_or_else(|| Outcome::awaiting(deletes_address))?;

            deletes_action.action().clone()
        }
        _ => action.clone(),
    };

    match action {
        Action::CreateLink(create_link) => create_link_zomes_to_invoke(&create_link, ribosome),
        Action::Create(Create {
            entry_type: EntryType::App(AppEntryDef { zome_index, .. }),
            ..
        })
        | Action::Update(Update {
            entry_type: EntryType::App(AppEntryDef { zome_index, .. }),
            ..
        }) => {
            let zome = ribosome.get_integrity_zome(&zome_index).ok_or_else(|| {
                Outcome::rejected(format!("Zome does not exist for {:?}", zome_index))
            })?;
            Ok(ZomesToInvoke::OneIntegrity(zome))
        }
        _ => Ok(ZomesToInvoke::AllIntegrity),
    }
}

async fn run_validation_callback(
    invocation: ValidateInvocation,
    dht_op_hash: &DhtOpHash,
    ribosome: &impl RibosomeT,
    workspace: HostFnWorkspaceRead,
    network: GenericNetwork,
    validation_dependencies: Arc<Mutex<ValidationDependencies>>,
) -> AppValidationResult<Outcome> {
    let validate_result = ribosome.run_validate(
        ValidateHostAccess::new(workspace.clone(), network.clone()),
        invocation.clone(),
    )?;
    match validate_result {
        ValidateResult::Valid => Ok(Outcome::Accepted),
        ValidateResult::Invalid(reason) => Ok(Outcome::Rejected(reason)),
        ValidateResult::UnresolvedDependencies(UnresolvedDependencies::Hashes(hashes)) => {
            // fetch all missing hashes in the background without awaiting them
            let cascade_workspace = workspace.clone();
            let cascade =
                CascadeImpl::from_workspace_and_network(&cascade_workspace, network.clone());

            // add hashes missing to validate an op to hash map
            hashes.iter().for_each(|hash| {
                validation_dependencies
                    .lock()
                    .insert_hash_missing_for_op(dht_op_hash.clone(), hash.clone());
            });

            // build a collection of futures to fetch the individual missing
            // hashes
            let validation_deps = validation_dependencies.clone();
            let dht_op_hash = dht_op_hash.clone();
            let fetches = hashes
                .clone()
                .into_iter()
                .filter(move |hash| {
                    // keep track of which dependencies are being fetched to
                    // prevent multiple fetches of the same hash
                    let is_new_dependency =
                        validation_deps.lock().insert_missing_hash(hash.clone());
                    is_new_dependency
                })
                .map(move |hash| {
                    let cascade = cascade.clone();
                    let validation_dependencies = validation_dependencies.clone();
                    let dht_op_hash = dht_op_hash.clone();
                    async move {
                        let result = cascade
                            .fetch_record(hash.clone(), NetworkGetOptions::must_get_options())
                            .await;
                        if let Err(err) = result {
                            tracing::warn!("error fetching dependent hash {hash:?}: {err}");
                        }
                        // Dependency has been fetched and added to the cache
                        // or an error occurred along the way.
                        // In case of an error the hash is still removed from
                        // the collection so that it will be tried again to be
                        // fetched in the subsequent workflow run.
                        validation_dependencies.lock().remove_missing_hash(&hash);
                        // Secondly remove the just fetched hash from the set
                        // of missing hashes for the op
                        validation_dependencies
                            .lock()
                            .remove_hash_missing_for_op(dht_op_hash, &hash);
                    }
                });
            // await all fetches in a separate task in the background
            tokio::spawn(async { futures::future::join_all(fetches).await });
            Ok(Outcome::AwaitingDeps(hashes))
        }
        ValidateResult::UnresolvedDependencies(UnresolvedDependencies::AgentActivity(
            author,
            filter,
        )) => {
            // fetch missing agent activities in the background without awaiting them
            let cascade_workspace = workspace.clone();
            let author = author.clone();
            let cascade =
                CascadeImpl::from_workspace_and_network(&cascade_workspace, network.clone());

            // keep track of which dependencies are being fetched to
            // prevent multiple fetches of the same hash
            let validation_dependencies = validation_dependencies.clone();
            let is_new_dependency = validation_dependencies
                .lock()
                .insert_missing_hash(author.clone().into());
            // fetch dependency if it is not being fetched yet
            if is_new_dependency {
                tokio::spawn({
                    let author = author.clone();
                    async move {
                        let result = cascade
                            .must_get_agent_activity(author.clone(), filter)
                            .await;
                        if let Err(err) = result {
                            tracing::warn!(
                                "error fetching dependent chain of agent {author:?}: {err}"
                            );
                        }
                        // dependency has been fetched and added to the cache
                        // or an error occurred along the way; in case of an
                        // error the hash is still removed from the
                        // collection so that it will be tried again to be
                        // fetched in the subsequent workflow run
                        validation_dependencies
                            .lock()
                            .remove_missing_hash(&author.into());
                    }
                });
            }
            Ok(Outcome::AwaitingDeps(vec![author.into()]))
        }
    }
}

/// Dependencies required for app validating an op.
pub struct ValidationDependencies {
    /// Missing hashes that are being fetched.
    missing_hashes: HashSet<AnyDhtHash>,
    /// Dependencies that are missing to app validate an op.
    hashes_missing_for_op: HashMap<DhtOpHash, HashSet<AnyDhtHash>>,
}

impl Default for ValidationDependencies {
    fn default() -> Self {
        ValidationDependencies::new()
    }
}

impl ValidationDependencies {
    pub fn new() -> Self {
        Self {
            missing_hashes: HashSet::new(),
            hashes_missing_for_op: HashMap::new(),
        }
    }

    pub fn insert_missing_hash(&mut self, hash: AnyDhtHash) -> bool {
        self.missing_hashes.insert(hash)
    }

    pub fn remove_missing_hash(&mut self, hash: &AnyDhtHash) -> bool {
        self.missing_hashes.remove(hash)
    }

    pub fn insert_hash_missing_for_op(&mut self, dht_op_hash: DhtOpHash, hash: AnyDhtHash) {
        self.hashes_missing_for_op
            .entry(dht_op_hash)
            .and_modify(|hashes| {
                hashes.insert(hash.clone());
            })
            .or_insert_with(|| {
                let mut set = HashSet::new();
                set.insert(hash.clone());
                set
            });
    }

    pub fn remove_hash_missing_for_op(&mut self, dht_op_hash: DhtOpHash, hash: &AnyDhtHash) {
        self.hashes_missing_for_op
            .entry(dht_op_hash.clone())
            .and_modify(|hashes| {
                hashes.remove(hash);
            });

        // if there are no hashes left for this dht op hash,
        // remove the entry
        if let Some(hashes) = self.hashes_missing_for_op.get(&dht_op_hash) {
            if hashes.is_empty() {
                self.hashes_missing_for_op.remove(&dht_op_hash);
            }
        }
    }

    // filter out ops that have missing dependencies
    pub fn filter_ops_missing_dependencies(&self, ops: Vec<DhtOpHashed>) -> Vec<DhtOpHashed> {
        ops.into_iter()
            .filter(|op| !self.hashes_missing_for_op.contains_key(op.as_hash()))
            .collect()
    }
}

pub struct AppValidationWorkspace {
    authored_db: DbRead<DbKindAuthored>,
    dht_db: DbWrite<DbKindDht>,
    dht_db_cache: DhtDbQueryCache,
    cache: DbWrite<DbKindCache>,
    keystore: MetaLairClient,
    dna_def: Arc<DnaDef>,
}

impl AppValidationWorkspace {
    pub fn new(
        authored_db: DbRead<DbKindAuthored>,
        dht_db: DbWrite<DbKindDht>,
        dht_db_cache: DhtDbQueryCache,
        cache: DbWrite<DbKindCache>,
        keystore: MetaLairClient,
        dna_def: Arc<DnaDef>,
    ) -> Self {
        Self {
            authored_db,
            dht_db,
            dht_db_cache,
            cache,
            keystore,
            dna_def,
        }
    }

    pub async fn validation_workspace(&self) -> AppValidationResult<HostFnWorkspaceRead> {
        Ok(HostFnWorkspace::new(
            self.authored_db.clone(),
            self.dht_db.clone().into(),
            self.dht_db_cache.clone(),
            self.cache.clone(),
            self.keystore.clone(),
            None,
            self.dna_def.clone(),
        )
        .await?)
    }

    pub fn full_cascade<Network: HolochainP2pDnaT>(&self, network: Network) -> CascadeImpl {
        CascadeImpl::empty()
            .with_authored(self.authored_db.clone())
            .with_dht(self.dht_db.clone().into())
            .with_network(Arc::new(network), self.cache.clone())
    }
}

pub fn put_validation_limbo(
    txn: &mut Transaction<'_>,
    hash: &DhtOpHash,
    status: ValidationStage,
) -> WorkflowResult<()> {
    set_validation_stage(txn, hash, status)?;
    Ok(())
}

pub fn put_integration_limbo(
    txn: &mut Transaction<'_>,
    hash: &DhtOpHash,
    status: ValidationStatus,
) -> WorkflowResult<()> {
    set_validation_status(txn, hash, status)?;
    set_validation_stage(txn, hash, ValidationStage::AwaitingIntegration)?;
    Ok(())
}

pub fn put_integrated(
    txn: &mut Transaction<'_>,
    hash: &DhtOpHash,
    status: ValidationStatus,
) -> WorkflowResult<()> {
    set_validation_status(txn, hash, status)?;
    // This set the validation stage to pending which is correct when
    // it's integrated.
    set_validation_stage(txn, hash, ValidationStage::Pending)?;
    set_when_integrated(txn, hash, Timestamp::now())?;

    // If the op is rejected then force a receipt to be processed because the
    // receipt is a warrant, so of course the author won't want it to be
    // produced.
    if matches!(status, ValidationStatus::Rejected) {
        set_require_receipt(txn, hash, true)?;
    }
    Ok(())
}<|MERGE_RESOLUTION|>--- conflicted
+++ resolved
@@ -62,10 +62,6 @@
 pub async fn app_validation_workflow(
     dna_hash: Arc<DnaHash>,
     workspace: Arc<AppValidationWorkspace>,
-<<<<<<< HEAD
-    fetched_dependencies: Arc<Mutex<HashSet<AnyDhtHash>>>,
-=======
->>>>>>> 46be318a
     trigger_integration: TriggerSender,
     conductor_handle: ConductorHandle,
     network: HolochainP2pDna,
