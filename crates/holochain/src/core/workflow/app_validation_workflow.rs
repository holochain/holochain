//! The workflow and queue consumer for sys validation

use super::error::WorkflowResult;
use super::sys_validation_workflow::validation_query;
use crate::conductor::entry_def_store::get_entry_def;
use crate::conductor::Conductor;
use crate::conductor::ConductorHandle;
use crate::core::queue_consumer::TriggerSender;
use crate::core::queue_consumer::WorkComplete;
use crate::core::ribosome::guest_callback::validate::ValidateHostAccess;
use crate::core::ribosome::guest_callback::validate::ValidateInvocation;
use crate::core::ribosome::guest_callback::validate::ValidateResult;
use crate::core::ribosome::RibosomeT;
use crate::core::ribosome::ZomesToInvoke;
use crate::core::validation::OutcomeOrError;
use crate::core::SysValidationError;
use crate::core::SysValidationResult;
use crate::core::ValidationOutcome;
pub use error::*;
use holo_hash::DhtOpHash;
use holochain_cascade::Cascade;
use holochain_cascade::CascadeImpl;
use holochain_keystore::MetaLairClient;
use holochain_p2p::actor::GetOptions as NetworkGetOptions;
use holochain_p2p::GenericNetwork;
use holochain_p2p::HolochainP2pDna;
use holochain_p2p::HolochainP2pDnaT;
use holochain_state::host_fn_workspace::HostFnWorkspace;
use holochain_state::host_fn_workspace::HostFnWorkspaceRead;
use holochain_state::prelude::*;
use parking_lot::Mutex;
use rusqlite::Transaction;
use std::collections::HashMap;
use std::collections::HashSet;
use std::sync::atomic::AtomicUsize;
use std::sync::atomic::Ordering;
use std::sync::Arc;
use std::time::Duration;
use std::time::Instant;
use tracing::*;
pub use types::Outcome;

#[cfg(todo_redo_old_tests)]
mod network_call_tests;
#[cfg(test)]
mod tests;

#[cfg(test)]
mod validation_tests;

#[cfg(test)]
mod get_zomes_to_invoke_tests;

#[cfg(test)]
mod run_validation_callback_tests;

#[cfg(test)]
mod unit_tests;

mod error;
mod types;

#[instrument(skip(
    workspace,
    trigger_integration,
    conductor_handle,
    network,
    dht_query_cache,
    validation_dependencies,
))]
pub async fn app_validation_workflow(
    dna_hash: Arc<DnaHash>,
    workspace: Arc<AppValidationWorkspace>,
    trigger_integration: TriggerSender,
    conductor_handle: ConductorHandle,
    network: HolochainP2pDna,
    dht_query_cache: DhtDbQueryCache,
    validation_dependencies: Arc<Mutex<ValidationDependencies>>,
) -> WorkflowResult<WorkComplete> {
    let outcome_summary = app_validation_workflow_inner(
        dna_hash,
        workspace,
        conductor_handle,
        &network,
        dht_query_cache,
        validation_dependencies.clone(),
    )
    .await?;
    // --- END OF WORKFLOW, BEGIN FINISHER BOILERPLATE ---

    // if ops have been accepted or rejected, trigger integration
    if outcome_summary.validated > 0 {
        trigger_integration.trigger(&"app_validation_workflow");
    }

    Ok(
        // if not all ops have been validated
        // and fetching missing hashes has not passed expiration,
        // trigger app validation workflow again
        if outcome_summary.validated < outcome_summary.ops_to_validate
            && !validation_dependencies
                .lock()
                .fetch_missing_hashes_timed_out()
        {
            // trigger app validation workflow again in 10 seconds
            WorkComplete::Incomplete(Some(Duration::from_secs(10)))
        } else {
            WorkComplete::Complete
        },
    )
}

async fn app_validation_workflow_inner(
    dna_hash: Arc<DnaHash>,
    workspace: Arc<AppValidationWorkspace>,
    conductor: ConductorHandle,
    network: &HolochainP2pDna,
    dht_query_cache: DhtDbQueryCache,
    validation_dependencies: Arc<Mutex<ValidationDependencies>>,
) -> WorkflowResult<OutcomeSummary> {
    let db = workspace.dht_db.clone().into();
    let sorted_dht_ops = validation_query::get_ops_to_app_validate(&db).await?;
    // filter out ops that have missing dependencies
    tracing::debug!("number of ops to validate {:?}", sorted_dht_ops.len());
    let sorted_dht_ops = validation_dependencies
        .lock()
        .filter_ops_missing_dependencies(sorted_dht_ops);
    let num_ops_to_validate = sorted_dht_ops.len();
    tracing::debug!(
        "number of ops to validate after filtering out ops missing hashes {num_ops_to_validate}"
    );
    tracing::trace!(
        "missing hashes: {:?}",
        validation_dependencies.lock().hashes_missing_for_op
    );
    let sleuth_id = conductor.config.sleuth_id();

    let cascade = Arc::new(workspace.full_cascade(network.clone()));
    let validation_dependencies = validation_dependencies.clone();
    let accepted_ops = Arc::new(AtomicUsize::new(0));
    let awaiting_ops = Arc::new(AtomicUsize::new(0));
    let rejected_ops = Arc::new(AtomicUsize::new(0));
    let mut agent_activity = Vec::new();

    // Validate ops sequentially
    for sorted_dht_op in sorted_dht_ops.into_iter() {
        let (dht_op, dht_op_hash) = sorted_dht_op.into_inner();
        let op_type = dht_op.get_type();
        let action = dht_op.action();
        let dependency = dht_op.sys_validation_dependency();
        let dht_op_lite = dht_op.to_lite();

        // If this is agent activity, track it for the cache.
        let activity = matches!(op_type, DhtOpType::RegisterAgentActivity).then(|| {
            (
                action.author().clone(),
                action.action_seq(),
                dependency.is_none(),
            )
        });

        // Validate this op
        let validation_outcome = match dhtop_to_op(dht_op.clone(), cascade.clone()).await {
            Ok(op) => {
                validate_op_outer(
                    dna_hash.clone(),
                    &op,
                    &dht_op_hash,
                    &conductor,
                    &workspace,
                    network,
                    validation_dependencies.clone(),
                )
                .await
            }
            Err(e) => Err(e),
        };
        // Flatten nested app validation outcome to either ok or error
        let validation_outcome = match validation_outcome {
            Ok(outcome) => AppValidationResult::Ok(outcome),
            Err(OutcomeOrError::Outcome(outcome)) => AppValidationResult::Ok(outcome),
            Err(OutcomeOrError::Err(err)) => AppValidationResult::Err(err),
        };

        let sleuth_id = sleuth_id.clone();
        match validation_outcome {
            Ok(outcome) => {
                // Collect all agent activity.
                if let Some(activity) = activity {
                    // If the activity is accepted or rejected then it's ready to integrate.
                    if matches!(&outcome, Outcome::Accepted | Outcome::Rejected(_)) {
                        agent_activity.push(activity);
                    }
                }
                if let Outcome::AwaitingDeps(_) | Outcome::Rejected(_) = &outcome {
                    warn!(
                        msg = "DhtOp has failed app validation",
                        outcome = ?outcome,
                    );
                }

                let accepted_ops = accepted_ops.clone();
                let awaiting_ops = awaiting_ops.clone();
                let rejected_ops = rejected_ops.clone();

                let write_result = workspace
                    .dht_db
                    .write_async(move|txn| match outcome {
                        Outcome::Accepted => {
                            accepted_ops.fetch_add(1, Ordering::SeqCst);
                            aitia::trace!(&hc_sleuth::Event::AppValidated {
                                by: sleuth_id.clone(),
                                op: dht_op_hash.clone()
                            });

                            if dependency.is_none() {
                                aitia::trace!(&hc_sleuth::Event::Integrated {
                                    by: sleuth_id.clone(),
                                    op: dht_op_hash.clone()
                                });

                                put_integrated(txn, &dht_op_hash, ValidationStatus::Valid)
                            } else {
                                put_integration_limbo(txn, &dht_op_hash, ValidationStatus::Valid)
                            }
                        }
<<<<<<< HEAD
                    }
                    Outcome::AwaitingDeps(_) => {
                        awaiting += 1;
                        let status = ValidationStage::AwaitingAppDeps;
                        put_validation_limbo(txn, &op_hash, status)?;
                    }
                    Outcome::Rejected(_) => {
                        rejected += 1;
                        tracing::info!(
                            "Received invalid op. The op author will be blocked. Op: {op_lite:?}"
=======
                        Outcome::AwaitingDeps(deps) => {
                            awaiting_ops.fetch_add(1, Ordering::SeqCst);
                            put_validation_limbo(
                                txn,
                                &dht_op_hash,
                                ValidationStage::AwaitingAppDeps(deps),
                            )
                        }
                        Outcome::Rejected(_) => {
                            rejected_ops.fetch_add(1, Ordering::SeqCst);
                            tracing::info!(
                            "Received invalid op. The op author will be blocked. Op: {dht_op_lite:?}"
>>>>>>> 164dc233
                        );
                            if dependency.is_none() {
                                put_integrated(txn, &dht_op_hash, ValidationStatus::Rejected)
                            } else {
                                put_integration_limbo(txn, &dht_op_hash, ValidationStatus::Rejected)
                            }
                        }
                    })
                    .await;
                if let Err(err) = write_result {
                    tracing::error!(?dht_op, ?err, "Error updating dht op in database.");
                }
            }
            Err(err) => {
                tracing::error!(
                    ?dht_op,
                    ?err,
                    "App validation error when validating dht op."
                );
            }
        }
    }

    // Once the database transaction is committed, add agent activity to the cache
    // that is ready for integration.
    for (author, seq, has_no_dependency) in agent_activity {
        // Any activity with no dependency is integrated in this workflow.
        // TODO: This will no longer be true when [#1212](https://github.com/holochain/holochain/pull/1212) lands.
        if has_no_dependency {
            dht_query_cache
                .set_activity_to_integrated(&author, seq)
                .await?;
        } else {
            dht_query_cache
                .set_activity_ready_to_integrate(&author, seq)
                .await?;
        }
    }

    let accepted_ops = accepted_ops.load(Ordering::SeqCst);
    let awaiting_ops = awaiting_ops.load(Ordering::SeqCst);
    let rejected_ops = rejected_ops.load(Ordering::SeqCst);
    let ops_validated = accepted_ops + rejected_ops;
    tracing::debug!("{ops_validated} out of {num_ops_to_validate} validated: {accepted_ops} accepted, {awaiting_ops} awaiting deps, {rejected_ops} rejected.");

    let outcome_summary = OutcomeSummary {
        ops_to_validate: num_ops_to_validate,
        validated: ops_validated,
        accepted: accepted_ops,
        missing: awaiting_ops,
        rejected: rejected_ops,
    };
    Ok(outcome_summary)
}

pub async fn record_to_op(
    record: Record,
    op_type: DhtOpType,
    cascade: Arc<impl Cascade>,
) -> AppValidationOutcome<(Op, DhtOpHash, Option<Entry>)> {
    use DhtOpType::*;

    // Hide private data where appropriate
    let (record, mut hidden_entry) = if matches!(op_type, DhtOpType::StoreEntry) {
        // We don't want to hide private data for a StoreEntry, because when doing
        // inline validation as an author, we want to validate and integrate our own entry!
        // Publishing and gossip rules state that a private StoreEntry will never be transmitted
        // to another node.
        (record, None)
    } else {
        // All other records have private entry data hidden, including from ourselves if we are
        // authoring private data.
        record.privatized()
    };

    let (shh, entry) = record.into_inner();
    let mut entry = entry.into_option();
    let action = shh.into();
    // Register agent activity doesn't store the entry so we need to
    // save it so we can reconstruct the record later.
    if matches!(op_type, RegisterAgentActivity) {
        hidden_entry = entry.take().or(hidden_entry);
    }
    let dht_op = DhtOp::from_type(op_type, action, entry)?;
    let dht_op_hash = dht_op.clone().to_hash();
    Ok((
        dhtop_to_op(dht_op, cascade).await?,
        dht_op_hash,
        hidden_entry,
    ))
}

async fn dhtop_to_op(dht_op: DhtOp, cascade: Arc<impl Cascade>) -> AppValidationOutcome<Op> {
    let op = match dht_op {
        DhtOp::StoreRecord(signature, action, entry) => Op::StoreRecord(StoreRecord {
            record: Record::new(
                SignedActionHashed::with_presigned(
                    ActionHashed::from_content_sync(action),
                    signature,
                ),
                entry.into_option(),
            ),
        }),
        DhtOp::StoreEntry(signature, action, entry) => Op::StoreEntry(StoreEntry {
            action: SignedHashed::new_unchecked(action.into(), signature),
            entry,
        }),
        DhtOp::RegisterAgentActivity(signature, action) => {
            Op::RegisterAgentActivity(RegisterAgentActivity {
                action: SignedActionHashed::with_presigned(
                    ActionHashed::from_content_sync(action),
                    signature,
                ),
                cached_entry: None,
            })
        }
        DhtOp::RegisterUpdatedContent(signature, update, entry)
        | DhtOp::RegisterUpdatedRecord(signature, update, entry) => {
            let new_entry = match update.entry_type.visibility() {
                EntryVisibility::Public => match entry.into_option() {
                    Some(entry) => Some(entry),
                    None => Some(
                        cascade
                            .retrieve_entry(update.entry_hash.clone(), Default::default())
                            .await?
                            .map(|(e, _)| e.into_content())
                            .ok_or_else(|| Outcome::awaiting(&update.entry_hash))?,
                    ),
                },
                _ => None,
            };
            Op::RegisterUpdate(RegisterUpdate {
                update: SignedHashed::new_unchecked(update, signature),
                new_entry,
            })
        }
        DhtOp::RegisterDeletedBy(signature, delete)
        | DhtOp::RegisterDeletedEntryAction(signature, delete) => {
            Op::RegisterDelete(RegisterDelete {
                delete: SignedHashed::new_unchecked(delete, signature),
            })
        }
        DhtOp::RegisterAddLink(signature, create_link) => {
            Op::RegisterCreateLink(RegisterCreateLink {
                create_link: SignedHashed::new_unchecked(create_link, signature),
            })
        }
        DhtOp::RegisterRemoveLink(signature, delete_link) => {
            let create_link = cascade
                .retrieve_action(delete_link.link_add_address.clone(), Default::default())
                .await?
                .and_then(|(sh, _)| CreateLink::try_from(sh.hashed.content).ok())
                .ok_or_else(|| Outcome::awaiting(&delete_link.link_add_address))?;
            Op::RegisterDeleteLink(RegisterDeleteLink {
                delete_link: SignedHashed::new_unchecked(delete_link, signature),
                create_link,
            })
        }
    };
    Ok(op)
}

async fn validate_op_outer(
    dna_hash: Arc<DnaHash>,
    op: &Op,
    dht_op_hash: &DhtOpHash,
    conductor_handle: &ConductorHandle,
    workspace: &AppValidationWorkspace,
    network: &HolochainP2pDna,
    validation_dependencies: Arc<Mutex<ValidationDependencies>>,
) -> AppValidationOutcome<Outcome> {
    // Get the workspace for the validation calls
    let host_fn_workspace = workspace.validation_workspace().await?;

    // Get the ribosome
    let ribosome = conductor_handle
        .get_ribosome(dna_hash.as_ref())
        .map_err(|_| AppValidationError::DnaMissing((*dna_hash).clone()))?;

    validate_op(
        op,
        dht_op_hash,
        host_fn_workspace,
        network,
        &ribosome,
        conductor_handle,
        validation_dependencies,
    )
    .await
}

pub async fn validate_op(
    op: &Op,
    dht_op_hash: &DhtOpHash,
    workspace: HostFnWorkspaceRead,
    network: &HolochainP2pDna,
    ribosome: &impl RibosomeT,
    conductor_handle: &ConductorHandle,
    validation_dependencies: Arc<Mutex<ValidationDependencies>>,
) -> AppValidationOutcome<Outcome> {
    check_entry_def(op, &network.dna_hash(), conductor_handle)
        .await
        .map_err(AppValidationError::SysValidationError)?;

    let network = Arc::new(network.clone());

    let zomes_to_invoke = get_zomes_to_invoke(op, &workspace, network.clone(), ribosome).await;
    if let Err(OutcomeOrError::Err(err)) = &zomes_to_invoke {
        tracing::error!(?op, ?err, "Error getting zomes to invoke to validate op.");
    };
    let zomes_to_invoke = zomes_to_invoke?;
    let invocation = ValidateInvocation::new(zomes_to_invoke, op)
        .map_err(|e| AppValidationError::RibosomeError(e.into()))?;

    let outcome = run_validation_callback(
        invocation,
        dht_op_hash,
        ribosome,
        workspace,
        network,
        validation_dependencies,
    )
    .await?;

    Ok(outcome)
}

/// Check the AppEntryDef is valid for the zome.
/// Check the EntryDefId and ZomeIndex are in range.
async fn check_entry_def(
    op: &Op,
    dna_hash: &DnaHash,
    conductor: &Conductor,
) -> SysValidationResult<()> {
    if let Some((_, EntryType::App(app_entry_def))) = op.entry_data() {
        check_app_entry_def(app_entry_def, dna_hash, conductor).await
    } else {
        Ok(())
    }
}

/// Check the AppEntryDef is valid for the zome.
/// Check the EntryDefId and ZomeIndex are in range.
async fn check_app_entry_def(
    app_entry_def: &AppEntryDef,
    dna_hash: &DnaHash,
    conductor: &Conductor,
) -> SysValidationResult<()> {
    // We want to be careful about holding locks open to the conductor api
    // so calls are made in blocks
    let ribosome = conductor
        .get_ribosome(dna_hash)
        .map_err(|_| SysValidationError::DnaMissing(dna_hash.clone()))?;

    // Check if the zome is found
    let zome = ribosome
        .get_integrity_zome(&app_entry_def.zome_index())
        .ok_or_else(|| ValidationOutcome::ZomeIndex(app_entry_def.clone()))?
        .into_inner()
        .1;

    let entry_def = get_entry_def(app_entry_def.entry_index(), zome, dna_hash, conductor).await?;

    // Check the visibility and return
    match entry_def {
        Some(entry_def) => {
            if entry_def.visibility == *app_entry_def.visibility() {
                Ok(())
            } else {
                Err(ValidationOutcome::EntryVisibility(app_entry_def.clone()).into())
            }
        }
        None => Err(ValidationOutcome::EntryDefId(app_entry_def.clone()).into()),
    }
}

// Zomes to invoke for app validation are determined based on app entries'
// zome index. Whenever an app entry is contained in the op, the zome index can
// directly be known. For other cases like deletes, the deleted action is
// retrieved with the expectation that it is the original create or an update,
// which again include the app entry type that specifies the zome index of the
// integrity zome.
//
// Special cases are non app entries like cap grants and claims and agent pub
// keys. None of them have an entry definition or a zome index of the integrity
// zome. Thus all integrity zomes are returned for validation invocation.
async fn get_zomes_to_invoke(
    op: &Op,
    workspace: &HostFnWorkspaceRead,
    network: GenericNetwork,
    ribosome: &impl RibosomeT,
) -> AppValidationOutcome<ZomesToInvoke> {
    match op {
        Op::RegisterAgentActivity(RegisterAgentActivity { .. }) => Ok(ZomesToInvoke::AllIntegrity),
        Op::StoreRecord(StoreRecord { record }) => {
            // For deletes there is no entry type to check, so we get the previous action.
            // In theory this can be yet another delete, in which case all
            // integrity zomes are returned for invocation.
            // Instead the delete could be followed up the chain to find the original
            // create, but since deleting a delete does not have much practical use,
            // it is neglected here.
            let action = match record.action() {
                Action::Delete(Delete {
                    deletes_address, ..
                })
                | Action::DeleteLink(DeleteLink {
                    link_add_address: deletes_address,
                    ..
                }) => {
                    let deleted_action =
                        retrieve_deleted_action(workspace, network, deletes_address).await?;
                    deleted_action.action().clone()
                }
                _ => record.action().clone(),
            };

            match action {
                Action::CreateLink(CreateLink { zome_index, .. })
                | Action::Create(Create {
                    entry_type: EntryType::App(AppEntryDef { zome_index, .. }),
                    ..
                })
                | Action::Update(Update {
                    entry_type: EntryType::App(AppEntryDef { zome_index, .. }),
                    ..
                }) => get_integrity_zome_from_ribosome(&zome_index, ribosome),
                _ => Ok(ZomesToInvoke::AllIntegrity),
            }
        }
        Op::StoreEntry(StoreEntry { action, .. }) => match &action.hashed.content {
            EntryCreationAction::Create(Create {
                entry_type: EntryType::App(app_entry_def),
                ..
            })
            | EntryCreationAction::Update(Update {
                entry_type: EntryType::App(app_entry_def),
                ..
            }) => get_integrity_zome_from_ribosome(&app_entry_def.zome_index, ribosome),
            _ => Ok(ZomesToInvoke::AllIntegrity),
        },
        Op::RegisterUpdate(RegisterUpdate { update, .. }) => match &update.hashed.entry_type {
            EntryType::App(app_entry_def) => {
                get_integrity_zome_from_ribosome(&app_entry_def.zome_index, ribosome)
            }
            _ => Ok(ZomesToInvoke::AllIntegrity),
        },
        Op::RegisterDelete(RegisterDelete { delete }) => {
            let deletes_address = &delete.hashed.deletes_address;
            let deleted_action =
                retrieve_deleted_action(workspace, network, deletes_address).await?;
            match deleted_action.hashed.content {
                Action::Create(Create {
                    entry_type: EntryType::App(app_entry_def),
                    ..
                })
                | Action::Update(Update {
                    entry_type: EntryType::App(app_entry_def),
                    ..
                }) => get_integrity_zome_from_ribosome(&app_entry_def.zome_index, ribosome),
                _ => Ok(ZomesToInvoke::AllIntegrity),
            }
        }
        Op::RegisterCreateLink(RegisterCreateLink {
            create_link:
                SignedHashed {
                    hashed:
                        HoloHashed {
                            content: action, ..
                        },
                    ..
                },
            ..
        })
        | Op::RegisterDeleteLink(RegisterDeleteLink {
            create_link: action,
            ..
        }) => get_integrity_zome_from_ribosome(&action.zome_index, ribosome),
    }
}

async fn retrieve_deleted_action(
    workspace: &HostFnWorkspaceRead,
    network: GenericNetwork,
    deletes_address: &ActionHash,
) -> AppValidationOutcome<SignedActionHashed> {
    let cascade = CascadeImpl::from_workspace_and_network(workspace, network.clone());
    let (deleted_action, _) = cascade
        .retrieve_action(deletes_address.clone(), NetworkGetOptions::default())
        .await?
        .ok_or_else(|| Outcome::awaiting(deletes_address))?;
    Ok(deleted_action)
}

fn get_integrity_zome_from_ribosome(
    zome_index: &ZomeIndex,
    ribosome: &impl RibosomeT,
) -> AppValidationOutcome<ZomesToInvoke> {
    let zome = ribosome.get_integrity_zome(zome_index).ok_or_else(|| {
        Outcome::rejected(format!("No integrity zome found with index {zome_index:?}"))
    })?;
    Ok(ZomesToInvoke::OneIntegrity(zome))
}

async fn run_validation_callback(
    invocation: ValidateInvocation,
    dht_op_hash: &DhtOpHash,
    ribosome: &impl RibosomeT,
    workspace: HostFnWorkspaceRead,
    network: GenericNetwork,
    validation_dependencies: Arc<Mutex<ValidationDependencies>>,
) -> AppValidationResult<Outcome> {
    let validate_result = ribosome.run_validate(
        ValidateHostAccess::new(workspace.clone(), network.clone()),
        invocation.clone(),
    )?;
    match validate_result {
        ValidateResult::Valid => Ok(Outcome::Accepted),
        ValidateResult::Invalid(reason) => Ok(Outcome::Rejected(reason)),
        ValidateResult::UnresolvedDependencies(UnresolvedDependencies::Hashes(hashes)) => {
            // fetch all missing hashes in the background without awaiting them
            let cascade_workspace = workspace.clone();
            let cascade =
                CascadeImpl::from_workspace_and_network(&cascade_workspace, network.clone());

            // add hashes missing to validate an op to hash map
            hashes.iter().for_each(|hash| {
                validation_dependencies
                    .lock()
                    .insert_hash_missing_for_op(dht_op_hash.clone(), hash.clone());
            });

            // build a collection of futures to fetch the individual missing
            // hashes
            let validation_deps = validation_dependencies.clone();
            let dht_op_hash = dht_op_hash.clone();
            let fetches = hashes
                .clone()
                .into_iter()
                .filter(move |hash| {
                    // keep track of which dependencies are being fetched to
                    // prevent multiple fetches of the same hash
                    let is_new_dependency = validation_deps
                        .lock()
                        .insert_missing_hash(hash.clone())
                        .is_none();
                    is_new_dependency
                })
                .map(move |hash| {
                    let cascade = cascade.clone();
                    let validation_dependencies = validation_dependencies.clone();
                    let dht_op_hash = dht_op_hash.clone();
                    async move {
                        let result = cascade
                            .fetch_record(hash.clone(), NetworkGetOptions::must_get_options())
                            .await;
                        if let Err(err) = result {
                            tracing::warn!("error fetching dependent hash {hash:?}: {err}");
                        }
                        // Dependency has been fetched and added to the cache
                        // or an error occurred along the way.
                        // In case of an error the hash is still removed from
                        // the collection so that it will be tried again to be
                        // fetched in the subsequent workflow run.
                        validation_dependencies.lock().remove_missing_hash(&hash);
                        // Secondly remove the just fetched hash from the set
                        // of missing hashes for the op
                        validation_dependencies
                            .lock()
                            .remove_hash_missing_for_op(dht_op_hash, &hash);
                    }
                });
            // await all fetches in a separate task in the background
            tokio::spawn(async { futures::future::join_all(fetches).await });
            Ok(Outcome::AwaitingDeps(hashes))
        }
        ValidateResult::UnresolvedDependencies(UnresolvedDependencies::AgentActivity(
            author,
            filter,
        )) => {
            // fetch missing agent activities in the background without awaiting them
            let cascade_workspace = workspace.clone();
            let author = author.clone();
            let cascade =
                CascadeImpl::from_workspace_and_network(&cascade_workspace, network.clone());

            // keep track of which dependencies are being fetched to
            // prevent multiple fetches of the same hash
            let validation_dependencies = validation_dependencies.clone();
            let is_new_dependency = validation_dependencies
                .lock()
                .insert_missing_hash(author.clone().into())
                .is_none();
            // fetch dependency if it is not being fetched yet
            if is_new_dependency {
                tokio::spawn({
                    let author = author.clone();
                    async move {
                        let result = cascade
                            .must_get_agent_activity(author.clone(), filter)
                            .await;
                        if let Err(err) = result {
                            tracing::warn!(
                                "error fetching dependent chain of agent {author:?}: {err}"
                            );
                        }
                        // dependency has been fetched and added to the cache
                        // or an error occurred along the way; in case of an
                        // error the hash is still removed from the
                        // collection so that it will be tried again to be
                        // fetched in the subsequent workflow run
                        validation_dependencies
                            .lock()
                            .remove_missing_hash(&author.into());
                    }
                });
            }
            Ok(Outcome::AwaitingDeps(vec![author.into()]))
        }
    }
}

// accepted, missing and rejected are only used in tests
#[allow(dead_code)]
#[derive(Debug)]
struct OutcomeSummary {
    ops_to_validate: usize,
    validated: usize,
    accepted: usize,
    missing: usize,
    rejected: usize,
}

impl OutcomeSummary {
    fn new() -> Self {
        OutcomeSummary {
            ops_to_validate: 0,
            validated: 0,
            accepted: 0,
            missing: 0,
            rejected: 0,
        }
    }
}

impl Default for OutcomeSummary {
    fn default() -> Self {
        OutcomeSummary::new()
    }
}

/// Dependencies required for app validating an op.
pub struct ValidationDependencies {
    /// Missing hashes that are being fetched, along with
    /// the last Instant a fetch was attempted
    missing_hashes: HashMap<AnyDhtHash, Instant>,
    /// Dependencies that are missing to app validate an op.
    hashes_missing_for_op: HashMap<DhtOpHash, HashSet<AnyDhtHash>>,
}

impl Default for ValidationDependencies {
    fn default() -> Self {
        ValidationDependencies::new()
    }
}

impl ValidationDependencies {
    const FETCH_TIMEOUT: Duration = Duration::from_secs(60);

    pub fn new() -> Self {
        Self {
            missing_hashes: HashMap::new(),
            hashes_missing_for_op: HashMap::new(),
        }
    }

    pub fn insert_missing_hash(&mut self, hash: AnyDhtHash) -> Option<Instant> {
        self.missing_hashes.insert(hash, Instant::now())
    }

    pub fn remove_missing_hash(&mut self, hash: &AnyDhtHash) {
        self.missing_hashes.remove(hash);
    }

    pub fn fetch_missing_hashes_timed_out(&self) -> bool {
        self.missing_hashes
            .iter()
            .all(|(_, instant)| instant.elapsed() > Self::FETCH_TIMEOUT)
    }

    pub fn insert_hash_missing_for_op(&mut self, dht_op_hash: DhtOpHash, hash: AnyDhtHash) {
        self.hashes_missing_for_op
            .entry(dht_op_hash)
            .and_modify(|hashes| {
                hashes.insert(hash.clone());
            })
            .or_insert_with(|| {
                let mut set = HashSet::new();
                set.insert(hash.clone());
                set
            });
    }

    pub fn remove_hash_missing_for_op(&mut self, dht_op_hash: DhtOpHash, hash: &AnyDhtHash) {
        self.hashes_missing_for_op
            .entry(dht_op_hash.clone())
            .and_modify(|hashes| {
                hashes.remove(hash);
            });

        // if there are no hashes left for this dht op hash,
        // remove the entry
        if let Some(hashes) = self.hashes_missing_for_op.get(&dht_op_hash) {
            if hashes.is_empty() {
                self.hashes_missing_for_op.remove(&dht_op_hash);
            }
        }
    }

    // filter out ops that have missing dependencies
    pub fn filter_ops_missing_dependencies(&self, ops: Vec<DhtOpHashed>) -> Vec<DhtOpHashed> {
        ops.into_iter()
            .filter(|op| !self.hashes_missing_for_op.contains_key(op.as_hash()))
            .collect()
    }
}

pub struct AppValidationWorkspace {
    authored_db: DbRead<DbKindAuthored>,
    dht_db: DbWrite<DbKindDht>,
    dht_db_cache: DhtDbQueryCache,
    cache: DbWrite<DbKindCache>,
    keystore: MetaLairClient,
    dna_def: Arc<DnaDef>,
}

impl AppValidationWorkspace {
    pub fn new(
        authored_db: DbRead<DbKindAuthored>,
        dht_db: DbWrite<DbKindDht>,
        dht_db_cache: DhtDbQueryCache,
        cache: DbWrite<DbKindCache>,
        keystore: MetaLairClient,
        dna_def: Arc<DnaDef>,
    ) -> Self {
        Self {
            authored_db,
            dht_db,
            dht_db_cache,
            cache,
            keystore,
            dna_def,
        }
    }

    pub async fn validation_workspace(&self) -> AppValidationResult<HostFnWorkspaceRead> {
        Ok(HostFnWorkspace::new(
            self.authored_db.clone(),
            self.dht_db.clone().into(),
            self.dht_db_cache.clone(),
            self.cache.clone(),
            self.keystore.clone(),
            None,
            self.dna_def.clone(),
        )
        .await?)
    }

    pub fn full_cascade<Network: HolochainP2pDnaT>(&self, network: Network) -> CascadeImpl {
        CascadeImpl::empty()
            .with_authored(self.authored_db.clone())
            .with_dht(self.dht_db.clone().into())
            .with_network(Arc::new(network), self.cache.clone())
    }
}

pub fn put_validation_limbo(
    txn: &mut Transaction<'_>,
    hash: &DhtOpHash,
    status: ValidationStage,
) -> WorkflowResult<()> {
    set_validation_stage(txn, hash, status)?;
    Ok(())
}

pub fn put_integration_limbo(
    txn: &mut Transaction<'_>,
    hash: &DhtOpHash,
    status: ValidationStatus,
) -> WorkflowResult<()> {
    set_validation_status(txn, hash, status)?;
    set_validation_stage(txn, hash, ValidationStage::AwaitingIntegration)?;
    Ok(())
}

pub fn put_integrated(
    txn: &mut Transaction<'_>,
    hash: &DhtOpHash,
    status: ValidationStatus,
) -> WorkflowResult<()> {
    set_validation_status(txn, hash, status)?;
    // This set the validation stage to pending which is correct when
    // it's integrated.
    set_validation_stage(txn, hash, ValidationStage::Pending)?;
    set_when_integrated(txn, hash, Timestamp::now())?;

    // If the op is rejected then force a receipt to be processed because the
    // receipt is a warrant, so of course the author won't want it to be
    // produced.
    if matches!(status, ValidationStatus::Rejected) {
        set_require_receipt(txn, hash, true)?;
    }
    Ok(())
}<|MERGE_RESOLUTION|>--- conflicted
+++ resolved
@@ -224,31 +224,18 @@
                                 put_integration_limbo(txn, &dht_op_hash, ValidationStatus::Valid)
                             }
                         }
-<<<<<<< HEAD
-                    }
-                    Outcome::AwaitingDeps(_) => {
-                        awaiting += 1;
-                        let status = ValidationStage::AwaitingAppDeps;
-                        put_validation_limbo(txn, &op_hash, status)?;
-                    }
-                    Outcome::Rejected(_) => {
-                        rejected += 1;
-                        tracing::info!(
-                            "Received invalid op. The op author will be blocked. Op: {op_lite:?}"
-=======
-                        Outcome::AwaitingDeps(deps) => {
+                        Outcome::AwaitingDeps(_) => {
                             awaiting_ops.fetch_add(1, Ordering::SeqCst);
                             put_validation_limbo(
                                 txn,
                                 &dht_op_hash,
-                                ValidationStage::AwaitingAppDeps(deps),
+                                ValidationStage::AwaitingAppDeps,
                             )
                         }
                         Outcome::Rejected(_) => {
                             rejected_ops.fetch_add(1, Ordering::SeqCst);
                             tracing::info!(
                             "Received invalid op. The op author will be blocked. Op: {dht_op_lite:?}"
->>>>>>> 164dc233
                         );
                             if dependency.is_none() {
                                 put_integrated(txn, &dht_op_hash, ValidationStatus::Rejected)
