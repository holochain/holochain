//! The workflow and queue consumer for sys validation

use std::convert::TryInto;
use std::sync::Arc;
use std::time::Duration;

use super::error::WorkflowResult;
use super::sys_validation_workflow::validation_query;
use crate::conductor::entry_def_store::get_entry_def;
use crate::conductor::Conductor;
use crate::conductor::ConductorHandle;
use crate::core::queue_consumer::TriggerSender;
use crate::core::queue_consumer::WorkComplete;
use crate::core::ribosome::guest_callback::validate::ValidateHostAccess;
use crate::core::ribosome::guest_callback::validate::ValidateInvocation;
use crate::core::ribosome::guest_callback::validate::ValidateResult;
use crate::core::ribosome::RibosomeT;
use crate::core::ribosome::ZomesToInvoke;
use crate::core::SysValidationError;
use crate::core::SysValidationResult;
use crate::core::ValidationOutcome;
use error::AppValidationResult;
pub use error::*;
use futures::stream::StreamExt;
use holo_hash::DhtOpHash;
use holochain_cascade::Cascade;
use holochain_cascade::CascadeImpl;
use holochain_keystore::MetaLairClient;
use holochain_p2p::actor::GetOptions as NetworkGetOptions;
use holochain_p2p::HolochainP2pDna;
use holochain_p2p::HolochainP2pDnaT;
use holochain_state::host_fn_workspace::HostFnWorkspace;
use holochain_state::host_fn_workspace::HostFnWorkspaceRead;
use holochain_state::prelude::*;
use rusqlite::Transaction;
use std::collections::HashSet;
use tracing::*;
pub use types::Outcome;

#[cfg(todo_redo_old_tests)]
mod network_call_tests;
#[cfg(test)]
mod tests;

#[cfg(test)]
mod validation_tests;

mod error;
mod types;

const NUM_CONCURRENT_OPS: usize = 50;

#[instrument(skip(
    workspace,
    trigger_integration,
    conductor_handle,
    network,
    dht_query_cache
))]
pub async fn app_validation_workflow(
    dna_hash: Arc<DnaHash>,
    workspace: Arc<AppValidationWorkspace>,
    trigger_integration: TriggerSender,
    conductor_handle: ConductorHandle,
    network: HolochainP2pDna,
    dht_query_cache: DhtDbQueryCache,
) -> WorkflowResult<WorkComplete> {
    let complete = app_validation_workflow_inner(
        dna_hash,
        workspace,
        conductor_handle,
        &network,
        dht_query_cache,
    )
    .await?;
    // --- END OF WORKFLOW, BEGIN FINISHER BOILERPLATE ---

    // trigger other workflows
    trigger_integration.trigger(&"app_validation_workflow");

    Ok(complete)
}

async fn app_validation_workflow_inner(
    dna_hash: Arc<DnaHash>,
    workspace: Arc<AppValidationWorkspace>,
    conductor: ConductorHandle,
    network: &HolochainP2pDna,
    dht_query_cache: DhtDbQueryCache,
) -> WorkflowResult<WorkComplete> {
    let db = workspace.dht_db.clone().into();
    let sorted_ops = validation_query::get_ops_to_app_validate(&db).await?;
    let num_ops_to_validate = sorted_ops.len();
    tracing::debug!("validating {num_ops_to_validate} ops");
    let start = (num_ops_to_validate >= NUM_CONCURRENT_OPS).then(std::time::Instant::now);
    let saturated = start.is_some();
    let sleuth_id = conductor.config.sleuth_id();

    // Validate all the ops
    let iter = sorted_ops.into_iter().map({
        let network = network.clone();
        let workspace = workspace.clone();
        move |so| {
            let network = network.clone();
            let conductor = conductor.clone();
            let workspace = workspace.clone();
            let dna_hash = dna_hash.clone();
            async move {
                let (op, op_hash) = so.into_inner();
                let op_type = op.get_type();
                let action = op.action();
                let dependency = op.sys_validation_dependency();
                let op_lite = op.to_lite();

                // If this is agent activity, track it for the cache.
                let activity = matches!(op_type, DhtOpType::RegisterAgentActivity).then(|| {
                    (
                        action.author().clone(),
                        action.action_seq(),
                        matches!(dependency, None),
                    )
                });

                // Validate this op
                let cascade = workspace.full_cascade(network.clone());
                let r = match dhtop_to_op(op, &cascade).await {
                    Ok(op) => {
                        validate_op_outer(dna_hash, &op, &conductor, &workspace, &network).await
                    }
                    Err(e) => Err(e),
                };
                (op_hash, dependency, op_lite, r, activity)
            }
        }
    });

    // Create a stream of concurrent validation futures.
    // This will run NUM_CONCURRENT_OPS validation futures concurrently and
    // return up to NUM_CONCURRENT_OPS * 100 results.
    let mut iter = futures::stream::iter(iter)
        .buffer_unordered(NUM_CONCURRENT_OPS)
        .ready_chunks(NUM_CONCURRENT_OPS * 100);

    // Spawn a task to actually drive the stream.
    // This allows the stream to make progress in the background while
    // we are committing previous results to the database.
    let (tx, rx) = tokio::sync::mpsc::channel(NUM_CONCURRENT_OPS * 100);
    let jh = tokio::spawn(async move {
        while let Some(op) = iter.next().await {
            // Send the result to task that will commit to the database.
            if tx
                .send_timeout(op, std::time::Duration::from_secs(10))
                .await
                .is_err()
            {
                tracing::warn!("app validation task has failed to send ops. This is not a problem if the conductor is shutting down");
                break;
            }
        }
    });

    // Create a stream that will chunk up to NUM_CONCURRENT_OPS * 100 ready results.
    let mut iter =
        tokio_stream::wrappers::ReceiverStream::new(rx).ready_chunks(NUM_CONCURRENT_OPS * 100);

    let mut ops_validated = 0;
    let mut round_time = start.is_some().then(std::time::Instant::now);
    // Pull in a chunk of results.
    while let Some(chunk) = iter.next().await {
        tracing::debug!(
            "Committing {} ops",
            chunk.iter().map(|c| c.len()).sum::<usize>()
        );
<<<<<<< HEAD
        let sleuth_id = sleuth_id.clone();
        let (t, a, r, activity) = workspace
=======
        let (accepted_ops, awaiting_ops, rejected_ops, activity) = workspace
>>>>>>> 0fce60ce
            .dht_db
            .write_async(move |txn| {
                let mut accepted = 0;
                let mut awaiting = 0;
                let mut rejected = 0;
                let mut agent_activity = Vec::new();
                for outcome in chunk.into_iter().flatten() {
                    let (op_hash, dependency, op_lite, outcome, activity) = outcome;
                    // Get the outcome or return the error
                    let outcome = outcome.or_else(|outcome_or_err| outcome_or_err.try_into())?;

                    // Collect all agent activity.
                    if let Some(activity) = activity {
                        // If the activity is accepted or rejected then it's ready to integrate.
                        if matches!(&outcome, Outcome::Accepted | Outcome::Rejected(_)) {
                            agent_activity.push(activity);
                        }
                    }

                    if let Outcome::AwaitingDeps(_) | Outcome::Rejected(_) = &outcome {
                        warn!(
                            msg = "DhtOp has failed app validation",
                            outcome = ?outcome,
                        );
                    }
                    match outcome {
                        Outcome::Accepted => {
<<<<<<< HEAD
                            total += 1;
                            aitia::trace!(&hc_sleuth::Event::AppValidated {
                                by: sleuth_id.clone(),
                                op: op_hash.clone()
                            });

                            if dependency.is_none() {
                                aitia::trace!(&hc_sleuth::Event::Integrated {
                                    by: sleuth_id.clone(),
                                    op: op_hash.clone()
                                });

=======
                            accepted += 1;
                            if let Dependency::Null = dependency {
>>>>>>> 0fce60ce
                                put_integrated(txn, &op_hash, ValidationStatus::Valid)?;
                            } else {
                                put_integration_limbo(txn, &op_hash, ValidationStatus::Valid)?;
                            }
                        }
                        Outcome::AwaitingDeps(deps) => {
                            awaiting += 1;
                            let status = ValidationStage::AwaitingAppDeps(deps);
                            put_validation_limbo(txn, &op_hash, status)?;
                        }
                        Outcome::Rejected(_) => {
                            rejected += 1;
                            tracing::info!(
                                "Received invalid op. The op author will be blocked.\nOp: {:?}",
                                op_lite
                            );
                            if dependency.is_none() {
                                put_integrated(txn, &op_hash, ValidationStatus::Rejected)?;
                            } else {
                                put_integration_limbo(txn, &op_hash, ValidationStatus::Rejected)?;
                            }
                        }
                    }
                }
                WorkflowResult::Ok((accepted, awaiting, rejected, agent_activity))
            })
            .await?;

        // Once the database transaction is committed, add agent activity to the cache
        // that is ready for integration.
        for (author, seq, has_no_dependency) in activity {
            // Any activity with no dependency is integrated in this workflow.
            // TODO: This will no longer be true when [#1212](https://github.com/holochain/holochain/pull/1212) lands.
            if has_no_dependency {
                dht_query_cache
                    .set_activity_to_integrated(&author, seq)
                    .await?;
            } else {
                dht_query_cache
                    .set_activity_ready_to_integrate(&author, seq)
                    .await?;
            }
        }
        ops_validated += accepted_ops;
        ops_validated += rejected_ops;
        if let (Some(start), Some(round_time)) = (start, &mut round_time) {
            let round_el = round_time.elapsed();
            *round_time = std::time::Instant::now();
            let avg_ops_ps =
                ops_validated as f64 / start.elapsed().as_micros() as f64 * 1_000_000.0;
            let ops_ps = accepted_ops as f64 / round_el.as_micros() as f64 * 1_000_000.0;
            tracing::warn!(
                "App validation is saturated. Util {:.2}%. OPS/s avg {:.2}, this round {:.2}",
                (num_ops_to_validate - ops_validated) as f64 / NUM_CONCURRENT_OPS as f64 * 100.0,
                avg_ops_ps,
                ops_ps
            );
        }
        tracing::debug!("{accepted_ops} accepted, {awaiting_ops} awaiting deps, {rejected_ops} rejected. {ops_validated} validated in total so far out of {num_ops_to_validate} ops to validate in this workflow run");
    }
    jh.await?;
    Ok(if saturated || ops_validated < num_ops_to_validate {
        // trigger app validation workflow again in 10 seconds
        WorkComplete::Incomplete(Some(Duration::from_secs(10)))
    } else {
        WorkComplete::Complete
    })
}

pub async fn record_to_op(
    record: Record,
    op_type: DhtOpType,
    cascade: &impl Cascade,
) -> AppValidationOutcome<(Op, Option<Entry>)> {
    use DhtOpType::*;

    // Hide private data where appropriate
    let (record, mut hidden_entry) = if matches!(op_type, DhtOpType::StoreEntry) {
        // We don't want to hide private data for a StoreEntry, because when doing
        // inline validation as an author, we want to validate and integrate our own entry!
        // Publishing and gossip rules state that a private StoreEntry will never be transmitted
        // to another node.
        (record, None)
    } else {
        // All other records have private entry data hidden, including from ourselves if we are
        // authoring private data.
        record.privatized()
    };

    let (shh, entry) = record.into_inner();
    let mut entry = entry.into_option();
    let action = shh.into();
    // Register agent activity doesn't store the entry so we need to
    // save it so we can reconstruct the record later.
    if matches!(op_type, RegisterAgentActivity) {
        hidden_entry = entry.take().or(hidden_entry);
    }
    let dht_op = DhtOp::from_type(op_type, action, entry)?;
    Ok((dhtop_to_op(dht_op, cascade).await?, hidden_entry))
}

pub fn op_to_record(op: Op, omitted_entry: Option<Entry>) -> Record {
    match op {
        Op::StoreRecord(StoreRecord { mut record }) => {
            if let Some(e) = omitted_entry {
                // NOTE: this is only possible in this situation because we already removed
                // this exact entry from this Record earlier. DON'T set entries on records
                // anywhere else without recomputing hashes and signatures!
                record.entry = RecordEntry::Present(e);
            }
            record
        }
        Op::StoreEntry(StoreEntry { action, entry }) => {
            Record::new(SignedActionHashed::raw_from_same_hash(action), Some(entry))
        }
        Op::RegisterUpdate(RegisterUpdate {
            update, new_entry, ..
        }) => Record::new(SignedActionHashed::raw_from_same_hash(update), new_entry),
        Op::RegisterDelete(RegisterDelete { delete, .. }) => Record::new(
            SignedActionHashed::raw_from_same_hash(delete),
            omitted_entry,
        ),
        Op::RegisterAgentActivity(RegisterAgentActivity { action, .. }) => Record::new(
            SignedActionHashed::raw_from_same_hash(action),
            omitted_entry,
        ),
        Op::RegisterCreateLink(RegisterCreateLink { create_link, .. }) => Record::new(
            SignedActionHashed::raw_from_same_hash(create_link),
            omitted_entry,
        ),
        Op::RegisterDeleteLink(RegisterDeleteLink { delete_link, .. }) => Record::new(
            SignedActionHashed::raw_from_same_hash(delete_link),
            omitted_entry,
        ),
    }
}

async fn dhtop_to_op(op: DhtOp, cascade: &impl Cascade) -> AppValidationOutcome<Op> {
    let op = match op {
        DhtOp::StoreRecord(signature, action, entry) => Op::StoreRecord(StoreRecord {
            record: Record::new(
                SignedActionHashed::with_presigned(
                    ActionHashed::from_content_sync(action),
                    signature,
                ),
                entry.into_option(),
            ),
        }),
        DhtOp::StoreEntry(signature, action, entry) => Op::StoreEntry(StoreEntry {
            action: SignedHashed::new_unchecked(action.into(), signature),
            entry,
        }),
        DhtOp::RegisterAgentActivity(signature, action) => {
            Op::RegisterAgentActivity(RegisterAgentActivity {
                action: SignedActionHashed::with_presigned(
                    ActionHashed::from_content_sync(action),
                    signature,
                ),
                cached_entry: None,
            })
        }
        DhtOp::RegisterUpdatedContent(signature, update, entry)
        | DhtOp::RegisterUpdatedRecord(signature, update, entry) => {
            let new_entry = match update.entry_type.visibility() {
                EntryVisibility::Public => match entry.into_option() {
                    Some(entry) => Some(entry),
                    None => Some(
                        cascade
                            .retrieve_entry(update.entry_hash.clone(), Default::default())
                            .await?
                            .map(|(e, _)| e.into_content())
                            .ok_or_else(|| Outcome::awaiting(&update.entry_hash))?,
                    ),
                },
                _ => None,
            };
            let original_entry = if let EntryVisibility::Public = update.entry_type.visibility() {
                Some(
                    cascade
                        .retrieve_entry(update.original_entry_address.clone(), Default::default())
                        .await?
                        .map(|(e, _)| e.into_content())
                        .ok_or_else(|| Outcome::awaiting(&update.original_entry_address))?,
                )
            } else {
                None
            };

            let original_action = cascade
                .retrieve_action(update.original_action_address.clone(), Default::default())
                .await?
                .and_then(|(sh, _)| {
                    NewEntryAction::try_from(sh.hashed.content)
                        .ok()
                        .map(|h| h.into())
                })
                .ok_or_else(|| Outcome::awaiting(&update.original_action_address))?;
            Op::RegisterUpdate(RegisterUpdate {
                update: SignedHashed::new_unchecked(update, signature),
                new_entry,
                original_action,
                original_entry,
            })
        }
        DhtOp::RegisterDeletedBy(signature, delete)
        | DhtOp::RegisterDeletedEntryAction(signature, delete) => {
            let original_action: EntryCreationAction = cascade
                .retrieve_action(delete.deletes_address.clone(), Default::default())
                .await?
                .and_then(|(sh, _)| {
                    NewEntryAction::try_from(sh.hashed.content)
                        .ok()
                        .map(|h| h.into())
                })
                .ok_or_else(|| Outcome::awaiting(&delete.deletes_address))?;

            let original_entry = if let EntryVisibility::Public =
                original_action.entry_type().visibility()
            {
                Some(
                    cascade
                        .retrieve_entry(delete.deletes_entry_address.clone(), Default::default())
                        .await?
                        .map(|(e, _)| e.into_content())
                        .ok_or_else(|| Outcome::awaiting(&delete.deletes_entry_address))?,
                )
            } else {
                None
            };
            Op::RegisterDelete(RegisterDelete {
                delete: SignedHashed::new_unchecked(delete, signature),
                original_action,
                original_entry,
            })
        }
        DhtOp::RegisterAddLink(signature, create_link) => {
            Op::RegisterCreateLink(RegisterCreateLink {
                create_link: SignedHashed::new_unchecked(create_link, signature),
            })
        }
        DhtOp::RegisterRemoveLink(signature, delete_link) => {
            let create_link = cascade
                .retrieve_action(delete_link.link_add_address.clone(), Default::default())
                .await?
                .and_then(|(sh, _)| CreateLink::try_from(sh.hashed.content).ok())
                .ok_or_else(|| Outcome::awaiting(&delete_link.link_add_address))?;
            Op::RegisterDeleteLink(RegisterDeleteLink {
                delete_link: SignedHashed::new_unchecked(delete_link, signature),
                create_link,
            })
        }
    };
    Ok(op)
}

async fn validate_op_outer(
    dna_hash: Arc<DnaHash>,
    op: &Op,
    conductor_handle: &ConductorHandle,
    workspace: &AppValidationWorkspace,
    network: &HolochainP2pDna,
) -> AppValidationOutcome<Outcome> {
    // Get the workspace for the validation calls
    let host_fn_workspace = workspace.validation_workspace().await?;

    // Get the ribosome
    let ribosome = conductor_handle
        .get_ribosome(dna_hash.as_ref())
        .map_err(|_| AppValidationError::DnaMissing((*dna_hash).clone()))?;

    validate_op(op, host_fn_workspace, network, &ribosome, conductor_handle).await
}

pub async fn validate_op<R>(
    op: &Op,
    workspace: HostFnWorkspaceRead,
    network: &HolochainP2pDna,
    ribosome: &R,
    conductor_handle: &ConductorHandle,
) -> AppValidationOutcome<Outcome>
where
    R: RibosomeT,
{
    check_entry_def(op, &network.dna_hash(), conductor_handle)
        .await
        .map_err(AppValidationError::SysValidationError)?;

    let zomes_to_invoke = match op {
        Op::RegisterAgentActivity(RegisterAgentActivity { .. }) => ZomesToInvoke::AllIntegrity,
        Op::StoreRecord(StoreRecord { record }) => {
            store_record_zomes_to_invoke(record.action(), ribosome)?
        }
        Op::StoreEntry(StoreEntry {
            action:
                SignedHashed {
                    hashed:
                        HoloHashed {
                            content: action, ..
                        },
                    ..
                },
            ..
        }) => entry_creation_zomes_to_invoke(action, ribosome)?,
        Op::RegisterUpdate(RegisterUpdate {
            original_action, ..
        })
        | Op::RegisterDelete(RegisterDelete {
            original_action, ..
        }) => entry_creation_zomes_to_invoke(original_action, ribosome)?,
        Op::RegisterCreateLink(RegisterCreateLink {
            create_link:
                SignedHashed {
                    hashed:
                        HoloHashed {
                            content: action, ..
                        },
                    ..
                },
            ..
        }) => create_link_zomes_to_invoke(action, ribosome)?,
        Op::RegisterDeleteLink(RegisterDeleteLink {
            create_link: action,
            ..
        }) => create_link_zomes_to_invoke(action, ribosome)?,
    };

    let invocation = ValidateInvocation::new(zomes_to_invoke, op)
        .map_err(|e| AppValidationError::RibosomeError(e.into()))?;
    let outcome = run_validation_callback_inner(
        invocation,
        ribosome,
        workspace,
        network.clone(),
        (HashSet::<AnyDhtHash>::new(), 0),
        HashSet::new(),
    )
    .await?;

    Ok(outcome)
}

/// Check the AppEntryDef is valid for the zome.
/// Check the EntryDefId and ZomeIndex are in range.
pub async fn check_entry_def(
    op: &Op,
    dna_hash: &DnaHash,
    conductor: &Conductor,
) -> SysValidationResult<()> {
    if let Some((_, EntryType::App(app_entry_def))) = op.entry_data() {
        check_app_entry_def(app_entry_def, dna_hash, conductor).await
    } else {
        Ok(())
    }
}

/// Check the AppEntryDef is valid for the zome.
/// Check the EntryDefId and ZomeIndex are in range.
pub async fn check_app_entry_def(
    app_entry_def: &AppEntryDef,
    dna_hash: &DnaHash,
    conductor: &Conductor,
) -> SysValidationResult<()> {
    // We want to be careful about holding locks open to the conductor api
    // so calls are made in blocks
    let ribosome = conductor
        .get_ribosome(dna_hash)
        .map_err(|_| SysValidationError::DnaMissing(dna_hash.clone()))?;

    // Check if the zome is found
    let zome = ribosome
        .get_integrity_zome(&app_entry_def.zome_index())
        .ok_or_else(|| ValidationOutcome::ZomeIndex(app_entry_def.clone()))?
        .into_inner()
        .1;

    let entry_def = get_entry_def(app_entry_def.entry_index(), zome, dna_hash, conductor).await?;

    // Check the visibility and return
    match entry_def {
        Some(entry_def) => {
            if entry_def.visibility == *app_entry_def.visibility() {
                Ok(())
            } else {
                Err(ValidationOutcome::EntryVisibility(app_entry_def.clone()).into())
            }
        }
        None => Err(ValidationOutcome::EntryDefId(app_entry_def.clone()).into()),
    }
}

pub fn entry_creation_zomes_to_invoke(
    action: &EntryCreationAction,
    ribosome: &impl RibosomeT,
) -> AppValidationOutcome<ZomesToInvoke> {
    match action {
        EntryCreationAction::Create(Create {
            entry_type: EntryType::App(app_entry_def),
            ..
        })
        | EntryCreationAction::Update(Update {
            entry_type: EntryType::App(app_entry_def),
            ..
        }) => {
            let zome = ribosome
                .get_integrity_zome(&app_entry_def.zome_index())
                .ok_or_else(|| {
                    Outcome::rejected(format!(
                        "Zome does not exist for {:?}",
                        app_entry_def.zome_index()
                    ))
                })?;
            Ok(ZomesToInvoke::OneIntegrity(zome))
        }
        _ => Ok(ZomesToInvoke::AllIntegrity),
    }
}

fn create_link_zomes_to_invoke(
    create_link: &CreateLink,
    ribosome: &impl RibosomeT,
) -> AppValidationOutcome<ZomesToInvoke> {
    let zome = ribosome
        .get_integrity_zome(&create_link.zome_index)
        .ok_or_else(|| {
            Outcome::rejected(format!(
                "Zome does not exist for {:?}",
                create_link.link_type
            ))
        })?;
    Ok(ZomesToInvoke::One(zome.erase_type()))
}

/// Get the zomes to invoke for an [`Op::StoreRecord`].
fn store_record_zomes_to_invoke(
    action: &Action,
    ribosome: &impl RibosomeT,
) -> AppValidationOutcome<ZomesToInvoke> {
    match action {
        Action::CreateLink(create_link) => create_link_zomes_to_invoke(create_link, ribosome),
        Action::Create(Create {
            entry_type: EntryType::App(AppEntryDef { zome_index, .. }),
            ..
        })
        | Action::Update(Update {
            entry_type: EntryType::App(AppEntryDef { zome_index, .. }),
            ..
        }) => {
            let zome = ribosome.get_integrity_zome(zome_index).ok_or_else(|| {
                Outcome::rejected(format!("Zome does not exist for {:?}", zome_index))
            })?;
            Ok(ZomesToInvoke::OneIntegrity(zome))
        }
        _ => Ok(ZomesToInvoke::AllIntegrity),
    }
}

#[async_recursion::async_recursion]
async fn run_validation_callback_inner<R>(
    invocation: ValidateInvocation,
    ribosome: &R,
    workspace_read: HostFnWorkspaceRead,
    network: HolochainP2pDna,
    (mut fetched_deps, recursion_depth): (HashSet<AnyDhtHash>, usize),
    mut visited_activity: HashSet<ChainFilter>,
) -> AppValidationResult<Outcome>
where
    R: RibosomeT,
{
    let validate_result = ribosome.run_validate(
        ValidateHostAccess::new(workspace_read.clone(), network.clone()),
        invocation.clone(),
    )?;
    match validate_result {
        ValidateResult::Valid => Ok(Outcome::Accepted),
        ValidateResult::Invalid(reason) => Ok(Outcome::Rejected(reason)),
        ValidateResult::UnresolvedDependencies(UnresolvedDependencies::Hashes(hashes)) => {
            // This is the base case where we've been recursing and start seeing
            // all the same hashes unresolved that we already tried to fetch.
            // At this point we should just give up on the inline recursing and
            // let some future background task attempt to fetch these hashes
            // again. Hopefully by then the hashes are fetchable.
            // 20 is a completely arbitrary max recursion depth.
            if recursion_depth > 20 || hashes.iter().all(|hash| fetched_deps.contains(hash)) {
                Ok(Outcome::AwaitingDeps(hashes))
            } else {
                let in_flight = hashes.into_iter().map(|hash| async {
                    let cascade_workspace = workspace_read.clone();
                    let cascade = CascadeImpl::from_workspace_and_network(
                        &cascade_workspace,
                        network.clone(),
                    );
                    cascade
                        .fetch_record(hash.clone(), NetworkGetOptions::must_get_options())
                        .await?;
                    Ok(hash)
                });
                let results: Vec<_> = futures::stream::iter(in_flight)
                    // 10 is completely arbitrary.
                    .buffered(10)
                    .collect()
                    .await;
                let results: AppValidationResult<Vec<_>> = results.into_iter().collect();
                for hash in results? {
                    fetched_deps.insert(hash);
                }
                run_validation_callback_inner(
                    invocation,
                    ribosome,
                    workspace_read,
                    network,
                    (fetched_deps, recursion_depth + 1),
                    visited_activity,
                )
                .await
            }
        }
        ValidateResult::UnresolvedDependencies(UnresolvedDependencies::AgentActivity(
            author,
            filter,
        )) => {
            if recursion_depth > 20 || visited_activity.contains(&filter) {
                Ok(Outcome::AwaitingDeps(vec![author.into()]))
            } else {
                let cascade_workspace = workspace_read.clone();
                let cascade =
                    CascadeImpl::from_workspace_and_network(&cascade_workspace, network.clone());
                cascade
                    .must_get_agent_activity(author.clone(), filter.clone())
                    .await?;
                visited_activity.insert(filter);
                run_validation_callback_inner(
                    invocation,
                    ribosome,
                    workspace_read,
                    network,
                    (fetched_deps, recursion_depth + 1),
                    visited_activity,
                )
                .await
            }
        }
    }
}

pub struct AppValidationWorkspace {
    authored_db: DbRead<DbKindAuthored>,
    dht_db: DbWrite<DbKindDht>,
    dht_db_cache: DhtDbQueryCache,
    cache: DbWrite<DbKindCache>,
    keystore: MetaLairClient,
    dna_def: Arc<DnaDef>,
}

impl AppValidationWorkspace {
    pub fn new(
        authored_db: DbRead<DbKindAuthored>,
        dht_db: DbWrite<DbKindDht>,
        dht_db_cache: DhtDbQueryCache,
        cache: DbWrite<DbKindCache>,
        keystore: MetaLairClient,
        dna_def: Arc<DnaDef>,
    ) -> Self {
        Self {
            authored_db,
            dht_db,
            dht_db_cache,
            cache,
            keystore,
            dna_def,
        }
    }

    pub async fn validation_workspace(&self) -> AppValidationResult<HostFnWorkspaceRead> {
        Ok(HostFnWorkspace::new(
            self.authored_db.clone(),
            self.dht_db.clone().into(),
            self.dht_db_cache.clone(),
            self.cache.clone(),
            self.keystore.clone(),
            None,
            self.dna_def.clone(),
        )
        .await?)
    }

    pub fn full_cascade<Network: HolochainP2pDnaT + Clone + 'static + Send>(
        &self,
        network: Network,
    ) -> CascadeImpl<Network> {
        CascadeImpl::empty()
            .with_authored(self.authored_db.clone())
            .with_dht(self.dht_db.clone().into())
            .with_network(network, self.cache.clone())
    }
}

pub fn put_validation_limbo(
    txn: &mut Transaction<'_>,
    hash: &DhtOpHash,
    status: ValidationStage,
) -> WorkflowResult<()> {
    set_validation_stage(txn, hash, status)?;
    Ok(())
}

pub fn put_integration_limbo(
    txn: &mut Transaction<'_>,
    hash: &DhtOpHash,
    status: ValidationStatus,
) -> WorkflowResult<()> {
    set_validation_status(txn, hash, status)?;
    set_validation_stage(txn, hash, ValidationStage::AwaitingIntegration)?;
    Ok(())
}

pub fn put_integrated(
    txn: &mut Transaction<'_>,
    hash: &DhtOpHash,
    status: ValidationStatus,
) -> WorkflowResult<()> {
    set_validation_status(txn, hash, status)?;
    // This set the validation stage to pending which is correct when
    // it's integrated.
    set_validation_stage(txn, hash, ValidationStage::Pending)?;
    set_when_integrated(txn, hash, Timestamp::now())?;

    // If the op is rejected then force a receipt to be processed because the
    // receipt is a warrant, so of course the author won't want it to be
    // produced.
    if matches!(status, ValidationStatus::Rejected) {
        set_require_receipt(txn, hash, true)?;
    }
    Ok(())
}<|MERGE_RESOLUTION|>--- conflicted
+++ resolved
@@ -171,12 +171,8 @@
             "Committing {} ops",
             chunk.iter().map(|c| c.len()).sum::<usize>()
         );
-<<<<<<< HEAD
         let sleuth_id = sleuth_id.clone();
-        let (t, a, r, activity) = workspace
-=======
         let (accepted_ops, awaiting_ops, rejected_ops, activity) = workspace
->>>>>>> 0fce60ce
             .dht_db
             .write_async(move |txn| {
                 let mut accepted = 0;
@@ -204,8 +200,7 @@
                     }
                     match outcome {
                         Outcome::Accepted => {
-<<<<<<< HEAD
-                            total += 1;
+                            accepted += 1;
                             aitia::trace!(&hc_sleuth::Event::AppValidated {
                                 by: sleuth_id.clone(),
                                 op: op_hash.clone()
@@ -217,10 +212,6 @@
                                     op: op_hash.clone()
                                 });
 
-=======
-                            accepted += 1;
-                            if let Dependency::Null = dependency {
->>>>>>> 0fce60ce
                                 put_integrated(txn, &op_hash, ValidationStatus::Valid)?;
                             } else {
                                 put_integration_limbo(txn, &op_hash, ValidationStatus::Valid)?;
