--- conflicted
+++ resolved
@@ -176,12 +176,8 @@
 
     let validation_results = futures::future::join_all(iter).await;
 
-<<<<<<< HEAD
-    let mut ops_validated = 0;
-=======
-    tracing::debug!("Committing {} ops", validation_results.len());
->>>>>>> 2fc6d160
     let sleuth_id = sleuth_id.clone();
+
     let (accepted_ops, awaiting_ops, rejected_ops, activity) = workspace
         .dht_db
         .write_async(move |txn| {
