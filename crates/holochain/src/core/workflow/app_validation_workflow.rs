//! The workflow and queue consumer for sys validation

use super::error::WorkflowResult;
use super::sys_validation_workflow::validation_query;
use crate::conductor::entry_def_store::get_entry_def;
use crate::conductor::Conductor;
use crate::conductor::ConductorHandle;
use crate::core::queue_consumer::TriggerSender;
use crate::core::queue_consumer::WorkComplete;
use crate::core::ribosome::guest_callback::validate::ValidateHostAccess;
use crate::core::ribosome::guest_callback::validate::ValidateInvocation;
use crate::core::ribosome::guest_callback::validate::ValidateResult;
use crate::core::ribosome::RibosomeT;
use crate::core::ribosome::ZomesToInvoke;
use crate::core::SysValidationError;
use crate::core::SysValidationResult;
use crate::core::ValidationOutcome;
pub use error::*;
use holo_hash::DhtOpHash;
use holochain_cascade::Cascade;
use holochain_cascade::CascadeImpl;
use holochain_keystore::MetaLairClient;
use holochain_p2p::actor::GetOptions as NetworkGetOptions;
use holochain_p2p::GenericNetwork;
use holochain_p2p::HolochainP2pDna;
use holochain_p2p::HolochainP2pDnaT;
use holochain_state::host_fn_workspace::HostFnWorkspace;
use holochain_state::host_fn_workspace::HostFnWorkspaceRead;
use holochain_state::prelude::*;
use parking_lot::Mutex;
use rusqlite::Transaction;
use std::collections::HashMap;
use std::collections::HashSet;
use std::convert::TryInto;
use std::sync::Arc;
use std::time::Duration;
use tracing::*;
pub use types::Outcome;

#[cfg(todo_redo_old_tests)]
mod network_call_tests;
#[cfg(test)]
mod tests;

#[cfg(test)]
mod validation_tests;

#[cfg(test)]
mod unit_tests;

mod error;
mod types;

/// Dependencies required for app validating an op.
pub struct ValidationDependencies {
    /// Missing hashes that are being fetched.
<<<<<<< HEAD
    pub missing_hashes: HashSet<AnyDhtHash>,
    /// Dependencies that are missing to app validate an op.
    pub hashes_missing_for_op: HashMap<DhtOpHash, HashSet<AnyDhtHash>>,
=======
    missing_hashes: HashSet<AnyDhtHash>,
    /// Dependencies that are missing to app validate an op.
    _hashes_missing_for_op: HashMap<DhtOpHash, HashSet<AnyDhtHash>>,
>>>>>>> 2368d3fe
}

impl Default for ValidationDependencies {
    fn default() -> Self {
        ValidationDependencies::new()
    }
}

impl ValidationDependencies {
    pub fn new() -> Self {
        Self {
            missing_hashes: HashSet::new(),
<<<<<<< HEAD
            hashes_missing_for_op: HashMap::new(),
        }
    }
=======
            _hashes_missing_for_op: HashMap::new(),
        }
    }

    pub fn insert_missing_hash(&mut self, hash: AnyDhtHash) -> bool {
        self.missing_hashes.insert(hash)
    }

    pub fn remove_missing_hash(&mut self, hash: &AnyDhtHash) -> bool {
        self.missing_hashes.remove(hash)
    }
>>>>>>> 2368d3fe
}

#[instrument(skip(
    workspace,
    validation_dependencies,
    trigger_integration,
    conductor_handle,
    network,
    dht_query_cache
))]
pub async fn app_validation_workflow(
    dna_hash: Arc<DnaHash>,
    workspace: Arc<AppValidationWorkspace>,
    validation_dependencies: Arc<Mutex<ValidationDependencies>>,
    trigger_integration: TriggerSender,
    conductor_handle: ConductorHandle,
    network: HolochainP2pDna,
    dht_query_cache: DhtDbQueryCache,
) -> WorkflowResult<WorkComplete> {
    let complete = app_validation_workflow_inner(
        dna_hash,
        workspace,
        conductor_handle,
        &network,
        dht_query_cache,
        validation_dependencies,
    )
    .await?;
    // --- END OF WORKFLOW, BEGIN FINISHER BOILERPLATE ---

    // trigger other workflows
    trigger_integration.trigger(&"app_validation_workflow");

    Ok(complete)
}

async fn app_validation_workflow_inner(
    dna_hash: Arc<DnaHash>,
    workspace: Arc<AppValidationWorkspace>,
    conductor: ConductorHandle,
    network: &HolochainP2pDna,
    dht_query_cache: DhtDbQueryCache,
    validation_dependencies: Arc<Mutex<ValidationDependencies>>,
) -> WorkflowResult<WorkComplete> {
    let db = workspace.dht_db.clone().into();
    let sorted_ops = validation_query::get_ops_to_app_validate(&db).await?;
    let num_ops_to_validate = sorted_ops.len();
    tracing::debug!("validating {num_ops_to_validate} ops");
    let sleuth_id = conductor.config.sleuth_id();

    // Build an iterator of all op validations
    let iter = sorted_ops.into_iter().map({
        let network = network.clone();
        let workspace = workspace.clone();
        move |so| {
            let network = network.clone();
            let conductor = conductor.clone();
            let workspace = workspace.clone();
            let validation_dependencies = validation_dependencies.clone();
            let dna_hash = dna_hash.clone();
            async move {
                let (op, op_hash) = so.into_inner();
                let op_type = op.get_type();
                let action = op.action();
                let dependency = op.sys_validation_dependency();
                let op_lite = op.to_lite();

                // If this is agent activity, track it for the cache.
                let activity = matches!(op_type, DhtOpType::RegisterAgentActivity).then(|| {
                    (
                        action.author().clone(),
                        action.action_seq(),
                        dependency.is_none(),
                    )
                });

                // Validate this op
                let cascade = Arc::new(workspace.full_cascade(network.clone()));
                let validation_outcome = match dhtop_to_op(op, cascade).await {
                    Ok(op) => {
                        validate_op_outer(
                            dna_hash,
                            &op,
                            &conductor,
                            &workspace,
                            validation_dependencies,
                            &network,
                        )
                        .await
                    }
                    Err(e) => Err(e),
                };

                (op_hash, dependency, op_lite, validation_outcome, activity)
            }
        }
    });

    let validation_results = futures::future::join_all(iter).await;

    tracing::debug!("Committing {} ops", validation_results.len());
    let mut ops_validated = 0;
    let sleuth_id = sleuth_id.clone();
    let (accepted_ops, awaiting_ops, rejected_ops, activity) = workspace
        .dht_db
        .write_async(move |txn| {
            let mut accepted = 0;
            let mut awaiting = 0;
            let mut rejected = 0;
            let mut agent_activity = Vec::new();
            for outcome in validation_results {
                let (op_hash, dependency, op_lite, outcome, activity) = outcome;
                // Get the outcome or return the error
                let outcome = outcome.or_else(|outcome_or_err| outcome_or_err.try_into())?;

                // Collect all agent activity.
                if let Some(activity) = activity {
                    // If the activity is accepted or rejected then it's ready to integrate.
                    if matches!(&outcome, Outcome::Accepted | Outcome::Rejected(_)) {
                        agent_activity.push(activity);
                    }
                }

                if let Outcome::AwaitingDeps(_) | Outcome::Rejected(_) = &outcome {
                    warn!(
                        msg = "DhtOp has failed app validation",
                        outcome = ?outcome,
                    );
                }
                match outcome {
                    Outcome::Accepted => {
                        accepted += 1;
                        aitia::trace!(&hc_sleuth::Event::AppValidated {
                            by: sleuth_id.clone(),
                            op: op_hash.clone()
                        });

                        if dependency.is_none() {
                            aitia::trace!(&hc_sleuth::Event::Integrated {
                                by: sleuth_id.clone(),
                                op: op_hash.clone()
                            });

                            put_integrated(txn, &op_hash, ValidationStatus::Valid)?;
                        } else {
                            put_integration_limbo(txn, &op_hash, ValidationStatus::Valid)?;
                        }
                    }
                    Outcome::AwaitingDeps(deps) => {
                        awaiting += 1;
                        let status = ValidationStage::AwaitingAppDeps(deps);
                        put_validation_limbo(txn, &op_hash, status)?;
                    }
                    Outcome::Rejected(_) => {
                        rejected += 1;
                        tracing::info!(
                            "Received invalid op. The op author will be blocked.\nOp: {:?}",
                            op_lite
                        );
                        if dependency.is_none() {
                            put_integrated(txn, &op_hash, ValidationStatus::Rejected)?;
                        } else {
                            put_integration_limbo(txn, &op_hash, ValidationStatus::Rejected)?;
                        }
                    }
                }
            }
            WorkflowResult::Ok((accepted, awaiting, rejected, agent_activity))
        })
        .await?;

    // Once the database transaction is committed, add agent activity to the cache
    // that is ready for integration.
    for (author, seq, has_no_dependency) in activity {
        // Any activity with no dependency is integrated in this workflow.
        // TODO: This will no longer be true when [#1212](https://github.com/holochain/holochain/pull/1212) lands.
        if has_no_dependency {
            dht_query_cache
                .set_activity_to_integrated(&author, seq)
                .await?;
        } else {
            dht_query_cache
                .set_activity_ready_to_integrate(&author, seq)
                .await?;
        }
    }
    ops_validated += accepted_ops;
    ops_validated += rejected_ops;
    tracing::debug!("{ops_validated} out of {num_ops_to_validate} validated: {accepted_ops} accepted, {awaiting_ops} awaiting deps, {rejected_ops} rejected.");

    Ok(if ops_validated < num_ops_to_validate {
        // trigger app validation workflow again in 10 seconds
        WorkComplete::Incomplete(Some(Duration::from_secs(10)))
    } else {
        WorkComplete::Complete
    })
}

pub async fn record_to_op(
    record: Record,
    op_type: DhtOpType,
    cascade: Arc<impl Cascade>,
) -> AppValidationOutcome<(Op, Option<Entry>)> {
    use DhtOpType::*;

    // Hide private data where appropriate
    let (record, mut hidden_entry) = if matches!(op_type, DhtOpType::StoreEntry) {
        // We don't want to hide private data for a StoreEntry, because when doing
        // inline validation as an author, we want to validate and integrate our own entry!
        // Publishing and gossip rules state that a private StoreEntry will never be transmitted
        // to another node.
        (record, None)
    } else {
        // All other records have private entry data hidden, including from ourselves if we are
        // authoring private data.
        record.privatized()
    };

    let (shh, entry) = record.into_inner();
    let mut entry = entry.into_option();
    let action = shh.into();
    // Register agent activity doesn't store the entry so we need to
    // save it so we can reconstruct the record later.
    if matches!(op_type, RegisterAgentActivity) {
        hidden_entry = entry.take().or(hidden_entry);
    }
    let dht_op = DhtOp::from_type(op_type, action, entry)?;
    Ok((dhtop_to_op(dht_op, cascade).await?, hidden_entry))
}

async fn dhtop_to_op(op: DhtOp, cascade: Arc<impl Cascade>) -> AppValidationOutcome<Op> {
    let op = match op {
        DhtOp::StoreRecord(signature, action, entry) => Op::StoreRecord(StoreRecord {
            record: Record::new(
                SignedActionHashed::with_presigned(
                    ActionHashed::from_content_sync(action),
                    signature,
                ),
                entry.into_option(),
            ),
        }),
        DhtOp::StoreEntry(signature, action, entry) => Op::StoreEntry(StoreEntry {
            action: SignedHashed::new_unchecked(action.into(), signature),
            entry,
        }),
        DhtOp::RegisterAgentActivity(signature, action) => {
            Op::RegisterAgentActivity(RegisterAgentActivity {
                action: SignedActionHashed::with_presigned(
                    ActionHashed::from_content_sync(action),
                    signature,
                ),
                cached_entry: None,
            })
        }
        DhtOp::RegisterUpdatedContent(signature, update, entry)
        | DhtOp::RegisterUpdatedRecord(signature, update, entry) => {
            let new_entry = match update.entry_type.visibility() {
                EntryVisibility::Public => match entry.into_option() {
                    Some(entry) => Some(entry),
                    None => Some(
                        cascade
                            .retrieve_entry(update.entry_hash.clone(), Default::default())
                            .await?
                            .map(|(e, _)| e.into_content())
                            .ok_or_else(|| Outcome::awaiting(&update.entry_hash))?,
                    ),
                },
                _ => None,
            };
            let original_entry = if let EntryVisibility::Public = update.entry_type.visibility() {
                Some(
                    cascade
                        .retrieve_entry(update.original_entry_address.clone(), Default::default())
                        .await?
                        .map(|(e, _)| e.into_content())
                        .ok_or_else(|| Outcome::awaiting(&update.original_entry_address))?,
                )
            } else {
                None
            };

            let original_action = cascade
                .retrieve_action(update.original_action_address.clone(), Default::default())
                .await?
                .and_then(|(sh, _)| {
                    NewEntryAction::try_from(sh.hashed.content)
                        .ok()
                        .map(|h| h.into())
                })
                .ok_or_else(|| Outcome::awaiting(&update.original_action_address))?;
            Op::RegisterUpdate(RegisterUpdate {
                update: SignedHashed::new_unchecked(update, signature),
                new_entry,
                original_action,
                original_entry,
            })
        }
        DhtOp::RegisterDeletedBy(signature, delete)
        | DhtOp::RegisterDeletedEntryAction(signature, delete) => {
            let original_action: EntryCreationAction = cascade
                .retrieve_action(delete.deletes_address.clone(), Default::default())
                .await?
                .and_then(|(sh, _)| {
                    NewEntryAction::try_from(sh.hashed.content)
                        .ok()
                        .map(|h| h.into())
                })
                .ok_or_else(|| Outcome::awaiting(&delete.deletes_address))?;

            let original_entry = if let EntryVisibility::Public =
                original_action.entry_type().visibility()
            {
                Some(
                    cascade
                        .retrieve_entry(delete.deletes_entry_address.clone(), Default::default())
                        .await?
                        .map(|(e, _)| e.into_content())
                        .ok_or_else(|| Outcome::awaiting(&delete.deletes_entry_address))?,
                )
            } else {
                None
            };
            Op::RegisterDelete(RegisterDelete {
                delete: SignedHashed::new_unchecked(delete, signature),
                original_action,
                original_entry,
            })
        }
        DhtOp::RegisterAddLink(signature, create_link) => {
            Op::RegisterCreateLink(RegisterCreateLink {
                create_link: SignedHashed::new_unchecked(create_link, signature),
            })
        }
        DhtOp::RegisterRemoveLink(signature, delete_link) => {
            let create_link = cascade
                .retrieve_action(delete_link.link_add_address.clone(), Default::default())
                .await?
                .and_then(|(sh, _)| CreateLink::try_from(sh.hashed.content).ok())
                .ok_or_else(|| Outcome::awaiting(&delete_link.link_add_address))?;
            Op::RegisterDeleteLink(RegisterDeleteLink {
                delete_link: SignedHashed::new_unchecked(delete_link, signature),
                create_link,
            })
        }
    };
    Ok(op)
}

async fn validate_op_outer(
    dna_hash: Arc<DnaHash>,
    op: &Op,
    conductor_handle: &ConductorHandle,
    workspace: &AppValidationWorkspace,
    validation_dependencies: Arc<Mutex<ValidationDependencies>>,
    network: &HolochainP2pDna,
) -> AppValidationOutcome<Outcome> {
    // Get the workspace for the validation calls
    let host_fn_workspace = workspace.validation_workspace().await?;

    // Get the ribosome
    let ribosome = conductor_handle
        .get_ribosome(dna_hash.as_ref())
        .map_err(|_| AppValidationError::DnaMissing((*dna_hash).clone()))?;

    validate_op(
        op,
        host_fn_workspace,
        validation_dependencies,
        network,
        &ribosome,
        conductor_handle,
    )
    .await
}

pub async fn validate_op<R>(
    op: &Op,
    workspace: HostFnWorkspaceRead,
    validation_dependencies: Arc<Mutex<ValidationDependencies>>,
    network: &HolochainP2pDna,
    ribosome: &R,
    conductor_handle: &ConductorHandle,
) -> AppValidationOutcome<Outcome>
where
    R: RibosomeT,
{
    check_entry_def(op, &network.dna_hash(), conductor_handle)
        .await
        .map_err(AppValidationError::SysValidationError)?;

    let zomes_to_invoke = match op {
        Op::RegisterAgentActivity(RegisterAgentActivity { .. }) => ZomesToInvoke::AllIntegrity,
        Op::StoreRecord(StoreRecord { record }) => {
            let cascade =
                CascadeImpl::from_workspace_and_network(&workspace, Arc::new(network.clone()));
            store_record_zomes_to_invoke(record.action(), ribosome, &cascade).await?
        }
        Op::StoreEntry(StoreEntry {
            action:
                SignedHashed {
                    hashed:
                        HoloHashed {
                            content: action, ..
                        },
                    ..
                },
            ..
        }) => entry_creation_zomes_to_invoke(action, ribosome)?,
        Op::RegisterUpdate(RegisterUpdate {
            original_action, ..
        })
        | Op::RegisterDelete(RegisterDelete {
            original_action, ..
        }) => entry_creation_zomes_to_invoke(original_action, ribosome)?,
        Op::RegisterCreateLink(RegisterCreateLink {
            create_link:
                SignedHashed {
                    hashed:
                        HoloHashed {
                            content: action, ..
                        },
                    ..
                },
            ..
        }) => create_link_zomes_to_invoke(action, ribosome)?,
        Op::RegisterDeleteLink(RegisterDeleteLink {
            create_link: action,
            ..
        }) => create_link_zomes_to_invoke(action, ribosome)?,
    };

    let invocation = ValidateInvocation::new(zomes_to_invoke, op)
        .map_err(|e| AppValidationError::RibosomeError(e.into()))?;
    let outcome = run_validation_callback(
        invocation,
        ribosome,
        workspace,
        Arc::new(network.clone()),
        validation_dependencies,
    )
    .await?;

    Ok(outcome)
}

/// Check the AppEntryDef is valid for the zome.
/// Check the EntryDefId and ZomeIndex are in range.
pub async fn check_entry_def(
    op: &Op,
    dna_hash: &DnaHash,
    conductor: &Conductor,
) -> SysValidationResult<()> {
    if let Some((_, EntryType::App(app_entry_def))) = op.entry_data() {
        check_app_entry_def(app_entry_def, dna_hash, conductor).await
    } else {
        Ok(())
    }
}

/// Check the AppEntryDef is valid for the zome.
/// Check the EntryDefId and ZomeIndex are in range.
pub async fn check_app_entry_def(
    app_entry_def: &AppEntryDef,
    dna_hash: &DnaHash,
    conductor: &Conductor,
) -> SysValidationResult<()> {
    // We want to be careful about holding locks open to the conductor api
    // so calls are made in blocks
    let ribosome = conductor
        .get_ribosome(dna_hash)
        .map_err(|_| SysValidationError::DnaMissing(dna_hash.clone()))?;

    // Check if the zome is found
    let zome = ribosome
        .get_integrity_zome(&app_entry_def.zome_index())
        .ok_or_else(|| ValidationOutcome::ZomeIndex(app_entry_def.clone()))?
        .into_inner()
        .1;

    let entry_def = get_entry_def(app_entry_def.entry_index(), zome, dna_hash, conductor).await?;

    // Check the visibility and return
    match entry_def {
        Some(entry_def) => {
            if entry_def.visibility == *app_entry_def.visibility() {
                Ok(())
            } else {
                Err(ValidationOutcome::EntryVisibility(app_entry_def.clone()).into())
            }
        }
        None => Err(ValidationOutcome::EntryDefId(app_entry_def.clone()).into()),
    }
}

pub fn entry_creation_zomes_to_invoke(
    action: &EntryCreationAction,
    ribosome: &impl RibosomeT,
) -> AppValidationOutcome<ZomesToInvoke> {
    match action {
        EntryCreationAction::Create(Create {
            entry_type: EntryType::App(app_entry_def),
            ..
        })
        | EntryCreationAction::Update(Update {
            entry_type: EntryType::App(app_entry_def),
            ..
        }) => {
            let zome = ribosome
                .get_integrity_zome(&app_entry_def.zome_index())
                .ok_or_else(|| {
                    Outcome::rejected(format!(
                        "Zome does not exist for {:?}",
                        app_entry_def.zome_index()
                    ))
                })?;
            Ok(ZomesToInvoke::OneIntegrity(zome))
        }
        _ => Ok(ZomesToInvoke::AllIntegrity),
    }
}

fn create_link_zomes_to_invoke(
    create_link: &CreateLink,
    ribosome: &impl RibosomeT,
) -> AppValidationOutcome<ZomesToInvoke> {
    let zome = ribosome
        .get_integrity_zome(&create_link.zome_index)
        .ok_or_else(|| {
            Outcome::rejected(format!(
                "Zome does not exist for {:?}",
                create_link.link_type
            ))
        })?;
    Ok(ZomesToInvoke::One(zome.erase_type()))
}

/// Get the zomes to invoke for an [`Op::StoreRecord`].
async fn store_record_zomes_to_invoke(
    action: &Action,
    ribosome: &impl RibosomeT,
    cascade: &(impl Cascade + Send + Sync),
) -> AppValidationOutcome<ZomesToInvoke> {
    // For deletes there is no entry type to check, so we get the previous action to see if that
    // was a create or a delete for an app entry type.
    let action = match action {
        Action::Delete(Delete {
            deletes_address, ..
        })
        | Action::DeleteLink(DeleteLink {
            link_add_address: deletes_address,
            ..
        }) => {
            let (deletes_action, _) = cascade
                .retrieve_action(deletes_address.clone(), NetworkGetOptions::default())
                .await?
                .ok_or_else(|| Outcome::awaiting(deletes_address))?;

            deletes_action.action().clone()
        }
        _ => action.clone(),
    };

    match action {
        Action::CreateLink(create_link) => create_link_zomes_to_invoke(&create_link, ribosome),
        Action::Create(Create {
            entry_type: EntryType::App(AppEntryDef { zome_index, .. }),
            ..
        })
        | Action::Update(Update {
            entry_type: EntryType::App(AppEntryDef { zome_index, .. }),
            ..
        }) => {
            let zome = ribosome.get_integrity_zome(&zome_index).ok_or_else(|| {
                Outcome::rejected(format!("Zome does not exist for {:?}", zome_index))
            })?;
            Ok(ZomesToInvoke::OneIntegrity(zome))
        }
        _ => Ok(ZomesToInvoke::AllIntegrity),
    }
}

async fn run_validation_callback(
    invocation: ValidateInvocation,
    ribosome: &impl RibosomeT,
    workspace_read: HostFnWorkspaceRead,
<<<<<<< HEAD
    network: GenericNetwork,
=======
    network: HolochainP2pDna,
>>>>>>> 2368d3fe
    validation_dependencies: Arc<Mutex<ValidationDependencies>>,
) -> AppValidationResult<Outcome> {
    let validate_result = ribosome.run_validate(
        ValidateHostAccess::new(workspace_read.clone(), network.clone()),
        invocation.clone(),
    )?;
    match validate_result {
        ValidateResult::Valid => Ok(Outcome::Accepted),
        ValidateResult::Invalid(reason) => Ok(Outcome::Rejected(reason)),
        ValidateResult::UnresolvedDependencies(UnresolvedDependencies::Hashes(hashes)) => {
            // fetch all missing hashes in the background without awaiting them
            let cascade_workspace = workspace_read.clone();
            let cascade =
                CascadeImpl::from_workspace_and_network(&cascade_workspace, network.clone());
            // build a collection of futures to fetch the individual missing
            // hashes
            let validation_deps = validation_dependencies.clone();
            let fetches = hashes
                .clone()
                .into_iter()
                .filter(move |hash| {
                    // keep track of which dependencies are being fetched to
                    // prevent multiple fetches of the same hash
                    let is_new_dependency =
<<<<<<< HEAD
                        validation_deps.lock().missing_hashes.insert(hash.clone());
=======
                        validation_deps.lock().insert_missing_hash(hash.clone());
>>>>>>> 2368d3fe
                    is_new_dependency
                })
                .map(move |hash| {
                    let cascade = cascade.clone();
                    let validation_dependencies = validation_dependencies.clone();
                    async move {
                        let result = cascade
                            .fetch_record(hash.clone(), NetworkGetOptions::must_get_options())
                            .await;
                        if let Err(err) = result {
                            tracing::warn!("error fetching dependent hash {hash:?}: {err}");
                        }
                        // dependency has been fetched and added to the cache
                        // or an error occurred along the way;
                        // in case of an error the hash is still removed from
                        // the collection so that it will be tried again to be
                        // fetched in the subsequent workflow run
<<<<<<< HEAD
                        validation_dependencies.lock().missing_hashes.remove(&hash);
=======
                        validation_dependencies.lock().remove_missing_hash(&hash);
>>>>>>> 2368d3fe
                    }
                });
            // await all fetches in a separate task in the background
            tokio::spawn(async { futures::future::join_all(fetches).await });
            Ok(Outcome::AwaitingDeps(hashes))
        }
        ValidateResult::UnresolvedDependencies(UnresolvedDependencies::AgentActivity(
            author,
            filter,
        )) => {
            // fetch missing agent activities in the background without awaiting them
            let cascade_workspace = workspace_read.clone();
            let author = author.clone();
            let cascade =
                CascadeImpl::from_workspace_and_network(&cascade_workspace, network.clone());

            // keep track of which dependencies are being fetched to
            // prevent multiple fetches of the same hash
            let validation_dependencies = validation_dependencies.clone();
            let is_new_dependency = validation_dependencies
                .lock()
<<<<<<< HEAD
                .missing_hashes
                .insert(author.clone().into());
=======
                .insert_missing_hash(author.clone().into());
>>>>>>> 2368d3fe
            // fetch dependency if it is not being fetched yet
            if is_new_dependency {
                tokio::spawn({
                    let author = author.clone();
                    async move {
                        let result = cascade
                            .must_get_agent_activity(author.clone(), filter)
                            .await;
                        if let Err(err) = result {
                            tracing::warn!(
                                "error fetching dependent chain of agent {author:?}: {err}"
                            );
                        }
                        // dependency has been fetched and added to the cache
                        // or an error occurred along the way; in case of an
                        // error the hash is still removed from the
                        // collection so that it will be tried again to be
                        // fetched in the subsequent workflow run
                        validation_dependencies
                            .lock()
<<<<<<< HEAD
                            .missing_hashes
                            .remove(&author.into());
=======
                            .remove_missing_hash(&author.into());
>>>>>>> 2368d3fe
                    }
                });
            }
            Ok(Outcome::AwaitingDeps(vec![author.into()]))
        }
    }
}

pub struct AppValidationWorkspace {
    authored_db: DbRead<DbKindAuthored>,
    dht_db: DbWrite<DbKindDht>,
    dht_db_cache: DhtDbQueryCache,
    cache: DbWrite<DbKindCache>,
    keystore: MetaLairClient,
    dna_def: Arc<DnaDef>,
}

impl AppValidationWorkspace {
    pub fn new(
        authored_db: DbRead<DbKindAuthored>,
        dht_db: DbWrite<DbKindDht>,
        dht_db_cache: DhtDbQueryCache,
        cache: DbWrite<DbKindCache>,
        keystore: MetaLairClient,
        dna_def: Arc<DnaDef>,
    ) -> Self {
        Self {
            authored_db,
            dht_db,
            dht_db_cache,
            cache,
            keystore,
            dna_def,
        }
    }

    pub async fn validation_workspace(&self) -> AppValidationResult<HostFnWorkspaceRead> {
        Ok(HostFnWorkspace::new(
            self.authored_db.clone(),
            self.dht_db.clone().into(),
            self.dht_db_cache.clone(),
            self.cache.clone(),
            self.keystore.clone(),
            None,
            self.dna_def.clone(),
        )
        .await?)
    }

    pub fn full_cascade<Network: HolochainP2pDnaT>(&self, network: Network) -> CascadeImpl {
        CascadeImpl::empty()
            .with_authored(self.authored_db.clone())
            .with_dht(self.dht_db.clone().into())
            .with_network(Arc::new(network), self.cache.clone())
    }
}

pub fn put_validation_limbo(
    txn: &mut Transaction<'_>,
    hash: &DhtOpHash,
    status: ValidationStage,
) -> WorkflowResult<()> {
    set_validation_stage(txn, hash, status)?;
    Ok(())
}

pub fn put_integration_limbo(
    txn: &mut Transaction<'_>,
    hash: &DhtOpHash,
    status: ValidationStatus,
) -> WorkflowResult<()> {
    set_validation_status(txn, hash, status)?;
    set_validation_stage(txn, hash, ValidationStage::AwaitingIntegration)?;
    Ok(())
}

pub fn put_integrated(
    txn: &mut Transaction<'_>,
    hash: &DhtOpHash,
    status: ValidationStatus,
) -> WorkflowResult<()> {
    set_validation_status(txn, hash, status)?;
    // This set the validation stage to pending which is correct when
    // it's integrated.
    set_validation_stage(txn, hash, ValidationStage::Pending)?;
    set_when_integrated(txn, hash, Timestamp::now())?;

    // If the op is rejected then force a receipt to be processed because the
    // receipt is a warrant, so of course the author won't want it to be
    // produced.
    if matches!(status, ValidationStatus::Rejected) {
        set_require_receipt(txn, hash, true)?;
    }
    Ok(())
}<|MERGE_RESOLUTION|>--- conflicted
+++ resolved
@@ -54,15 +54,9 @@
 /// Dependencies required for app validating an op.
 pub struct ValidationDependencies {
     /// Missing hashes that are being fetched.
-<<<<<<< HEAD
-    pub missing_hashes: HashSet<AnyDhtHash>,
-    /// Dependencies that are missing to app validate an op.
-    pub hashes_missing_for_op: HashMap<DhtOpHash, HashSet<AnyDhtHash>>,
-=======
     missing_hashes: HashSet<AnyDhtHash>,
     /// Dependencies that are missing to app validate an op.
     _hashes_missing_for_op: HashMap<DhtOpHash, HashSet<AnyDhtHash>>,
->>>>>>> 2368d3fe
 }
 
 impl Default for ValidationDependencies {
@@ -75,11 +69,6 @@
     pub fn new() -> Self {
         Self {
             missing_hashes: HashSet::new(),
-<<<<<<< HEAD
-            hashes_missing_for_op: HashMap::new(),
-        }
-    }
-=======
             _hashes_missing_for_op: HashMap::new(),
         }
     }
@@ -91,7 +80,6 @@
     pub fn remove_missing_hash(&mut self, hash: &AnyDhtHash) -> bool {
         self.missing_hashes.remove(hash)
     }
->>>>>>> 2368d3fe
 }
 
 #[instrument(skip(
@@ -677,11 +665,7 @@
     invocation: ValidateInvocation,
     ribosome: &impl RibosomeT,
     workspace_read: HostFnWorkspaceRead,
-<<<<<<< HEAD
     network: GenericNetwork,
-=======
-    network: HolochainP2pDna,
->>>>>>> 2368d3fe
     validation_dependencies: Arc<Mutex<ValidationDependencies>>,
 ) -> AppValidationResult<Outcome> {
     let validate_result = ribosome.run_validate(
@@ -706,11 +690,7 @@
                     // keep track of which dependencies are being fetched to
                     // prevent multiple fetches of the same hash
                     let is_new_dependency =
-<<<<<<< HEAD
-                        validation_deps.lock().missing_hashes.insert(hash.clone());
-=======
                         validation_deps.lock().insert_missing_hash(hash.clone());
->>>>>>> 2368d3fe
                     is_new_dependency
                 })
                 .map(move |hash| {
@@ -728,11 +708,7 @@
                         // in case of an error the hash is still removed from
                         // the collection so that it will be tried again to be
                         // fetched in the subsequent workflow run
-<<<<<<< HEAD
-                        validation_dependencies.lock().missing_hashes.remove(&hash);
-=======
                         validation_dependencies.lock().remove_missing_hash(&hash);
->>>>>>> 2368d3fe
                     }
                 });
             // await all fetches in a separate task in the background
@@ -754,12 +730,7 @@
             let validation_dependencies = validation_dependencies.clone();
             let is_new_dependency = validation_dependencies
                 .lock()
-<<<<<<< HEAD
-                .missing_hashes
-                .insert(author.clone().into());
-=======
                 .insert_missing_hash(author.clone().into());
->>>>>>> 2368d3fe
             // fetch dependency if it is not being fetched yet
             if is_new_dependency {
                 tokio::spawn({
@@ -780,12 +751,7 @@
                         // fetched in the subsequent workflow run
                         validation_dependencies
                             .lock()
-<<<<<<< HEAD
-                            .missing_hashes
-                            .remove(&author.into());
-=======
                             .remove_missing_hash(&author.into());
->>>>>>> 2368d3fe
                     }
                 });
             }
