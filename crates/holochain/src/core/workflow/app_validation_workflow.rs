--- conflicted
+++ resolved
@@ -248,12 +248,7 @@
         };
         let op_type = chain_op.get_type();
         let action = chain_op.action();
-<<<<<<< HEAD
-        let author = action.author().clone();
-        let dependency = op_type.sys_validation_dependency(&action);
-=======
         let deps = op_type.sys_validation_dependencies(&action);
->>>>>>> 43f8896d
         let dht_op_lite = chain_op.to_lite();
 
         // If this is agent activity, track it for the cache.
@@ -351,15 +346,10 @@
                         Outcome::Rejected(_) => {
                             insert_op(txn, &warrant_op.unwrap())?;
                             rejected_ops.fetch_add(1, Ordering::SeqCst);
-<<<<<<< HEAD
+
                             tracing::info!("Received invalid op. The op author will be blocked. Op: {dht_op_lite:?}");
-                            if dependency.is_none() {
-=======
-                            tracing::info!(
-                            "Received invalid op. The op author will be blocked. Op: {dht_op_lite:?}"
-                        );
+
                             if deps.is_empty() {
->>>>>>> 43f8896d
                                 put_integrated(txn, &dht_op_hash, ValidationStatus::Rejected)
                             } else {
                                 put_integration_limbo(txn, &dht_op_hash, ValidationStatus::Rejected)
