//! The workflow and queue consumer for sys validation

use super::error::WorkflowResult;
use super::sys_validation_workflow::validation_query;
use crate::conductor::entry_def_store::get_entry_def;
use crate::conductor::Conductor;
use crate::conductor::ConductorHandle;
use crate::core::queue_consumer::TriggerSender;
use crate::core::queue_consumer::WorkComplete;
use crate::core::ribosome::guest_callback::validate::ValidateHostAccess;
use crate::core::ribosome::guest_callback::validate::ValidateInvocation;
use crate::core::ribosome::guest_callback::validate::ValidateResult;
use crate::core::ribosome::RibosomeT;
use crate::core::ribosome::ZomesToInvoke;
use crate::core::SysValidationError;
use crate::core::SysValidationResult;
use crate::core::ValidationOutcome;
pub use error::*;
use holo_hash::DhtOpHash;
use holochain_cascade::Cascade;
use holochain_cascade::CascadeImpl;
use holochain_keystore::MetaLairClient;
use holochain_p2p::actor::GetOptions as NetworkGetOptions;
use holochain_p2p::GenericNetwork;
use holochain_p2p::HolochainP2pDna;
use holochain_p2p::HolochainP2pDnaT;
use holochain_state::host_fn_workspace::HostFnWorkspace;
use holochain_state::host_fn_workspace::HostFnWorkspaceRead;
use holochain_state::prelude::*;
use parking_lot::Mutex;
use rusqlite::Transaction;
use std::collections::HashMap;
use std::collections::HashSet;
use std::convert::TryInto;
use std::sync::Arc;
use std::time::Duration;
use tracing::*;
pub use types::Outcome;

#[cfg(todo_redo_old_tests)]
mod network_call_tests;
#[cfg(test)]
mod tests;

#[cfg(test)]
mod validation_tests;

#[cfg(test)]
mod unit_tests;

mod error;
mod types;

/// Dependencies required for app validating an op.
pub struct ValidationDependencies {
    /// Missing hashes that are being fetched.
    missing_hashes: HashSet<AnyDhtHash>,
    /// Dependencies that are missing to app validate an op.
    _hashes_missing_for_op: HashMap<DhtOpHash, HashSet<AnyDhtHash>>,
}

impl Default for ValidationDependencies {
    fn default() -> Self {
        ValidationDependencies::new()
    }
}

impl ValidationDependencies {
    pub fn new() -> Self {
        Self {
            missing_hashes: HashSet::new(),
            _hashes_missing_for_op: HashMap::new(),
        }
    }

    pub fn insert_missing_hash(&mut self, hash: AnyDhtHash) -> bool {
        self.missing_hashes.insert(hash)
    }

    pub fn remove_missing_hash(&mut self, hash: &AnyDhtHash) -> bool {
        self.missing_hashes.remove(hash)
    }
}

#[instrument(skip(
    workspace,
    validation_dependencies,
    trigger_integration,
    conductor_handle,
    network,
    dht_query_cache
))]
pub async fn app_validation_workflow(
    dna_hash: Arc<DnaHash>,
    workspace: Arc<AppValidationWorkspace>,
    validation_dependencies: Arc<Mutex<ValidationDependencies>>,
    trigger_integration: TriggerSender,
    conductor_handle: ConductorHandle,
    network: HolochainP2pDna,
    dht_query_cache: DhtDbQueryCache,
) -> WorkflowResult<WorkComplete> {
    let complete = app_validation_workflow_inner(
        dna_hash,
        workspace,
        conductor_handle,
        &network,
        dht_query_cache,
        validation_dependencies,
    )
    .await?;
    // --- END OF WORKFLOW, BEGIN FINISHER BOILERPLATE ---

    // trigger other workflows
    trigger_integration.trigger(&"app_validation_workflow");

    Ok(complete)
}

async fn app_validation_workflow_inner(
    dna_hash: Arc<DnaHash>,
    workspace: Arc<AppValidationWorkspace>,
    conductor: ConductorHandle,
    network: &HolochainP2pDna,
    dht_query_cache: DhtDbQueryCache,
    validation_dependencies: Arc<Mutex<ValidationDependencies>>,
) -> WorkflowResult<WorkComplete> {
    let db = workspace.dht_db.clone().into();
    let sorted_ops = validation_query::get_ops_to_app_validate(&db).await?;
    let num_ops_to_validate = sorted_ops.len();
    tracing::debug!("validating {num_ops_to_validate} ops");
    let sleuth_id = conductor.config.sleuth_id();

    // Build an iterator of all op validations
    let iter = sorted_ops.into_iter().map({
        let network = network.clone();
        let workspace = workspace.clone();
        move |so| {
            let network = network.clone();
            let conductor = conductor.clone();
            let workspace = workspace.clone();
            let validation_dependencies = validation_dependencies.clone();
            let dna_hash = dna_hash.clone();
            async move {
                let (op, op_hash) = so.into_inner();
                let op_type = op.get_type();
                let action = op.action();
                let dependency = op.sys_validation_dependency();
                let op_lite = op.to_lite();

                // If this is agent activity, track it for the cache.
                let activity = matches!(op_type, DhtOpType::RegisterAgentActivity).then(|| {
                    (
                        action.author().clone(),
                        action.action_seq(),
                        dependency.is_none(),
                    )
                });

                // Validate this op
                let cascade = Arc::new(workspace.full_cascade(network.clone()));
                let validation_outcome = match dhtop_to_op(op, cascade).await {
                    Ok(op) => {
                        validate_op_outer(
                            dna_hash,
                            &op,
                            &conductor,
                            &workspace,
                            validation_dependencies,
                            &network,
                        )
                        .await
                    }
                    Err(e) => Err(e),
                };

                (op_hash, dependency, op_lite, validation_outcome, activity)
            }
        }
    });

    let validation_results = futures::future::join_all(iter).await;

    tracing::debug!("Committing {} ops", validation_results.len());
    let mut ops_validated = 0;
    let sleuth_id = sleuth_id.clone();
    let (accepted_ops, awaiting_ops, rejected_ops, activity) = workspace
        .dht_db
        .write_async(move |txn| {
            let mut accepted = 0;
            let mut awaiting = 0;
            let mut rejected = 0;
            let mut agent_activity = Vec::new();
            for outcome in validation_results {
                let (op_hash, dependency, op_lite, outcome, activity) = outcome;
                // Get the outcome or return the error
                let outcome = outcome.or_else(|outcome_or_err| outcome_or_err.try_into())?;

                // Collect all agent activity.
                if let Some(activity) = activity {
                    // If the activity is accepted or rejected then it's ready to integrate.
                    if matches!(&outcome, Outcome::Accepted | Outcome::Rejected(_)) {
                        agent_activity.push(activity);
                    }
                }

                if let Outcome::AwaitingDeps(_) | Outcome::Rejected(_) = &outcome {
                    warn!(
                        msg = "DhtOp has failed app validation",
                        outcome = ?outcome,
                    );
                }
                match outcome {
                    Outcome::Accepted => {
                        accepted += 1;
                        aitia::trace!(&hc_sleuth::Event::AppValidated {
                            by: sleuth_id.clone(),
                            op: op_hash.clone()
                        });

                        if dependency.is_none() {
                            aitia::trace!(&hc_sleuth::Event::Integrated {
                                by: sleuth_id.clone(),
                                op: op_hash.clone()
                            });

                            put_integrated(txn, &op_hash, ValidationStatus::Valid)?;
                        } else {
                            put_integration_limbo(txn, &op_hash, ValidationStatus::Valid)?;
                        }
                    }
                    Outcome::AwaitingDeps(deps) => {
                        awaiting += 1;
                        let status = ValidationStage::AwaitingAppDeps(deps);
                        put_validation_limbo(txn, &op_hash, status)?;
                    }
                    Outcome::Rejected(_) => {
                        rejected += 1;
                        tracing::info!(
                            "Received invalid op. The op author will be blocked.\nOp: {:?}",
                            op_lite
                        );
                        if dependency.is_none() {
                            put_integrated(txn, &op_hash, ValidationStatus::Rejected)?;
                        } else {
                            put_integration_limbo(txn, &op_hash, ValidationStatus::Rejected)?;
                        }
                    }
                }
            }
            WorkflowResult::Ok((accepted, awaiting, rejected, agent_activity))
        })
        .await?;

    // Once the database transaction is committed, add agent activity to the cache
    // that is ready for integration.
    for (author, seq, has_no_dependency) in activity {
        // Any activity with no dependency is integrated in this workflow.
        // TODO: This will no longer be true when [#1212](https://github.com/holochain/holochain/pull/1212) lands.
        if has_no_dependency {
            dht_query_cache
                .set_activity_to_integrated(&author, seq)
                .await?;
        } else {
            dht_query_cache
                .set_activity_ready_to_integrate(&author, seq)
                .await?;
        }
    }
    ops_validated += accepted_ops;
    ops_validated += rejected_ops;
    tracing::debug!("{ops_validated} out of {num_ops_to_validate} validated: {accepted_ops} accepted, {awaiting_ops} awaiting deps, {rejected_ops} rejected.");

    Ok(if ops_validated < num_ops_to_validate {
        // trigger app validation workflow again in 10 seconds
        WorkComplete::Incomplete(Some(Duration::from_secs(10)))
    } else {
        WorkComplete::Complete
    })
}

pub async fn record_to_op(
    record: Record,
    op_type: DhtOpType,
    cascade: Arc<impl Cascade>,
) -> AppValidationOutcome<(Op, Option<Entry>)> {
    use DhtOpType::*;

    // Hide private data where appropriate
    let (record, mut hidden_entry) = if matches!(op_type, DhtOpType::StoreEntry) {
        // We don't want to hide private data for a StoreEntry, because when doing
        // inline validation as an author, we want to validate and integrate our own entry!
        // Publishing and gossip rules state that a private StoreEntry will never be transmitted
        // to another node.
        (record, None)
    } else {
        // All other records have private entry data hidden, including from ourselves if we are
        // authoring private data.
        record.privatized()
    };

    let (shh, entry) = record.into_inner();
    let mut entry = entry.into_option();
    let action = shh.into();
    // Register agent activity doesn't store the entry so we need to
    // save it so we can reconstruct the record later.
    if matches!(op_type, RegisterAgentActivity) {
        hidden_entry = entry.take().or(hidden_entry);
    }
    let dht_op = DhtOp::from_type(op_type, action, entry)?;
    Ok((dhtop_to_op(dht_op, cascade).await?, hidden_entry))
}

async fn dhtop_to_op(op: DhtOp, cascade: Arc<impl Cascade>) -> AppValidationOutcome<Op> {
    let op = match op {
        DhtOp::StoreRecord(signature, action, entry) => Op::StoreRecord(StoreRecord {
            record: Record::new(
                SignedActionHashed::with_presigned(
                    ActionHashed::from_content_sync(action),
                    signature,
                ),
                entry.into_option(),
            ),
        }),
        DhtOp::StoreEntry(signature, action, entry) => Op::StoreEntry(StoreEntry {
            action: SignedHashed::new_unchecked(action.into(), signature),
            entry,
        }),
        DhtOp::RegisterAgentActivity(signature, action) => {
            Op::RegisterAgentActivity(RegisterAgentActivity {
                action: SignedActionHashed::with_presigned(
                    ActionHashed::from_content_sync(action),
                    signature,
                ),
                cached_entry: None,
            })
        }
        DhtOp::RegisterUpdatedContent(signature, update, entry)
        | DhtOp::RegisterUpdatedRecord(signature, update, entry) => {
            let new_entry = match update.entry_type.visibility() {
                EntryVisibility::Public => match entry.into_option() {
                    Some(entry) => Some(entry),
                    None => Some(
                        cascade
                            .retrieve_entry(update.entry_hash.clone(), Default::default())
                            .await?
                            .map(|(e, _)| e.into_content())
                            .ok_or_else(|| Outcome::awaiting(&update.entry_hash))?,
                    ),
                },
                _ => None,
            };
            let original_entry = if let EntryVisibility::Public = update.entry_type.visibility() {
                Some(
                    cascade
                        .retrieve_entry(update.original_entry_address.clone(), Default::default())
                        .await?
                        .map(|(e, _)| e.into_content())
                        .ok_or_else(|| Outcome::awaiting(&update.original_entry_address))?,
                )
            } else {
                None
            };

            let original_action = cascade
                .retrieve_action(update.original_action_address.clone(), Default::default())
                .await?
                .and_then(|(sh, _)| {
                    NewEntryAction::try_from(sh.hashed.content)
                        .ok()
                        .map(|h| h.into())
                })
                .ok_or_else(|| Outcome::awaiting(&update.original_action_address))?;
            Op::RegisterUpdate(RegisterUpdate {
                update: SignedHashed::new_unchecked(update, signature),
                new_entry,
                original_action,
                original_entry,
            })
        }
        DhtOp::RegisterDeletedBy(signature, delete)
        | DhtOp::RegisterDeletedEntryAction(signature, delete) => {
            let original_action: EntryCreationAction = cascade
                .retrieve_action(delete.deletes_address.clone(), Default::default())
                .await?
                .and_then(|(sh, _)| {
                    NewEntryAction::try_from(sh.hashed.content)
                        .ok()
                        .map(|h| h.into())
                })
                .ok_or_else(|| Outcome::awaiting(&delete.deletes_address))?;

            let original_entry = if let EntryVisibility::Public =
                original_action.entry_type().visibility()
            {
                Some(
                    cascade
                        .retrieve_entry(delete.deletes_entry_address.clone(), Default::default())
                        .await?
                        .map(|(e, _)| e.into_content())
                        .ok_or_else(|| Outcome::awaiting(&delete.deletes_entry_address))?,
                )
            } else {
                None
            };
            Op::RegisterDelete(RegisterDelete {
                delete: SignedHashed::new_unchecked(delete, signature),
                original_action,
                original_entry,
            })
        }
        DhtOp::RegisterAddLink(signature, create_link) => {
            Op::RegisterCreateLink(RegisterCreateLink {
                create_link: SignedHashed::new_unchecked(create_link, signature),
            })
        }
        DhtOp::RegisterRemoveLink(signature, delete_link) => {
            let create_link = cascade
                .retrieve_action(delete_link.link_add_address.clone(), Default::default())
                .await?
                .and_then(|(sh, _)| CreateLink::try_from(sh.hashed.content).ok())
                .ok_or_else(|| Outcome::awaiting(&delete_link.link_add_address))?;
            Op::RegisterDeleteLink(RegisterDeleteLink {
                delete_link: SignedHashed::new_unchecked(delete_link, signature),
                create_link,
            })
        }
    };
    Ok(op)
}

async fn validate_op_outer(
    dna_hash: Arc<DnaHash>,
    op: &Op,
    conductor_handle: &ConductorHandle,
    workspace: &AppValidationWorkspace,
    validation_dependencies: Arc<Mutex<ValidationDependencies>>,
    network: &HolochainP2pDna,
) -> AppValidationOutcome<Outcome> {
    // Get the workspace for the validation calls
    let host_fn_workspace = workspace.validation_workspace().await?;

    // Get the ribosome
    let ribosome = conductor_handle
        .get_ribosome(dna_hash.as_ref())
        .map_err(|_| AppValidationError::DnaMissing((*dna_hash).clone()))?;

    validate_op(
        op,
        host_fn_workspace,
        validation_dependencies,
        network,
        &ribosome,
        conductor_handle,
    )
    .await
}

pub async fn validate_op<R>(
    op: &Op,
    workspace: HostFnWorkspaceRead,
    validation_dependencies: Arc<Mutex<ValidationDependencies>>,
    network: &HolochainP2pDna,
    ribosome: &R,
    conductor_handle: &ConductorHandle,
) -> AppValidationOutcome<Outcome>
where
    R: RibosomeT,
{
    check_entry_def(op, &network.dna_hash(), conductor_handle)
        .await
        .map_err(AppValidationError::SysValidationError)?;

    let zomes_to_invoke = match op {
        Op::RegisterAgentActivity(RegisterAgentActivity { .. }) => ZomesToInvoke::AllIntegrity,
        Op::StoreRecord(StoreRecord { record }) => {
            let cascade =
                CascadeImpl::from_workspace_and_network(&workspace, Arc::new(network.clone()));
            store_record_zomes_to_invoke(record.action(), ribosome, &cascade).await?
        }
        Op::StoreEntry(StoreEntry {
            action:
                SignedHashed {
                    hashed:
                        HoloHashed {
                            content: action, ..
                        },
                    ..
                },
            ..
        }) => entry_creation_zomes_to_invoke(action, ribosome)?,
        Op::RegisterUpdate(RegisterUpdate {
            original_action, ..
        })
        | Op::RegisterDelete(RegisterDelete {
            original_action, ..
        }) => entry_creation_zomes_to_invoke(original_action, ribosome)?,
        Op::RegisterCreateLink(RegisterCreateLink {
            create_link:
                SignedHashed {
                    hashed:
                        HoloHashed {
                            content: action, ..
                        },
                    ..
                },
            ..
        }) => create_link_zomes_to_invoke(action, ribosome)?,
        Op::RegisterDeleteLink(RegisterDeleteLink {
            create_link: action,
            ..
        }) => create_link_zomes_to_invoke(action, ribosome)?,
    };

    let invocation = ValidateInvocation::new(zomes_to_invoke, op)
        .map_err(|e| AppValidationError::RibosomeError(e.into()))?;
    let outcome = run_validation_callback(
        invocation,
        ribosome,
        workspace,
        Arc::new(network.clone()),
        validation_dependencies,
    )
    .await?;

    Ok(outcome)
}

/// Check the AppEntryDef is valid for the zome.
/// Check the EntryDefId and ZomeIndex are in range.
pub async fn check_entry_def(
    op: &Op,
    dna_hash: &DnaHash,
    conductor: &Conductor,
) -> SysValidationResult<()> {
    if let Some((_, EntryType::App(app_entry_def))) = op.entry_data() {
        check_app_entry_def(app_entry_def, dna_hash, conductor).await
    } else {
        Ok(())
    }
}

/// Check the AppEntryDef is valid for the zome.
/// Check the EntryDefId and ZomeIndex are in range.
pub async fn check_app_entry_def(
    app_entry_def: &AppEntryDef,
    dna_hash: &DnaHash,
    conductor: &Conductor,
) -> SysValidationResult<()> {
    // We want to be careful about holding locks open to the conductor api
    // so calls are made in blocks
    let ribosome = conductor
        .get_ribosome(dna_hash)
        .map_err(|_| SysValidationError::DnaMissing(dna_hash.clone()))?;

    // Check if the zome is found
    let zome = ribosome
        .get_integrity_zome(&app_entry_def.zome_index())
        .ok_or_else(|| ValidationOutcome::ZomeIndex(app_entry_def.clone()))?
        .into_inner()
        .1;

    let entry_def = get_entry_def(app_entry_def.entry_index(), zome, dna_hash, conductor).await?;

    // Check the visibility and return
    match entry_def {
        Some(entry_def) => {
            if entry_def.visibility == *app_entry_def.visibility() {
                Ok(())
            } else {
                Err(ValidationOutcome::EntryVisibility(app_entry_def.clone()).into())
            }
        }
        None => Err(ValidationOutcome::EntryDefId(app_entry_def.clone()).into()),
    }
}

pub fn entry_creation_zomes_to_invoke(
    action: &EntryCreationAction,
    ribosome: &impl RibosomeT,
) -> AppValidationOutcome<ZomesToInvoke> {
    match action {
        EntryCreationAction::Create(Create {
            entry_type: EntryType::App(app_entry_def),
            ..
        })
        | EntryCreationAction::Update(Update {
            entry_type: EntryType::App(app_entry_def),
            ..
        }) => {
            let zome = ribosome
                .get_integrity_zome(&app_entry_def.zome_index())
                .ok_or_else(|| {
                    Outcome::rejected(format!(
                        "Zome does not exist for {:?}",
                        app_entry_def.zome_index()
                    ))
                })?;
            Ok(ZomesToInvoke::OneIntegrity(zome))
        }
        _ => Ok(ZomesToInvoke::AllIntegrity),
    }
}

fn create_link_zomes_to_invoke(
    create_link: &CreateLink,
    ribosome: &impl RibosomeT,
) -> AppValidationOutcome<ZomesToInvoke> {
    let zome = ribosome
        .get_integrity_zome(&create_link.zome_index)
        .ok_or_else(|| {
            Outcome::rejected(format!(
                "Zome does not exist for {:?}",
                create_link.link_type
            ))
        })?;
    Ok(ZomesToInvoke::One(zome.erase_type()))
}

/// Get the zomes to invoke for an [`Op::StoreRecord`].
async fn store_record_zomes_to_invoke(
    action: &Action,
    ribosome: &impl RibosomeT,
    cascade: &(impl Cascade + Send + Sync),
) -> AppValidationOutcome<ZomesToInvoke> {
    // For deletes there is no entry type to check, so we get the previous action to see if that
    // was a create or a delete for an app entry type.
    let action = match action {
        Action::Delete(Delete {
            deletes_address, ..
        })
        | Action::DeleteLink(DeleteLink {
            link_add_address: deletes_address,
            ..
        }) => {
            let (deletes_action, _) = cascade
                .retrieve_action(deletes_address.clone(), NetworkGetOptions::default())
                .await?
                .ok_or_else(|| Outcome::awaiting(deletes_address))?;

            deletes_action.action().clone()
        }
        _ => action.clone(),
    };

    match action {
        Action::CreateLink(create_link) => create_link_zomes_to_invoke(&create_link, ribosome),
        Action::Create(Create {
            entry_type: EntryType::App(AppEntryDef { zome_index, .. }),
            ..
        })
        | Action::Update(Update {
            entry_type: EntryType::App(AppEntryDef { zome_index, .. }),
            ..
        }) => {
            let zome = ribosome.get_integrity_zome(&zome_index).ok_or_else(|| {
                Outcome::rejected(format!("Zome does not exist for {:?}", zome_index))
            })?;
            Ok(ZomesToInvoke::OneIntegrity(zome))
        }
        _ => Ok(ZomesToInvoke::AllIntegrity),
    }
}

async fn run_validation_callback(
    invocation: ValidateInvocation,
    ribosome: &impl RibosomeT,
    workspace_read: HostFnWorkspaceRead,
<<<<<<< HEAD
    network: GenericNetwork,
=======
    network: HolochainP2pDna,
>>>>>>> 07324d6f
    validation_dependencies: Arc<Mutex<ValidationDependencies>>,
) -> AppValidationResult<Outcome> {
    let validate_result = ribosome.run_validate(
        ValidateHostAccess::new(workspace_read.clone(), network.clone()),
        invocation.clone(),
    )?;
    match validate_result {
        ValidateResult::Valid => Ok(Outcome::Accepted),
        ValidateResult::Invalid(reason) => Ok(Outcome::Rejected(reason)),
        ValidateResult::UnresolvedDependencies(UnresolvedDependencies::Hashes(hashes)) => {
            // fetch all missing hashes in the background without awaiting them
            let cascade_workspace = workspace_read.clone();
            let cascade =
                CascadeImpl::from_workspace_and_network(&cascade_workspace, network.clone());
            // build a collection of futures to fetch the individual missing
            // hashes
            let validation_deps = validation_dependencies.clone();
            let fetches = hashes
                .clone()
                .into_iter()
                .filter(move |hash| {
                    // keep track of which dependencies are being fetched to
                    // prevent multiple fetches of the same hash
                    let is_new_dependency =
                        validation_deps.lock().insert_missing_hash(hash.clone());
                    is_new_dependency
                })
                .map(move |hash| {
                    let cascade = cascade.clone();
                    let validation_dependencies = validation_dependencies.clone();
                    async move {
                        let result = cascade
                            .fetch_record(hash.clone(), NetworkGetOptions::must_get_options())
                            .await;
                        if let Err(err) = result {
                            tracing::warn!("error fetching dependent hash {hash:?}: {err}");
                        }
                        // dependency has been fetched and added to the cache
                        // or an error occurred along the way;
                        // in case of an error the hash is still removed from
                        // the collection so that it will be tried again to be
                        // fetched in the subsequent workflow run
                        validation_dependencies.lock().remove_missing_hash(&hash);
                    }
                });
            // await all fetches in a separate task in the background
            tokio::spawn(async { futures::future::join_all(fetches).await });
            Ok(Outcome::AwaitingDeps(hashes))
        }
        ValidateResult::UnresolvedDependencies(UnresolvedDependencies::AgentActivity(
            author,
            filter,
        )) => {
            // fetch missing agent activities in the background without awaiting them
            let cascade_workspace = workspace_read.clone();
            let author = author.clone();
            let cascade =
                CascadeImpl::from_workspace_and_network(&cascade_workspace, network.clone());

            // keep track of which dependencies are being fetched to
            // prevent multiple fetches of the same hash
            let validation_dependencies = validation_dependencies.clone();
            let is_new_dependency = validation_dependencies
                .lock()
                .insert_missing_hash(author.clone().into());
            // fetch dependency if it is not being fetched yet
            if is_new_dependency {
                tokio::spawn({
                    let author = author.clone();
                    async move {
                        let result = cascade
                            .must_get_agent_activity(author.clone(), filter)
                            .await;
                        if let Err(err) = result {
                            tracing::warn!(
                                "error fetching dependent chain of agent {author:?}: {err}"
                            );
                        }
                        // dependency has been fetched and added to the cache
                        // or an error occurred along the way; in case of an
                        // error the hash is still removed from the
                        // collection so that it will be tried again to be
                        // fetched in the subsequent workflow run
                        validation_dependencies
                            .lock()
                            .remove_missing_hash(&author.into());
                    }
                });
            }
            Ok(Outcome::AwaitingDeps(vec![author.into()]))
        }
    }
}

pub struct AppValidationWorkspace {
    authored_db: DbRead<DbKindAuthored>,
    dht_db: DbWrite<DbKindDht>,
    dht_db_cache: DhtDbQueryCache,
    cache: DbWrite<DbKindCache>,
    keystore: MetaLairClient,
    dna_def: Arc<DnaDef>,
}

impl AppValidationWorkspace {
    pub fn new(
        authored_db: DbRead<DbKindAuthored>,
        dht_db: DbWrite<DbKindDht>,
        dht_db_cache: DhtDbQueryCache,
        cache: DbWrite<DbKindCache>,
        keystore: MetaLairClient,
        dna_def: Arc<DnaDef>,
    ) -> Self {
        Self {
            authored_db,
            dht_db,
            dht_db_cache,
            cache,
            keystore,
            dna_def,
        }
    }

    pub async fn validation_workspace(&self) -> AppValidationResult<HostFnWorkspaceRead> {
        Ok(HostFnWorkspace::new(
            self.authored_db.clone(),
            self.dht_db.clone().into(),
            self.dht_db_cache.clone(),
            self.cache.clone(),
            self.keystore.clone(),
            None,
            self.dna_def.clone(),
        )
        .await?)
    }

    pub fn full_cascade<Network: HolochainP2pDnaT>(&self, network: Network) -> CascadeImpl {
        CascadeImpl::empty()
            .with_authored(self.authored_db.clone())
            .with_dht(self.dht_db.clone().into())
            .with_network(Arc::new(network), self.cache.clone())
    }
}

pub fn put_validation_limbo(
    txn: &mut Transaction<'_>,
    hash: &DhtOpHash,
    status: ValidationStage,
) -> WorkflowResult<()> {
    set_validation_stage(txn, hash, status)?;
    Ok(())
}

pub fn put_integration_limbo(
    txn: &mut Transaction<'_>,
    hash: &DhtOpHash,
    status: ValidationStatus,
) -> WorkflowResult<()> {
    set_validation_status(txn, hash, status)?;
    set_validation_stage(txn, hash, ValidationStage::AwaitingIntegration)?;
    Ok(())
}

pub fn put_integrated(
    txn: &mut Transaction<'_>,
    hash: &DhtOpHash,
    status: ValidationStatus,
) -> WorkflowResult<()> {
    set_validation_status(txn, hash, status)?;
    // This set the validation stage to pending which is correct when
    // it's integrated.
    set_validation_stage(txn, hash, ValidationStage::Pending)?;
    set_when_integrated(txn, hash, Timestamp::now())?;

    // If the op is rejected then force a receipt to be processed because the
    // receipt is a warrant, so of course the author won't want it to be
    // produced.
    if matches!(status, ValidationStatus::Rejected) {
        set_require_receipt(txn, hash, true)?;
    }
    Ok(())
}<|MERGE_RESOLUTION|>--- conflicted
+++ resolved
@@ -665,11 +665,7 @@
     invocation: ValidateInvocation,
     ribosome: &impl RibosomeT,
     workspace_read: HostFnWorkspaceRead,
-<<<<<<< HEAD
-    network: GenericNetwork,
-=======
-    network: HolochainP2pDna,
->>>>>>> 07324d6f
+    network: GenericNetwork,,
     validation_dependencies: Arc<Mutex<ValidationDependencies>>,
 ) -> AppValidationResult<Outcome> {
     let validate_result = ribosome.run_validate(
