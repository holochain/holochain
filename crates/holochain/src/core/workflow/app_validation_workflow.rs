--- conflicted
+++ resolved
@@ -35,9 +35,6 @@
 mod network_call_tests;
 #[cfg(test)]
 mod tests;
-
-#[cfg(test)]
-mod validation_tests;
 
 mod error;
 mod types;
@@ -242,18 +239,31 @@
 pub fn op_to_element(op: Op, activity_entry: Option<Entry>) -> Element {
     match op {
         Op::StoreElement { element } => element,
-        Op::StoreEntry { header, entry } => Element::new(header.into_shh(), Some(entry)),
+        Op::StoreEntry { header, entry } => {
+            Element::new(SignedHeaderHashed::raw_from_same_hash(header), Some(entry))
+        }
         Op::RegisterUpdate {
             update, new_entry, ..
-        } => Element::new(update.into_shh(), Some(new_entry)),
-        Op::RegisterDelete { delete, .. } => Element::new(delete.into_shh(), None),
-        Op::RegisterAgentActivity { header } => Element::new(header.into_shh(), activity_entry),
-        Op::RegisterCreateLink { create_link, .. } => Element::new(create_link.into_shh(), None),
-        Op::RegisterDeleteLink { delete_link, .. } => Element::new(delete_link.into_shh(), None),
-    }
-}
-
-<<<<<<< HEAD
+        } => Element::new(
+            SignedHeaderHashed::raw_from_same_hash(update),
+            Some(new_entry),
+        ),
+        Op::RegisterDelete { delete, .. } => {
+            Element::new(SignedHeaderHashed::raw_from_same_hash(delete), None)
+        }
+        Op::RegisterAgentActivity { header } => Element::new(
+            SignedHeaderHashed::raw_from_same_hash(header),
+            activity_entry,
+        ),
+        Op::RegisterCreateLink { create_link, .. } => {
+            Element::new(SignedHeaderHashed::raw_from_same_hash(create_link), None)
+        }
+        Op::RegisterDeleteLink { delete_link, .. } => {
+            Element::new(SignedHeaderHashed::raw_from_same_hash(delete_link), None)
+        }
+    }
+}
+
 async fn dhtop_to_op(op: DhtOp, cascade: &mut Cascade) -> AppValidationOutcome<Op> {
     let op = match op {
         DhtOp::StoreElement(signature, header, entry) => Op::StoreElement {
@@ -285,12 +295,6 @@
                     .map(|e| e.into_content())
                     .ok_or_else(|| Outcome::awaiting(&update.entry_hash))?,
             };
-=======
-    // Get the dna file
-    let dna_file = conductor_handle
-        .get_dna_file(dna_hash.as_ref())
-        .ok_or_else(|| AppValidationError::DnaMissing((*dna_hash).clone()))?;
->>>>>>> bfb35279
 
             let original_entry = cascade
                 .retrieve_entry(update.original_entry_address.clone(), Default::default())
@@ -383,7 +387,7 @@
 
     // Get the dna file
     let dna_file = conductor_handle
-        .get_dna(dna_hash.as_ref())
+        .get_dna_file(dna_hash.as_ref())
         .ok_or_else(|| AppValidationError::DnaMissing((*dna_hash).clone()))?;
 
     // Create the ribosome
@@ -400,7 +404,14 @@
     let zomes_to_invoke = match op {
         Op::RegisterAgentActivity { .. } | Op::StoreElement { .. } => ZomesToInvoke::All,
         Op::StoreEntry {
-            header: SignedHashed { header, .. },
+            header:
+                SignedHashed {
+                    hashed:
+                        HoloHashed {
+                            content: header, ..
+                        },
+                    ..
+                },
             ..
         } => entry_creation_zomes_to_invoke(header, ribosome.dna_def())?,
         Op::RegisterUpdate {
@@ -410,7 +421,14 @@
             original_header, ..
         } => entry_creation_zomes_to_invoke(original_header, ribosome.dna_def())?,
         Op::RegisterCreateLink {
-            create_link: SignedHashed { header, .. },
+            create_link:
+                SignedHashed {
+                    hashed:
+                        HoloHashed {
+                            content: header, ..
+                        },
+                    ..
+                },
             ..
         } => create_link_zomes_to_invoke(header, ribosome.dna_def())?,
         Op::RegisterDeleteLink {
