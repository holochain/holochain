--- conflicted
+++ resolved
@@ -137,21 +137,12 @@
 
     let cascade = Arc::new(workspace.full_cascade(network.clone()));
     let validation_dependencies = validation_dependencies.clone();
-<<<<<<< HEAD
-    let accepted_ops = Arc::new(Mutex::new(0));
-    let awaiting_ops = Arc::new(Mutex::new(0));
-    let rejected_ops = Arc::new(Mutex::new(0));
-    let mut agent_activity = Vec::new();
-
-    // Validate ops sequentially.
-=======
     let accepted_ops = Arc::new(AtomicUsize::new(0));
     let awaiting_ops = Arc::new(AtomicUsize::new(0));
     let rejected_ops = Arc::new(AtomicUsize::new(0));
     let mut agent_activity = Vec::new();
 
     // Validate ops sequentially
->>>>>>> 7989ee09
     for sorted_dht_op in sorted_dht_ops.into_iter() {
         let (dht_op, dht_op_hash) = sorted_dht_op.into_inner();
         let op_type = dht_op.get_type();
@@ -168,11 +159,7 @@
             )
         });
 
-<<<<<<< HEAD
         // Validate this op.
-=======
-        // Validate this op
->>>>>>> 7989ee09
         let validation_outcome = match dhtop_to_op(dht_op.clone(), cascade.clone()).await {
             Ok(op) => {
                 validate_op_outer(
@@ -188,11 +175,7 @@
             }
             Err(e) => Err(e),
         };
-<<<<<<< HEAD
         // Flatten nested app validation outcome to either ok or error.
-=======
-        // Flatten nested app validation outcome to either ok or error
->>>>>>> 7989ee09
         let validation_outcome = match validation_outcome {
             Ok(outcome) => AppValidationResult::Ok(outcome),
             Err(OutcomeOrError::Outcome(outcome)) => AppValidationResult::Ok(outcome),
@@ -222,15 +205,9 @@
 
                 let write_result = workspace
                     .dht_db
-<<<<<<< HEAD
-                    .write_async(move |txn| match outcome {
-                        Outcome::Accepted => {
-                            *accepted_ops.lock() += 1;
-=======
                     .write_async(move|txn| match outcome {
                         Outcome::Accepted => {
                             accepted_ops.fetch_add(1, Ordering::SeqCst);
->>>>>>> 7989ee09
                             aitia::trace!(&hc_sleuth::Event::AppValidated {
                                 by: sleuth_id.clone(),
                                 op: dht_op_hash.clone()
@@ -248,11 +225,7 @@
                             }
                         }
                         Outcome::AwaitingDeps(deps) => {
-<<<<<<< HEAD
-                            *awaiting_ops.lock() += 1;
-=======
                             awaiting_ops.fetch_add(1, Ordering::SeqCst);
->>>>>>> 7989ee09
                             put_validation_limbo(
                                 txn,
                                 &dht_op_hash,
@@ -260,11 +233,7 @@
                             )
                         }
                         Outcome::Rejected(_) => {
-<<<<<<< HEAD
-                            *rejected_ops.lock() += 1;
-=======
                             rejected_ops.fetch_add(1, Ordering::SeqCst);
->>>>>>> 7989ee09
                             tracing::info!(
                             "Received invalid op. The op author will be blocked. Op: {dht_op_lite:?}"
                         );
@@ -277,13 +246,6 @@
                     })
                     .await;
                 if let Err(err) = write_result {
-<<<<<<< HEAD
-                    tracing::error!("error updating dht op {dht_op:?} in database: {err:?}");
-                }
-            }
-            Err(err) => {
-                tracing::error!("app validation error when validating dht op {dht_op:?}: {err}");
-=======
                     tracing::error!(?dht_op, ?err, "Error updating dht op in database.");
                 }
             }
@@ -293,7 +255,6 @@
                     ?err,
                     "App validation error when validating dht op."
                 );
->>>>>>> 7989ee09
             }
         }
     }
@@ -314,15 +275,9 @@
         }
     }
 
-<<<<<<< HEAD
-    let accepted_ops = *accepted_ops.lock();
-    let awaiting_ops = *awaiting_ops.lock();
-    let rejected_ops = *rejected_ops.lock();
-=======
     let accepted_ops = accepted_ops.load(Ordering::SeqCst);
     let awaiting_ops = awaiting_ops.load(Ordering::SeqCst);
     let rejected_ops = rejected_ops.load(Ordering::SeqCst);
->>>>>>> 7989ee09
     let ops_validated = accepted_ops + rejected_ops;
     tracing::debug!("{ops_validated} out of {num_ops_to_validate} validated: {accepted_ops} accepted, {awaiting_ops} awaiting deps, {rejected_ops} rejected.");
 
@@ -489,11 +444,7 @@
 
     let zomes_to_invoke = get_zomes_to_invoke(op, &workspace, network.clone(), ribosome).await;
     if let Err(OutcomeOrError::Err(err)) = &zomes_to_invoke {
-<<<<<<< HEAD
-        tracing::error!("Error getting zomes to invoke to validate op {op:?}: {err}");
-=======
         tracing::error!(?op, ?err, "Error getting zomes to invoke to validate op.");
->>>>>>> 7989ee09
     };
     let zomes_to_invoke = zomes_to_invoke?;
     let invocation = ValidateInvocation::new(zomes_to_invoke, op)
