--- conflicted
+++ resolved
@@ -465,7 +465,7 @@
         &dht_op_hash,
         ribosome,
         workspace,
-        network.clone(),
+        Arc::new(network.clone()),
         validation_dependencies,
     )
     .await?;
@@ -482,14 +482,9 @@
     match op {
         Op::RegisterAgentActivity(RegisterAgentActivity { .. }) => Ok(ZomesToInvoke::AllIntegrity),
         Op::StoreRecord(StoreRecord { record }) => {
-<<<<<<< HEAD
-            let cascade = CascadeImpl::from_workspace_and_network(workspace, network.clone());
-            store_record_zomes_to_invoke(record.action(), ribosome, &cascade).await
-=======
             let cascade =
                 CascadeImpl::from_workspace_and_network(&workspace, Arc::new(network.clone()));
-            store_record_zomes_to_invoke(record.action(), ribosome, &cascade).await?
->>>>>>> dfa67b70
+            store_record_zomes_to_invoke(record.action(), ribosome, &cascade).await
         }
         Op::StoreEntry(StoreEntry {
             action:
@@ -522,26 +517,8 @@
         Op::RegisterDeleteLink(RegisterDeleteLink {
             create_link: action,
             ..
-<<<<<<< HEAD
         }) => create_link_zomes_to_invoke(action, ribosome),
     }
-=======
-        }) => create_link_zomes_to_invoke(action, ribosome)?,
-    };
-
-    let invocation = ValidateInvocation::new(zomes_to_invoke, op)
-        .map_err(|e| AppValidationError::RibosomeError(e.into()))?;
-    let outcome = run_validation_callback(
-        invocation,
-        ribosome,
-        workspace,
-        Arc::new(network.clone()),
-        validation_dependencies,
-    )
-    .await?;
-
-    Ok(outcome)
->>>>>>> dfa67b70
 }
 
 /// Check the AppEntryDef is valid for the zome.
@@ -684,13 +661,8 @@
     invocation: ValidateInvocation,
     dht_op_hash: &DhtOpHash,
     ribosome: &impl RibosomeT,
-<<<<<<< HEAD
     workspace: HostFnWorkspaceRead,
-    network: HolochainP2pDna,
-=======
-    workspace_read: HostFnWorkspaceRead,
     network: GenericNetwork,
->>>>>>> dfa67b70
     validation_dependencies: Arc<Mutex<ValidationDependencies>>,
 ) -> AppValidationResult<Outcome> {
     let validate_result = ribosome.run_validate(
