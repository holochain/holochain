--- conflicted
+++ resolved
@@ -816,19 +816,12 @@
     dpki: Option<Arc<DpkiService>>,
     is_inline: bool,
 ) -> AppValidationResult<Outcome> {
-<<<<<<< HEAD
-    let validate_result = ribosome.run_validate(
-        ValidateHostAccess::new(workspace.clone(), network.clone(), dpki, is_inline),
-        invocation.clone(),
-    )?;
-=======
     let validate_result = ribosome
         .run_validate(
-            ValidateHostAccess::new(workspace.clone(), network.clone(), is_inline),
+            ValidateHostAccess::new(workspace.clone(), network.clone(), dpki, is_inline),
             invocation.clone(),
         )
         .await?;
->>>>>>> daa9c0c6
     match validate_result {
         ValidateResult::Valid => Ok(Outcome::Accepted),
         ValidateResult::Invalid(reason) => Ok(Outcome::Rejected(reason)),
