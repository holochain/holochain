--- conflicted
+++ resolved
@@ -235,16 +235,8 @@
                     }
                     Outcome::AwaitingDeps(_) => {
                         awaiting += 1;
-<<<<<<< HEAD
                         let status = ValidationStage::AwaitingAppDeps;
                         put_validation_limbo(txn, &op_hash, status)?;
-=======
-                        put_validation_limbo(
-                            txn,
-                            &op_hash,
-                            ValidationStage::AwaitingAppDeps(deps),
-                        )?;
->>>>>>> 52bffa08
                     }
                     Outcome::Rejected(_) => {
                         rejected += 1;
