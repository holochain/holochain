--- conflicted
+++ resolved
@@ -301,10 +301,6 @@
                 &network,
                 &ribosome,
                 &conductor_handle,
-<<<<<<< HEAD
-                validation_dependencies.clone(),
-=======
->>>>>>> 7c6fcde8
                 dpki.clone(),
                 true, // is_inline
             )
