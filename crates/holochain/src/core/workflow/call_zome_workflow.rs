use super::app_validation_workflow;
use super::app_validation_workflow::AppValidationError;
use super::app_validation_workflow::Outcome;
use super::app_validation_workflow::ValidationDependencies;
use super::error::WorkflowResult;
use super::sys_validation_workflow::sys_validate_record;
use crate::conductor::api::CellConductorApi;
use crate::conductor::api::CellConductorApiT;
use crate::conductor::interface::SignalBroadcaster;
use crate::conductor::ConductorHandle;
use crate::core::queue_consumer::TriggerSender;
use crate::core::ribosome::error::RibosomeResult;
use crate::core::ribosome::guest_callback::post_commit::send_post_commit;
use crate::core::ribosome::RibosomeT;
use crate::core::ribosome::ZomeCallHostAccess;
use crate::core::ribosome::ZomeCallInvocation;
use crate::core::workflow::WorkflowError;
use holochain_keystore::MetaLairClient;
use holochain_p2p::HolochainP2pDna;
use holochain_state::host_fn_workspace::SourceChainWorkspace;
use holochain_state::source_chain::SourceChainError;
use holochain_types::prelude::*;
use holochain_zome_types::record::Record;
use parking_lot::Mutex;
use std::sync::Arc;
use tracing::instrument;

#[cfg(test)]
mod validation_test;

/// Placeholder for the return value of a zome invocation
pub type ZomeCallResult = RibosomeResult<ZomeCallResponse>;

pub struct CallZomeWorkflowArgs<RibosomeT> {
    pub ribosome: RibosomeT,
    pub invocation: ZomeCallInvocation,
    pub signal_tx: SignalBroadcaster,
    pub conductor_handle: ConductorHandle,
    pub is_root_zome_call: bool,
    pub cell_id: CellId,
}

#[instrument(skip(
    workspace,
    network,
    keystore,
    args,
    trigger_publish_dht_ops,
    trigger_integrate_dht_ops
))]
pub async fn call_zome_workflow<Ribosome>(
    workspace: SourceChainWorkspace,
    network: HolochainP2pDna,
    keystore: MetaLairClient,
    args: CallZomeWorkflowArgs<Ribosome>,
    trigger_publish_dht_ops: TriggerSender,
    trigger_integrate_dht_ops: TriggerSender,
) -> WorkflowResult<ZomeCallResult>
where
    Ribosome: RibosomeT + 'static,
{
    let coordinator_zome = args
        .ribosome
        .dna_def()
        .get_coordinator_zome(args.invocation.zome.zome_name())
        .ok();
    let should_write = args.is_root_zome_call;
    let conductor_handle = args.conductor_handle.clone();
    let result =
        call_zome_workflow_inner(workspace.clone(), network.clone(), keystore.clone(), args)
            .await?;

    // --- END OF WORKFLOW, BEGIN FINISHER BOILERPLATE ---

    // commit the workspace
    if should_write {
        let countersigning_op = workspace.source_chain().countersigning_op()?;
        match workspace.source_chain().flush(&network).await {
            Ok(flushed_actions) => {
                // Skip if nothing was written
                if !flushed_actions.is_empty() {
                    match countersigning_op {
                        Some(op) => {
                            if let Err(error_response) =
                                super::countersigning_workflow::countersigning_publish(
                                    &network,
                                    op,
                                    (*workspace.author().ok_or_else(|| {
                                        WorkflowError::Other("author required".into())
                                    })?)
                                    .clone(),
                                )
                                .await
                            {
                                return Ok(Ok(error_response));
                            }
                        }
                        None => {
                            trigger_publish_dht_ops.trigger(&"call_zome_workflow");
                            trigger_integrate_dht_ops.trigger(&"call_zome_workflow");
                        }
                    }

                    // Only send post commit if this is a coordinator zome.
                    if let Some(coordinator_zome) = coordinator_zome {
                        send_post_commit(
                            conductor_handle,
                            workspace,
                            network,
                            keystore,
                            flushed_actions,
                            vec![coordinator_zome],
                        )
                        .await?;
                    }
                }
            }
            err => {
                err?;
            }
        }
    };

    Ok(result)
}

async fn call_zome_workflow_inner<Ribosome>(
    workspace: SourceChainWorkspace,
    network: HolochainP2pDna,
    keystore: MetaLairClient,
    args: CallZomeWorkflowArgs<Ribosome>,
) -> WorkflowResult<ZomeCallResult>
where
    Ribosome: RibosomeT + 'static,
{
    let CallZomeWorkflowArgs {
        ribosome,
        invocation,
        signal_tx,
        conductor_handle,
        cell_id,
        ..
    } = args;

    let call_zome_handle =
        CellConductorApi::new(conductor_handle.clone(), cell_id).into_call_zome_handle();

    tracing::trace!("Before zome call");
    let host_access = ZomeCallHostAccess::new(
        workspace.clone().into(),
        keystore,
        network.clone(),
        signal_tx,
        call_zome_handle,
    );
    let (ribosome, result) =
        call_zome_function_authorized(ribosome, host_access, invocation).await?;
    tracing::trace!("After zome call");

    let validation_result =
        inline_validation(workspace.clone(), network, conductor_handle, ribosome).await;

    // If the validation failed remove any active chain lock that matches the
    // entry that failed validation.
    if matches!(
        validation_result,
        Err(WorkflowError::SourceChainError(
            SourceChainError::InvalidCommit(_)
        ))
    ) {
        let scratch_records = workspace.source_chain().scratch_records()?;
        if scratch_records.len() == 1 {
            let lock = holochain_state::source_chain::lock_for_entry(
                scratch_records[0].entry().as_option(),
            )?;
            if !lock.is_empty()
                && workspace
                    .source_chain()
                    .is_chain_locked(Vec::with_capacity(0))
                    .await?
                && !workspace.source_chain().is_chain_locked(lock).await?
            {
                if let Err(error) = workspace.source_chain().unlock_chain().await {
                    tracing::error!(?error);
                }
            }
        }
    }
    validation_result?;
    Ok(result)
}

/// First check if we are authorized to call
/// the zome function.
/// Then send to a background thread and
/// call the zome function.
pub async fn call_zome_function_authorized<R>(
    ribosome: R,
    host_access: ZomeCallHostAccess,
    invocation: ZomeCallInvocation,
) -> WorkflowResult<(R, RibosomeResult<ZomeCallResponse>)>
where
    R: RibosomeT + 'static,
{
    match invocation.is_authorized(&host_access).await? {
        ZomeCallAuthorization::Authorized => {
            tokio::task::spawn_blocking(|| {
                let r = ribosome.call_zome_function(host_access, invocation);
                Ok((ribosome, r))
            })
            .await?
        }
        not_authorized_reason => Ok((
            ribosome,
            Ok(ZomeCallResponse::Unauthorized(
                not_authorized_reason,
                invocation.cell_id.clone(),
                invocation.zome.zome_name().clone(),
                invocation.fn_name.clone(),
                invocation.provenance.clone(),
            )),
        )),
    }
}

/// Run validation inline and wait for the result.
pub async fn inline_validation<Ribosome>(
    workspace: SourceChainWorkspace,
    network: HolochainP2pDna,
    conductor_handle: ConductorHandle,
    ribosome: Ribosome,
) -> WorkflowResult<()>
where
    Ribosome: RibosomeT + 'static,
{
    let cascade = Arc::new(holochain_cascade::CascadeImpl::from_workspace_and_network(
        &workspace,
        network.clone(),
    ));

    let to_app_validate = {
        // collect all the records we need to validate in wasm
        let scratch_records = workspace.source_chain().scratch_records()?;
        let mut to_app_validate: Vec<Record> = Vec::with_capacity(scratch_records.len());
        // Loop forwards through all the new records
        for record in scratch_records {
            sys_validate_record(&record, cascade.clone())
                .await
                // If the was en error exit
                // If the validation failed, exit with an InvalidCommit
                // If it was ok continue
                .or_else(|outcome_or_err| outcome_or_err.invalid_call_zome_commit())?;
            to_app_validate.push(record);
        }

        to_app_validate
    };

    for mut chain_record in to_app_validate {
        for op_type in action_to_op_types(chain_record.action()) {
            let op =
                app_validation_workflow::record_to_op(chain_record, op_type, cascade.clone()).await;

            let (op, omitted_entry) = match op {
                Ok(op) => op,
                Err(outcome_or_err) => return map_outcome(Outcome::try_from(outcome_or_err)),
            };
<<<<<<< HEAD
            let validation_dependencies = Arc::new(Mutex::new(ValidationDependencies::new()));
=======
            let fetched_dependencies = Arc::new(Mutex::new(ValidationDependencies::new()));
>>>>>>> bc34eac0

            let outcome = app_validation_workflow::validate_op(
                &op,
                workspace.clone().into(),
                &network,
                &ribosome,
                &conductor_handle,
                validation_dependencies.clone(),
            )
            .await;
            let outcome = outcome.or_else(Outcome::try_from);
            map_outcome(outcome)?;
            chain_record = op_to_record(op, omitted_entry);
        }
    }

    Ok(())
}

fn op_to_record(op: Op, omitted_entry: Option<Entry>) -> Record {
    match op {
        Op::StoreRecord(StoreRecord { mut record }) => {
            if let Some(e) = omitted_entry {
                // NOTE: this is only possible in this situation because we already removed
                // this exact entry from this Record earlier. DON'T set entries on records
                // anywhere else without recomputing hashes and signatures!
                record.entry = RecordEntry::Present(e);
            }
            record
        }
        Op::StoreEntry(StoreEntry { action, entry }) => {
            Record::new(SignedActionHashed::raw_from_same_hash(action), Some(entry))
        }
        Op::RegisterUpdate(RegisterUpdate {
            update, new_entry, ..
        }) => Record::new(SignedActionHashed::raw_from_same_hash(update), new_entry),
        Op::RegisterDelete(RegisterDelete { delete, .. }) => Record::new(
            SignedActionHashed::raw_from_same_hash(delete),
            omitted_entry,
        ),
        Op::RegisterAgentActivity(RegisterAgentActivity { action, .. }) => Record::new(
            SignedActionHashed::raw_from_same_hash(action),
            omitted_entry,
        ),
        Op::RegisterCreateLink(RegisterCreateLink { create_link, .. }) => Record::new(
            SignedActionHashed::raw_from_same_hash(create_link),
            omitted_entry,
        ),
        Op::RegisterDeleteLink(RegisterDeleteLink { delete_link, .. }) => Record::new(
            SignedActionHashed::raw_from_same_hash(delete_link),
            omitted_entry,
        ),
    }
}

fn map_outcome(
    outcome: Result<app_validation_workflow::Outcome, AppValidationError>,
) -> WorkflowResult<()> {
    match outcome.map_err(SourceChainError::other)? {
        app_validation_workflow::Outcome::Accepted => {}
        app_validation_workflow::Outcome::Rejected(reason) => {
            return Err(SourceChainError::InvalidCommit(reason).into());
        }
        // when the wasm is being called directly in a zome invocation any
        // state other than valid is not allowed for new entries
        // e.g. we require that all dependencies are met when committing an
        // entry to a local source chain
        // this is different to the case where we are validating data coming in
        // from the network where unmet dependencies would need to be
        // rescheduled to attempt later due to partitions etc.
        app_validation_workflow::Outcome::AwaitingDeps(hashes) => {
            return Err(SourceChainError::InvalidCommit(format!(
                "Awaiting deps {:?} but this is not allowed when committing entries to the source chain",
                hashes
            ))
            .into());
        }
    }
    Ok(())
}<|MERGE_RESOLUTION|>--- conflicted
+++ resolved
@@ -265,11 +265,7 @@
                 Ok(op) => op,
                 Err(outcome_or_err) => return map_outcome(Outcome::try_from(outcome_or_err)),
             };
-<<<<<<< HEAD
-            let validation_dependencies = Arc::new(Mutex::new(ValidationDependencies::new()));
-=======
             let fetched_dependencies = Arc::new(Mutex::new(ValidationDependencies::new()));
->>>>>>> bc34eac0
 
             let outcome = app_validation_workflow::validate_op(
                 &op,
