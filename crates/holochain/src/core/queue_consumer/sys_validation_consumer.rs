//! The workflow and queue consumer for sys validation

use super::*;
use crate::{
    conductor::manager::ManagedTaskResult,
    core::workflow::sys_validation_workflow::{sys_validation_workflow, SysValidationWorkspace},
};
use futures::future::Either;
use holochain_state::env::EnvironmentWrite;
<<<<<<< HEAD
=======

>>>>>>> 8f0e3a56
use tokio::task::JoinHandle;
use tracing::*;

/// Spawn the QueueConsumer for SysValidation workflow
#[instrument(skip(env, stop, trigger_app_validation, network, conductor_api))]
pub fn spawn_sys_validation_consumer(
    env: EnvironmentWrite,
    mut stop: sync::broadcast::Receiver<()>,
    mut trigger_app_validation: TriggerSender,
    network: HolochainP2pCell,
    conductor_api: impl CellConductorApiT + 'static,
) -> (
    TriggerSender,
    tokio::sync::oneshot::Receiver<()>,
    JoinHandle<ManagedTaskResult>,
) {
    let (tx, mut rx) = TriggerSender::new();
    let (tx_first, rx_first) = tokio::sync::oneshot::channel();
    let mut tx_first = Some(tx_first);
    let mut trigger_self = tx.clone();
    let handle = tokio::spawn(async move {
        loop {
<<<<<<< HEAD
            let env_ref = env.guard();
            let workspace = SysValidationWorkspace::new(env.clone().into(), &env_ref)
=======
            let workspace = SysValidationWorkspace::new(env.clone().into())
>>>>>>> 8f0e3a56
                .expect("Could not create Workspace");
            if let WorkComplete::Incomplete = sys_validation_workflow(
                workspace,
                env.clone().into(),
                &mut trigger_app_validation,
                network.clone(),
                conductor_api.clone(),
            )
            .await
            .expect("Error running Workflow")
            {
                trigger_self.trigger()
            };
            // notify the Cell that the first loop has completed
            if let Some(tx_first) = tx_first.take() {
                let _ = tx_first.send(());
            }

            // Check for shutdown or next job
            let next_job = rx.listen();
            let kill = stop.recv();
            tokio::pin!(next_job);
            tokio::pin!(kill);

            if let Either::Left((Err(_), _)) | Either::Right((_, _)) =
                futures::future::select(next_job, kill).await
            {
                tracing::warn!("Cell is shutting down: stopping queue consumer.");
                break;
            };
        }
        Ok(())
    });
    (tx, rx_first, handle)
}<|MERGE_RESOLUTION|>--- conflicted
+++ resolved
@@ -7,10 +7,6 @@
 };
 use futures::future::Either;
 use holochain_state::env::EnvironmentWrite;
-<<<<<<< HEAD
-=======
-
->>>>>>> 8f0e3a56
 use tokio::task::JoinHandle;
 use tracing::*;
 
@@ -33,12 +29,7 @@
     let mut trigger_self = tx.clone();
     let handle = tokio::spawn(async move {
         loop {
-<<<<<<< HEAD
-            let env_ref = env.guard();
-            let workspace = SysValidationWorkspace::new(env.clone().into(), &env_ref)
-=======
             let workspace = SysValidationWorkspace::new(env.clone().into())
->>>>>>> 8f0e3a56
                 .expect("Could not create Workspace");
             if let WorkComplete::Incomplete = sys_validation_workflow(
                 workspace,
