--- conflicted
+++ resolved
@@ -4,11 +4,6 @@
 
 use crate::conductor::manager::ManagedTaskResult;
 use crate::core::workflow::publish_dht_ops_workflow::publish_dht_ops_workflow;
-<<<<<<< HEAD
-use crate::{conductor::manager::ManagedTaskResult, core::workflow::error::WorkflowResult};
-=======
-use crate::core::workflow::publish_dht_ops_workflow::PublishDhtOpsWorkspace;
->>>>>>> 35f06274
 use tokio::task::JoinHandle;
 use tracing::*;
 
@@ -32,25 +27,8 @@
                 break;
             }
 
-<<<<<<< HEAD
-            holochain_sqlite::db::optimistic_retry_async("publish_dht_ops_consumer", || async {
-                // Run the workflow
-                if let WorkComplete::Incomplete =
-                    publish_dht_ops_workflow(env.clone(), cell_network.clone()).await?
-                {
-                    trigger_self.clone().trigger()
-                };
-                WorkflowResult::Ok(())
-            })
-            .await
-            .expect("Too many consecutive errors. Shutting down loop. TODO: make Holochain crash");
-=======
             // Run the workflow
-            let workspace = PublishDhtOpsWorkspace::new(env.clone().into())
-                .expect("Could not create Workspace");
-            match publish_dht_ops_workflow(workspace, env.clone().into(), cell_network.clone())
-                .await
-            {
+            match publish_dht_ops_workflow(env.clone(), cell_network.clone()).await {
                 Ok(WorkComplete::Incomplete) => trigger_self.trigger(),
                 Err(err) => {
                     handle_workflow_error(
@@ -63,7 +41,6 @@
                 }
                 _ => (),
             };
->>>>>>> 35f06274
         }
         Ok(())
     });
