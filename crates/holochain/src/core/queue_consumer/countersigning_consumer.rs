--- conflicted
+++ resolved
@@ -8,11 +8,7 @@
 #[instrument(skip_all)]
 pub(crate) fn spawn_countersigning_consumer(
     space: Space,
-<<<<<<< HEAD
-    dna_network: HolochainP2pDna,
-=======
     workspace: Arc<CountersigningWorkspace>,
->>>>>>> ac0cf13f
     cell_id: CellId,
     conductor: ConductorHandle,
     integration_trigger: TriggerSender,
@@ -21,25 +17,15 @@
     let (tx, rx) = TriggerSender::new();
 
     let self_trigger = tx.clone();
-<<<<<<< HEAD
-    queue_consumer_dna_bound(
-        "countersigning_consumer",
-        space.dna_hash.clone(),
-=======
     queue_consumer_cell_bound(
         "countersigning_consumer",
         cell_id.clone(),
->>>>>>> ac0cf13f
         conductor.task_manager(),
         (tx.clone(), rx),
         move || {
             countersigning_workflow_fn(
                 space.clone(),
-<<<<<<< HEAD
-                Arc::new(dna_network.clone()),
-=======
                 workspace.clone(),
->>>>>>> ac0cf13f
                 cell_id.clone(),
                 conductor.clone(),
                 self_trigger.clone(),
@@ -54,11 +40,7 @@
 
 async fn countersigning_workflow_fn(
     space: Space,
-<<<<<<< HEAD
-    dna_network: Arc<impl HolochainP2pDnaT>,
-=======
     workspace: Arc<CountersigningWorkspace>,
->>>>>>> ac0cf13f
     cell_id: CellId,
     conductor: ConductorHandle,
     self_trigger: TriggerSender,
@@ -70,11 +52,6 @@
         .await
         .map_err(WorkflowError::other)?;
 
-<<<<<<< HEAD
-    countersigning_workflow(
-        space.clone(),
-        dna_network.clone(),
-=======
     let cell = conductor
         .cell_by_id(&cell_id)
         .await
@@ -88,7 +65,6 @@
         workspace,
         Arc::new(cell_network.clone()),
         keystore,
->>>>>>> ac0cf13f
         cell_id.clone(),
         signal_tx,
         self_trigger.clone(),
