//! # System Validation Checks
//! This module contains all the checks we run for sys validation

use super::queue_consumer::TriggerSender;
use super::workflow::incoming_dht_ops_workflow::incoming_dht_ops_workflow;
use super::workflow::sys_validation_workflow::SysValidationWorkspace;
use crate::conductor::space::Space;
use holochain_keystore::AgentPubKeyExt;
use holochain_types::prelude::*;
use std::sync::Arc;

pub use error::*;
pub use holo_hash::*;
pub use holochain_state::source_chain::SourceChainError;
pub use holochain_state::source_chain::SourceChainResult;
pub use holochain_zome_types::prelude::*;

#[allow(missing_docs)]
mod error;
#[cfg(test)]
mod tests;

/// 16mb limit on Entries due to websocket limits.
/// 4mb limit to constrain bandwidth usage on uploading.
/// (Assuming a baseline 5mbps upload for now... update this
/// as consumer internet connections trend toward more upload)
/// Consider splitting large entries up.
pub const MAX_ENTRY_SIZE: usize = ENTRY_SIZE_LIMIT;

/// 1kb limit on LinkTags.
/// Tags are used as keys to the database to allow
/// fast lookup so they should be small.
pub const MAX_TAG_SIZE: usize = 1000;

/// Verify the signature for this action
pub async fn verify_action_signature(sig: &Signature, action: &Action) -> SysValidationResult<()> {
    if action.author().verify_signature(sig, action).await? {
        Ok(())
    } else {
        Err(SysValidationError::ValidationOutcome(
            ValidationOutcome::Counterfeit((*sig).clone(), (*action).clone()),
        ))
    }
}

/// Verify the author key was valid at the time
/// of signing with dpki
/// TODO: This is just a stub until we have dpki.
pub async fn author_key_is_valid(_author: &AgentPubKey) -> SysValidationResult<()> {
    Ok(())
}

/// Verify the countersigning session contains the specified action.
pub fn check_countersigning_session_data_contains_action(
    entry_hash: EntryHash,
    session_data: &CounterSigningSessionData,
    action: NewEntryActionRef<'_>,
) -> SysValidationResult<()> {
    let weight = match action {
        NewEntryActionRef::Create(h) => h.weight.clone(),
        NewEntryActionRef::Update(h) => h.weight.clone(),
    };
    let action_is_in_session = session_data
        .build_action_set(entry_hash, weight)
        .map_err(SysValidationError::from)?
        .iter()
        .any(|session_action| match (&action, session_action) {
            (NewEntryActionRef::Create(create), Action::Create(session_create)) => {
                create == &session_create
            }
            (NewEntryActionRef::Update(update), Action::Update(session_update)) => {
                update == &session_update
            }
            _ => false,
        });
    if !action_is_in_session {
        Err(SysValidationError::ValidationOutcome(
            ValidationOutcome::ActionNotInCounterSigningSession(
                session_data.to_owned(),
                action.to_new_entry_action(),
            ),
        ))
    } else {
        Ok(())
    }
}

/// Verify that the signature on a preflight request is valid.
pub async fn check_countersigning_preflight_response_signature(
    preflight_response: &PreflightResponse,
) -> SysValidationResult<()> {
    let signature_is_valid = preflight_response
        .request()
        .signing_agents
        .get(*preflight_response.agent_state().agent_index() as usize)
        .ok_or_else(|| {
            SysValidationError::ValidationOutcome(ValidationOutcome::PreflightResponseSignature(
                (*preflight_response).clone(),
            ))
        })?
        .0
        .verify_signature_raw(
            preflight_response.signature(),
            preflight_response
                .encode_for_signature()
                .map_err(|_| {
                    SysValidationError::ValidationOutcome(
                        ValidationOutcome::PreflightResponseSignature(
                            (*preflight_response).clone(),
                        ),
                    )
                })?
                .into(),
        )
        .await?;
    if signature_is_valid {
        Ok(())
    } else {
        Err(SysValidationError::ValidationOutcome(
            ValidationOutcome::PreflightResponseSignature((*preflight_response).clone()),
        ))
    }
}

/// Verify all the countersigning session data together.
pub async fn check_countersigning_session_data(
    entry_hash: EntryHash,
    session_data: &CounterSigningSessionData,
    action: NewEntryActionRef<'_>,
) -> SysValidationResult<()> {
    session_data.check_integrity()?;
    check_countersigning_session_data_contains_action(entry_hash, session_data, action)?;

    let tasks: Vec<_> = session_data
        .responses()
        .iter()
        .map(|(response, signature)| async move {
            let preflight_response = PreflightResponse::try_new(
                session_data.preflight_request().clone(),
                response.clone(),
                signature.clone(),
            )?;
            check_countersigning_preflight_response_signature(&preflight_response).await
        })
        .collect();

    let results: Vec<SysValidationResult<()>> = futures::future::join_all(tasks).await;
    let results: SysValidationResult<()> = results.into_iter().collect();
    match results {
        Ok(_) => Ok(()),
        Err(e) => Err(e),
    }
}

/// Check that the correct actions have the correct setting for prev_action:
/// - Dna can never have a prev_action, and must have seq == 0.
/// - All other actions must have prev_action, and seq > 0.
pub fn check_prev_action(action: &Action) -> SysValidationResult<()> {
    let is_dna = matches!(action, Action::Dna(_));
    let has_prev = action.prev_action().is_some();
    let is_first = action.action_seq() == 0;
    #[allow(clippy::collapsible_else_if)]
    if is_first {
        if is_dna && !has_prev {
            Ok(())
        } else {
            // Note that the implementation of the action types and `prev_action` should prevent this being hit
            // but this is useful as a defensive check.
            Err(PrevActionErrorKind::InvalidRoot)
        }
    } else {
        if !is_dna && has_prev {
            Ok(())
        } else {
            Err(PrevActionErrorKind::MissingPrev)
        }
    }
    .map_err(|e| ValidationOutcome::PrevActionError((e, action.clone()).into()).into())
}

/// Check that Dna actions are only added to empty source chains
pub fn check_valid_if_dna(action: &Action, dna_def: &DnaDefHashed) -> SysValidationResult<()> {
    match action {
        Action::Dna(a) => {
            let dna_hash = dna_def.as_hash();
            if a.hash != *dna_hash {
                Err(ValidationOutcome::WrongDna(a.hash.clone(), dna_hash.clone()).into())
            } else if action.timestamp() < dna_def.modifiers.origin_time {
                // If the Dna timestamp is ahead of the origin time, every other action
                // will be inductively so also due to the prev_action check
                Err(PrevActionErrorKind::InvalidRootOriginTime).map_err(|e| {
                    ValidationOutcome::PrevActionError((e, action.clone()).into()).into()
                })
            } else {
                Ok(())
            }
        }
        _ => Ok(()),
    }
}

/// Check if there are other actions at this
/// sequence number
pub async fn check_chain_rollback(
    action: &Action,
    workspace: &SysValidationWorkspace,
) -> SysValidationResult<()> {
    let empty = workspace.action_seq_is_empty(action).await?;

    // Ok or log warning
    if empty {
        Ok(())
    } else {
        // TODO: implement real rollback detection once we know what that looks like
        tracing::error!(
            "Chain rollback detected at position {} for agent {:?} from action {:?}",
            action.action_seq(),
            action.author(),
            action,
        );
        Ok(())
    }
}

/// Placeholder for future spam check.
/// Check action timestamps don't exceed MAX_PUBLISH_FREQUENCY
pub async fn check_spam(_action: &Action) -> SysValidationResult<()> {
    Ok(())
}

/// Check that created agents are always paired with an AgentValidationPkg and vice versa
pub fn check_agent_validation_pkg_predecessor(
    action: &Action,
    prev_action: &Action,
) -> SysValidationResult<()> {
    let maybe_error = match (prev_action, action) {
        (
            Action::AgentValidationPkg(AgentValidationPkg { .. }),
            Action::Create(Create { .. }) | Action::Update(Update { .. }),
        ) => None,
        (Action::AgentValidationPkg(AgentValidationPkg { .. }), _) => Some(
            "Every AgentValidationPkg must be followed by a Create or Update for an AgentPubKey",
        ),
        (
            _,
            Action::Create(Create {
                entry_type: EntryType::AgentPubKey,
                ..
            })
            | Action::Update(Update {
                entry_type: EntryType::AgentPubKey,
                ..
            }),
        ) => Some(
            "Every Create or Update for an AgentPubKey must be preceded by an AgentValidationPkg",
        ),
        _ => None,
    };

    if let Some(error) = maybe_error {
        Err(PrevActionErrorKind::InvalidSuccessor(
            error.to_string(),
            Box::new((prev_action.clone(), action.clone())),
        ))
        .map_err(|e| ValidationOutcome::PrevActionError((e, action.clone()).into()).into())
    } else {
        Ok(())
    }
}

/// Check that the author didn't change between actions
pub fn check_prev_author(action: &Action, prev_action: &Action) -> SysValidationResult<()> {
    // Agent updates will be valid when DPKI support lands
    let a1: AgentPubKey = if let Action::Update(
        u @ Update {
            entry_type: EntryType::AgentPubKey,
            ..
        },
    ) = prev_action
    {
        #[cfg(feature = "dpki")]
        {
            u.entry_hash.clone().into()
        }

        #[cfg(not(feature = "dpki"))]
        {
            u.author.clone()
        }
    } else {
        prev_action.author().clone()
    };

    let a2 = action.author();
    if a1 == *a2 {
        Ok(())
    } else {
        Err(PrevActionErrorKind::Author(a1, a2.clone()))
            .map_err(|e| ValidationOutcome::PrevActionError((e, action.clone()).into()).into())
    }
}

/// Check previous action timestamp is before this action
pub fn check_prev_timestamp(action: &Action, prev_action: &Action) -> SysValidationResult<()> {
    let t1 = prev_action.timestamp();
    let t2 = action.timestamp();
    if t2 > t1 {
        Ok(())
    } else {
        Err(PrevActionErrorKind::Timestamp(t1, t2))
            .map_err(|e| ValidationOutcome::PrevActionError((e, action.clone()).into()).into())
    }
}

/// Check the previous action is one less than the current
pub fn check_prev_seq(action: &Action, prev_action: &Action) -> SysValidationResult<()> {
    let action_seq = action.action_seq();
    let prev_seq = prev_action.action_seq();
    if action_seq > 0 && prev_seq == action_seq - 1 {
        Ok(())
    } else {
        Err(PrevActionErrorKind::InvalidSeq(action_seq, prev_seq))
            .map_err(|e| ValidationOutcome::PrevActionError((e, action.clone()).into()).into())
    }
}

/// Check the entry variant matches the variant in the actions entry type
pub fn check_entry_type(entry_type: &EntryType, entry: &Entry) -> SysValidationResult<()> {
    entry_type_matches(entry_type, entry)
        .then_some(())
        .ok_or_else(|| ValidationOutcome::EntryTypeMismatch.into())
}

/// Check that the EntryVisibility is congruous with the presence or absence of entry data
pub fn check_entry_visibility(op: &DhtOp) -> SysValidationResult<()> {
    use EntryVisibility::*;
    use RecordEntry::*;

    let err = |reason: &str| {
        Err(ValidationOutcome::MalformedDhtOp(
            Box::new(op.action()),
            op.get_type(),
            reason.to_string(),
        )
        .into())
    };

    match (op.action().entry_type().map(|t| t.visibility()), op.entry()) {
        (Some(Public), Present(_)) => Ok(()),
        (Some(Private), Hidden) => Ok(()),
        (Some(Private), NotStored) => Ok(()),

        (Some(Public), Hidden) => err("RecordEntry::Hidden is only for Private entry type"),
        (Some(_), NA) => err("There is action entry data but the entry itself is N/A"),
        (Some(Private), Present(_)) => Err(ValidationOutcome::PrivateEntryLeaked.into()),
        (Some(Public), NotStored) => {
            if op.get_type() == DhtOpType::RegisterAgentActivity
                || op.action().entry_type() == Some(&EntryType::AgentPubKey)
            {
                // RegisterAgentActivity is a special case, where the entry data can be omitted.
                // Agent entries are also a special case. The "entry data" is already present in
                // the action as the entry hash, so no external entry data is needed.
                Ok(())
            } else {
                err("Op has public entry type but is missing its data")
            }
        }
        (None, NA) => Ok(()),
        (None, _) => err("Entry must be N/A for action with no entry type"),
    }
}

/// Check the actions entry hash matches the hash of the entry
pub fn check_entry_hash(hash: &EntryHash, entry: &Entry) -> SysValidationResult<()> {
    if *hash == EntryHash::with_data_sync(entry) {
        Ok(())
    } else {
        Err(ValidationOutcome::EntryHash.into())
    }
}

/// Check the action should have an entry.
/// Is either a Create or Update
pub fn check_new_entry_action(action: &Action) -> SysValidationResult<()> {
    match action {
        Action::Create(_) | Action::Update(_) => Ok(()),
        _ => Err(ValidationOutcome::NotNewEntry(action.clone()).into()),
    }
}

/// Check the entry size is under the MAX_ENTRY_SIZE
pub fn check_entry_size(entry: &Entry) -> SysValidationResult<()> {
    match entry {
        Entry::App(bytes) | Entry::CounterSign(_, bytes) => {
            let size = std::mem::size_of_val(&bytes.bytes()[..]);
            if size <= MAX_ENTRY_SIZE {
                Ok(())
            } else {
                Err(ValidationOutcome::EntryTooLarge(size).into())
            }
        }
        _ => {
            // TODO: size checks on other types (cap grant and claim)
            Ok(())
        }
    }
}

/// Check the link tag size is under the MAX_TAG_SIZE
pub fn check_tag_size(tag: &LinkTag) -> SysValidationResult<()> {
    let size = std::mem::size_of_val(&tag.0[..]);
    if size <= MAX_TAG_SIZE {
        Ok(())
    } else {
        Err(ValidationOutcome::TagTooLarge(size).into())
    }
}

/// Check a Update's entry type is the same for
/// original and new entry.
pub fn check_update_reference(
    update: &Update,
    original_entry_action: &NewEntryActionRef<'_>,
) -> SysValidationResult<()> {
    if update.entry_type != *original_entry_action.entry_type() {
        return Err(ValidationOutcome::UpdateTypeMismatch(
            original_entry_action.entry_type().clone(),
            update.entry_type.clone(),
        )
        .into());
    }

    if update.original_entry_address != *original_entry_action.entry_hash() {
        return Err(ValidationOutcome::UpdateHashMismatch(
            original_entry_action.entry_hash().clone(),
            update.original_entry_address.clone(),
        )
        .into());
    }

    Ok(())
}

/// Validate a chain of actions with an optional starting point.
pub fn validate_chain<'iter, A: 'iter + ChainItem>(
    mut actions: impl Iterator<Item = &'iter A>,
    persisted_chain_head: &Option<(A::Hash, u32)>,
) -> SysValidationResult<()> {
    // Check the chain starts in a valid way.
    let mut last_item = match actions.next() {
        Some(item) => {
            match persisted_chain_head {
                Some((prev_hash, prev_seq)) => {
                    check_prev_action_chain(prev_hash, *prev_seq, item)
                        .map_err(ValidationOutcome::from)?;
                }
                None => {
                    // If there's no persisted chain head, then the first action
                    // must have no parent.
                    if item.prev_hash().is_some() {
                        return Err(ValidationOutcome::PrevActionError(
                            (PrevActionErrorKind::InvalidRoot, item).into(),
                        )
                        .into());
                    }
                }
            }
            (item.get_hash(), item.seq())
        }
        None => return Ok(()),
    };

    for item in actions {
        // Check each item of the chain is valid.
        check_prev_action_chain(last_item.0, last_item.1, item).map_err(ValidationOutcome::from)?;
        last_item = (item.get_hash(), item.seq());
    }
    Ok(())
}

// Check the action is valid for the previous action.
fn check_prev_action_chain<A: ChainItem>(
    prev_action_hash: &A::Hash,
    prev_action_seq: u32,
    action: &A,
) -> Result<(), PrevActionError> {
    // The root cannot appear later in the chain
    if action.prev_hash().is_none() {
        Err((PrevActionErrorKind::MissingPrev, action).into())
    } else if action.prev_hash().map_or(true, |p| p != prev_action_hash) {
        // Check the prev hash matches.
        Err((PrevActionErrorKind::HashMismatch(action.seq()), action).into())
    } else if action
        .seq()
        .checked_sub(1)
        .map_or(true, |s| prev_action_seq != s)
    {
        // Check the prev seq is one less.
        Err((
            PrevActionErrorKind::InvalidSeq(action.seq(), prev_action_seq),
            action,
        )
            .into())
    } else {
        Ok(())
    }
}

/// Allows DhtOps to be sent to some receiver
#[async_trait::async_trait]
#[cfg_attr(test, mockall::automock)]
pub trait DhtOpSender {
    /// Sends an op
    async fn send_op(&self, op: DhtOp) -> SysValidationResult<()>;

    /// Send a StoreRecord DhtOp
    async fn send_store_record(&self, record: Record) -> SysValidationResult<()>;

    /// Send a StoreEntry DhtOp
    async fn send_store_entry(&self, record: Record) -> SysValidationResult<()>;

    /// Send a RegisterAddLink DhtOp
    async fn send_register_add_link(&self, record: Record) -> SysValidationResult<()>;

    /// Send a RegisterAgentActivity DhtOp
    async fn send_register_agent_activity(&self, record: Record) -> SysValidationResult<()>;
}

/// Allows you to send an op to the
/// incoming_dht_ops_workflow if you
/// found it on the network and were supposed
/// to be holding it.
#[derive(derive_more::Constructor, Clone)]
pub struct IncomingDhtOpSender {
    space: Arc<Space>,
    sys_validation_trigger: TriggerSender,
}

#[async_trait::async_trait]
impl DhtOpSender for IncomingDhtOpSender {
    async fn send_op(&self, op: DhtOp) -> SysValidationResult<()> {
        let ops = vec![op];
        Ok(incoming_dht_ops_workflow(
            self.space.as_ref().clone(),
            self.sys_validation_trigger.clone(),
            ops,
            false,
        )
        .await
        .map_err(Box::new)?)
    }

    async fn send_store_record(&self, record: Record) -> SysValidationResult<()> {
        self.send_op(make_store_record(record)).await
    }

    async fn send_store_entry(&self, record: Record) -> SysValidationResult<()> {
        // TODO: MD: isn't it already too late if we've received a private entry from the network at this point?
        let is_public_entry = record.action().entry_type().map_or(false, |et| {
            matches!(et.visibility(), EntryVisibility::Public)
        });
        if is_public_entry {
            if let Some(op) = make_store_entry(record) {
                self.send_op(op).await?;
            }
        }
        Ok(())
    }

    async fn send_register_add_link(&self, record: Record) -> SysValidationResult<()> {
        if let Some(op) = make_register_add_link(record) {
            self.send_op(op).await?;
        }

        Ok(())
    }

    async fn send_register_agent_activity(&self, record: Record) -> SysValidationResult<()> {
        self.send_op(make_register_agent_activity(record)).await
    }
}

<<<<<<< HEAD
/// Where the record was found.
enum Source {
    /// Locally because we are holding it or
    /// because we will be soon
    Local(Record),
    /// On the network.
    /// This means we aren't holding it so
    /// we should add it to our incoming ops
    Network(Record),
}

impl AsRef<Record> for Source {
    fn as_ref(&self) -> &Record {
        match self {
            Source::Local(el) | Source::Network(el) => el,
        }
    }
}

/// Check if we are holding a dependency and
/// run a check callback on the it.
/// This function also returns where the dependency
/// was found so you can decide whether or not to add
/// it to the incoming ops.
async fn check_and_hold<I: Into<AnyDhtHash> + Clone>(
    hash: &I,
    cascade: &impl Cascade,
) -> SysValidationResult<Source> {
    // TODO: when looking for validation dependencies, we need to be
    // looking for the action under a particular OpType, not just any op.
    // Otherwise, honest nodes could arrive at different outcomes if they
    // use different ops to satisfy the validation dependency. Let's make
    // that that's the case here. It probably is, since the method of fetching
    // for Entries and Actions goes to the proper authorities, but I'm making
    // a note to double check it.
    let hash: AnyDhtHash = hash.clone().into();
    match cascade.retrieve(hash.clone(), Default::default()).await? {
        Some((el, CascadeSource::Local)) => Ok(Source::Local(el)),
        Some((el, CascadeSource::Network)) => Ok(Source::Network(el.privatized().0)),
        None => Err(ValidationOutcome::NotHoldingDep(hash).into()),
    }
}

=======
>>>>>>> 6c5390a0
/// Make a StoreRecord DhtOp from a Record.
/// Note that this can fail if the op is missing an
/// Entry when it was supposed to have one.
///
/// Because adding ops to incoming limbo while we are checking them
/// is only faster then waiting for them through gossip we don't care enough
/// to return an error.
fn make_store_record(record: Record) -> DhtOp {
    // Extract the data
    let (shh, record_entry) = record.privatized().0.into_inner();
    let (action, signature) = shh.into_inner();
    let action = action.into_content();

    // Create the op
    DhtOp::StoreRecord(signature, action, record_entry)
}

/// Make a StoreEntry DhtOp from a Record.
/// Note that this can fail if the op is missing an Entry or
/// the action is the wrong type.
///
/// Because adding ops to incoming limbo while we are checking them
/// is only faster then waiting for them through gossip we don't care enough
/// to return an error.
fn make_store_entry(record: Record) -> Option<DhtOp> {
    // Extract the data
    let (shh, record_entry) = record.into_inner();
    let (action, signature) = shh.into_inner();

    // Check the entry and exit early if it's not there
    let entry_box = record_entry.into_option()?;
    // If the action is the wrong type exit early
    let action = action.into_content().try_into().ok()?;

    // Create the op
    let op = DhtOp::StoreEntry(signature, action, entry_box);
    Some(op)
}

/// Make a RegisterAddLink DhtOp from a Record.
/// Note that this can fail if the action is the wrong type
///
/// Because adding ops to incoming limbo while we are checking them
/// is only faster then waiting for them through gossip we don't care enough
/// to return an error.
fn make_register_add_link(record: Record) -> Option<DhtOp> {
    // Extract the data
    let (shh, _) = record.into_inner();
    let (action, signature) = shh.into_inner();

    // If the action is the wrong type exit early
    let action = action.into_content().try_into().ok()?;

    // Create the op
    let op = DhtOp::RegisterAddLink(signature, action);
    Some(op)
}

/// Make a RegisterAgentActivity DhtOp from a Record.
/// Note that this can fail if the action is the wrong type
///
/// Because adding ops to incoming limbo while we are checking them
/// is only faster then waiting for them through gossip we don't care enough
/// to return an error.
fn make_register_agent_activity(record: Record) -> DhtOp {
    // Extract the data
    let (shh, _) = record.into_inner();
    let (action, signature) = shh.into_inner();

    // TODO something seems to have changed here, should this not be able to fail?
    // If the action is the wrong type exit early
    let action = action.into_content();

    // Create the op
    DhtOp::RegisterAgentActivity(signature, action)
}

#[cfg(test)]
pub mod test {
    use super::check_countersigning_preflight_response_signature;
    use crate::core::sys_validate::error::SysValidationError;
    use crate::core::ValidationOutcome;
    use arbitrary::Arbitrary;
    use fixt::fixt;
    use fixt::Predictable;
    use hdk::prelude::AgentPubKeyFixturator;
    use holochain_keystore::AgentPubKeyExt;
    use holochain_zome_types::countersigning::PreflightResponse;
    use matches::assert_matches;

    #[tokio::test(flavor = "multi_thread")]
    pub async fn test_check_countersigning_preflight_response_signature() {
        let keystore = holochain_keystore::test_keystore();
        let mut u = arbitrary::Unstructured::new(&[0; 1000]);
        let mut preflight_response = PreflightResponse::arbitrary(&mut u).unwrap();
        assert_matches!(
            check_countersigning_preflight_response_signature(&preflight_response).await,
            Err(SysValidationError::ValidationOutcome(
                ValidationOutcome::PreflightResponseSignature(_)
            ))
        );

        let alice = fixt!(AgentPubKey, Predictable);
        let bob = fixt!(AgentPubKey, Predictable, 1);

        preflight_response
            .request_mut()
            .signing_agents
            .push((alice.clone(), vec![]));
        preflight_response
            .request_mut()
            .signing_agents
            .push((bob, vec![]));

        *preflight_response.signature_mut() = alice
            .sign_raw(
                &keystore,
                preflight_response.encode_for_signature().unwrap().into(),
            )
            .await
            .unwrap();

        assert_eq!(
            check_countersigning_preflight_response_signature(&preflight_response)
                .await
                .unwrap(),
            (),
        );
    }
}<|MERGE_RESOLUTION|>--- conflicted
+++ resolved
@@ -580,52 +580,6 @@
     }
 }
 
-<<<<<<< HEAD
-/// Where the record was found.
-enum Source {
-    /// Locally because we are holding it or
-    /// because we will be soon
-    Local(Record),
-    /// On the network.
-    /// This means we aren't holding it so
-    /// we should add it to our incoming ops
-    Network(Record),
-}
-
-impl AsRef<Record> for Source {
-    fn as_ref(&self) -> &Record {
-        match self {
-            Source::Local(el) | Source::Network(el) => el,
-        }
-    }
-}
-
-/// Check if we are holding a dependency and
-/// run a check callback on the it.
-/// This function also returns where the dependency
-/// was found so you can decide whether or not to add
-/// it to the incoming ops.
-async fn check_and_hold<I: Into<AnyDhtHash> + Clone>(
-    hash: &I,
-    cascade: &impl Cascade,
-) -> SysValidationResult<Source> {
-    // TODO: when looking for validation dependencies, we need to be
-    // looking for the action under a particular OpType, not just any op.
-    // Otherwise, honest nodes could arrive at different outcomes if they
-    // use different ops to satisfy the validation dependency. Let's make
-    // that that's the case here. It probably is, since the method of fetching
-    // for Entries and Actions goes to the proper authorities, but I'm making
-    // a note to double check it.
-    let hash: AnyDhtHash = hash.clone().into();
-    match cascade.retrieve(hash.clone(), Default::default()).await? {
-        Some((el, CascadeSource::Local)) => Ok(Source::Local(el)),
-        Some((el, CascadeSource::Network)) => Ok(Source::Network(el.privatized().0)),
-        None => Err(ValidationOutcome::NotHoldingDep(hash).into()),
-    }
-}
-
-=======
->>>>>>> 6c5390a0
 /// Make a StoreRecord DhtOp from a Record.
 /// Note that this can fail if the op is missing an
 /// Entry when it was supposed to have one.
