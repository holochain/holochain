//! Sys validation tests
//!
//! TESTED:
//! - Mismatched signatures are rejected
//! - Any action other than DNA cannot be at seq 0
//! - The DNA action can only be validated if the chain is empty,
//!     and its timestamp must not be less than the origin time
//!     (this "if chain not empty" thing is a bit weird,
//!     TODO refactor to not look in the db)
//! - Timestamps must increase monotonically
//! - Sequence numbers must increment by 1 for each new action
//! - Entry type in the action matches the entry variant
//! - Hash integrity check. The hash of an entry always matches what's in the action.
//! - The size of an entry does not exceed the max.
//! - Check that updates can't switch the entry type
//! - The link tag size is bounded
//! - Check the AppEntryDef is valid for the zome and the EntryDefId and ZomeIndex are in range.
//! - Check that StoreEntry never contains a private entry type
//! - Test that a given sequence of actions constitutes a valid chain w.r.t. its backlinks
//!
//! TO TEST:
//! - Create and Update Agent can only be preceded by AgentValidationPkg
//! - Author must match the entry hash of the most recent Create/Update Agent
//! - Genesis must be correct:
//!     - Explicitly check action seqs 0, 1, and 2.
//! - There can only be one InitZomesCompleted
//! - All backlinks are in-chain (prev action, etc.)
//!

use super::*;
use crate::conductor::space::TestSpaces;
use crate::core::workflow::sys_validation_workflow::sys_validate_record;
use crate::sweettest::SweetAgents;
use crate::sweettest::SweetConductor;
use crate::test_utils::fake_genesis_for_agent;
use crate::test_utils::rebuild_record;
use crate::test_utils::sign_record;
use crate::test_utils::valid_arbitrary_chain;
use ::fixt::prelude::*;
use arbitrary::Arbitrary;
use arbitrary::Unstructured;
use contrafact::Fact;
use error::SysValidationError;

use holochain_cascade::MockCascade;
use holochain_keystore::AgentPubKeyExt;
use holochain_keystore::MetaLairClient;
use holochain_serialized_bytes::SerializedBytes;
use holochain_sqlite::prelude::DatabaseResult;
use holochain_state::prelude::test_authored_db;
use holochain_state::prelude::test_cache_db;
use holochain_state::prelude::test_dht_db;
use holochain_types::db_cache::DhtDbQueryCache;
use holochain_types::test_utils::chain::{TestChainHash, TestChainItem};
use holochain_zome_types::Action;
use matches::assert_matches;
use std::time::Duration;

fn matching_record(g: &mut Unstructured, f: impl Fn(&Record) -> bool) -> Record {
    // get anything but a Dna
    let mut dep = Record::arbitrary(g).unwrap();
    while !f(&dep) {
        dep = Record::arbitrary(g).unwrap();
    }
    dep
}

fn is_dna_record(r: &Record) -> bool {
    matches!(r.action(), Action::Dna(_))
}
fn is_pkg_record(r: &Record) -> bool {
    matches!(r.action(), Action::AgentValidationPkg(_))
}
fn is_entry_record(r: &Record) -> bool {
    matches!(r.action(), Action::Create(_) | Action::Update(_))
        && r.entry
            .as_option()
            .map(|e| entry_type_matches(r.action().entry_type().unwrap(), e))
            .unwrap_or(false)
}

async fn record_with_deps(keystore: &MetaLairClient, action: Action) -> (Record, Vec<Record>) {
    record_with_deps_fixup(keystore, action, true).await
}

/// Creates a valid Record using the given action and constructs a MockCascade
/// with the minimal set of records to satisfy the validation dependencies
/// for that Record. Updates the input action's backlinks to point to these other
/// injected actions, and returns it along with the created MockCascade.
async fn record_with_deps_fixup(
    keystore: &MetaLairClient,
    mut action: Action,
    fixup: bool,
) -> (Record, Vec<Record>) {
    let mut g = random_generator();

    if fixup {
        if !matches!(action, Action::Dna(_)) && action.action_seq() < 2 {
            // In case this is an Agent entry, allow the previous to be something other than Dna
            *action.action_seq_mut().unwrap() = 2;
        }

        *action.author_mut() = fake_agent_pubkey_1();
    }

    let (entry, deps) = match &mut action {
        Action::Dna(_) => (None, vec![]),
        action => {
            let mut deps = vec![];
            let prev_seq = action.action_seq() - 1;

            let entry = action.entry_data_mut().map(|(entry_hash, entry_type)| {
                let entry = contrafact::brute("Not countersigning entry", |e: &Entry| {
                    !matches!(e, Entry::CounterSign(_, _))
                })
                .build(&mut g);
                *entry_hash = EntryHash::with_data_sync(&entry);
                *entry_type = entry
                    .entry_type(Some(AppEntryDef::arbitrary(&mut g).unwrap()))
                    .unwrap();
                entry
            });

            let mut prev = if prev_seq == 0 {
                matching_record(&mut g, is_dna_record)
            } else {
                let mut prev = match action {
                    Action::Create(Create {
                        entry_type: EntryType::AgentPubKey,
                        ..
                    })
                    | Action::Update(Update {
                        entry_type: EntryType::AgentPubKey,
                        ..
                    }) => matching_record(&mut g, is_pkg_record),
                    _ => matching_record(&mut g, |r| !is_dna_record(r) && !is_pkg_record(r)),
                };
                *prev.as_action_mut().action_seq_mut().unwrap() = action.action_seq() - 1;
                prev
            };
            *prev.as_action_mut().author_mut() = action.author().clone();
            *prev.as_action_mut().timestamp_mut() =
                (action.timestamp() - Duration::from_micros(1)).unwrap();
            // NOTE: hash integrity is broken at this point, record needs to be rebuilt
            let prev_hash = prev.action_address().clone();
            *action.prev_action_mut().unwrap() = prev_hash.clone();
            assert_eq!(*action.prev_action().unwrap(), prev_hash);
            deps.push(prev);

            match action {
                Action::Create(_create) => {}
                Action::Update(update) => {
                    let mut create = matching_record(&mut g, is_entry_record);
                    update.original_action_address = create.action_address().clone();
                    update.original_entry_address =
                        create.entry().as_option().unwrap().to_hash().clone();
                    *create.as_action_mut().entry_data_mut().unwrap().1 = update.entry_type.clone();
                    deps.push(create);
                }
                Action::Delete(delete) => {
                    let dep = matching_record(&mut g, is_entry_record);
                    delete.deletes_address = dep.action_address().clone();
                    delete.deletes_entry_address =
                        dep.entry().as_option().unwrap().to_hash().clone();

                    deps.push(dep);
                }
                Action::CreateLink(link) => {
                    let base = Record::arbitrary(&mut g).unwrap();
                    let target = Record::arbitrary(&mut g).unwrap();
                    link.base_address = base.action_address().clone().into();
                    link.target_address = target.action_address().clone().into();
                    deps.push(base);
                    deps.push(target);
                }
                Action::DeleteLink(delete) => {
                    let base = Record::arbitrary(&mut g).unwrap();
                    let create =
                        matching_record(&mut g, |r| matches!(r.action(), Action::CreateLink(_)));
                    delete.base_address = base.action_address().clone().into();
                    delete.link_add_address = create.action_address().clone().into();
                    deps.push(base);
                    deps.push(create);
                }
                Action::AgentValidationPkg(_)
                | Action::CloseChain(_)
                | Action::InitZomesComplete(_)
                | Action::OpenChain(_) => {
                    // no new deps needed to make this valid
                }
                Action::Dna(_) => unreachable!(),
            };
            (entry, deps)
        }
    };

    assert_eq!(*action.author(), fake_agent_pubkey_1());

    let record = sign_record(keystore, action, entry).await;

    (record, deps)
}

async fn record_with_cascade(keystore: &MetaLairClient, action: Action) -> (Record, MockCascade) {
    let (record, deps) = record_with_deps(keystore, action).await;
    (record, MockCascade::with_records(deps))
}

#[allow(dead_code)]
async fn validate_action(keystore: &MetaLairClient, action: Action) -> SysValidationOutcome<()> {
    let (record, deps) = record_with_deps(keystore, action).await;
    let cascade = MockCascade::with_records(deps.clone());
    sys_validate_record(&record, &cascade).await
}

async fn assert_valid_action(keystore: &MetaLairClient, action: Action) {
    let (record, deps) = record_with_deps(keystore, action).await;
    let cascade = MockCascade::with_records(deps.clone());
    let result = sys_validate_record(&record, &cascade).await;
    if result.is_err() {
        dbg!(&deps, &record);
        result.unwrap();
    }
}

#[allow(dead_code)]
async fn assert_invalid_action(keystore: &MetaLairClient, action: Action) {
    let (record, deps) = record_with_deps(keystore, action).await;
    let cascade = MockCascade::with_records(deps.clone());
    let result = sys_validate_record(&record, &cascade).await;
    if result.is_ok() {
        result.unwrap_err();
    }
}

/// Mismatched signatures are rejected
#[tokio::test(flavor = "multi_thread")]
async fn test_record_with_cascade() {
    let mut g = random_generator();

    let keystore = holochain_state::test_utils::test_keystore();
    for _ in 0..100 {
        let op = holochain_types::dht_op::facts::valid_dht_op(
            keystore.clone(),
            fake_agent_pubkey_1(),
            false,
        )
        .build(&mut g);
        let action = op.action().clone();
        assert_valid_action(&keystore, action).await;
    }
}

/// Mismatched signatures are rejected
#[tokio::test(flavor = "multi_thread")]
async fn verify_action_signature_test() {
    let mut g = random_generator();

    let keystore = holochain_state::test_utils::test_keystore();
    let action = CreateLink::arbitrary(&mut g).unwrap();
    let (record_valid, cascade) = record_with_cascade(&keystore, Action::CreateLink(action)).await;

    let wrong_signature = Signature([1_u8; 64]);
    let action_invalid =
        SignedActionHashed::new_unchecked(record_valid.action().clone(), wrong_signature);
    let record_invalid = Record::new(action_invalid, None);

    sys_validate_record(&record_valid, &cascade).await.unwrap();
    sys_validate_record(&record_invalid, &cascade)
        .await
        .unwrap_err();
}

/// Any action other than DNA cannot be at seq 0
#[tokio::test(flavor = "multi_thread")]
async fn check_previous_action() {
    let mut g = random_generator();

    let keystore = holochain_state::test_utils::test_keystore();
    let mut action = Action::Delete(Delete::arbitrary(&mut g).unwrap());
    *action.author_mut() = keystore.new_sign_keypair_random().await.unwrap();

    *action.action_seq_mut().unwrap() = 7;

    assert_valid_action(&keystore, action.clone()).await;

    *action.action_seq_mut().unwrap() = 0;

    // This check is manual because `validate_action` will modify any action
    // coming in with a 0 action_seq since it knows that can't be valid.
    {
        let actual = sys_validate_record(
            &sign_record(&keystore, action, None).await,
            &MockCascade::new(),
        )
        .await
        .unwrap_err()
        .into_outcome();

        let actual = match actual {
            Some(ValidationOutcome::PrevActionError(pae)) => pae.source,
            v => panic!("Expected PrevActionError, got {:?}", v),
        };
        assert_eq!(actual, PrevActionErrorKind::InvalidRoot);
    }

    // Dna is always ok because of the type system
    let action = Action::Dna(Dna::arbitrary(&mut g).unwrap());
    assert_valid_action(&keystore, action.clone()).await;
}

/// The DNA action can only be validated if the chain is empty,
/// and its timestamp must not be less than the origin time
/// (this "if chain not empty" thing is a bit weird, TODO refactor to not look in the db)
#[tokio::test(flavor = "multi_thread")]
async fn check_valid_if_dna_test() {
    let mut g = random_generator();

    let tmp = test_authored_db();
    let tmp_dht = test_dht_db();
    let tmp_cache = test_cache_db();
    let keystore = test_keystore();
    let db = tmp.to_db();
    // Test data
    let _activity_return = vec![ActionHash::arbitrary(&mut g).unwrap()];

    let mut dna_def = DnaDef::arbitrary(&mut g).unwrap();
    dna_def.modifiers.origin_time = Timestamp::MIN;

    // Empty store not dna
    let action = CreateLink::arbitrary(&mut g).unwrap();
    let cache: DhtDbQueryCache = tmp_dht.to_db().into();
    let mut workspace = SysValidationWorkspace::new(
        db.clone().into(),
        tmp_dht.to_db().into(),
        cache.clone(),
        tmp_cache.to_db(),
        Arc::new(dna_def.clone()),
    );

    // Initializing the cache actually matters. TODO: why?
    cache.get_state().await;

    assert_matches!(
        check_valid_if_dna(&action.clone().into(), &workspace.dna_def_hashed()),
        Ok(())
    );
    let mut action = Dna::arbitrary(&mut g).unwrap();
    action.hash = DnaHash::with_data_sync(&dna_def);

    assert_matches!(
        check_valid_if_dna(&action.clone().into(), &workspace.dna_def_hashed()),
        Ok(())
    );

    // - Test that an origin_time in the future leads to invalid Dna action commit
    let dna_def_original = workspace.dna_def();
    dna_def.modifiers.origin_time = Timestamp::MAX;
    action.hash = DnaHash::with_data_sync(&dna_def);
    workspace.dna_def = Arc::new(dna_def);

    assert_matches!(
        check_valid_if_dna(&action.clone().into(), &workspace.dna_def_hashed()),
        Err(SysValidationError::ValidationOutcome(
            ValidationOutcome::PrevActionError(PrevActionError {
                source: PrevActionErrorKind::InvalidRootOriginTime,
                ..
            })
        ))
    );

    action.hash = DnaHash::with_data_sync(&*dna_def_original);
    action.author = fake_agent_pubkey_1();
    workspace.dna_def = dna_def_original;

    check_valid_if_dna(&action.clone().into(), &workspace.dna_def_hashed()).unwrap();

    fake_genesis_for_agent(
        db.clone().into(),
        tmp_dht.to_db(),
        action.author.clone(),
        keystore,
    )
    .await
    .unwrap();

    tmp_dht
        .to_db()
        .write_async(move |txn| -> DatabaseResult<usize> {
            Ok(txn.execute("UPDATE DhtOp SET when_integrated = 0", [])?)
        })
        .await
        .unwrap();

    cache
        .set_all_activity_to_integrated(vec![(Arc::new(action.author.clone()), 0..=2)])
        .await
        .unwrap();
}

/// Timestamps must increase monotonically
#[tokio::test(flavor = "multi_thread")]
async fn check_previous_timestamp() {
    let mut g = random_generator();

    let before = Timestamp::from(chrono::Utc::now() - chrono::Duration::weeks(1));
    let after = Timestamp::from(chrono::Utc::now() + chrono::Duration::weeks(1));

    let keystore = test_keystore();
    let mut action: Action = CreateLink::arbitrary(&mut g).unwrap().into();
    *action.timestamp_mut() = Timestamp::now();
    let (record, mut deps) = record_with_deps(&keystore, action).await;
    *deps[0].as_action_mut().timestamp_mut() = before;

    sys_validate_record(&record, &MockCascade::with_records(deps.clone()))
        .await
        .unwrap();

    *deps[0].as_action_mut().timestamp_mut() = after;
    let r = sys_validate_record(&record, &MockCascade::with_records(deps.clone()))
        .await
        .unwrap_err()
        .into_outcome();

    assert_matches!(
        r,
        Some(ValidationOutcome::PrevActionError(PrevActionError {
            source: PrevActionErrorKind::Timestamp(_, _),
            ..
        }))
    );
}

/// Sequence numbers must increment by 1 for each new action
#[tokio::test(flavor = "multi_thread")]
async fn check_previous_seq() {
    let mut g = random_generator();

    let keystore = test_keystore();
    let mut action: Action = CreateLink::arbitrary(&mut g).unwrap().into();
    *action.action_seq_mut().unwrap() = 2;
    let (mut record, mut deps) = record_with_deps(&keystore, action).await;

    // *record.as_action_mut().action_seq_mut().unwrap() = 2;
    *deps[0].as_action_mut().action_seq_mut().unwrap() = 1;

    assert!(
        sys_validate_record(&record, &MockCascade::with_records(deps.clone()))
            .await
            .is_ok()
    );

    *deps[0].as_action_mut().action_seq_mut().unwrap() = 2;
    assert_matches!(
        sys_validate_record(&record, &MockCascade::with_records(deps.clone()))
            .await
            .unwrap_err()
            .into_outcome(),
        Some(ValidationOutcome::PrevActionError(PrevActionError {
            source: PrevActionErrorKind::InvalidSeq(2, 2),
            ..
        }))
    );

    *deps[0].as_action_mut().action_seq_mut().unwrap() = 3;
    assert_matches!(
        sys_validate_record(&record, &MockCascade::with_records(deps.clone()))
            .await
            .unwrap_err()
            .into_outcome(),
        Some(ValidationOutcome::PrevActionError(PrevActionError {
            source: PrevActionErrorKind::InvalidSeq(2, 3),
            ..
        }))
    );

    *record.as_action_mut().action_seq_mut().unwrap() = 0;
    let record = rebuild_record(record, &keystore).await;
    *deps[0].as_action_mut().action_seq_mut().unwrap() = 0;
    assert_matches!(
        sys_validate_record(&record, &MockCascade::with_records(deps.clone()))
            .await
            .unwrap_err()
            .into_outcome(),
        Some(ValidationOutcome::PrevActionError(PrevActionError {
            source: PrevActionErrorKind::InvalidRoot,
            ..
        }))
    );
}

/// Entry type in the action matches the entry variant
#[tokio::test(flavor = "multi_thread")]
async fn check_entry_type_test() {
    let entry_fixt = EntryFixturator::new(Predictable);
    let et_fixt = EntryTypeFixturator::new(Predictable);

    for (e, et) in entry_fixt.zip(et_fixt).take(4) {
        assert_matches!(check_entry_type(&et, &e), Ok(()));
    }

    // Offset by 1
    let entry_fixt = EntryFixturator::new(Predictable);
    let mut et_fixt = EntryTypeFixturator::new(Predictable);
    et_fixt.next().unwrap();

    for (e, et) in entry_fixt.zip(et_fixt).take(4) {
        assert_matches!(
            check_entry_type(&et, &e),
            Err(SysValidationError::ValidationOutcome(
                ValidationOutcome::EntryTypeMismatch
            ))
        );
    }
}

/// Hash integrity check. The hash of an entry always matches what's in the action.
#[tokio::test(flavor = "multi_thread")]
async fn check_entry_hash_test() {
    let mut g = random_generator();

    let mut ec = Create::arbitrary(&mut g).unwrap();
    let entry = Entry::arbitrary(&mut g).unwrap();
    let hash = EntryHash::with_data_sync(&entry);
    let action: Action = ec.clone().into();

    // First check it should have an entry
    assert_matches!(check_new_entry_action(&action), Ok(()));
    // Safe to unwrap if new entry
    let eh = action.entry_data().map(|(h, _)| h).unwrap();
    assert_matches!(
        check_entry_hash(&eh, &entry).await,
        Err(SysValidationError::ValidationOutcome(
            ValidationOutcome::EntryHash
        ))
    );

    ec.entry_hash = hash;
    let action: Action = ec.clone().into();

    let eh = action.entry_data().map(|(h, _)| h).unwrap();
    assert_matches!(check_entry_hash(&eh, &entry).await, Ok(()));
    assert_matches!(
        check_new_entry_action(&CreateLink::arbitrary(&mut g).unwrap().into()),
        Err(SysValidationError::ValidationOutcome(
            ValidationOutcome::NotNewEntry(_)
        ))
    );
}

/// The size of an entry does not exceed the max
#[tokio::test(flavor = "multi_thread")]
async fn check_entry_size_test() {
    let mut g = random_generator();

    let keystore = test_keystore();

    let (mut record, cascade) =
        record_with_cascade(&keystore, Create::arbitrary(&mut g).unwrap().into()).await;

    let tiny_entry = Entry::App(AppEntryBytes(SerializedBytes::from(UnsafeBytes::from(
        (0..5).map(|_| 0u8).into_iter().collect::<Vec<_>>(),
    ))));
    *record.as_action_mut().entry_data_mut().unwrap().1 =
        EntryType::App(AppEntryDef::arbitrary(&mut g).unwrap());
    *record.as_entry_mut() = RecordEntry::Present(tiny_entry);
    let mut record = rebuild_record(record, &keystore).await;
    sys_validate_record(&record, &cascade).await.unwrap();

    let huge_entry = Entry::App(AppEntryBytes(SerializedBytes::from(UnsafeBytes::from(
        (0..5_000_000).map(|_| 0u8).into_iter().collect::<Vec<_>>(),
    ))));
    *record.as_entry_mut() = RecordEntry::Present(huge_entry);
    let record = rebuild_record(record, &keystore).await;

    assert_eq!(
        sys_validate_record(&record, &cascade)
            .await
            .unwrap_err()
            .into_outcome(),
        Some(ValidationOutcome::EntryTooLarge(5_000_000))
    );
}

/// Check that updates can't switch the entry type
#[tokio::test(flavor = "multi_thread")]
async fn check_update_reference_test() {
    let mut g = random_generator();

    let keystore = test_keystore();

    let action = contrafact::brute("non agent entry type", move |a: &Action| {
        matches!(a, Action::Update(..))
            && a.entry_type()
                .map(|et| *et != EntryType::AgentPubKey)
                .unwrap_or(false)
    })
    .build(&mut g);
    let (mut record, cascade) = record_with_cascade(&keystore, action.into()).await;

    let entry_type = record.action().entry_type().unwrap().clone();
    let et2 = entry_type.clone();
    let new_entry_type = contrafact::brute("different entry type", move |et: &EntryType| {
        *et != et2 && *et != EntryType::AgentPubKey
    })
    .build(&mut g);

    let net = new_entry_type.clone();
    let entry = contrafact::brute("matching entry", move |e: &Entry| {
        entry_type_matches(&net, e)
    })
    .build(&mut g);

    *record.as_action_mut().entry_data_mut().unwrap().1 = new_entry_type.clone();
    *record.as_entry_mut() = RecordEntry::Present(entry);
    let record = rebuild_record(record, &keystore).await;

    assert_eq!(
        sys_validate_record(&record, &cascade)
            .await
            .unwrap_err()
            .into_outcome(),
        Some(ValidationOutcome::UpdateTypeMismatch(
            entry_type,
            new_entry_type
        ))
    );
}

/// The link tag size is bounded
#[tokio::test(flavor = "multi_thread")]
async fn check_link_tag_size_test() {
    let mut g = random_generator();

    let keystore = test_keystore();

    let bytes = (0..super::MAX_TAG_SIZE + 1)
        .map(|_| 0u8)
        .into_iter()
        .collect::<Vec<_>>();
    let huge = LinkTag(bytes);

    let mut action = CreateLink::arbitrary(&mut g).unwrap();
    action.tag = huge;
    let (record, cascade) = record_with_cascade(&keystore, action.into()).await;

    assert_eq!(
        sys_validate_record(&record, &cascade)
            .await
            .unwrap_err()
            .into_outcome(),
        Some(ValidationOutcome::TagTooLarge(super::MAX_TAG_SIZE + 1))
    );
}

/// Check that StoreEntry does not have a private entry type
#[tokio::test(flavor = "multi_thread")]
async fn incoming_ops_filters_private_entry() {
    let mut g = random_generator();

    let dna = DnaHash::arbitrary(&mut g).unwrap();
    let spaces = TestSpaces::new([dna.clone()]);
    let space = Arc::new(spaces.test_spaces[&dna].space.clone());
    let vault = space.dht_db.clone();
    let keystore = test_keystore();
    let (tx, _rx) = TriggerSender::new();

    let private_entry = Entry::arbitrary(&mut g).unwrap();
    let mut create = Create::arbitrary(&mut g).unwrap();
    let author = keystore.new_sign_keypair_random().await.unwrap();
    let app_entry_def = AppEntryDef::new(0.into(), 0.into(), EntryVisibility::Private);
    create.entry_type = EntryType::App(app_entry_def);
    create.entry_hash = EntryHash::with_data_sync(&private_entry);
    create.author = author.clone();
    let action = Action::Create(create);
    let signature = author.sign(&keystore, &action).await.unwrap();

    let shh =
        SignedActionHashed::with_presigned(ActionHashed::from_content_sync(action), signature);
    let record = Record::new(shh, Some(private_entry));

    let ops_sender = IncomingDhtOpSender::new(space.clone(), tx.clone());
    ops_sender.send_store_entry(record.clone()).await.unwrap();
    let num_ops: usize = vault
        .read_async(move |txn| -> DatabaseResult<usize> {
            Ok(txn.query_row("SELECT COUNT(rowid) FROM DhtOp", [], |row| row.get(0))?)
        })
        .await
        .unwrap();
    assert_eq!(num_ops, 0);

    let ops_sender = IncomingDhtOpSender::new(space.clone(), tx.clone());
    ops_sender.send_store_record(record.clone()).await.unwrap();
    let num_ops: usize = vault
        .read_async(move |txn| -> DatabaseResult<usize> {
            Ok(txn.query_row("SELECT COUNT(rowid) FROM DhtOp", [], |row| row.get(0))?)
        })
        .await
        .unwrap();
    assert_eq!(num_ops, 1);
    let num_entries: usize = vault
        .read_async(move |txn| -> DatabaseResult<usize> {
            Ok(txn.query_row("SELECT COUNT(rowid) FROM Entry", [], |row| row.get(0))?)
        })
        .await
        .unwrap();
    assert_eq!(num_entries, 0);
}

#[test]
/// Test that a given sequence of actions constitutes a valid chain wrt
/// its backlinks
fn valid_chain_test() {
    isotest::isotest!(TestChainItem, TestChainHash => |iso_a, iso_h| {
        // Create a valid chain.
        let actions = vec![
            iso_a.create(TestChainItem::new(0)),
            iso_a.create(TestChainItem::new(1)),
            iso_a.create(TestChainItem::new(2)),
        ];
        // Valid chain passes.
        validate_chain(actions.iter(), &None).expect("Valid chain");

        // Create a forked chain.
        let mut fork = actions.clone();
        fork.push(iso_a.create(TestChainItem {
            seq: 1,
            hash: 111.into(),
            prev: Some(0.into()),
        }));
        let err = validate_chain(fork.iter(), &None).expect_err("Forked chain");
        assert_matches!(
            err,
            SysValidationError::ValidationOutcome(ValidationOutcome::PrevActionError(PrevActionError {
                source: PrevActionErrorKind::HashMismatch(_),
                ..
            }))
        );

        // Test a chain with the wrong seq.
        let mut wrong_seq = actions.clone();
        iso_a.mutate(&mut wrong_seq[2], |s| s.seq = 3);
        let err = validate_chain(wrong_seq.iter(), &None).expect_err("Wrong seq");
        assert_matches!(
            err,
            SysValidationError::ValidationOutcome(ValidationOutcome::PrevActionError(PrevActionError {
                source: PrevActionErrorKind::InvalidSeq(_, _),
                ..
            }

            ))
        );

        // Test a wrong root gets rejected.
        let mut wrong_root = actions.clone();
        iso_a.mutate(&mut wrong_root[0], |a| {
            a.prev = Some(0.into());
        });

        let err = validate_chain(wrong_root.iter(), &None).expect_err("Wrong root");
        assert_matches!(
            err,
            SysValidationError::ValidationOutcome(ValidationOutcome::PrevActionError(PrevActionError {
                source: PrevActionErrorKind::InvalidRoot,
                ..
            }

            ))
        );

        // Test without dna at root gets rejected.
        let mut dna_not_at_root = actions.clone();
        dna_not_at_root.push(actions[0].clone());
        let err = validate_chain(dna_not_at_root.iter(), &None).expect_err("Dna not at root");
        assert_matches!(
            err,
            SysValidationError::ValidationOutcome(ValidationOutcome::PrevActionError(PrevActionError {
                source: PrevActionErrorKind::MissingPrev,
                ..
            }

            ))
        );

        // Test if there is a existing head that a dna in the new chain is rejected.
        let hash = iso_h.create(TestChainHash(123));
        let err = validate_chain(actions.iter(), &Some((hash, 0))).expect_err("Dna not at root");
        assert_matches!(
            err,
            SysValidationError::ValidationOutcome(ValidationOutcome::PrevActionError(PrevActionError {
                source: PrevActionErrorKind::MissingPrev,
                ..
            }

            ))
        );

        // Check a sequence that is broken gets rejected.
        let mut wrong_seq = actions[1..].to_vec();
        iso_a.mutate(&mut wrong_seq[0], |s| s.seq = 3);
        iso_a.mutate(&mut wrong_seq[1], |s| s.seq = 4);

        let err = validate_chain(
            wrong_seq.iter(),
            &Some((wrong_seq[0].prev_hash().cloned().unwrap(), 0)),
        )
        .expect_err("Wrong seq");
        assert_matches!(
            err,
            SysValidationError::ValidationOutcome(ValidationOutcome::PrevActionError(PrevActionError {
                source: PrevActionErrorKind::InvalidSeq(_, _),
                ..
            }

            ))
        );

        // Check the correct sequence gets accepted with a root.
        let correct_seq = actions[1..].to_vec();
        validate_chain(
            correct_seq.iter(),
            &Some((correct_seq[0].prev_hash().cloned().unwrap(), 0)),
        )
        .expect("Correct seq");

        let hash = iso_h.create(TestChainHash(234));
        let err = validate_chain(correct_seq.iter(), &Some((hash, 0))).expect_err("Hash is wrong");
        assert_matches!(
            err,
            SysValidationError::ValidationOutcome(ValidationOutcome::PrevActionError(PrevActionError {
                source: PrevActionErrorKind::HashMismatch(_),
                ..
            }

            ))
        );
    });
}

#[tokio::test(flavor = "multi_thread")]
#[cfg(feature = "dpki")]
async fn test_dpki_agent_update() {
    use crate::core::workflow::inline_validation;
    use crate::sweettest::SweetAgents;
    use crate::sweettest::SweetConductor;
    use crate::sweettest::SweetDnaFile;
    use holochain_p2p::actor::HolochainP2pRefToDna;

    let dna = SweetDnaFile::unique_empty().await;
    let mut conductor = SweetConductor::from_standard_config().await;
    let agents = SweetAgents::get(conductor.keystore(), 4).await;
    conductor
        .setup_app_for_agent("app", agents[0].clone(), vec![&dna])
        .await
        .unwrap();

    let dna_hash = dna.dna_hash().clone();
    let space = conductor
        .get_spaces()
        .get_or_create_space(&dna_hash)
        .unwrap();

    let workspace = space
        .source_chain_workspace(
            conductor.keystore(),
            agents[0].clone(),
            Arc::new(dna.dna_def().clone()),
        )
        .await
        .unwrap();
    let chain = workspace.source_chain().clone();

    assert_eq!(chain.len().unwrap(), 3);

    let network = conductor.holochain_p2p().to_dna(dna_hash.clone(), None);
    let ribosome = conductor.get_ribosome(&dna_hash).unwrap();

    let sec = std::time::Duration::from_secs(1);

    let head = chain.chain_head().unwrap().unwrap();

    let a1 = Action::AgentValidationPkg(AgentValidationPkg {
        author: agents[0].clone(),
        timestamp: (head.timestamp + sec).unwrap(),
        action_seq: head.seq + 1,
        prev_action: head.action.clone(),
        membrane_proof: None,
    });

    let a2 = Action::Update(Update {
        author: agents[0].clone(),
        timestamp: (a1.timestamp() + sec).unwrap(),
        action_seq: a1.action_seq() + 1,
        prev_action: a1.to_hash(),
        entry_type: EntryType::AgentPubKey,
        entry_hash: agents[1].clone().into(),
        original_action_address: head.action,
        original_entry_address: agents[0].clone().into(),
        weight: EntryRateWeight::default(),
    });

    let a3 = Action::AgentValidationPkg(AgentValidationPkg {
        author: agents[1].clone(),
        timestamp: (a2.timestamp() + sec).unwrap(),
        action_seq: a2.action_seq() + 1,
        prev_action: a2.to_hash(),
        membrane_proof: None,
    });

    let a4 = Action::Update(Update {
        author: agents[1].clone(),
        timestamp: (a3.timestamp() + sec).unwrap(),
        action_seq: a3.action_seq() + 1,
        prev_action: a3.to_hash(),
        entry_type: EntryType::AgentPubKey,
        entry_hash: agents[2].clone().into(),
        original_action_address: ActionHash::with_data_sync(&a2),
        original_entry_address: agents[1].clone().into(),
        weight: EntryRateWeight::default(),
    });

    let a5 = Action::Update(Update {
        author: agents[2].clone(),
        timestamp: (a4.timestamp() + sec).unwrap(),
        action_seq: a4.action_seq() + 1,
        prev_action: a4.to_hash(),
        entry_type: EntryType::AgentPubKey,
        entry_hash: agents[3].clone().into(),
        original_action_address: ActionHash::with_data_sync(&a4),
        original_entry_address: agents[2].clone().into(),
        weight: EntryRateWeight::default(),
    });

    chain
        .put_with_action(a1, None, ChainTopOrdering::Strict)
        .await
        .unwrap();
    chain
        .put_with_action(
            a2,
            Some(Entry::Agent(agents[1].clone())),
            ChainTopOrdering::Strict,
        )
        .await
        .unwrap();
    chain
        .put_with_action(a3, None, ChainTopOrdering::Strict)
        .await
        .unwrap();
    chain
        .put_with_action(
            a4,
            Some(Entry::Agent(agents[2].clone())),
            ChainTopOrdering::Strict,
        )
        .await
        .unwrap();

    inline_validation(
        workspace.clone(),
        network.clone(),
        conductor.raw_handle(),
        ribosome.clone(),
    )
    .await
    .unwrap();

    chain
        .put_with_action(
            a5,
            Some(Entry::Agent(agents[3].clone())),
            ChainTopOrdering::Strict,
        )
        .await
        .unwrap();
    // this should be invalid
    inline_validation(workspace, network, conductor.raw_handle(), ribosome.clone())
        .await
        .unwrap_err();
}

/// Test that the valid_chain contrafact matches our chain validation function,
/// since many other tests will depend on this constraint
#[tokio::test(flavor = "multi_thread")]
<<<<<<< HEAD
=======
// XXX: the valid_arbitrary_chain as used here can't handle actions with
// sys validation dependencies, so we filter out those action types.
// Also, there are several other problems here that need to be addressed
// to make this not flaky.
>>>>>>> 6b7459ae
#[ignore = "flaky"]
async fn valid_chain_fact_test() {
    let n = 100;
    let keystore = SweetConductor::from_standard_config().await.keystore();
    let author = SweetAgents::one(keystore.clone()).await;
    let mut g = random_generator();

    // XXX: the valid_arbitrary_chain as used here can't handle actions with
    // sys validation dependencies, so we filter out those action types.
    // Also, there are several other problems here that need to be addressed
    // to make this not flaky.
    let filter = contrafact::brute("only approved action types", |(a, r)| {
        !matches!(
            a,
            Action::DeleteLink(_) | Action::Update(_) | Action::Delete(_)
        )
    });
    let mut chain = valid_arbitrary_chain(&mut g, keystore.clone(), author, n, Some(filter)).await;

    validate_chain(chain.iter().map(|r| r.signed_action()), &None).unwrap();

    let mut last = chain.pop().unwrap();
    let penult = chain.last().unwrap();

    // clean up this record so it's valid
    *last.as_action_mut().timestamp_mut() =
        (penult.action().timestamp() + Duration::from_secs(1)).unwrap();
    // re-sign it
    last.signed_action = SignedActionHashed::sign(
        &keystore,
        ActionHashed::from_content_sync(last.action().clone()),
    )
    .await
    .unwrap();

    let cascade = MockCascade::with_records(chain);

    sys_validate_record(&last, &cascade).await.unwrap();
}<|MERGE_RESOLUTION|>--- conflicted
+++ resolved
@@ -982,13 +982,10 @@
 /// Test that the valid_chain contrafact matches our chain validation function,
 /// since many other tests will depend on this constraint
 #[tokio::test(flavor = "multi_thread")]
-<<<<<<< HEAD
-=======
 // XXX: the valid_arbitrary_chain as used here can't handle actions with
 // sys validation dependencies, so we filter out those action types.
 // Also, there are several other problems here that need to be addressed
 // to make this not flaky.
->>>>>>> 6b7459ae
 #[ignore = "flaky"]
 async fn valid_chain_fact_test() {
     let n = 100;
@@ -996,17 +993,7 @@
     let author = SweetAgents::one(keystore.clone()).await;
     let mut g = random_generator();
 
-    // XXX: the valid_arbitrary_chain as used here can't handle actions with
-    // sys validation dependencies, so we filter out those action types.
-    // Also, there are several other problems here that need to be addressed
-    // to make this not flaky.
-    let filter = contrafact::brute("only approved action types", |(a, r)| {
-        !matches!(
-            a,
-            Action::DeleteLink(_) | Action::Update(_) | Action::Delete(_)
-        )
-    });
-    let mut chain = valid_arbitrary_chain(&mut g, keystore.clone(), author, n, Some(filter)).await;
+    let mut chain = valid_arbitrary_chain(&mut g, keystore.clone(), author, n).await;
 
     validate_chain(chain.iter().map(|r| r.signed_action()), &None).unwrap();
 
