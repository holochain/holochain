//! Sys validation tests
//!
//! TESTED:
//! - Mismatched signatures are rejected
//! - Any action other than DNA cannot be at seq 0
//! - The DNA action can only be validated if the chain is empty,
//!     and its timestamp must not be less than the origin time
//!     (this "if chain not empty" thing is a bit weird,
//!     TODO refactor to not look in the db)
//! - Timestamps must increase monotonically
//! - Sequence numbers must increment by 1 for each new action
//! - Entry type in the action matches the entry variant
//! - Hash integrity check. The hash of an entry always matches what's in the action.
//! - The size of an entry does not exceed the max.
//! - Check that updates can't switch the entry type
//! - The link tag size is bounded
//! - Check the AppEntryDef is valid for the zome and the EntryDefId and ZomeIndex are in range.
//! - Check that StoreEntry never contains a private entry type
//! - Test that a given sequence of actions constitutes a valid chain w.r.t. its backlinks
//!
//! TO TEST:
//! - Create and Update Agent can only be preceded by AgentValidationPkg
//! - Author must match the entry hash of the most recent Create/Update Agent
//! - Genesis must be correct:
//!     - Explicitly check action seqs 0, 1, and 2.
//! - There can only be one InitZomesCompleted
//! - All backlinks are in-chain (prev action, etc.)
//!

use super::*;
use crate::conductor::space::TestSpaces;
use crate::core::workflow::sys_validation_workflow::sys_validate_record;
use crate::sweettest::SweetAgents;
use crate::sweettest::SweetConductor;
use crate::test_utils::fake_genesis_for_agent;
use ::fixt::prelude::*;
use arbitrary::Arbitrary;
use arbitrary::Unstructured;
use contrafact::Fact;
use error::SysValidationError;

use futures::FutureExt;
use holochain_cascade::CascadeSource;
use holochain_cascade::MockCascade;
use holochain_keystore::test_keystore;
use holochain_keystore::AgentPubKeyExt;
use holochain_keystore::MetaLairClient;
use holochain_serialized_bytes::SerializedBytes;
use holochain_sqlite::prelude::DatabaseResult;
use holochain_state::prelude::test_authored_db;
use holochain_state::prelude::test_cache_db;
use holochain_state::prelude::test_dht_db;
use holochain_types::db_cache::DhtDbQueryCache;
use holochain_types::test_utils::chain::{TestChainHash, TestChainItem};
use holochain_types::test_utils::rebuild_record;
use holochain_types::test_utils::sign_record;
use holochain_types::test_utils::valid_arbitrary_chain;
use holochain_zome_types::facts::ActionRefMut;
use holochain_zome_types::Action;
use matches::assert_matches;
use std::time::Duration;

fn matching_record(g: &mut Unstructured, f: impl Fn(&Record) -> bool) -> Record {
    // get anything but a Dna
    let mut dep = Record::arbitrary(g).unwrap();
    while !f(&dep) || matches!(dep.action(), Action::Update(_)) {
        dep = Record::arbitrary(g).unwrap();
    }
    dep
}

fn is_dna_record(r: &Record) -> bool {
    matches!(r.action(), Action::Dna(_))
}
fn is_pkg_record(r: &Record) -> bool {
    matches!(r.action(), Action::AgentValidationPkg(_))
}
fn is_entry_record(r: &Record) -> bool {
    matches!(r.action(), Action::Create(_) | Action::Update(_))
        && r.entry
            .as_option()
            .map(|e| entry_type_matches(r.action().entry_type().unwrap(), e))
            .unwrap_or(false)
}

async fn record_with_deps(keystore: &MetaLairClient, action: Action) -> (Record, Vec<Record>) {
    record_with_deps_fixup(keystore, action, true).await
}

/// Creates a valid Record using the given action and constructs a MockCascade
/// with the minimal set of records to satisfy the validation dependencies
/// for that Record. Updates the input action's backlinks to point to these other
/// injected actions, and returns it along with the created MockCascade.
async fn record_with_deps_fixup(
    keystore: &MetaLairClient,
    mut action: Action,
    fixup: bool,
) -> (Record, Vec<Record>) {
    let mut g = random_generator();

    if fixup {
        if !matches!(action, Action::Dna(_)) && action.action_seq() < 2 {
            // In case this is an Agent entry, allow the previous to be something other than Dna
            *action.action_seq_mut().unwrap() = 2;
        }

        *action.author_mut() = fake_agent_pubkey_1();
    }

    let (entry, mut deps) = match &mut action {
        Action::Dna(_) => (None, vec![]),
        action => {
            let mut deps = vec![];
            let prev_seq = action.action_seq() - 1;

            let entry = action.entry_data_mut().map(|(entry_hash, entry_type)| {
                let et = entry_type.clone();
                let entry = contrafact::brute("matching entry", move |e: &Entry| {
                    matches!(
                        (&et, e),
                        (EntryType::AgentPubKey, Entry::Agent(_))
                            | (EntryType::App(_), Entry::App(_))
                            | (EntryType::CapClaim, Entry::CapClaim(_))
                            | (EntryType::CapGrant, Entry::CapGrant(_))
                    )
                })
                .build(&mut g);

                *entry_hash = EntryHash::with_data_sync(&entry);

                entry
            });

            let mut prev = if prev_seq == 0 {
                matching_record(&mut g, is_dna_record)
            } else {
                let mut prev = match action {
                    Action::Create(Create {
                        entry_type: EntryType::AgentPubKey,
                        ..
                    })
                    | Action::Update(Update {
                        entry_type: EntryType::AgentPubKey,
                        ..
                    }) => matching_record(&mut g, is_pkg_record),
                    _ => matching_record(&mut g, |r| !is_dna_record(r) && !is_pkg_record(r)),
                };
                *prev.as_action_mut().action_seq_mut().unwrap() = action.action_seq() - 1;
                prev
            };
            *prev.as_action_mut().author_mut() = action.author().clone();
            *prev.as_action_mut().timestamp_mut() =
                (action.timestamp() - Duration::from_micros(1)).unwrap();
            // NOTE: hash integrity is broken at this point, record needs to be rebuilt
            let prev_hash = prev.action_address().clone();
            *action.prev_action_mut().unwrap() = prev_hash.clone();
            assert_eq!(*action.prev_action().unwrap(), prev_hash);
            deps.push(prev);

            match action {
                Action::Create(_create) => {}
                Action::Update(update) => {
                    let mut create = matching_record(&mut g, |r| {
                        // Updates to agent pub key can get tricky
                        r.action().entry_type() != Some(&EntryType::AgentPubKey)
                            && is_entry_record(r)
                    });
                    update.original_action_address = create.action_address().clone();
                    update.original_entry_address =
                        create.entry().as_option().unwrap().to_hash().clone();
                    *create.as_action_mut().entry_data_mut().unwrap().0 =
                        create.entry().as_option().unwrap().to_hash().clone();
                    *create.as_action_mut().entry_data_mut().unwrap().1 = update.entry_type.clone();
                    deps.push(create);
                }
                Action::Delete(delete) => {
                    let dep = matching_record(&mut g, is_entry_record);
                    delete.deletes_address = dep.action_address().clone();
                    delete.deletes_entry_address =
                        dep.entry().as_option().unwrap().to_hash().clone();

                    deps.push(dep);
                }
                Action::CreateLink(link) => {
                    let base = Record::arbitrary(&mut g).unwrap();
                    let target = Record::arbitrary(&mut g).unwrap();
                    link.base_address = base.action_address().clone().into();
                    link.target_address = target.action_address().clone().into();
                    deps.push(base);
                    deps.push(target);
                }
                Action::DeleteLink(delete) => {
                    let base = Record::arbitrary(&mut g).unwrap();
                    let create =
                        matching_record(&mut g, |r| matches!(r.action(), Action::CreateLink(_)));
                    delete.base_address = base.action_address().clone().into();
                    delete.link_add_address = create.action_address().clone();
                    deps.push(base);
                    deps.push(create);
                }
                Action::AgentValidationPkg(_)
                | Action::CloseChain(_)
                | Action::InitZomesComplete(_)
                | Action::OpenChain(_) => {
                    // no new deps needed to make this valid
                }
                Action::Dna(_) => unreachable!(),
            };

            (entry, deps)
        }
    };

    for d in deps.iter_mut() {
        *d.as_action_mut().author_mut() = fake_agent_pubkey_1();
    }

    assert_eq!(*action.author(), fake_agent_pubkey_1());

    let record = sign_record(keystore, action, entry).await;

    (record, deps)
}

async fn record_with_cascade(
    keystore: &MetaLairClient,
    action: Action,
) -> (Record, Arc<MockCascade>) {
    let (record, deps) = record_with_deps(keystore, action).await;
    (record, Arc::new(MockCascade::with_records(deps)))
}

async fn assert_valid_action(keystore: &MetaLairClient, action: Action) {
    let (record, deps) = record_with_deps(keystore, action).await;
    let cascade = Arc::new(MockCascade::with_records(deps.clone()));
    let result = sys_validate_record(&record, cascade).await;
    if result.is_err() {
        dbg!(&deps, &record);
        result.unwrap();
    }
}

/// Mismatched signatures are rejected
#[tokio::test(flavor = "multi_thread")]
async fn test_record_with_cascade() {
    let mut g = random_generator();

    let keystore = holochain_keystore::test_keystore();
    for _ in 0..100 {
        let op =
            holochain_types::facts::valid_chain_op(keystore.clone(), fake_agent_pubkey_1(), false)
                .build(&mut g);
        let action = op.action().clone();
        assert_valid_action(&keystore, action).await;
    }
}

/// Mismatched signatures are rejected
#[tokio::test(flavor = "multi_thread")]
async fn verify_action_signature_test() {
    let mut g = random_generator();

    let keystore = holochain_keystore::test_keystore();
    let action = CreateLink::arbitrary(&mut g).unwrap();
    let (record_valid, cascade) = record_with_cascade(&keystore, Action::CreateLink(action)).await;

    let wrong_signature = Signature([1_u8; 64]);
    let action_invalid =
        SignedActionHashed::new_unchecked(record_valid.action().clone(), wrong_signature);
    let record_invalid = Record::new(action_invalid, None);

    sys_validate_record(&record_valid, cascade.clone())
        .await
        .unwrap();
    sys_validate_record(&record_invalid, cascade)
        .await
        .unwrap_err();
}

/// Any action other than DNA cannot be at seq 0
#[tokio::test(flavor = "multi_thread")]
async fn check_previous_action() {
    let mut g = random_generator();

    let keystore = holochain_keystore::test_keystore();
    let previous_action = fixt!(SignedActionHashed);
    let mut action = Action::Delete(Delete::arbitrary(&mut g).unwrap());
    *action.prev_action_mut().unwrap() = previous_action.as_hash().clone();
    *action.author_mut() = keystore.new_sign_keypair_random().await.unwrap();

    *action.action_seq_mut().unwrap() = 7;

    assert_valid_action(&keystore, action.clone()).await;

    *action.action_seq_mut().unwrap() = 0;

    // This check is manual because `validate_action` will modify any action
    // coming in with a 0 action_seq since it knows that can't be valid.
    {
        let mut cascade = MockCascade::new();
        cascade
            .expect_retrieve_action()
            .times(2)
            // Doesn't matter what we return, the action should be rejected before deps are checked,
            // except for the previous action that is checked for agent validity.
            .returning({
                move |_, _| {
                    let previous_action = previous_action.clone();
                    async move { Ok(Some((previous_action.clone(), CascadeSource::Local))) }.boxed()
                }
            });

        let actual = sys_validate_record(
            &sign_record(&keystore, action, None).await,
            Arc::new(cascade),
        )
        .await
        .unwrap_err()
        .into_outcome();

        let actual = match actual {
            Some(ValidationOutcome::PrevActionError(pae)) => pae.source,
            v => panic!("Expected PrevActionError, got {:?}", v),
        };
        assert_eq!(actual, PrevActionErrorKind::InvalidRoot);
    }

    // Dna is always ok because of the type system
    let action = Action::Dna(Dna::arbitrary(&mut g).unwrap());
    assert_valid_action(&keystore, action.clone()).await;
}

/// The DNA action can only be validated if the chain is empty,
/// and its timestamp must not be less than the origin time
/// (this "if chain not empty" thing is a bit weird, TODO refactor to not look in the db)
#[tokio::test(flavor = "multi_thread")]
async fn check_valid_if_dna_test() {
    let mut g = random_generator();

    let tmp = test_authored_db();
    let tmp_dht = test_dht_db();
    let tmp_cache = test_cache_db();
    let keystore = test_keystore();
    let db = tmp.to_db();
    // Test data
    let _activity_return = [ActionHash::arbitrary(&mut g).unwrap()];

    let mut dna_def = DnaDef::arbitrary(&mut g).unwrap();
    dna_def.modifiers.origin_time = Timestamp::MIN;

    // Empty store not dna
    let action = CreateLink::arbitrary(&mut g).unwrap();
    let cache: DhtDbQueryCache = tmp_dht.to_db().into();
    let mut workspace = SysValidationWorkspace::new(
        db.clone(),
        tmp_dht.to_db(),
        cache.clone(),
        tmp_cache.to_db(),
        Arc::new(dna_def.clone()),
        None,
        std::time::Duration::from_secs(10),
    );

    // Initializing the cache actually matters. TODO: why?
    cache.get_state().await;

    assert_matches!(
        check_valid_if_dna(&action.clone().into(), &workspace.dna_def_hashed()),
        Ok(())
    );
    let mut action = Dna::arbitrary(&mut g).unwrap();
    action.hash = DnaHash::with_data_sync(&dna_def);

    assert_matches!(
        check_valid_if_dna(&action.clone().into(), &workspace.dna_def_hashed()),
        Ok(())
    );

    // - Test that an origin_time in the future leads to invalid Dna action commit
    let dna_def_original = workspace.dna_def();
    dna_def.modifiers.origin_time = Timestamp::MAX;
    action.hash = DnaHash::with_data_sync(&dna_def);
    workspace.dna_def = Arc::new(dna_def);

    assert_matches!(
        check_valid_if_dna(&action.clone().into(), &workspace.dna_def_hashed()),
        Err(SysValidationError::ValidationOutcome(
            ValidationOutcome::PrevActionError(PrevActionError {
                source: PrevActionErrorKind::InvalidRootOriginTime,
                ..
            })
        ))
    );

    action.hash = DnaHash::with_data_sync(&*dna_def_original);
    action.author = fake_agent_pubkey_1();
    workspace.dna_def = dna_def_original;

    check_valid_if_dna(&action.clone().into(), &workspace.dna_def_hashed()).unwrap();

    fake_genesis_for_agent(db.clone(), tmp_dht.to_db(), action.author.clone(), keystore)
        .await
        .unwrap();

    tmp_dht
        .to_db()
        .write_async(move |txn| -> DatabaseResult<usize> {
            Ok(txn.execute("UPDATE DhtOp SET when_integrated = 0", [])?)
        })
        .await
        .unwrap();

    cache
        .set_all_activity_to_integrated(vec![(Arc::new(action.author.clone()), 0..=2)])
        .await
        .unwrap();
}

/// Timestamps must increase monotonically
#[tokio::test(flavor = "multi_thread")]
async fn check_previous_timestamp() {
    let mut g = random_generator();

    let before = Timestamp::from(chrono::Utc::now() - chrono::Duration::try_weeks(1).unwrap());
    let after = Timestamp::from(chrono::Utc::now() + chrono::Duration::try_weeks(1).unwrap());

    let keystore = test_keystore();
    let mut action: Action = CreateLink::arbitrary(&mut g).unwrap().into();
    *action.timestamp_mut() = Timestamp::now();
    let (record, mut deps) = record_with_deps(&keystore, action).await;
    *deps[0].as_action_mut().timestamp_mut() = before;

    sys_validate_record(&record, Arc::new(MockCascade::with_records(deps.clone())))
        .await
        .unwrap();

    *deps[0].as_action_mut().timestamp_mut() = after;
    let r = sys_validate_record(&record, Arc::new(MockCascade::with_records(deps.clone())))
        .await
        .unwrap_err()
        .into_outcome();

    assert_matches!(
        r,
        Some(ValidationOutcome::PrevActionError(PrevActionError {
            source: PrevActionErrorKind::Timestamp(_, _),
            ..
        }))
    );
}

/// Sequence numbers must increment by 1 for each new action
#[tokio::test(flavor = "multi_thread")]
async fn check_previous_seq() {
    let mut g = random_generator();

    let keystore = test_keystore();
    let mut action: Action = CreateLink::arbitrary(&mut g).unwrap().into();
    *action.action_seq_mut().unwrap() = 2;
    let (mut record, mut deps) = record_with_deps(&keystore, action).await;

    // *record.as_action_mut().action_seq_mut().unwrap() = 2;
    *deps[0].as_action_mut().action_seq_mut().unwrap() = 1;

    assert!(
        sys_validate_record(&record, Arc::new(MockCascade::with_records(deps.clone())))
            .await
            .is_ok()
    );

    *deps[0].as_action_mut().action_seq_mut().unwrap() = 2;
    assert_matches!(
        sys_validate_record(&record, Arc::new(MockCascade::with_records(deps.clone())))
            .await
            .unwrap_err()
            .into_outcome(),
        Some(ValidationOutcome::PrevActionError(PrevActionError {
            source: PrevActionErrorKind::InvalidSeq(2, 2),
            ..
        }))
    );

    *deps[0].as_action_mut().action_seq_mut().unwrap() = 3;
    assert_matches!(
        sys_validate_record(&record, Arc::new(MockCascade::with_records(deps.clone())))
            .await
            .unwrap_err()
            .into_outcome(),
        Some(ValidationOutcome::PrevActionError(PrevActionError {
            source: PrevActionErrorKind::InvalidSeq(2, 3),
            ..
        }))
    );

    *record.as_action_mut().action_seq_mut().unwrap() = 0;
    let record = rebuild_record(record, &keystore).await;
    *deps[0].as_action_mut().action_seq_mut().unwrap() = 0;
    assert_matches!(
        sys_validate_record(&record, Arc::new(MockCascade::with_records(deps.clone())))
            .await
            .unwrap_err()
            .into_outcome(),
        Some(ValidationOutcome::PrevActionError(PrevActionError {
            source: PrevActionErrorKind::InvalidRoot,
            ..
        }))
    );
}

/// Entry type in the action matches the entry variant
#[test]
fn check_entry_type_test() {
    let entry_fixt = EntryFixturator::new(Predictable);
    let et_fixt = EntryTypeFixturator::new(Predictable);

    for (e, et) in entry_fixt.zip(et_fixt).take(4) {
        assert_matches!(check_entry_type(&et, &e), Ok(()));
    }

    // Offset by 1
    let entry_fixt = EntryFixturator::new(Predictable);
    let mut et_fixt = EntryTypeFixturator::new(Predictable);
    et_fixt.next().unwrap();

    for (e, et) in entry_fixt.zip(et_fixt).take(4) {
        assert_matches!(
            check_entry_type(&et, &e),
            Err(SysValidationError::ValidationOutcome(
                ValidationOutcome::EntryTypeMismatch
            ))
        );
    }
}

/// Hash integrity check. The hash of an entry always matches what's in the action.
#[test]
fn check_entry_hash_test() {
    let mut g = random_generator();

    let mut ec = Create::arbitrary(&mut g).unwrap();
    let entry = Entry::arbitrary(&mut g).unwrap();
    let hash = EntryHash::with_data_sync(&entry);
    let action: Action = ec.clone().into();

    // First check it should have an entry
    assert_matches!(check_new_entry_action(&action), Ok(()));
    // Safe to unwrap if new entry
    let eh = action.entry_data().map(|(h, _)| h).unwrap();
    assert_matches!(
        check_entry_hash(eh, &entry),
        Err(SysValidationError::ValidationOutcome(
            ValidationOutcome::EntryHash
        ))
    );

    ec.entry_hash = hash;
    let action: Action = ec.clone().into();

    let eh = action.entry_data().map(|(h, _)| h).unwrap();
    assert_matches!(check_entry_hash(eh, &entry), Ok(()));
    assert_matches!(
        check_new_entry_action(&CreateLink::arbitrary(&mut g).unwrap().into()),
        Err(SysValidationError::ValidationOutcome(
            ValidationOutcome::NotNewEntry(_)
        ))
    );
}

/// The size of an entry does not exceed the max
#[tokio::test(flavor = "multi_thread")]
async fn check_entry_size_test() {
    let mut g = random_generator();

    let keystore = test_keystore();

    let action = contrafact::brute("app entry create", |a: &Create| {
        matches!(a.entry_type, EntryType::App(_))
    })
    .build(&mut g);

    let (mut record, cascade) = record_with_cascade(&keystore, action.into()).await;

    let tiny_entry = Entry::App(AppEntryBytes(SerializedBytes::from(UnsafeBytes::from(
        (0..5).map(|_| 0u8).collect::<Vec<_>>(),
    ))));
    *record.as_action_mut().entry_data_mut().unwrap().1 =
        EntryType::App(AppEntryDef::arbitrary(&mut g).unwrap());
    *record.as_entry_mut() = RecordEntry::Present(tiny_entry);
    let mut record = rebuild_record(record, &keystore).await;
    sys_validate_record(&record, cascade.clone()).await.unwrap();

    let huge_entry = Entry::App(AppEntryBytes(SerializedBytes::from(UnsafeBytes::from(
        (0..5_000_000).map(|_| 0u8).collect::<Vec<_>>(),
    ))));
    *record.as_entry_mut() = RecordEntry::Present(huge_entry);
    let record = rebuild_record(record, &keystore).await;

    assert_eq!(
        sys_validate_record(&record, cascade)
            .await
            .unwrap_err()
            .into_outcome(),
        Some(ValidationOutcome::EntryTooLarge(5_000_000))
    );
}

/// Check that updates can't switch the entry type
#[tokio::test(flavor = "multi_thread")]
async fn check_update_reference_test() {
    let mut g = random_generator();

    let keystore = test_keystore();

    let action = contrafact::brute("non agent entry type", move |a: &Action| {
        matches!(
            a,
            Action::Update(Update {
                entry_type: EntryType::App(_),
                ..
            })
        ) && !matches!(a, Action::AgentValidationPkg(..))
            && a.entry_type()
                .map(|et| *et != EntryType::AgentPubKey)
                .unwrap_or(false)
    })
    .build(&mut g);
    let (mut record, cascade) = record_with_cascade(&keystore, action).await;

    let entry_type = record.action().entry_type().unwrap().clone();
    let et2 = entry_type.clone();
    let new_entry_type = contrafact::brute("different entry type", move |et: &EntryType| {
        *et != et2 && *et != EntryType::AgentPubKey
    })
    .build(&mut g);

    let net = new_entry_type.clone();
    let entry = contrafact::brute("matching entry, not countersigning", move |e: &Entry| {
        !matches!(e, Entry::CounterSign(_, _)) && entry_type_matches(&net, e)
    })
    .build(&mut g);

    *record.as_action_mut().entry_data_mut().unwrap().1 = new_entry_type.clone();
    *record.as_entry_mut() = RecordEntry::Present(entry);
    let record = rebuild_record(record, &keystore).await;

    assert_eq!(
        sys_validate_record(&record, cascade)
            .await
            .unwrap_err()
            .into_outcome(),
        Some(ValidationOutcome::UpdateTypeMismatch(
            entry_type,
            new_entry_type
        ))
    );
}

/// The link tag size is bounded
#[tokio::test(flavor = "multi_thread")]
async fn check_link_tag_size_test() {
    let mut g = random_generator();

    let keystore = test_keystore();

    let bytes = (0..super::MAX_TAG_SIZE + 1)
        .map(|_| 0u8)
        .collect::<Vec<_>>();
    let huge = LinkTag(bytes);

    let mut action = CreateLink::arbitrary(&mut g).unwrap();
    action.tag = huge;
    let (record, cascade) = record_with_cascade(&keystore, action.into()).await;

    assert_eq!(
        sys_validate_record(&record, cascade)
            .await
            .unwrap_err()
            .into_outcome(),
        Some(ValidationOutcome::TagTooLarge(super::MAX_TAG_SIZE + 1))
    );
}

/// Check that StoreEntry does not have a private entry type
#[tokio::test(flavor = "multi_thread")]
async fn incoming_ops_filters_private_entry() {
    let mut g = random_generator();

    let dna = DnaHash::arbitrary(&mut g).unwrap();
    let spaces = TestSpaces::new([dna.clone()]).await;
    let space = Arc::new(spaces.test_spaces[&dna].space.clone());
    let vault = space.dht_db.clone();
    let keystore = test_keystore();
    let (tx, _rx) = TriggerSender::new();

    let private_entry = Entry::arbitrary(&mut g).unwrap();
    let mut create = Create::arbitrary(&mut g).unwrap();
    let author = keystore.new_sign_keypair_random().await.unwrap();
    let app_entry_def = AppEntryDef::new(0.into(), 0.into(), EntryVisibility::Private);
    create.entry_type = EntryType::App(app_entry_def);
    create.entry_hash = EntryHash::with_data_sync(&private_entry);
    create.author = author.clone();
    let action = Action::Create(create);
    let signature = author.sign(&keystore, &action).await.unwrap();

    let shh =
        SignedActionHashed::with_presigned(ActionHashed::from_content_sync(action), signature);
    let record = Record::new(shh, Some(private_entry));

    let ops_sender = IncomingDhtOpSender::new(space.clone(), tx.clone());
    ops_sender.send_store_entry(record.clone()).await.unwrap();
    let num_ops: usize = vault
        .read_async(move |txn| -> DatabaseResult<usize> {
            Ok(txn.query_row("SELECT COUNT(rowid) FROM DhtOp", [], |row| row.get(0))?)
        })
        .await
        .unwrap();
    assert_eq!(num_ops, 0);

    let ops_sender = IncomingDhtOpSender::new(space.clone(), tx.clone());
    ops_sender.send_store_record(record.clone()).await.unwrap();
    let num_ops: usize = vault
        .read_async(move |txn| -> DatabaseResult<usize> {
            Ok(txn.query_row("SELECT COUNT(rowid) FROM DhtOp", [], |row| row.get(0))?)
        })
        .await
        .unwrap();
    assert_eq!(num_ops, 1);
    let num_entries: usize = vault
        .read_async(move |txn| -> DatabaseResult<usize> {
            Ok(txn.query_row("SELECT COUNT(rowid) FROM Entry", [], |row| row.get(0))?)
        })
        .await
        .unwrap();
    assert_eq!(num_entries, 0);
}

#[test]
/// Test that a given sequence of actions constitutes a valid chain wrt
/// its backlinks
fn valid_chain_test() {
    isotest::isotest!(TestChainItem, TestChainHash => |iso_a, iso_h| {
        // Create a valid chain.
        let actions = vec![
            iso_a.create(TestChainItem::new(0)),
            iso_a.create(TestChainItem::new(1)),
            iso_a.create(TestChainItem::new(2)),
        ];
        // Valid chain passes.
        validate_chain(actions.iter(), &None).expect("Valid chain");

        // Create a forked chain.
        let mut fork = actions.clone();
        fork.push(iso_a.create(TestChainItem {
            seq: 1,
            hash: 111.into(),
            prev: Some(0.into()),
        }));
        let err = validate_chain(fork.iter(), &None).expect_err("Forked chain");
        assert_matches!(
            err,
            PrevActionError {
                source: PrevActionErrorKind::HashMismatch(_),
                ..
            }
        );

        // Test a chain with the wrong seq.
        let mut wrong_seq = actions.clone();
        iso_a.mutate(&mut wrong_seq[2], |s| s.seq = 3);
        let err = validate_chain(wrong_seq.iter(), &None).expect_err("Wrong seq");
        assert_matches!(
            err,
            PrevActionError {
                source: PrevActionErrorKind::InvalidSeq(_, _),
                ..
            }
        );

        // Test a wrong root gets rejected.
        let mut wrong_root = actions.clone();
        iso_a.mutate(&mut wrong_root[0], |a| {
            a.prev = Some(0.into());
        });

        let err = validate_chain(wrong_root.iter(), &None).expect_err("Wrong root");
        assert_matches!(
            err,
            PrevActionError {
                source: PrevActionErrorKind::InvalidRoot,
                ..
            }
        );

        // Test without dna at root gets rejected.
        let mut dna_not_at_root = actions.clone();
        // This is a wrong detection I think, because it's having some trouble understanding the types.
        #[allow(clippy::clone_on_copy)]
        dna_not_at_root.push(actions[0].clone());
        let err = validate_chain(dna_not_at_root.iter(), &None).expect_err("Dna not at root");
        assert_matches!(
            err,
            PrevActionError {
                source: PrevActionErrorKind::MissingPrev,
                ..
            }
        );

        // Test if there is a existing head that a dna in the new chain is rejected.
        let hash = iso_h.create(TestChainHash(123));
        let err = validate_chain(actions.iter(), &Some((hash, 0))).expect_err("Dna not at root");
        assert_matches!(
            err,
            PrevActionError {
                source: PrevActionErrorKind::MissingPrev,
                ..
            }
        );

        // Check a sequence that is broken gets rejected.
        let mut wrong_seq = actions[1..].to_vec();
        iso_a.mutate(&mut wrong_seq[0], |s| s.seq = 3);
        iso_a.mutate(&mut wrong_seq[1], |s| s.seq = 4);

        let err = validate_chain(
            wrong_seq.iter(),
            &Some((wrong_seq[0].prev_hash().cloned().unwrap(), 0)),
        )
        .expect_err("Wrong seq");
        assert_matches!(
            err,
            PrevActionError {
                source: PrevActionErrorKind::InvalidSeq(_, _),
                ..
            }
        );

        // Check the correct sequence gets accepted with a root.
        let correct_seq = actions[1..].to_vec();
        validate_chain(
            correct_seq.iter(),
            &Some((correct_seq[0].prev_hash().cloned().unwrap(), 0)),
        )
        .expect("Correct seq");

        let hash = iso_h.create(TestChainHash(234));
        let err = validate_chain(correct_seq.iter(), &Some((hash, 0))).expect_err("Hash is wrong");
        assert_matches!(
            err,
            PrevActionError {
                source: PrevActionErrorKind::HashMismatch(_),
                ..
            }


        );
    });
}

<<<<<<< HEAD
#[tokio::test(flavor = "multi_thread")]
#[cfg(feature = "dpki")]
async fn test_dpki_agent_update() {
    use crate::core::workflow::inline_validation;
    use crate::sweettest::SweetAgents;
    use crate::sweettest::SweetConductor;
    use crate::sweettest::SweetConductorConfig;
    use crate::sweettest::SweetDnaFile;
    use holochain_p2p::actor::HolochainP2pRefToDna;

    let dna = SweetDnaFile::unique_empty().await;
    // TODO: this test fails with deepkey because the agent is not also updated in DPKI.
    //       once there is a way to update the agent in deepkey, add that to this test
    //       and re-enable DPKI for this conductor.
    let config = SweetConductorConfig::rendezvous(false)
        .apply_shared_rendezvous()
        .await
        .no_dpki_mustfix();
    let mut conductor = SweetConductor::from_config(config).await;
    let app = conductor.setup_app("app", vec![&dna]).await.unwrap();
    let initial_agent = app.agent().clone();

    let dna_hash = dna.dna_hash().clone();
    let space = conductor
        .get_spaces()
        .get_or_create_space(&dna_hash)
        .unwrap();

    let workspace = space
        .source_chain_workspace(
            conductor.keystore(),
            initial_agent.clone(),
            Arc::new(dna.dna_def().clone()),
        )
        .await
        .unwrap();
    let chain = workspace.source_chain().clone();

    assert_eq!(chain.len().unwrap(), 3);

    let network = conductor.holochain_p2p().to_dna(dna_hash.clone(), None);
    let ribosome = conductor.get_ribosome(&dna_hash).unwrap();

    let sec = std::time::Duration::from_secs(1);

    let head = chain.chain_head().unwrap().unwrap();

    let agents = SweetAgents::get(conductor.keystore(), 3).await;

    let a1 = Action::AgentValidationPkg(AgentValidationPkg {
        author: initial_agent.clone(),
        timestamp: (head.timestamp + sec).unwrap(),
        action_seq: head.seq + 1,
        prev_action: head.action.clone(),
        membrane_proof: None,
    });

    let a2 = Action::Update(Update {
        author: initial_agent.clone(),
        timestamp: (a1.timestamp() + sec).unwrap(),
        action_seq: a1.action_seq() + 1,
        prev_action: a1.to_hash(),
        entry_type: EntryType::AgentPubKey,
        entry_hash: agents[0].clone().into(),
        original_action_address: head.action,
        original_entry_address: initial_agent.clone().into(),
        weight: EntryRateWeight::default(),
    });

    let a3 = Action::AgentValidationPkg(AgentValidationPkg {
        author: agents[0].clone(),
        timestamp: (a2.timestamp() + sec).unwrap(),
        action_seq: a2.action_seq() + 1,
        prev_action: a2.to_hash(),
        membrane_proof: None,
    });

    let a4 = Action::Update(Update {
        author: agents[0].clone(),
        timestamp: (a3.timestamp() + sec).unwrap(),
        action_seq: a3.action_seq() + 1,
        prev_action: a3.to_hash(),
        entry_type: EntryType::AgentPubKey,
        entry_hash: agents[1].clone().into(),
        original_action_address: ActionHash::with_data_sync(&a2),
        original_entry_address: agents[0].clone().into(),
        weight: EntryRateWeight::default(),
    });

    let a5 = Action::Update(Update {
        author: agents[1].clone(),
        timestamp: (a4.timestamp() + sec).unwrap(),
        action_seq: a4.action_seq() + 1,
        prev_action: a4.to_hash(),
        entry_type: EntryType::AgentPubKey,
        entry_hash: agents[2].clone().into(),
        original_action_address: ActionHash::with_data_sync(&a4),
        original_entry_address: agents[1].clone().into(),
        weight: EntryRateWeight::default(),
    });

    chain
        .put_with_action(a1, None, ChainTopOrdering::Strict)
        .await
        .unwrap();
    chain
        .put_with_action(
            a2,
            Some(Entry::Agent(agents[0].clone())),
            ChainTopOrdering::Strict,
        )
        .await
        .unwrap();
    chain
        .put_with_action(a3, None, ChainTopOrdering::Strict)
        .await
        .unwrap();
    chain
        .put_with_action(
            a4,
            Some(Entry::Agent(agents[1].clone())),
            ChainTopOrdering::Strict,
        )
        .await
        .unwrap();

    inline_validation(
        workspace.clone(),
        network.clone(),
        conductor.raw_handle(),
        ribosome.clone(),
    )
    .await
    .unwrap();

    chain
        .put_with_action(
            a5,
            Some(Entry::Agent(agents[2].clone())),
            ChainTopOrdering::Strict,
        )
        .await
        .unwrap();
    // this should be invalid
    inline_validation(workspace, network, conductor.raw_handle(), ribosome.clone())
        .await
        .unwrap_err();
}

=======
>>>>>>> bcc3c3d8
/// Test that the valid_chain contrafact matches our chain validation function,
/// since many other tests will depend on this constraint
#[tokio::test(flavor = "multi_thread")]
// XXX: the valid_arbitrary_chain as used here can't handle actions with
// sys validation dependencies, so we filter out those action types.
// Also, there are several other problems here that need to be addressed
// to make this not flaky.
#[ignore = "flaky"]
async fn valid_chain_fact_test() {
    let n = 100;
    let keystore = SweetConductor::shared_rendezvous().await.keystore();
    let author = SweetAgents::one(keystore.clone()).await;
    let mut g = random_generator();

    let mut chain = valid_arbitrary_chain(&mut g, keystore.clone(), author, n).await;

    validate_chain(chain.iter().map(|r| r.signed_action()), &None).unwrap();

    let mut last = chain.pop().unwrap();
    let penult = chain.last().unwrap();

    // clean up this record so it's valid
    *last.as_action_mut().timestamp_mut() =
        (penult.action().timestamp() + Duration::from_secs(1)).unwrap();
    // re-sign it
    last.signed_action = SignedActionHashed::sign(
        &keystore,
        ActionHashed::from_content_sync(last.action().clone()),
    )
    .await
    .unwrap();

    let cascade = MockCascade::with_records(chain);

    sys_validate_record(&last, Arc::new(cascade)).await.unwrap();
}<|MERGE_RESOLUTION|>--- conflicted
+++ resolved
@@ -856,158 +856,6 @@
     });
 }
 
-<<<<<<< HEAD
-#[tokio::test(flavor = "multi_thread")]
-#[cfg(feature = "dpki")]
-async fn test_dpki_agent_update() {
-    use crate::core::workflow::inline_validation;
-    use crate::sweettest::SweetAgents;
-    use crate::sweettest::SweetConductor;
-    use crate::sweettest::SweetConductorConfig;
-    use crate::sweettest::SweetDnaFile;
-    use holochain_p2p::actor::HolochainP2pRefToDna;
-
-    let dna = SweetDnaFile::unique_empty().await;
-    // TODO: this test fails with deepkey because the agent is not also updated in DPKI.
-    //       once there is a way to update the agent in deepkey, add that to this test
-    //       and re-enable DPKI for this conductor.
-    let config = SweetConductorConfig::rendezvous(false)
-        .apply_shared_rendezvous()
-        .await
-        .no_dpki_mustfix();
-    let mut conductor = SweetConductor::from_config(config).await;
-    let app = conductor.setup_app("app", vec![&dna]).await.unwrap();
-    let initial_agent = app.agent().clone();
-
-    let dna_hash = dna.dna_hash().clone();
-    let space = conductor
-        .get_spaces()
-        .get_or_create_space(&dna_hash)
-        .unwrap();
-
-    let workspace = space
-        .source_chain_workspace(
-            conductor.keystore(),
-            initial_agent.clone(),
-            Arc::new(dna.dna_def().clone()),
-        )
-        .await
-        .unwrap();
-    let chain = workspace.source_chain().clone();
-
-    assert_eq!(chain.len().unwrap(), 3);
-
-    let network = conductor.holochain_p2p().to_dna(dna_hash.clone(), None);
-    let ribosome = conductor.get_ribosome(&dna_hash).unwrap();
-
-    let sec = std::time::Duration::from_secs(1);
-
-    let head = chain.chain_head().unwrap().unwrap();
-
-    let agents = SweetAgents::get(conductor.keystore(), 3).await;
-
-    let a1 = Action::AgentValidationPkg(AgentValidationPkg {
-        author: initial_agent.clone(),
-        timestamp: (head.timestamp + sec).unwrap(),
-        action_seq: head.seq + 1,
-        prev_action: head.action.clone(),
-        membrane_proof: None,
-    });
-
-    let a2 = Action::Update(Update {
-        author: initial_agent.clone(),
-        timestamp: (a1.timestamp() + sec).unwrap(),
-        action_seq: a1.action_seq() + 1,
-        prev_action: a1.to_hash(),
-        entry_type: EntryType::AgentPubKey,
-        entry_hash: agents[0].clone().into(),
-        original_action_address: head.action,
-        original_entry_address: initial_agent.clone().into(),
-        weight: EntryRateWeight::default(),
-    });
-
-    let a3 = Action::AgentValidationPkg(AgentValidationPkg {
-        author: agents[0].clone(),
-        timestamp: (a2.timestamp() + sec).unwrap(),
-        action_seq: a2.action_seq() + 1,
-        prev_action: a2.to_hash(),
-        membrane_proof: None,
-    });
-
-    let a4 = Action::Update(Update {
-        author: agents[0].clone(),
-        timestamp: (a3.timestamp() + sec).unwrap(),
-        action_seq: a3.action_seq() + 1,
-        prev_action: a3.to_hash(),
-        entry_type: EntryType::AgentPubKey,
-        entry_hash: agents[1].clone().into(),
-        original_action_address: ActionHash::with_data_sync(&a2),
-        original_entry_address: agents[0].clone().into(),
-        weight: EntryRateWeight::default(),
-    });
-
-    let a5 = Action::Update(Update {
-        author: agents[1].clone(),
-        timestamp: (a4.timestamp() + sec).unwrap(),
-        action_seq: a4.action_seq() + 1,
-        prev_action: a4.to_hash(),
-        entry_type: EntryType::AgentPubKey,
-        entry_hash: agents[2].clone().into(),
-        original_action_address: ActionHash::with_data_sync(&a4),
-        original_entry_address: agents[1].clone().into(),
-        weight: EntryRateWeight::default(),
-    });
-
-    chain
-        .put_with_action(a1, None, ChainTopOrdering::Strict)
-        .await
-        .unwrap();
-    chain
-        .put_with_action(
-            a2,
-            Some(Entry::Agent(agents[0].clone())),
-            ChainTopOrdering::Strict,
-        )
-        .await
-        .unwrap();
-    chain
-        .put_with_action(a3, None, ChainTopOrdering::Strict)
-        .await
-        .unwrap();
-    chain
-        .put_with_action(
-            a4,
-            Some(Entry::Agent(agents[1].clone())),
-            ChainTopOrdering::Strict,
-        )
-        .await
-        .unwrap();
-
-    inline_validation(
-        workspace.clone(),
-        network.clone(),
-        conductor.raw_handle(),
-        ribosome.clone(),
-    )
-    .await
-    .unwrap();
-
-    chain
-        .put_with_action(
-            a5,
-            Some(Entry::Agent(agents[2].clone())),
-            ChainTopOrdering::Strict,
-        )
-        .await
-        .unwrap();
-    // this should be invalid
-    inline_validation(workspace, network, conductor.raw_handle(), ribosome.clone())
-        .await
-        .unwrap_err();
-}
-
-=======
->>>>>>> bcc3c3d8
 /// Test that the valid_chain contrafact matches our chain validation function,
 /// since many other tests will depend on this constraint
 #[tokio::test(flavor = "multi_thread")]
