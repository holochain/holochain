--- conflicted
+++ resolved
@@ -1,13 +1,6 @@
 //! Types needed for all validation
 use std::convert::TryFrom;
 
-<<<<<<< HEAD
-use holo_hash::DhtOpHash;
-use holochain_types::dht_op::ChainOp;
-use holochain_types::dht_op::DhtOp;
-
-=======
->>>>>>> 9f0c7ac4
 use super::workflow::WorkflowResult;
 use super::SourceChainError;
 use super::SysValidationError;
@@ -53,73 +46,6 @@
     };
 }
 
-<<<<<<< HEAD
-/// Type for deriving ordering of DhtOps
-/// Don't change the order of this enum unless
-/// you mean to change the order we process ops
-// TODO: We can probably remove this now?
-#[allow(missing_docs)]
-#[derive(Clone, Copy, Debug, Eq, PartialEq, Ord, PartialOrd)]
-pub enum DhtOpOrder {
-    RegisterAgentActivity(holochain_zome_types::timestamp::Timestamp),
-    StoreEntry(holochain_zome_types::timestamp::Timestamp),
-    StoreRecord(holochain_zome_types::timestamp::Timestamp),
-    RegisterUpdatedContent(holochain_zome_types::timestamp::Timestamp),
-    RegisterUpdatedRecord(holochain_zome_types::timestamp::Timestamp),
-    RegisterDeletedBy(holochain_zome_types::timestamp::Timestamp),
-    RegisterDeletedEntryAction(holochain_zome_types::timestamp::Timestamp),
-    RegisterAddLink(holochain_zome_types::timestamp::Timestamp),
-    RegisterRemoveLink(holochain_zome_types::timestamp::Timestamp),
-}
-
-/// Op data that will be ordered by [DhtOpOrder]
-#[derive(Debug, Clone)]
-pub struct OrderedOp<V> {
-    pub order: DhtOpOrder,
-    pub hash: DhtOpHash,
-    pub op: DhtOp,
-    pub value: V,
-}
-
-// Derivative is no longer working because we have a module called `core`
-// so I have to impl these traits manually.
-
-impl<V> PartialEq for OrderedOp<V> {
-    fn eq(&self, other: &Self) -> bool {
-        self.order.eq(&other.order)
-    }
-}
-impl<V> PartialOrd for OrderedOp<V> {
-    fn partial_cmp(&self, other: &Self) -> Option<std::cmp::Ordering> {
-        Some(self.cmp(other))
-    }
-}
-impl<V> Eq for OrderedOp<V> {}
-impl<V> Ord for OrderedOp<V> {
-    fn cmp(&self, other: &Self) -> std::cmp::Ordering {
-        self.order.cmp(&other.order)
-    }
-}
-
-impl From<&DhtOp> for DhtOpOrder {
-    fn from(op: &DhtOp) -> Self {
-        use DhtOpOrder::*;
-        match op {
-            ChainOp::StoreRecord(_, h, _) => StoreRecord(h.timestamp()),
-            ChainOp::StoreEntry(_, h, _) => StoreEntry(h.timestamp()),
-            ChainOp::RegisterAgentActivity(_, h) => RegisterAgentActivity(h.timestamp()),
-            ChainOp::RegisterUpdatedContent(_, h, _) => RegisterUpdatedContent(h.timestamp),
-            ChainOp::RegisterUpdatedRecord(_, h, _) => RegisterUpdatedRecord(h.timestamp),
-            ChainOp::RegisterDeletedBy(_, h) => RegisterDeletedBy(h.timestamp),
-            ChainOp::RegisterDeletedEntryAction(_, h) => RegisterDeletedEntryAction(h.timestamp),
-            ChainOp::RegisterAddLink(_, h) => RegisterAddLink(h.timestamp),
-            ChainOp::RegisterRemoveLink(_, h) => RegisterRemoveLink(h.timestamp),
-        }
-    }
-}
-
-=======
->>>>>>> 9f0c7ac4
 impl OutcomeOrError<ValidationOutcome, SysValidationError> {
     /// Convert an OutcomeOrError<ValidationOutcome, SysValidationError> into
     /// a InvalidCommit and exit the call zome workflow early
