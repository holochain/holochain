--- conflicted
+++ resolved
@@ -13,10 +13,7 @@
     dht::{spacetime::Topology, ArqStrat},
     DnaHashExt,
 };
-<<<<<<< HEAD
-=======
 use holochain_sqlite::prelude::AsP2pStateTxExt;
->>>>>>> cf966326
 use holochain_types::{
     db::PermittedConn,
     prelude::{DhtOpHash, DnaError},
