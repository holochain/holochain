use holochain_p2p::ChcImpl;

use super::*;

impl Conductor {
    /// Get access to the CHC used by the conductor
    #[allow(unused_variables)]
    #[cfg(feature = "test_utils")]
    pub fn get_chc(&self, cell_id: &CellId) -> Option<ChcImpl> {
        cfg_if::cfg_if! {
            if #[cfg(feature = "chc")] {
                crate::conductor::chc::build_chc(self.config.chc_url.as_ref().map(|u| u.as_ref()), self.keystore().clone(), cell_id)
            } else {
                None
            }
        }
    }

    #[cfg(test)]
    #[allow(dead_code)]
    pub(crate) async fn chc_sync(
        self: Arc<Self>,
        cell_id: CellId,
        enable_app: Option<InstalledAppId>,
    ) -> ConductorApiResult<()> {
<<<<<<< HEAD
        if let Some(chc) = self.get_chc(&cell_id) {
            let db = self.get_authored_db(cell_id.dna_hash())?;
=======
        if let Some(chc) = self.chc(self.keystore().clone(), &cell_id) {
            let db =
                self.get_or_create_authored_db(cell_id.dna_hash(), cell_id.agent_pubkey().clone())?;
>>>>>>> aa09583a
            let author = cell_id.agent_pubkey().clone();
            let top_hash = db
                .read_async(move |txn| {
                    SourceChainResult::Ok(chain_head_db(&txn, Arc::new(author))?.map(|h| h.action))
                })
                .await?;
            let records = chc.get_record_data(top_hash).await?;

            self.clone()
                .graft_records_onto_source_chain(cell_id, true, records)
                .await?;
            if let Some(app_id) = enable_app {
                self.enable_app(app_id).await?;
            }
        }
        Ok(())
    }
}<|MERGE_RESOLUTION|>--- conflicted
+++ resolved
@@ -23,14 +23,9 @@
         cell_id: CellId,
         enable_app: Option<InstalledAppId>,
     ) -> ConductorApiResult<()> {
-<<<<<<< HEAD
         if let Some(chc) = self.get_chc(&cell_id) {
-            let db = self.get_authored_db(cell_id.dna_hash())?;
-=======
-        if let Some(chc) = self.chc(self.keystore().clone(), &cell_id) {
             let db =
                 self.get_or_create_authored_db(cell_id.dna_hash(), cell_id.agent_pubkey().clone())?;
->>>>>>> aa09583a
             let author = cell_id.agent_pubkey().clone();
             let top_hash = db
                 .read_async(move |txn| {
