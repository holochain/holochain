use std::sync::atomic::AtomicU32;
use std::sync::atomic::Ordering;

use super::Conductor;
use super::ConductorState;
use super::*;
use crate::conductor::api::error::ConductorApiError;
use crate::core::ribosome::guest_callback::validate::ValidateResult;
use crate::sweettest::*;
use crate::test_utils::inline_zomes::simple_crud_zome;
use crate::{
    assert_eq_retry_10s, core::ribosome::guest_callback::genesis_self_check::GenesisSelfCheckResult,
};
use ::fixt::prelude::*;
use holochain_conductor_api::AppInfoStatus;
use holochain_conductor_api::CellInfo;
use holochain_keystore::crude_mock_keystore::*;
use holochain_state::prelude::test_keystore;
use holochain_types::inline_zome::InlineZomeSet;
use holochain_types::test_utils::fake_cell_id;
use holochain_wasm_test_utils::TestWasm;
use holochain_zome_types::op::Op;
use maplit::hashset;
use matches::assert_matches;

#[tokio::test(flavor = "multi_thread")]
async fn can_update_state() {
    let db_dir = test_db_dir();
    let ribosome_store = RibosomeStore::new();
    let keystore = test_keystore();
    let holochain_p2p = holochain_p2p::stub_network().await;
    let (post_commit_sender, _post_commit_receiver) =
        tokio::sync::mpsc::channel(POST_COMMIT_CHANNEL_BOUND);

    let (outcome_tx, _outcome_rx) = futures::channel::mpsc::channel(8);
    let spaces = Spaces::new(&ConductorConfig {
        environment_path: db_dir.path().to_path_buf().into(),
        ..Default::default()
    })
    .unwrap();
    let conductor = Conductor::new(
        Default::default(),
        ribosome_store,
        keystore,
        holochain_p2p,
        spaces,
        post_commit_sender,
        outcome_tx,
    );
    let state = conductor.get_state().await.unwrap();
    let mut expect_state = ConductorState::default();
    expect_state.set_tag(state.tag().clone());
    assert_eq!(state, expect_state);

    let cell_id = fake_cell_id(1);
    let installed_cell = InstalledCell::new(cell_id.clone(), "role_name".to_string());
    let app = InstalledAppCommon::new_legacy("fake app", vec![installed_cell]).unwrap();

    conductor
        .update_state(|mut state| {
            state.add_app(app)?;
            Ok(state)
        })
        .await
        .unwrap();
    let state = conductor.get_state().await.unwrap();
    assert_eq!(
        state.stopped_apps().map(second).collect::<Vec<_>>()[0]
            .all_cells()
            .collect::<Vec<_>>()
            .as_slice(),
        &[&cell_id]
    );
}

/// App can't be installed if another app is already installed under the
/// same InstalledAppId
#[tokio::test(flavor = "multi_thread")]
async fn app_ids_are_unique() {
    let db_dir = test_db_dir();
    let ribosome_store = RibosomeStore::new();
    let holochain_p2p = holochain_p2p::stub_network().await;
    let (post_commit_sender, _post_commit_receiver) =
        tokio::sync::mpsc::channel(POST_COMMIT_CHANNEL_BOUND);

    let (outcome_tx, _outcome_rx) = futures::channel::mpsc::channel(8);
    let spaces = Spaces::new(&ConductorConfig {
        environment_path: db_dir.path().to_path_buf().into(),
        ..Default::default()
    })
    .unwrap();
    let conductor = Conductor::new(
        Default::default(),
        ribosome_store,
        test_keystore(),
        holochain_p2p,
        spaces,
        post_commit_sender,
        outcome_tx,
    );

    let cell_id = fake_cell_id(1);

    let installed_cell = InstalledCell::new(cell_id.clone(), "handle".to_string());
    let app = InstalledAppCommon::new_legacy("id".to_string(), vec![installed_cell]).unwrap();

    conductor
        .add_disabled_app_to_db(app.clone().into())
        .await
        .unwrap();

    assert_matches!(
        conductor.add_disabled_app_to_db(app.clone().into()).await,
        Err(ConductorError::AppAlreadyInstalled(id))
        if id == "id".to_string()
    );

    //- it doesn't matter whether the app is active or inactive
    let (_, delta) = conductor
        .transition_app_status("id".to_string(), AppStatusTransition::Enable)
        .await
        .unwrap();
    assert_eq!(delta, AppStatusFx::SpinUp);
    assert_matches!(
        conductor.add_disabled_app_to_db(app.clone().into()).await,
        Err(ConductorError::AppAlreadyInstalled(id))
        if id == "id".to_string()
    );
}

/// App can't be installed if it contains duplicate RoleNames
#[tokio::test(flavor = "multi_thread")]
async fn role_names_are_unique() {
    let cells = vec![
        InstalledCell::new(fixt!(CellId), "1".into()),
        InstalledCell::new(fixt!(CellId), "1".into()),
        InstalledCell::new(fixt!(CellId), "2".into()),
    ];
    let result = InstalledAppCommon::new_legacy("id", cells.into_iter());
    matches::assert_matches!(
        result,
        Err(AppError::DuplicateRoleNames(_, role_names)) if role_names == vec!["1".to_string()]
    );
}

#[tokio::test(flavor = "multi_thread")]
async fn can_set_fake_state() {
    let db_dir = test_db_dir();
    let state = ConductorState::default();
    let conductor = ConductorBuilder::new()
        .fake_state(state.clone())
        .test(db_dir.path(), &[])
        .await
        .unwrap();
    assert_eq!(state, conductor.get_state_from_handle().await.unwrap());
}

#[tokio::test(flavor = "multi_thread")]
async fn test_list_running_apps_for_dependent_cell_id() {
    holochain_trace::test_run().ok();

    let mk_dna = |name: &'static str| async move {
        let zome = InlineIntegrityZome::new_unique(Vec::new(), 0);
        SweetDnaFile::unique_from_inline_zomes((name, zome)).await
    };

    // Create three unique DNAs
    let (dna1, _, _) = mk_dna("zome1").await;
    let (dna2, _, _) = mk_dna("zome2").await;
    let (dna3, _, _) = mk_dna("zome3").await;

    // Install two apps on the Conductor:
    // Both share a CellId in common, and also include a distinct CellId each.
    let mut conductor = SweetConductor::from_standard_config().await;
    let alice = SweetAgents::one(conductor.keystore()).await;
    let app1 = conductor
        .setup_app_for_agent("app1", alice.clone(), [&dna1, &dna2])
        .await
        .unwrap();
    let app2 = conductor
        .setup_app_for_agent("app2", alice.clone(), [&dna1, &dna3])
        .await
        .unwrap();

    let (cell1, cell2) = app1.into_tuple();
    let (_, cell3) = app2.into_tuple();

    let list_apps = |conductor: ConductorHandle, cell: SweetCell| async move {
        conductor
            .list_running_apps_for_dependent_cell_id(cell.cell_id())
            .await
            .unwrap()
    };

    // - Ensure that the first CellId is associated with both apps,
    //   and the other two are only associated with one app each.
    assert_eq!(
        list_apps(conductor.clone(), cell1).await,
        hashset!["app1".to_string(), "app2".to_string()]
    );
    assert_eq!(
        list_apps(conductor.clone(), cell2).await,
        hashset!["app1".to_string()]
    );
    assert_eq!(
        list_apps(conductor.clone(), cell3).await,
        hashset!["app2".to_string()]
    );
}

async fn mk_dna(
    zomes: impl Into<InlineZomeSet>,
) -> (DnaFile, Vec<IntegrityZome>, Vec<CoordinatorZome>) {
    SweetDnaFile::unique_from_inline_zomes(zomes.into()).await
}

/// A function that sets up a SweetApp, used in several tests in this module
async fn common_genesis_test_app(
    conductor: &mut SweetConductor,
    custom_zomes: impl Into<InlineZomeSet>,
) -> ConductorApiResult<SweetApp> {
    let hardcoded_zome = InlineIntegrityZome::new_unique(Vec::new(), 0);

    // Just a strong reminder that we need to be careful once we start using existing Cells:
    // When a Cell panics or fails validation in general, we want to disable all Apps touching that Cell.
    // However, if the panic/failure happens during Genesis, we want to completely
    // destroy the app which is attempting to Create that Cell, but *NOT* any other apps
    // which might be touching that Cell.
    //
    // It probably works out to be the same either way, since if we are creating a Cell,
    // no other app could be possibly referencing it, but just in case we have some kind of complex
    // behavior like installing two apps which reference each others' Cells at the same time,
    // we need to be aware of this distinction.
    holochain_types::app::we_must_remember_to_rework_cell_panic_handling_after_implementing_use_existing_cell_resolution(
    );

    // Create one DNA which always works, and another from a zome that gets passed in
    let (dna_hardcoded, _, _) = mk_dna(("hardcoded", hardcoded_zome)).await;
    let (dna_custom, _, _) = mk_dna(custom_zomes).await;

    // Install both DNAs under the same app:
    conductor
        .setup_app(&"app", &[dna_hardcoded, dna_custom])
        .await
}

#[tokio::test(flavor = "multi_thread")]
async fn test_uninstall_app() {
    holochain_trace::test_run().ok();
    let (dna, _, _) = mk_dna(simple_crud_zome()).await;
    let mut conductor = SweetConductor::from_standard_config().await;

    let app1 = conductor.setup_app(&"app1", [&dna]).await.unwrap();

    let hash1: ActionHash = conductor
        .call(
            &app1.cells()[0].zome("coordinator"),
            "create_string",
            "1".to_string(),
        )
        .await;

    let app2 = conductor.setup_app(&"app2", [&dna]).await.unwrap();

    let hash2: ActionHash = conductor
        .call(
            &app2.cells()[0].zome("coordinator"),
            "create_string",
            "1".to_string(),
        )
        .await;

    assert!(conductor
        .call::<_, Option<Record>, _>(&app1.cells()[0].zome("coordinator"), "read", hash2.clone(),)
        .await
        .is_some());
    assert!(conductor
        .call::<_, Option<Record>, _>(&app2.cells()[0].zome("coordinator"), "read", hash1.clone(),)
        .await
        .is_some());

    // - Ensure that the apps are active
    assert_eq_retry_10s!(
        {
            let state = conductor.get_state_from_handle().await.unwrap();
            (state.running_apps().count(), state.stopped_apps().count())
        },
        (2, 0)
    );

    // - Uninstall the first app
    conductor
        .raw_handle()
        .uninstall_app(&"app1".to_string())
        .await
        .unwrap();

    // - Ensure that the remaining app can still access both hashes
    assert!(conductor
        .call::<_, Option<Record>, _>(&app2.cells()[0].zome("coordinator"), "read", hash1.clone(),)
        .await
        .is_some());
    assert!(conductor
        .call::<_, Option<Record>, _>(&app2.cells()[0].zome("coordinator"), "read", hash2.clone(),)
        .await
        .is_some());

    // - Uninstall the remaining app
    conductor
        .raw_handle()
        .uninstall_app(&"app2".to_string())
        .await
        .unwrap();

    // - Ensure that the apps are removed
    assert_eq_retry_10s!(
        {
            let state = conductor.get_state_from_handle().await.unwrap();
            (state.running_apps().count(), state.stopped_apps().count())
        },
        (0, 0)
    );

    // - A new app can't read any of the data from the previous two, because once the last instance
    //   of the cells was destroyed, all data was destroyed as well.
    let app3 = conductor.setup_app(&"app2", [&dna]).await.unwrap();
    assert!(conductor
        .call::<_, Option<Record>, _>(&app3.cells()[0].zome("coordinator"), "read", hash1.clone(),)
        .await
        .is_none());
    assert!(conductor
        .call::<_, Option<Record>, _>(&app3.cells()[0].zome("coordinator"), "read", hash2.clone(),)
        .await
        .is_none());
}

#[tokio::test(flavor = "multi_thread")]
async fn test_reconciliation_idempotency() {
    holochain_trace::test_run().ok();
    let zome = InlineIntegrityZome::new_unique(Vec::new(), 0);
    let mut conductor = SweetConductor::from_standard_config().await;
    common_genesis_test_app(&mut conductor, ("custom", zome))
        .await
        .unwrap();

    conductor
        .raw_handle()
        .reconcile_cell_status_with_app_status()
        .await
        .unwrap();
    conductor
        .raw_handle()
        .reconcile_cell_status_with_app_status()
        .await
        .unwrap();

    // - Ensure that the app is active
    assert_eq_retry_10s!(conductor.list_running_apps().await.unwrap().len(), 1);
}

#[tokio::test(flavor = "multi_thread")]
async fn test_signing_error_during_genesis() {
    holochain_trace::test_run().ok();
    let bad_keystore = spawn_crude_mock_keystore(|| "test error".into()).await;

    let db_dir = test_db_dir();
    let config = ConductorConfig::default();
    let mut conductor = SweetConductor::new(
        SweetConductor::handle_from_existing(db_dir.path(), bad_keystore, &config, &[]).await,
        db_dir.into(),
        config,
        None,
    )
    .await;

    let (dna, _, _) = SweetDnaFile::unique_from_test_wasms(vec![TestWasm::Sign]).await;

    let result = conductor
        .setup_app_for_agents(&"app", &[fixt!(AgentPubKey)], &[dna])
        .await;

    // - Assert that we got an error during Genesis. However, this test is
    //   pretty useless. What we really want is to ensure that the system is
    //   resilient when this type of error comes up in a real setting.
    let err = if let Err(err) = result {
        err
    } else {
        panic!("this should have been an error")
    };

    if let ConductorApiError::ConductorError(inner) = err {
        assert_matches!(inner, ConductorError::GenesisFailed { errors } if errors.len() == 1);
    } else {
        panic!("this should have been an error too");
    }
}

// async fn make_signing_call(
//     conductor: &SweetConductor,
//     client: &mut WebsocketSender,
//     keystore_control: &MockLairControl,
//     cell: &SweetCell,
// ) -> AppResponse {
//     let reinstate_mock = keystore_control.using_mock();
//     if reinstate_mock {
//         keystore_control.use_real();
//     }
//     let (nonce, expires_at) = fresh_nonce(Timestamp::now()).unwrap();
//     let request = AppRequest::CallZome(Box::new(
//         ZomeCall::try_from_unsigned_zome_call(
//             conductor.raw_handle().keystore(),
//             ZomeCallUnsigned {
//                 cell_id: cell.cell_id().clone(),
//                 zome_name: "sign".into(),
//                 fn_name: "sign_ephemeral".into(),
//                 payload: ExternIO::encode(()).unwrap(),
//                 cap_secret: None,
//                 provenance: cell.agent_pubkey().clone(),
//                 nonce,
//                 expires_at,
//             },
//         )
//         .await
//         .unwrap(),
//     ));
//     if reinstate_mock {
//         keystore_control.use_mock();
//     }
//     client.request(request).await.unwrap()
// }

// A test which simulates Keystore errors with a test keystore which is designed
// to fail.
//
// This test was written making the assumption that we could swap out the
// MetaLairClient for each Cell at runtime, but given our current concurrency
// model which puts each Cell in an Arc, this is not possible.
// In order to implement this test, we should probably have the "crude mock
// keystore" listen on a channel which toggles its behavior from always-correct
// to always-failing. However, the problem that this test is testing for does
// not seem to be an issue, therefore I'm not putting the effort into fixing it
// right now.
// @todo fix test by using new InstallApp call
// #[tokio::test(flavor = "multi_thread")]
// async fn test_signing_error_during_genesis_doesnt_bork_interfaces() {
//     holochain_trace::test_run().ok();
//     let (keystore, keystore_control) = spawn_real_or_mock_keystore(|_| Err("test error".into()))
//         .await
//         .unwrap();

//     let db_dir = test_db_dir();
//     let config = standard_config();
//     let mut conductor = SweetConductor::new(
//         SweetConductor::handle_from_existing(db_dir.path(), keystore.clone(), &config, &[]).await,
//         db_dir.into(),
//         config,
//     )
//     .await;

//     let (agent1, agent2, agent3) = SweetAgents::three(keystore.clone()).await;

//     let (dna, _, _) = SweetDnaFile::unique_from_test_wasms(vec![TestWasm::Sign]).await;

//     let app1 = conductor
//         .setup_app_for_agent("app1", agent1.clone(), &[dna.clone()])
//         .await
//         .unwrap();

//     let app2 = conductor
//         .setup_app_for_agent("app2", agent2.clone(), &[dna.clone()])
//         .await
//         .unwrap();

//     let (cell1,) = app1.into_tuple();
//     let (cell2,) = app2.into_tuple();

//     let app_port = conductor
//         .raw_handle()
//         .add_app_interface(either::Either::Left(0))
//         .await
//         .unwrap();
//     let (mut app_client, _) = websocket_client_by_port(app_port).await.unwrap();
//     let (mut admin_client, _) = conductor.admin_ws_client().await;

//     // Now use the bad keystore to cause a signing error on the next zome call
//     keystore_control.use_mock();

//     let response: AdminResponse = admin_client
//         .request(AdminRequest::InstallApp(Box::new(InstallAppPayload {
//             installed_app_id: "app3".into(),
//             agent_key: agent3.clone(),
//             dnas: vec![InstallAppDnaPayload {
//                 role_name: "whatever".into(),
//                 hash: dna.dna_hash().clone(),
//                 membrane_proof: None,
//             }],
//         })))
//         .await
//         .unwrap();

// assert_matches!(response, AdminResponse::Error(_));
// let response = make_signing_call(&conductor, &mut app_client, &keystore_control, &cell2).await;

//     assert_matches!(response, AppResponse::Error(_));

//     // Go back to the good keystore, see if we can proceed
//     keystore_control.use_real();

// let response = make_signing_call(&conductor, &mut app_client, &keystore_control, &cell2).await;
// assert_matches!(response, AppResponse::ZomeCall(_));

// let response = make_signing_call(&conductor, &mut app_client, &keystore_control, &cell1).await;
// assert_matches!(response, AppResponse::ZomeCall(_));
// }

pub(crate) fn simple_create_entry_zome() -> InlineIntegrityZome {
    let unit_entry_def = EntryDef::from_id("unit");
    InlineIntegrityZome::new_unique(vec![unit_entry_def.clone()], 0)
        .function("create", move |api, ()| {
            let entry = Entry::app(().try_into().unwrap()).unwrap();
            let hash = api.create(CreateInput::new(
                InlineZomeSet::get_entry_location(&api, EntryDefIndex(0)),
                EntryVisibility::Public,
                entry,
                ChainTopOrdering::default(),
            ))?;
            Ok(hash)
        })
        .function("get", move |api, hash: ActionHash| {
            let record = api
                .get(vec![GetInput::new(hash.into(), Default::default())])?
                .pop()
                .unwrap();

            Ok(record)
        })
}

#[tokio::test(flavor = "multi_thread")]
async fn test_enable_disable_enable_app() {
    holochain_trace::test_run().ok();
    let zome = simple_create_entry_zome();
    let mut conductor = SweetConductor::from_standard_config().await;
    let app = common_genesis_test_app(&mut conductor, ("zome", zome))
        .await
        .unwrap();

    let all_apps = conductor.list_apps(None).await.unwrap();
    assert_eq!(all_apps.len(), 1);

    let inactive_apps = conductor
        .list_apps(Some(AppStatusFilter::Disabled))
        .await
        .unwrap();
    let active_apps = conductor
        .list_apps(Some(AppStatusFilter::Enabled))
        .await
        .unwrap();
    assert_eq!(inactive_apps.len(), 0);
    assert_eq!(active_apps.len(), 1);
    assert_eq!(active_apps[0].cell_info.len(), 2);
    assert_matches!(active_apps[0].status, AppInfoStatus::Running);

    let (_, cell) = app.into_tuple();

    let hash: ActionHash = conductor
        .call_fallible(&cell.zome("zome"), "create", ())
        .await
        .unwrap();

    conductor
        .disable_app("app".to_string(), DisabledAppReason::User)
        .await
        .unwrap();

    let inactive_apps = conductor
        .list_apps(Some(AppStatusFilter::Disabled))
        .await
        .unwrap();
    let active_apps = conductor
        .list_apps(Some(AppStatusFilter::Enabled))
        .await
        .unwrap();
    assert_eq!(active_apps.len(), 0);
    assert_eq!(inactive_apps.len(), 1);
    assert_eq!(inactive_apps[0].cell_info.len(), 2);
    assert_matches!(
        inactive_apps[0].status,
        AppInfoStatus::Disabled {
            reason: DisabledAppReason::User
        }
    );

    // - We can't make a zome call while disabled
    assert!(conductor
        .call_fallible::<_, Option<Record>, _>(&cell.zome("zome"), "get", hash.clone())
        .await
        .is_err());

    conductor.enable_app("app".to_string()).await.unwrap();

    // - We can still make a zome call after reactivation
    assert!(conductor
        .call_fallible::<_, Option<Record>, _>(&cell.zome("zome"), "get", hash.clone())
        .await
        .is_ok());

    // - Ensure that the app is active

    assert_eq_retry_10s!(conductor.list_running_apps().await.unwrap().len(), 1);
    let inactive_apps = conductor
        .list_apps(Some(AppStatusFilter::Disabled))
        .await
        .unwrap();
    let active_apps = conductor
        .list_apps(Some(AppStatusFilter::Enabled))
        .await
        .unwrap();
    assert_eq!(active_apps.len(), 1);
    assert_eq!(inactive_apps.len(), 0);
}

#[tokio::test(flavor = "multi_thread")]
async fn test_enable_disable_enable_clone_cell() {
    holochain_trace::test_run().ok();
    let zome = simple_create_entry_zome();
    let mut conductor = SweetConductor::from_standard_config().await;
    let app = common_genesis_test_app(&mut conductor, ("zome", zome))
        .await
        .unwrap();
    let app_id = app.installed_app_id().clone();

    let (clone, role_name) = {
        let (_, cell) = app.into_tuple();
        let role_name = cell.cell_id().dna_hash().to_string();

        let clone = conductor
            .create_clone_cell(CreateCloneCellPayload {
                app_id: app_id.clone(),
                role_name: role_name.clone(),
                modifiers: DnaModifiersOpt::default().with_network_seed("new seed".into()),
                membrane_proof: None,
                name: None,
            })
            .await
            .unwrap();

        (clone, role_name)
    };
    let zome = SweetZome::new(clone.cell_id.clone(), "zome".into());
    let hash: ActionHash = conductor.call(&zome, "create", ()).await;

    let clone_cell_id = CloneCellId::CloneId(clone.clone_id);
    conductor
        .disable_clone_cell(&DisableCloneCellPayload {
            app_id: app_id.clone(),
            clone_cell_id: clone_cell_id.clone(),
        })
        .await
        .unwrap();

    // - should not be able to call a zome fn on a disabled clone cell
    let result: Result<Option<Record>, _> =
        conductor.call_fallible(&zome, "get", hash.clone()).await;

    assert!(matches!(
        result,
        Err(ConductorApiError::ConductorError(
            ConductorError::CellDisabled(_)
        ))
    ));

    conductor.shutdown().await;
    conductor.startup().await;

    {
        // - cell should still be disabled after restart
        let app_info = conductor.get_app_info(&app_id).await.unwrap().unwrap();
        let cell = unwrap_cell_info_clone(app_info.cell_info.get(&role_name).unwrap()[1].clone());
        assert!(!cell.enabled);
    }
    {
        // - should *still* not be able to call a zome fn on a disabled clone cell after restart
        let result: Result<Option<Record>, _> =
            conductor.call_fallible(&zome, "get", hash.clone()).await;
        assert!(matches!(
            result,
            Err(ConductorApiError::ConductorError(
                ConductorError::CellDisabled(_)
            ))
        ));
    }

    conductor
        .raw_handle()
        .enable_clone_cell(&EnableCloneCellPayload {
            app_id: app_id.clone(),
            clone_cell_id,
        })
        .await
        .unwrap();

    {
        // - cell should still be enabled now
        let app_info = conductor.get_app_info(&app_id).await.unwrap().unwrap();
        let cell = unwrap_cell_info_clone(app_info.cell_info.get(&role_name).unwrap()[1].clone());
        assert!(cell.enabled);
    }
    {
        // - can call clone again
        let _: Option<Record> = conductor
            .call_fallible(&zome, "get", hash)
            .await
            .expect("can call zome fn now");
    }
}

#[tokio::test(flavor = "multi_thread")]
async fn name_has_no_effect_on_dna_hash() {
    holochain_trace::test_run().ok();
    let mut conductor = SweetConductor::from_standard_config().await;
<<<<<<< HEAD
    let (agent1, agent2) = SweetAgents::two(conductor.keystore()).await;
    let dna = SweetDnaFile::unique_empty().await;
    let apps = conductor
        .setup_app_for_agents("app", [&agent1, &agent2], [&dna])
=======
    let (agent1, agent2, agent3) = SweetAgents::three(conductor.keystore()).await;
    let dna = SweetDnaFile::unique_empty().await;
    let apps = conductor
        .setup_app_for_agents("app", [&agent1, &agent2, &agent3], [&dna])
>>>>>>> 8739e09e
        .await
        .unwrap();
    let app_id1 = apps[0].installed_app_id().clone();
    let app_id2 = apps[1].installed_app_id().clone();
<<<<<<< HEAD
    let ((cell1,), (cell2,)) = apps.into_tuples();
    let role_name1 = cell1.cell_id().dna_hash().to_string();
    let role_name2 = cell2.cell_id().dna_hash().to_string();
=======
    let app_id3 = apps[2].installed_app_id().clone();
    let ((cell1,), (cell2,), (cell3,)) = apps.into_tuples();
    let role_name1 = cell1.cell_id().dna_hash().to_string();
    let role_name2 = cell2.cell_id().dna_hash().to_string();
    let role_name3 = cell3.cell_id().dna_hash().to_string();
>>>>>>> 8739e09e

    let clone1 = conductor
        .create_clone_cell(CreateCloneCellPayload {
            app_id: app_id1.clone(),
            role_name: role_name1.clone(),
            modifiers: DnaModifiersOpt::default().with_network_seed("new seed".into()),
            membrane_proof: None,
<<<<<<< HEAD
            name: Some("name1".to_string()),
=======
            name: None,
>>>>>>> 8739e09e
        })
        .await
        .unwrap();

    let clone2 = conductor
        .create_clone_cell(CreateCloneCellPayload {
            app_id: app_id2.clone(),
            role_name: role_name2.clone(),
            modifiers: DnaModifiersOpt::default().with_network_seed("new seed".into()),
            membrane_proof: None,
<<<<<<< HEAD
            name: Some("name2".to_string()),
=======
            name: Some("Rumpelstiltskin".to_string()),
        })
        .await
        .unwrap();

    let clone3 = conductor
        .create_clone_cell(CreateCloneCellPayload {
            app_id: app_id3.clone(),
            role_name: role_name3.clone(),
            modifiers: DnaModifiersOpt::default().with_network_seed("new seed".into()),
            membrane_proof: None,
            name: Some("Chara".to_string()),
>>>>>>> 8739e09e
        })
        .await
        .unwrap();

    assert_eq!(clone1.cell_id.dna_hash(), clone2.cell_id.dna_hash());
<<<<<<< HEAD
=======
    assert_eq!(clone2.cell_id.dna_hash(), clone3.cell_id.dna_hash());
>>>>>>> 8739e09e
}

fn unwrap_cell_info_clone(cell_info: CellInfo) -> holochain_conductor_api::ClonedCell {
    match cell_info {
        CellInfo::Cloned(cell) => cell,
        _ => panic!("wrong cell type: {:?}", cell_info),
    }
}

#[tokio::test(flavor = "multi_thread")]
async fn test_installation_fails_if_genesis_self_check_is_invalid() {
    holochain_trace::test_run().ok();
    let bad_zome = InlineZomeSet::new_unique_single("integrity", "custom", Vec::new(), 0).function(
        "integrity",
        "genesis_self_check",
        |_api, _data: GenesisSelfCheckData| {
            Ok(GenesisSelfCheckResult::Invalid(
                "intentional invalid result for testing".into(),
            ))
        },
    );

    let mut conductor = SweetConductor::from_standard_config().await;
    let err = if let Err(err) = common_genesis_test_app(&mut conductor, bad_zome).await {
        err
    } else {
        panic!("this should have been an error")
    };

    if let ConductorApiError::ConductorError(inner) = err {
        assert_matches!(inner, ConductorError::GenesisFailed { errors } if errors.len() == 1);
    } else {
        panic!("this should have been an error too");
    }
}

#[tokio::test(flavor = "multi_thread")]
async fn test_bad_entry_validation_after_genesis_returns_zome_call_error() {
    holochain_trace::test_run().ok();
    let unit_entry_def = EntryDef::from_id("unit");
    let bad_zome =
        InlineZomeSet::new_unique_single("integrity", "custom", vec![unit_entry_def.clone()], 0)
            .function("integrity", "validate", |_api, op: Op| match op {
                Op::StoreEntry(StoreEntry { action, .. })
                    if action.hashed.content.app_entry_def().is_some() =>
                {
                    Ok(ValidateResult::Invalid(
                        "intentional invalid result for testing".into(),
                    ))
                }
                _ => Ok(ValidateResult::Valid),
            })
            .function("custom", "create", move |api, ()| {
                let entry = Entry::app(().try_into().unwrap()).unwrap();
                let hash = api.create(CreateInput::new(
                    InlineZomeSet::get_entry_location(&api, EntryDefIndex(0)),
                    EntryVisibility::Public,
                    entry,
                    ChainTopOrdering::default(),
                ))?;
                Ok(hash)
            });

    let mut conductor = SweetConductor::from_standard_config().await;
    let app = common_genesis_test_app(&mut conductor, bad_zome)
        .await
        .unwrap();

    let (_, cell_bad) = app.into_tuple();

    let result: ConductorApiResult<ActionHash> = conductor
        .call_fallible(&cell_bad.zome("custom"), "create", ())
        .await;

    // - The failed validation simply causes the zome call to return an error
    assert_matches!(result, Err(_));

    // - The app is not disabled
    assert_eq_retry_10s!(
        {
            let state = conductor.get_state_from_handle().await.unwrap();
            (state.running_apps().count(), state.stopped_apps().count())
        },
        (1, 0)
    );
}

// NB: currently the pre-genesis and post-genesis handling of panics is the same.
//   If we implement [ B-04188 ], then this test will be made more possible.
//   Otherwise, we have to devise a way to discover whether a panic happened
//   during genesis or not.
// NOTE: we need a test with a failure during a validation callback that happens
//       *inline*. It's not enough to have a failing validate for
//       instance, because that failure will be returned by the zome call.
#[tokio::test(flavor = "multi_thread")]
#[ignore = "need to figure out how to write this test, i.e. to make genesis panic"]
async fn test_apps_disable_on_panic_after_genesis() {
    holochain_trace::test_run().ok();
    let unit_entry_def = EntryDef::from_id("unit");
    let bad_zome =
        InlineZomeSet::new_unique_single("integrity", "custom", vec![unit_entry_def.clone()], 0)
            // We need a different validation callback that doesn't happen inline
            // so we can cause failure in it. But it must also be after genesis.
            .function("integrity", "validate", |_api, op: Op| {
                match op {
                    Op::StoreEntry(StoreEntry { action, .. })
                        if action.hashed.content.app_entry_def().is_some() =>
                    {
                        // Trigger a deserialization error
                        let _: Entry = SerializedBytes::try_from(())?.try_into()?;
                        Ok(ValidateResult::Valid)
                    }
                    _ => Ok(ValidateResult::Valid),
                }
            })
            .function("custom", "create", move |api, ()| {
                let entry = Entry::app(().try_into().unwrap()).unwrap();
                let hash = api.create(CreateInput::new(
                    InlineZomeSet::get_entry_location(&api, EntryDefIndex(0)),
                    EntryVisibility::Public,
                    entry,
                    ChainTopOrdering::default(),
                ))?;
                Ok(hash)
            });

    let mut conductor = SweetConductor::from_standard_config().await;
    let app = common_genesis_test_app(&mut conductor, bad_zome)
        .await
        .unwrap();

    let (_, cell_bad) = app.into_tuple();

    let _: ConductorApiResult<ActionHash> = conductor
        .call_fallible(&cell_bad.zome("custom"), "create", ())
        .await;

    assert_eq_retry_10s!(
        {
            let state = conductor.get_state_from_handle().await.unwrap();
            (state.running_apps().count(), state.stopped_apps().count())
        },
        (0, 1)
    );
}

#[tokio::test(flavor = "multi_thread")]
async fn test_app_status_states() {
    holochain_trace::test_run().ok();
    let zome = simple_create_entry_zome();
    let mut conductor = SweetConductor::from_standard_config().await;
    common_genesis_test_app(&mut conductor, ("zome", zome))
        .await
        .unwrap();

    let all_apps = conductor.list_apps(None).await.unwrap();
    assert_eq!(all_apps.len(), 1);

    let get_status = || async { conductor.list_apps(None).await.unwrap()[0].status.clone() };

    // RUNNING -pause-> PAUSED

    conductor
        .pause_app("app".to_string(), PausedAppReason::Error("because".into()))
        .await
        .unwrap();
    assert_matches!(get_status().await, AppInfoStatus::Paused { .. });

    // PAUSED  --start->  RUNNING

    conductor.start_app("app".to_string()).await.unwrap();
    assert_matches!(get_status().await, AppInfoStatus::Running);

    // RUNNING  --disable->  DISABLED

    conductor
        .disable_app("app".to_string(), DisabledAppReason::User)
        .await
        .unwrap();
    assert_matches!(get_status().await, AppInfoStatus::Disabled { .. });

    // DISABLED  --start->  DISABLED

    conductor.start_app("app".to_string()).await.unwrap();
    assert_matches!(get_status().await, AppInfoStatus::Disabled { .. });

    // DISABLED  --pause->  DISABLED

    conductor
        .pause_app("app".to_string(), PausedAppReason::Error("because".into()))
        .await
        .unwrap();
    assert_matches!(get_status().await, AppInfoStatus::Disabled { .. });

    // DISABLED  --enable->  ENABLED

    conductor.enable_app("app".to_string()).await.unwrap();
    assert_matches!(get_status().await, AppInfoStatus::Running);

    // RUNNING  --pause->  PAUSED

    conductor
        .pause_app("app".to_string(), PausedAppReason::Error("because".into()))
        .await
        .unwrap();
    assert_matches!(get_status().await, AppInfoStatus::Paused { .. });

    // PAUSED  --enable->  RUNNING

    conductor.enable_app("app".to_string()).await.unwrap();
    assert_matches!(get_status().await, AppInfoStatus::Running);
}

#[tokio::test(flavor = "multi_thread")]
#[ignore = "we don't have the ability to share cells across apps yet, but will need a test for that once we do"]
async fn test_app_status_states_multi_app() {
    todo!("write a test similar to the previous one, testing various state transitions, including switching on and off individual Cells");
}

#[tokio::test(flavor = "multi_thread")]
async fn test_cell_and_app_status_reconciliation() {
    holochain_trace::test_run().ok();
    use AppStatusFx::*;
    use AppStatusKind::*;
    use CellStatus::*;
    let mk_zome = || ("zome", InlineIntegrityZome::new_unique(Vec::new(), 0));
    let dnas = [
        mk_dna(mk_zome()).await.0,
        mk_dna(mk_zome()).await.0,
        mk_dna(mk_zome()).await.0,
    ];
    let app_id = "app".to_string();
    let mut conductor = SweetConductor::from_standard_config().await;
    conductor.setup_app(&app_id, &dnas).await.unwrap();

    let cell_ids: Vec<_> = conductor.running_cell_ids(None).into_iter().collect();
    let cell1 = &cell_ids[0..1];

    let check = || async {
        (
            AppStatusKind::from(AppStatus::from(
                conductor.list_apps(None).await.unwrap()[0].status.clone(),
            )),
            conductor.running_cell_ids(Some(Joined)).len(),
            conductor.running_cell_ids(Some(PendingJoin)).len(),
        )
    };

    assert_eq!(check().await, (Running, 3, 0));

    // - Simulate a cell failing to join the network
    conductor.update_cell_status(cell1, PendingJoin);
    assert_eq!(check().await, (Running, 2, 1));

    // - Reconciled app state is Paused due to one unjoined Cell
    let delta = conductor
        .reconcile_app_status_with_cell_status(None)
        .await
        .unwrap();
    assert_eq!(delta, SpinDown);
    assert_eq!(check().await, (Paused, 2, 1));

    // - Can start the app again and get all cells joined
    conductor.start_app(app_id.clone()).await.unwrap();
    assert_eq!(check().await, (Running, 3, 0));

    // - Simulate a cell being removed due to error
    conductor.remove_cells(cell1).await;
    assert_eq!(check().await, (Running, 2, 0));

    // - Again, app state should be reconciled to Paused due to missing cell
    let delta = conductor
        .reconcile_app_status_with_cell_status(None)
        .await
        .unwrap();
    assert_eq!(delta, SpinDown);
    assert_eq!(check().await, (Paused, 2, 0));

    // - Disabling the app causes all cells to be removed
    conductor
        .disable_app(app_id.clone(), DisabledAppReason::User)
        .await
        .unwrap();
    assert_eq!(check().await, (Disabled, 0, 0));

    // - Starting a disabled app does nothing
    conductor.start_app(app_id.clone()).await.unwrap();
    assert_eq!(check().await, (Disabled, 0, 0));

    // - ...but enabling one does
    conductor.enable_app(app_id).await.unwrap();
    assert_eq!(check().await, (Running, 3, 0));
}

#[tokio::test(flavor = "multi_thread")]
async fn test_app_status_filters() {
    holochain_trace::test_run().ok();
    let zome = InlineIntegrityZome::new_unique(Vec::new(), 0);
    let dnas = [mk_dna(("dna", zome)).await.0];

    let mut conductor = SweetConductor::from_standard_config().await;

    conductor.setup_app("running", &dnas).await.unwrap();
    conductor.setup_app("paused", &dnas).await.unwrap();
    conductor.setup_app("disabled", &dnas).await.unwrap();

    // put apps in the proper states for testing

    conductor
        .pause_app(
            "paused".to_string(),
            PausedAppReason::Error("because".into()),
        )
        .await
        .unwrap();

    conductor
        .disable_app("disabled".to_string(), DisabledAppReason::User)
        .await
        .unwrap();

    macro_rules! list_apps {
        ($filter: expr) => {
            conductor.list_apps($filter).await.unwrap()
        };
    }

    // Check the counts returned by each filter
    use AppStatusFilter::*;

    assert_eq!(list_apps!(None).len(), 3);
    assert_eq!(
        (
            list_apps!(Some(Running)).len(),
            list_apps!(Some(Stopped)).len(),
            list_apps!(Some(Enabled)).len(),
            list_apps!(Some(Disabled)).len(),
            list_apps!(Some(Paused)).len(),
        ),
        (1, 2, 2, 1, 1,)
    );

    // check that paused apps move to Running state on conductor restart

    conductor.shutdown().await;
    conductor.startup().await;

    assert_eq!(list_apps!(None).len(), 3);
    assert_eq!(
        (
            list_apps!(Some(Running)).len(),
            list_apps!(Some(Stopped)).len(),
            list_apps!(Some(Enabled)).len(),
            list_apps!(Some(Disabled)).len(),
            list_apps!(Some(Paused)).len(),
        ),
        (2, 1, 2, 1, 0,)
    );
}

/// Check that the init() callback is only ever called once, even under many
/// concurrent initial zome function calls
#[tokio::test(flavor = "multi_thread")]
async fn test_init_concurrency() {
    holochain_trace::test_run().ok();
    let num_inits = Arc::new(AtomicU32::new(0));
    let num_calls = Arc::new(AtomicU32::new(0));
    let num_inits_clone = num_inits.clone();
    let num_calls_clone = num_calls.clone();

    let zome = InlineZomeSet::new_unique_single("integrity", "zome", vec![], 0)
        .function("zome", "init", move |_, ()| {
            num_inits.clone().fetch_add(1, Ordering::SeqCst);
            Ok(InitCallbackResult::Pass)
        })
        .function("zome", "zomefunc", move |_, ()| {
            std::thread::sleep(std::time::Duration::from_millis(5));
            num_calls.clone().fetch_add(1, Ordering::SeqCst);
            Ok(())
        });
    let dnas = [mk_dna(zome).await.0];
    let mut conductor = SweetConductor::from_standard_config().await;
    let app = conductor.setup_app("app", &dnas).await.unwrap();
    let (cell,) = app.into_tuple();
    let conductor = Arc::new(conductor);

    // Perform 100 concurrent zome calls
    let num_iters = Arc::new(AtomicU32::new(0));
    let call_tasks = (0..100 as u32).map(|_i| {
        let conductor = conductor.clone();
        let zome = cell.zome("zome");
        let num_iters = num_iters.clone();
        tokio::spawn(async move {
            num_iters.fetch_add(1, Ordering::SeqCst);
            let _: () = conductor.call(&zome, "zomefunc", ()).await;
        })
    });
    let _ = futures::future::join_all(call_tasks).await;

    assert_eq!(num_iters.fetch_add(0, Ordering::SeqCst), 100);
    assert_eq!(num_calls_clone.fetch_add(0, Ordering::SeqCst), 100);
    assert_eq!(num_inits_clone.fetch_add(0, Ordering::SeqCst), 1);
}<|MERGE_RESOLUTION|>--- conflicted
+++ resolved
@@ -719,32 +719,19 @@
 async fn name_has_no_effect_on_dna_hash() {
     holochain_trace::test_run().ok();
     let mut conductor = SweetConductor::from_standard_config().await;
-<<<<<<< HEAD
-    let (agent1, agent2) = SweetAgents::two(conductor.keystore()).await;
-    let dna = SweetDnaFile::unique_empty().await;
-    let apps = conductor
-        .setup_app_for_agents("app", [&agent1, &agent2], [&dna])
-=======
     let (agent1, agent2, agent3) = SweetAgents::three(conductor.keystore()).await;
     let dna = SweetDnaFile::unique_empty().await;
     let apps = conductor
         .setup_app_for_agents("app", [&agent1, &agent2, &agent3], [&dna])
->>>>>>> 8739e09e
         .await
         .unwrap();
     let app_id1 = apps[0].installed_app_id().clone();
     let app_id2 = apps[1].installed_app_id().clone();
-<<<<<<< HEAD
-    let ((cell1,), (cell2,)) = apps.into_tuples();
-    let role_name1 = cell1.cell_id().dna_hash().to_string();
-    let role_name2 = cell2.cell_id().dna_hash().to_string();
-=======
     let app_id3 = apps[2].installed_app_id().clone();
     let ((cell1,), (cell2,), (cell3,)) = apps.into_tuples();
     let role_name1 = cell1.cell_id().dna_hash().to_string();
     let role_name2 = cell2.cell_id().dna_hash().to_string();
     let role_name3 = cell3.cell_id().dna_hash().to_string();
->>>>>>> 8739e09e
 
     let clone1 = conductor
         .create_clone_cell(CreateCloneCellPayload {
@@ -752,11 +739,7 @@
             role_name: role_name1.clone(),
             modifiers: DnaModifiersOpt::default().with_network_seed("new seed".into()),
             membrane_proof: None,
-<<<<<<< HEAD
-            name: Some("name1".to_string()),
-=======
             name: None,
->>>>>>> 8739e09e
         })
         .await
         .unwrap();
@@ -767,9 +750,6 @@
             role_name: role_name2.clone(),
             modifiers: DnaModifiersOpt::default().with_network_seed("new seed".into()),
             membrane_proof: None,
-<<<<<<< HEAD
-            name: Some("name2".to_string()),
-=======
             name: Some("Rumpelstiltskin".to_string()),
         })
         .await
@@ -782,16 +762,12 @@
             modifiers: DnaModifiersOpt::default().with_network_seed("new seed".into()),
             membrane_proof: None,
             name: Some("Chara".to_string()),
->>>>>>> 8739e09e
         })
         .await
         .unwrap();
 
     assert_eq!(clone1.cell_id.dna_hash(), clone2.cell_id.dna_hash());
-<<<<<<< HEAD
-=======
     assert_eq!(clone2.cell_id.dna_hash(), clone3.cell_id.dna_hash());
->>>>>>> 8739e09e
 }
 
 fn unwrap_cell_info_clone(cell_info: CellInfo) -> holochain_conductor_api::ClonedCell {
