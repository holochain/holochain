--- conflicted
+++ resolved
@@ -41,24 +41,16 @@
         tokio::sync::mpsc::channel(POST_COMMIT_CHANNEL_BOUND);
 
     let (outcome_tx, _outcome_rx) = futures::channel::mpsc::channel(8);
-<<<<<<< HEAD
-    let config = ConductorConfig {
-        data_root_path: Some(db_dir.path().to_path_buf().into()),
-        ..ConductorConfig::empty()
-    };
-    let spaces = Spaces::new(config.clone().into()).unwrap();
-=======
     let spaces = Spaces::new(
         ConductorConfig {
             data_root_path: Some(db_dir.path().to_path_buf().into()),
-            ..Default::default()
+            ..ConductorConfig::empty()
         }
         .into(),
         sodoken::BufRead::new_no_lock(b"passphrase"),
     )
     .await
     .unwrap();
->>>>>>> 81d27040
     let conductor = Conductor::new(
         config.into(),
         ribosome_store,
@@ -105,24 +97,16 @@
         tokio::sync::mpsc::channel(POST_COMMIT_CHANNEL_BOUND);
 
     let (outcome_tx, _outcome_rx) = futures::channel::mpsc::channel(8);
-<<<<<<< HEAD
-    let config = ConductorConfig {
-        data_root_path: Some(db_dir.path().to_path_buf().into()),
-        ..ConductorConfig::empty()
-    };
-    let spaces = Spaces::new(config.clone().into()).unwrap();
-=======
     let spaces = Spaces::new(
         ConductorConfig {
             data_root_path: Some(db_dir.path().to_path_buf().into()),
-            ..Default::default()
+            ..ConductorConfig::empty()
         }
         .into(),
         sodoken::BufRead::new_no_lock(b"passphrase"),
     )
     .await
     .unwrap();
->>>>>>> 81d27040
     let conductor = Conductor::new(
         config.into(),
         ribosome_store,
@@ -410,13 +394,9 @@
     let db_dir = test_db_dir();
     let config = ConductorConfig {
         data_root_path: Some(db_dir.path().to_path_buf().into()),
-<<<<<<< HEAD
-        ..ConductorConfig::empty()
-=======
-        dpki: DpkiConfig::disabled(),
-        device_seed_lair_tag: Some("nonexistent-tag".to_string()),
-        ..Default::default()
->>>>>>> 81d27040
+dpki: DpkiConfig::disabled(),
+device_seed_lair_tag: Some("nonexistent-tag".to_string()),
+..ConductorConfig::empty()
     };
     let mut conductor = SweetConductor::new(
         SweetConductor::handle_from_existing(bad_keystore, &config, &[]).await,
