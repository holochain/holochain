--- conflicted
+++ resolved
@@ -180,7 +180,6 @@
             Some(keystore.lair_client()),
         );
 
-<<<<<<< HEAD
         let dpki_dna_to_install = match &config.dpki {
             Some(dpki_config) => {
                 let dna = DnaBundle::read_from_file(&dpki_config.dna_path)
@@ -198,12 +197,6 @@
             .as_ref()
             .map(|dna| dna.dna_hash().get_raw_32().try_into().expect("32 bytes"));
         let network_compat = NetworkCompatParams { dpki_uuid };
-=======
-        let network_compat = crate::conductor::space::query_conductor_state(&spaces.conductor_db)
-            .await?
-            .map(|s| s.get_network_compat())
-            .unwrap_or_default();
->>>>>>> f139ed9f
 
         let (holochain_p2p, p2p_evt) = match holochain_p2p::spawn_holochain_p2p(
             network_config,
