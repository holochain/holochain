--- conflicted
+++ resolved
@@ -336,6 +336,7 @@
             .await;
     }
 
+    #[tracing::instrument(skip_all)]
     pub(crate) async fn finish(
         conductor: ConductorHandle,
         config: Arc<ConductorConfig>,
@@ -385,7 +386,6 @@
             );
         }
         dbg!();
-<<<<<<< HEAD
 
         // Install DPKI from DNA
         if let Some(dna) = dpki_dna_to_install {
@@ -398,8 +398,6 @@
                 Err(e) => return Err(e),
             }
         }
-=======
->>>>>>> bce65111
 
         dbg!();
         if !no_print_setup {
