--- conflicted
+++ resolved
@@ -123,18 +123,7 @@
 /// Share all current agent infos known to all provided peer dbs with each other.
 #[cfg(any(test, feature = "test_utils"))]
 pub async fn exchange_peer_info(envs: Vec<DbWrite<DbKindP2pAgents>>) {
-<<<<<<< HEAD
     let mut all_infos: HashSet<AgentInfoSigned> = HashSet::new();
-=======
-    for (i, a) in envs.iter().enumerate() {
-        let infos_a = all_agent_infos(a.clone().into()).await.unwrap();
-
-        for (j, b) in envs.iter().enumerate() {
-            if i == j {
-                continue;
-            }
-            let infos_b = all_agent_infos(b.clone().into()).await.unwrap();
->>>>>>> dc65e527
 
     for env in envs.iter() {
         let infos: HashSet<AgentInfoSigned> = all_agent_infos(env.clone().into()).await.unwrap().into_iter().collect();
