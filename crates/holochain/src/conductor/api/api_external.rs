--- conflicted
+++ resolved
@@ -155,7 +155,6 @@
                     .await?;
                 Ok(AdminResponse::ListAgentPubKeys(pub_key_list))
             }
-<<<<<<< HEAD
             AdminRequest::ActivateApps {
                 dna_hashes,
                 agent_key,
@@ -171,11 +170,10 @@
                     .await?;
 
                 Ok(AdminResponse::AppsActivated)
-=======
+            }
             AdminRequest::DumpState(cell_id) => {
                 let state = self.conductor_handle.dump_cell_state(&cell_id).await?;
                 Ok(AdminResponse::JsonState(state))
->>>>>>> f0b8feff
             }
         }
     }
@@ -294,13 +292,10 @@
     ListAgentPubKeys(Vec<AgentPubKey>),
     /// An error has ocurred in this request
     Error(ExternalApiWireError),
-<<<<<<< HEAD
     /// List of apps that activated or failed
     AppsActivated,
-=======
     /// State of a cell
     JsonState(String),
->>>>>>> f0b8feff
 }
 
 /// The set of messages that a conductor understands how to handle over an App interface
@@ -337,7 +332,6 @@
     GenerateAgentPubKey,
     /// List all AgentPubKeys in Keystore
     ListAgentPubKeys,
-<<<<<<< HEAD
     /// Activate a list of apps
     ActivateApps {
         /// Hash for each dna to be activated
@@ -345,10 +339,8 @@
         /// The agent who is activating them
         agent_key: AgentPubKey,
     },
-=======
     /// Dump the state of a cell
     DumpState(CellId),
->>>>>>> f0b8feff
 }
 
 #[allow(missing_docs)]
