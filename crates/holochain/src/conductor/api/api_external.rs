--- conflicted
+++ resolved
@@ -1,17 +1,9 @@
-<<<<<<< HEAD
-use super::error::{ConductorApiResult, SerializationError};
-use crate::conductor::{
-    config::AdminInterfaceConfig,
-    interface::error::{AdminInterfaceErrorKind, InterfaceError, InterfaceResult},
-=======
-#![deny(missing_docs)]
-
 use super::error::{
     ConductorApiError, ConductorApiResult, ExternalApiWireError, SerializationError,
 };
 use crate::conductor::{
+    config::AdminInterfaceConfig,
     interface::error::{InterfaceError, InterfaceResult},
->>>>>>> 91434343
     ConductorHandle,
 };
 use holo_hash::*;
@@ -56,9 +48,6 @@
 
         match res {
             Ok(response) => response,
-            Err(ConductorApiError::DnaReadError(e)) => {
-                AdminResponse::Error(ExternalApiWireError::DnaReadError(e))
-            }
             Err(e) => AdminResponse::Error(e.into()),
         }
     }
@@ -117,57 +106,6 @@
             app_api,
         }
     }
-<<<<<<< HEAD
-=======
-
-    /// Installs a [Dna] from a file path
-    pub(crate) async fn install_dna(
-        &self,
-        dna_path: PathBuf,
-        properties: Option<serde_json::Value>,
-    ) -> ConductorApiResult<AdminResponse> {
-        trace!(?dna_path);
-        let dna = Self::read_parse_dna(dna_path, properties).await?;
-        self.add_dna(dna).await?;
-        Ok(AdminResponse::DnaInstalled)
-    }
-
-    /// Adds the [Dna] to the dna store
-    async fn add_dna(&self, dna: Dna) -> ConductorApiResult<()> {
-        self.conductor_handle
-            .write()
-            .await
-            .dna_store_mut()
-            .add(dna)
-            .map_err(|e| e.into())
-    }
-
-    /// Reads the [Dna] from disk and parses to [SerializedBytes]
-    async fn read_parse_dna(
-        dna_path: PathBuf,
-        properties: Option<serde_json::Value>,
-    ) -> ConductorApiResult<Dna> {
-        let dna: UnsafeBytes = tokio::fs::read(dna_path)
-            .await
-            .map_err(|e| ConductorApiError::DnaReadError(format!("{:?}", e)))?
-            .into();
-        let dna = SerializedBytes::from(dna);
-        let mut dna: Dna = dna.try_into().map_err(|e| SerializationError::from(e))?;
-        if let Some(properties) = properties {
-            let properties = Properties::new(properties);
-            dna.properties = (properties)
-                .try_into()
-                .map_err(|e| SerializationError::from(e))?;
-        }
-        Ok(dna)
-    }
-
-    /// Lists all the [Dna]'s in the dna store
-    pub(crate) async fn list_dnas(&self) -> ConductorApiResult<AdminResponse> {
-        let dna_list = self.conductor_handle.read().await.dna_store().list();
-        Ok(AdminResponse::ListDnas(dna_list))
-    }
->>>>>>> 91434343
 }
 
 #[async_trait::async_trait]
@@ -204,7 +142,10 @@
     dna_path: PathBuf,
     properties: Option<serde_json::Value>,
 ) -> ConductorApiResult<Dna> {
-    let dna: UnsafeBytes = tokio::fs::read(dna_path).await?.into();
+    let dna: UnsafeBytes = tokio::fs::read(dna_path)
+        .await
+        .map_err(|e| ConductorApiError::DnaReadError(format!("{:?}", e)))?
+        .into();
     let dna = SerializedBytes::from(dna);
     let mut dna: Dna = dna.try_into().map_err(|e| SerializationError::from(e))?;
     if let Some(properties) = properties {
@@ -233,16 +174,8 @@
                 .map_err(InterfaceError::RequestHandler)?;
         }
         match request {
-<<<<<<< HEAD
             Ok(request) => Ok(AdminInterfaceApi::handle_admin_request(self, request).await),
-            Err(e) => Ok(AdminResponse::Error {
-                debug: e.to_string(),
-                error_type: InterfaceError::SerializedBytes(e).into(),
-            }),
-=======
-            Ok(request) => Ok(AdminInterfaceApi::handle_request(self, request).await),
             Err(e) => Ok(AdminResponse::Error(SerializationError::from(e).into())),
->>>>>>> 91434343
         }
     }
 }
