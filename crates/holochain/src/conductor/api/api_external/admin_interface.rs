--- conflicted
+++ resolved
@@ -219,23 +219,16 @@
                     .await?;
                 Ok(AdminResponse::AppDisabled)
             }
-<<<<<<< HEAD
-            AttachAppInterface { installed_app_id, port } => {
-=======
             AttachAppInterface {
+                installed_app_id,
                 port,
                 allowed_origins,
             } => {
->>>>>>> 2a279513
                 let port = port.unwrap_or(0);
                 let port = self
                     .conductor_handle
                     .clone()
-<<<<<<< HEAD
-                    .add_app_interface(installed_app_id, port)
-=======
-                    .add_app_interface(either::Either::Left(port), allowed_origins)
->>>>>>> 2a279513
+                    .add_app_interface(installed_app_id, port, allowed_origins)
                     .await?;
                 Ok(AdminResponse::AppInterfaceAttached { port })
             }
