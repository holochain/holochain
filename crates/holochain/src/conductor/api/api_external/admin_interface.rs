use std::collections::HashSet;

use super::InterfaceApi;
use crate::conductor::api::error::ConductorApiError;
use crate::conductor::api::error::ConductorApiResult;
use crate::conductor::api::error::SerializationError;
use crate::conductor::conductor::CellStatus;
use crate::conductor::error::ConductorError;
use crate::conductor::interface::error::InterfaceError;
use crate::conductor::interface::error::InterfaceResult;
use crate::conductor::ConductorHandle;
use holochain_serialized_bytes::prelude::*;
use holochain_types::dna::DnaBundle;
use holochain_types::prelude::*;
use mr_bundle::Bundle;

use tracing::*;

pub use holochain_conductor_api::*;

/// A trait for the interface that a Conductor exposes to the outside world to use for administering the conductor.
/// This trait has one mock implementation and one "real" implementation
#[async_trait::async_trait]
pub trait AdminInterfaceApi: 'static + Send + Sync + Clone {
    /// Call an admin function to modify this Conductor's behavior
    async fn handle_admin_request_inner(
        &self,
        request: AdminRequest,
    ) -> ConductorApiResult<AdminResponse>;

    // -- provided -- //

    /// Deal with error cases produced by `handle_admin_request_inner`
    async fn handle_admin_request(&self, request: AdminRequest) -> AdminResponse {
        debug!("admin request: {:?}", request);

        let res = match self.handle_admin_request_inner(request).await {
            Ok(response) => response,
            Err(e) => AdminResponse::Error(e.into()),
        };
        debug!("admin response: {:?}", res);
        res
    }
}

/// The admin interface that external connections
/// can use to make requests to the conductor
/// The concrete (non-mock) implementation of the AdminInterfaceApi
#[derive(Clone)]
pub struct RealAdminInterfaceApi {
    /// Mutable access to the Conductor
    conductor_handle: ConductorHandle,
}

impl RealAdminInterfaceApi {
    /// Create an admin interface api.
    pub fn new(conductor_handle: ConductorHandle) -> Self {
        RealAdminInterfaceApi { conductor_handle }
    }
}

#[async_trait::async_trait]
impl AdminInterfaceApi for RealAdminInterfaceApi {
    async fn handle_admin_request_inner(
        &self,
        request: AdminRequest,
    ) -> ConductorApiResult<AdminResponse> {
        use AdminRequest::*;
        match request {
            AddAdminInterfaces(configs) => {
                self.conductor_handle
                    .clone()
                    .add_admin_interfaces(configs)
                    .await?;
                Ok(AdminResponse::AdminInterfacesAdded)
            }
            RegisterDna(payload) => {
                trace!(register_dna_payload = ?payload);
                let RegisterDnaPayload { modifiers, source } = *payload;
                let modifiers = modifiers.serialized().map_err(SerializationError::Bytes)?;
                // network seed and properties from the register call will override any in the bundle
                let dna = match source {
                    DnaSource::Hash(ref hash) => {
                        if !modifiers.has_some_option_set() {
                            return Err(ConductorApiError::DnaReadError(
                                "DnaSource::Hash requires `properties` or `network_seed` or `origin_time` to create a derived Dna"
                                    .to_string(),
                            ));
                        }
                        self.conductor_handle
                            .get_dna_file(hash)
                            .ok_or_else(|| {
                                ConductorApiError::DnaReadError(format!(
                                    "Unable to create derived Dna: {} not registered",
                                    hash
                                ))
                            })?
                            .update_modifiers(modifiers)
                    }
                    DnaSource::Path(ref path) => {
<<<<<<< HEAD
                        let network_params = self.conductor_handle.get_dna_runtime();
=======
                        let network_params = self.conductor_handle.get_dna_network_params();
>>>>>>> 56e587db
                        let bundle = Bundle::read_from_file(path).await?;
                        let bundle: DnaBundle = bundle.into();
                        let (dna_file, _original_hash) =
                            bundle.into_dna_file(modifiers, network_params).await?;
                        dna_file
                    }
                    DnaSource::Bundle(bundle) => {
<<<<<<< HEAD
                        let network_params = self.conductor_handle.get_dna_runtime();
=======
                        let network_params = self.conductor_handle.get_dna_network_params();
>>>>>>> 56e587db
                        let (dna_file, _original_hash) =
                            bundle.into_dna_file(modifiers, network_params).await?;
                        dna_file
                    }
                };

                let hash = dna.dna_hash().clone();
                let dna_list = self.conductor_handle.list_dnas();
                if !dna_list.contains(&hash) {
                    self.conductor_handle.register_dna(dna).await?;
                }
                Ok(AdminResponse::DnaRegistered(hash))
            }
            GetDnaDefinition(dna_hash) => {
                let dna_def = self
                    .conductor_handle
                    .get_dna_def(&dna_hash)
                    .ok_or(ConductorApiError::DnaMissing(*dna_hash))?;
                Ok(AdminResponse::DnaDefinitionReturned(dna_def))
            }
            UpdateCoordinators(payload) => {
                let UpdateCoordinatorsPayload { dna_hash, source } = *payload;
                let (coordinator_zomes, wasms) = match source {
                    CoordinatorSource::Path(ref path) => {
                        let bundle = Bundle::read_from_file(path).await?;
                        let bundle: CoordinatorBundle = bundle.into();
                        bundle.into_zomes().await?
                    }
                    CoordinatorSource::Bundle(bundle) => bundle.into_zomes().await?,
                };

                self.conductor_handle
                    .update_coordinators(&dna_hash, coordinator_zomes, wasms)
                    .await?;

                Ok(AdminResponse::CoordinatorsUpdated)
            }
            InstallApp(payload) => {
                let app: InstalledApp = self
                    .conductor_handle
                    .clone()
                    .install_app_bundle(*payload)
                    .await?
                    .into();
                let dna_definitions = self.conductor_handle.get_dna_definitions(&app)?;
                Ok(AdminResponse::AppInstalled(AppInfo::from_installed_app(
                    &app,
                    &dna_definitions,
                )))
            }
            UninstallApp { installed_app_id } => {
                self.conductor_handle
                    .clone()
                    .uninstall_app(&installed_app_id)
                    .await?;
                Ok(AdminResponse::AppUninstalled)
            }
            ListDnas => {
                let dna_list = self.conductor_handle.list_dnas();
                Ok(AdminResponse::DnasListed(dna_list))
            }
            GenerateAgentPubKey => {
                let agent_pub_key = self
                    .conductor_handle
                    .keystore()
                    .clone()
                    .new_sign_keypair_random()
                    .await?;
                Ok(AdminResponse::AgentPubKeyGenerated(agent_pub_key))
            }
            ListCellIds => {
                let cell_ids = self
                    .conductor_handle
                    .running_cell_ids(Some(CellStatus::Joined))
                    .into_iter()
                    .collect();
                Ok(AdminResponse::CellIdsListed(cell_ids))
            }
            ListApps { status_filter } => {
                let apps = self.conductor_handle.list_apps(status_filter).await?;
                Ok(AdminResponse::AppsListed(apps))
            }
            EnableApp { installed_app_id } => {
                // Enable app
                let (app, errors) = self
                    .conductor_handle
                    .clone()
                    .enable_app(installed_app_id.clone())
                    .await?;

                let app_cells: HashSet<_> = app.required_cells().collect();

                let app_info = self
                    .conductor_handle
                    .get_app_info(&installed_app_id)
                    .await?
                    .ok_or(ConductorError::AppNotInstalled(installed_app_id))?;

                let errors: Vec<_> = errors
                    .into_iter()
                    .filter(|(cell_id, _)| app_cells.contains(cell_id))
                    .map(|(cell_id, error)| (cell_id, error.to_string()))
                    .collect();

                Ok(AdminResponse::AppEnabled {
                    app: app_info,
                    errors,
                })
            }
            DisableApp { installed_app_id } => {
                // Disable app
                self.conductor_handle
                    .clone()
                    .disable_app(installed_app_id, DisabledAppReason::User)
                    .await?;
                Ok(AdminResponse::AppDisabled)
            }
            AttachAppInterface { port } => {
                let port = port.unwrap_or(0);
                let port = self
                    .conductor_handle
                    .clone()
                    .add_app_interface(either::Either::Left(port))
                    .await?;
                Ok(AdminResponse::AppInterfaceAttached { port })
            }
            ListAppInterfaces => {
                let interfaces = self.conductor_handle.list_app_interfaces().await?;
                Ok(AdminResponse::AppInterfacesListed(interfaces))
            }
            DumpState { cell_id } => {
                let state = self.conductor_handle.dump_cell_state(&cell_id).await?;
                Ok(AdminResponse::StateDumped(state))
            }
            DumpFullState {
                cell_id,
                dht_ops_cursor,
            } => {
                let state = self
                    .conductor_handle
                    .dump_full_cell_state(&cell_id, dht_ops_cursor)
                    .await?;
                Ok(AdminResponse::FullStateDumped(state))
            }
            DumpNetworkMetrics { dna_hash } => {
                let dump = self.conductor_handle.dump_network_metrics(dna_hash).await?;
                Ok(AdminResponse::NetworkMetricsDumped(dump))
            }
            DumpNetworkStats => {
                let stats = self.conductor_handle.dump_network_stats().await?;
                Ok(AdminResponse::NetworkStatsDumped(stats))
            }
            AddAgentInfo { agent_infos } => {
                self.conductor_handle.add_agent_infos(agent_infos).await?;
                Ok(AdminResponse::AgentInfoAdded)
            }
            AgentInfo { cell_id } => {
                let r = self.conductor_handle.get_agent_infos(cell_id).await?;
                Ok(AdminResponse::AgentInfo(r))
            }
            GraftRecords {
                cell_id,
                validate,
                records,
            } => {
                self.conductor_handle
                    .clone()
                    .graft_records_onto_source_chain(cell_id, validate, records)
                    .await?;
                Ok(AdminResponse::RecordsGrafted)
            }
            GrantZomeCallCapability(payload) => {
                self.conductor_handle
                    .clone()
                    .grant_zome_call_capability(*payload)
                    .await?;
                Ok(AdminResponse::ZomeCallCapabilityGranted)
            }
            DeleteCloneCell(payload) => {
                self.conductor_handle
                    .clone()
                    .delete_clone_cell(&payload)
                    .await?;
                Ok(AdminResponse::CloneCellDeleted)
            }
            StorageInfo => Ok(AdminResponse::StorageInfo(
                self.conductor_handle.storage_info().await?,
            )),
            InitializeDeepkey { deepkey_dna } => {
<<<<<<< HEAD
                let network_params = self.conductor_handle.get_dna_runtime();
=======
                let network_params = self.conductor_handle.get_dna_network_params();
>>>>>>> 56e587db
                let (deepkey_dna, _) = deepkey_dna
                    .into_dna_file(Default::default(), network_params)
                    .await?;
                self.conductor_handle
                    .clone()
                    .initialize_deepkey(Some(deepkey_dna))
                    .await?;
                Ok(AdminResponse::Ok)
            }
        }
    }
}

#[async_trait::async_trait]
impl InterfaceApi for RealAdminInterfaceApi {
    type ApiRequest = AdminRequest;
    type ApiResponse = AdminResponse;

    async fn handle_request(
        &self,
        request: Result<Self::ApiRequest, SerializedBytesError>,
    ) -> InterfaceResult<Self::ApiResponse> {
        // Don't hold the read across both awaits
        {
            self.conductor_handle
                .check_running()
                .map_err(Box::new)
                .map_err(InterfaceError::RequestHandler)?;
        }
        match request {
            Ok(request) => Ok(AdminInterfaceApi::handle_admin_request(self, request).await),
            Err(e) => Ok(AdminResponse::Error(SerializationError::from(e).into())),
        }
    }
}

#[cfg(test)]
mod test {
    use super::*;
    use crate::conductor::Conductor;
    use anyhow::Result;
    use holochain_state::prelude::*;
    use holochain_trace;
    use holochain_types::test_utils::fake_dna_zomes;
    use holochain_types::test_utils::write_fake_dna_file;
    use holochain_wasm_test_utils::TestWasm;
    use matches::assert_matches;
    use uuid::Uuid;

    #[tokio::test(flavor = "multi_thread")]
    async fn register_list_dna_app() -> Result<()> {
        holochain_trace::test_run().ok();
        let env_dir = test_db_dir();
        let handle = Conductor::builder()
            .with_data_root_path(env_dir.path().to_path_buf().into())
            .test(&[])
            .await?;

        let admin_api = RealAdminInterfaceApi::new(handle.clone());
        let network_seed = Uuid::new_v4();
        let dna = fake_dna_zomes(
            &network_seed.to_string(),
            vec![(TestWasm::Foo.into(), TestWasm::Foo.into())],
        );
        let dna_hash = dna.dna_hash().clone();
        let (dna_path, _tempdir) = write_fake_dna_file(dna.clone()).await.unwrap();
        let path_payload = RegisterDnaPayload {
            modifiers: DnaModifiersOpt::none(),
            source: DnaSource::Path(dna_path.clone()),
        };
        let path_install_response = admin_api
            .handle_admin_request(AdminRequest::RegisterDna(Box::new(path_payload)))
            .await;
        assert_matches!(
            path_install_response,
            AdminResponse::DnaRegistered(h) if h == dna_hash
        );

        // re-register idempotent
        let path_payload = RegisterDnaPayload {
            modifiers: DnaModifiersOpt::none(),
            source: DnaSource::Path(dna_path.clone()),
        };
        let path1_install_response = admin_api
            .handle_admin_request(AdminRequest::RegisterDna(Box::new(path_payload)))
            .await;
        assert_matches!(
            path1_install_response,
            AdminResponse::DnaRegistered(h) if h == dna_hash
        );

        let dna_list = admin_api.handle_admin_request(AdminRequest::ListDnas).await;
        let expects = vec![dna_hash.clone()];
        assert_matches!(dna_list, AdminResponse::DnasListed(a) if a == expects);

        // register by hash
        let hash_payload = RegisterDnaPayload {
            modifiers: DnaModifiersOpt::none(),
            source: DnaSource::Hash(dna_hash.clone()),
        };

        // without modifiers seed should throw error
        let hash_install_response = admin_api
            .handle_admin_request(AdminRequest::RegisterDna(Box::new(hash_payload)))
            .await;
        assert_matches!(
            hash_install_response,
            AdminResponse::Error(ExternalApiWireError::DnaReadError(e)) if e == String::from("DnaSource::Hash requires `properties` or `network_seed` or `origin_time` to create a derived Dna")
        );

        // with a property should install and produce a different hash
        let json: serde_yaml::Value = serde_yaml::from_str("some prop: \"foo\"").unwrap();
        let hash_payload = RegisterDnaPayload {
            modifiers: DnaModifiersOpt::none().with_properties(YamlProperties::new(json.clone())),
            source: DnaSource::Hash(dna_hash.clone()),
        };
        let install_response = admin_api
            .handle_admin_request(AdminRequest::RegisterDna(Box::new(hash_payload)))
            .await;
        assert_matches!(
            install_response,
            AdminResponse::DnaRegistered(hash) if hash != dna_hash
        );

        // with a network seed should install and produce a different hash
        let hash_payload = RegisterDnaPayload {
            modifiers: DnaModifiersOpt::none()
                .with_network_seed(String::from("12345678900000000000000")),
            source: DnaSource::Hash(dna_hash.clone()),
        };
        let hash2_install_response = admin_api
            .handle_admin_request(AdminRequest::RegisterDna(Box::new(hash_payload)))
            .await;

        let new_hash = if let AdminResponse::DnaRegistered(ref h) = hash2_install_response {
            h.clone()
        } else {
            unreachable!()
        };

        assert_matches!(
            hash2_install_response,
            AdminResponse::DnaRegistered(hash) if hash != dna_hash
        );

        // from a path with a same network seed should return the already registered hash so it's idempotent
        let path_payload = RegisterDnaPayload {
            modifiers: DnaModifiersOpt::none()
                .with_network_seed(String::from("12345678900000000000000")),
            source: DnaSource::Path(dna_path.clone()),
        };
        let path2_install_response = admin_api
            .handle_admin_request(AdminRequest::RegisterDna(Box::new(path_payload)))
            .await;
        assert_matches!(
            path2_install_response,
            AdminResponse::DnaRegistered(hash) if hash == new_hash
        );

        // from a path with different network seed should produce different hash
        let path_payload = RegisterDnaPayload {
            modifiers: DnaModifiersOpt::none().with_network_seed(String::from("foo")),
            source: DnaSource::Path(dna_path),
        };
        let path3_install_response = admin_api
            .handle_admin_request(AdminRequest::RegisterDna(Box::new(path_payload)))
            .await;
        assert_matches!(
            path3_install_response,
            AdminResponse::DnaRegistered(hash) if hash != dna_hash
        );

        tokio::time::timeout(std::time::Duration::from_secs(1), handle.shutdown())
            .await
            .ok();
        Ok(())
    }

    // @todo fix test by using new InstallApp call
    // #[tokio::test(flavor = "multi_thread")]
    // async fn install_list_dna_app() {
    // holochain_trace::test_run().ok();
    // let db_dir = test_db_dir();
    // let handle = Conductor::builder().test(db_dir.path(), &[]).await.unwrap();
    // let shutdown = handle.take_shutdown_handle().unwrap();
    // let admin_api = RealAdminInterfaceApi::new(handle.clone());
    // let network_seed = Uuid::new_v4();
    // let dna = fake_dna_zomes(
    //     &network_seed.to_string(),
    //     vec![(TestWasm::Foo.into(), TestWasm::Foo.into())],
    // );
    // let (dna_path, _tempdir) = write_fake_dna_file(dna.clone()).await.unwrap();
    // let agent_key1 = fake_agent_pubkey_1();

    // attempt install with a hash before the DNA has been registered
    // let dna_hash = dna.dna_hash().clone();
    // let hash_payload = InstallAppDnaPayload::hash_only(dna_hash.clone(), "".to_string());
    // let hash_install_payload = InstallAppPayload {
    //     dnas: vec![hash_payload],
    //     installed_app_id: "test-by-hash".to_string(),
    //     agent_key: agent_key1,
    // };
    // let install_response = admin_api
    //     .handle_admin_request(AdminRequest::InstallApp(Box::new(
    //         hash_install_payload.clone(),
    //     )))
    //     .await;
    // assert_matches!(
    //     install_response,
    //     AdminResponse::Error(ExternalApiWireError::DnaReadError(e)) if e == format!("Given dna has not been registered: {}", dna_hash)
    // );

    // now register a DNA
    // let path_payload = RegisterDnaPayload {
    //     modifiers: DnaModifiersOpt::none(),
    //     source: DnaSource::Path(dna_path),
    // };
    // let path_install_response = admin_api
    //     .handle_admin_request(AdminRequest::RegisterDna(Box::new(path_payload)))
    //     .await;
    // assert_matches!(
    //     path_install_response,
    //     AdminResponse::DnaRegistered(h) if h == dna_hash
    // );

    // let agent_key2 = fake_agent_pubkey_2();
    // let path_payload = InstallAppDnaPayload::hash_only(dna_hash.clone(), "".to_string());
    // let cell_id2 = CellId::new(dna_hash.clone(), agent_key2.clone());
    // let expected_installed_app = InstalledApp::new_fresh(
    //     InstalledAppCommon::new_legacy(
    //         "test-by-path".to_string(),
    //         vec![InstalledCell::new(cell_id2.clone(), "".to_string())],
    //     )
    //     .unwrap(),
    // );
    // let expected_installed_app_info: InstalledAppInfo = (&expected_installed_app).into();
    // let path_install_payload = InstallAppPayload {
    //     dnas: vec![path_payload],
    //     installed_app_id: "test-by-path".to_string(),
    //     agent_key: agent_key2,
    // };

    // let install_response = admin_api
    //     .handle_admin_request(AdminRequest::InstallApp(Box::new(path_install_payload)))
    //     .await;
    // assert_matches!(
    //     install_response,
    //     AdminResponse::AppInstalled(info) if info == expected_installed_app_info
    // );
    // let dna_list = admin_api.handle_admin_request(AdminRequest::ListDnas).await;
    // let expects = vec![dna_hash.clone()];
    // assert_matches!(dna_list, AdminResponse::DnasListed(a) if a == expects);

    // let expected_enabled_app = InstalledApp::new_running(
    //     InstalledAppCommon::new_legacy(
    //         "test-by-path".to_string(),
    //         vec![InstalledCell::new(cell_id2.clone(), "".to_string())],
    //     )
    //     .unwrap(),
    // );
    // let expected_enabled_app_info: InstalledAppInfo = (&expected_enabled_app).into();
    // let res = admin_api
    //     .handle_admin_request(AdminRequest::EnableApp {
    //         installed_app_id: "test-by-path".to_string(),
    //     })
    //     .await;
    // assert_matches!(res,
    //     AdminResponse::AppEnabled {app, ..} if app == expected_enabled_app_info
    // );

    // let res = admin_api
    //     .handle_admin_request(AdminRequest::ListCellIds)
    //     .await;

    // assert_matches!(res, AdminResponse::CellIdsListed(v) if v == vec![cell_id2]);

    // now try to install the happ using the hash
    // let _install_response = admin_api
    //     .handle_admin_request(AdminRequest::InstallApp(Box::new(hash_install_payload)))
    //     .await;
    // let _res = admin_api
    //     .handle_admin_request(AdminRequest::EnableApp {
    //         installed_app_id: "test-by-hash".to_string(),
    //     })
    //     .await;

    // let res = admin_api
    //     .handle_admin_request(AdminRequest::ListApps {
    //         status_filter: Some(AppStatusFilter::Enabled),
    //     })
    //     .await;

    // assert_matches!(res, AdminResponse::AppsListed(v) if v.iter().find(|app_info| app_info.installed_app_id.as_str() == "test-by-path").is_some() && v.iter().find(|app_info| app_info.installed_app_id.as_str() == "test-by-hash").is_some());

    // handle.shutdown();
    // tokio::time::timeout(std::time::Duration::from_secs(1), shutdown)
    //     .await
    //     .ok();
    // }
}<|MERGE_RESOLUTION|>--- conflicted
+++ resolved
@@ -98,11 +98,7 @@
                             .update_modifiers(modifiers)
                     }
                     DnaSource::Path(ref path) => {
-<<<<<<< HEAD
-                        let network_params = self.conductor_handle.get_dna_runtime();
-=======
                         let network_params = self.conductor_handle.get_dna_network_params();
->>>>>>> 56e587db
                         let bundle = Bundle::read_from_file(path).await?;
                         let bundle: DnaBundle = bundle.into();
                         let (dna_file, _original_hash) =
@@ -110,11 +106,7 @@
                         dna_file
                     }
                     DnaSource::Bundle(bundle) => {
-<<<<<<< HEAD
-                        let network_params = self.conductor_handle.get_dna_runtime();
-=======
                         let network_params = self.conductor_handle.get_dna_network_params();
->>>>>>> 56e587db
                         let (dna_file, _original_hash) =
                             bundle.into_dna_file(modifiers, network_params).await?;
                         dna_file
@@ -304,11 +296,7 @@
                 self.conductor_handle.storage_info().await?,
             )),
             InitializeDeepkey { deepkey_dna } => {
-<<<<<<< HEAD
-                let network_params = self.conductor_handle.get_dna_runtime();
-=======
                 let network_params = self.conductor_handle.get_dna_network_params();
->>>>>>> 56e587db
                 let (deepkey_dna, _) = deepkey_dna
                     .into_dna_file(Default::default(), network_params)
                     .await?;
