--- conflicted
+++ resolved
@@ -97,19 +97,6 @@
                             .update_modifiers(modifiers)
                     }
                     DnaSource::Path(ref path) => {
-<<<<<<< HEAD
-                        let dna_compat = self.conductor_handle.get_dna_compat();
-                        let bundle = Bundle::read_from_file(path).await?;
-                        let bundle: DnaBundle = bundle.into();
-                        let (dna_file, _original_hash) =
-                            bundle.into_dna_file(modifiers, dna_compat).await?;
-                        dna_file
-                    }
-                    DnaSource::Bundle(bundle) => {
-                        let dna_compat = self.conductor_handle.get_dna_compat();
-                        let (dna_file, _original_hash) =
-                            bundle.into_dna_file(modifiers, dna_compat).await?;
-=======
                         let compat = self.conductor_handle.get_dna_compat();
                         let bundle = Bundle::read_from_file(path).await?;
                         let bundle: DnaBundle = bundle.into();
@@ -121,7 +108,6 @@
                         let compat = self.conductor_handle.get_dna_compat();
                         let (dna_file, _original_hash) =
                             bundle.into_dna_file(modifiers, compat).await?;
->>>>>>> adc143f7
                         dna_file
                     }
                 };
