--- conflicted
+++ resolved
@@ -65,13 +65,8 @@
             )),
             AppRequest::CallZome(call) => {
                 match self.conductor_handle.call_zome(*call.clone()).await? {
-<<<<<<< HEAD
                     Ok(ZomeCallResponse::Ok(output)) => Ok(AppResponse::ZomeCalled(Box::new(output))),
-                    Ok(ZomeCallResponse::Unauthorized(_, _, _, _)) => Ok(AppResponse::Error(
-=======
-                    Ok(ZomeCallResponse::Ok(output)) => Ok(AppResponse::ZomeCall(Box::new(output))),
                     Ok(ZomeCallResponse::Unauthorized(zome_call_authorization, _, zome_name, fn_name, _)) => Ok(AppResponse::Error(
->>>>>>> 0cc994bf
                         ExternalApiWireError::ZomeCallUnauthorized(format!(
                             "Call was not authorized with reason {:?}, cap secret {:?} to call the function {} in zome {}",
                             zome_call_authorization, call.cap_secret, fn_name, zome_name
