//! The CellConductorApi allows Cells to talk to their Conductor

use std::sync::Arc;

use super::error::ConductorApiError;
use super::error::ConductorApiResult;
use crate::conductor::conductor::ConductorServices;
use crate::conductor::error::ConductorResult;
use crate::conductor::interface::SignalBroadcaster;
use crate::conductor::ConductorHandle;
use crate::core::ribosome::guest_callback::post_commit::PostCommitArgs;
use crate::core::ribosome::real_ribosome::RealRibosome;
use crate::core::workflow::ZomeCallResult;
use async_trait::async_trait;
use holo_hash::DnaHash;
use holochain_conductor_api::ZomeCall;
use holochain_keystore::MetaLairClient;
use holochain_state::host_fn_workspace::SourceChainWorkspace;
use holochain_state::nonce::WitnessNonceResult;
use holochain_state::prelude::DatabaseResult;
use holochain_types::prelude::*;
use holochain_zome_types::block::Block;
use tokio::sync::mpsc::error::SendError;
use tokio::sync::mpsc::OwnedPermit;
<<<<<<< HEAD
use tracing::*;
use holochain_state::query::StateQueryResult;
use holochain_zome_types::block::BlockTargetId;
=======
>>>>>>> e2a1a5cb

/// The concrete implementation of [`CellConductorApiT`], which is used to give
/// Cells an API for calling back to their [`Conductor`](crate::conductor::Conductor).
#[derive(Clone)]
pub struct CellConductorApi {
    conductor_handle: ConductorHandle,
    cell_id: CellId,
}

/// Alias
pub type CellConductorHandle = Arc<dyn CellConductorApiT + Send + 'static>;

/// A minimal set of functionality needed from the conductor by
/// host functions.
pub type CellConductorReadHandle = Arc<dyn CellConductorReadHandleT + Send + 'static>;

impl CellConductorApi {
    /// Instantiate from a Conductor reference and a CellId to identify which Cell
    /// this API instance is associated with
    pub fn new(conductor_handle: ConductorHandle, cell_id: CellId) -> Self {
        Self {
            conductor_handle,
            cell_id,
        }
    }
}

#[async_trait]
impl CellConductorApiT for CellConductorApi {
    fn cell_id(&self) -> &CellId {
        &self.cell_id
    }

    async fn call_zome(
        &self,
        cell_id: &CellId,
        call: ZomeCall,
    ) -> ConductorApiResult<ZomeCallResult> {
        if *cell_id == call.cell_id {
            self.conductor_handle
                .call_zome(call)
                .await
                .map_err(Into::into)
        } else {
            Err(ConductorApiError::ZomeCallCellMismatch {
                api_cell_id: cell_id.clone(),
                call_cell_id: call.cell_id,
            })
        }
    }

    fn conductor_services(&self) -> ConductorServices {
        self.conductor_handle
            .services
            .share_ref(|s| s.clone().expect("Conductor services not yet initialized"))
    }

    fn keystore(&self) -> &MetaLairClient {
        self.conductor_handle.keystore()
    }

    fn signal_broadcaster(&self) -> SignalBroadcaster {
        self.conductor_handle.signal_broadcaster()
    }

    fn get_dna(&self, dna_hash: &DnaHash) -> Option<DnaFile> {
        self.conductor_handle.get_dna_file(dna_hash)
    }

    fn get_this_dna(&self) -> ConductorApiResult<DnaFile> {
        self.conductor_handle
            .get_dna_file(self.cell_id.dna_hash())
            .ok_or_else(|| ConductorApiError::DnaMissing(self.cell_id.dna_hash().clone()))
    }

    fn get_this_ribosome(&self) -> ConductorApiResult<RealRibosome> {
        Ok(self
            .conductor_handle
            .get_ribosome(self.cell_id.dna_hash())?)
    }

    fn get_zome(&self, dna_hash: &DnaHash, zome_name: &ZomeName) -> ConductorApiResult<Zome> {
        Ok(self
            .get_dna(dna_hash)
            .ok_or_else(|| ConductorApiError::DnaMissing(dna_hash.clone()))?
            .dna_def()
            .get_zome(zome_name)?)
    }

    fn get_entry_def(&self, key: &EntryDefBufferKey) -> Option<EntryDef> {
        self.conductor_handle.get_entry_def(key)
    }

    fn into_call_zome_handle(self) -> CellConductorReadHandle {
        Arc::new(self)
    }

    async fn post_commit_permit(&self) -> Result<OwnedPermit<PostCommitArgs>, SendError<()>> {
        self.conductor_handle.post_commit_permit().await
    }
}

/// The "internal" Conductor API interface, for a Cell to talk to its calling Conductor.
#[async_trait]
#[mockall::automock]
pub trait CellConductorApiT: Send + Sync {
    /// Get this cell id
    fn cell_id(&self) -> &CellId;

    /// Invoke a zome function on any cell in this conductor.
    /// A zome call on a different Cell than this one corresponds to a bridged call.
    async fn call_zome(
        &self,
        cell_id: &CellId,
        call: ZomeCall,
    ) -> ConductorApiResult<ZomeCallResult>;

    /// Access to the conductor services
    fn conductor_services(&self) -> ConductorServices;

    /// Request access to this conductor's keystore
    fn keystore(&self) -> &MetaLairClient;

    /// Access the broadcast Sender which will send a Signal across every
    /// attached app interface
    fn signal_broadcaster(&self) -> SignalBroadcaster;

    /// Get a [`Dna`](holochain_types::prelude::Dna) from the [`RibosomeStore`](crate::conductor::ribosome_store::RibosomeStore)
    fn get_dna(&self, dna_hash: &DnaHash) -> Option<DnaFile>;

    /// Get the [`Dna`](holochain_types::prelude::Dna) of this cell from the [`RibosomeStore`](crate::conductor::ribosome_store::RibosomeStore)
    fn get_this_dna(&self) -> ConductorApiResult<DnaFile>;

    /// Get the [`RealRibosome`] of this cell from the [`RibosomeStore`](crate::conductor::ribosome_store::RibosomeStore)
    fn get_this_ribosome(&self) -> ConductorApiResult<RealRibosome>;

    /// Get a [`Zome`](holochain_types::prelude::Zome) from this cell's Dna
    fn get_zome(&self, dna_hash: &DnaHash, zome_name: &ZomeName) -> ConductorApiResult<Zome>;

    /// Get a [`EntryDef`](holochain_zome_types::EntryDef) from the [`EntryDefBufferKey`](holochain_types::dna::EntryDefBufferKey)
    fn get_entry_def(&self, key: &EntryDefBufferKey) -> Option<EntryDef>;

    /// Turn this into a call zome handle
    fn into_call_zome_handle(self) -> CellConductorReadHandle;

    /// Get an OwnedPermit to the post commit task.
    async fn post_commit_permit(&self) -> Result<OwnedPermit<PostCommitArgs>, SendError<()>>;
}

#[async_trait]
#[mockall::automock]
/// A minimal set of functionality needed from the conductor by
/// host functions.
pub trait CellConductorReadHandleT: Send + Sync {
    /// Get this cell id
    fn cell_id(&self) -> &CellId;

    /// Invoke a zome function on a Cell
    async fn call_zome(
        &self,
        call: ZomeCall,
        workspace_lock: SourceChainWorkspace,
    ) -> ConductorApiResult<ZomeCallResult>;

    /// Get a zome from this cell's Dna
    fn get_zome(&self, dna_hash: &DnaHash, zome_name: &ZomeName) -> ConductorApiResult<Zome>;

    /// Get a [`EntryDef`](holochain_zome_types::EntryDef) from the [`EntryDefBufferKey`](holochain_types::dna::EntryDefBufferKey)
    fn get_entry_def(&self, key: &EntryDefBufferKey) -> Option<EntryDef>;

    /// Try to put the nonce from a calling agent in the db. Fails with a stale result if a newer nonce exists.
    async fn witness_nonce_from_calling_agent(
        &self,
        agent: AgentPubKey,
        nonce: Nonce256Bits,
        expires: Timestamp,
    ) -> ConductorApiResult<WitnessNonceResult>;

    /// Find the first cell ID across all apps the given cell id is in that
    /// is assigned to the given role.
    async fn find_cell_with_role_alongside_cell(
        &self,
        cell_id: &CellId,
        role_name: &RoleName,
    ) -> ConductorResult<Option<CellId>>;

    /// Expose block functionality to zomes.
<<<<<<< HEAD
    async fn block(&self, input: Block) -> DatabaseResult<()>;

    /// Expose unblock functionality to zomes.
    async fn unblock(&self, input: Block) -> DatabaseResult<()>;

    /// Expose is_blocked functionality to zomes.
    async fn is_blocked(&self, input: BlockTargetId, timestamp: Timestamp) -> StateQueryResult<bool>;
=======
    async fn block(&self, block: Block) -> DatabaseResult<()>;

    /// Expose unblock functionality to zomes.
    async fn unblock(&self, block: Block) -> DatabaseResult<()>;
>>>>>>> e2a1a5cb
}

#[async_trait]
impl CellConductorReadHandleT for CellConductorApi {
    fn cell_id(&self) -> &CellId {
        &self.cell_id
    }

    async fn call_zome(
        &self,
        call: ZomeCall,
        workspace_lock: SourceChainWorkspace,
    ) -> ConductorApiResult<ZomeCallResult> {
        if self.cell_id == call.cell_id {
            self.conductor_handle
                .call_zome_with_workspace(call, workspace_lock)
                .await
        } else {
            self.conductor_handle.call_zome(call).await
        }
    }

    fn get_zome(&self, dna_hash: &DnaHash, zome_name: &ZomeName) -> ConductorApiResult<Zome> {
        CellConductorApiT::get_zome(self, dna_hash, zome_name)
    }

    fn get_entry_def(&self, key: &EntryDefBufferKey) -> Option<EntryDef> {
        CellConductorApiT::get_entry_def(self, key)
    }

    async fn witness_nonce_from_calling_agent(
        &self,
        agent: AgentPubKey,
        nonce: Nonce256Bits,
        expires: Timestamp,
    ) -> ConductorApiResult<WitnessNonceResult> {
        Ok(self
            .conductor_handle
            .witness_nonce_from_calling_agent(agent, nonce, expires)
            .await?)
    }

    async fn find_cell_with_role_alongside_cell(
        &self,
        cell_id: &CellId,
        role_name: &RoleName,
    ) -> ConductorResult<Option<CellId>> {
        self.conductor_handle
            .find_cell_with_role_alongside_cell(cell_id, role_name)
            .await
    }

<<<<<<< HEAD
    async fn block(&self, input: Block) -> DatabaseResult<()> {
        self.conductor_handle.block(input).await
    }

    async fn unblock(&self, input: Block) -> DatabaseResult<()> {
        self.conductor_handle.unblock(input).await
    }

    async fn is_blocked(&self, input: BlockTargetId, timestamp: Timestamp) -> StateQueryResult<bool> {
        self.conductor_handle.is_blocked(input, timestamp).await
=======
    async fn block(&self, block: Block) -> DatabaseResult<()> {
        self.conductor_handle.block(block).await
    }

    async fn unblock(&self, block: Block) -> DatabaseResult<()> {
        self.conductor_handle.unblock(block).await
>>>>>>> e2a1a5cb
    }
}<|MERGE_RESOLUTION|>--- conflicted
+++ resolved
@@ -22,12 +22,6 @@
 use holochain_zome_types::block::Block;
 use tokio::sync::mpsc::error::SendError;
 use tokio::sync::mpsc::OwnedPermit;
-<<<<<<< HEAD
-use tracing::*;
-use holochain_state::query::StateQueryResult;
-use holochain_zome_types::block::BlockTargetId;
-=======
->>>>>>> e2a1a5cb
 
 /// The concrete implementation of [`CellConductorApiT`], which is used to give
 /// Cells an API for calling back to their [`Conductor`](crate::conductor::Conductor).
@@ -215,7 +209,6 @@
     ) -> ConductorResult<Option<CellId>>;
 
     /// Expose block functionality to zomes.
-<<<<<<< HEAD
     async fn block(&self, input: Block) -> DatabaseResult<()>;
 
     /// Expose unblock functionality to zomes.
@@ -223,12 +216,6 @@
 
     /// Expose is_blocked functionality to zomes.
     async fn is_blocked(&self, input: BlockTargetId, timestamp: Timestamp) -> StateQueryResult<bool>;
-=======
-    async fn block(&self, block: Block) -> DatabaseResult<()>;
-
-    /// Expose unblock functionality to zomes.
-    async fn unblock(&self, block: Block) -> DatabaseResult<()>;
->>>>>>> e2a1a5cb
 }
 
 #[async_trait]
@@ -281,7 +268,6 @@
             .await
     }
 
-<<<<<<< HEAD
     async fn block(&self, input: Block) -> DatabaseResult<()> {
         self.conductor_handle.block(input).await
     }
@@ -292,13 +278,5 @@
 
     async fn is_blocked(&self, input: BlockTargetId, timestamp: Timestamp) -> StateQueryResult<bool> {
         self.conductor_handle.is_blocked(input, timestamp).await
-=======
-    async fn block(&self, block: Block) -> DatabaseResult<()> {
-        self.conductor_handle.block(block).await
-    }
-
-    async fn unblock(&self, block: Block) -> DatabaseResult<()> {
-        self.conductor_handle.unblock(block).await
->>>>>>> e2a1a5cb
     }
 }