--- conflicted
+++ resolved
@@ -753,14 +753,10 @@
     use holochain_conductor_api::NetworkInfo;
     use holochain_p2p::HolochainP2pSender;
     use holochain_zome_types::block::Block;
-<<<<<<< HEAD
-    use holochain_zome_types::block::BlockTargetId;
-=======
 
     use crate::conductor::api::error::{
         zome_call_response_to_conductor_api_result, ConductorApiError,
     };
->>>>>>> e2a1a5cb
 
     use super::*;
 
@@ -809,25 +805,17 @@
 
         /// Block some target.
         pub async fn block(&self, input: Block) -> DatabaseResult<()> {
-<<<<<<< HEAD
-            Ok(self.spaces.block(input).await?)
-=======
             self.spaces.block(input).await
->>>>>>> e2a1a5cb
         }
 
         /// Unblock some target.
         pub async fn unblock(&self, input: Block) -> DatabaseResult<()> {
-<<<<<<< HEAD
-            Ok(self.spaces.unblock(input).await?)
+            self.spaces.unblock(input).await
         }
 
         /// Check if some target is blocked.
         pub async fn is_blocked(&self, input: BlockTargetId, timestamp: Timestamp) -> StateQueryResult<bool> {
-            Ok(self.spaces.is_blocked(input, timestamp).await?)
-=======
-            self.spaces.unblock(input).await
->>>>>>> e2a1a5cb
+            self.spaces.is_blocked(input, timestamp).await
         }
 
         pub(crate) async fn prune_p2p_agents_db(&self) -> ConductorResult<()> {
