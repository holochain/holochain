--- conflicted
+++ resolved
@@ -3078,7 +3078,6 @@
             Ok(())
         }
 
-<<<<<<< HEAD
         /// Inject records into a source chain for a cell.
         /// If the records form a chain segment that can be "grafted" onto the existing chain, it will be.
         /// Otherwise, a new chain will be formed using the specified records.
@@ -3095,6 +3094,11 @@
             validate: bool,
             records: Vec<Record>,
         ) -> ConductorApiResult<()> {
+            // Require that the cell is installed.
+            if let err @ Err(ConductorError::CellMissing(_)) = self.cell_by_id(&cell_id).await {
+                let _ = err?;
+            }
+
             let CellId(dna_hash, agent_key) = cell_id.clone();
             let space = self.get_or_create_space(&dna_hash)?;
             let workspace = space
@@ -3143,9 +3147,10 @@
                 .await?;
             }
 
+            let cell_id_clone = cell_id.clone();
             let op_hashes = authored
-                .write_async(|txn| {
-                    SourceChain::graft_records_onto_source_chain_txn(txn, records, cell_id)
+                .write_async(move |txn| {
+                    SourceChain::graft_records_onto_source_chain_txn(txn, records, &cell_id_clone)
                 })
                 .await?;
 
@@ -3173,11 +3178,18 @@
                 .await?;
             }
 
+            // Check which ops need to be integrated.
+            // Only integrated if a cell is installed.
+            if self.running_cell_ids().contains(&cell_id) {
+                // Any ops that were moved to the dht_db but had dependencies will need to be integrated.
+                self.cell_by_id(&cell_id)
+                    .await?
+                    .notify_authored_ops_moved_to_limbo();
+            }
+
             Ok(())
         }
 
-=======
->>>>>>> bcc3c3d8
         /// Update coordinator zomes on an existing dna.
         pub async fn update_coordinators(
             &self,
