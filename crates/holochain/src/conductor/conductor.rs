#![deny(missing_docs)]
//! A Conductor is a dynamically changing group of [Cell]s.
//!
//! A Conductor can be managed:
//! - externally, via a [AppInterfaceApi]
//! - from within a [Cell], via [CellConductorApi]
//!
//! In normal use cases, a single Holochain user runs a single Conductor in a single process.
//! However, there's no reason we can't have multiple Conductors in a single process, simulating multiple
//! users in a testing environment.

pub use self::share::RwShare;

use super::api::RealAppInterfaceApi;
use super::config::AdminInterfaceConfig;
use super::config::InterfaceDriver;
use super::dna_store::RealDnaStore;
use super::entry_def_store::get_entry_defs;
use super::error::ConductorError;
use super::handle::ConductorHandleImpl;
use super::interface::error::InterfaceResult;
use super::interface::websocket::spawn_admin_interface_task;
use super::interface::websocket::spawn_app_interface_task;
use super::interface::websocket::spawn_websocket_listener;
use super::interface::websocket::SIGNAL_BUFFER_SIZE;
use super::interface::SignalBroadcaster;
use super::manager::keep_alive_task;
use super::manager::ManagedTaskAdd;
use super::manager::ManagedTaskHandle;
use super::manager::TaskManagerRunHandle;
use super::paths::EnvironmentRootPath;
use super::space::Space;
use super::space::Spaces;
use super::state::AppInterfaceId;
use super::state::ConductorState;
use super::CellError;
use super::{api::CellConductorApi, state::AppInterfaceConfig};
use super::{api::CellConductorApiT, interface::AppInterfaceRuntime};
use super::{api::RealAdminInterfaceApi, manager::TaskManagerClient};
use crate::conductor::cell::Cell;
use crate::conductor::config::ConductorConfig;
use crate::conductor::error::ConductorResult;
use crate::conductor::handle::ConductorHandle;
use crate::core::queue_consumer::InitialQueueTriggers;
<<<<<<< HEAD
use crate::core::queue_consumer::QueueConsumerMap;
=======
use crate::core::ribosome::guest_callback::post_commit::PostCommitArgs;
use crate::core::ribosome::guest_callback::post_commit::POST_COMMIT_CHANNEL_BOUND;
use crate::core::ribosome::guest_callback::post_commit::POST_COMMIT_CONCURRENT_LIMIT;
use crate::core::ribosome::RibosomeT;
>>>>>>> 35564564
use crate::{
    conductor::api::error::ConductorApiResult, core::ribosome::real_ribosome::RealRibosome,
};
pub use builder::*;
use futures::future;
use futures::future::TryFutureExt;
use futures::stream::StreamExt;
use holo_hash::DnaHash;
use holochain_conductor_api::conductor::KeystoreConfig;
use holochain_conductor_api::AppStatusFilter;
use holochain_conductor_api::FullIntegrationStateDump;
use holochain_conductor_api::InstalledAppInfo;
use holochain_conductor_api::IntegrationStateDump;
use holochain_keystore::lair_keystore::spawn_lair_keystore;
use holochain_keystore::lair_keystore::spawn_new_lair_keystore;
use holochain_keystore::test_keystore::spawn_legacy_test_keystore;
use holochain_keystore::test_keystore::spawn_test_keystore;
use holochain_keystore::MetaLairClient;
use holochain_sqlite::conn::DbSyncStrategy;
use holochain_sqlite::prelude::*;
use holochain_sqlite::sql::sql_cell::state_dump;
use holochain_state::mutations;
use holochain_state::prelude::from_blob;
use holochain_state::prelude::StateMutationResult;
use holochain_state::prelude::StateQueryResult;
use holochain_types::prelude::*;
use rusqlite::{OptionalExtension, Transaction};
use std::collections::{HashMap, HashSet};
use std::sync::atomic::AtomicBool;
use std::sync::Arc;
use tokio::sync::mpsc::error::SendError;
use tracing::*;

#[cfg(feature = "test_utils")]
use super::handle::MockConductorHandleT;

mod share;

/// The status of an installed Cell, which captures different phases of its lifecycle
#[derive(Debug, Clone, PartialEq, Eq)]
pub enum CellStatus {
    /// Kitsune knows about this Cell and it is considered fully "online"
    Joined,
    /// The Cell is on its way to being fully joined. It is a valid Cell from
    /// the perspective of the conductor, and can handle HolochainP2pEvents,
    /// but it is considered not to be fully running from the perspective of
    /// app status, i.e. if any app has a required Cell with this status,
    /// the app is considered to be in the Paused state.
    PendingJoin,

    /// The Cell is currently in the process of trying to join the network.
    Joining,
}

/// Declarative filter for CellStatus
pub type CellStatusFilter = CellStatus;

/// A [`Cell`] tracked by a Conductor, along with its [`CellStatus`]
struct CellItem<CA>
where
    CA: CellConductorApiT,
{
    cell: Arc<Cell<CA>>,
    status: CellStatus,
}

impl<CA> CellItem<CA>
where
    CA: CellConductorApiT,
{
    pub fn is_running(&self) -> bool {
        self.status == CellStatus::Joined
    }

    pub fn is_pending(&self) -> bool {
        self.status == CellStatus::PendingJoin
    }
}

pub(crate) type StopBroadcaster = tokio::sync::broadcast::Sender<()>;
pub(crate) type StopReceiver = tokio::sync::broadcast::Receiver<()>;

/// A Conductor is a group of [Cell]s
#[derive(Clone)]
pub struct Conductor<DS = RealDnaStore, CA = CellConductorApi>
where
    DS: DnaStore,
    CA: CellConductorApiT,
{
    /// The collection of cells associated with this Conductor
    cells: RwShare<HashMap<CellId, CellItem<CA>>>,

    /// The database for persisting state related to this Conductor
    conductor_env: DbWrite<DbKindConductor>,

    /// A database for storing wasm
    wasm_env: DbWrite<DbKindWasm>,

    /// The map of dna hash spaces.
    pub(super) spaces: Spaces,

    /// Set to true when `conductor.shutdown()` has been called, so that other
    /// tasks can check on the shutdown status
    shutting_down: Arc<AtomicBool>,

    /// The admin websocket ports this conductor has open.
    /// This exists so that we can run tests and bind to port 0, and find out
    /// the dynamically allocated port later.
    admin_websocket_ports: RwShare<Vec<u16>>,

    /// Collection app interface data, keyed by id
    app_interfaces: RwShare<HashMap<AppInterfaceId, AppInterfaceRuntime>>,

    /// The channels and handles needed to interact with the task_manager task.
    /// If this is None, then the task manager has not yet been initialized.
    pub(super) task_manager: RwShare<Option<TaskManagerClient>>,

    /// Placeholder for what will be the real DNA/Wasm cache
    dna_store: RwShare<DS>,

    /// Access to private keys for signing and encryption.
    keystore: MetaLairClient,

    /// The root environment directory where all environments are created
    root_env_dir: EnvironmentRootPath,

    /// Handle to the network actor.
    holochain_p2p: holochain_p2p::HolochainP2pRef,

<<<<<<< HEAD
    /// Database sync strategy
    db_sync_level: DbSyncStrategy,

    /// The map of running queue consumer workflows.
    queue_consumer_map: QueueConsumerMap,
=======
    /// Database sync level
    db_sync_level: DbSyncLevel,

    post_commit: tokio::sync::mpsc::Sender<PostCommitArgs>,
>>>>>>> 35564564
}

impl Conductor {
    /// Create a conductor builder
    pub fn builder() -> ConductorBuilder {
        ConductorBuilder::new()
    }
}

//-----------------------------------------------------------------------------
// Public methods
//-----------------------------------------------------------------------------
impl<DS> Conductor<DS>
where
    DS: DnaStore + 'static,
{
    /// Returns a port which is guaranteed to have a websocket listener with an Admin interface
    /// on it. Useful for specifying port 0 and letting the OS choose a free port.
    pub fn get_arbitrary_admin_websocket_port(&self) -> Option<u16> {
        self.admin_websocket_ports.share_ref(|p| p.get(0).copied())
    }
}

//-----------------------------------------------------------------------------
/// Methods used by the [ConductorHandle]
//-----------------------------------------------------------------------------
impl<DS> Conductor<DS>
where
    DS: DnaStore + 'static,
{
    pub(super) fn cell_by_id(&self, cell_id: &CellId) -> ConductorResult<Arc<Cell>> {
        let cell = self
            .cells
            .share_ref(|c| c.get(cell_id).map(|i| i.cell.clone()))
            .ok_or_else(|| ConductorError::CellMissing(cell_id.clone()))?;
        Ok(cell)
    }

    /// Iterator over only the cells which are fully running. Generally used
    /// to handle conductor interface requests
    pub(super) fn running_cell_ids(&self) -> HashSet<CellId> {
        self.cells.share_ref(|c| {
            c.iter()
                .filter_map(|(id, item)| {
                    if item.is_running() {
                        Some(id.clone())
                    } else {
                        None
                    }
                })
                .collect()
        })
    }

    /// Return Cells which are pending network join, and mark them as
    /// currently joining.
    ///
    /// Used to discover which cells need to be joined to the network.
    /// The cells' status are upgraded to `Joining` when this function is called.
    pub(super) fn mark_pending_cells_as_joining(&self) -> Vec<(CellId, Arc<Cell>)> {
        self.cells.share_mut(|cells| {
            cells
                .iter_mut()
                .filter_map(|(id, item)| {
                    if item.is_pending() {
                        item.status = CellStatus::Joining;
                        Some((id.clone(), item.cell.clone()))
                    } else {
                        None
                    }
                })
                .collect()
        })
    }

    /// A gate to put at the top of public functions to ensure that work is not
    /// attempted after a shutdown has been issued
    pub(super) fn check_running(&self) -> ConductorResult<()> {
        if self
            .shutting_down
            .load(std::sync::atomic::Ordering::Relaxed)
        {
            Err(ConductorError::ShuttingDown)
        } else {
            Ok(())
        }
    }

    pub(super) fn dna_store(&self) -> &RwShare<DS> {
        &self.dna_store
    }

    /// Broadcasts the shutdown signal to all managed tasks.
    /// To actually wait for these tasks to complete, be sure to
    /// `take_shutdown_handle` to await for completion.
    pub(super) fn shutdown(&self) {
        self.shutting_down
            .store(true, std::sync::atomic::Ordering::Relaxed);
        self.task_manager.share_ref(|tm| {
            if let Some(manager) = tm {
                tracing::info!(
                    "Sending shutdown signal to {} managed tasks.",
                    manager.task_stop_broadcaster().receiver_count(),
                );
                manager
                    .task_stop_broadcaster()
                    .send(())
                    .map(|_| ())
                    .unwrap_or_else(|e| {
                        error!(?e, "Couldn't broadcast stop signal to managed tasks!");
                    })
            }
        });
    }

    /// Return the handle which waits for the task manager task to complete
    pub(super) fn take_shutdown_handle(&self) -> Option<TaskManagerRunHandle> {
        self.task_manager
            .share_mut(|tm| tm.as_mut().and_then(|manager| manager.take_handle()))
    }

    /// Spawn all admin interface tasks, register them with the TaskManager,
    /// and modify the conductor accordingly, based on the config passed in
    pub(super) async fn add_admin_interfaces_via_handle(
        &self,
        configs: Vec<AdminInterfaceConfig>,
        handle: ConductorHandle,
    ) -> ConductorResult<()>
    where
        DS: DnaStore + 'static,
    {
        let admin_api = RealAdminInterfaceApi::new(handle);
        let stop_tx = self.task_manager.share_ref(|tm| {
            tm.as_ref()
                .expect("Task manager not started yet")
                .task_stop_broadcaster()
                .clone()
        });

        // Closure to process each admin config item
        let spawn_from_config = |AdminInterfaceConfig { driver, .. }| {
            let admin_api = admin_api.clone();
            let stop_tx = stop_tx.clone();
            async move {
                match driver {
                    InterfaceDriver::Websocket { port } => {
                        let (listener_handle, listener) = spawn_websocket_listener(port).await?;
                        let port = listener_handle.local_addr().port().unwrap_or(port);
                        let handle: ManagedTaskHandle = spawn_admin_interface_task(
                            listener_handle,
                            listener,
                            admin_api.clone(),
                            stop_tx.subscribe(),
                        )?;
                        InterfaceResult::Ok((port, handle))
                    }
                }
            }
        };

        // spawn interface tasks, collect their JoinHandles,
        // panic on errors.
        let handles: Result<Vec<_>, _> =
            future::join_all(configs.into_iter().map(spawn_from_config))
                .await
                .into_iter()
                .collect();
        // Exit if the admin interfaces fail to be created
        let handles = handles.map_err(Box::new)?;

        {
            let mut ports = Vec::new();

            // First, register the keepalive task, to ensure the conductor doesn't shut down
            // in the absence of other "real" tasks
            self.manage_task(ManagedTaskAdd::ignore(
                tokio::spawn(keep_alive_task(stop_tx.subscribe())),
                "keepalive task",
            ))
            .await?;

            // Now that tasks are spawned, register them with the TaskManager
            for (port, handle) in handles {
                ports.push(port);
                self.manage_task(ManagedTaskAdd::ignore(
                    handle,
                    &format!("admin interface, port {}", port),
                ))
                .await?
            }
            for p in ports {
                self.add_admin_port(p);
            }
        }
        Ok(())
    }

    pub(super) async fn add_app_interface_via_handle(
        &self,
        port: either::Either<u16, AppInterfaceId>,
        handle: ConductorHandle,
    ) -> ConductorResult<u16> {
        let interface_id = match port {
            either::Either::Left(port) => AppInterfaceId::new(port),
            either::Either::Right(id) => id,
        };
        let port = interface_id.port();
        tracing::debug!("Attaching interface {}", port);
        let app_api = RealAppInterfaceApi::new(handle, interface_id.clone());
        // This receiver is thrown away because we can produce infinite new
        // receivers from the Sender
        let (signal_tx, _r) = tokio::sync::broadcast::channel(SIGNAL_BUFFER_SIZE);
        let stop_rx = self.task_manager.share_ref(|tm| {
            tm.as_ref()
                .expect("Task manager not initialized")
                .task_stop_broadcaster()
                .subscribe()
        });
        let (port, task) = spawn_app_interface_task(port, app_api, signal_tx.clone(), stop_rx)
            .await
            .map_err(Box::new)?;
        // TODO: RELIABILITY: Handle this task by restarting it if it fails and log the error
        self.manage_task(ManagedTaskAdd::ignore(
            task,
            &format!("app interface, port {}", port),
        ))
        .await?;
        let interface = AppInterfaceRuntime::Websocket { signal_tx };

        self.app_interfaces.share_mut(|app_interfaces| {
            if app_interfaces.contains_key(&interface_id) {
                return Err(ConductorError::AppInterfaceIdCollision(
                    interface_id.clone(),
                ));
            }

            app_interfaces.insert(interface_id.clone(), interface);
            Ok(())
        })?;
        let config = AppInterfaceConfig::websocket(port);
        self.update_state(|mut state| {
            state.app_interfaces.insert(interface_id, config);
            Ok(state)
        })
        .await?;
        tracing::debug!("App interface added at port: {}", port);
        Ok(port)
    }

    pub(super) async fn list_app_interfaces(&self) -> ConductorResult<Vec<u16>> {
        Ok(self
            .get_state()
            .await?
            .app_interfaces
            .values()
            .map(|config| config.driver.port())
            .collect())
    }

    pub(super) async fn register_dna_wasm(
        &self,
        dna: DnaFile,
    ) -> ConductorResult<Vec<(EntryDefBufferKey, EntryDef)>> {
        let is_full_wasm_dna = dna
            .dna_def()
            .zomes
            .iter()
            .all(|(_, zome_def)| matches!(zome_def, ZomeDef::Wasm(_)));

        // Only install wasm if the DNA is composed purely of WasmZomes (no InlineZomes)
        if is_full_wasm_dna {
            Ok(self.put_wasm(dna.clone()).await?)
        } else {
            Ok(Vec::with_capacity(0))
        }
    }

    pub(super) fn register_dna_entry_defs(&self, entry_defs: Vec<(EntryDefBufferKey, EntryDef)>) {
        self.dna_store.share_mut(|d| d.add_entry_defs(entry_defs));
    }

    pub(super) fn register_phenotype(&self, dna: DnaFile) {
        self.dna_store.share_mut(|d| d.add_dna(dna));
    }

    pub(super) fn get_queue_consumer_workflows(&self) -> QueueConsumerMap {
        self.queue_consumer_map.clone()
    }

    /// Start all app interfaces currently in state.
    /// This should only be run at conductor initialization.
    #[allow(irrefutable_let_patterns)]
    pub(super) async fn startup_app_interfaces_via_handle(
        &self,
        handle: ConductorHandle,
    ) -> ConductorResult<()> {
        for id in self.get_state().await?.app_interfaces.keys().cloned() {
            tracing::debug!("Starting up app interface: {:?}", id);
            let _ = self
                .add_app_interface_via_handle(either::Right(id), handle.clone())
                .await?;
        }
        Ok(())
    }

    pub(super) fn signal_broadcaster(&self) -> SignalBroadcaster {
        let senders = self
            .app_interfaces
            .share_ref(|ai| ai.values().map(|i| i.signal_tx()).cloned().collect());
        SignalBroadcaster::new(senders)
    }

    /// Instantiate a Ribosome for use with a DNA
    pub(crate) fn get_ribosome(&self, dna_hash: &DnaHash) -> ConductorResult<RealRibosome> {
        self.dna_store.share_ref(|d| match d.get(dna_hash) {
            Some(dna) => Ok(RealRibosome::new(dna)),
            None => Err(DnaError::DnaMissing(dna_hash.to_owned()).into()),
        })
    }

    fn get_or_create_space(&self, dna_hash: &DnaHash) -> ConductorResult<Space> {
        self.spaces.get_or_create_space(dna_hash)
    }

    pub(super) fn get_or_create_authored_env(
        &self,
        dna_hash: &DnaHash,
    ) -> ConductorResult<DbWrite<DbKindAuthored>> {
        self.spaces.authored_env(dna_hash)
    }

    pub(super) fn get_or_create_dht_env(
        &self,
        dna_hash: &DnaHash,
    ) -> ConductorResult<DbWrite<DbKindDht>> {
        self.spaces.dht_env(dna_hash)
    }

    /// Adjust app statuses (via state transitions) to match the current
    /// reality of which Cells are present in the conductor.
    /// - Do not change state for Disabled apps. For all others:
    /// - If an app is Paused but all of its (required) Cells are on,
    ///     then set it to Running
    /// - If an app is Running but at least one of its (required) Cells are off,
    ///     then set it to Paused
    pub(super) async fn reconcile_app_status_with_cell_status<S>(
        &self,
        app_ids: Option<S>,
    ) -> ConductorResult<AppStatusFx>
    where
        S: Into<HashSet<InstalledAppId>>,
    {
        use AppStatus::*;
        use AppStatusTransition::*;

        let app_ids: Option<HashSet<InstalledAppId>> = app_ids.map(S::into);
        let running_cells: HashSet<CellId> = self.running_cell_ids();
        let (_, delta) = self
            .update_state_prime(move |mut state| {
                let apps = state.installed_apps_mut().iter_mut().filter(|(id, _)| {
                    app_ids
                        .as_ref()
                        .map(|ids| ids.contains(&**id))
                        .unwrap_or(true)
                });
                let delta = apps
                    .into_iter()
                    .map(|(_app_id, app)| {
                        match app.status().clone() {
                            Running => {
                                // If not all required cells are running, pause the app
                                let missing: Vec<_> = app
                                    .required_cells()
                                    .filter(|id| !running_cells.contains(id))
                                    .collect();
                                if !missing.is_empty() {
                                    let reason = PausedAppReason::Error(format!(
                                        "Some cells are missing / not able to run: {:#?}",
                                        missing
                                    ));
                                    app.status.transition(Pause(reason))
                                } else {
                                    AppStatusFx::NoChange
                                }
                            }
                            Paused(_) => {
                                // If all required cells are now running, restart the app
                                if app.required_cells().all(|id| running_cells.contains(id)) {
                                    app.status.transition(Start)
                                } else {
                                    AppStatusFx::NoChange
                                }
                            }
                            Disabled(_) => {
                                // Disabled status should never automatically change.
                                AppStatusFx::NoChange
                            }
                        }
                    })
                    .fold(AppStatusFx::default(), AppStatusFx::combine);
                Ok((state, delta))
            })
            .await?;
        Ok(delta)
    }

    /// Remove all Cells which are not referenced by any Enabled app.
    /// (Cells belonging to Paused apps are not considered "dangling" and will not be removed)
    pub(super) async fn remove_dangling_cells(&self) -> ConductorResult<()> {
        let state = self.get_state().await?;
        let keepers: HashSet<CellId> = state
            .enabled_apps()
            .flat_map(|(_, app)| app.all_cells().cloned().collect::<HashSet<_>>())
            .collect();

        // Clean up all cells that will be dropped (leave network, etc.)
        let to_cleanup: Vec<_> = self.cells.share_mut(|cells| {
            let to_remove = cells
                .keys()
                .filter(|id| !keepers.contains(id))
                .cloned()
                .collect::<Vec<_>>();

            to_remove
                .iter()
                .filter_map(|cell_id| cells.remove(cell_id))
                .collect()
        });
        for cell in to_cleanup {
            cell.cell.cleanup().await?;
        }

        // drop all but the keepers
        Ok(())
    }

    /// Attempt to create all necessary Cells which have not already been created
    /// and added to the conductor, namely the cells which are referenced by
    /// Running apps. If there are no cells to create, this function does nothing.
    ///
    /// Returns a Result for each attempt so that successful creations can be
    /// handled alongside the failures.
    pub(super) async fn create_cells_for_running_apps(
        &self,
        conductor_handle: ConductorHandle,
    ) -> ConductorResult<Vec<Result<(Cell, InitialQueueTriggers), (CellId, CellError)>>> {
        // Data required to create apps
        let (managed_task_add_sender, managed_task_stop_broadcaster) =
            self.task_manager.share_ref(|tm| {
                let tm = tm.as_ref().expect("Task manager not initialized");
                (
                    tm.task_add_sender().clone(),
                    tm.task_stop_broadcaster().clone(),
                )
            });

        // Closure for creating all cells in an app
        let state = self.get_state().await?;

        // Collect all CellIds across all apps, deduped
        let app_cells: HashSet<CellId> = state
            .installed_apps()
            .iter()
            .filter(|(_, app)| app.status().is_running())
            .flat_map(|(_id, app)| app.all_cells().collect::<Vec<&CellId>>())
            .cloned()
            .collect();

        // calculate the existing cells so we can filter those out, only creating
        // cells for CellIds that don't have cells
        let on_cells: HashSet<CellId> = self.cells.share_ref(|c| c.keys().cloned().collect());

        let tasks = app_cells.difference(&on_cells).map(|cell_id| {
            let conductor_handle = conductor_handle.clone();
            let managed_task_add_sender = managed_task_add_sender.clone();
            let managed_task_stop_broadcaster = managed_task_stop_broadcaster.clone();
            async move {
                use holochain_p2p::actor::HolochainP2pRefToCell;
                let holochain_p2p_cell = self.holochain_p2p.to_cell(cell_id.dna_hash().clone());

                let space = self
                    .get_or_create_space(cell_id.dna_hash())
                    .map_err(|e| CellError::FailedToCreateDnaSpace(e.into()))
                    .map_err(|err| (cell_id.clone(), err))?;

                Cell::create(
                    cell_id.clone(),
                    conductor_handle,
                    space,
                    holochain_p2p_cell,
                    managed_task_add_sender,
                    managed_task_stop_broadcaster,
                )
                .await
                .map_err(|err| (cell_id.clone(), err))
            }
        });

        // Join on all apps and return a list of
        // apps that had succelly created cells
        // and any apps that encounted errors
        Ok(futures::future::join_all(tasks).await)
    }

    /// Register an app as disabled in the database
    pub(super) async fn add_disabled_app_to_db(
        &self,
        app: InstalledAppCommon,
    ) -> ConductorResult<StoppedApp> {
        let (_, stopped_app) = self
            .update_state_prime(move |mut state| {
                let stopped_app = state.add_app(app)?;
                Ok((state, stopped_app))
            })
            .await?;
        Ok(stopped_app)
    }

    /// Transition an app's status to a new state.
    #[tracing::instrument(skip(self))]
    pub(super) async fn transition_app_status(
        &self,
        app_id: InstalledAppId,
        transition: AppStatusTransition,
    ) -> ConductorResult<(InstalledApp, AppStatusFx)> {
        Ok(self
            .update_state_prime(move |mut state| {
                let (app, delta) = state.transition_app_status(&app_id, transition)?.clone();
                let app = app.clone();
                Ok((state, (app, delta)))
            })
            .await?
            .1)
    }

    /// Entirely remove an app from the database, returning the removed app.
    pub(super) async fn remove_app_from_db(
        &self,
        app_id: &InstalledAppId,
    ) -> ConductorResult<InstalledApp> {
        let (_state, app) = self
            .update_state_prime({
                let app_id = app_id.clone();
                move |mut state| {
                    let app = state.remove_app(&app_id)?;
                    Ok((state, app))
                }
            })
            .await?;
        Ok(app)
    }

    /// Add fully constructed cells to the cell map in the Conductor
    pub(super) fn add_and_initialize_cells(&self, cells: Vec<(Cell, InitialQueueTriggers)>) {
        let (new_cells, triggers): (Vec<_>, Vec<_>) = cells.into_iter().unzip();
        self.cells.share_mut(|cells| {
            for cell in new_cells {
                let cell_id = cell.id().clone();
                tracing::info!(?cell_id, "ADD CELL");
                cells.insert(
                    cell_id,
                    CellItem {
                        cell: Arc::new(cell),
                        status: CellStatus::PendingJoin,
                    },
                );
            }
        });
        for trigger in triggers {
            trigger.initialize_workflows();
        }
    }

    /// Change the CellStatus of the given Cells in the Conductor.
    /// Silently ignores Cells that don't exist.
    pub(super) fn update_cell_status(&self, cell_ids: &[CellId], status: CellStatus) {
        for cell_id in cell_ids {
            self.cells.share_mut(|cells| {
                if let Some(mut cell) = cells.get_mut(cell_id) {
                    cell.status = status.clone();
                }
            });
        }
    }

    /// Associate a Cell with an existing App
    pub(super) async fn add_clone_cell_to_app(
        &self,
        app_id: InstalledAppId,
        role_id: AppRoleId,
        properties: YamlProperties,
    ) -> ConductorResult<CellId> {
        let dna_store = &self.dna_store;
        let (_, parent_dna_hash) = self
            .update_state_prime({
                let app_id = app_id.clone();
                let role_id = role_id.clone();
                move |mut state| {
                    if let Some(app) = state.installed_apps_mut().get_mut(&app_id) {
                        let role = app
                            .roles()
                            .get(&role_id)
                            .ok_or_else(|| AppError::AppRoleIdMissing(role_id.to_owned()))?;
                        let parent_dna_hash = role.dna_hash().clone();
                        Ok((state, parent_dna_hash))
                    } else {
                        Err(ConductorError::AppNotRunning(app_id.clone()))
                    }
                }
            })
            .await?;
        let child_dna = dna_store.share_ref(|ds| {
            ds.get(&parent_dna_hash)
                .ok_or(DnaError::DnaMissing(parent_dna_hash))?
                .modify_phenotype(random_uid(), properties)
        })?;
        let child_dna_hash = child_dna.dna_hash().to_owned();
        self.register_phenotype(child_dna);
        let (_, cell_id) = self
            .update_state_prime(move |mut state| {
                if let Some(app) = state.installed_apps_mut().get_mut(&app_id) {
                    let agent_key = app.role(&role_id)?.agent_key().to_owned();
                    let cell_id = CellId::new(child_dna_hash, agent_key);
                    app.add_clone(&role_id, cell_id.clone())?;
                    Ok((state, cell_id))
                } else {
                    Err(ConductorError::AppNotRunning(app_id.clone()))
                }
            })
            .await?;
        Ok(cell_id)
    }

    pub(super) async fn load_wasms_into_dna_files(
        &self,
    ) -> ConductorResult<(
        impl IntoIterator<Item = (DnaHash, DnaFile)>,
        impl IntoIterator<Item = (EntryDefBufferKey, EntryDef)>,
    )> {
        let env = &self.wasm_env;

        // Load out all dna defs
        let (wasm_tasks, defs) = env
            .async_reader(move |txn| {
                // Get all the dna defs.
                let dna_defs: Vec<_> = holochain_state::dna_def::get_all(&txn)?
                    .into_iter()
                    .collect();

                // Gather all the unique wasms.
                let unique_wasms = dna_defs
                    .iter()
                    .flat_map(|dna_def| {
                        dna_def
                            .zomes
                            .iter()
                            .map(|(zome_name, zome)| Ok(zome.wasm_hash(zome_name)?))
                    })
                    .collect::<ConductorResult<HashSet<_>>>()?;

                // Get the code for each unique wasm.
                let wasms = unique_wasms
                    .into_iter()
                    .map(|wasm_hash| {
                        holochain_state::wasm::get(&txn, &wasm_hash)?
                            .map(|hashed| hashed.into_content())
                            .ok_or(ConductorError::WasmMissing)
                            .map(|wasm| (wasm_hash, wasm))
                    })
                    .collect::<ConductorResult<HashMap<_, _>>>()?;
                let wasm_tasks =
                    holochain_state::dna_def::get_all(&txn)?
                        .into_iter()
                        .map(|dna_def| {
                            // Load all wasms for each dna_def from the wasm db into memory
                            let wasms = dna_def.zomes.clone().into_iter().filter_map(
                                |(zome_name, zome)| {
                                    let wasm_hash = zome.wasm_hash(&zome_name).ok()?;
                                    // Note this is a cheap arc clone.
                                    wasms.get(&wasm_hash).cloned()
                                },
                            );
                            let wasms = wasms.collect::<Vec<_>>();
                            async move {
                                let dna_file = DnaFile::new(dna_def.into_content(), wasms).await?;
                                ConductorResult::Ok((dna_file.dna_hash().clone(), dna_file))
                            }
                        })
                        // This needs to happen due to the environment not being Send
                        .collect::<Vec<_>>();
                let defs = holochain_state::entry_def::get_all(&txn)?;
                ConductorResult::Ok((wasm_tasks, defs))
            })
            .await?;
        // try to join all the tasks and return the list of dna files
        let dnas = futures::future::try_join_all(wasm_tasks).await?;
        Ok((dnas, defs))
    }

    /// Get the root environment directory.
    pub fn root_env_dir(&self) -> &EnvironmentRootPath {
        &self.root_env_dir
    }

    /// Get the keystore.
    pub fn keystore(&self) -> &MetaLairClient {
        &self.keystore
    }

    /// Remove cells from the cell map in the Conductor
    pub(super) async fn remove_cells(&self, cell_ids: Vec<CellId>) {
        let to_cleanup: Vec<_> = self.cells.share_mut(|cells| {
            cell_ids
                .into_iter()
                .filter_map(|cell_id| cells.remove(&cell_id).map(|c| (cell_id, c)))
                .collect()
        });
        for (cell_id, item) in to_cleanup {
            if let Err(err) = item.cell.cleanup().await {
                tracing::error!("Error cleaning up Cell: {:?}\nCellId: {}", err, cell_id);
            }
        }
    }

    /// Restart every paused app
    pub(super) async fn start_paused_apps(&self) -> ConductorResult<AppStatusFx> {
        let (_, delta) = self
            .update_state_prime(|mut state| {
                let ids = state.paused_apps().map(first).cloned().collect::<Vec<_>>();
                if !ids.is_empty() {
                    tracing::info!("Restarting {} paused apps: {:#?}", ids.len(), ids);
                }
                let deltas: Vec<AppStatusFx> = ids
                    .into_iter()
                    .map(|id| {
                        state
                            .transition_app_status(&id, AppStatusTransition::Start)
                            .map(second)
                    })
                    .collect::<Result<Vec<_>, _>>()?;
                let delta = deltas
                    .into_iter()
                    .fold(AppStatusFx::default(), AppStatusFx::combine);
                Ok((state, delta))
            })
            .await?;
        Ok(delta)
    }

    pub(super) async fn put_wasm(
        &self,
        dna: DnaFile,
    ) -> ConductorResult<Vec<(EntryDefBufferKey, EntryDef)>> {
        let env = self.wasm_env.clone();

        let zome_defs = get_entry_defs(dna.clone())?;

        // TODO: PERF: This loop might be slow
        let wasms = futures::future::join_all(
            dna.code()
                .clone()
                .into_iter()
                .map(|(_, dna_wasm)| DnaWasmHashed::from_content(dna_wasm)),
        )
        .await;

        env.async_commit({
            let zome_defs = zome_defs.clone();
            move |txn| {
                for dna_wasm in wasms {
                    if !holochain_state::wasm::contains(txn, dna_wasm.as_hash())? {
                        holochain_state::wasm::put(txn, dna_wasm)?;
                    }
                }

                for (key, entry_def) in zome_defs.clone() {
                    holochain_state::entry_def::put(txn, key, entry_def)?;
                }

                if !holochain_state::dna_def::contains(txn, dna.dna_hash())? {
                    holochain_state::dna_def::put(txn, dna.dna_def().clone())?;
                }
                StateMutationResult::Ok(())
            }
        })
        .await?;

        Ok(zome_defs)
    }

    pub(super) fn list_cell_ids(&self, filter: Option<CellStatusFilter>) -> Vec<CellId> {
        self.cells.share_ref(|cells| {
            cells
                .iter()
                .filter_map(|(id, cell)| {
                    let matches = filter
                        .as_ref()
                        .map(|status| cell.status == *status)
                        .unwrap_or(true);
                    if matches {
                        Some(id)
                    } else {
                        None
                    }
                })
                .cloned()
                .collect()
        })
    }

    pub(super) async fn list_running_apps(&self) -> ConductorResult<Vec<InstalledAppId>> {
        let state = self.get_state().await?;
        Ok(state.running_apps().map(|(id, _)| id).cloned().collect())
    }

    pub(super) async fn list_apps(
        &self,
        status_filter: Option<AppStatusFilter>,
    ) -> ConductorResult<Vec<InstalledAppInfo>> {
        use AppStatusFilter::*;
        let conductor_state = self.get_state().await?;

        let apps_ids: Vec<&String> = match status_filter {
            Some(Enabled) => conductor_state.enabled_apps().map(|(id, _)| id).collect(),
            Some(Disabled) => conductor_state.disabled_apps().map(|(id, _)| id).collect(),
            Some(Running) => conductor_state.running_apps().map(|(id, _)| id).collect(),
            Some(Stopped) => conductor_state.stopped_apps().map(|(id, _)| id).collect(),
            Some(Paused) => conductor_state.paused_apps().map(|(id, _)| id).collect(),
            None => conductor_state.installed_apps().keys().collect(),
        };

        let apps_info: Vec<InstalledAppInfo> = apps_ids
            .into_iter()
            .filter_map(|app_id| conductor_state.get_app_info(app_id))
            .collect();

        Ok(apps_info)
    }

    pub(super) async fn list_running_apps_for_cell_id(
        &self,
        cell_id: &CellId,
    ) -> ConductorResult<HashSet<InstalledAppId>> {
        Ok(self
            .get_state()
            .await?
            .running_apps()
            .filter(|(_, v)| v.all_cells().any(|i| i == cell_id))
            .map(|(k, _)| k)
            .cloned()
            .collect())
    }

    pub(super) async fn list_running_apps_for_dna_hash(
        &self,
        dna_hash: &DnaHash,
    ) -> ConductorResult<HashSet<InstalledAppId>> {
        Ok(self
            .get_state()
            .await?
            .running_apps()
            .filter(|(_, v)| v.all_cells().any(|i| i.dna_hash() == dna_hash))
            .map(|(k, _)| k)
            .cloned()
            .collect())
    }

    pub(super) fn print_setup(&self) {
        use std::fmt::Write;
        let mut out = String::new();
        self.admin_websocket_ports
            .share_ref(|admin_websocket_ports| {
                for port in admin_websocket_ports {
                    writeln!(&mut out, "###ADMIN_PORT:{}###", port)
                        .expect("Can't write setup to std out");
                }
            });
        println!("\n###HOLOCHAIN_SETUP###\n{}###HOLOCHAIN_SETUP_END###", out);
    }

    #[cfg(any(test, feature = "test_utils"))]
    pub(super) async fn get_state_from_handle(&self) -> ConductorResult<ConductorState> {
        self.get_state().await
    }

    #[cfg(any(test, feature = "test_utils"))]
    pub(super) async fn add_test_app_interface<I: Into<AppInterfaceId>>(
        &self,
        id: I,
    ) -> ConductorResult<()> {
        let id = id.into();
        let (signal_tx, _r) = tokio::sync::broadcast::channel(1000);
        self.app_interfaces.share_mut(|app_interfaces| {
            if app_interfaces.contains_key(&id) {
                return Err(ConductorError::AppInterfaceIdCollision(id));
            }
            let _ = app_interfaces.insert(id, AppInterfaceRuntime::Test { signal_tx });
            Ok(())
        })
    }

    /// Get the post commit sender.
    pub async fn post_commit_permit(
        &self,
    ) -> Result<tokio::sync::mpsc::OwnedPermit<PostCommitArgs>, SendError<()>> {
        self.post_commit.clone().reserve_owned().await
    }
}

/// Perform Genesis on the source chains for each of the specified CellIds.
///
/// If genesis fails for any cell, this entire function fails, and all other
/// partial or complete successes are rolled back.
/// Note this function takes read locks so should not be called from within a read lock.
pub(super) async fn genesis_cells<DS: DnaStore + 'static>(
    conductor: &Conductor<DS>,
    cell_ids_with_proofs: Vec<(CellId, Option<MembraneProof>)>,
    conductor_handle: ConductorHandle,
) -> ConductorResult<()> {
    let cells_tasks = cell_ids_with_proofs.into_iter().map(|(cell_id, proof)| {
        let authored_env = conductor
            .get_or_create_authored_env(cell_id.dna_hash())
            .map_err(|e| CellError::FailedToCreateAuthoredDb(e.into()));
        let dht_env = conductor
            .get_or_create_dht_env(cell_id.dna_hash())
            .map_err(|e| CellError::FailedToCreateDhtDb(e.into()));
        async {
            let authored_env = authored_env?;
            let dht_env = dht_env?;
            let conductor_handle = conductor_handle.clone();
            let cell_id_inner = cell_id.clone();
            let ribosome = conductor_handle
                .get_ribosome(cell_id.dna_hash())
                .map_err(Box::new)?;
            tokio::spawn(async move {
                Cell::genesis(
                    cell_id_inner,
                    conductor_handle,
                    authored_env,
                    dht_env,
                    ribosome,
                    proof,
                )
                .await
            })
            .map_err(CellError::from)
            .and_then(|result| async move { result.map(|_| cell_id) })
            .await
        }
    });
    let (success, errors): (Vec<_>, Vec<_>) = futures::future::join_all(cells_tasks)
        .await
        .into_iter()
        .partition(Result::is_ok);

    // unwrap safe because of the partition
    let success = success.into_iter().map(Result::unwrap);

    // If there were errors, cleanup and return the errors
    if !errors.is_empty() {
        for _cell_id in success {
            //TODO: Should we actually remove this db, it's sharded across other cells
            // let db =
            //     DbWrite::open_with_sync_level(&root_env_dir, DbKind::Cell(cell_id), db_sync_level)?;
            // db.remove().await?;
        }

        // match needed to avoid Debug requirement on unwrap_err
        let errors = errors
            .into_iter()
            .map(|e| match e {
                Err(e) => e,
                Ok(_) => unreachable!("Safe because of the partition"),
            })
            .collect();

        Err(ConductorError::GenesisFailed { errors })
    } else {
        // No errors so return the cells
        Ok(())
    }
}

/// Dump the integration json state.
pub async fn integration_dump(
    vault: &DbReadOnly<DbKindDht>,
) -> ConductorApiResult<IntegrationStateDump> {
    vault
        .async_reader(move |txn| {
            let integrated = txn.query_row(
                "SELECT count(hash) FROM DhtOp WHERE when_integrated IS NOT NULL",
                [],
                |row| row.get(0),
            )?;
            let integration_limbo = txn.query_row(
            "SELECT count(hash) FROM DhtOp WHERE when_integrated IS NULL AND validation_stage = 3",
            [],
            |row| row.get(0),
        )?;
            let validation_limbo = txn.query_row(
                "
                SELECT count(hash) FROM DhtOp
                WHERE when_integrated IS NULL
                AND
                (validation_stage IS NULL OR validation_stage < 3)
                ",
                [],
                |row| row.get(0),
            )?;
            ConductorApiResult::Ok(IntegrationStateDump {
                validation_limbo,
                integration_limbo,
                integrated,
            })
        })
        .await
}

/// Dump the full integration json state.
/// Careful! This will return a lot of data.
pub async fn full_integration_dump(
    vault: &EnvRead,
    dht_ops_cursor: Option<u64>,
) -> ConductorApiResult<FullIntegrationStateDump> {
    vault
        .async_reader(move |txn| {
            let integrated =
                query_dht_ops_from_statement(&txn, state_dump::DHT_OPS_INTEGRATED, dht_ops_cursor)?;

            let validation_limbo = query_dht_ops_from_statement(
                &txn,
                state_dump::DHT_OPS_IN_VALIDATION_LIMBO,
                dht_ops_cursor,
            )?;

            let integration_limbo = query_dht_ops_from_statement(
                &txn,
                state_dump::DHT_OPS_IN_INTEGRATION_LIMBO,
                dht_ops_cursor,
            )?;

            let dht_ops_cursor = txn.query_row(state_dump::DHT_OPS_ROW_ID, [], |row| row.get(0))?;

            ConductorApiResult::Ok(FullIntegrationStateDump {
                validation_limbo,
                integration_limbo,
                integrated,
                dht_ops_cursor,
            })
        })
        .await
}

fn query_dht_ops_from_statement(
    txn: &Transaction,
    stmt_str: &str,
    dht_ops_cursor: Option<u64>,
) -> ConductorApiResult<Vec<DhtOp>> {
    let final_stmt_str = match dht_ops_cursor {
        Some(cursor) => format!("{} AND rowid > {}", stmt_str, cursor),
        None => stmt_str.into(),
    };

    let mut stmt = txn.prepare(final_stmt_str.as_str())?;

    let r: Vec<DhtOp> = stmt
        .query_and_then([], |row| {
            let header = from_blob::<SignedHeader>(row.get("header_blob")?)?;
            let op_type: DhtOpType = row.get("dht_type")?;
            let entry = match header.0.entry_type().map(|et| et.visibility()) {
                Some(EntryVisibility::Public) => {
                    let entry: Option<Vec<u8>> = row.get("entry_blob")?;
                    match entry {
                        Some(entry) => Some(from_blob::<Entry>(entry)?),
                        None => None,
                    }
                }
                _ => None,
            };
            Ok(DhtOp::from_type(op_type, header, entry)?)
        })?
        .collect::<StateQueryResult<Vec<_>>>()?;
    Ok(r)
}

//-----------------------------------------------------------------------------
// Private methods
//-----------------------------------------------------------------------------

impl<DS> Conductor<DS>
where
    DS: DnaStore + 'static,
{
    #[allow(clippy::too_many_arguments)]
    async fn new(
        conductor_env: DbWrite<DbKindConductor>,
        wasm_env: DbWrite<DbKindWasm>,
        dna_store: DS,
        keystore: MetaLairClient,
        root_env_dir: EnvironmentRootPath,
        holochain_p2p: holochain_p2p::HolochainP2pRef,
<<<<<<< HEAD
        db_sync_level: DbSyncStrategy,
=======
        db_sync_level: DbSyncLevel,
        post_commit: tokio::sync::mpsc::Sender<PostCommitArgs>,
>>>>>>> 35564564
    ) -> ConductorResult<Self> {
        let queue_consumer_map = QueueConsumerMap::new();
        Ok(Self {
            conductor_env,
            wasm_env,
            spaces: Spaces::new(
                root_env_dir.clone(),
                db_sync_level,
                queue_consumer_map.clone(),
            ),
            cells: RwShare::new(HashMap::new()),
            shutting_down: Arc::new(AtomicBool::new(false)),
            app_interfaces: RwShare::new(HashMap::new()),
            task_manager: RwShare::new(None),
            admin_websocket_ports: RwShare::new(Vec::new()),
            dna_store: RwShare::new(dna_store),
            keystore,
            root_env_dir,
            holochain_p2p,
            db_sync_level,
<<<<<<< HEAD
            queue_consumer_map,
=======
            post_commit,
>>>>>>> 35564564
        })
    }

    pub(super) async fn get_state(&self) -> ConductorResult<ConductorState> {
        self.conductor_env.conn()?.with_reader(|txn| {
            let state = txn
                .query_row("SELECT blob FROM ConductorState WHERE id = 1", [], |row| {
                    row.get("blob")
                })
                .optional()?;
            let state = match state {
                Some(state) => from_blob(state)?,
                None => ConductorState::default(),
            };
            Ok(state)
        })
    }

    /// Update the internal state with a pure function mapping old state to new
    async fn update_state<F: Send>(&self, f: F) -> ConductorResult<ConductorState>
    where
        F: FnOnce(ConductorState) -> ConductorResult<ConductorState> + 'static,
    {
        let (state, _) = self.update_state_prime(|s| Ok((f(s)?, ()))).await?;
        Ok(state)
    }

    /// Update the internal state with a pure function mapping old state to new,
    /// which may also produce an output value which will be the output of
    /// this function
    async fn update_state_prime<F, O>(&self, f: F) -> ConductorResult<(ConductorState, O)>
    where
        F: FnOnce(ConductorState) -> ConductorResult<(ConductorState, O)> + Send + 'static,
        O: Send + 'static,
    {
        self.check_running()?;
        let output = self
            .conductor_env
            .async_commit(move |txn| {
                let state = txn
                    .query_row("SELECT blob FROM ConductorState WHERE id = 1", [], |row| {
                        row.get("blob")
                    })
                    .optional()?;
                let state = match state {
                    Some(state) => from_blob(state)?,
                    None => ConductorState::default(),
                };
                let (new_state, output) = f(state)?;
                mutations::insert_conductor_state(txn, (&new_state).try_into()?)?;
                Result::<_, ConductorError>::Ok((new_state, output))
            })
            .await?;
        Ok(output)
    }

    fn add_admin_port(&self, port: u16) {
        self.admin_websocket_ports.share_mut(|p| p.push(port));
    }

    /// Sends a JoinHandle to the TaskManager task to be managed
    async fn manage_task(&self, handle: ManagedTaskAdd) -> ConductorResult<()> {
        self.task_manager
            .share_ref(|tm| {
                tm.as_ref()
                    .expect("Task manager not initialized")
                    .task_add_sender()
                    .clone()
            })
            .send(handle)
            .await
            .map_err(|e| ConductorError::SubmitTaskError(format!("{}", e)))
    }
}

mod builder {
    use super::*;
    use crate::conductor::dna_store::RealDnaStore;
    use crate::conductor::handle::DevSettings;
    use crate::conductor::ConductorHandle;
    #[cfg(any(test, feature = "test_utils"))]
    use holochain_state::test_utils::TestEnvs;

    /// A configurable Builder for Conductor and sometimes ConductorHandle
    #[derive(Default)]
    pub struct ConductorBuilder<DS = RealDnaStore> {
        /// The configuration
        pub config: ConductorConfig,
        /// The DnaStore (mockable)
        pub dna_store: DS,
        /// For new lair, passphrase is required
        pub passphrase: Option<sodoken::BufRead>,
        /// Optional keystore override
        pub keystore: Option<MetaLairClient>,
        #[cfg(any(test, feature = "test_utils"))]
        /// Optional state override (for testing)
        pub state: Option<ConductorState>,
        #[cfg(any(test, feature = "test_utils"))]
        /// Optional handle mock (for testing)
        pub mock_handle: Option<MockConductorHandleT>,
    }

    impl ConductorBuilder {
        /// Default ConductorBuilder
        pub fn new() -> Self {
            Self::default()
        }
    }

    impl ConductorBuilder<MockDnaStore> {
        /// ConductorBuilder using mocked DnaStore, for testing
        pub fn with_mock_dna_store(dna_store: MockDnaStore) -> ConductorBuilder<MockDnaStore> {
            Self {
                dna_store,
                ..Default::default()
            }
        }
    }

    impl<DS> ConductorBuilder<DS>
    where
        DS: DnaStore + 'static,
    {
        /// Set the ConductorConfig used to build this Conductor
        pub fn config(mut self, config: ConductorConfig) -> Self {
            self.config = config;
            self
        }

        /// Set the passphrase for use in keystore initialization
        pub fn passphrase(mut self, passphrase: Option<sodoken::BufRead>) -> Self {
            self.passphrase = passphrase;
            self
        }

        /// Initialize a "production" Conductor
        pub async fn build(self) -> ConductorResult<ConductorHandle> {
            cfg_if::cfg_if! {
                // if mock_handle is specified, return that instead of
                // a real handle
                if #[cfg(test)] {
                    if let Some(handle) = self.mock_handle {
                        return Ok(Arc::new(handle));
                    }
                }
            }

            tracing::info!(?self.config);

            let keystore = if let Some(keystore) = self.keystore {
                keystore
            } else {
                match &self.config.keystore {
                    KeystoreConfig::DangerTestKeystoreLegacyDeprecated => {
                        tracing::warn!("Using DEPRECATED legacy lair api.");
                        spawn_legacy_test_keystore().await?
                    }
                    KeystoreConfig::LairServerLegacyDeprecated {
                        keystore_path,
                        danger_passphrase_insecure_from_config,
                    } => {
                        tracing::warn!("Using DEPRECATED legacy lair api.");
                        tracing::warn!("USING INSECURE PASSPHRASE FROM CONFIG--This defeats the whole purpose of having a passphrase.");
                        let passphrase = sodoken::BufRead::new_no_lock(
                            danger_passphrase_insecure_from_config.as_bytes(),
                        );
                        spawn_lair_keystore(keystore_path.as_deref(), passphrase).await?
                    }
                    KeystoreConfig::DangerTestKeystore => spawn_test_keystore().await?,
                    KeystoreConfig::LairServer { connection_url } => {
                        let passphrase = match self.passphrase {
                            None => {
                                return Err(one_err::OneErr::new(
                                    "passphrase required for new lair keystore api",
                                )
                                .into())
                            }
                            Some(p) => p,
                        };
                        spawn_new_lair_keystore(connection_url.clone(), passphrase).await?
                    }
                    oth => unimplemented!("unimplemented keystore config: {:?}", oth),
                }
            };

            let env_path = self.config.environment_path.clone();

            let environment = DbWrite::open(env_path.as_ref(), DbKindConductor)?;

            let wasm_environment = DbWrite::open(env_path.as_ref(), DbKindWasm)?;

            #[cfg(any(test, feature = "test_utils"))]
            let state = self.state;

            let Self {
                dna_store, config, ..
            } = self;

            let network_config = match &config.network {
                None => holochain_p2p::kitsune_p2p::KitsuneP2pConfig::default(),
                Some(config) => config.clone(),
            };
            let (cert_digest, cert, cert_priv_key) =
                keystore.get_or_create_first_tls_cert().await?;
            let tls_config =
                holochain_p2p::kitsune_p2p::dependencies::kitsune_p2p_proxy::TlsConfig {
                    cert,
                    cert_priv_key,
                    cert_digest,
                };
            let (holochain_p2p, p2p_evt) =
                holochain_p2p::spawn_holochain_p2p(network_config, tls_config).await?;

            let (post_commit_sender, post_commit_receiver) =
                tokio::sync::mpsc::channel(POST_COMMIT_CHANNEL_BOUND);

            let conductor = Conductor::new(
                environment,
                wasm_environment,
                dna_store,
                keystore,
                env_path,
                holochain_p2p,
<<<<<<< HEAD
                config.db_sync_strategy,
=======
                config.db_sync_level,
                post_commit_sender,
>>>>>>> 35564564
            )
            .await?;

            #[cfg(any(test, feature = "test_utils"))]
            let conductor = Self::update_fake_state(state, conductor).await?;

            // Get data before handle
            let keystore = conductor.keystore.clone();
            let holochain_p2p = conductor.holochain_p2p.clone();

            // Create handle
            let handle: ConductorHandle = Arc::new(ConductorHandleImpl {
                root_env_dir: config.environment_path.clone(),
                conductor,
                keystore,
                holochain_p2p,
<<<<<<< HEAD
                db_sync_strategy: config.db_sync_strategy,

                #[cfg(any(test, feature = "test_utils"))]
                skip_publish: std::sync::atomic::AtomicBool::new(false),
=======
                db_sync_level: config.db_sync_level,
>>>>>>> 35564564
                p2p_env: Arc::new(parking_lot::Mutex::new(HashMap::new())),
                p2p_batch_senders: Arc::new(parking_lot::Mutex::new(HashMap::new())),
                p2p_metrics_env: Arc::new(parking_lot::Mutex::new(HashMap::new())),

                #[cfg(any(test, feature = "test_utils"))]
                dev_settings: parking_lot::RwLock::new(DevSettings::default()),
            });

            Self::finish(handle, config, p2p_evt, post_commit_receiver).await
        }

        fn spawn_post_commit(
            conductor_handle: ConductorHandle,
            receiver: tokio::sync::mpsc::Receiver<PostCommitArgs>,
        ) {
            let receiver_stream = tokio_stream::wrappers::ReceiverStream::new(receiver);
            tokio::task::spawn(receiver_stream.for_each_concurrent(
                POST_COMMIT_CONCURRENT_LIMIT,
                move |post_commit_args| {
                    let conductor_handle = conductor_handle.clone();
                    async move {
                        let PostCommitArgs {
                            host_access,
                            invocation,
                            cell_id,
                        } = post_commit_args;
                        match conductor_handle.clone().get_ribosome(cell_id.dna_hash()) {
                            Ok(ribosome) => {
                                if let Err(e) = tokio::task::spawn_blocking(move || {
                                    if let Err(e) =
                                        ribosome.run_post_commit(host_access, invocation)
                                    {
                                        tracing::error!(?e);
                                    }
                                })
                                .await
                                {
                                    tracing::error!(?e);
                                }
                            }
                            Err(e) => {
                                tracing::error!(?e);
                            }
                        }
                    }
                },
            ));
        }

        async fn finish(
            handle: ConductorHandle,
            conductor_config: ConductorConfig,
            p2p_evt: holochain_p2p::event::HolochainP2pEventReceiver,
            post_commit_receiver: tokio::sync::mpsc::Receiver<PostCommitArgs>,
        ) -> ConductorResult<ConductorHandle> {
            tokio::task::spawn(p2p_event_task(p2p_evt, handle.clone()));

            let _ = handle
                .clone()
                .start_scheduler(holochain_zome_types::schedule::SCHEDULER_INTERVAL);

            let _ = Self::spawn_post_commit(handle.clone(), post_commit_receiver);

            let configs = conductor_config.admin_interfaces.unwrap_or_default();
            let cell_startup_errors = handle.clone().initialize_conductor(configs).await?;

            // TODO: This should probably be emitted over the admin interface
            if !cell_startup_errors.is_empty() {
                error!(
                    msg = "Failed to create the following active apps",
                    ?cell_startup_errors
                );
            }

            handle.print_setup();

            Ok(handle)
        }

        /// Pass a test keystore in, to ensure that generated test agents
        /// are actually available for signing (especially for tryorama compat)
        pub fn with_keystore(mut self, keystore: MetaLairClient) -> Self {
            self.keystore = Some(keystore);
            self
        }

        #[cfg(any(test, feature = "test_utils"))]
        /// Sets some fake conductor state for tests
        pub fn fake_state(mut self, state: ConductorState) -> Self {
            self.state = Some(state);
            self
        }

        /// Pass a mock handle in, which will be returned regardless of whatever
        /// else happens to this builder
        #[cfg(any(test, feature = "test_utils"))]
        pub fn with_mock_handle(mut self, handle: MockConductorHandleT) -> Self {
            self.mock_handle = Some(handle);
            self
        }

        #[cfg(any(test, feature = "test_utils"))]
        async fn update_fake_state(
            state: Option<ConductorState>,
            conductor: Conductor<DS>,
        ) -> ConductorResult<Conductor<DS>> {
            if let Some(state) = state {
                conductor.update_state(move |_| Ok(state)).await?;
            }
            Ok(conductor)
        }

        /// Build a Conductor with a test environment
        #[cfg(any(test, feature = "test_utils"))]
        pub async fn test(
            mut self,
            envs: &TestEnvs,
            extra_dnas: &[DnaFile],
        ) -> ConductorResult<ConductorHandle> {
            let keystore = envs.keystore().clone();

            self.config.environment_path = envs.path().to_path_buf().into();

            let (holochain_p2p, p2p_evt) =
                holochain_p2p::spawn_holochain_p2p(self.config.network.clone().unwrap_or_default(), holochain_p2p::kitsune_p2p::dependencies::kitsune_p2p_proxy::TlsConfig::new_ephemeral().await.unwrap())
                    .await?;

            let (post_commit_sender, post_commit_receiver) =
                tokio::sync::mpsc::channel(POST_COMMIT_CHANNEL_BOUND);

            let conductor = Conductor::new(
                envs.conductor(),
                envs.wasm(),
                self.dna_store,
                keystore,
                self.config.environment_path.clone(),
                holochain_p2p,
<<<<<<< HEAD
                self.config.db_sync_strategy,
=======
                self.config.db_sync_level,
                post_commit_sender,
>>>>>>> 35564564
            )
            .await?;

            let conductor = Self::update_fake_state(self.state, conductor).await?;

            // Get data before handle
            let keystore = conductor.keystore.clone();
            let holochain_p2p = conductor.holochain_p2p.clone();

            // Create handle
            let handle: ConductorHandle = Arc::new(ConductorHandleImpl {
                root_env_dir: self.config.environment_path.clone(),
                conductor,
                keystore,
                holochain_p2p,
                p2p_env: envs.p2p(),
                p2p_batch_senders: Arc::new(parking_lot::Mutex::new(HashMap::new())),
                p2p_metrics_env: envs.p2p_metrics(),
<<<<<<< HEAD
                db_sync_strategy: self.config.db_sync_strategy,
=======
                db_sync_level: self.config.db_sync_level,

>>>>>>> 35564564
                #[cfg(any(test, feature = "test_utils"))]
                dev_settings: parking_lot::RwLock::new(DevSettings::default()),
            });

            // Install extra DNAs, in particular:
            // the ones with InlineZomes will not be registered in the Wasm DB
            // and cannot be automatically loaded on conductor restart.
            for dna_file in extra_dnas {
                handle
                    .register_dna(dna_file.clone())
                    .await
                    .expect("Could not install DNA");
            }

            Self::finish(handle, self.config, p2p_evt, post_commit_receiver).await
        }
    }
}

#[instrument(skip(p2p_evt, handle))]
async fn p2p_event_task(
    p2p_evt: holochain_p2p::event::HolochainP2pEventReceiver,
    handle: ConductorHandle,
) {
    /// The number of events we allow to run in parallel before
    /// starting to await on the join handles.
    const NUM_PARALLEL_EVTS: usize = 100;
    p2p_evt
        .for_each_concurrent(NUM_PARALLEL_EVTS, |evt| {
            let handle = handle.clone();
            async move {
                if let Err(e) = handle.dispatch_holochain_p2p_event(evt).await {
                    tracing::error!(
                        message = "error dispatching network event",
                        error = ?e,
                    );
                }
            }
            .in_current_span()
        })
        .await;

    tracing::warn!("p2p_event_task has ended");
}

#[cfg(test)]
pub mod tests;<|MERGE_RESOLUTION|>--- conflicted
+++ resolved
@@ -42,14 +42,11 @@
 use crate::conductor::error::ConductorResult;
 use crate::conductor::handle::ConductorHandle;
 use crate::core::queue_consumer::InitialQueueTriggers;
-<<<<<<< HEAD
 use crate::core::queue_consumer::QueueConsumerMap;
-=======
 use crate::core::ribosome::guest_callback::post_commit::PostCommitArgs;
 use crate::core::ribosome::guest_callback::post_commit::POST_COMMIT_CHANNEL_BOUND;
 use crate::core::ribosome::guest_callback::post_commit::POST_COMMIT_CONCURRENT_LIMIT;
 use crate::core::ribosome::RibosomeT;
->>>>>>> 35564564
 use crate::{
     conductor::api::error::ConductorApiResult, core::ribosome::real_ribosome::RealRibosome,
 };
@@ -179,18 +176,13 @@
     /// Handle to the network actor.
     holochain_p2p: holochain_p2p::HolochainP2pRef,
 
-<<<<<<< HEAD
     /// Database sync strategy
     db_sync_level: DbSyncStrategy,
 
     /// The map of running queue consumer workflows.
     queue_consumer_map: QueueConsumerMap,
-=======
-    /// Database sync level
-    db_sync_level: DbSyncLevel,
 
     post_commit: tokio::sync::mpsc::Sender<PostCommitArgs>,
->>>>>>> 35564564
 }
 
 impl Conductor {
@@ -1212,7 +1204,7 @@
 /// Dump the full integration json state.
 /// Careful! This will return a lot of data.
 pub async fn full_integration_dump(
-    vault: &EnvRead,
+    vault: &DbReadOnly<DbKindDht>,
     dht_ops_cursor: Option<u64>,
 ) -> ConductorApiResult<FullIntegrationStateDump> {
     vault
@@ -1292,12 +1284,8 @@
         keystore: MetaLairClient,
         root_env_dir: EnvironmentRootPath,
         holochain_p2p: holochain_p2p::HolochainP2pRef,
-<<<<<<< HEAD
         db_sync_level: DbSyncStrategy,
-=======
-        db_sync_level: DbSyncLevel,
         post_commit: tokio::sync::mpsc::Sender<PostCommitArgs>,
->>>>>>> 35564564
     ) -> ConductorResult<Self> {
         let queue_consumer_map = QueueConsumerMap::new();
         Ok(Self {
@@ -1318,11 +1306,8 @@
             root_env_dir,
             holochain_p2p,
             db_sync_level,
-<<<<<<< HEAD
             queue_consumer_map,
-=======
             post_commit,
->>>>>>> 35564564
         })
     }
 
@@ -1546,12 +1531,8 @@
                 keystore,
                 env_path,
                 holochain_p2p,
-<<<<<<< HEAD
                 config.db_sync_strategy,
-=======
-                config.db_sync_level,
                 post_commit_sender,
->>>>>>> 35564564
             )
             .await?;
 
@@ -1568,14 +1549,8 @@
                 conductor,
                 keystore,
                 holochain_p2p,
-<<<<<<< HEAD
                 db_sync_strategy: config.db_sync_strategy,
 
-                #[cfg(any(test, feature = "test_utils"))]
-                skip_publish: std::sync::atomic::AtomicBool::new(false),
-=======
-                db_sync_level: config.db_sync_level,
->>>>>>> 35564564
                 p2p_env: Arc::new(parking_lot::Mutex::new(HashMap::new())),
                 p2p_batch_senders: Arc::new(parking_lot::Mutex::new(HashMap::new())),
                 p2p_metrics_env: Arc::new(parking_lot::Mutex::new(HashMap::new())),
@@ -1713,12 +1688,8 @@
                 keystore,
                 self.config.environment_path.clone(),
                 holochain_p2p,
-<<<<<<< HEAD
                 self.config.db_sync_strategy,
-=======
-                self.config.db_sync_level,
                 post_commit_sender,
->>>>>>> 35564564
             )
             .await?;
 
@@ -1737,12 +1708,7 @@
                 p2p_env: envs.p2p(),
                 p2p_batch_senders: Arc::new(parking_lot::Mutex::new(HashMap::new())),
                 p2p_metrics_env: envs.p2p_metrics(),
-<<<<<<< HEAD
                 db_sync_strategy: self.config.db_sync_strategy,
-=======
-                db_sync_level: self.config.db_sync_level,
-
->>>>>>> 35564564
                 #[cfg(any(test, feature = "test_utils"))]
                 dev_settings: parking_lot::RwLock::new(DevSettings::default()),
             });
