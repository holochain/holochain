#![deny(missing_docs)]
#![allow(deprecated)]

//! A Conductor is a dynamically changing group of [Cell]s.
//!
//! A Conductor can be managed:
//! - externally, via an [`AppInterfaceApi`]
//! - from within a [`Cell`], via [`CellConductorApi`](super::api::CellConductorApi)
//!
//! In normal use cases, a single Holochain user runs a single Conductor in a single process.
//! However, there's no reason we can't have multiple Conductors in a single process, simulating multiple
//! users in a testing environment.
//!
//! ```rust, no_run
//! async fn async_main () {
//! use holochain_state::test_utils::test_db_dir;
//! use holochain::conductor::{Conductor, ConductorBuilder};
//! use holochain::conductor::ConductorHandle;
//!
//! let env_dir = test_db_dir();
//! let conductor: ConductorHandle = ConductorBuilder::new()
//!    .test(&[])
//!    .await
//!    .unwrap();
//!
//! // conductors are cloneable
//! let conductor2 = conductor.clone();
//!
//! assert_eq!(conductor.list_dnas(), vec![]);
//! conductor.shutdown();
//!
//! }
//! ```

/// Name of the wasm cache folder within the data root directory.
pub const WASM_CACHE: &str = "wasm-cache";

pub use self::share::RwShare;
use super::api::error::ConductorApiError;

use std::collections::{HashMap, HashSet};
use std::path::PathBuf;
use std::sync::atomic::AtomicBool;
use std::sync::Arc;
use std::time::Instant;

use futures::future;
use futures::future::FutureExt;
use futures::future::TryFutureExt;
use futures::stream::StreamExt;
use holochain_wasmer_host::module::ModuleCache;
use itertools::Itertools;
use rusqlite::Transaction;
use tokio::sync::mpsc::error::SendError;
use tokio::task::JoinHandle;
use tracing::*;

pub use agent_key_operations::RevokeAgentKeyForAppResult;
pub use builder::*;
use holo_hash::DnaHash;
use holochain_conductor_api::conductor::{DpkiConfig, KeystoreConfig};
use holochain_conductor_api::AppInfo;
use holochain_conductor_api::AppStatusFilter;
use holochain_conductor_api::FullIntegrationStateDump;
use holochain_conductor_api::FullStateDump;
use holochain_conductor_api::IntegrationStateDump;
use holochain_conductor_api::JsonDump;
pub use holochain_conductor_services::*;
use holochain_keystore::lair_keystore::spawn_lair_keystore;
use holochain_keystore::lair_keystore::spawn_lair_keystore_in_proc;
use holochain_keystore::MetaLairClient;
use holochain_p2p::actor::HolochainP2pRefToDna;
use holochain_p2p::event::HolochainP2pEvent;
use holochain_p2p::DnaHashExt;
use holochain_p2p::HolochainP2pDnaT;
use holochain_sqlite::sql::sql_cell::state_dump;
use holochain_state::host_fn_workspace::SourceChainWorkspace;
use holochain_state::nonce::witness_nonce;
use holochain_state::nonce::WitnessNonceResult;
use holochain_state::prelude::*;
use holochain_state::source_chain;
pub use holochain_types::share;
use holochain_zome_types::prelude::{ClonedCell, Signature, Timestamp};
use kitsune_p2p::agent_store::AgentInfoSigned;

use crate::conductor::cell::Cell;
use crate::conductor::conductor::app_auth_token_store::AppAuthTokenStore;
use crate::conductor::conductor::app_broadcast::AppBroadcast;
use crate::conductor::config::ConductorConfig;
use crate::conductor::error::ConductorResult;
use crate::conductor::metrics::create_p2p_event_duration_metric;
use crate::conductor::p2p_agent_store::get_single_agent_info;
use crate::conductor::p2p_agent_store::list_all_agent_info;
use crate::conductor::p2p_agent_store::query_peer_density;
use crate::core::queue_consumer::InitialQueueTriggers;
use crate::core::queue_consumer::QueueConsumerMap;
#[cfg(any(test, feature = "test_utils"))]
use crate::core::queue_consumer::QueueTriggers;
use crate::core::ribosome::guest_callback::post_commit::PostCommitArgs;
use crate::core::ribosome::guest_callback::post_commit::POST_COMMIT_CHANNEL_BOUND;
use crate::core::ribosome::guest_callback::post_commit::POST_COMMIT_CONCURRENT_LIMIT;
use crate::core::ribosome::real_ribosome::ModuleCacheLock;
use crate::core::ribosome::RibosomeT;
use crate::core::workflow::ZomeCallResult;
use crate::{
    conductor::api::error::ConductorApiResult, core::ribosome::real_ribosome::RealRibosome,
};

use super::api::AppInterfaceApi;
use super::api::ZomeCall;
use super::config::AdminInterfaceConfig;
use super::config::InterfaceDriver;
use super::entry_def_store::get_entry_defs;
use super::error::ConductorError;
use super::interface::error::InterfaceResult;
use super::interface::websocket::spawn_admin_interface_tasks;
use super::interface::websocket::spawn_app_interface_task;
use super::interface::websocket::spawn_websocket_listener;
use super::manager::TaskManagerResult;
use super::p2p_agent_store;
use super::p2p_agent_store::P2pBatch;
use super::p2p_agent_store::*;
use super::ribosome_store::RibosomeStore;
use super::space::Space;
use super::space::Spaces;
use super::state::AppInterfaceConfig;
use super::state::AppInterfaceId;
use super::state::ConductorState;
use super::CellError;
use super::{api::AdminInterfaceApi, manager::TaskManagerClient};

mod builder;

mod chc;

mod graft_records_onto_source_chain;

mod app_auth_token_store;

/// Operations to manipulate agent keys.
///
/// Agent keys are handled in 2 places in Holochain, on the source chain of a cell and in the
/// Deepkey service, should it be installed. Operations to manipulate these keys include key
/// revocation and key update.
///
/// When revoking a key, it becomes invalid and the source chain can no longer be written to.
/// Clone cells can not be created any more either. This source chain state if final and can not
/// be reverted or changed.
mod agent_key_operations;

pub(crate) mod app_broadcast;

#[cfg(test)]
pub mod tests;

/// How long we should attempt to achieve a "network join" when first activating a cell,
/// before moving on and letting the network health activity go on in the background.
///
/// This gives us a chance to start an app in an "online" state, increasing the probability
/// of an app having full network access as soon as its UI begins making requests.
pub const JOIN_NETWORK_WAITING_PERIOD: std::time::Duration = std::time::Duration::from_secs(5);

/// A list of Cells which failed to start, and why
pub type CellStartupErrors = Vec<(CellId, CellError)>;

/// Cloneable reference to a Conductor
pub type ConductorHandle = Arc<Conductor>;

/// Legacy CellStatus which is no longer used. This can be removed
/// and is only here to avoid breaking deserialization specs.
#[derive(Debug, Clone, PartialEq, Eq, Serialize, Deserialize)]
#[deprecated = "Only here for deserialization, should be removed altogether when all clients are updated"]
pub enum CellStatus {
    /// Kitsune knows about this Cell and it is considered fully "online"
    Joined,

    /// The Cell is on its way to being fully joined. It is a valid Cell from
    /// the perspective of the conductor, and can handle HolochainP2pEvents,
    /// but it is considered not to be fully running from the perspective of
    /// app status, i.e. if any app has a required Cell with this status,
    /// the app is considered to be in the Paused state.
    PendingJoin(PendingJoinReason),

    /// The Cell is currently in the process of trying to join the network.
    Joining,
}

/// The reason why a cell is waiting to join the network.
#[derive(Debug, Clone, PartialEq, Eq, Serialize, Deserialize)]
pub enum PendingJoinReason {
    /// The initial state, no attempt has been made to join the network yet.
    Initial,

    /// The join failed with an error that is safe to retry, such as not
    /// being connected to the internet.
    Retry(String),

    /// The network join failed and will not be retried. This will impact
    /// the status of the associated
    /// app and require manual intervention from the user.
    Failed(String),

    /// The join attempt has timed out.
    TimedOut,
}

/// A [`Cell`] tracked by a Conductor, along with its [`CellStatus`]
#[derive(Debug, Clone)]
#[allow(deprecated)]
#[allow(unused)]
struct CellItem {
    cell: Arc<Cell>,
    status: CellStatus,
}

#[allow(dead_code)]
pub(crate) type StopBroadcaster = task_motel::StopBroadcaster;
pub(crate) type StopReceiver = task_motel::StopListener;

/// A Conductor is a group of [Cell]s
pub struct Conductor {
    /// The collection of available, running cells associated with this Conductor
    running_cells: RwShare<HashMap<CellId, CellItem>>,

    /// The config used to create this Conductor
    pub config: Arc<ConductorConfig>,

    /// The map of dna hash spaces.
    pub(crate) spaces: Spaces,

    /// Set to true when `conductor.shutdown()` has been called, so that other
    /// tasks can check on the shutdown status
    shutting_down: Arc<AtomicBool>,

    /// The admin websocket ports this conductor has open.
    /// This exists so that we can run tests and bind to port 0, and find out
    /// the dynamically allocated port later.
    admin_websocket_ports: RwShare<Vec<u16>>,

    /// The interface to the task manager
    task_manager: TaskManagerClient,

    /// The JoinHandle for the long-running task which processes the outcomes of ended tasks,
    /// taking actions like disabling cells or shutting down the conductor on errors.
    /// It terminates only when the TaskManager and all of its tasks have ended and dropped.
    pub(crate) outcomes_task: RwShare<Option<JoinHandle<TaskManagerResult>>>,

    /// Placeholder for what will be the real DNA/Wasm cache
    ribosome_store: RwShare<RibosomeStore>,

    /// Access to private keys for signing and encryption.
    keystore: MetaLairClient,

    /// Handle to the network actor.
    holochain_p2p: holochain_p2p::HolochainP2pRef,

    post_commit: tokio::sync::mpsc::Sender<PostCommitArgs>,

    scheduler: Arc<parking_lot::Mutex<Option<tokio::task::JoinHandle<()>>>>,

    pub(crate) running_services: RwShare<ConductorServices>,

    /// File system and in-memory cache for wasmer modules.
    // Used in ribosomes but kept here as a single instance.
    pub(crate) wasmer_module_cache: Arc<ModuleCacheLock>,

    app_auth_token_store: RwShare<AppAuthTokenStore>,

    /// Container to connect app signals to app interfaces, by installed app id.
    app_broadcast: AppBroadcast,
}

impl Conductor {
    /// Create a conductor builder.
    pub fn builder() -> ConductorBuilder {
        ConductorBuilder::new()
    }
}

/// Methods related to conductor startup/shutdown
mod startup_shutdown_impls {

    use crate::conductor::manager::{spawn_task_outcome_handler, OutcomeReceiver, OutcomeSender};

    use super::*;

    //-----------------------------------------------------------------------------
    /// Methods used by the [ConductorHandle]
    //-----------------------------------------------------------------------------
    impl Conductor {
        #[allow(clippy::too_many_arguments)]
        pub(crate) fn new(
            config: Arc<ConductorConfig>,
            ribosome_store: RwShare<RibosomeStore>,
            keystore: MetaLairClient,
            holochain_p2p: holochain_p2p::HolochainP2pRef,
            spaces: Spaces,
            post_commit: tokio::sync::mpsc::Sender<PostCommitArgs>,
            outcome_sender: OutcomeSender,
        ) -> Self {
            let tracing_scope = config.tracing_scope().unwrap_or_default();
            let maybe_data_root_path = config.data_root_path.clone().map(|path| (*path).clone());

            if let Some(path) = &maybe_data_root_path {
                let mut path = path.clone();
                path.push(WASM_CACHE);

                // best effort to ensure the cache dir exists if configured
                let _ = std::fs::create_dir_all(&path);
            }

            Self {
                spaces,
                running_cells: RwShare::new(HashMap::new()),
                config,
                shutting_down: Arc::new(AtomicBool::new(false)),
                task_manager: TaskManagerClient::new(outcome_sender, tracing_scope),
                // Must be initialized later, since it requires an Arc<Conductor>
                outcomes_task: RwShare::new(None),
                admin_websocket_ports: RwShare::new(Vec::new()),
                scheduler: Arc::new(parking_lot::Mutex::new(None)),
                ribosome_store,
                keystore,
                holochain_p2p,
                post_commit,
                running_services: RwShare::new(ConductorServices::default()),
                wasmer_module_cache: Arc::new(ModuleCacheLock::new(ModuleCache::new(
                    maybe_data_root_path.map(|p| p.join(WASM_CACHE)),
                ))),
                app_auth_token_store: RwShare::default(),
                app_broadcast: AppBroadcast::default(),
            }
        }

        /// A gate to put at the top of public functions to ensure that work is not
        /// attempted after a shutdown has been issued
        pub fn check_running(&self) -> ConductorResult<()> {
            if self
                .shutting_down
                .load(std::sync::atomic::Ordering::Relaxed)
            {
                Err(ConductorError::ShuttingDown)
            } else {
                Ok(())
            }
        }

        /// Take ownership of the TaskManagerClient as well as the task which completes
        /// when all managed tasks have completed
        pub fn detach_task_management(&self) -> Option<JoinHandle<TaskManagerResult>> {
            self.outcomes_task.share_mut(|tm| tm.take())
        }

        /// Broadcasts the shutdown signal to all managed tasks
        /// and returns a future to await for shutdown to complete.
        pub fn shutdown(&self) -> JoinHandle<TaskManagerResult> {
            self.shutting_down
                .store(true, std::sync::atomic::Ordering::Relaxed);

            use ghost_actor::GhostControlSender;
            let ghost_shutdown = self.holochain_p2p.ghost_actor_shutdown_immediate();
            let mut tm = self.task_manager();
            let task = self.detach_task_management().expect("Attempting to shut down after already detaching task management or previous shutdown");
            tokio::task::spawn(async move {
                tracing::info!("Sending shutdown signal to all managed tasks.");
                let (_, _, r) = futures::join!(ghost_shutdown, tm.shutdown().boxed(), task,);
                r?
            })
        }

        #[cfg_attr(feature = "instrument", tracing::instrument(skip_all, fields(scope=self.config.network.tracing_scope)))]
        pub(crate) async fn initialize_conductor(
            self: Arc<Self>,
            outcome_rx: OutcomeReceiver,
            admin_configs: Vec<AdminInterfaceConfig>,
        ) -> ConductorResult<CellStartupErrors> {
            self.load_dnas().await?;

            info!("Conductor startup: DNAs loaded.");

            // Start the task manager
            self.outcomes_task.share_mut(|lock| {
                if lock.is_some() {
                    panic!("Cannot start task manager twice");
                }
                let task = spawn_task_outcome_handler(self.clone(), outcome_rx);
                *lock = Some(task);
            });

            self.clone().initialize_services().await?;
            self.clone().add_admin_interfaces(admin_configs).await?;

            info!("Conductor startup: admin interface(s) added.");

            self.clone().startup_app_interfaces().await?;

            info!("Conductor startup: app interfaces started.");

            // We don't care what fx are returned here, since all cells need to
            // be spun up
            let _ = self.start_paused_apps().await?;
            let res = self.process_app_status_fx(AppStatusFx::SpinUp, None).await;

            info!("Conductor startup: apps started.");

            res
        }
    }
}

/// Methods related to conductor interfaces
mod interface_impls {
    use super::*;
    use holochain_conductor_api::AppInterfaceInfo;
    use holochain_types::websocket::AllowedOrigins;

    impl Conductor {
        /// Spawn all admin interface tasks, register them with the TaskManager,
        /// and modify the conductor accordingly, based on the config passed in
        #[cfg_attr(feature = "instrument", tracing::instrument(skip_all))]
        pub async fn add_admin_interfaces(
            self: Arc<Self>,
            configs: Vec<AdminInterfaceConfig>,
        ) -> ConductorResult<Vec<u16>> {
            let admin_api = AdminInterfaceApi::new(self.clone());
            let tm = self.task_manager();

            // Closure to process each admin config item
            let spawn_from_config = |AdminInterfaceConfig { driver, .. }| {
                let admin_api = admin_api.clone();
                let tm = tm.clone();
                async move {
                    match driver {
                        InterfaceDriver::Websocket {
                            port,
                            allowed_origins,
                        } => {
                            let listener = spawn_websocket_listener(port, allowed_origins).await?;
                            let port = listener.local_addrs()?[0].port();
                            spawn_admin_interface_tasks(
                                tm.clone(),
                                listener,
                                admin_api.clone(),
                                port,
                            );

                            InterfaceResult::Ok(port)
                        }
                    }
                }
            };

            // spawn interface tasks, collect their JoinHandles,
            // panic on errors.
            let ports: Result<Vec<_>, _> =
                future::join_all(configs.into_iter().map(spawn_from_config))
                    .await
                    .into_iter()
                    .collect();
            // Exit if the admin interfaces fail to be created
            let ports = ports.map_err(Box::new)?;

            for p in &ports {
                self.add_admin_port(*p);
            }

            Ok(ports)
        }

        /// Spawn a new app interface task, register it with the TaskManager,
        /// and modify the conductor accordingly, based on the config passed in.
        ///
        /// Returns the given or auto-chosen port number if giving an Ok Result
        #[cfg_attr(feature = "instrument", tracing::instrument(skip_all))]
        pub async fn add_app_interface(
            self: Arc<Self>,
            port: either::Either<u16, AppInterfaceId>,
            allowed_origins: AllowedOrigins,
            installed_app_id: Option<InstalledAppId>,
        ) -> ConductorResult<u16> {
            let interface_id = match port {
                either::Either::Left(port) => AppInterfaceId::new(port),
                either::Either::Right(id) => id,
            };
            let port = interface_id.port();
            debug!("Attaching interface {}", port);
            let app_api = AppInterfaceApi::new(self.clone());

            let tm = self.task_manager();

            // TODO: RELIABILITY: Handle this task by restarting it if it fails and log the error
            let port = spawn_app_interface_task(
                tm.clone(),
                port,
                allowed_origins.clone(),
                installed_app_id.clone(),
                app_api,
                self.app_broadcast.clone(),
            )
            .await
            .map_err(Box::new)?;

            let config = AppInterfaceConfig::websocket(port, allowed_origins, installed_app_id);
            self.update_state(|mut state| {
                state.app_interfaces.insert(interface_id, config);

                Ok(state)
            })
            .await?;
            debug!("App interface added at port: {}", port);
            Ok(port)
        }

        /// Returns a port which is guaranteed to have a websocket listener with an Admin interface
        /// on it. Useful for specifying port 0 and letting the OS choose a free port.
        pub fn get_arbitrary_admin_websocket_port(&self) -> Option<u16> {
            self.admin_websocket_ports.share_ref(|p| p.first().copied())
        }

        /// Give a list of networking ports taken up as running app interface tasks
        #[cfg_attr(feature = "instrument", tracing::instrument(skip_all))]
        pub async fn list_app_interfaces(&self) -> ConductorResult<Vec<AppInterfaceInfo>> {
            Ok(self
                .get_state()
                .await?
                .app_interfaces
                .values()
                .map(|config| AppInterfaceInfo {
                    port: config.driver.port(),
                    allowed_origins: config.driver.allowed_origins().clone(),
                    installed_app_id: config.installed_app_id.clone(),
                })
                .collect())
        }

        /// Start all app interfaces currently in state.
        /// This should only be run at conductor initialization.
        #[allow(irrefutable_let_patterns)]
        #[cfg_attr(feature = "instrument", tracing::instrument(skip_all))]
        pub(crate) async fn startup_app_interfaces(self: Arc<Self>) -> ConductorResult<()> {
            for (id, config) in &self.get_state().await?.app_interfaces {
                debug!("Starting up app interface: {:?}", id);
                let _ = self
                    .clone()
                    .add_app_interface(
                        either::Right(id.clone()),
                        config.driver.allowed_origins().clone(),
                        config.installed_app_id.clone(),
                    )
                    .await?;
            }
            Ok(())
        }
    }
}

/// DNA-related methods
mod dna_impls {
    use super::*;

    impl Conductor {
        /// Get the list of hashes of installed Dnas in this Conductor
        pub fn list_dnas(&self) -> Vec<DnaHash> {
            let dpki_dna_hash = self
                .running_services()
                .dpki
                .map(|dpki| dpki.cell_id.dna_hash().clone());
            let mut hashes = self.ribosome_store().share_ref(|ds| ds.list());
            if let Some(dpki_dna_hash) = dpki_dna_hash {
                hashes.retain(|h| *h != dpki_dna_hash);
            }
            hashes
        }

        /// Get a [`DnaDef`] from the [`RibosomeStore`]
        pub fn get_dna_def(&self, hash: &DnaHash) -> Option<DnaDef> {
            self.ribosome_store().share_ref(|ds| ds.get_dna_def(hash))
        }

        /// Get a [`DnaFile`] from the [`RibosomeStore`]
        pub fn get_dna_file(&self, hash: &DnaHash) -> Option<DnaFile> {
            self.ribosome_store().share_ref(|ds| ds.get_dna_file(hash))
        }

        /// Get an [`EntryDef`] from the [`EntryDefBufferKey`]
        pub fn get_entry_def(&self, key: &EntryDefBufferKey) -> Option<EntryDef> {
            self.ribosome_store().share_ref(|ds| ds.get_entry_def(key))
        }

        /// Create a hash map of all existing DNA definitions, mapped to cell
        /// ids.
        pub fn get_dna_definitions(
            &self,
            app: &InstalledApp,
        ) -> ConductorResult<HashMap<CellId, DnaDefHashed>> {
            let mut dna_defs = HashMap::new();
            for cell_id in app.all_cells() {
                let ribosome = self.get_ribosome(cell_id.dna_hash())?;
                let dna_def = ribosome.dna_def();
                dna_defs.insert(cell_id.to_owned(), dna_def.to_owned());
            }
            Ok(dna_defs)
        }

        pub(crate) async fn register_dna_wasm(
            &self,
            ribosome: RealRibosome,
        ) -> ConductorResult<Vec<(EntryDefBufferKey, EntryDef)>> {
            let is_full_wasm_dna = ribosome
                .dna_def()
                .all_zomes()
                .all(|(_, zome_def)| matches!(zome_def, ZomeDef::Wasm(_)));

            // Only install wasm if the DNA is composed purely of WasmZomes (no InlineZomes)
            if is_full_wasm_dna {
                Ok(self.put_wasm(ribosome).await?)
            } else {
                Ok(Vec::with_capacity(0))
            }
        }

        pub(crate) fn register_dna_entry_defs(
            &self,
            entry_defs: Vec<(EntryDefBufferKey, EntryDef)>,
        ) {
            self.ribosome_store
                .share_mut(|d| d.add_entry_defs(entry_defs));
        }

        pub(crate) fn add_ribosome_to_store(&self, ribosome: RealRibosome) {
            self.ribosome_store.share_mut(|d| d.add_ribosome(ribosome));
        }

        pub(crate) async fn load_wasms_into_dna_files(
            &self,
        ) -> ConductorResult<(
            impl IntoIterator<Item = (DnaHash, RealRibosome)>,
            impl IntoIterator<Item = (EntryDefBufferKey, EntryDef)>,
        )> {
            let db = &self.spaces.wasm_db;

            // Load out all dna defs
            let (wasms, defs) = db
                .read_async(move |txn| {
                    // Get all the dna defs.
                    let dna_defs: Vec<_> = holochain_state::dna_def::get_all(&txn)?
                        .into_iter()
                        .collect();

                    // Gather all the unique wasms.
                    let unique_wasms = dna_defs
                        .iter()
                        .flat_map(|dna_def| {
                            dna_def
                                .all_zomes()
                                .map(|(zome_name, zome)| Ok(zome.wasm_hash(zome_name)?))
                        })
                        .collect::<ConductorResult<HashSet<_>>>()?;

                    // Get the code for each unique wasm.
                    let wasms = unique_wasms
                        .into_iter()
                        .map(|wasm_hash| {
                            holochain_state::wasm::get(&txn, &wasm_hash)?
                                .map(|hashed| hashed.into_content())
                                .ok_or(ConductorError::WasmMissing)
                                .map(|wasm| (wasm_hash, wasm))
                        })
                        .collect::<ConductorResult<HashMap<_, _>>>()?;
                    let wasms = holochain_state::dna_def::get_all(&txn)?
                        .into_iter()
                        .map(|dna_def| {
                            // Load all wasms for each dna_def from the wasm db into memory
                            let wasms = dna_def.all_zomes().filter_map(|(zome_name, zome)| {
                                let wasm_hash = zome.wasm_hash(zome_name).ok()?;
                                // Note this is a cheap arc clone.
                                wasms.get(&wasm_hash).cloned()
                            });
                            let wasms = wasms.collect::<Vec<_>>();
                            (dna_def, wasms)
                        })
                        // This needs to happen due to the environment not being Send
                        .collect::<Vec<_>>();
                    let defs = holochain_state::entry_def::get_all(&txn)?;
                    ConductorResult::Ok((wasms, defs))
                })
                .await?;
            // try to join all the tasks and return the list of dna files
            let wasms = wasms.into_iter().map(|(dna_def, wasms)| async move {
                let dna_file = DnaFile::new(dna_def.into_content(), wasms).await;
                let ribosome =
                    RealRibosome::new(dna_file, self.wasmer_module_cache.clone()).await?;
                ConductorResult::Ok((ribosome.dna_hash().clone(), ribosome))
            });
            let dnas = futures::future::try_join_all(wasms).await?;
            Ok((dnas, defs))
        }

        /// Get the root environment directory.
        pub fn root_db_dir(&self) -> &PathBuf {
            &self.spaces.db_dir
        }

        /// Get the keystore.
        pub fn keystore(&self) -> &MetaLairClient {
            &self.keystore
        }

        /// Get a reference to the conductor's HolochainP2p.
        pub fn holochain_p2p(&self) -> &holochain_p2p::HolochainP2pRef {
            &self.holochain_p2p
        }

        /// Remove cells from the cell map in the Conductor
        pub(crate) async fn remove_cells(&self, cell_ids: &[CellId]) {
            let to_cleanup: Vec<_> = self.running_cells.share_mut(|cells| {
                cell_ids
                    .iter()
                    .filter_map(|cell_id| cells.remove(cell_id).map(|c| (cell_id, c)))
                    .collect()
            });
            for (cell_id, item) in to_cleanup {
                if let Err(err) = item.cell.cleanup().await {
                    tracing::error!("Error cleaning up Cell: {:?}\nCellId: {}", err, cell_id);
                }
            }
        }

        /// Restart every paused app
        #[cfg_attr(feature = "instrument", tracing::instrument(skip_all))]
        pub(crate) async fn start_paused_apps(&self) -> ConductorResult<AppStatusFx> {
            let (_, delta) = self
                .update_state_prime(|mut state| {
                    let ids = state.paused_apps().map(first).cloned().collect::<Vec<_>>();
                    if !ids.is_empty() {
                        tracing::info!("Restarting {} paused apps: {:#?}", ids.len(), ids);
                    }
                    let deltas: Vec<AppStatusFx> = ids
                        .into_iter()
                        .map(|id| {
                            state
                                .transition_app_status(&id, AppStatusTransition::Start)
                                .map(second)
                        })
                        .collect::<Result<Vec<_>, _>>()?;
                    let delta = deltas
                        .into_iter()
                        .fold(AppStatusFx::default(), AppStatusFx::combine);
                    Ok((state, delta))
                })
                .await?;
            Ok(delta)
        }

        pub(crate) async fn put_wasm(
            &self,
            ribosome: RealRibosome,
        ) -> ConductorResult<Vec<(EntryDefBufferKey, EntryDef)>> {
            let dna_def = ribosome.dna_def().clone();
            let code = ribosome.dna_file().code().clone().into_values();
            let zome_defs = get_entry_defs(ribosome).await?;
            self.put_wasm_code(dna_def, code, zome_defs).await
        }

        #[cfg_attr(feature = "instrument", tracing::instrument(skip_all))]
        pub(crate) async fn put_wasm_code(
            &self,
            dna: DnaDefHashed,
            code: impl Iterator<Item = wasm::DnaWasm>,
            zome_defs: Vec<(EntryDefBufferKey, EntryDef)>,
        ) -> ConductorResult<Vec<(EntryDefBufferKey, EntryDef)>> {
            // TODO: PERF: This loop might be slow
            let wasms = futures::future::join_all(code.map(DnaWasmHashed::from_content)).await;

            self.spaces
                .wasm_db
                .write_async({
                    let zome_defs = zome_defs.clone();
                    move |txn| {
                        for dna_wasm in wasms {
                            if !holochain_state::wasm::contains(txn, dna_wasm.as_hash())? {
                                holochain_state::wasm::put(txn, dna_wasm)?;
                            }
                        }

                        for (key, entry_def) in zome_defs.clone() {
                            holochain_state::entry_def::put(txn, key, &entry_def)?;
                        }

                        if !holochain_state::dna_def::contains(txn, dna.as_hash())? {
                            holochain_state::dna_def::put(txn, dna.into_content())?;
                        }
                        StateMutationResult::Ok(())
                    }
                })
                .await?;

            Ok(zome_defs)
        }

        #[cfg_attr(feature = "instrument", tracing::instrument(skip_all))]
        pub(crate) async fn load_dnas(&self) -> ConductorResult<()> {
            let (ribosomes, entry_defs) = self.load_wasms_into_dna_files().await?;
            self.ribosome_store().share_mut(|ds| {
                ds.add_ribosomes(ribosomes);
                ds.add_entry_defs(entry_defs);
            });
            Ok(())
        }

        /// Install a [`DnaFile`] in this Conductor
        #[cfg_attr(feature = "instrument", tracing::instrument(skip_all))]
        pub async fn register_dna(&self, dna: DnaFile) -> ConductorResult<()> {
            if self.get_ribosome(dna.dna_hash()).is_ok() {
                // ribosome for dna is already registered in store
                return Ok(());
            }

            let ribosome = RealRibosome::new(dna, self.wasmer_module_cache.clone()).await?;

            let entry_defs = self.register_dna_wasm(ribosome.clone()).await?;

            self.register_dna_entry_defs(entry_defs);

            self.add_ribosome_to_store(ribosome);

            Ok(())
        }
    }
}

/// Network-related methods
mod network_impls {
    use std::time::Duration;

    use futures::future::join_all;
    use rusqlite::params;

    use holochain_conductor_api::{
        CellInfo, DnaStorageInfo, NetworkInfo, StorageBlob, StorageInfo,
    };
    use holochain_p2p::HolochainP2pSender;
    use holochain_sqlite::stats::{get_size_on_disk, get_used_size};
    use holochain_zome_types::block::Block;
    use holochain_zome_types::block::BlockTargetId;
    use kitsune_p2p::KitsuneAgent;
    use kitsune_p2p::KitsuneBinType;

    use crate::conductor::api::error::{
        zome_call_response_to_conductor_api_result, ConductorApiError,
    };

    use super::*;

    impl Conductor {
        /// Get signed agent info from the conductor
        pub async fn get_agent_infos(
            &self,
            cell_id: Option<CellId>,
        ) -> ConductorApiResult<Vec<AgentInfoSigned>> {
            match cell_id {
                Some(c) => {
                    let (d, a) = c.into_dna_and_agent();
                    let db = self.p2p_agents_db(&d);
                    Ok(get_single_agent_info(db.into(), d, a)
                        .await?
                        .map(|a| vec![a])
                        .unwrap_or_default())
                }
                None => {
                    let mut out = Vec::new();
                    // collecting so the mutex lock can close
                    let envs = self.spaces.get_from_spaces(|s| s.p2p_agents_db.clone());
                    for db in envs {
                        out.append(&mut all_agent_infos(db.into()).await?);
                    }
                    Ok(out)
                }
            }
        }

        pub(crate) async fn witness_nonce_from_calling_agent(
            &self,
            agent: AgentPubKey,
            nonce: Nonce256Bits,
            expires: Timestamp,
        ) -> ConductorResult<WitnessNonceResult> {
            Ok(witness_nonce(
                &self.spaces.conductor_db,
                agent,
                nonce,
                Timestamp::now(),
                expires,
            )
            .await?)
        }

        /// Block some target.
        pub async fn block(&self, input: Block) -> DatabaseResult<()> {
            self.spaces.block(input).await
        }

        /// Unblock some target.
        pub async fn unblock(&self, input: Block) -> DatabaseResult<()> {
            self.spaces.unblock(input).await
        }

        /// Check if some target is blocked.
        pub async fn is_blocked(
            &self,
            input: BlockTargetId,
            timestamp: Timestamp,
        ) -> DatabaseResult<bool> {
            self.spaces.is_blocked(input, timestamp).await
        }

        pub(crate) async fn prune_p2p_agents_db(&self) -> ConductorResult<()> {
            use holochain_p2p::AgentPubKeyExt;

            let mut space_to_agents = HashMap::new();

            for cell in self.running_cells.share_ref(|c| {
                <Result<_, one_err::OneErr>>::Ok(c.keys().cloned().collect::<Vec<_>>())
            })? {
                space_to_agents
                    .entry(cell.dna_hash().clone())
                    .or_insert_with(Vec::new)
                    .push(cell.agent_pubkey().to_kitsune());
            }

            for (space, agents) in space_to_agents {
                let db = self.spaces.p2p_agents_db(&space)?;
                p2p_prune(&db, agents).await?;
            }

            Ok(())
        }

        pub(crate) async fn network_info(
            &self,
            installed_app_id: &InstalledAppId,
            payload: &NetworkInfoRequestPayload,
        ) -> ConductorResult<Vec<NetworkInfo>> {
            use holochain_sqlite::sql::sql_cell::SUM_OF_RECEIVED_BYTES_SINCE_TIMESTAMP;

            let NetworkInfoRequestPayload {
                agent_pub_key,
                dnas,
                last_time_queried,
            } = payload;

            let app_info = self
                .get_app_info(installed_app_id)
                .await?
                .ok_or_else(|| ConductorError::AppNotInstalled(installed_app_id.clone()))?;

            if agent_pub_key != &app_info.agent_pub_key
                && !app_info
                    .cell_info
                    .values()
                    .flatten()
                    .any(|cell_info| match cell_info {
                        CellInfo::Provisioned(cell) => cell.cell_id.agent_pubkey() == agent_pub_key,
                        _ => false,
                    })
            {
                return Err(ConductorError::AppAccessError(
                    installed_app_id.clone(),
                    Box::new(agent_pub_key.clone()),
                ));
            }

            futures::future::join_all(dnas.iter().map(|dna| async move {
                let diagnostics = self.holochain_p2p.get_diagnostics(dna.clone()).await?;
                let fetch_pool_info = diagnostics
                    .fetch_pool
                    .info([dna.to_kitsune()].into_iter().collect());

                // query number of agents from peer db
                let db = { self.p2p_agents_db(dna) };

                let (current_number_of_peers, arc_size, total_network_peers) = db
                    .read_async({
                        let agent_pub_key = agent_pub_key.clone();
                        let space = dna.clone().into_kitsune();
                        move |txn| -> DatabaseResult<(u32, f64, u32)> {
                            let current_number_of_peers = txn.p2p_count_agents(space.clone())?;

                            // query arc size and extrapolated coverage and estimate total peers
                            let (arc_size, total_network_peers) = match txn.p2p_get_agent(
                                space.clone(),
                                &KitsuneAgent::new(agent_pub_key.get_raw_36().to_vec()),
                            )? {
                                None => (0.0, 0),
                                Some(agent) => {
                                    let arc_size = agent.storage_arc().coverage();
                                    let agents_in_arc = txn.p2p_gossip_query_agents(
                                        space.clone(),
                                        u64::MIN,
                                        u64::MAX,
                                        agent.storage_arc().inner().into(),
                                    )?;
                                    let number_of_agents_in_arc = agents_in_arc.len();
                                    let total_network_peers = if number_of_agents_in_arc == 0 {
                                        0
                                    } else {
                                        (number_of_agents_in_arc as f64 / arc_size) as u32
                                    };
                                    (arc_size, total_network_peers)
                                }
                            };

                            Ok((current_number_of_peers, arc_size, total_network_peers))
                        }
                    })
                    .await?;

                // get sum of bytes from dht and cache db since last time
                // request was made or since the beginning of time
                let last_time_queried = match last_time_queried {
                    Some(timestamp) => *timestamp,
                    None => Timestamp::ZERO,
                };
                let sum_of_bytes_row_fn = |row: &Row| {
                    row.get(0)
                        .map(|maybe_bytes_received: Option<u64>| maybe_bytes_received.unwrap_or(0))
                        .map_err(DatabaseError::SqliteError)
                };
                let dht_db = self
                    .get_or_create_dht_db(dna)
                    .map_err(|err| ConductorError::Other(Box::new(err)))?;
                let dht_bytes_received = dht_db
                    .read_async({
                        move |txn| {
                            txn.query_row_and_then(
                                SUM_OF_RECEIVED_BYTES_SINCE_TIMESTAMP,
                                params![last_time_queried.as_micros()],
                                sum_of_bytes_row_fn,
                            )
                        }
                    })
                    .await?;

                let cache_db = self
                    .get_or_create_cache_db(dna)
                    .map_err(|err| ConductorError::Other(Box::new(err)))?;
                let cache_bytes_received = cache_db
                    .read_async(move |txn| {
                        txn.query_row_and_then(
                            SUM_OF_RECEIVED_BYTES_SINCE_TIMESTAMP,
                            params![last_time_queried.as_micros()],
                            sum_of_bytes_row_fn,
                        )
                    })
                    .await?;
                let bytes_since_last_time_queried = dht_bytes_received + cache_bytes_received;

                // calculate open peer connections based on current gossip sessions
                let completed_rounds_since_last_time_queried = diagnostics
                    .metrics
                    .read()
                    .peer_node_histories()
                    .iter()
                    .flat_map(|(_, node_history)| node_history.completed_rounds.clone())
                    .filter(|completed_round| {
                        let now = tokio::time::Instant::now();
                        let round_start_time_diff = now - completed_round.start_time;
                        let round_start_timestamp =
                            Timestamp::from_micros(round_start_time_diff.as_micros() as i64);
                        round_start_timestamp > last_time_queried
                    })
                    .count() as u32;

                ConductorResult::Ok(NetworkInfo {
                    fetch_pool_info,
                    current_number_of_peers,
                    arc_size,
                    total_network_peers,
                    bytes_since_last_time_queried,
                    completed_rounds_since_last_time_queried,
                })
            }))
            .await
            .into_iter()
            .collect::<Result<Vec<_>, _>>()
        }

        #[cfg_attr(feature = "instrument", tracing::instrument(skip_all))]
        pub(crate) async fn storage_info(&self) -> ConductorResult<StorageInfo> {
            let state = self.get_state().await?;

            let all_dna: HashMap<DnaHash, Vec<InstalledAppId>> = HashMap::new();
            let all_dna = state.installed_apps_and_services().iter().fold(
                all_dna,
                |mut acc, (installed_app_id, app)| {
                    for cell_id in app.all_cells() {
                        acc.entry(cell_id.dna_hash().clone())
                            .or_default()
                            .push(installed_app_id.clone());
                    }

                    acc
                },
            );

            let app_data_blobs =
                futures::future::join_all(all_dna.iter().map(|(dna_hash, used_by)| async {
                    self.storage_info_for_dna(dna_hash, used_by).await
                }))
                .await
                .into_iter()
                .collect::<Result<Vec<StorageBlob>, ConductorError>>()?;

            Ok(StorageInfo {
                blobs: app_data_blobs,
            })
        }

        async fn storage_info_for_dna(
            &self,
            dna_hash: &DnaHash,
            used_by: &Vec<InstalledAppId>,
        ) -> ConductorResult<StorageBlob> {
            let authored_dbs = self.spaces.get_all_authored_dbs(dna_hash)?;
            let dht_db = self.spaces.dht_db(dna_hash)?;
            let cache_db = self.spaces.cache(dna_hash)?;

            Ok(StorageBlob::Dna(DnaStorageInfo {
                authored_data_size_on_disk: join_all(
                    authored_dbs
                        .iter()
                        .map(|db| db.read_async(get_size_on_disk)),
                )
                .await
                .into_iter()
                .map(|r| r.map_err(ConductorError::DatabaseError))
                .collect::<Result<Vec<_>, _>>()?
                .into_iter()
                .sum(),
                authored_data_size: join_all(
                    authored_dbs.iter().map(|db| db.read_async(get_used_size)),
                )
                .await
                .into_iter()
                .map(|r| r.map_err(ConductorError::DatabaseError))
                .collect::<Result<Vec<_>, _>>()?
                .into_iter()
                .sum(),
                dht_data_size_on_disk: dht_db
                    .read_async(get_size_on_disk)
                    .map_err(ConductorError::DatabaseError)
                    .await?,
                dht_data_size: dht_db
                    .read_async(get_used_size)
                    .map_err(ConductorError::DatabaseError)
                    .await?,
                cache_data_size_on_disk: cache_db
                    .read_async(get_size_on_disk)
                    .map_err(ConductorError::DatabaseError)
                    .await?,
                cache_data_size: cache_db
                    .read_async(get_used_size)
                    .map_err(ConductorError::DatabaseError)
                    .await?,
                used_by: used_by.clone(),
            }))
        }

        #[cfg_attr(feature = "instrument", tracing::instrument(skip(self)))]
        pub(crate) async fn dispatch_holochain_p2p_event(
            &self,
            event: holochain_p2p::event::HolochainP2pEvent,
        ) -> ConductorApiResult<()> {
            use HolochainP2pEvent::*;
            let dna_hash = event.dna_hash().clone();
            trace!(dispatch_event = ?event);
            match event {
                PutAgentInfoSigned {
                    peer_data, respond, ..
                } => {
                    let sender = self.p2p_batch_sender(&dna_hash);
                    let (result_sender, response) = tokio::sync::oneshot::channel();
                    let _ = sender
                        .send_timeout(
                            P2pBatch {
                                peer_data,
                                result_sender,
                            },
                            Duration::from_secs(10),
                        )
                        .await;
                    let res = match response.await {
                        Ok(r) => r.map_err(holochain_p2p::HolochainP2pError::other),
                        Err(e) => Err(holochain_p2p::HolochainP2pError::other(e)),
                    };
                    respond.respond(Ok(async move { res }.boxed().into()));
                }
                QueryAgentInfoSigned {
                    kitsune_space,
                    agents,
                    respond,
                    ..
                } => {
                    let db = { self.p2p_agents_db(&dna_hash) };
                    let res = list_all_agent_info(db.into(), kitsune_space)
                        .await
                        .map(|infos| match agents {
                            Some(agents) => infos
                                .into_iter()
                                .filter(|info| agents.contains(&info.agent))
                                .collect(),
                            None => infos,
                        })
                        .map_err(holochain_p2p::HolochainP2pError::other);
                    respond.respond(Ok(async move { res }.boxed().into()));
                }
                QueryGossipAgents {
                    since_ms,
                    until_ms,
                    arc_set,
                    respond,
                    ..
                } => {
                    let db = { self.p2p_agents_db(&dna_hash) };
                    let res = db
                        .p2p_gossip_query_agents(since_ms, until_ms, (*arc_set).clone())
                        .await
                        .map_err(holochain_p2p::HolochainP2pError::other);

                    respond.respond(Ok(async move { res }.boxed().into()));
                }
                QueryAgentInfoSignedNearBasis {
                    kitsune_space,
                    basis_loc,
                    limit,
                    respond,
                    ..
                } => {
                    let db = { self.p2p_agents_db(&dna_hash) };
                    let res = list_all_agent_info_signed_near_basis(
                        db.into(),
                        kitsune_space,
                        basis_loc,
                        limit,
                    )
                    .await
                    .map_err(holochain_p2p::HolochainP2pError::other);
                    respond.respond(Ok(async move { res }.boxed().into()));
                }
                QueryPeerDensity {
                    kitsune_space,
                    dht_arc,
                    respond,
                    ..
                } => {
                    let cutoff = self
                        .get_config()
                        .network
                        .tuning_params
                        .danger_gossip_recent_threshold();
                    let topo = self
                        .get_dna_def(&dna_hash)
                        .ok_or_else(|| DnaError::DnaMissing(dna_hash.clone()))?
                        .topology(cutoff);
                    let tuning = self.get_config().kitsune_tuning_params();
                    let db = { self.p2p_agents_db(&dna_hash) };
                    let res = query_peer_density(
                        db.into(),
                        topo,
                        tuning.to_arq_strat().into(),
                        kitsune_space,
                        dht_arc,
                    )
                    .await
                    .map_err(holochain_p2p::HolochainP2pError::other);
                    respond.respond(Ok(async move { res }.boxed().into()));
                }
                SignNetworkData {
                    respond,
                    to_agent,
                    data,
                    ..
                } => {
                    let signature = to_agent.sign_raw(self.keystore(), data.into()).await?;
                    respond.respond(Ok(async move { Ok(signature) }.boxed().into()));
                }
                HolochainP2pEvent::CallRemote { .. }
                | CountersigningSessionNegotiation { .. }
                | Get { .. }
                | GetMeta { .. }
                | GetLinks { .. }
                | CountLinks { .. }
                | GetAgentActivity { .. }
                | MustGetAgentActivity { .. }
                | ValidationReceiptsReceived { .. } => {
                    let cell_id =
                        CellId::new(event.dna_hash().clone(), event.target_agents().clone());
                    let cell = self.cell_by_id(&cell_id).await?;
                    cell.handle_holochain_p2p_event(event).await?;
                }
                Publish {
                    dna_hash,
                    respond,
                    request_validation_receipt,
                    countersigning_session,
                    ops,
                    ..
                } => {
                    async {
                        let res = self
                            .spaces
                            .handle_publish(
                                &dna_hash,
                                request_validation_receipt,
                                countersigning_session,
                                ops,
                            )
                            .await
                            .map_err(holochain_p2p::HolochainP2pError::other);
                        respond.respond(Ok(async move { res }.boxed().into()));
                    }
                    .instrument(debug_span!("handle_publish"))
                    .await;
                }
                FetchOpData {
                    respond,
                    query,
                    dna_hash,
                    ..
                } => {
                    async {
                        let res = self
                            .spaces
                            .handle_fetch_op_data(&dna_hash, query)
                            .await
                            .map_err(holochain_p2p::HolochainP2pError::other);
                        respond.respond(Ok(async move { res }.boxed().into()));
                    }
                    .instrument(debug_span!("handle_fetch_op_data"))
                    .await;
                }

                HolochainP2pEvent::QueryOpHashes {
                    dna_hash,
                    window,
                    max_ops,
                    include_limbo,
                    arc_set,
                    respond,
                    ..
                } => {
                    let res = self
                        .spaces
                        .handle_query_op_hashes(&dna_hash, arc_set, window, max_ops, include_limbo)
                        .await
                        .map_err(holochain_p2p::HolochainP2pError::other);

                    respond.respond(Ok(async move { res }.boxed().into()));
                }
            }
            Ok(())
        }

        /// List all host functions provided by this conductor for wasms.
        pub async fn list_wasm_host_functions(&self) -> ConductorApiResult<Vec<String>> {
            Ok(RealRibosome::tooling_imports().await?)
        }

        /// Invoke a zome function on a Cell
        pub async fn call_zome(&self, call: ZomeCall) -> ConductorApiResult<ZomeCallResult> {
            let cell = self.cell_by_id(&call.cell_id).await?;
            Ok(cell.call_zome(call, None).await?)
        }

        pub(crate) async fn call_zome_with_workspace(
            &self,
            call: ZomeCall,
            workspace_lock: SourceChainWorkspace,
        ) -> ConductorApiResult<ZomeCallResult> {
            debug!(cell_id = ?call.cell_id);
            let cell = self.cell_by_id(&call.cell_id).await?;
            Ok(cell.call_zome(call, Some(workspace_lock)).await?)
        }

        /// Make a zome call with deserialization and some error unwrapping built in
        pub async fn easy_call_zome<I, O, Z>(
            &self,
            provenance: &AgentPubKey,
            cap_secret: Option<CapSecret>,
            cell_id: CellId,
            zome_name: Z,
            fn_name: impl Into<FunctionName>,
            payload: I,
        ) -> ConductorApiResult<O>
        where
            ZomeName: From<Z>,
            I: Serialize + std::fmt::Debug,
            O: serde::de::DeserializeOwned + std::fmt::Debug,
        {
            let payload = ExternIO::encode(payload).expect("Couldn't serialize payload");
            let now = Timestamp::now();
            let (nonce, expires_at) =
                holochain_nonce::fresh_nonce(now).map_err(ConductorApiError::Other)?;
            let call_unsigned = ZomeCallUnsigned {
                cell_id,
                zome_name: zome_name.into(),
                fn_name: fn_name.into(),
                cap_secret,
                provenance: provenance.clone(),
                payload,
                nonce,
                expires_at,
            };
            let call =
                ZomeCall::try_from_unsigned_zome_call(self.keystore(), call_unsigned).await?;
            let response = self.call_zome(call).await;
            match response {
                Ok(Ok(response)) => Ok(zome_call_response_to_conductor_api_result(response)?),
                Ok(Err(error)) => Err(ConductorApiError::Other(Box::new(error))),
                Err(error) => Err(error),
            }
        }
    }
}

/// Flags for [`Conductor::install_app_common`]
#[derive(Default)]
pub struct InstallAppCommonFlags {
    /// From [`AppManifestV1::defer_memproofs`]
    pub defer_memproofs: bool,
    /// From [`InstallAppPayload::ignore_genesis_failure`]
    pub ignore_genesis_failure: bool,
    /// From [`InstallAppPayload::allow_throwaway_random_agent_key`]
    pub allow_throwaway_random_agent_key: bool,
}

/// Methods related to app installation and management
mod app_impls {
    use holochain_types::deepkey_roundtrip_backward;
    use kitsune_p2p_types::dependencies::lair_keystore_api::prelude::LairEntryInfo;

    use crate::conductor::state::is_app;

    use super::*;

    impl Conductor {
        /// Install an app from minimal elements, without needing construct a whole AppBundle.
        /// (This function constructs a bundle under the hood.)
        /// This is just a convenience for testing.
        #[cfg_attr(feature = "instrument", tracing::instrument(skip_all))]
        pub(crate) async fn install_app_minimal(
            self: Arc<Self>,
            installed_app_id: InstalledAppId,
            agent: Option<AgentPubKey>,
            data: &[(impl DnaWithRole, Option<MembraneProof>)],
            network_seed: Option<NetworkSeed>,
        ) -> ConductorResult<AgentPubKey> {
            let dnas_with_roles: Vec<_> = data.iter().map(|(dr, _)| dr).cloned().collect();
            let manifest = app_manifest_from_dnas(&dnas_with_roles, 255, false, network_seed);

            let (dnas_to_register, role_assignments): (Vec<_>, Vec<_>) = data
                .iter()
                .map(|(dr, mp)| {
                    let dna = dr.dna().clone();
                    let dna_hash = dna.dna_hash().clone();
                    let dnas_to_register = (dna, mp.clone());
                    let role_assignments =
                        (dr.role(), AppRolePrimary::new(dna_hash, true, 255).into());
                    (dnas_to_register, role_assignments)
                })
                .unzip();

            let ops = AppRoleResolution {
                dnas_to_register,
                role_assignments,
            };

            let app = self
                .install_app_common(
                    installed_app_id,
                    manifest,
                    agent.clone(),
                    ops,
                    InstallAppCommonFlags {
                        defer_memproofs: false,
                        ignore_genesis_failure: false,
                        allow_throwaway_random_agent_key: true,
                    },
                )
                .await?;

            Ok(app.agent_key().clone())
        }

        #[cfg_attr(feature = "instrument", tracing::instrument(skip_all))]
        async fn install_app_common(
            self: Arc<Self>,
            installed_app_id: InstalledAppId,
            manifest: AppManifest,
            agent_key: Option<AgentPubKey>,
            ops: AppRoleResolution,
            flags: InstallAppCommonFlags,
        ) -> ConductorResult<InstalledApp> {
            let (agent_key, derivation_details): (AgentPubKey, Option<DerivationDetailsInput>) =
                if let Some(agent_key) = agent_key {
                    // Key doesn't need to be generated: it will be registered later
                    (agent_key, None)
                } else if let Some(lair_tag) = self.get_config().device_seed_lair_tag.clone() {
                    // no agent key given, we must derive a new one

                    let (_, app_index) = self
                        .update_state_prime(|mut state| {
                            let index = state.derived_agent_key_count;
                            state.derived_agent_key_count += 1;
                            Ok((state, index))
                        })
                        .await?;

                    // register a new key derivation for this app
                    let derivation_details = DerivationDetails {
                        app_index,
                        key_index: 0,
                    };

                    let derivation_path = derivation_details.to_derivation_path();
                    let derivation_bytes = derivation_path
                        .iter()
                        .flat_map(|c| c.to_be_bytes())
                        .collect();

                    let seed = self
                        .derive_from_device_seed_and_create_if_allowed(lair_tag, derivation_path)
                        .await?;

                    let derivation = DerivationDetailsInput {
                        app_index: derivation_details.app_index,
                        key_index: derivation_details.key_index,
                        derivation_seed: seed.clone(),
                        derivation_bytes,
                    };

                    (AgentPubKey::from_raw_32(seed), Some(derivation))
                } else if flags.allow_throwaway_random_agent_key {
                    // no agent key given, we generate a random throwaway one
                    (self.keystore.new_sign_keypair_random().await?, None)
                } else {
                    return Err(ConductorError::other("Unable to install app. If `device_seed_lair_tag` is not specified in config, an agent key must be provided when installing an app."));
                };

            let cells_to_create = ops.cells_to_create(agent_key.clone());

            // check if cells_to_create contains a cell identical to an existing one
            let state = self.get_state().await?;
            let all_cells: HashSet<_> = state
                .installed_apps_and_services()
                .values()
                .flat_map(|app| app.all_cells())
                .collect();
            let maybe_duplicate_cell_id = cells_to_create
                .iter()
                .find(|(cell_id, _)| all_cells.contains(cell_id));
            if let Some((duplicate_cell_id, _)) = maybe_duplicate_cell_id {
                return Err(ConductorError::CellAlreadyExists(
                    duplicate_cell_id.to_owned(),
                ));
            };

            for (dna, _) in ops.dnas_to_register {
                self.clone().register_dna(dna).await?;
            }

            let cell_ids: Vec<_> = cells_to_create
                .iter()
                .map(|(cell_id, _)| cell_id.clone())
                .collect();

            let app_result = if flags.defer_memproofs {
                let roles = ops.role_assignments;
                let app = InstalledAppCommon::new(
                    installed_app_id.clone(),
                    agent_key.clone(),
                    roles,
                    manifest,
                )?;

                let (_, app) = self
                    .update_state_prime(move |mut state| {
                        let app = state.add_app_awaiting_memproofs(app)?;
                        Ok((state, app))
                    })
                    .await?;
                Ok(app)
            } else {
                let genesis_result =
                    crate::conductor::conductor::genesis_cells(self.clone(), cells_to_create).await;

                if genesis_result.is_ok() || flags.ignore_genesis_failure {
                    let roles = ops.role_assignments;
                    let app = InstalledAppCommon::new(
                        installed_app_id.clone(),
                        agent_key.clone(),
                        roles,
                        manifest,
                    )?;

                    // Update the db
                    let stopped_app = self.add_disabled_app_to_db(app).await?;

                    // Return the result, which be may be an error if no_rollback was specified
                    genesis_result.map(|()| stopped_app.into())
                } else if let Err(err) = genesis_result {
                    // Rollback created cells on error
                    self.remove_cells(&cell_ids).await;
                    Err(err)
                } else {
                    unreachable!()
                }
            };

            if app_result.is_ok() {
                // Register initial agent key in DPKI
                if let Some(dpki) = self.running_services().dpki.clone() {
                    let dpki_agent = dpki.cell_id.agent_pubkey();

                    // This is the signature Deepkey requires
                    let signature = agent_key
                        .sign_raw(&self.keystore, dpki_agent.get_raw_39().into())
                        .await
                        .map_err(|e| DpkiServiceError::Lair(e.into()))?;

                    let signature = deepkey_roundtrip_backward!(Signature, &signature);

                    let dna_hashes = cell_ids
                        .iter()
                        .map(|c| deepkey_roundtrip_backward!(DnaHash, c.dna_hash()))
                        .collect();

                    let agent_key = deepkey_roundtrip_backward!(AgentPubKey, &agent_key);

                    let input = CreateKeyInput {
                        key_generation: KeyGeneration {
                            new_key: agent_key,
                            new_key_signing_of_author: signature,
                        },
                        app_binding: AppBindingInput {
                            app_name: installed_app_id.clone(),
                            installed_app_id,
                            dna_hashes,
                            metadata: Default::default(), // TODO: pass in necessary metadata
                        },
                        derivation_details,
                        create_only: false,
                    };

                    dpki.state().await.register_key(input).await?;
                }
            }

            app_result
        }

        /// Install DNAs and set up Cells as specified by an AppBundle
        #[cfg_attr(feature = "instrument", tracing::instrument(skip_all))]
        pub async fn install_app_bundle(
            self: Arc<Self>,
            payload: InstallAppPayload,
        ) -> ConductorResult<InstalledApp> {
            let InstallAppPayload {
                source,
                agent_key,
                installed_app_id,
                membrane_proofs,
                existing_cells,
                network_seed,
                ignore_genesis_failure,
                allow_throwaway_random_agent_key,
            } = payload;

            let bundle = {
                let original_bundle = source.resolve().await?;
                if let Some(network_seed) = network_seed {
                    let mut manifest = original_bundle.manifest().to_owned();
                    manifest.set_network_seed(network_seed);
                    AppBundle::from(original_bundle.into_inner().update_manifest(manifest)?)
                } else {
                    original_bundle
                }
            };
            let manifest = bundle.manifest().clone();

            // Use deferred memproofs only if no memproofs are provided.
            // If a memproof map is provided, it will override the allow_deferred_memproofs setting,
            // and the provided memproofs will be used immediately.
            let defer_memproofs = match &manifest {
                AppManifest::V1(m) => m.allow_deferred_memproofs && membrane_proofs.is_none(),
            };

            let flags = InstallAppCommonFlags {
                defer_memproofs,
                ignore_genesis_failure,
                allow_throwaway_random_agent_key,
            };

            let membrane_proofs = membrane_proofs.unwrap_or_default();

            let installed_app_id =
                installed_app_id.unwrap_or_else(|| manifest.app_name().to_owned());

            if installed_app_id == DPKI_APP_ID {
                return Err(ConductorError::Other(
                    "Can't install app with reserved id 'DPKI'"
                        .to_string()
                        .into(),
                ));
            }

            // NOTE: for testing with inline zomes when the conductor is restarted, it's
            //       essential that the installed_hash is included in the app manifest,
            //       so that the local DNAs with inline zomes can be loaded from
            //       local storage
            let local_dnas = self
                .ribosome_store()
                .share_ref(|store| bundle.get_all_dnas_from_store(store));

            let ops = bundle
                .resolve_cells(&local_dnas, membrane_proofs, existing_cells)
                .await?;

            self.clone()
                .install_app_common(installed_app_id, manifest, agent_key, ops, flags)
                .await
        }

        /// Uninstall an app, removing all traces of it including its cells.
        ///
        /// This will fail if the app is depended upon by other apps via the UseExisting
        /// cell provisioning strategy, in which case the dependent app(s) would first need
        /// to be uninstalled, or the `force` param can be set to true.
        #[cfg_attr(feature = "instrument", tracing::instrument(skip(self)))]
        pub async fn uninstall_app(
            self: Arc<Self>,
            installed_app_id: &InstalledAppId,
            force: bool,
        ) -> ConductorResult<()> {
            let deps = self
                .get_state()
                .await?
                .get_dependent_apps(installed_app_id, true)?;

            // Only uninstall the app if there are no protected dependents,
            // or if force is used
            if force || deps.is_empty() {
                let self_clone = self.clone();
                let app = self.remove_app_from_db(installed_app_id).await?;
                tracing::debug!(msg = "Removed app from db.", app = ?app);

                // Remove cells which may now be dangling due to the removed app
                self_clone
                    .process_app_status_fx(AppStatusFx::SpinDown, None)
                    .await?;

                let installed_app_ids = self
                    .get_state()
                    .await?
                    .installed_apps_and_services()
                    .iter()
                    .filter(|(app_id, _)| is_app(app_id))
                    .map(|(app_id, _)| app_id.clone())
                    .collect::<HashSet<_>>();
                self.app_broadcast.retain(installed_app_ids);

                Ok(())
            } else {
                Err(ConductorError::AppHasDependents(
                    installed_app_id.clone(),
                    deps,
                ))
            }
        }

        /// List active AppIds
        pub async fn list_running_apps(&self) -> ConductorResult<Vec<InstalledAppId>> {
            let state = self.get_state().await?;
            Ok(state
                .running_apps()
                .filter(|(id, _)| is_app(id))
                .map(|(id, _)| id)
                .cloned()
                .collect())
        }

        /// List Apps with their information
        #[cfg_attr(feature = "instrument", tracing::instrument(skip_all))]
        pub async fn list_apps(
            &self,
            status_filter: Option<AppStatusFilter>,
        ) -> ConductorResult<Vec<AppInfo>> {
            use AppStatusFilter::*;
            let conductor_state = self.get_state().await?;

            let apps_ids: Vec<&String> = match status_filter {
                Some(Enabled) => conductor_state
                    .enabled_apps()
                    .filter(|(id, _)| is_app(id))
                    .map(|(id, _)| id)
                    .collect(),
                Some(Disabled) => conductor_state
                    .disabled_apps()
                    .filter(|(id, _)| is_app(id))
                    .map(|(id, _)| id)
                    .collect(),
                Some(Running) => conductor_state
                    .running_apps()
                    .filter(|(id, _)| is_app(id))
                    .map(|(id, _)| id)
                    .collect(),
                Some(Stopped) => conductor_state
                    .stopped_apps()
                    .filter(|(id, _)| is_app(id))
                    .map(|(id, _)| id)
                    .collect(),
                Some(Paused) => conductor_state
                    .paused_apps()
                    .filter(|(id, _)| is_app(id))
                    .map(|(id, _)| id)
                    .collect(),
                None => conductor_state
                    .installed_apps_and_services()
                    .keys()
                    .filter(|id| is_app(id))
                    .collect(),
            };

            let app_infos: Vec<AppInfo> = apps_ids
                .into_iter()
                .map(|app_id| self.get_app_info_inner(app_id, &conductor_state))
                .collect::<Result<Vec<_>, _>>()?
                .into_iter()
                .flatten()
                .collect();

            Ok(app_infos)
        }

        /// Get the IDs of all active installed Apps which use this Cell
        #[cfg_attr(feature = "instrument", tracing::instrument(skip_all))]
        pub async fn list_running_apps_for_dependent_cell_id(
            &self,
            cell_id: &CellId,
        ) -> ConductorResult<HashSet<InstalledAppId>> {
            Ok(self
                .get_state()
                .await?
                .running_apps()
                .filter(|(_, v)| v.all_cells().any(|i| i == *cell_id))
                .map(|(k, _)| k)
                .cloned()
                .collect())
        }

        /// Find the ID of the first active installed App which uses this Cell
        #[cfg_attr(feature = "instrument", tracing::instrument(skip_all))]
        pub async fn find_cell_with_role_alongside_cell(
            &self,
            cell_id: &CellId,
            role_name: &RoleName,
        ) -> ConductorResult<Option<CellId>> {
            Ok(self
                .get_state()
                .await?
                .running_apps()
                .find(|(_, running_app)| running_app.all_cells().any(|i| i == *cell_id))
                .and_then(|(_, running_app)| {
                    let app = running_app.clone().into_common();
                    app.role(role_name).ok().map(|role| match role {
                        AppRoleAssignment::Primary(primary) => {
                            CellId::new(primary.dna_hash().clone(), running_app.agent_key().clone())
                        }
                        AppRoleAssignment::Dependency(dependency) => dependency.cell_id.clone(),
                    })
                }))
        }

        /// Get the IDs of all active installed Apps which use this Dna
        #[cfg_attr(feature = "instrument", tracing::instrument(skip_all))]
        pub async fn list_running_apps_for_dependent_dna_hash(
            &self,
            dna_hash: &DnaHash,
        ) -> ConductorResult<HashSet<InstalledAppId>> {
            Ok(self
                .get_state()
                .await?
                .running_apps()
                .filter(|(_, v)| v.all_cells().any(|i| i.dna_hash() == dna_hash))
                .map(|(k, _)| k)
                .cloned()
                .collect())
        }

        /// Get info about an installed App, regardless of status
        pub async fn get_app_info(
            &self,
            installed_app_id: &InstalledAppId,
        ) -> ConductorResult<Option<AppInfo>> {
            let state = self.get_state().await?;
            let maybe_app_info = self.get_app_info_inner(installed_app_id, &state)?;
            Ok(maybe_app_info)
        }

        /// Run genesis for cells of an app which was installed using `allow_deferred_memproofs`
        pub async fn provide_memproofs(
            self: Arc<Self>,
            installed_app_id: &InstalledAppId,
            mut memproofs: MemproofMap,
        ) -> ConductorResult<()> {
            let state = self.get_state().await?;

            let app = state.get_app(installed_app_id)?;
            let cells_to_genesis = app
                .primary_roles()
                .map(|(role_name, role)| {
                    (
                        CellId::new(role.dna_hash().clone(), app.agent_key.clone()),
                        memproofs.remove(role_name),
                    )
                })
                .collect();

            crate::conductor::conductor::genesis_cells(self.clone(), cells_to_genesis).await?;

            self.update_state({
                let installed_app_id = installed_app_id.clone();
                move |mut state| {
                    let app = state.get_app_mut(&installed_app_id)?;
                    app.status =
                        AppStatus::Disabled(DisabledAppReason::NotStartedAfterProvidingMemproofs);
                    Ok(state)
                }
            })
            .await?;

            self.clone()
                .create_and_add_initialized_cells_for_running_apps(Some(installed_app_id))
                .await?;
            let app_ids: HashSet<_> = [installed_app_id.to_owned()].into_iter().collect();
            let delta = self
                .clone()
                .reconcile_app_status_with_cell_status(Some(app_ids.clone()))
                .await?;
            self.process_app_status_fx(delta, Some(app_ids)).await?;
            Ok(())
        }

        /// Update the agent key for an installed app
        // TODO: fully implement after DPKI is available
        #[allow(unused)]
        pub async fn rotate_app_agent_key(
            &self,
            installed_app_id: &InstalledAppId,
        ) -> ConductorResult<AgentPubKey> {
            // TODO: use key derivation for DPKI
            let new_agent_key = self.keystore().new_sign_keypair_random().await?;
            let ret = new_agent_key.clone();
            self.update_state({
                let installed_app_id = installed_app_id.clone();
                move |mut state| {
                    let app = state.get_app_mut(&installed_app_id)?;
                    app.agent_key = new_agent_key;
                    // TODO: update all cell IDs in the roles
                    Ok(state)
                }
            })
            .await?;
            unimplemented!("this is a partial implementation for reference only")
        }

        fn get_app_info_inner(
            &self,
            app_id: &InstalledAppId,
            state: &ConductorState,
        ) -> ConductorResult<Option<AppInfo>> {
            match state.get_app(app_id) {
                Err(_) => Ok(None),
                Ok(app) => {
                    let dna_definitions = self.get_dna_definitions(app)?;
                    Ok(Some(AppInfo::from_installed_app(app, &dna_definitions)))
                }
            }
        }

        /// Derive a new key from a device seed, or create a new seed from randomness
        /// if no device seed is specified and
        /// [`ConductorConfig::danger_generate_throwaway_device_seed`] is set
        pub async fn derive_from_device_seed_and_create_if_allowed(
            &self,
            lair_tag: String,
            derivation_path: Vec<u32>,
        ) -> ConductorResult<Vec<u8>> {
            let config = self.get_config();

            // if derivation_path is [1, 2, 3], this will be "1.2.3"
            let dst_tag_suffix = derivation_path
                .iter()
                .map(|b| format!("{b}"))
                .collect::<Vec<String>>()
                .join(".");

            let dst_tag = format!("{lair_tag}.{dst_tag_suffix}");

            let entry_info = self
                .keystore()
                .lair_client()
                .get_entry(dst_tag.clone().into())
                .await;
            let seed_info = match entry_info {
                Ok(LairEntryInfo::Seed { seed_info, .. }) => {
                    // If the seed already exists, we don't need to create it again.
                    seed_info
                }
                Ok(_) => {
                    return Err(ConductorError::other(
                        "DPKI could not be installed because the device seed points to an entry in lair that is not a seed.",
                    ));
                }
                // Errors on not found, so try to create the seed and if that fails because there's
                // some issue connecting to Lair then we'll get the error from trying to derive the seed.
                Err(_) => {
                    let result = self
                        .keystore()
                        .lair_client()
                        .derive_seed(
                            lair_tag.clone().into(),
                            None,
                            dst_tag.clone().into(),
                            None,
                            derivation_path.clone().into_boxed_slice(),
                        )
                        .await;

                    match result {
                        Ok(info) => info,
                        Err(err) => {
                            // If the seed could not be derived, assume that this is because there was no device seed
                            // to derive from and attempt to create a throwaway seed if that was set in the config
                            if config.danger_generate_throwaway_device_seed {
                                tracing::info!("Failed to derive seed from lair, falling back to random seed. This is to be expected. Error: {:?}", err);

                                self.keystore()
                                    .lair_client()
                                    .new_seed(lair_tag.clone().into(), None, false)
                                    .await?;

                                self.keystore()
                                    .lair_client()
                                    .derive_seed(
                                        lair_tag.into(),
                                        None,
                                        dst_tag.into(),
                                        None,
                                        derivation_path.into_boxed_slice(),
                                    )
                                    .await?
                            } else {
                                return Err(err.into());
                            }
                        }
                    }
                }
            };

            let seed = seed_info.ed25519_pub_key.0.to_vec();
            Ok(seed)
        }
    }
}

/// Methods related to cell access
mod cell_impls {
    use std::collections::BTreeSet;

    use holochain_conductor_api::CompatibleCells;

    use super::*;

    impl Conductor {
        pub(crate) async fn cell_by_id(&self, cell_id: &CellId) -> ConductorResult<Arc<Cell>> {
            // Can only get a cell from the running_cells list
            if let Some(cell) = self.running_cells.share_ref(|c| c.get(cell_id).cloned()) {
                Ok(cell.cell)
            } else {
                // If not in running_cells list, check if the cell id is registered at all,
                // to give a different error message for disabled vs missing.
                let present = self
                    .get_state()
                    .await?
                    .installed_apps_and_services()
                    .values()
                    .flat_map(|app| app.all_cells())
                    .any(|id| id == *cell_id);
                if present {
                    Err(ConductorError::CellDisabled(cell_id.clone()))
                } else {
                    Err(ConductorError::CellMissing(cell_id.clone()))
                }
            }
        }

        /// Iterator over cells which are fully "live", meaning they have been
        /// fully initialized and are registered with the kitsune network layer.
        /// Generally used to handle conductor interface requests.
        ///
        /// If a cell is in `running_cells`, then it is "live".
        pub fn running_cell_ids(&self) -> HashSet<CellId> {
            self.running_cells
                .share_ref(|cells| cells.keys().cloned().collect())
        }

        /// Returns all installed cells which are forward compatible with the specified DNA,
        /// including direct matches, by examining the "lineage" specified by DNAs of currently installed cells.
        ///
        /// Each DnaDef specifies a "lineage" field of DNA hashes, which indicates that the DNA is forward-compatible
        /// with the DNAs specified in its lineage. If the DnaHash parameter is contained within the lineage of any
        /// installed cell's DNA, that cell will be returned in the result set, since it has declared
        /// itself forward-compatible.
        pub async fn cells_by_dna_lineage(
            &self,
            dna_hash: &DnaHash,
        ) -> ConductorResult<CompatibleCells> {
            // TODO: OPTIMIZE: cache the DNA lineages
            Ok(self
                .get_state()
                .await?
                // Look in all installed apps
                .installed_apps_and_services()
                .values()
                .filter_map(|app| {
                    let cells_in_lineage: BTreeSet<_> = app
                        // Look in all cells for the app
                        .all_cells()
                        .filter_map(|cell_id| {
                            let cell_dna_hash = cell_id.dna_hash();
                            if cell_dna_hash == dna_hash {
                                // If a direct hit, include this CellId in the list of candidates
                                Some(cell_id.clone())
                            } else {
                                // If this cell *contains* the given DNA in *its* lineage, include it.
                                self.get_dna_def(cell_id.dna_hash())
                                    .map(|dna_def| dna_def.lineage.contains(dna_hash))
                                    .unwrap_or(false)
                                    .then(|| cell_id.clone())
                            }
                        })
                        .collect();
                    if cells_in_lineage.is_empty() {
                        None
                    } else {
                        Some((app.installed_app_id.clone(), cells_in_lineage))
                    }
                })
                .collect())
        }
    }
}

/// Methods related to clone cell management
mod clone_cell_impls {
    use holochain_zome_types::prelude::ClonedCell;

    use super::*;

    impl Conductor {
        /// Create a new cell in an existing app based on an existing DNA.
        ///
        /// Cells of an invalid agent key cannot be cloned.
        pub async fn create_clone_cell(
            self: Arc<Self>,
            installed_app_id: &InstalledAppId,
            payload: CreateCloneCellPayload,
        ) -> ConductorResult<ClonedCell> {
            let CreateCloneCellPayload {
                role_name,
                modifiers,
                membrane_proof,
                name,
            } = payload;

            if !modifiers.has_some_option_set() {
                return Err(ConductorError::CloneCellError(
                    "neither network_seed nor properties nor origin_time provided for clone cell"
                        .to_string(),
                ));
            }

            let state = self.get_state().await?;
            let app = state.get_app(installed_app_id)?;
            let app_role = app.primary_role(&role_name)?;
            // If base cell has been provisioned, check first in Deepkey if agent key is valid
            if app_role.is_provisioned {
                if let Some(dpki) = self.running_services().dpki {
                    let agent_key = app.agent_key().clone();
                    let key_state = dpki
                        .state()
                        .await
                        .key_state(agent_key.clone(), Timestamp::now())
                        .await?;
                    if let KeyState::Invalid(_) = key_state {
                        return Err(DpkiServiceError::DpkiAgentInvalid(
                            agent_key,
                            Timestamp::now(),
                        )
                        .into());
                    }
                }

                // Check source chain if agent key is valid
                let source_chain = SourceChain::new(
                    self.get_or_create_authored_db(app_role.dna_hash(), app.agent_key().clone())?,
                    self.get_or_create_dht_db(app_role.dna_hash())?,
                    self.get_or_create_space(app_role.dna_hash())?
                        .dht_query_cache,
                    self.keystore.clone(),
                    app.agent_key().clone(),
                )
                .await?;
                source_chain.valid_create_agent_key_action().await?;
            }

            // add cell to app
            let clone_cell = self
                .add_clone_cell_to_app(
                    installed_app_id.clone(),
                    role_name.clone(),
                    modifiers.serialized()?,
                    name,
                )
                .await?;

            // run genesis on cloned cell
            let cells = vec![(clone_cell.cell_id.clone(), membrane_proof)];
            crate::conductor::conductor::genesis_cells(self.clone(), cells).await?;
            self.create_and_add_initialized_cells_for_running_apps(Some(installed_app_id))
                .await?;
            Ok(clone_cell)
        }

        /// Disable a clone cell.
        #[cfg_attr(feature = "instrument", tracing::instrument(skip_all))]
        pub(crate) async fn disable_clone_cell(
            &self,
            installed_app_id: &InstalledAppId,
            DisableCloneCellPayload { clone_cell_id }: &DisableCloneCellPayload,
        ) -> ConductorResult<()> {
            let (_, removed_cell_id) = self
                .update_state_prime({
                    let app_id = installed_app_id.clone();
                    let clone_cell_id = clone_cell_id.to_owned();
                    move |mut state| {
                        let app = state.get_app_mut(&app_id)?;
                        let clone_id = app.get_clone_id(&clone_cell_id)?;
                        let dna_hash = app.get_clone_dna_hash(&clone_cell_id)?;
                        app.disable_clone_cell(&clone_id)?;
                        let cell_id = CellId::new(dna_hash, app.agent_key().clone());
                        Ok((state, cell_id))
                    }
                })
                .await?;
            self.remove_cells(&[removed_cell_id]).await;
            Ok(())
        }

        /// Enable a disabled clone cell.
        #[cfg_attr(feature = "instrument", tracing::instrument(skip_all))]
        pub async fn enable_clone_cell(
            self: Arc<Self>,
            installed_app_id: &InstalledAppId,
            payload: &EnableCloneCellPayload,
        ) -> ConductorResult<ClonedCell> {
            let conductor = self.clone();
            let (_, enabled_cell) = self
                .update_state_prime({
                    let app_id = installed_app_id.clone();
                    let clone_cell_id = payload.clone_cell_id.to_owned();
                    move |mut state| {
                        let app = state.get_app_mut(&app_id)?;
                        let clone_id = app.get_disabled_clone_id(&clone_cell_id)?;
                        let (cell_id, _) = app.enable_clone_cell(&clone_id)?.into_inner();
                        let app_role = app.primary_role(&clone_id.as_base_role_name())?;
                        let original_dna_hash = app_role.dna_hash().clone();
                        let ribosome = conductor.get_ribosome(cell_id.dna_hash())?;
                        let dna = ribosome.dna_file.dna();
                        let dna_modifiers = dna.modifiers.clone();
                        let name = dna.name.clone();
                        let enabled_cell = ClonedCell {
                            cell_id,
                            clone_id,
                            original_dna_hash,
                            dna_modifiers,
                            name,
                            enabled: true,
                        };
                        Ok((state, enabled_cell))
                    }
                })
                .await?;

            self.create_and_add_initialized_cells_for_running_apps(Some(installed_app_id))
                .await?;
            Ok(enabled_cell)
        }

        /// Delete a clone cell.
        #[cfg_attr(feature = "instrument", tracing::instrument(skip_all))]
        pub(crate) async fn delete_clone_cell(
            &self,
            DeleteCloneCellPayload {
                app_id,
                clone_cell_id,
            }: &DeleteCloneCellPayload,
        ) -> ConductorResult<()> {
            self.update_state_prime({
                let app_id = app_id.clone();
                let clone_cell_id = clone_cell_id.clone();
                move |mut state| {
                    let app = state.get_app_mut(&app_id)?;
                    let clone_id = app.get_disabled_clone_id(&clone_cell_id)?;
                    app.delete_clone_cell(&clone_id)?;
                    Ok((state, ()))
                }
            })
            .await?;
            self.remove_dangling_cells().await?;
            Ok(())
        }
    }
}

/// Methods related to management of app and cell status
mod app_status_impls {
    use holochain_p2p::AgentPubKeyExt;

    use super::*;

    impl Conductor {
        /// Adjust which cells are present in the Conductor (adding and removing as
        /// needed) to match the current reality of all app statuses.
        /// - If a Cell is used by at least one Running app, then ensure it is added
        /// - If a Cell is used by no running apps, then ensure it is removed.
        #[cfg_attr(feature = "instrument", tracing::instrument(skip(self)))]
        pub async fn reconcile_cell_status_with_app_status(
            self: Arc<Self>,
        ) -> ConductorResult<CellStartupErrors> {
            self.remove_dangling_cells().await?;

            let results = self
                .create_and_add_initialized_cells_for_running_apps(None)
                .await?;
            Ok(results)
        }

        /// Enable an app
        #[cfg_attr(feature = "instrument", tracing::instrument(skip(self)))]
        pub async fn enable_app(
            self: Arc<Self>,
            app_id: InstalledAppId,
        ) -> ConductorResult<(InstalledApp, CellStartupErrors)> {
            let (app, delta) = self
                .transition_app_status(app_id.clone(), AppStatusTransition::Enable)
                .await?;
            let errors = self
                .process_app_status_fx(delta, Some(vec![app_id.to_owned()].into_iter().collect()))
                .await?;
            Ok((app, errors))
        }

        /// Disable an app
        #[cfg_attr(feature = "instrument", tracing::instrument(skip(self)))]
        pub async fn disable_app(
            self: Arc<Self>,
            app_id: InstalledAppId,
            reason: DisabledAppReason,
        ) -> ConductorResult<InstalledApp> {
            let (app, delta) = self
                .transition_app_status(app_id.clone(), AppStatusTransition::Disable(reason))
                .await?;
            self.process_app_status_fx(delta, Some(vec![app_id.to_owned()].into_iter().collect()))
                .await?;
            Ok(app)
        }

        /// Start an app
        #[cfg_attr(feature = "instrument", tracing::instrument(skip(self)))]
        pub async fn start_app(
            self: Arc<Self>,
            app_id: InstalledAppId,
        ) -> ConductorResult<InstalledApp> {
            let (app, delta) = self
                .transition_app_status(app_id.clone(), AppStatusTransition::Start)
                .await?;
            self.process_app_status_fx(delta, Some(vec![app_id.to_owned()].into_iter().collect()))
                .await?;
            Ok(app)
        }

        /// Register an app as disabled in the database
        #[cfg_attr(feature = "instrument", tracing::instrument(skip_all))]
        pub(crate) async fn add_disabled_app_to_db(
            &self,
            app: InstalledAppCommon,
        ) -> ConductorResult<StoppedApp> {
            let (_, stopped_app) = self
                .update_state_prime(move |mut state| {
                    let stopped_app = state.add_app(app)?;
                    Ok((state, stopped_app))
                })
                .await?;
            Ok(stopped_app)
        }

        /// Transition an app's status to a new state.
        #[cfg_attr(feature = "instrument", tracing::instrument(skip(self)))]
        pub(crate) async fn transition_app_status(
            &self,
            app_id: InstalledAppId,
            transition: AppStatusTransition,
        ) -> ConductorResult<(InstalledApp, AppStatusFx)> {
            Ok(self
                .update_state_prime(move |mut state| {
                    let (app, delta) = state.transition_app_status(&app_id, transition)?.clone();
                    let app = app.clone();
                    Ok((state, (app, delta)))
                })
                .await?
                .1)
        }

        /// Pause an app
        #[cfg_attr(feature = "instrument", tracing::instrument(skip(self)))]
        #[cfg(any(test, feature = "test_utils"))]
        pub async fn pause_app(
            self: Arc<Self>,
            app_id: InstalledAppId,
            reason: PausedAppReason,
        ) -> ConductorResult<InstalledApp> {
            let (app, delta) = self
                .transition_app_status(app_id.clone(), AppStatusTransition::Pause(reason))
                .await?;
            self.process_app_status_fx(delta, Some(vec![app_id.clone()].into_iter().collect()))
                .await?;
            Ok(app)
        }

        /// Create any Cells which are missing for any running apps, then initialize
        /// and join them. (Joining could take a while.)
        #[cfg_attr(feature = "instrument", tracing::instrument(skip_all))]
        pub(crate) async fn create_and_add_initialized_cells_for_running_apps(
            self: Arc<Self>,
            app_id: Option<&InstalledAppId>,
        ) -> ConductorResult<CellStartupErrors> {
            let results = self.clone().create_cells_for_running_apps(app_id).await?;
            let (new_cells, errors): (Vec<_>, Vec<_>) =
                results.into_iter().partition(Result::is_ok);

            let new_cells: Vec<_> = new_cells
                .into_iter()
                // We can unwrap the successes because of the partition
                .map(Result::unwrap)
                .collect();

            let errors = errors
                .into_iter()
                // throw away the non-Debug types which will be unwrapped away anyway
                .map(|r| r.map(|_| ()))
                // We can unwrap the errors because of the partition
                .map(Result::unwrap_err)
                .collect();

            // Add agents to local agent store in kitsune

            future::join_all(new_cells.iter().enumerate().map(|(i, (cell, _))| {
                let sleuth_id = self.config.sleuth_id();
                async move {
                    let p2p_agents_db = cell.p2p_agents_db().clone();
                    let cell_id = cell.id().clone();
                    let kagent = cell_id.agent_pubkey().to_kitsune();
                    let maybe_agent_info = p2p_agents_db.p2p_get_agent(&kagent).await.ok().flatten();
                    let maybe_initial_arq = maybe_agent_info.clone().map(|i| i.storage_arq);
                    let agent_pubkey = cell_id.agent_pubkey().clone();

                    let res = tokio::time::timeout(
                        JOIN_NETWORK_WAITING_PERIOD,
                        cell.holochain_p2p_dna().clone().join(
                            agent_pubkey,
                            maybe_agent_info,
                            maybe_initial_arq,
                        ),
                    )
                        .await;

                    match res {
                        Ok(r) => {
                            match r {
                                Ok(_) => {
                                    aitia::trace!(&hc_sleuth::Event::AgentJoined {
                                        node: sleuth_id,
                                        agent: cell_id.agent_pubkey().clone()
                                    });
                                }
                                Err(e) => {
                                    tracing::error!(
                                        "Network join failed for {cell_id}. This should never happen. Error: {e:?}"
                                    );
                                }
                            }
                        }
                        Err(_) => {
                            tracing::warn!(
                                "Network join took longer than {JOIN_NETWORK_WAITING_PERIOD:?} for {cell_id}. Cell startup proceeding anyway."
                            );
                        }
                    }
                }.instrument(tracing::info_span!("network join task", ?i))
            }))
                .await;

            // Add the newly created cells to the Conductor
            self.add_and_initialize_cells(new_cells);

            Ok(errors)
        }

        /// Adjust app statuses (via state transitions) to match the current
        /// reality of which Cells are present in the conductor.
        /// - Do not change state for Disabled apps. For all others:
        /// - If an app is Paused but all of its (required) Cells are on,
        ///     then set it to Running
        /// - If an app is Running but at least one of its (required) Cells are off,
        ///     then set it to Paused
        #[cfg_attr(feature = "instrument", tracing::instrument(skip(self)))]
        pub(crate) async fn reconcile_app_status_with_cell_status(
            &self,
            app_ids: Option<HashSet<InstalledAppId>>,
        ) -> ConductorResult<AppStatusFx> {
            use AppStatus::*;
            use AppStatusTransition::*;

            // NOTE: this is checking all *live* cells, meaning all cells
            // which have fully joined the network. This could lead to a race condition
            // when an app is first starting up, it checks its cell status, and if
            // all cells haven't joined the network yet, the app will get disabled again.
            //
            // How this *should* be handled is that join retrying should be more frequent,
            // and should be sure to update app state on every newly joined cell, so that
            // the app will be enabled as soon as all cells are fully live. For now though,
            // we might consider relaxing this check so that this race condition isn't
            // possible, and let ourselves be optimistic that all cells will join soon after
            // the app starts.
            let cell_ids: HashSet<CellId> = self.running_cell_ids();
            let (_, delta) = self
                .update_state_prime(move |mut state| {
                    #[allow(deprecated)]
                    let apps =
                        state
                            .installed_apps_and_services_mut()
                            .iter_mut()
                            .filter(|(id, _)| {
                                app_ids
                                    .as_ref()
                                    .map(|ids| ids.contains(&**id))
                                    .unwrap_or(true)
                            });
                    let delta = apps
                        .into_iter()
                        .map(|(_app_id, app)| {
                            match app.status().clone() {
                                Running => {
                                    // If not all required cells are running, pause the app
                                    let missing: Vec<_> = app
                                        .required_cells()
                                        .filter(|id| !cell_ids.contains(id))
                                        .collect();
                                    if !missing.is_empty() {
                                        let reason = PausedAppReason::Error(format!(
                                            "Some cells are missing / not able to run: {:#?}",
                                            missing
                                        ));
                                        app.status.transition(Pause(reason))
                                    } else {
                                        AppStatusFx::NoChange
                                    }
                                }
                                Paused(_) => {
                                    // If all required cells are now running, restart the app
                                    if app.required_cells().all(|id| cell_ids.contains(&id)) {
                                        app.status.transition(Start)
                                    } else {
                                        AppStatusFx::NoChange
                                    }
                                }
                                Disabled(_) => {
                                    // Disabled status should never automatically change.
                                    AppStatusFx::NoChange
                                }
                                AwaitingMemproofs => AppStatusFx::NoChange,
                            }
                        })
                        .fold(AppStatusFx::default(), AppStatusFx::combine);
                    Ok((state, delta))
                })
                .await?;
            Ok(delta)
        }
    }
}

/// Methods related to management of Conductor state
mod service_impls {
    use super::*;

    impl Conductor {
        /// Access the current conductor services
        pub fn running_services(&self) -> ConductorServices {
            self.running_services.share_ref(|s| s.clone())
        }

        #[cfg(feature = "test_utils")]
        /// Access the current conductor services mutably
        pub fn running_services_mutex(&self) -> &RwShare<ConductorServices> {
            &self.running_services
        }

        #[cfg_attr(feature = "instrument", tracing::instrument(skip_all))]
        pub(crate) async fn initialize_services(self: Arc<Self>) -> ConductorResult<()> {
            self.initialize_service_dpki().await?;
            Ok(())
        }

        #[cfg_attr(feature = "instrument", tracing::instrument(skip_all))]
        pub(crate) async fn initialize_service_dpki(self: Arc<Self>) -> ConductorResult<()> {
            if let Some(installation) = self.get_state().await?.conductor_services.dpki {
                self.running_services.share_mut(|s| {
                    s.dpki = Some(Arc::new(DpkiService::new_deepkey(
                        installation,
                        self.clone(),
                    )));
                });
            }
            Ok(())
        }

        /// Install the DPKI service using the given Deepkey DNA.
        /// Note, this currently is done automatically when the conductor is first initialized,
        /// using the DpkiConfig in the conductor config. We may also provide this as an admin
        /// method some day.
        #[cfg_attr(feature = "instrument", tracing::instrument(skip_all))]
        pub async fn install_dpki(
            self: Arc<Self>,
            dna: DnaFile,
            enable: bool,
        ) -> ConductorResult<()> {
            // Don't install twice
            if self.running_services().dpki.is_some() {
                return Ok(());
            }

            let dna_hash = dna.dna_hash().clone();

            self.register_dna(dna.clone()).await?;

            let config = self.get_config();

            let agent = if let Some(device_seed_lair_tag) = config.device_seed_lair_tag.clone() {
                // Derive the DPKI agent key from the device seed.
                // The initial agent key is the first derivation from the device seed.
                // Updated DPKI agent keys (currently unsupported) would be sequential derivations
                // from the same device seed.
                let derivation_path = [0].into();

                let seed = self
                    .derive_from_device_seed_and_create_if_allowed(
                        device_seed_lair_tag,
                        derivation_path,
                    )
                    .await?;

                holo_hash::AgentPubKey::from_raw_32(seed)
            } else if config.dpki.allow_throwaway_random_dpki_agent_key {
                self.keystore().new_sign_keypair_random().await?
            } else {
                return Err(ConductorError::other(
"DPKI could not be installed because `device_seed_lair_tag` is not set in the conductor config. 
If using DPKI, a device seed must be created in lair, and the tag specified in the conductor config.

(If this is a throwaway test environment, you can also set the config `dpki.allow_throwaway_random_dpki_agent_key`
to `true` instead of instead of setting up a `device_seed_lair_tag`, but then you will lose the ability to recover 
your agent keys if you lose access to your device. This is not recommended!!)
"));
            };

            let cell_id = CellId::new(dna_hash.clone(), agent.clone());

            self.clone()
                .install_app_minimal(
                    DPKI_APP_ID.into(),
                    Some(agent),
                    &[(dna, None)],
                    Some(config.dpki.network_seed.clone()),
                )
                .await?;

            // In multi-conductor tests, we often want to delay enabling DPKI until all conductors
            // have exchanged peer info, so that the initial DPKI publish can go more smoothly.
            if enable {
                self.clone().enable_app(DPKI_APP_ID.into()).await?;
            }

            // Ensure that the space is created for DPKI, in case it's not enabled
            self.spaces.get_or_create_space(&dna_hash)?;

            assert!(self
                .spaces
                .get_from_spaces(|s| (*s.dna_hash).clone())
                .contains(&dna_hash));

            let installation = DeepkeyInstallation { cell_id };
            self.update_state(move |mut state| {
                state.conductor_services.dpki = Some(installation);
                Ok(state)
            })
            .await?;

            self.clone().initialize_service_dpki().await?;

            if enable {
                if let Ok(Some(info)) = self.get_app_info(&DPKI_APP_ID.into()).await {
                    assert_eq!(info.status, holochain_conductor_api::AppInfoStatus::Running);
                } else {
                    panic!("DPKI service not installed!");
                }
            }

            Ok(())
        }
    }
}

/// Methods related to management of Conductor state
mod state_impls {
    use super::*;

    impl Conductor {
        #[cfg_attr(feature = "instrument", tracing::instrument(skip_all))]
        pub(crate) async fn get_state(&self) -> ConductorResult<ConductorState> {
            self.spaces.get_state().await
        }

        /// Update the internal state with a pure function mapping old state to new
        #[cfg_attr(feature = "instrument", tracing::instrument(skip_all))]
        pub(crate) async fn update_state<F>(&self, f: F) -> ConductorResult<ConductorState>
        where
            F: Send + FnOnce(ConductorState) -> ConductorResult<ConductorState> + 'static,
        {
            self.spaces.update_state(f).await
        }

        /// Update the internal state with a pure function mapping old state to new,
        /// which may also produce an output value which will be the output of
        /// this function
        #[cfg_attr(feature = "instrument", tracing::instrument(skip_all))]
        pub(crate) async fn update_state_prime<F, O>(
            &self,
            f: F,
        ) -> ConductorResult<(ConductorState, O)>
        where
            F: FnOnce(ConductorState) -> ConductorResult<(ConductorState, O)> + Send + 'static,
            O: Send + 'static,
        {
            self.check_running()?;
            self.spaces.update_state_prime(f).await
        }
    }
}

/// Methods related to zome function scheduling
mod scheduler_impls {
    use super::*;

    impl Conductor {
        pub(super) fn set_scheduler(&self, join_handle: tokio::task::JoinHandle<()>) {
            let mut scheduler = self.scheduler.lock();
            if let Some(existing_join_handle) = &*scheduler {
                existing_join_handle.abort();
            }
            *scheduler = Some(join_handle);
        }

        /// Start the scheduler. None is not an option.
        /// Calling this will:
        /// - Delete/unschedule all ephemeral scheduled functions GLOBALLY
        /// - Add an interval that runs IN ADDITION to previous invocations
        ///
        /// So ideally this would be called ONCE per conductor lifecycle ONLY.
        #[cfg_attr(feature = "instrument", tracing::instrument(skip(self)))]
        pub(crate) async fn start_scheduler(
            self: Arc<Self>,
            interval_period: std::time::Duration,
        ) -> StateMutationResult<()> {
            // Clear all ephemeral cruft in all cells before starting a scheduler.
            let tasks = self
                .spaces
                .get_from_spaces(|space| {
                    let all_dbs = space.get_all_authored_dbs();

                    all_dbs.into_iter().map(|db| async move {
                        db.write_async(delete_all_ephemeral_scheduled_fns).await
                    })
                })
                .into_iter()
                .flatten();

            futures::future::join_all(tasks).await;

            let scheduler_handle = self.clone();
            self.set_scheduler(tokio::task::spawn(async move {
                let mut interval = tokio::time::interval(interval_period);
                loop {
                    interval.tick().await;
                    scheduler_handle
                        .clone()
                        .dispatch_scheduled_fns(Timestamp::now())
                        .await;
                }
            }));

            Ok(())
        }

        /// The scheduler wants to dispatch any functions that are due.
        pub(crate) async fn dispatch_scheduled_fns(self: Arc<Self>, now: Timestamp) {
            let cell_arcs = {
                let mut cell_arcs = vec![];
                for cell_id in self.running_cell_ids() {
                    if let Ok(cell_arc) = self.cell_by_id(&cell_id).await {
                        cell_arcs.push(cell_arc);
                    }
                }
                cell_arcs
            };

            let tasks = cell_arcs
                .into_iter()
                .map(|cell_arc| cell_arc.dispatch_scheduled_fns(now));
            futures::future::join_all(tasks).await;
        }
    }
}

/// Miscellaneous methods
mod misc_impls {
    use std::sync::atomic::Ordering;

    use holochain_zome_types::action::builder;

    use super::*;

    impl Conductor {
        /// Grant a zome call capability for a cell
        pub async fn grant_zome_call_capability(
            &self,
            payload: GrantZomeCallCapabilityPayload,
        ) -> ConductorApiResult<ActionHash> {
            let GrantZomeCallCapabilityPayload { cell_id, cap_grant } = payload;

            // Must init before committing a grant
            let cell = self.cell_by_id(&cell_id).await?;
            cell.check_or_run_zome_init().await?;

            let source_chain = SourceChain::new(
                self.get_or_create_authored_db(
                    cell_id.dna_hash(),
                    cell.id().agent_pubkey().clone(),
                )?,
                self.get_or_create_dht_db(cell_id.dna_hash())?,
                self.get_or_create_space(cell_id.dna_hash())?
                    .dht_query_cache,
                self.keystore.clone(),
                cell_id.agent_pubkey().clone(),
            )
            .await?;

            let cap_grant_entry = Entry::CapGrant(cap_grant);
            let entry_hash = EntryHash::with_data_sync(&cap_grant_entry);
            let action_builder = builder::Create {
                entry_type: EntryType::CapGrant,
                entry_hash,
            };

            let action_hash = source_chain
                .put_weightless(
                    action_builder,
                    Some(cap_grant_entry),
                    ChainTopOrdering::default(),
                )
                .await?;

            let cell = self.cell_by_id(&cell_id).await?;
            source_chain.flush(cell.holochain_p2p_dna()).await?;

            Ok(action_hash)
        }

        /// Create a JSON dump of the cell's state
        #[cfg_attr(feature = "instrument", tracing::instrument(skip_all))]
        pub async fn dump_cell_state(&self, cell_id: &CellId) -> ConductorApiResult<String> {
            let cell = self.cell_by_id(cell_id).await?;
            let authored_db = cell.get_or_create_authored_db()?;
            let dht_db = cell.dht_db();
            let space = cell_id.dna_hash();
            let p2p_agents_db = self.p2p_agents_db(space);

            let peer_dump =
                p2p_agent_store::dump_state(p2p_agents_db.into(), Some(cell_id.clone())).await?;
            let source_chain_dump = source_chain::dump_state(
                authored_db.clone().into(),
                cell_id.agent_pubkey().clone(),
            )
            .await?;

            let out = JsonDump {
                peer_dump,
                source_chain_dump,
                integration_dump: integration_dump(dht_db).await?,
            };
            // Add summary
            let summary = out.to_string();
            let out = (out, summary);
            Ok(serde_json::to_string_pretty(&out)?)
        }

        /// Create a JSON dump of the conductor's state
        pub async fn dump_conductor_state(&self) -> ConductorApiResult<String> {
            #[derive(Serialize, Debug)]
            pub struct ConductorSerialized {
                running_cells: Vec<(DnaHashB64, AgentPubKeyB64)>,
                shutting_down: bool,
                admin_websocket_ports: Vec<u16>,
                app_interfaces: Vec<AppInterfaceId>,
            }

            #[derive(Serialize, Debug)]
            struct ConductorDump {
                conductor: ConductorSerialized,
                state: ConductorState,
            }

            let conductor_state = self.get_state().await?;

            let conductor = ConductorSerialized {
                running_cells: self.running_cells.share_ref(|c| {
                    c.clone()
                        .into_keys()
                        .map(|id| {
                            let (dna, agent) = id.into_dna_and_agent();
                            (dna.into(), agent.into())
                        })
                        .collect()
                }),
                shutting_down: self.shutting_down.load(Ordering::SeqCst),
                admin_websocket_ports: self.admin_websocket_ports.share_ref(|p| p.clone()),
                app_interfaces: conductor_state.app_interfaces.keys().cloned().collect(),
            };

            let dump = ConductorDump {
                conductor,
                state: conductor_state,
            };

            let out = serde_json::to_string_pretty(&dump)?;

            Ok(out)
        }

        /// Create a comprehensive structured dump of a cell's state
        pub async fn dump_full_cell_state(
            &self,
            cell_id: &CellId,
            dht_ops_cursor: Option<u64>,
        ) -> ConductorApiResult<FullStateDump> {
            let authored_db =
                self.get_or_create_authored_db(cell_id.dna_hash(), cell_id.agent_pubkey().clone())?;
            let dht_db = self.get_or_create_dht_db(cell_id.dna_hash())?;
            let dna_hash = cell_id.dna_hash();
            let p2p_agents_db = self.spaces.p2p_agents_db(dna_hash)?;

            let peer_dump =
                p2p_agent_store::dump_state(p2p_agents_db.into(), Some(cell_id.clone())).await?;
            let source_chain_dump =
                source_chain::dump_state(authored_db.into(), cell_id.agent_pubkey().clone())
                    .await?;

            let out = FullStateDump {
                peer_dump,
                source_chain_dump,
                integration_dump: full_integration_dump(&dht_db, dht_ops_cursor).await?,
            };
            Ok(out)
        }

        /// JSON dump of network metrics
        pub async fn dump_network_metrics(
            &self,
            dna_hash: Option<DnaHash>,
        ) -> ConductorApiResult<String> {
            use holochain_p2p::HolochainP2pSender;
            self.holochain_p2p()
                .dump_network_metrics(dna_hash)
                .await
                .map_err(crate::conductor::api::error::ConductorApiError::other)
        }

        /// JSON dump of backend network stats
        pub async fn dump_network_stats(&self) -> ConductorApiResult<String> {
            use holochain_p2p::HolochainP2pSender;
            self.holochain_p2p()
                .dump_network_stats()
                .await
                .map_err(crate::conductor::api::error::ConductorApiError::other)
        }

        /// Add signed agent info to the conductor
        pub async fn add_agent_infos(
            &self,
            agent_infos: Vec<AgentInfoSigned>,
        ) -> ConductorApiResult<()> {
            let mut space_map = HashMap::new();
            for agent_info_signed in agent_infos {
                let space = agent_info_signed.space.clone();
                space_map
                    .entry(space)
                    .or_insert_with(Vec::new)
                    .push(agent_info_signed);
            }
            for (space, agent_infos) in space_map {
                let db = self.p2p_agents_db(&DnaHash::from_kitsune(&space));
                inject_agent_infos(db, agent_infos.iter()).await?;
            }
            Ok(())
        }

        /// Inject records into a source chain for a cell.
        /// If the records form a chain segment that can be "grafted" onto the existing chain, it will be.
        /// Otherwise, a new chain will be formed using the specified records.
        pub async fn graft_records_onto_source_chain(
            self: Arc<Self>,
            cell_id: CellId,
            validate: bool,
            records: Vec<Record>,
        ) -> ConductorApiResult<()> {
            graft_records_onto_source_chain::graft_records_onto_source_chain(
                self, cell_id, validate, records,
            )
            .await
        }

        /// Update coordinator zomes on an existing dna.
        pub async fn update_coordinators(
            &self,
            hash: &DnaHash,
            coordinator_zomes: CoordinatorZomes,
            wasms: Vec<wasm::DnaWasm>,
        ) -> ConductorResult<()> {
            // Note this isn't really concurrent safe. It would be a race condition to update the
            // same dna concurrently.
            let mut ribosome = self
                .ribosome_store()
                .share_ref(|d| match d.get_ribosome(hash) {
                    Some(dna) => Ok(dna),
                    None => Err(DnaError::DnaMissing(hash.to_owned())),
                })?;
            let _old_wasms = ribosome
                .dna_file
                .update_coordinators(coordinator_zomes.clone(), wasms.clone())
                .await?;

            // Add new wasm code to db.
            self.put_wasm_code(
                ribosome.dna_def().clone(),
                wasms.into_iter(),
                Vec::with_capacity(0),
            )
            .await?;

            // Update RibosomeStore.
            self.ribosome_store()
                .share_mut(|d| d.add_ribosome(ribosome));

            // TODO: Remove old wasm code? (Maybe this needs to be done on restart as it could be in use).

            Ok(())
        }
    }
}

/// Pure accessor methods
mod accessor_impls {
    use super::*;
    use tokio::sync::broadcast;

    impl Conductor {
        pub(crate) fn ribosome_store(&self) -> &RwShare<RibosomeStore> {
            &self.ribosome_store
        }

        pub(crate) fn get_queue_consumer_workflows(&self) -> QueueConsumerMap {
            self.spaces.queue_consumer_map.clone()
        }

        /// Get a signal broadcast sender for a cell.
        pub async fn get_signal_tx(
            &self,
            cell_id: &CellId,
        ) -> ConductorResult<broadcast::Sender<Signal>> {
            let app = self
                .find_app_containing_cell(cell_id)
                .await?
                .ok_or_else(|| ConductorError::CellMissing(cell_id.clone()))?;

            Ok(self.app_broadcast.create_send_handle(app.id().clone()))
        }

        /// Instantiate a Ribosome for use with a DNA
        pub(crate) fn get_ribosome(&self, dna_hash: &DnaHash) -> ConductorResult<RealRibosome> {
            self.ribosome_store
                .share_ref(|d| match d.get_ribosome(dna_hash) {
                    Some(r) => Ok(r),
                    None => Err(DnaError::DnaMissing(dna_hash.to_owned()).into()),
                })
        }

        /// Get a dna space or create it if one doesn't exist.
        pub(crate) fn get_or_create_space(&self, dna_hash: &DnaHash) -> DatabaseResult<Space> {
            self.spaces.get_or_create_space(dna_hash)
        }

        pub(crate) fn get_or_create_authored_db(
            &self,
            dna_hash: &DnaHash,
            author: AgentPubKey,
        ) -> DatabaseResult<DbWrite<DbKindAuthored>> {
            self.spaces.get_or_create_authored_db(dna_hash, author)
        }

        pub(crate) fn get_or_create_dht_db(
            &self,
            dna_hash: &DnaHash,
        ) -> DatabaseResult<DbWrite<DbKindDht>> {
            self.spaces.dht_db(dna_hash)
        }

        pub(crate) fn get_or_create_cache_db(
            &self,
            dna_hash: &DnaHash,
        ) -> DatabaseResult<DbWrite<DbKindCache>> {
            self.spaces.cache(dna_hash)
        }

        pub(crate) fn p2p_agents_db(&self, hash: &DnaHash) -> DbWrite<DbKindP2pAgents> {
            self.spaces
                .p2p_agents_db(hash)
                .expect("failed to open p2p_agent_store database")
        }

        pub(crate) fn p2p_batch_sender(
            &self,
            hash: &DnaHash,
        ) -> tokio::sync::mpsc::Sender<P2pBatch> {
            self.spaces
                .p2p_batch_sender(hash)
                .expect("failed to get p2p_batch_sender")
        }

        #[cfg(feature = "test_utils")]
        pub(crate) fn p2p_metrics_db(&self, hash: &DnaHash) -> DbWrite<DbKindP2pMetrics> {
            self.spaces
                .p2p_metrics_db(hash)
                .expect("failed to open p2p_metrics_store database")
        }

        /// Get the post commit sender.
        pub async fn post_commit_permit(
            &self,
        ) -> Result<tokio::sync::mpsc::OwnedPermit<PostCommitArgs>, SendError<()>> {
            self.post_commit.clone().reserve_owned().await
        }

        /// Get the conductor config
        pub fn get_config(&self) -> &ConductorConfig {
            &self.config
        }

        /// Get a TaskManagerClient
        pub fn task_manager(&self) -> TaskManagerClient {
            self.task_manager.clone()
        }

        /// Find the app which contains the given cell by its [CellId].
        #[cfg_attr(feature = "instrument", tracing::instrument(skip_all))]
        pub async fn find_app_containing_cell(
            &self,
            cell_id: &CellId,
        ) -> ConductorResult<Option<InstalledApp>> {
            Ok(self
                .get_state()
                .await?
                .find_app_containing_cell(cell_id)
                .cloned())
        }
    }
}

/// Methods related to app authentication tokens
mod authenticate_token_impls {
    use super::*;
    use holochain_conductor_api::{
        AppAuthenticationToken, AppAuthenticationTokenIssued, IssueAppAuthenticationTokenPayload,
    };

    impl Conductor {
        /// Issue a new app interface authentication token for the given `installed_app_id`.
        pub fn issue_app_authentication_token(
            &self,
            payload: IssueAppAuthenticationTokenPayload,
        ) -> ConductorResult<AppAuthenticationTokenIssued> {
            let (token, expires_at) = self.app_auth_token_store.share_mut(|app_connection_auth| {
                app_connection_auth.issue_token(
                    payload.installed_app_id,
                    payload.expiry_seconds,
                    payload.single_use,
                )
            });

            Ok(AppAuthenticationTokenIssued {
                token,
                expires_at: expires_at
                    .and_then(|i| i.duration_since(std::time::UNIX_EPOCH).ok())
                    .map(|d| Timestamp::saturating_from_dur(&d)),
            })
        }

        /// Revoke an app interface authentication token.
        pub fn revoke_app_authentication_token(
            &self,
            token: AppAuthenticationToken,
        ) -> ConductorResult<()> {
            self.app_auth_token_store
                .share_mut(|app_connection_auth| app_connection_auth.revoke_token(token));

            Ok(())
        }

        /// Authenticate the app interface authentication `token`, optionally requiring the token to
        /// have been issued for a specific `app_id`.
        ///
        /// Returns the [InstalledAppId] that the token was issued for.
        pub fn authenticate_app_token(
            &self,
            token: Vec<u8>,
            app_id: Option<InstalledAppId>,
        ) -> ConductorResult<InstalledAppId> {
            self.app_auth_token_store.share_mut(|app_connection_auth| {
                app_connection_auth.authenticate_token(token, app_id)
            })
        }
    }
}

/// Methods for bridging from host calls to workflows for countersigning
mod countersigning_impls {
    use super::*;
<<<<<<< HEAD
    use crate::core::workflow::{
        self,
        countersigning_workflow::{
            force_abandon_session, force_publish_countersigning_session, CountersigningWorkspace,
        },
    };
=======
    use crate::core::workflow;
>>>>>>> 4e719a81

    impl Conductor {
        /// Accept a countersigning session
        pub(crate) async fn accept_countersigning_session(
            &self,
            cell_id: CellId,
            request: PreflightRequest,
        ) -> ConductorResult<PreflightRequestAcceptance> {
            let countersigning_trigger = self.cell_by_id(&cell_id).await?.countersigning_trigger();

            Ok(
                workflow::countersigning_workflow::accept_countersigning_request(
                    self.spaces.get_or_create_space(cell_id.dna_hash())?,
                    self.keystore.clone(),
                    cell_id.agent_pubkey().clone(),
                    request,
                    countersigning_trigger,
                )
                .await?,
            )
        }
<<<<<<< HEAD

        pub(crate) async fn get_countersigning_session_state(
            &self,
            cell_id: &CellId,
        ) -> ConductorResult<Option<CountersigningSessionState>> {
            let space = self.get_or_create_space(cell_id.dna_hash())?;
            let countersigning_workspaces = space.countersigning_workspaces.lock();
            match countersigning_workspaces.get(&cell_id) {
                None => Ok(None),
                Some(workspace) => Ok(workspace.get_countersigning_session_state()),
            }
        }

        pub(crate) async fn abandon_countersigning_session(
            &self,
            cell_id: &CellId,
        ) -> ConductorResult<()> {
            let space = self.get_or_create_space(cell_id.dna_hash())?;
            let (countersigning_workspace, preflight_request) = self
                .get_preflight_request_from_unknown_session(&space, cell_id)
                .await?;
            force_abandon_session(space.clone(), cell_id.agent_pubkey(), &preflight_request)
                .await?;
            // Remove countersigning session from the workspace.
            if let None = countersigning_workspace.remove_countersigning_session() {
                // The session exists in the space as previously checked, so this case must never happen.
                tracing::warn!(
                    ?cell_id,
                    "Could not remove countersigning session from workspace after abandoning it."
                );
            }
            Ok(())
        }

        pub(crate) async fn publish_countersigning_session(
            &self,
            cell_id: &CellId,
        ) -> ConductorResult<()> {
            let space = self.get_or_create_space(cell_id.dna_hash())?;
            let (countersigning_workspace, preflight_request) = self
                .get_preflight_request_from_unknown_session(&space, cell_id)
                .await?;
            let cell = self.cell_by_id(cell_id).await?;
            let network = Arc::new(cell.holochain_p2p_dna().clone());
            force_publish_countersigning_session(
                space,
                network,
                self.keystore().clone(),
                cell.triggers().integrate_dht_ops.clone(),
                cell.triggers().publish_dht_ops.clone(),
                cell_id.clone(),
                preflight_request,
            )
            .await?;
            if let None = countersigning_workspace.remove_countersigning_session() {
                // The session exists in the space as previously checked, so this case must never happen.
                tracing::warn!(
                    ?cell_id,
                    "Could not remove countersigning session from workspace after publishing it."
                );
            }
            Ok(())
        }

        async fn get_preflight_request_from_unknown_session(
            &self,
            space: &Space,
            cell_id: &CellId,
        ) -> ConductorResult<(Arc<CountersigningWorkspace>, PreflightRequest)> {
            let maybe_countersigning_workspace =
                space.countersigning_workspaces.lock().get(cell_id).cloned();
            match maybe_countersigning_workspace {
                None => {
                    return Err(ConductorError::CountersigningError(
                        CountersigningError::WorkspaceDoesNotExist(cell_id.clone()),
                    ))
                }
                Some(countersigning_workspace) => {
                    match countersigning_workspace.get_countersigning_session_state() {
                        None => {
                            return Err(ConductorError::CountersigningError(
                                CountersigningError::SessionNotFound(cell_id.clone()),
                            ))
                        }
                        Some(CountersigningSessionState::Unknown {
                            preflight_request, ..
                        }) => Ok((countersigning_workspace, preflight_request)),
                        _ => Err(ConductorError::CountersigningError(
                            CountersigningError::SessionNotUnresolvable(cell_id.clone()),
                        )),
                    }
                }
            }
        }
=======
>>>>>>> 4e719a81
    }
}

#[async_trait::async_trait]
impl holochain_conductor_services::CellRunner for Conductor {
    async fn call_zome(
        &self,
        provenance: &AgentPubKey,
        cap_secret: Option<CapSecret>,
        cell_id: CellId,
        zome_name: ZomeName,
        fn_name: FunctionName,
        payload: ExternIO,
    ) -> anyhow::Result<ExternIO> {
        let now = Timestamp::now();
        let (nonce, expires_at) =
            holochain_nonce::fresh_nonce(now).map_err(ConductorApiError::Other)?;
        let call_unsigned = ZomeCallUnsigned {
            cell_id,
            zome_name,
            fn_name,
            cap_secret,
            provenance: provenance.clone(),
            payload,
            nonce,
            expires_at,
        };
        let call = ZomeCall::try_from_unsigned_zome_call(self.keystore(), call_unsigned).await?;
        let response = self.call_zome(call).await;
        match response {
            Ok(Ok(ZomeCallResponse::Ok(bytes))) => Ok(bytes),
            Ok(Ok(other)) => Err(anyhow::anyhow!(other.clone())),
            Ok(Err(error)) => Err(error.into()),
            Err(error) => Err(error.into()),
        }
    }
}

/// Private methods, only used within the Conductor, never called from outside.
impl Conductor {
    fn add_admin_port(&self, port: u16) {
        self.admin_websocket_ports.share_mut(|p| p.push(port));
    }

    /// Add fully constructed cells to the cell map in the Conductor
    #[allow(deprecated)]
    #[cfg_attr(feature = "instrument", tracing::instrument(skip_all))]
    fn add_and_initialize_cells(&self, cells: Vec<(Cell, InitialQueueTriggers)>) {
        let (new_cells, triggers): (Vec<_>, Vec<_>) = cells.into_iter().unzip();
        self.running_cells.share_mut(|cells| {
            for cell in new_cells {
                let cell_id = cell.id().clone();
                tracing::debug!(?cell_id, "added cell");
                cells.insert(
                    cell_id,
                    CellItem {
                        cell: Arc::new(cell),
                        status: CellStatus::Joined,
                    },
                );
            }
        });
        for trigger in triggers {
            trigger.initialize_workflows();
        }
    }

    /// Remove all Cells which are not referenced by any Enabled app.
    /// (Cells belonging to Paused apps are not considered "dangling" and will not be removed).
    ///
    /// Additionally, if the cell is being removed because the last app referencing it was uninstalled,
    /// all data used by that cell (across Authored, DHT, and Cache databases) will also be removed.
    #[cfg_attr(feature = "instrument", tracing::instrument(skip_all))]
    async fn remove_dangling_cells(&self) -> ConductorResult<()> {
        let state = self.get_state().await?;

        let keepers: HashSet<CellId> = state
            .enabled_apps_and_services()
            .flat_map(|(_, app)| app.all_cells().collect::<HashSet<_>>())
            .collect();

        let all_cells: HashSet<CellId> = state
            .installed_apps_and_services()
            .iter()
            .flat_map(|(_, app)| app.all_cells().collect::<HashSet<_>>())
            .collect();

        let all_dnas: HashSet<_> = all_cells.iter().map(|cell_id| cell_id.dna_hash()).collect();

        // Clean up all cells that will be dropped (leave network, etc.)
        let cells_to_cleanup: Vec<_> = self.running_cells.share_mut(|cells| {
            let to_remove: Vec<_> = cells
                .keys()
                .filter(|id| !keepers.contains(id))
                .cloned()
                .collect();

            // remove all but the keepers
            to_remove
                .iter()
                .filter_map(|cell_id| cells.remove(cell_id))
                .map(|item| item.cell)
                .collect()
        });

        if !cells_to_cleanup.is_empty() {
            tracing::debug!(?cells_to_cleanup, "Cleaning up cells");
        }

        // Stop all long-running tasks for cells about to be dropped
        for cell in cells_to_cleanup.iter() {
            cell.cleanup().await?;
        }

        // Find any cleaned up cells which are no longer used by any app,
        // so that we can remove their data from the databases.
        let cells_to_purge: Vec<_> = cells_to_cleanup
            .iter()
            .filter_map(|cell| (!all_cells.contains(cell.id())).then_some(cell.id().clone()))
            .collect();

        // Find any DNAs from cleaned up cells which don't have representation in any cells
        // in any installed app, so that we can remove their data from the databases.
        let dnas_to_purge: Vec<_> = cells_to_cleanup
            .iter()
            .map(|cell| cell.id().dna_hash())
            .filter(|dna| !all_dnas.contains(dna))
            .collect();

        if !cells_to_purge.is_empty() {
            tracing::info!(?cells_to_purge, "Purging cells");
        }
        if !dnas_to_purge.is_empty() {
            tracing::info!(?dnas_to_purge, "Purging DNAs");
        }

        // Delete all data from authored databases which are longer installed
        for cell_id in cells_to_purge {
            let db = self
                .spaces
                .get_or_create_authored_db(cell_id.dna_hash(), cell_id.agent_pubkey().clone())?;
            let mut path = db.path().clone();
            if let Err(err) = ffs::remove_file(&path).await {
                tracing::warn!(?err, "Could not remove primary DB file, probably because it is still in use. Purging all data instead.");
                db.write_async(purge_data).await?;
            }
            path.set_extension("");
            let stem = path.to_string_lossy();
            for ext in ["db-shm", "db-wal"] {
                let path = PathBuf::from(format!("{stem}.{ext}"));
                if let Err(err) = ffs::remove_file(&path).await {
                    let err = err.remove_backtrace();
                    tracing::warn!(?err, "Failed to remove DB file");
                }
            }
        }

        // For any DNAs no longer represented in any installed app,
        // purge data from those DNA-specific databases
        for dna_hash in dnas_to_purge {
            futures::future::join_all(
                [
                    self.spaces
                        .dht_db(dna_hash)
                        .unwrap()
                        .write_async(purge_data)
                        .boxed(),
                    self.spaces
                        .cache(dna_hash)
                        .unwrap()
                        .write_async(purge_data)
                        .boxed(),
                    // TODO: also delete stale Wasms
                ]
                .into_iter(),
            )
            .await
            .into_iter()
            .collect::<Result<Vec<()>, _>>()?;
        }

        Ok(())
    }

    /// Attempt to create all necessary Cells which have not already been created
    /// and added to the conductor, namely the cells which are referenced by
    /// Running apps. If there are no cells to create, this function does nothing.
    ///
    /// Accepts an optional app id to only create cells of that app instead of all apps.
    ///
    /// Returns a Result for each attempt so that successful creations can be
    /// handled alongside the failures.
    #[cfg_attr(feature = "instrument", tracing::instrument(skip_all))]
    #[allow(clippy::complexity)]
    async fn create_cells_for_running_apps(
        self: Arc<Self>,
        app_id: Option<&InstalledAppId>,
    ) -> ConductorResult<Vec<Result<(Cell, InitialQueueTriggers), (CellId, CellError)>>> {
        // Closure for creating all cells in an app
        let state = self.get_state().await?;

        let app_cells: HashSet<CellId> = match app_id {
            Some(app_id) => {
                let app = state.get_app(app_id)?;
                if app.status().is_running() {
                    app.all_enabled_cells().collect()
                } else {
                    HashSet::new()
                }
            }
            None =>
            // Collect all CellIds across all apps, deduped
            {
                state
                    .installed_apps_and_services()
                    .iter()
                    .filter(|(_, app)| app.status().is_running())
                    .flat_map(|(_id, app)| app.all_enabled_cells())
                    .collect()
            }
        };

        // calculate the existing cells so we can filter those out, only creating
        // cells for CellIds that don't have cells
        let on_cells: HashSet<CellId> = self
            .running_cells
            .share_ref(|c| c.keys().cloned().collect());

        let tasks = app_cells.difference(&on_cells).map(|cell_id| {
            let handle = self.clone();
            let chc = handle.get_chc(cell_id);
            async move {
                let holochain_p2p_cell =
                    handle.holochain_p2p.to_dna(cell_id.dna_hash().clone(), chc);

                let space = handle
                    .get_or_create_space(cell_id.dna_hash())
                    .map_err(|e| CellError::FailedToCreateDnaSpace(ConductorError::from(e).into()))
                    .map_err(|err| (cell_id.clone(), err))?;

                let signal_tx = handle
                    .get_signal_tx(cell_id)
                    .await
                    .map_err(|err| (cell_id.clone(), CellError::ConductorError(Box::new(err))))?;

                tracing::info!(?cell_id, "Creating a cell");
                Cell::create(
                    cell_id.clone(),
                    handle,
                    space,
                    holochain_p2p_cell,
                    signal_tx,
                )
                .in_current_span()
                .await
                .map_err(|err| (cell_id.clone(), err))
            }
        });

        // Join on all apps and return a list of
        // apps that had successfully created cells
        // and any apps that encounted errors
        Ok(futures::future::join_all(tasks).await)
    }

    /// Deal with the side effects of an app status state transition
    #[cfg_attr(feature = "instrument", tracing::instrument(skip(self)))]
    async fn process_app_status_fx(
        self: Arc<Self>,
        delta: AppStatusFx,
        app_ids: Option<HashSet<InstalledAppId>>,
    ) -> ConductorResult<CellStartupErrors> {
        use AppStatusFx::*;
        let mut last = (delta, vec![]);
        loop {
            tracing::debug!(msg = "Processing app status delta", delta = ?last.0);
            last = match last.0 {
                NoChange => break,
                SpinDown => {
                    // Reconcile cell status so that dangling cells can leave the network and be removed
                    let errors = self.clone().reconcile_cell_status_with_app_status().await?;

                    // TODO: This should probably be emitted over the admin interface
                    if !errors.is_empty() {
                        error!(msg = "Errors when trying to stop app(s)", ?errors);
                    }
                    (NoChange, errors)
                }
                SpinUp | Both => {
                    // Reconcile cell status so that missing/pending cells can become fully joined
                    let errors = self.clone().reconcile_cell_status_with_app_status().await?;

                    // Reconcile app status in case some cells failed to join, so the app can be paused
                    let delta = self
                        .clone()
                        .reconcile_app_status_with_cell_status(app_ids.clone())
                        .await?;

                    // TODO: This should probably be emitted over the admin interface
                    if !errors.is_empty() {
                        error!(msg = "Errors when trying to start app(s)", ?errors);
                    }
                    (delta, errors)
                }
                Error(err) => return Err(ConductorError::AppStatusError(err)),
            };
        }

        Ok(last.1)
    }

    /// Entirely remove an app from the database, returning the removed app.
    #[cfg_attr(feature = "instrument", tracing::instrument(skip_all))]
    async fn remove_app_from_db(&self, app_id: &InstalledAppId) -> ConductorResult<InstalledApp> {
        let (_state, app) = self
            .update_state_prime({
                let app_id = app_id.clone();
                move |mut state| {
                    let app = state.remove_app(&app_id)?;
                    Ok((state, app))
                }
            })
            .await?;
        Ok(app)
    }

    /// Associate a new clone cell with an existing app.
    #[cfg_attr(feature = "instrument", tracing::instrument(skip_all))]
    async fn add_clone_cell_to_app(
        &self,
        app_id: InstalledAppId,
        role_name: RoleName,
        dna_modifiers: DnaModifiersOpt,
        name: Option<String>,
    ) -> ConductorResult<ClonedCell> {
        let ribosome_store = &self.ribosome_store;
        // retrieve base cell DNA hash from conductor
        let (_, base_cell_dna_hash) = self
            .update_state_prime({
                let app_id = app_id.clone();
                let role_name = role_name.clone();
                move |mut state| {
                    let app = state.get_app_mut(&app_id)?;
                    let app_role = app.primary_role(&role_name)?;
                    if app_role.is_clone_limit_reached() {
                        return Err(ConductorError::AppError(AppError::CloneLimitExceeded(
                            app_role.clone_limit(),
                            app_role.clone(),
                        )));
                    }
                    let original_dna_hash = app_role.dna_hash().clone();
                    Ok((state, original_dna_hash))
                }
            })
            .await?;
        let original_dna_hash = base_cell_dna_hash.clone();

        // clone cell from base cell DNA
        let clone_dna = ribosome_store.share_ref(|rs| {
            let mut dna_file = rs
                .get_dna_file(&base_cell_dna_hash)
                .ok_or(DnaError::DnaMissing(base_cell_dna_hash))?
                .update_modifiers(dna_modifiers);
            if let Some(name) = name {
                dna_file = dna_file.set_name(name);
            }
            Ok::<_, DnaError>(dna_file)
        })?;
        let name = clone_dna.dna().name.clone();
        let dna_modifiers = clone_dna.dna().modifiers.clone();
        let clone_dna_hash = clone_dna.dna_hash().to_owned();

        // add clone cell to app and instantiate resulting clone cell
        let (_, installed_clone_cell) = self
            .update_state_prime(move |mut state| {
                let state_copy = state.clone();
                let app = state.get_app_mut(&app_id)?;
                let agent_key = app.agent_key().to_owned();
                let clone_cell_id = CellId::new(clone_dna_hash, agent_key);

                // if cell id of new clone cell already exists, reject as duplicate
                if state_copy
                    .installed_apps_and_services()
                    .iter()
                    .flat_map(|(_, app)| app.all_cells())
                    .any(|cell_id| cell_id == clone_cell_id)
                {
                    return Err(ConductorError::AppError(AppError::DuplicateCellId(
                        clone_cell_id,
                    )));
                }

                let clone_id = app.add_clone(&role_name, clone_cell_id.dna_hash())?;
                let installed_clone_cell = ClonedCell {
                    cell_id: clone_cell_id,
                    clone_id,
                    original_dna_hash,
                    dna_modifiers,
                    name,
                    enabled: true,
                };
                Ok((state, installed_clone_cell))
            })
            .await?;

        // register clone cell dna in ribosome store
        self.register_dna(clone_dna).await?;
        Ok(installed_clone_cell)
    }

    /// Print the current setup in a machine-readable way
    fn print_setup(&self) {
        use std::fmt::Write;
        let mut out = String::new();
        self.admin_websocket_ports
            .share_ref(|admin_websocket_ports| {
                for port in admin_websocket_ports {
                    writeln!(&mut out, "###ADMIN_PORT:{}###", port)
                        .expect("Can't write setup to std out");
                }
            });
        println!("\n###HOLOCHAIN_SETUP###\n{}###HOLOCHAIN_SETUP_END###", out);
    }
}

/// Methods only available with feature "test_utils"
#[cfg(any(test, feature = "test_utils"))]
#[allow(missing_docs)]
mod test_utils_impls {
    use super::*;
    use tokio::sync::broadcast;

    impl Conductor {
        pub async fn get_state_from_handle(&self) -> ConductorResult<ConductorState> {
            self.get_state().await
        }

        pub fn subscribe_to_app_signals(
            &self,
            installed_app_id: InstalledAppId,
        ) -> broadcast::Receiver<Signal> {
            self.app_broadcast.subscribe(installed_app_id)
        }

        pub fn get_dht_db(&self, dna_hash: &DnaHash) -> ConductorApiResult<DbWrite<DbKindDht>> {
            Ok(self.get_or_create_dht_db(dna_hash)?)
        }
        pub fn get_dht_db_cache(
            &self,
            dna_hash: &DnaHash,
        ) -> ConductorApiResult<holochain_types::db_cache::DhtDbQueryCache> {
            Ok(self.get_or_create_space(dna_hash)?.dht_query_cache)
        }

        pub async fn get_cache_db(
            &self,
            cell_id: &CellId,
        ) -> ConductorApiResult<DbWrite<DbKindCache>> {
            let cell = self.cell_by_id(cell_id).await?;
            Ok(cell.cache().clone())
        }

        pub fn get_p2p_db(&self, space: &DnaHash) -> DbWrite<DbKindP2pAgents> {
            self.p2p_agents_db(space)
        }

        pub fn get_p2p_metrics_db(&self, space: &DnaHash) -> DbWrite<DbKindP2pMetrics> {
            self.p2p_metrics_db(space)
        }

        pub fn get_spaces(&self) -> Spaces {
            self.spaces.clone()
        }

        pub async fn get_cell_triggers(
            &self,
            cell_id: &CellId,
        ) -> ConductorApiResult<QueueTriggers> {
            let cell = self.cell_by_id(cell_id).await?;
            Ok(cell.triggers().clone())
        }
    }
}

#[cfg_attr(feature = "instrument", tracing::instrument(skip_all))]
fn purge_data(txn: &mut Transaction) -> DatabaseResult<()> {
    txn.execute("DELETE FROM DhtOp", ())?;
    txn.execute("DELETE FROM Action", ())?;
    txn.execute("DELETE FROM Entry", ())?;
    txn.execute("DELETE FROM ValidationReceipt", ())?;
    txn.execute("DELETE FROM ChainLock", ())?;
    txn.execute("DELETE FROM ScheduledFunctions", ())?;
    Ok(())
}

/// Perform Genesis on the source chains for each of the specified CellIds.
///
/// If genesis fails for any cell, this entire function fails, and all other
/// partial or complete successes are rolled back.
/// Note this function takes read locks so should not be called from within a read lock.
pub(crate) async fn genesis_cells(
    conductor: ConductorHandle,
    cell_ids_with_proofs: Vec<(CellId, Option<MembraneProof>)>,
) -> ConductorResult<()> {
    let cells_tasks = cell_ids_with_proofs.into_iter().map(|(cell_id, proof)| {
        let conductor = conductor.clone();
        let cell_id_inner = cell_id.clone();
        tokio::spawn(async move {
            let space = conductor
                .get_or_create_space(cell_id_inner.dna_hash())
                .map_err(|e| CellError::FailedToCreateDnaSpace(ConductorError::from(e).into()))?;

            let authored_db =
                space.get_or_create_authored_db(cell_id_inner.agent_pubkey().clone())?;
            let dht_db = space.dht_db;
            let dht_db_cache = space.dht_query_cache;
            let chc = conductor.get_chc(&cell_id_inner);
            let ribosome = conductor
                .get_ribosome(cell_id_inner.dna_hash())
                .map_err(Box::new)?;

            Cell::genesis(
                cell_id_inner.clone(),
                conductor,
                authored_db,
                dht_db,
                dht_db_cache,
                ribosome,
                proof,
                chc,
            )
            .await
        })
        .map_err(CellError::from)
        .map(|genesis_result| (cell_id, genesis_result.and_then(|r| r)))
    });
    let (_success, errors): (Vec<CellId>, Vec<(CellId, CellError)>) =
        futures::future::join_all(cells_tasks)
            .await
            .into_iter()
            .partition_map(|(cell_id, r)| match r {
                Ok(()) => either::Either::Left(cell_id),
                Err(err) => either::Either::Right((cell_id, err)),
            });

    // TODO: Reference count the databases successfully created here and clean them up on error.

    // If there were errors, cleanup and return the errors
    if !errors.is_empty() {
        Err(ConductorError::GenesisFailed { errors })
    } else {
        Ok(())
    }
}

/// Get the DPKI DNA from the filesystem or use the built-in one.
pub(crate) async fn get_dpki_dna(config: &DpkiConfig) -> DnaResult<DnaBundle> {
    if let Some(dna_path) = config.dna_path.as_ref() {
        DnaBundle::read_from_file(dna_path).await
    } else {
        DnaBundle::decode(holochain_deepkey_dna::DEEPKEY_DNA_BUNDLE_BYTES)
    }
}

/// Get a "standard" AppBundle from a single DNA, with Create provisioning,
/// with no modifiers, and arbitrary role names.
/// Allows setting the clone_limit for every DNA.
pub fn app_manifest_from_dnas(
    dnas_with_roles: &[impl DnaWithRole],
    clone_limit: u32,
    memproofs_deferred: bool,
    network_seed: Option<String>,
) -> AppManifest {
    let roles: Vec<_> = dnas_with_roles
        .iter()
        .map(|dr| {
            let dna = dr.dna();
            let path = PathBuf::from(format!("{}", dna.dna_hash()));
            let mut modifiers = DnaModifiersOpt::none();
            modifiers.network_seed = network_seed.clone();
            AppRoleManifest {
                name: dr.role(),
                dna: AppRoleDnaManifest {
                    location: Some(DnaLocation::Bundled(path.clone())),
                    modifiers,
                    installed_hash: Some(dr.dna().dna_hash().clone().into()),
                    clone_limit,
                },
                provisioning: Some(CellProvisioning::Create { deferred: false }),
            }
        })
        .collect();

    AppManifestCurrentBuilder::default()
        .name("[generated]".into())
        .description(None)
        .roles(roles)
        .allow_deferred_memproofs(memproofs_deferred)
        .build()
        .unwrap()
        .into()
}

/// Dump the integration json state.
pub async fn integration_dump<Db: ReadAccess<DbKindDht>>(
    vault: &Db,
) -> ConductorApiResult<IntegrationStateDump> {
    vault
        .read_async(move |txn| {
            let integrated = txn.query_row(
                "SELECT count(hash) FROM DhtOp WHERE when_integrated IS NOT NULL",
                [],
                |row| row.get(0),
            )?;
            let integration_limbo = txn.query_row(
                "SELECT count(hash) FROM DhtOp WHERE when_integrated IS NULL AND validation_stage = 3",
                [],
                |row| row.get(0),
            )?;
            let validation_limbo = txn.query_row(
                "
                SELECT count(hash) FROM DhtOp
                WHERE when_integrated IS NULL
                AND
                (validation_stage IS NULL OR validation_stage < 3)
                ",
                [],
                |row| row.get(0),
            )?;
            ConductorApiResult::Ok(IntegrationStateDump {
                validation_limbo,
                integration_limbo,
                integrated,
            })
        })
        .await
}

/// Dump the full integration json state.
/// Careful! This will return a lot of data.
pub async fn full_integration_dump(
    vault: &DbRead<DbKindDht>,
    dht_ops_cursor: Option<u64>,
) -> ConductorApiResult<FullIntegrationStateDump> {
    vault
        .read_async(move |txn| {
            let integrated =
                query_dht_ops_from_statement(&txn, state_dump::DHT_OPS_INTEGRATED, dht_ops_cursor)?;

            let validation_limbo = query_dht_ops_from_statement(
                &txn,
                state_dump::DHT_OPS_IN_VALIDATION_LIMBO,
                dht_ops_cursor,
            )?;

            let integration_limbo = query_dht_ops_from_statement(
                &txn,
                state_dump::DHT_OPS_IN_INTEGRATION_LIMBO,
                dht_ops_cursor,
            )?;

            let dht_ops_cursor = txn
                .query_row(state_dump::DHT_OPS_ROW_ID, [], |row| row.get(0))
                .unwrap_or(0);

            ConductorApiResult::Ok(FullIntegrationStateDump {
                validation_limbo,
                integration_limbo,
                integrated,
                dht_ops_cursor,
            })
        })
        .await
}

fn query_dht_ops_from_statement(
    txn: &Transaction,
    stmt_str: &str,
    dht_ops_cursor: Option<u64>,
) -> ConductorApiResult<Vec<DhtOp>> {
    let final_stmt_str = match dht_ops_cursor {
        Some(cursor) => format!("{} AND DhtOp.rowid > {}", stmt_str, cursor),
        None => stmt_str.into(),
    };

    let mut stmt = txn.prepare(final_stmt_str.as_str())?;

    let r: Vec<DhtOp> = stmt
        .query_and_then([], |row| {
            holochain_state::query::map_sql_dht_op(false, "dht_type", row)
        })?
        .collect::<StateQueryResult<Vec<_>>>()?;
    Ok(r)
}

#[cfg_attr(feature = "instrument", tracing::instrument(skip(p2p_evt, handle)))]
async fn p2p_event_task(
    p2p_evt: holochain_p2p::event::HolochainP2pEventReceiver,
    handle: ConductorHandle,
) {
    /// The number of events we allow to run in parallel before
    /// starting to await on the join handles.
    const NUM_PARALLEL_EVTS: usize = 512;
    let num_tasks = Arc::new(std::sync::atomic::AtomicUsize::new(0));
    let max_time = Arc::new(std::sync::atomic::AtomicU64::new(0));
    let duration_metric = create_p2p_event_duration_metric();
    p2p_evt
        .for_each_concurrent(NUM_PARALLEL_EVTS, |evt| {
            let handle = handle.clone();
            let num_tasks = num_tasks.clone();
            let max_time = max_time.clone();
            let duration_metric = duration_metric.clone();
            async move {
                // Track whether the concurrency limit has been reached and keep the start time for reporting if so.
                let start = Instant::now();
                let current_num_tasks = num_tasks.fetch_add(1, std::sync::atomic::Ordering::Relaxed) + 1;

                let evt_dna_hash = evt.dna_hash().clone();

                // This loop is critical, ensure that nothing in the dispatch kills it by blocking permanently
                match tokio::time::timeout(std::time::Duration::from_secs(30), handle.dispatch_holochain_p2p_event(evt)).await {
                    Ok(Ok(())) => {}
                    Ok(Err(e)) => {
                        tracing::error!(
                                message = "error dispatching network event",
                                error = ?e,
                            );
                    }
                    Err(_) => {
                        tracing::error!("timeout while dispatching network event");
                    }
                }

                if current_num_tasks >= NUM_PARALLEL_EVTS {
                    let el = start.elapsed();
                    let us = el.as_micros() as u64;
                    let max_us = max_time
                        .fetch_max(us, std::sync::atomic::Ordering::Relaxed)
                        .max(us);

                    let s = tracing::info_span!("holochain_perf", this_event_time = ?el, max_event_micros = %max_us);
                    s.in_scope(|| tracing::info!("dispatch_holochain_p2p_event is saturated"))
                } else {
                    max_time.store(0, std::sync::atomic::Ordering::Relaxed);
                }

                duration_metric.record(start.elapsed().as_secs_f64(), &[
                    opentelemetry_api::KeyValue::new("dna_hash", format!("{:?}", evt_dna_hash)),
                ]);

                num_tasks.fetch_sub(1, std::sync::atomic::Ordering::Relaxed);
            }
                .in_current_span()
        })
        .await;

    tracing::info!("p2p_event_task has ended");
}<|MERGE_RESOLUTION|>--- conflicted
+++ resolved
@@ -3276,16 +3276,12 @@
 /// Methods for bridging from host calls to workflows for countersigning
 mod countersigning_impls {
     use super::*;
-<<<<<<< HEAD
     use crate::core::workflow::{
         self,
         countersigning_workflow::{
             force_abandon_session, force_publish_countersigning_session, CountersigningWorkspace,
         },
     };
-=======
-    use crate::core::workflow;
->>>>>>> 4e719a81
 
     impl Conductor {
         /// Accept a countersigning session
@@ -3307,7 +3303,6 @@
                 .await?,
             )
         }
-<<<<<<< HEAD
 
         pub(crate) async fn get_countersigning_session_state(
             &self,
@@ -3402,8 +3397,6 @@
                 }
             }
         }
-=======
->>>>>>> 4e719a81
     }
 }
 
