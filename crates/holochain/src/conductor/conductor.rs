#![deny(missing_docs)]
#![allow(deprecated)]

//! A Conductor is a dynamically changing group of [Cell]s.
//!
//! A Conductor can be managed:
//! - externally, via an [`AppInterfaceApi`](super::api::AppInterfaceApi)
//! - from within a [`Cell`](super::Cell), via [`CellConductorApi`](super::api::CellConductorApi)
//!
//! In normal use cases, a single Holochain user runs a single Conductor in a single process.
//! However, there's no reason we can't have multiple Conductors in a single process, simulating multiple
//! users in a testing environment.
//!
//! ```rust, no_run
//! async fn async_main () {
//! use holochain_state::test_utils::test_db_dir;
//! use holochain::conductor::{Conductor, ConductorBuilder};
//! let env_dir = test_db_dir();
//! let conductor: Conductor = ConductorBuilder::new()
//!    .test(env_dir.path(), &[])
//!    .await
//!    .unwrap();
//!
//! // conductors are cloneable
//! let conductor2 = conductor.clone();
//!
//! assert_eq!(conductor.list_dnas(), vec![]);
//! conductor.shutdown();
//!
//! # }
//! ```
//!

pub use self::share::RwShare;
use super::api::error::ConductorApiError;
use super::api::RealAppInterfaceApi;
use super::api::ZomeCall;
use super::cell::error::CellResult;
use super::config::AdminInterfaceConfig;
use super::config::InterfaceDriver;
use super::entry_def_store::get_entry_defs;
use super::error::ConductorError;
use super::interface::error::InterfaceResult;
use super::interface::websocket::spawn_admin_interface_tasks;
use super::interface::websocket::spawn_app_interface_task;
use super::interface::websocket::spawn_websocket_listener;
use super::interface::websocket::SIGNAL_BUFFER_SIZE;
use super::interface::AppInterfaceRuntime;
use super::interface::SignalBroadcaster;
use super::manager::TaskManagerResult;
use super::p2p_agent_store;
use super::p2p_agent_store::P2pBatch;
use super::p2p_agent_store::*;
use super::ribosome_store::RibosomeStore;
use super::space::Space;
use super::space::Spaces;
use super::state::AppInterfaceConfig;
use super::state::AppInterfaceId;
use super::state::ConductorState;
use super::CellError;
use super::{api::RealAdminInterfaceApi, manager::TaskManagerClient};
use crate::conductor::cell::Cell;
use crate::conductor::config::ConductorConfig;
use crate::conductor::error::ConductorResult;
use crate::conductor::metrics::create_p2p_event_duration_metric;
use crate::conductor::p2p_agent_store::get_single_agent_info;
use crate::conductor::p2p_agent_store::list_all_agent_info;
use crate::conductor::p2p_agent_store::query_peer_density;
use crate::core::queue_consumer::InitialQueueTriggers;
use crate::core::queue_consumer::QueueConsumerMap;
use crate::core::ribosome::guest_callback::post_commit::PostCommitArgs;
use crate::core::ribosome::guest_callback::post_commit::POST_COMMIT_CHANNEL_BOUND;
use crate::core::ribosome::guest_callback::post_commit::POST_COMMIT_CONCURRENT_LIMIT;
use crate::core::ribosome::RibosomeT;
use crate::core::workflow::ZomeCallResult;
use crate::{
    conductor::api::error::ConductorApiResult, core::ribosome::real_ribosome::RealRibosome,
};
pub use builder::*;
use futures::future;
use futures::future::FutureExt;
use futures::future::TryFutureExt;
use futures::stream::StreamExt;
use holo_hash::DnaHash;
use holochain_conductor_api::conductor::KeystoreConfig;
use holochain_conductor_api::AppInfo;
use holochain_conductor_api::AppStatusFilter;
use holochain_conductor_api::ClonedCell;
use holochain_conductor_api::FullIntegrationStateDump;
use holochain_conductor_api::FullStateDump;
use holochain_conductor_api::IntegrationStateDump;
use holochain_conductor_api::JsonDump;
use holochain_keystore::lair_keystore::spawn_lair_keystore;
use holochain_keystore::lair_keystore::spawn_lair_keystore_in_proc;
use holochain_keystore::MetaLairClient;
use holochain_p2p::actor::HolochainP2pRefToDna;
use holochain_p2p::event::HolochainP2pEvent;
use holochain_p2p::DnaHashExt;
use holochain_p2p::HolochainP2pDnaT;
use holochain_sqlite::sql::sql_cell::state_dump;
use holochain_state::host_fn_workspace::SourceChainWorkspace;
use holochain_state::nonce::witness_nonce;
use holochain_state::nonce::WitnessNonceResult;
use holochain_state::prelude::*;
use holochain_state::source_chain;
use holochain_wasmer_host::module::ModuleCache;
use itertools::Itertools;
use kitsune_p2p::agent_store::AgentInfoSigned;
use parking_lot::RwLock;
use rusqlite::Transaction;
use std::collections::{HashMap, HashSet};
use std::path::PathBuf;
use std::sync::atomic::AtomicBool;
use std::sync::Arc;
use std::time::Instant;
use tokio::sync::mpsc::error::SendError;
use tokio::task::JoinHandle;
use tracing::*;

#[cfg(any(test, feature = "test_utils"))]
use crate::core::queue_consumer::QueueTriggers;

pub use holochain_types::share;

mod builder;

mod chc;

pub use holochain_conductor_services::*;

mod graft_records_onto_source_chain;

/// How long we should attempt to achieve a "network join" when first activating a cell,
/// before moving on and letting the network health activity go on in the background.
///
/// This gives us a chance to start an app in an "online" state, increasing the probability
/// of an app having full network access as soon as its UI begins making requests.
pub const JOIN_NETWORK_WAITING_PERIOD: std::time::Duration = std::time::Duration::from_secs(5);

/// A list of Cells which failed to start, and why
pub type CellStartupErrors = Vec<(CellId, CellError)>;

/// Cloneable reference to a Conductor
pub type ConductorHandle = Arc<Conductor>;

/// Legacy CellStatus which is no longer used. This can be removed
/// and is only here to avoid breaking deserialization specs.
#[derive(Debug, Clone, PartialEq, Eq, Serialize, Deserialize)]
#[deprecated = "Only here for deserialization, should be removed altogether when all clients are updated"]
pub enum CellStatus {
    /// Kitsune knows about this Cell and it is considered fully "online"
    Joined,

    /// The Cell is on its way to being fully joined. It is a valid Cell from
    /// the perspective of the conductor, and can handle HolochainP2pEvents,
    /// but it is considered not to be fully running from the perspective of
    /// app status, i.e. if any app has a required Cell with this status,
    /// the app is considered to be in the Paused state.
    PendingJoin(PendingJoinReason),

    /// The Cell is currently in the process of trying to join the network.
    Joining,
}

/// The reason why a cell is waiting to join the network.
#[derive(Debug, Clone, PartialEq, Eq, Serialize, Deserialize)]
pub enum PendingJoinReason {
    /// The initial state, no attempt has been made to join the network yet.
    Initial,

    /// The join failed with an error that is safe to retry, such as not
    /// being connected to the internet.
    Retry(String),

    /// The network join failed and will not be retried. This will impact
    /// the status of the associated
    /// app and require manual intervention from the user.
    Failed(String),

    /// The join attempt has timed out.
    TimedOut,
}

/// A [`Cell`] tracked by a Conductor, along with its [`CellStatus`]
#[derive(Debug, Clone)]
#[allow(deprecated)]
#[allow(unused)]
struct CellItem {
    cell: Arc<Cell>,
    status: CellStatus,
}

#[allow(dead_code)]
pub(crate) type StopBroadcaster = task_motel::StopBroadcaster;
pub(crate) type StopReceiver = task_motel::StopListener;

/// A Conductor is a group of [Cell]s
pub struct Conductor {
    /// The collection of available, running cells associated with this Conductor
    running_cells: RwShare<HashMap<CellId, CellItem>>,

    /// The config used to create this Conductor
    pub config: Arc<ConductorConfig>,

    /// The map of dna hash spaces.
    pub(crate) spaces: Spaces,

    /// Set to true when `conductor.shutdown()` has been called, so that other
    /// tasks can check on the shutdown status
    shutting_down: Arc<AtomicBool>,

    /// The admin websocket ports this conductor has open.
    /// This exists so that we can run tests and bind to port 0, and find out
    /// the dynamically allocated port later.
    admin_websocket_ports: RwShare<Vec<u16>>,

    /// Collection app interface data, keyed by id
    app_interfaces: RwShare<HashMap<AppInterfaceId, AppInterfaceRuntime>>,

    /// The interface to the task manager
    task_manager: TaskManagerClient,

    /// The JoinHandle for the long-running task which processes the outcomes of ended tasks,
    /// taking actions like disabling cells or shutting down the conductor on errors.
    /// It terminates only when the TaskManager and all of its tasks have ended and dropped.
    pub(crate) outcomes_task: RwShare<Option<JoinHandle<TaskManagerResult>>>,

    /// Placeholder for what will be the real DNA/Wasm cache
    ribosome_store: RwShare<RibosomeStore>,

    /// Access to private keys for signing and encryption.
    keystore: MetaLairClient,

    /// Handle to the network actor.
    holochain_p2p: holochain_p2p::HolochainP2pRef,

    post_commit: tokio::sync::mpsc::Sender<PostCommitArgs>,

    scheduler: Arc<parking_lot::Mutex<Option<tokio::task::JoinHandle<()>>>>,

<<<<<<< HEAD
    pub(crate) running_services: RwShare<ConductorServices>,
=======
    pub(crate) services: RwShare<Option<ConductorServices>>,

    /// File system and in-memory cache for wasmer modules.
    // Used in ribosomes but kept here as a single instance.
    pub(crate) wasmer_module_cache: Arc<RwLock<ModuleCache>>,
>>>>>>> 02aac761
}

impl Conductor {
    /// Create a conductor builder.
    pub fn builder() -> ConductorBuilder {
        ConductorBuilder::new()
    }
}

/// Methods related to conductor startup/shutdown
mod startup_shutdown_impls {
<<<<<<< HEAD
=======
    use std::ops::Deref;

    use kitsune_p2p_types::box_fut_plain;
>>>>>>> 02aac761

    use crate::conductor::manager::{spawn_task_outcome_handler, OutcomeReceiver, OutcomeSender};

    use super::*;

    //-----------------------------------------------------------------------------
    /// Methods used by the [ConductorHandle]
    //-----------------------------------------------------------------------------
    impl Conductor {
        #[allow(clippy::too_many_arguments)]
        pub(crate) fn new(
            config: Arc<ConductorConfig>,
            ribosome_store: RwShare<RibosomeStore>,
            keystore: MetaLairClient,
            holochain_p2p: holochain_p2p::HolochainP2pRef,
            spaces: Spaces,
            post_commit: tokio::sync::mpsc::Sender<PostCommitArgs>,
            outcome_sender: OutcomeSender,
        ) -> Self {
            let tracing_scope = config.tracing_scope().unwrap_or_default();
            let maybe_data_root_path = config
                .data_root_path
                .clone()
                .map(|path| PathBuf::from(path.deref()));

            Self {
                spaces,
                running_cells: RwShare::new(HashMap::new()),
                config,
                shutting_down: Arc::new(AtomicBool::new(false)),
                app_interfaces: RwShare::new(HashMap::new()),
                task_manager: TaskManagerClient::new(outcome_sender, tracing_scope),
                // Must be initialized later, since it requires an Arc<Conductor>
                outcomes_task: RwShare::new(None),
                admin_websocket_ports: RwShare::new(Vec::new()),
                scheduler: Arc::new(parking_lot::Mutex::new(None)),
                ribosome_store,
                keystore,
                holochain_p2p,
                post_commit,
<<<<<<< HEAD
                running_services: RwShare::new(ConductorServices::default()),
=======
                services: RwShare::new(None),
                wasmer_module_cache: Arc::new(RwLock::new(ModuleCache::new(maybe_data_root_path))),
>>>>>>> 02aac761
            }
        }

        /// A gate to put at the top of public functions to ensure that work is not
        /// attempted after a shutdown has been issued
        pub fn check_running(&self) -> ConductorResult<()> {
            if self
                .shutting_down
                .load(std::sync::atomic::Ordering::Relaxed)
            {
                Err(ConductorError::ShuttingDown)
            } else {
                Ok(())
            }
        }

        /// Take ownership of the TaskManagerClient as well as the task which completes
        /// when all managed tasks have completed
        pub fn detach_task_management(&self) -> Option<JoinHandle<TaskManagerResult>> {
            self.outcomes_task.share_mut(|tm| tm.take())
        }

        /// Broadcasts the shutdown signal to all managed tasks
        /// and returns a future to await for shutdown to complete.
        pub fn shutdown(&self) -> JoinHandle<TaskManagerResult> {
            self.shutting_down
                .store(true, std::sync::atomic::Ordering::Relaxed);

            use ghost_actor::GhostControlSender;
            let ghost_shutdown = self.holochain_p2p.ghost_actor_shutdown_immediate();
            let mut tm = self.task_manager();
            let task = self.detach_task_management().expect("Attempting to shut down after already detaching task management or previous shutdown");
            tokio::task::spawn(async move {
                tracing::info!("Sending shutdown signal to all managed tasks.");
                let (_, _, r) = futures::join!(ghost_shutdown, tm.shutdown().boxed(), task,);
                r?
            })
        }

        pub(crate) async fn initialize_conductor(
            self: Arc<Self>,
            outcome_rx: OutcomeReceiver,
            admin_configs: Vec<AdminInterfaceConfig>,
        ) -> ConductorResult<CellStartupErrors> {
            self.load_dnas().await?;

            info!("Conductor startup: DNAs loaded.");

            // Start the task manager
            self.outcomes_task.share_mut(|lock| {
                if lock.is_some() {
                    panic!("Cannot start task manager twice");
                }
                let task = spawn_task_outcome_handler(self.clone(), outcome_rx);
                *lock = Some(task);
            });

            self.clone().initialize_services().await?;
            self.clone().add_admin_interfaces(admin_configs).await?;

            info!("Conductor startup: admin interface(s) added.");

            self.clone().startup_app_interfaces().await?;

            info!("Conductor startup: app interfaces started.");

            // We don't care what fx are returned here, since all cells need to
            // be spun up
            let _ = self.start_paused_apps().await?;
            let res = self.process_app_status_fx(AppStatusFx::SpinUp, None).await;

            info!("Conductor startup: apps started.");

            res
        }
    }
}

/// Methods related to conductor interfaces
mod interface_impls {
    use super::*;

    impl Conductor {
        /// Spawn all admin interface tasks, register them with the TaskManager,
        /// and modify the conductor accordingly, based on the config passed in
        pub(crate) async fn add_admin_interfaces(
            self: Arc<Self>,
            configs: Vec<AdminInterfaceConfig>,
        ) -> ConductorResult<()> {
            let admin_api = RealAdminInterfaceApi::new(self.clone());
            let tm = self.task_manager();

            // Closure to process each admin config item
            let spawn_from_config = |AdminInterfaceConfig { driver, .. }| {
                let admin_api = admin_api.clone();
                let tm = tm.clone();
                async move {
                    match driver {
                        InterfaceDriver::Websocket { port } => {
                            let (listener_handle, listener) =
                                spawn_websocket_listener(port).await?;
                            let port = listener_handle.local_addr().port().unwrap_or(port);
                            spawn_admin_interface_tasks(
                                tm.clone(),
                                listener_handle,
                                listener,
                                admin_api.clone(),
                                port,
                            );

                            InterfaceResult::Ok(port)
                        }
                    }
                }
            };

            // spawn interface tasks, collect their JoinHandles,
            // panic on errors.
            let ports: Result<Vec<_>, _> =
                future::join_all(configs.into_iter().map(spawn_from_config))
                    .await
                    .into_iter()
                    .collect();
            // Exit if the admin interfaces fail to be created
            let ports = ports.map_err(Box::new)?;

            for p in ports {
                self.add_admin_port(p);
            }
            Ok(())
        }

        /// Spawn a new app interface task, register it with the TaskManager,
        /// and modify the conductor accordingly, based on the config passed in
        /// which is just a networking port number (or 0 to auto-select one).
        /// Returns the given or auto-chosen port number if giving an Ok Result
        pub async fn add_app_interface(
            self: Arc<Self>,
            port: either::Either<u16, AppInterfaceId>,
        ) -> ConductorResult<u16> {
            let interface_id = match port {
                either::Either::Left(port) => AppInterfaceId::new(port),
                either::Either::Right(id) => id,
            };
            let port = interface_id.port();
            tracing::debug!("Attaching interface {}", port);
            let app_api = RealAppInterfaceApi::new(self.clone());
            // This receiver is thrown away because we can produce infinite new
            // receivers from the Sender
            let (signal_tx, _r) = tokio::sync::broadcast::channel(SIGNAL_BUFFER_SIZE);

            let tm = self.task_manager();

            // TODO: RELIABILITY: Handle this task by restarting it if it fails and log the error
            let port = spawn_app_interface_task(tm.clone(), port, app_api, signal_tx.clone())
                .await
                .map_err(Box::new)?;
            let interface = AppInterfaceRuntime::Websocket { signal_tx };

            self.app_interfaces.share_mut(|app_interfaces| {
                if app_interfaces.contains_key(&interface_id) {
                    return Err(ConductorError::AppInterfaceIdCollision(
                        interface_id.clone(),
                    ));
                }

                app_interfaces.insert(interface_id.clone(), interface);
                Ok(())
            })?;
            let config = AppInterfaceConfig::websocket(port);

            self.update_state(|mut state| {
                state.app_interfaces.insert(interface_id, config);
                Ok(state)
            })
            .await?;
            tracing::debug!("App interface added at port: {}", port);
            Ok(port)
        }

        /// Returns a port which is guaranteed to have a websocket listener with an Admin interface
        /// on it. Useful for specifying port 0 and letting the OS choose a free port.
        pub fn get_arbitrary_admin_websocket_port(&self) -> Option<u16> {
            self.admin_websocket_ports.share_ref(|p| p.first().copied())
        }

        /// Give a list of networking ports taken up as running app interface tasks
        pub async fn list_app_interfaces(&self) -> ConductorResult<Vec<u16>> {
            Ok(self
                .get_state()
                .await?
                .app_interfaces
                .values()
                .map(|config| config.driver.port())
                .collect())
        }

        /// Start all app interfaces currently in state.
        /// This should only be run at conductor initialization.
        #[allow(irrefutable_let_patterns)]
        pub(crate) async fn startup_app_interfaces(self: Arc<Self>) -> ConductorResult<()> {
            for id in self.get_state().await?.app_interfaces.keys().cloned() {
                tracing::debug!("Starting up app interface: {:?}", id);
                let _ = self.clone().add_app_interface(either::Right(id)).await?;
            }
            Ok(())
        }
    }
}

/// DNA-related methods
mod dna_impls {
    use super::*;

    impl Conductor {
        /// Get the list of hashes of installed Dnas in this Conductor
        pub fn list_dnas(&self) -> Vec<DnaHash> {
            self.ribosome_store().share_ref(|ds| ds.list())
        }

        /// Get a [`DnaDef`](holochain_types::prelude::DnaDef) from the [`RibosomeStore`](crate::conductor::ribosome_store::RibosomeStore)
        pub fn get_dna_def(&self, hash: &DnaHash) -> Option<DnaDef> {
            self.ribosome_store().share_ref(|ds| ds.get_dna_def(hash))
        }

        /// Get a [`DnaFile`](holochain_types::dna::DnaFile) from the [`RibosomeStore`](crate::conductor::ribosome_store::RibosomeStore)
        pub fn get_dna_file(&self, hash: &DnaHash) -> Option<DnaFile> {
            self.ribosome_store().share_ref(|ds| ds.get_dna_file(hash))
        }

        /// Get an [`EntryDef`](holochain_zome_types::EntryDef) from the [`EntryDefBufferKey`](holochain_types::dna::EntryDefBufferKey)
        pub fn get_entry_def(&self, key: &EntryDefBufferKey) -> Option<EntryDef> {
            self.ribosome_store().share_ref(|ds| ds.get_entry_def(key))
        }

        /// Create a hash map of all existing DNA definitions, mapped to cell
        /// ids.
        pub fn get_dna_definitions(
            &self,
            app: &InstalledApp,
        ) -> ConductorResult<HashMap<CellId, DnaDefHashed>> {
            let mut dna_defs = HashMap::new();
            for cell_id in app.all_cells() {
                let ribosome = self.get_ribosome(cell_id.dna_hash())?;
                let dna_def = ribosome.dna_def();
                dna_defs.insert(cell_id.to_owned(), dna_def.to_owned());
            }
            Ok(dna_defs)
        }

        pub(crate) async fn register_dna_wasm(
            &self,
            ribosome: RealRibosome,
        ) -> ConductorResult<Vec<(EntryDefBufferKey, EntryDef)>> {
            let is_full_wasm_dna = ribosome
                .dna_def()
                .all_zomes()
                .all(|(_, zome_def)| matches!(zome_def, ZomeDef::Wasm(_)));

            // Only install wasm if the DNA is composed purely of WasmZomes (no InlineZomes)
            if is_full_wasm_dna {
                Ok(self.put_wasm(ribosome).await?)
            } else {
                Ok(Vec::with_capacity(0))
            }
        }

        pub(crate) fn register_dna_entry_defs(
            &self,
            entry_defs: Vec<(EntryDefBufferKey, EntryDef)>,
        ) {
            self.ribosome_store
                .share_mut(|d| d.add_entry_defs(entry_defs));
        }

        pub(crate) fn add_ribosome_to_store(&self, ribosome: RealRibosome) {
            self.ribosome_store.share_mut(|d| d.add_ribosome(ribosome));
        }

        pub(crate) async fn load_wasms_into_dna_files(
            &self,
        ) -> ConductorResult<(
            impl IntoIterator<Item = (DnaHash, RealRibosome)>,
            impl IntoIterator<Item = (EntryDefBufferKey, EntryDef)>,
        )> {
            let db = &self.spaces.wasm_db;

            // Load out all dna defs
            let (wasms, defs) = db
                .read_async(move |txn| {
                    // Get all the dna defs.
                    let dna_defs: Vec<_> = holochain_state::dna_def::get_all(&txn)?
                        .into_iter()
                        .collect();

                    // Gather all the unique wasms.
                    let unique_wasms = dna_defs
                        .iter()
                        .flat_map(|dna_def| {
                            dna_def
                                .all_zomes()
                                .map(|(zome_name, zome)| Ok(zome.wasm_hash(zome_name)?))
                        })
                        .collect::<ConductorResult<HashSet<_>>>()?;

                    // Get the code for each unique wasm.
                    let wasms = unique_wasms
                        .into_iter()
                        .map(|wasm_hash| {
                            holochain_state::wasm::get(&txn, &wasm_hash)?
                                .map(|hashed| hashed.into_content())
                                .ok_or(ConductorError::WasmMissing)
                                .map(|wasm| (wasm_hash, wasm))
                        })
                        .collect::<ConductorResult<HashMap<_, _>>>()?;
                    let wasms = holochain_state::dna_def::get_all(&txn)?
                        .into_iter()
                        .map(|dna_def| {
                            // Load all wasms for each dna_def from the wasm db into memory
                            let wasms = dna_def.all_zomes().filter_map(|(zome_name, zome)| {
                                let wasm_hash = zome.wasm_hash(zome_name).ok()?;
                                // Note this is a cheap arc clone.
                                wasms.get(&wasm_hash).cloned()
                            });
                            let wasms = wasms.collect::<Vec<_>>();
                            (dna_def, wasms)
                        })
                        // This needs to happen due to the environment not being Send
                        .collect::<Vec<_>>();
                    let defs = holochain_state::entry_def::get_all(&txn)?;
                    ConductorResult::Ok((wasms, defs))
                })
                .await?;
            // try to join all the tasks and return the list of dna files
            let wasms = wasms.into_iter().map(|(dna_def, wasms)| async move {
                let dna_file = DnaFile::new(dna_def.into_content(), wasms).await;
                let ribosome = RealRibosome::new(dna_file, self.wasmer_module_cache.clone())?;
                ConductorResult::Ok((ribosome.dna_hash().clone(), ribosome))
            });
            let dnas = futures::future::try_join_all(wasms).await?;
            Ok((dnas, defs))
        }

        /// Get the root environment directory.
        pub fn root_db_dir(&self) -> &PathBuf {
            &self.spaces.db_dir
        }

        /// Get the keystore.
        pub fn keystore(&self) -> &MetaLairClient {
            &self.keystore
        }

        /// Get a reference to the conductor's HolochainP2p.
        pub fn holochain_p2p(&self) -> &holochain_p2p::HolochainP2pRef {
            &self.holochain_p2p
        }

        /// Remove cells from the cell map in the Conductor
        pub(crate) async fn remove_cells(&self, cell_ids: &[CellId]) {
            let to_cleanup: Vec<_> = self.running_cells.share_mut(|cells| {
                cell_ids
                    .iter()
                    .filter_map(|cell_id| cells.remove(cell_id).map(|c| (cell_id, c)))
                    .collect()
            });
            for (cell_id, item) in to_cleanup {
                if let Err(err) = item.cell.cleanup().await {
                    tracing::error!("Error cleaning up Cell: {:?}\nCellId: {}", err, cell_id);
                }
            }
        }

        /// Restart every paused app
        pub(crate) async fn start_paused_apps(&self) -> ConductorResult<AppStatusFx> {
            let (_, delta) = self
                .update_state_prime(|mut state| {
                    let ids = state
                        .paused_apps_and_services()
                        .map(first)
                        .cloned()
                        .collect::<Vec<_>>();
                    if !ids.is_empty() {
                        tracing::info!("Restarting {} paused apps: {:#?}", ids.len(), ids);
                    }
                    let deltas: Vec<AppStatusFx> = ids
                        .into_iter()
                        .map(|id| {
                            state
                                .transition_app_status(&id, AppStatusTransition::Start)
                                .map(second)
                        })
                        .collect::<Result<Vec<_>, _>>()?;
                    let delta = deltas
                        .into_iter()
                        .fold(AppStatusFx::default(), AppStatusFx::combine);
                    Ok((state, delta))
                })
                .await?;
            Ok(delta)
        }

        pub(crate) async fn put_wasm(
            &self,
            ribosome: RealRibosome,
        ) -> ConductorResult<Vec<(EntryDefBufferKey, EntryDef)>> {
            let dna_def = ribosome.dna_def().clone();
            let code = ribosome.dna_file().code().clone().into_values();
            let zome_defs = get_entry_defs(ribosome).await?;
            self.put_wasm_code(dna_def, code, zome_defs).await
        }

        pub(crate) async fn put_wasm_code(
            &self,
            dna: DnaDefHashed,
            code: impl Iterator<Item = wasm::DnaWasm>,
            zome_defs: Vec<(EntryDefBufferKey, EntryDef)>,
        ) -> ConductorResult<Vec<(EntryDefBufferKey, EntryDef)>> {
            // TODO: PERF: This loop might be slow
            let wasms = futures::future::join_all(code.map(DnaWasmHashed::from_content)).await;

            self.spaces
                .wasm_db
                .write_async({
                    let zome_defs = zome_defs.clone();
                    move |txn| {
                        for dna_wasm in wasms {
                            if !holochain_state::wasm::contains(txn, dna_wasm.as_hash())? {
                                holochain_state::wasm::put(txn, dna_wasm)?;
                            }
                        }

                        for (key, entry_def) in zome_defs.clone() {
                            holochain_state::entry_def::put(txn, key, &entry_def)?;
                        }

                        if !holochain_state::dna_def::contains(txn, dna.as_hash())? {
                            holochain_state::dna_def::put(txn, dna.into_content())?;
                        }
                        StateMutationResult::Ok(())
                    }
                })
                .await?;

            Ok(zome_defs)
        }

        pub(crate) async fn load_dnas(&self) -> ConductorResult<()> {
            let (ribosomes, entry_defs) = self.load_wasms_into_dna_files().await?;
            self.ribosome_store().share_mut(|ds| {
                ds.add_ribosomes(ribosomes);
                ds.add_entry_defs(entry_defs);
            });
            Ok(())
        }

        /// Install a [`DnaFile`](holochain_types::dna::DnaFile) in this Conductor
        pub async fn register_dna(&self, dna: DnaFile) -> ConductorResult<()> {
            if self.get_ribosome(dna.dna_hash()).is_ok() {
                // ribosome for dna is already registered in store
                return Ok(());
            }
            let ribosome = RealRibosome::new(dna, self.wasmer_module_cache.clone())?;
            let entry_defs = self.register_dna_wasm(ribosome.clone()).await?;
            self.register_dna_entry_defs(entry_defs);
            self.add_ribosome_to_store(ribosome);
            Ok(())
        }
    }
}

/// Network-related methods
mod network_impls {
    use holochain_conductor_api::{DnaStorageInfo, NetworkInfo, StorageBlob, StorageInfo};
    use holochain_p2p::HolochainP2pSender;
    use holochain_sqlite::stats::{get_size_on_disk, get_used_size};
    use holochain_zome_types::block::Block;
    use holochain_zome_types::block::BlockTargetId;
    use kitsune_p2p::KitsuneAgent;
    use kitsune_p2p::KitsuneBinType;
    use rusqlite::params;
    use std::time::Duration;

    use crate::conductor::api::error::{
        zome_call_response_to_conductor_api_result, ConductorApiError,
    };

    use super::*;

    impl Conductor {
        /// Get signed agent info from the conductor
        pub async fn get_agent_infos(
            &self,
            cell_id: Option<CellId>,
        ) -> ConductorApiResult<Vec<AgentInfoSigned>> {
            match cell_id {
                Some(c) => {
                    let (d, a) = c.into_dna_and_agent();
                    let db = self.p2p_agents_db(&d);
                    Ok(get_single_agent_info(db.into(), d, a)
                        .await?
                        .map(|a| vec![a])
                        .unwrap_or_default())
                }
                None => {
                    let mut out = Vec::new();
                    // collecting so the mutex lock can close
                    let envs = self.spaces.get_from_spaces(|s| s.p2p_agents_db.clone());
                    for db in envs {
                        out.append(&mut all_agent_infos(db.into()).await?);
                    }
                    Ok(out)
                }
            }
        }

        pub(crate) async fn witness_nonce_from_calling_agent(
            &self,
            agent: AgentPubKey,
            nonce: Nonce256Bits,
            expires: Timestamp,
        ) -> ConductorResult<WitnessNonceResult> {
            Ok(witness_nonce(
                &self.spaces.conductor_db,
                agent,
                nonce,
                Timestamp::now(),
                expires,
            )
            .await?)
        }

        /// Block some target.
        pub async fn block(&self, input: Block) -> DatabaseResult<()> {
            self.spaces.block(input).await
        }

        /// Unblock some target.
        pub async fn unblock(&self, input: Block) -> DatabaseResult<()> {
            self.spaces.unblock(input).await
        }

        /// Check if some target is blocked.
        pub async fn is_blocked(
            &self,
            input: BlockTargetId,
            timestamp: Timestamp,
        ) -> DatabaseResult<bool> {
            self.spaces.is_blocked(input, timestamp).await
        }

        pub(crate) async fn prune_p2p_agents_db(&self) -> ConductorResult<()> {
            use holochain_p2p::AgentPubKeyExt;

            let mut space_to_agents = HashMap::new();

            for cell in self.running_cells.share_ref(|c| {
                <Result<_, one_err::OneErr>>::Ok(c.keys().cloned().collect::<Vec<_>>())
            })? {
                space_to_agents
                    .entry(cell.dna_hash().clone())
                    .or_insert_with(Vec::new)
                    .push(cell.agent_pubkey().to_kitsune());
            }

            for (space, agents) in space_to_agents {
                let db = self.spaces.p2p_agents_db(&space)?;
                p2p_prune(&db, agents).await?;
            }

            Ok(())
        }

        pub(crate) async fn network_info(
            &self,
            payload: &NetworkInfoRequestPayload,
        ) -> ConductorResult<Vec<NetworkInfo>> {
            use holochain_sqlite::sql::sql_cell::SUM_OF_RECEIVED_BYTES_SINCE_TIMESTAMP;

            let NetworkInfoRequestPayload {
                agent_pub_key,
                dnas,
                last_time_queried,
            } = payload;

            futures::future::join_all(dnas.iter().map(|dna| async move {
                let diagnostics = self.holochain_p2p.get_diagnostics(dna.clone()).await?;
                let fetch_pool_info = diagnostics
                    .fetch_pool
                    .info([dna.to_kitsune()].into_iter().collect());

                // query number of agents from peer db
                let db = { self.p2p_agents_db(dna) };

                let (current_number_of_peers, arc_size, total_network_peers) = db
                    .read_async({
                        let agent_pub_key = agent_pub_key.clone();
                        let space = dna.clone().into_kitsune();
                        move |txn| -> DatabaseResult<(u32, f64, u32)> {
                            let current_number_of_peers = txn.p2p_count_agents(space.clone())?;

                            // query arc size and extrapolated coverage and estimate total peers
                            let (arc_size, total_network_peers) = match txn.p2p_get_agent(
                                space.clone(),
                                &KitsuneAgent::new(agent_pub_key.get_raw_36().to_vec()),
                            )? {
                                None => (0.0, 0),
                                Some(agent) => {
                                    let arc_size = agent.storage_arc.coverage();
                                    let agents_in_arc = txn.p2p_gossip_query_agents(
                                        space.clone(),
                                        u64::MIN,
                                        u64::MAX,
                                        agent.storage_arc.inner().into(),
                                    )?;
                                    let number_of_agents_in_arc = agents_in_arc.len();
                                    let total_network_peers = if number_of_agents_in_arc == 0 {
                                        0
                                    } else {
                                        (number_of_agents_in_arc as f64 / arc_size) as u32
                                    };
                                    (arc_size, total_network_peers)
                                }
                            };

                            Ok((current_number_of_peers, arc_size, total_network_peers))
                        }
                    })
                    .await?;

                // get sum of bytes from dht and cache db since last time
                // request was made or since the beginning of time
                let last_time_queried = match last_time_queried {
                    Some(timestamp) => *timestamp,
                    None => Timestamp::ZERO,
                };
                let sum_of_bytes_row_fn = |row: &Row| {
                    row.get(0)
                        .map(|maybe_bytes_received: Option<u64>| maybe_bytes_received.unwrap_or(0))
                        .map_err(DatabaseError::SqliteError)
                };
                let dht_db = self
                    .get_or_create_dht_db(dna)
                    .map_err(|err| ConductorError::Other(Box::new(err)))?;
                let dht_bytes_received = dht_db
                    .read_async({
                        move |txn| {
                            txn.query_row_and_then(
                                SUM_OF_RECEIVED_BYTES_SINCE_TIMESTAMP,
                                params![last_time_queried.as_micros()],
                                sum_of_bytes_row_fn,
                            )
                        }
                    })
                    .await?;

                let cache_db = self
                    .get_or_create_cache_db(dna)
                    .map_err(|err| ConductorError::Other(Box::new(err)))?;
                let cache_bytes_received = cache_db
                    .read_async(move |txn| {
                        txn.query_row_and_then(
                            SUM_OF_RECEIVED_BYTES_SINCE_TIMESTAMP,
                            params![last_time_queried.as_micros()],
                            sum_of_bytes_row_fn,
                        )
                    })
                    .await?;
                let bytes_since_last_time_queried = dht_bytes_received + cache_bytes_received;

                // calculate open peer connections based on current gossip sessions
                let completed_rounds_since_last_time_queried = diagnostics
                    .metrics
                    .read()
                    .peer_node_histories()
                    .iter()
                    .flat_map(|(_, node_history)| node_history.completed_rounds.clone())
                    .filter(|completed_round| {
                        let now = tokio::time::Instant::now();
                        let round_start_time_diff = now - completed_round.start_time;
                        let round_start_timestamp =
                            Timestamp::from_micros(round_start_time_diff.as_micros() as i64);
                        round_start_timestamp > last_time_queried
                    })
                    .count() as u32;

                ConductorResult::Ok(NetworkInfo {
                    fetch_pool_info,
                    current_number_of_peers,
                    arc_size,
                    total_network_peers,
                    bytes_since_last_time_queried,
                    completed_rounds_since_last_time_queried,
                })
            }))
            .await
            .into_iter()
            .collect::<Result<Vec<_>, _>>()
        }

        pub(crate) async fn storage_info(&self) -> ConductorResult<StorageInfo> {
            let state = self.get_state().await?;

            let all_dna: HashMap<DnaHash, Vec<InstalledAppId>> = HashMap::new();
            let all_dna = state.installed_apps_and_services().iter().fold(
                all_dna,
                |mut acc, (installed_app_id, app)| {
                    for dna_hash in app.all_cells().map(|cell_id| cell_id.dna_hash()) {
                        acc.entry(dna_hash.clone())
                            .or_default()
                            .push(installed_app_id.clone());
                    }

                    acc
                },
            );

            let app_data_blobs =
                futures::future::join_all(all_dna.iter().map(|(dna_hash, used_by)| async {
                    self.storage_info_for_dna(dna_hash, used_by).await
                }))
                .await
                .into_iter()
                .collect::<Result<Vec<StorageBlob>, ConductorError>>()?;

            Ok(StorageInfo {
                blobs: app_data_blobs,
            })
        }

        async fn storage_info_for_dna(
            &self,
            dna_hash: &DnaHash,
            used_by: &Vec<InstalledAppId>,
        ) -> ConductorResult<StorageBlob> {
            let authored_db = self.spaces.authored_db(dna_hash)?;
            let dht_db = self.spaces.dht_db(dna_hash)?;
            let cache_db = self.spaces.cache(dna_hash)?;

            Ok(StorageBlob::Dna(DnaStorageInfo {
                authored_data_size_on_disk: authored_db
                    .read_async(get_size_on_disk)
                    .map_err(ConductorError::DatabaseError)
                    .await?,
                authored_data_size: authored_db
                    .read_async(get_used_size)
                    .map_err(ConductorError::DatabaseError)
                    .await?,
                dht_data_size_on_disk: dht_db
                    .read_async(get_size_on_disk)
                    .map_err(ConductorError::DatabaseError)
                    .await?,
                dht_data_size: dht_db
                    .read_async(get_used_size)
                    .map_err(ConductorError::DatabaseError)
                    .await?,
                cache_data_size_on_disk: cache_db
                    .read_async(get_size_on_disk)
                    .map_err(ConductorError::DatabaseError)
                    .await?,
                cache_data_size: cache_db
                    .read_async(get_used_size)
                    .map_err(ConductorError::DatabaseError)
                    .await?,
                used_by: used_by.clone(),
            }))
        }

        #[instrument(skip(self))]
        pub(crate) async fn dispatch_holochain_p2p_event(
            &self,
            event: holochain_p2p::event::HolochainP2pEvent,
        ) -> ConductorApiResult<()> {
            use HolochainP2pEvent::*;
            let dna_hash = event.dna_hash().clone();
            trace!(dispatch_event = ?event);
            match event {
                PutAgentInfoSigned {
                    peer_data, respond, ..
                } => {
                    let sender = self.p2p_batch_sender(&dna_hash);
                    let (result_sender, response) = tokio::sync::oneshot::channel();
                    let _ = sender
                        .send_timeout(
                            P2pBatch {
                                peer_data,
                                result_sender,
                            },
                            Duration::from_secs(10),
                        )
                        .await;
                    let res = match response.await {
                        Ok(r) => r.map_err(holochain_p2p::HolochainP2pError::other),
                        Err(e) => Err(holochain_p2p::HolochainP2pError::other(e)),
                    };
                    respond.respond(Ok(async move { res }.boxed().into()));
                }
                QueryAgentInfoSigned {
                    kitsune_space,
                    agents,
                    respond,
                    ..
                } => {
                    let db = { self.p2p_agents_db(&dna_hash) };
                    let res = list_all_agent_info(db.into(), kitsune_space)
                        .await
                        .map(|infos| match agents {
                            Some(agents) => infos
                                .into_iter()
                                .filter(|info| agents.contains(&info.agent))
                                .collect(),
                            None => infos,
                        })
                        .map_err(holochain_p2p::HolochainP2pError::other);
                    respond.respond(Ok(async move { res }.boxed().into()));
                }
                QueryGossipAgents {
                    since_ms,
                    until_ms,
                    arc_set,
                    respond,
                    ..
                } => {
                    let db = { self.p2p_agents_db(&dna_hash) };
                    let res = db
                        .p2p_gossip_query_agents(since_ms, until_ms, (*arc_set).clone())
                        .await
                        .map_err(holochain_p2p::HolochainP2pError::other);

                    respond.respond(Ok(async move { res }.boxed().into()));
                }
                QueryAgentInfoSignedNearBasis {
                    kitsune_space,
                    basis_loc,
                    limit,
                    respond,
                    ..
                } => {
                    let db = { self.p2p_agents_db(&dna_hash) };
                    let res = list_all_agent_info_signed_near_basis(
                        db.into(),
                        kitsune_space,
                        basis_loc,
                        limit,
                    )
                    .await
                    .map_err(holochain_p2p::HolochainP2pError::other);
                    respond.respond(Ok(async move { res }.boxed().into()));
                }
                QueryPeerDensity {
                    kitsune_space,
                    dht_arc,
                    respond,
                    ..
                } => {
                    let cutoff = self
                        .get_config()
                        .network
                        .tuning_params
                        .danger_gossip_recent_threshold();
                    let topo = self
                        .get_dna_def(&dna_hash)
                        .ok_or_else(|| DnaError::DnaMissing(dna_hash.clone()))?
                        .topology(cutoff);
                    let tuning = self.get_config().kitsune_tuning_params();
                    let db = { self.p2p_agents_db(&dna_hash) };
                    let res = query_peer_density(
                        db.into(),
                        topo,
                        tuning.to_arq_strat().into(),
                        kitsune_space,
                        dht_arc,
                    )
                    .await
                    .map_err(holochain_p2p::HolochainP2pError::other);
                    respond.respond(Ok(async move { res }.boxed().into()));
                }
                SignNetworkData {
                    respond,
                    to_agent,
                    data,
                    ..
                } => {
                    let signature = to_agent.sign_raw(self.keystore(), data.into()).await?;
                    respond.respond(Ok(async move { Ok(signature) }.boxed().into()));
                }
                HolochainP2pEvent::CallRemote { .. }
                | CountersigningSessionNegotiation { .. }
                | Get { .. }
                | GetMeta { .. }
                | GetLinks { .. }
                | CountLinks { .. }
                | GetAgentActivity { .. }
                | MustGetAgentActivity { .. }
                | ValidationReceiptsReceived { .. } => {
                    let cell_id =
                        CellId::new(event.dna_hash().clone(), event.target_agents().clone());
                    let cell = self.cell_by_id(&cell_id).await?;
                    cell.handle_holochain_p2p_event(event).await?;
                }
                Publish {
                    dna_hash,
                    respond,
                    request_validation_receipt,
                    countersigning_session,
                    ops,
                    ..
                } => {
                    async {
                        let res = self
                            .spaces
                            .handle_publish(
                                &dna_hash,
                                request_validation_receipt,
                                countersigning_session,
                                ops,
                            )
                            .await
                            .map_err(holochain_p2p::HolochainP2pError::other);
                        respond.respond(Ok(async move { res }.boxed().into()));
                    }
                    .instrument(debug_span!("handle_publish"))
                    .await;
                }
                FetchOpData {
                    respond,
                    query,
                    dna_hash,
                    ..
                } => {
                    async {
                        let res = self
                            .spaces
                            .handle_fetch_op_data(&dna_hash, query)
                            .await
                            .map_err(holochain_p2p::HolochainP2pError::other);
                        respond.respond(Ok(async move { res }.boxed().into()));
                    }
                    .instrument(debug_span!("handle_fetch_op_data"))
                    .await;
                }

                HolochainP2pEvent::QueryOpHashes {
                    dna_hash,
                    window,
                    max_ops,
                    include_limbo,
                    arc_set,
                    respond,
                    ..
                } => {
                    let res = self
                        .spaces
                        .handle_query_op_hashes(&dna_hash, arc_set, window, max_ops, include_limbo)
                        .await
                        .map_err(holochain_p2p::HolochainP2pError::other);

                    respond.respond(Ok(async move { res }.boxed().into()));
                }
            }
            Ok(())
        }

        /// List all host functions provided by this conductor for wasms.
        pub async fn list_wasm_host_functions(&self) -> ConductorApiResult<Vec<String>> {
            Ok(RealRibosome::tooling_imports().await?)
        }

        /// Invoke a zome function on a Cell
        pub async fn call_zome(&self, call: ZomeCall) -> ConductorApiResult<ZomeCallResult> {
            let cell = self.cell_by_id(&call.cell_id).await?;
            Ok(cell.call_zome(call, None).await?)
        }

        pub(crate) async fn call_zome_with_workspace(
            &self,
            call: ZomeCall,
            workspace_lock: SourceChainWorkspace,
        ) -> ConductorApiResult<ZomeCallResult> {
            debug!(cell_id = ?call.cell_id);
            let cell = self.cell_by_id(&call.cell_id).await?;
            Ok(cell.call_zome(call, Some(workspace_lock)).await?)
        }

        /// Make a zome call with deserialization and some error unwrapping built in
        pub async fn easy_call_zome<I, O, Z>(
            &self,
            provenance: &AgentPubKey,
            cap_secret: Option<CapSecret>,
            cell_id: CellId,
            zome_name: Z,
            fn_name: impl Into<FunctionName>,
            payload: I,
        ) -> ConductorApiResult<O>
        where
            ZomeName: From<Z>,
            I: Serialize + std::fmt::Debug,
            O: serde::de::DeserializeOwned + std::fmt::Debug,
        {
            let payload = ExternIO::encode(payload).expect("Couldn't serialize payload");
            let now = Timestamp::now();
            let (nonce, expires_at) =
                holochain_nonce::fresh_nonce(now).map_err(ConductorApiError::Other)?;
            let call_unsigned = ZomeCallUnsigned {
                cell_id,
                zome_name: zome_name.into(),
                fn_name: fn_name.into(),
                cap_secret,
                provenance: provenance.clone(),
                payload,
                nonce,
                expires_at,
            };
            let call =
                ZomeCall::try_from_unsigned_zome_call(self.keystore(), call_unsigned).await?;
            let response = self.call_zome(call).await;
            match response {
                Ok(Ok(response)) => Ok(zome_call_response_to_conductor_api_result(response)?),
                Ok(Err(error)) => Err(ConductorApiError::Other(Box::new(error))),
                Err(error) => Err(error),
            }
        }
    }
}

/// Methods related to app installation and management
mod app_impls {
    use crate::conductor::state::is_app;

    use super::*;

    impl Conductor {
<<<<<<< HEAD
        // FIXME: can rewrite now in terms of `get_install_app_payload_from_dnas`
=======
        #[cfg(feature = "test_utils")]
>>>>>>> 02aac761
        pub(crate) async fn install_app_legacy(
            self: Arc<Self>,
            installed_app_id: InstalledAppId,
            agent_key: AgentPubKey,
            data: &[(impl crate::sweettest::DnaWithRole, Option<MembraneProof>)],
        ) -> ConductorResult<()> {
            let payload = crate::sweettest::get_install_app_payload_from_dnas(
                installed_app_id,
                agent_key,
                data,
            )
            .await;

            self.install_app_bundle(payload).await?;

            Ok(())
        }

        /// Install DNAs and set up Cells as specified by an AppBundle
        pub async fn install_app_bundle(
            self: Arc<Self>,
            payload: InstallAppPayload,
        ) -> ConductorResult<StoppedApp> {
            #[cfg(feature = "chc")]
            let ignore_genesis_failure = payload.ignore_genesis_failure;
            #[cfg(not(feature = "chc"))]
            let ignore_genesis_failure = false;

            let dna_compat = self.get_dna_compat().await;

            let InstallAppPayload {
                source,
                agent_key,
                installed_app_id,
                membrane_proofs,
                network_seed,
                ..
            } = payload;

            let bundle = {
                let original_bundle = source.resolve().await?;
                if let Some(network_seed) = network_seed {
                    let mut manifest = original_bundle.manifest().to_owned();
                    manifest.set_network_seed(network_seed);
                    AppBundle::from(original_bundle.into_inner().update_manifest(manifest)?)
                } else {
                    original_bundle
                }
            };

            let manifest = bundle.manifest().clone();

            let installed_app_id =
                installed_app_id.unwrap_or_else(|| manifest.app_name().to_owned());

            let agent_key = if let Some(agent_key) = agent_key {
                if self.services().dpki.is_some() {
                    return Err(ConductorError::Other(
                        "Cannot install app with provided agent key if DPKI is enabled. Try again with no agent key specified.".into(),
                    ));
                } else {
                    agent_key
                }
            } else if let Some(dpki) = self.services().dpki {
                dpki.lock()
                    .await
                    .derive_and_register_new_key(installed_app_id.clone(), todo!("which DNA?"))
                    .await?
            } else {
                self.keystore.new_sign_keypair_random().await?
            };

            let local_dnas = self
                .ribosome_store()
                .share_ref(|store| bundle.get_all_dnas_from_store(store));

            let ops = bundle
                .resolve_cells(&local_dnas, agent_key.clone(), membrane_proofs, dna_compat)
                .await?;

            let cells_to_create = ops.cells_to_create();

            // check if cells_to_create contains a cell identical to an existing one
            let state = self.get_state().await?;
            let all_cells: HashSet<_> = state
                .installed_apps_and_services()
                .values()
                .flat_map(|app| app.all_cells())
                .collect();
            let maybe_duplicate_cell_id = cells_to_create
                .iter()
                .find(|(cell_id, _)| all_cells.contains(cell_id));
            if let Some((duplicate_cell_id, _)) = maybe_duplicate_cell_id {
                return Err(ConductorError::CellAlreadyExists(
                    duplicate_cell_id.to_owned(),
                ));
            };

            for (dna, _) in ops.dnas_to_register {
                self.clone().register_dna(dna).await?;
            }

            let cell_ids: Vec<_> = cells_to_create
                .iter()
                .map(|(cell_id, _)| cell_id.clone())
                .collect();

            let genesis_result =
                crate::conductor::conductor::genesis_cells(self.clone(), cells_to_create).await;

            if genesis_result.is_ok() || ignore_genesis_failure {
                let roles = ops.role_assignments;
                let app = InstalledAppCommon::new(installed_app_id, agent_key, roles, manifest)?;

                // Update the db
                let stopped_app = self.add_disabled_app_to_db(app).await?;

                // Return the result, which be may an error if no_rollback was specified
                genesis_result.map(|()| stopped_app)
            } else if let Err(err) = genesis_result {
                // Rollback created cells on error
                self.remove_cells(&cell_ids).await;
                Err(err)
            } else {
                unreachable!()
            }
        }

        /// Uninstall an app
        #[tracing::instrument(skip(self))]
        pub async fn uninstall_app(
            self: Arc<Self>,
            installed_app_id: &InstalledAppId,
        ) -> ConductorResult<()> {
            let self_clone = self.clone();
            let app = self.remove_app_from_db(installed_app_id).await?;
            tracing::debug!(msg = "Removed app from db.", app = ?app);

            // Remove cells which may now be dangling due to the removed app
            self_clone
                .process_app_status_fx(AppStatusFx::SpinDown, None)
                .await?;
            Ok(())
        }

        /// List active AppIds
        pub async fn list_running_apps(&self) -> ConductorResult<Vec<InstalledAppId>> {
            let state = self.get_state().await?;
            Ok(state
                .running_apps_and_services()
                .map(|(id, _)| id)
                .cloned()
                .collect())
        }

        /// List Apps with their information
        pub async fn list_apps(
            &self,
            status_filter: Option<AppStatusFilter>,
        ) -> ConductorResult<Vec<AppInfo>> {
            use AppStatusFilter::*;
            let conductor_state = self.get_state().await?;

            let apps_ids: Vec<&String> = match status_filter {
                Some(Enabled) => conductor_state
                    .enabled_apps_and_services()
                    .filter(|(id, _)| is_app(id))
                    .map(|(id, _)| id)
                    .collect(),
                Some(Disabled) => conductor_state
                    .disabled_apps_and_services()
                    .filter(|(id, _)| is_app(id))
                    .map(|(id, _)| id)
                    .collect(),
                Some(Running) => conductor_state
                    .running_apps_and_services()
                    .filter(|(id, _)| is_app(id))
                    .map(|(id, _)| id)
                    .collect(),
                Some(Stopped) => conductor_state
                    .stopped_apps_and_services()
                    .filter(|(id, _)| is_app(id))
                    .map(|(id, _)| id)
                    .collect(),
                Some(Paused) => conductor_state
                    .paused_apps_and_services()
                    .filter(|(id, _)| is_app(id))
                    .map(|(id, _)| id)
                    .collect(),
                None => conductor_state
                    .installed_apps_and_services()
                    .keys()
                    .filter(|id| is_app(id))
                    .collect(),
            };

            let app_infos: Vec<AppInfo> = apps_ids
                .into_iter()
                .map(|app_id| self.get_app_info_inner(app_id, &conductor_state))
                .collect::<Result<Vec<_>, _>>()?
                .into_iter()
                .flatten()
                .collect();

            Ok(app_infos)
        }

        /// Get the IDs of all active installed Apps which use this Cell
        pub async fn list_running_apps_for_dependent_cell_id(
            &self,
            cell_id: &CellId,
        ) -> ConductorResult<HashSet<InstalledAppId>> {
            Ok(self
                .get_state()
                .await?
                .running_apps_and_services()
                .filter(|(_, v)| v.all_cells().any(|i| i == cell_id))
                .map(|(k, _)| k)
                .cloned()
                .collect())
        }

        /// Find the ID of the first active installed App which uses this Cell
        pub async fn find_cell_with_role_alongside_cell(
            &self,
            cell_id: &CellId,
            role_name: &RoleName,
        ) -> ConductorResult<Option<CellId>> {
            Ok(self
                .get_state()
                .await?
                .running_apps_and_services()
                .find(|(_, running_app)| running_app.all_cells().any(|i| i == cell_id))
                .and_then(|(_, running_app)| {
                    running_app
                        .into_common()
                        .role(role_name)
                        .ok()
                        .map(|role| role.cell_id())
                        .cloned()
                }))
        }

        /// Get the IDs of all active installed Apps which use this Dna
        pub async fn list_running_apps_for_dependent_dna_hash(
            &self,
            dna_hash: &DnaHash,
        ) -> ConductorResult<HashSet<InstalledAppId>> {
            Ok(self
                .get_state()
                .await?
                .running_apps_and_services()
                .filter(|(_, v)| v.all_cells().any(|i| i.dna_hash() == dna_hash))
                .map(|(k, _)| k)
                .cloned()
                .collect())
        }

        /// Get info about an installed App, regardless of status
        pub async fn get_app_info(
            &self,
            installed_app_id: &InstalledAppId,
        ) -> ConductorResult<Option<AppInfo>> {
            let state = self.get_state().await?;
            let maybe_app_info = self.get_app_info_inner(installed_app_id, &state)?;
            Ok(maybe_app_info)
        }

        fn get_app_info_inner(
            &self,
            app_id: &InstalledAppId,
            state: &ConductorState,
        ) -> ConductorResult<Option<AppInfo>> {
            match state.get_app(app_id) {
                Err(_) => Ok(None),
                Ok(app) => {
                    let dna_definitions = self.get_dna_definitions(app)?;
                    Ok(Some(AppInfo::from_installed_app(app, &dna_definitions)))
                }
            }
        }
    }
}

/// Methods related to cell access
mod cell_impls {
    use super::*;

    impl Conductor {
        pub(crate) async fn cell_by_id(&self, cell_id: &CellId) -> ConductorResult<Arc<Cell>> {
            // Can only get a cell from the running_cells list
            if let Some(cell) = self.running_cells.share_ref(|c| c.get(cell_id).cloned()) {
                Ok(cell.cell)
            } else {
                // If not in running_cells list, check if the cell id is registered at all,
                // to give a different error message for disabled vs missing.
                let present = self
                    .get_state()
                    .await?
                    .installed_apps_and_services()
                    .values()
                    .flat_map(|app| app.all_cells())
                    .any(|id| id == cell_id);
                if present {
                    Err(ConductorError::CellDisabled(cell_id.clone()))
                } else {
                    Err(ConductorError::CellMissing(cell_id.clone()))
                }
            }
        }

        /// Iterator over cells which are fully "live", meaning they have been
        /// fully initialized and are registered with the kitsune network layer.
        /// Generally used to handle conductor interface requests.
        ///
        /// If a cell is in `running_cells`, then it is "live".
        pub fn running_cell_ids(&self) -> HashSet<CellId> {
            self.running_cells
                .share_ref(|cells| cells.keys().cloned().collect())
        }
    }
}

/// Methods related to clone cell management
mod clone_cell_impls {
    use holochain_conductor_api::ClonedCell;

    use super::*;

    impl Conductor {
        /// Create a new cell in an existing app based on an existing DNA.
        ///
        /// # Returns
        ///
        /// A struct with the created cell's clone id and cell id.
        pub async fn create_clone_cell(
            self: Arc<Self>,
            payload: CreateCloneCellPayload,
        ) -> ConductorResult<ClonedCell> {
            let CreateCloneCellPayload {
                app_id,
                role_name,
                modifiers,
                membrane_proof,
                name,
            } = payload;
            if !modifiers.has_some_option_set() {
                return Err(ConductorError::CloneCellError(
                    "neither network_seed nor properties nor origin_time provided for clone cell"
                        .to_string(),
                ));
            }

            // add cell to app
            let clone_cell = self
                .add_clone_cell_to_app(
                    app_id.clone(),
                    role_name.clone(),
                    modifiers.serialized()?,
                    name,
                )
                .await?;

            // run genesis on cloned cell
            let cells = vec![(clone_cell.cell_id.clone(), membrane_proof)];
            crate::conductor::conductor::genesis_cells(self.clone(), cells).await?;
            self.create_and_add_initialized_cells_for_running_apps(Some(&app_id))
                .await?;
            Ok(clone_cell)
        }

        /// Disable a clone cell.
        pub(crate) async fn disable_clone_cell(
            &self,
            DisableCloneCellPayload {
                app_id,
                clone_cell_id,
            }: &DisableCloneCellPayload,
        ) -> ConductorResult<()> {
            let (_, removed_cell_id) = self
                .update_state_prime({
                    let app_id = app_id.to_owned();
                    let clone_cell_id = clone_cell_id.to_owned();
                    move |mut state| {
                        let app = state.get_app_mut(&app_id)?;
                        let clone_id = app.get_clone_id(&clone_cell_id)?;
                        let cell_id = app.get_clone_cell_id(&clone_cell_id)?;
                        app.disable_clone_cell(&clone_id)?;
                        Ok((state, cell_id))
                    }
                })
                .await?;
            self.remove_cells(&[removed_cell_id]).await;
            Ok(())
        }

        /// Enable a disabled clone cell.
        pub async fn enable_clone_cell(
            self: Arc<Self>,
            payload: &EnableCloneCellPayload,
        ) -> ConductorResult<ClonedCell> {
            let conductor = self.clone();
            let (_, enabled_cell) = self
                .update_state_prime({
                    let app_id = payload.app_id.to_owned();
                    let clone_cell_id = payload.clone_cell_id.to_owned();
                    move |mut state| {
                        let app = state.get_app_mut(&app_id)?;
                        let clone_id = app.get_disabled_clone_id(&clone_cell_id)?;
                        let (cell_id, _) = app.enable_clone_cell(&clone_id)?.into_inner();
                        let app_role = app.role(&clone_id.as_base_role_name())?;
                        let original_dna_hash = app_role.dna_hash().clone();
                        let ribosome = conductor.get_ribosome(cell_id.dna_hash())?;
                        let dna = ribosome.dna_file.dna();
                        let dna_modifiers = dna.modifiers.clone();
                        let name = dna.name.clone();
                        let enabled_cell = ClonedCell {
                            cell_id,
                            clone_id,
                            original_dna_hash,
                            dna_modifiers,
                            name,
                            enabled: true,
                        };
                        Ok((state, enabled_cell))
                    }
                })
                .await?;

            self.create_and_add_initialized_cells_for_running_apps(Some(&payload.app_id))
                .await?;
            Ok(enabled_cell)
        }

        /// Delete a clone cell.
        pub(crate) async fn delete_clone_cell(
            &self,
            DeleteCloneCellPayload {
                app_id,
                clone_cell_id,
            }: &DeleteCloneCellPayload,
        ) -> ConductorResult<()> {
            self.update_state_prime({
                let app_id = app_id.clone();
                let clone_cell_id = clone_cell_id.clone();
                move |mut state| {
                    let app = state.get_app_mut(&app_id)?;
                    let clone_id = app.get_disabled_clone_id(&clone_cell_id)?;
                    app.delete_clone_cell(&clone_id)?;
                    Ok((state, ()))
                }
            })
            .await?;
            self.remove_dangling_cells().await?;
            Ok(())
        }
    }
}

/// Methods related to management of app and cell status
mod app_status_impls {
    use super::*;
    use holochain_p2p::AgentPubKeyExt;

    impl Conductor {
        /// Adjust which cells are present in the Conductor (adding and removing as
        /// needed) to match the current reality of all app statuses.
        /// - If a Cell is used by at least one Running app, then ensure it is added
        /// - If a Cell is used by no running apps, then ensure it is removed.
        #[tracing::instrument(skip(self))]
        pub async fn reconcile_cell_status_with_app_status(
            self: Arc<Self>,
        ) -> ConductorResult<CellStartupErrors> {
            self.remove_dangling_cells().await?;

            let results = self
                .create_and_add_initialized_cells_for_running_apps(None)
                .await?;
            Ok(results)
        }

        /// Enable an app
        #[tracing::instrument(skip(self))]
        pub async fn enable_app(
            self: Arc<Self>,
            app_id: InstalledAppId,
        ) -> ConductorResult<(InstalledApp, CellStartupErrors)> {
            let (app, delta) = self
                .transition_app_status(app_id.clone(), AppStatusTransition::Enable)
                .await?;
            let errors = self
                .process_app_status_fx(delta, Some(vec![app_id.to_owned()].into_iter().collect()))
                .await?;
            Ok((app, errors))
        }

        /// Disable an app
        #[tracing::instrument(skip(self))]
        pub async fn disable_app(
            self: Arc<Self>,
            app_id: InstalledAppId,
            reason: DisabledAppReason,
        ) -> ConductorResult<InstalledApp> {
            let (app, delta) = self
                .transition_app_status(app_id.clone(), AppStatusTransition::Disable(reason))
                .await?;
            self.process_app_status_fx(delta, Some(vec![app_id.to_owned()].into_iter().collect()))
                .await?;
            Ok(app)
        }

        /// Start an app
        #[tracing::instrument(skip(self))]
        pub async fn start_app(
            self: Arc<Self>,
            app_id: InstalledAppId,
        ) -> ConductorResult<InstalledApp> {
            let (app, delta) = self
                .transition_app_status(app_id.clone(), AppStatusTransition::Start)
                .await?;
            self.process_app_status_fx(delta, Some(vec![app_id.to_owned()].into_iter().collect()))
                .await?;
            Ok(app)
        }

        /// Register an app as disabled in the database
        pub(crate) async fn add_disabled_app_to_db(
            &self,
            app: InstalledAppCommon,
        ) -> ConductorResult<StoppedApp> {
            let (_, stopped_app) = self
                .update_state_prime(move |mut state| {
                    let stopped_app = state.add_app(app)?;
                    Ok((state, stopped_app))
                })
                .await?;
            Ok(stopped_app)
        }

        /// Transition an app's status to a new state.
        #[tracing::instrument(skip(self))]
        pub(crate) async fn transition_app_status(
            &self,
            app_id: InstalledAppId,
            transition: AppStatusTransition,
        ) -> ConductorResult<(InstalledApp, AppStatusFx)> {
            Ok(self
                .update_state_prime(move |mut state| {
                    let (app, delta) = state.transition_app_status(&app_id, transition)?.clone();
                    let app = app.clone();
                    Ok((state, (app, delta)))
                })
                .await?
                .1)
        }

        /// Pause an app
        #[tracing::instrument(skip(self))]
        #[cfg(any(test, feature = "test_utils"))]
        pub async fn pause_app(
            self: Arc<Self>,
            app_id: InstalledAppId,
            reason: PausedAppReason,
        ) -> ConductorResult<InstalledApp> {
            let (app, delta) = self
                .transition_app_status(app_id.clone(), AppStatusTransition::Pause(reason))
                .await?;
            self.process_app_status_fx(delta, Some(vec![app_id.clone()].into_iter().collect()))
                .await?;
            Ok(app)
        }

        /// Create any Cells which are missing for any running apps, then initialize
        /// and join them. (Joining could take a while.)
        pub(crate) async fn create_and_add_initialized_cells_for_running_apps(
            self: Arc<Self>,
            app_id: Option<&InstalledAppId>,
        ) -> ConductorResult<CellStartupErrors> {
            let results = self.clone().create_cells_for_running_apps(app_id).await?;
            let (new_cells, errors): (Vec<_>, Vec<_>) =
                results.into_iter().partition(Result::is_ok);

            let new_cells: Vec<_> = new_cells
                .into_iter()
                // We can unwrap the successes because of the partition
                .map(Result::unwrap)
                .collect();

            let errors = errors
                .into_iter()
                // throw away the non-Debug types which will be unwrapped away anyway
                .map(|r| r.map(|_| ()))
                // We can unwrap the errors because of the partition
                .map(Result::unwrap_err)
                .collect();

            // Add agents to local agent store in kitsune

            future::join_all(new_cells.iter().map(|(cell, _)| {
                let sleuth_id = self.config.sleuth_id();
                async move {
                    let p2p_agents_db = cell.p2p_agents_db().clone();
                    let cell_id = cell.id().clone();
                    let kagent = cell_id.agent_pubkey().to_kitsune();
                    let maybe_agent_info = match p2p_agents_db.p2p_get_agent(&kagent).await {
                        Ok(maybe_info) => maybe_info,
                        _ => None,
                    };
                    let maybe_initial_arc = maybe_agent_info.clone().map(|i| i.storage_arc);
                    let agent_pubkey = cell_id.agent_pubkey().clone();

                    let res = tokio::time::timeout(
                        JOIN_NETWORK_WAITING_PERIOD,
                        cell.holochain_p2p_dna().clone().join(
                            agent_pubkey,
                            maybe_agent_info,
                            maybe_initial_arc,
                        ),
                    )
                    .await;

                    match res {
                        Ok(r) => {
                            match r {
                                Ok(_) => {
                                    aitia::trace!(&hc_sleuth::Event::AgentJoined {
                                        node: sleuth_id,
                                        agent: cell_id.agent_pubkey().clone()
                                    });
                                },
                                Err(e) => {
                                    tracing::error!(
                                        "Network join failed for {cell_id}. This should never happen. Error: {e:?}"
                                    );
                                }
                            }
                        }
                        Err(_) => {
                            tracing::warn!(
                                "Network join took longer than {JOIN_NETWORK_WAITING_PERIOD:?} for {cell_id}. Cell startup proceeding anyway."
                            );
                        }
                    }
                }
            }))
            .await;

            // Add the newly created cells to the Conductor
            self.add_and_initialize_cells(new_cells);

            Ok(errors)
        }

        /// Adjust app statuses (via state transitions) to match the current
        /// reality of which Cells are present in the conductor.
        /// - Do not change state for Disabled apps. For all others:
        /// - If an app is Paused but all of its (required) Cells are on,
        ///     then set it to Running
        /// - If an app is Running but at least one of its (required) Cells are off,
        ///     then set it to Paused
        pub(crate) async fn reconcile_app_status_with_cell_status(
            &self,
            app_ids: Option<HashSet<InstalledAppId>>,
        ) -> ConductorResult<AppStatusFx> {
            use AppStatus::*;
            use AppStatusTransition::*;

            // NOTE: this is checking all *live* cells, meaning all cells
            // which have fully joined the network. This could lead to a race condition
            // when an app is first starting up, it checks its cell status, and if
            // all cells haven't joined the network yet, the app will get disabled again.
            //
            // How this *should* be handled is that join retrying should be more frequent,
            // and should be sure to update app state on every newly joined cell, so that
            // the app will be enabled as soon as all cells are fully live. For now though,
            // we might consider relaxing this check so that this race condition isn't
            // possible, and let ourselves be optimistic that all cells will join soon after
            // the app starts.
            let cell_ids: HashSet<CellId> = self.running_cell_ids();
            let (_, delta) = self
                .update_state_prime(move |mut state| {
                    #[allow(deprecated)]
                    let apps =
                        state
                            .installed_apps_and_services_mut()
                            .iter_mut()
                            .filter(|(id, _)| {
                                app_ids
                                    .as_ref()
                                    .map(|ids| ids.contains(&**id))
                                    .unwrap_or(true)
                            });
                    let delta = apps
                        .into_iter()
                        .map(|(_app_id, app)| {
                            match app.status().clone() {
                                Running => {
                                    // If not all required cells are running, pause the app
                                    let missing: Vec<_> = app
                                        .required_cells()
                                        .filter(|id| !cell_ids.contains(id))
                                        .collect();
                                    if !missing.is_empty() {
                                        let reason = PausedAppReason::Error(format!(
                                            "Some cells are missing / not able to run: {:#?}",
                                            missing
                                        ));
                                        app.status.transition(Pause(reason))
                                    } else {
                                        AppStatusFx::NoChange
                                    }
                                }
                                Paused(_) => {
                                    // If all required cells are now running, restart the app
                                    if app.required_cells().all(|id| cell_ids.contains(id)) {
                                        app.status.transition(Start)
                                    } else {
                                        AppStatusFx::NoChange
                                    }
                                }
                                Disabled(_) => {
                                    // Disabled status should never automatically change.
                                    AppStatusFx::NoChange
                                }
                            }
                        })
                        .fold(AppStatusFx::default(), AppStatusFx::combine);
                    Ok((state, delta))
                })
                .await?;
            Ok(delta)
        }
    }
}

/// Methods related to management of Conductor state
mod service_impls {

    use holochain_conductor_services::derivation_paths::derivation_path_for_dpki_instance;

    use super::*;

    impl Conductor {
        /// Access the current conductor services
        pub fn services(&self) -> ConductorServices {
            self.running_services.share_ref(|s| s.clone())
        }

        pub(crate) async fn initialize_services(self: Arc<Self>) -> ConductorResult<()> {
            self.initialize_service_dpki().await?;
            Ok(())
        }

        pub(crate) async fn initialize_service_dpki(self: Arc<Self>) -> ConductorResult<()> {
            if let Some(installation) = self.get_state().await?.conductor_services.dpki {
                self.running_services.share_mut(|s| {
                    s.dpki = Some(DeepkeyBuiltin::new(
                        self.clone(),
                        self.keystore().clone(),
                        installation,
                    ));
                });
            }
            Ok(())
        }

        pub(crate) async fn install_dpki(self: Arc<Self>, dna: DnaFile) -> ConductorResult<()> {
            let dna_hash = dna.dna_hash().clone();
            self.register_dna(dna).await?;

            // FIXME: This "device seed" should be derived from the master seed and passed in here,
            //        not just generated like this. This is a placeholder.
            let device_seed_lair_tag = {
                let tag = format!("_hc_dpki_device_{}", nanoid::nanoid!());
                self.keystore()
                    .lair_client()
                    .new_seed(tag.clone().into(), None, false)
                    .await?;
                tag
            };

            let (derivation_path, dst_tag) =
                derivation_path_for_dpki_instance(0, &device_seed_lair_tag);
            let seed_info = self
                .keystore()
                .lair_client()
                .derive_seed(
                    device_seed_lair_tag.clone().into(),
                    None,
                    dst_tag.into(),
                    None,
                    derivation_path,
                )
                .await?;

            // The initial agent key is the first derivation from the device seed.
            // Updated DPKI agent keys are sequential derivations from the same device seed.
            let agent = holo_hash::AgentPubKey::from_raw_32(seed_info.ed25519_pub_key.0.to_vec());
            let cell_id = CellId::new(dna_hash, agent);
            let cell_id_clone = cell_id.clone();

            // Use app ID for role name as well, since this is pretty arbitrary
            let role_name = DPKI_APP_ID.into();
            let cell_data = vec![(InstalledCell::new(cell_id_clone, role_name), None)];
            self.clone()
                .install_app_legacy(DPKI_APP_ID.into(), cell_data)
                .await?;
            self.clone().enable_app(DPKI_APP_ID.into()).await?;

            let installation = DeepkeyInstallation {
                cell_id,
                device_seed_lair_tag,
            };
            self.update_state(move |mut state| {
                state.conductor_services.dpki = Some(installation);
                Ok(state)
            })
            .await?;

            self.initialize_service_dpki().await?;

            Ok(())
        }
    }
}

/// Methods related to management of Conductor state
mod state_impls {
    use super::*;

    impl Conductor {
        pub(crate) async fn get_state(&self) -> ConductorResult<ConductorState> {
            self.spaces.get_state().await
        }

        /// Update the internal state with a pure function mapping old state to new
        pub(crate) async fn update_state<F: Send>(&self, f: F) -> ConductorResult<ConductorState>
        where
            F: FnOnce(ConductorState) -> ConductorResult<ConductorState> + 'static,
        {
            self.spaces.update_state(f).await
        }

        /// Update the internal state with a pure function mapping old state to new,
        /// which may also produce an output value which will be the output of
        /// this function
        pub(crate) async fn update_state_prime<F, O>(
            &self,
            f: F,
        ) -> ConductorResult<(ConductorState, O)>
        where
            F: FnOnce(ConductorState) -> ConductorResult<(ConductorState, O)> + Send + 'static,
            O: Send + 'static,
        {
            self.check_running()?;
            self.spaces.update_state_prime(f).await
        }
    }
}

/// Methods related to zome function scheduling
mod scheduler_impls {
    use super::*;

    impl Conductor {
        pub(super) fn set_scheduler(&self, join_handle: tokio::task::JoinHandle<()>) {
            let mut scheduler = self.scheduler.lock();
            if let Some(existing_join_handle) = &*scheduler {
                existing_join_handle.abort();
            }
            *scheduler = Some(join_handle);
        }

        /// Start the scheduler. None is not an option.
        /// Calling this will:
        /// - Delete/unschedule all ephemeral scheduled functions GLOBALLY
        /// - Add an interval that runs IN ADDITION to previous invocations
        /// So ideally this would be called ONCE per conductor lifecyle ONLY.
        pub(crate) async fn start_scheduler(self: Arc<Self>, interval_period: std::time::Duration) {
            // Clear all ephemeral cruft in all cells before starting a scheduler.
            let tasks = self.spaces.get_from_spaces(|space| {
                let db = space.authored_db.clone();
                async move { db.write_async(delete_all_ephemeral_scheduled_fns).await }
            });

            futures::future::join_all(tasks).await;

            let scheduler_handle = self.clone();
            self.set_scheduler(tokio::task::spawn(async move {
                let mut interval = tokio::time::interval(interval_period);
                loop {
                    interval.tick().await;
                    scheduler_handle
                        .clone()
                        .dispatch_scheduled_fns(Timestamp::now())
                        .await;
                }
            }));
        }

        /// The scheduler wants to dispatch any functions that are due.
        pub(crate) async fn dispatch_scheduled_fns(self: Arc<Self>, now: Timestamp) {
            let cell_arcs = {
                let mut cell_arcs = vec![];
                for cell_id in self.running_cell_ids() {
                    if let Ok(cell_arc) = self.cell_by_id(&cell_id).await {
                        cell_arcs.push(cell_arc);
                    }
                }
                cell_arcs
            };

            let tasks = cell_arcs
                .into_iter()
                .map(|cell_arc| cell_arc.dispatch_scheduled_fns(now));
            futures::future::join_all(tasks).await;
        }
    }
}

/// Miscellaneous methods
mod misc_impls {
    use std::sync::atomic::Ordering;

    use holochain_zome_types::action::builder;

    use super::*;

    impl Conductor {
        /// Grant a zome call capability for a cell
        pub async fn grant_zome_call_capability(
            &self,
            payload: GrantZomeCallCapabilityPayload,
        ) -> ConductorApiResult<ActionHash> {
            let GrantZomeCallCapabilityPayload { cell_id, cap_grant } = payload;

            // Must init before committing a grant
            let cell = self.cell_by_id(&cell_id).await?;
            cell.check_or_run_zome_init().await?;

            let source_chain = SourceChain::new(
                self.get_or_create_authored_db(cell_id.dna_hash())?,
                self.get_or_create_dht_db(cell_id.dna_hash())?,
                self.get_or_create_space(cell_id.dna_hash())?
                    .dht_query_cache,
                self.keystore.clone(),
                cell_id.agent_pubkey().clone(),
            )
            .await?;

            let cap_grant_entry = Entry::CapGrant(cap_grant);
            let entry_hash = EntryHash::with_data_sync(&cap_grant_entry);
            let action_builder = builder::Create {
                entry_type: EntryType::CapGrant,
                entry_hash,
            };

            let action_hash = source_chain
                .put_weightless(
                    action_builder,
                    Some(cap_grant_entry),
                    ChainTopOrdering::default(),
                )
                .await?;

            let cell = self.cell_by_id(&cell_id).await?;
            source_chain.flush(cell.holochain_p2p_dna()).await?;

            Ok(action_hash)
        }

        /// Create a JSON dump of the cell's state
        pub async fn dump_cell_state(&self, cell_id: &CellId) -> ConductorApiResult<String> {
            let cell = self.cell_by_id(cell_id).await?;
            let authored_db = cell.authored_db();
            let dht_db = cell.dht_db();
            let space = cell_id.dna_hash();
            let p2p_agents_db = self.p2p_agents_db(space);

            let peer_dump =
                p2p_agent_store::dump_state(p2p_agents_db.into(), Some(cell_id.clone())).await?;
            let source_chain_dump = source_chain::dump_state(
                authored_db.clone().into(),
                cell_id.agent_pubkey().clone(),
            )
            .await?;

            let out = JsonDump {
                peer_dump,
                source_chain_dump,
                integration_dump: integration_dump(dht_db).await?,
            };
            // Add summary
            let summary = out.to_string();
            let out = (out, summary);
            Ok(serde_json::to_string_pretty(&out)?)
        }

        /// Create a JSON dump of the conductor's state
        pub async fn dump_conductor_state(&self) -> ConductorApiResult<String> {
            #[derive(Serialize, Debug)]
            pub struct ConductorSerialized {
                running_cells: Vec<(DnaHashB64, AgentPubKeyB64)>,
                shutting_down: bool,
                admin_websocket_ports: Vec<u16>,
                app_interfaces: Vec<AppInterfaceId>,
            }

            #[derive(Serialize, Debug)]
            struct ConductorDump {
                conductor: ConductorSerialized,
                state: ConductorState,
            }

            let conductor = ConductorSerialized {
                running_cells: self.running_cells.share_ref(|c| {
                    c.clone()
                        .into_keys()
                        .map(|id| {
                            let (dna, agent) = id.into_dna_and_agent();
                            (dna.into(), agent.into())
                        })
                        .collect()
                }),
                shutting_down: self.shutting_down.load(Ordering::SeqCst),
                admin_websocket_ports: self.admin_websocket_ports.share_ref(|p| p.clone()),
                app_interfaces: self
                    .app_interfaces
                    .share_ref(|i| i.keys().cloned().collect()),
            };

            let dump = ConductorDump {
                conductor,
                state: self.get_state().await?,
            };

            let out = serde_json::to_string_pretty(&dump)?;

            Ok(out)
        }

        /// Create a comprehensive structured dump of a cell's state
        pub async fn dump_full_cell_state(
            &self,
            cell_id: &CellId,
            dht_ops_cursor: Option<u64>,
        ) -> ConductorApiResult<FullStateDump> {
            let authored_db = self.get_or_create_authored_db(cell_id.dna_hash())?;
            let dht_db = self.get_or_create_dht_db(cell_id.dna_hash())?;
            let dna_hash = cell_id.dna_hash();
            let p2p_agents_db = self.spaces.p2p_agents_db(dna_hash)?;

            let peer_dump =
                p2p_agent_store::dump_state(p2p_agents_db.into(), Some(cell_id.clone())).await?;
            let source_chain_dump =
                source_chain::dump_state(authored_db.into(), cell_id.agent_pubkey().clone())
                    .await?;

            let out = FullStateDump {
                peer_dump,
                source_chain_dump,
                integration_dump: full_integration_dump(&dht_db, dht_ops_cursor).await?,
            };
            Ok(out)
        }

        /// JSON dump of network metrics
        pub async fn dump_network_metrics(
            &self,
            dna_hash: Option<DnaHash>,
        ) -> ConductorApiResult<String> {
            use holochain_p2p::HolochainP2pSender;
            self.holochain_p2p()
                .dump_network_metrics(dna_hash)
                .await
                .map_err(crate::conductor::api::error::ConductorApiError::other)
        }

        /// JSON dump of backend network stats
        pub async fn dump_network_stats(&self) -> ConductorApiResult<String> {
            use holochain_p2p::HolochainP2pSender;
            self.holochain_p2p()
                .dump_network_stats()
                .await
                .map_err(crate::conductor::api::error::ConductorApiError::other)
        }

        /// Add signed agent info to the conductor
        pub async fn add_agent_infos(
            &self,
            agent_infos: Vec<AgentInfoSigned>,
        ) -> ConductorApiResult<()> {
            let mut space_map = HashMap::new();
            for agent_info_signed in agent_infos {
                let space = agent_info_signed.space.clone();
                space_map
                    .entry(space)
                    .or_insert_with(Vec::new)
                    .push(agent_info_signed);
            }
            for (space, agent_infos) in space_map {
                let db = self.p2p_agents_db(&DnaHash::from_kitsune(&space));
                inject_agent_infos(db, agent_infos.iter()).await?;
            }
            Ok(())
        }

        /// Inject records into a source chain for a cell.
        /// If the records form a chain segment that can be "grafted" onto the existing chain, it will be.
        /// Otherwise, a new chain will be formed using the specified records.
        pub async fn graft_records_onto_source_chain(
            self: Arc<Self>,
            cell_id: CellId,
            validate: bool,
            records: Vec<Record>,
        ) -> ConductorApiResult<()> {
            graft_records_onto_source_chain::graft_records_onto_source_chain(
                self, cell_id, validate, records,
            )
            .await
        }

        /// Update coordinator zomes on an existing dna.
        pub async fn update_coordinators(
            &self,
            hash: &DnaHash,
            coordinator_zomes: CoordinatorZomes,
            wasms: Vec<wasm::DnaWasm>,
        ) -> ConductorResult<()> {
            // Note this isn't really concurrent safe. It would be a race condition to update the
            // same dna concurrently.
            let mut ribosome = self
                .ribosome_store()
                .share_ref(|d| match d.get_ribosome(hash) {
                    Some(dna) => Ok(dna),
                    None => Err(DnaError::DnaMissing(hash.to_owned())),
                })?;
            let _old_wasms = ribosome
                .dna_file
                .update_coordinators(coordinator_zomes.clone(), wasms.clone())
                .await?;

            // Add new wasm code to db.
            self.put_wasm_code(
                ribosome.dna_def().clone(),
                wasms.into_iter(),
                Vec::with_capacity(0),
            )
            .await?;

            // Update RibosomeStore.
            self.ribosome_store()
                .share_mut(|d| d.add_ribosome(ribosome));

            // TODO: Remove old wasm code? (Maybe this needs to be done on restart as it could be in use).

            Ok(())
        }
    }
}

/// Pure accessor methods
mod accessor_impls {
    use super::*;

    impl Conductor {
        pub(crate) fn ribosome_store(&self) -> &RwShare<RibosomeStore> {
            &self.ribosome_store
        }

        pub(crate) fn get_queue_consumer_workflows(&self) -> QueueConsumerMap {
            self.spaces.queue_consumer_map.clone()
        }

        /// Access to the signal broadcast channel, to create
        /// new subscriptions
        pub fn signal_broadcaster(&self) -> SignalBroadcaster {
            let senders = self
                .app_interfaces
                .share_ref(|ai| ai.values().map(|i| i.signal_tx()).cloned().collect());
            SignalBroadcaster::new(senders)
        }

        /// Instantiate a Ribosome for use with a DNA
        pub(crate) fn get_ribosome(&self, dna_hash: &DnaHash) -> ConductorResult<RealRibosome> {
            self.ribosome_store
                .share_ref(|d| match d.get_ribosome(dna_hash) {
                    Some(r) => Ok(r),
                    None => Err(DnaError::DnaMissing(dna_hash.to_owned()).into()),
                })
        }

        /// Get a dna space or create it if one doesn't exist.
        pub(crate) fn get_or_create_space(&self, dna_hash: &DnaHash) -> DatabaseResult<Space> {
            self.spaces.get_or_create_space(dna_hash)
        }

        pub(crate) fn get_or_create_authored_db(
            &self,
            dna_hash: &DnaHash,
        ) -> DatabaseResult<DbWrite<DbKindAuthored>> {
            self.spaces.authored_db(dna_hash)
        }

        pub(crate) fn get_or_create_dht_db(
            &self,
            dna_hash: &DnaHash,
        ) -> DatabaseResult<DbWrite<DbKindDht>> {
            self.spaces.dht_db(dna_hash)
        }

        pub(crate) fn get_or_create_cache_db(
            &self,
            dna_hash: &DnaHash,
        ) -> DatabaseResult<DbWrite<DbKindCache>> {
            self.spaces.cache(dna_hash)
        }

        pub(crate) fn p2p_agents_db(&self, hash: &DnaHash) -> DbWrite<DbKindP2pAgents> {
            self.spaces
                .p2p_agents_db(hash)
                .expect("failed to open p2p_agent_store database")
        }

        pub(crate) fn p2p_batch_sender(
            &self,
            hash: &DnaHash,
        ) -> tokio::sync::mpsc::Sender<P2pBatch> {
            self.spaces
                .p2p_batch_sender(hash)
                .expect("failed to get p2p_batch_sender")
        }

        #[cfg(feature = "test_utils")]
        pub(crate) fn p2p_metrics_db(&self, hash: &DnaHash) -> DbWrite<DbKindP2pMetrics> {
            self.spaces
                .p2p_metrics_db(hash)
                .expect("failed to open p2p_metrics_store database")
        }

        /// Get the post commit sender.
        pub async fn post_commit_permit(
            &self,
        ) -> Result<tokio::sync::mpsc::OwnedPermit<PostCommitArgs>, SendError<()>> {
            self.post_commit.clone().reserve_owned().await
        }

        /// Get the conductor config
        pub fn get_config(&self) -> &ConductorConfig {
            &self.config
        }

        /// Construct the DnaCompatParams given the current setup
        pub async fn get_dna_compat(&self) -> DnaCompatParams {
            let f = self
                .services()
                .dpki
                .clone()
                .map(|c| async move { c.lock().await.cell_id().dna_hash().clone().into() })
                .transpose();
            DnaCompatParams {
                protocol_version: kitsune_p2p::KITSUNE_PROTOCOL_VERSION,
                dpki_hash: f.await,
            }
        }

        /// Get a TaskManagerClient
        pub fn task_manager(&self) -> TaskManagerClient {
            self.task_manager.clone()
        }
    }
}

#[async_trait::async_trait]
impl holochain_conductor_services::CellRunner for Conductor {
    async fn call_zome(
        &self,
        provenance: &AgentPubKey,
        cap_secret: Option<CapSecret>,
        cell_id: CellId,
        zome_name: ZomeName,
        fn_name: FunctionName,
        payload: ExternIO,
    ) -> anyhow::Result<ExternIO> {
        let now = Timestamp::now();
        let (nonce, expires_at) =
            holochain_nonce::fresh_nonce(now).map_err(|e| ConductorApiError::Other(e))?;
        let call_unsigned = ZomeCallUnsigned {
            cell_id,
            zome_name,
            fn_name,
            cap_secret,
            provenance: provenance.clone(),
            payload,
            nonce,
            expires_at,
        };
        let call = ZomeCall::try_from_unsigned_zome_call(self.keystore(), call_unsigned).await?;
        let response = self.call_zome(call).await;
        match response {
            Ok(Ok(ZomeCallResponse::Ok(bytes))) => Ok(bytes),
            Ok(Ok(other)) => Err(anyhow::anyhow!(other.clone())),
            Ok(Err(error)) => Err(error.into()),
            Err(error) => Err(error.into()),
        }
    }
}

/// Private methods, only used within the Conductor, never called from outside.
impl Conductor {
    fn add_admin_port(&self, port: u16) {
        self.admin_websocket_ports.share_mut(|p| p.push(port));
    }

    /// Add fully constructed cells to the cell map in the Conductor
    #[allow(deprecated)]
    fn add_and_initialize_cells(&self, cells: Vec<(Cell, InitialQueueTriggers)>) {
        let (new_cells, triggers): (Vec<_>, Vec<_>) = cells.into_iter().unzip();
        self.running_cells.share_mut(|cells| {
            for cell in new_cells {
                let cell_id = cell.id().clone();
                tracing::debug!(?cell_id, "added cell");
                cells.insert(
                    cell_id,
                    CellItem {
                        cell: Arc::new(cell),
                        status: CellStatus::Joined,
                    },
                );
            }
        });
        for trigger in triggers {
            trigger.initialize_workflows();
        }
    }

    /// Remove all Cells which are not referenced by any Enabled app.
    /// (Cells belonging to Paused apps are not considered "dangling" and will not be removed)
    async fn remove_dangling_cells(&self) -> ConductorResult<()> {
        let state = self.get_state().await?;

        let keepers: HashSet<&CellId> = state
            .enabled_apps_and_services()
            .flat_map(|(_, app)| app.all_cells().collect::<HashSet<_>>())
            .collect();

        let all_cells: HashSet<&CellId> = state
            .installed_apps_and_services()
            .iter()
            .flat_map(|(_, app)| app.all_cells().collect::<HashSet<_>>())
            .collect();

        // Clean up all cells that will be dropped (leave network, etc.)
        let cells_to_cleanup: Vec<_> = self.running_cells.share_mut(|cells| {
            let to_remove: Vec<_> = cells
                .keys()
                .filter(|id| !keepers.contains(id))
                .cloned()
                .collect();

            // remove all but the keepers
            to_remove
                .iter()
                .filter_map(|cell_id| cells.remove(cell_id))
                .map(|item| item.cell)
                .collect()
        });

        // Stop all long-running tasks for cells about to be dropped
        for cell in cells_to_cleanup.iter() {
            cell.cleanup().await?;
        }

        // Find any DNAs from cleaned up cells which don't have representation in any cells
        // in any app. In other words, find the DNAs which are *only* represented in uninstalled apps.
        let all_dnas: HashSet<_> = all_cells
            .into_iter()
            .map(|cell_id| cell_id.dna_hash())
            .collect();
        let dnas_to_cleanup = cells_to_cleanup
            .iter()
            .map(|cell| cell.id().dna_hash())
            .filter(|dna| !all_dnas.contains(dna));

        // For any unrepresented DNAs, clean up those DNA-specific databases
        for dna_hash in dnas_to_cleanup {
            futures::future::join_all(
                [
                    self.spaces
                        .authored_db(dna_hash)
                        .unwrap()
                        .write_async(|txn| {
                            DatabaseResult::Ok(txn.execute("DELETE FROM Action", ())?)
                        })
                        .boxed(),
                    self.spaces
                        .dht_db(dna_hash)
                        .unwrap()
                        .write_async(|txn| {
                            DatabaseResult::Ok(txn.execute("DELETE FROM Action", ())?)
                        })
                        .boxed(),
                    self.spaces
                        .cache(dna_hash)
                        .unwrap()
                        .write_async(|txn| {
                            DatabaseResult::Ok(txn.execute("DELETE FROM Action", ())?)
                        })
                        .boxed(),
                    // TODO: also delete stale Wasms
                ]
                .into_iter(),
            )
            .await
            .into_iter()
            .collect::<Result<Vec<usize>, _>>()?;
        }

        Ok(())
    }

    async fn create_cell(
        self: Arc<Self>,
        cell_id: CellId,
    ) -> CellResult<(Cell, InitialQueueTriggers)> {
        let chc = self.chc(self.keystore().clone(), &cell_id);
        let space = self.get_or_create_space(cell_id.dna_hash())?;

        let holochain_p2p_cell = self.holochain_p2p.to_dna(cell_id.dna_hash().clone(), chc);

        Cell::create(cell_id.clone(), self, space, holochain_p2p_cell).await
    }

    /// Attempt to create all necessary Cells which have not already been created
    /// and added to the conductor, namely the cells which are referenced by
    /// Running apps. If there are no cells to create, this function does nothing.
    ///
    /// Accepts an optional app id to only create cells of that app instead of all apps.
    ///
    /// Returns a Result for each attempt so that successful creations can be
    /// handled alongside the failures.
    async fn create_cells_for_running_apps(
        self: Arc<Self>,
        app_id: Option<&InstalledAppId>,
    ) -> ConductorResult<Vec<Result<(Cell, InitialQueueTriggers), (CellId, CellError)>>> {
        // Closure for creating all cells in an app
        let state = self.get_state().await?;

        let app_cells: HashSet<CellId> = match app_id {
            Some(app_id) => {
                let app = state.get_app(app_id)?;
                if app.status().is_running() {
                    app.all_enabled_cells().cloned().collect()
                } else {
                    HashSet::new()
                }
            }
            None =>
            // Collect all CellIds across all apps, deduped
            {
                state
                    .installed_apps_and_services()
                    .iter()
                    .filter(|(_, app)| app.status().is_running())
                    .flat_map(|(_id, app)| app.all_enabled_cells().collect::<Vec<&CellId>>())
                    .cloned()
                    .collect()
            }
        };

        // calculate the existing cells so we can filter those out, only creating
        // cells for CellIds that don't have cells
        let on_cells: HashSet<CellId> = self
            .running_cells
            .share_ref(|c| c.keys().cloned().collect());

        let tasks = app_cells.difference(&on_cells).map(|cell_id| {
            self.clone()
                .create_cell(cell_id.clone())
                .map_err(|err| (cell_id.clone(), err))
        });

        // Join on all apps and return a list of
        // apps that had succelly created cells
        // and any apps that encounted errors
        Ok(futures::future::join_all(tasks).await)
    }

    /// Deal with the side effects of an app status state transition
    async fn process_app_status_fx(
        self: Arc<Self>,
        delta: AppStatusFx,
        app_ids: Option<HashSet<InstalledAppId>>,
    ) -> ConductorResult<CellStartupErrors> {
        use AppStatusFx::*;
        let mut last = (delta, vec![]);
        loop {
            tracing::debug!(msg = "Processing app status delta", delta = ?last.0);
            last = match last.0 {
                NoChange => break,
                SpinDown => {
                    // Reconcile cell status so that dangling cells can leave the network and be removed
                    let errors = self.clone().reconcile_cell_status_with_app_status().await?;

                    // TODO: This should probably be emitted over the admin interface
                    if !errors.is_empty() {
                        error!(msg = "Errors when trying to stop app(s)", ?errors);
                    }
                    (NoChange, errors)
                }
                SpinUp | Both => {
                    // Reconcile cell status so that missing/pending cells can become fully joined
                    let errors = self.clone().reconcile_cell_status_with_app_status().await?;

                    // Reconcile app status in case some cells failed to join, so the app can be paused
                    let delta = self
                        .clone()
                        .reconcile_app_status_with_cell_status(app_ids.clone())
                        .await?;

                    // TODO: This should probably be emitted over the admin interface
                    if !errors.is_empty() {
                        error!(msg = "Errors when trying to start app(s)", ?errors);
                    }
                    (delta, errors)
                }
            };
        }

        Ok(last.1)
    }

    /// Entirely remove an app from the database, returning the removed app.
    async fn remove_app_from_db(&self, app_id: &InstalledAppId) -> ConductorResult<InstalledApp> {
        let (_state, app) = self
            .update_state_prime({
                let app_id = app_id.clone();
                move |mut state| {
                    let app = state.remove_app(&app_id)?;
                    Ok((state, app))
                }
            })
            .await?;
        Ok(app)
    }

    /// Associate a new clone cell with an existing app.
    async fn add_clone_cell_to_app(
        &self,
        app_id: InstalledAppId,
        role_name: RoleName,
        dna_modifiers: DnaModifiersOpt,
        name: Option<String>,
    ) -> ConductorResult<ClonedCell> {
        let ribosome_store = &self.ribosome_store;
        // retrieve base cell DNA hash from conductor
        let (_, base_cell_dna_hash) = self
            .update_state_prime({
                let app_id = app_id.clone();
                let role_name = role_name.clone();
                move |mut state| {
                    let app = state.get_app_mut(&app_id)?;
                    let app_role = app.role(&role_name)?;
                    if app_role.is_clone_limit_reached() {
                        return Err(ConductorError::AppError(AppError::CloneLimitExceeded(
                            app_role.clone_limit(),
                            app_role.clone(),
                        )));
                    }
                    let original_dna_hash = app_role.dna_hash().clone();
                    Ok((state, original_dna_hash))
                }
            })
            .await?;
        let original_dna_hash = base_cell_dna_hash.clone();

        // clone cell from base cell DNA
        let clone_dna = ribosome_store.share_ref(|rs| {
            let mut dna_file = rs
                .get_dna_file(&base_cell_dna_hash)
                .ok_or(DnaError::DnaMissing(base_cell_dna_hash))?
                .update_modifiers(dna_modifiers);
            if let Some(name) = name {
                dna_file = dna_file.set_name(name);
            }
            Ok::<_, DnaError>(dna_file)
        })?;
        let name = clone_dna.dna().name.clone();
        let dna_modifiers = clone_dna.dna().modifiers.clone();
        let clone_dna_hash = clone_dna.dna_hash().to_owned();

        // add clone cell to app and instantiate resulting clone cell
        let (_, installed_clone_cell) = self
            .update_state_prime(move |mut state| {
                let state_copy = state.clone();
                let app = state.get_app_mut(&app_id)?;
                let agent_key = app.role(&role_name)?.agent_key().to_owned();
                let clone_cell_id = CellId::new(clone_dna_hash, agent_key);

                // if cell id of new clone cell already exists, reject as duplicate
                if state_copy
                    .installed_apps_and_services()
                    .iter()
                    .flat_map(|(_, app)| app.all_cells())
                    .any(|cell_id| *cell_id == clone_cell_id)
                {
                    return Err(ConductorError::AppError(AppError::DuplicateCellId(
                        clone_cell_id,
                    )));
                }

                let clone_id = app.add_clone(&role_name, &clone_cell_id)?;
                let installed_clone_cell = ClonedCell {
                    cell_id: clone_cell_id,
                    clone_id,
                    original_dna_hash,
                    dna_modifiers,
                    name,
                    enabled: true,
                };
                Ok((state, installed_clone_cell))
            })
            .await?;

        // register clone cell dna in ribosome store
        self.register_dna(clone_dna).await?;
        Ok(installed_clone_cell)
    }

    /// Print the current setup in a machine readable way
    fn print_setup(&self) {
        use std::fmt::Write;
        let mut out = String::new();
        self.admin_websocket_ports
            .share_ref(|admin_websocket_ports| {
                for port in admin_websocket_ports {
                    writeln!(&mut out, "###ADMIN_PORT:{}###", port)
                        .expect("Can't write setup to std out");
                }
            });
        println!("\n###HOLOCHAIN_SETUP###\n{}###HOLOCHAIN_SETUP_END###", out);
    }
}

/// Methods only available with feature "test_utils"
#[cfg(any(test, feature = "test_utils"))]
#[allow(missing_docs)]
mod test_utils_impls {
    use super::*;

    impl Conductor {
        pub async fn get_state_from_handle(&self) -> ConductorResult<ConductorState> {
            self.get_state().await
        }

        pub async fn add_test_app_interface<I: Into<AppInterfaceId>>(
            &self,
            id: I,
        ) -> ConductorResult<()> {
            let id = id.into();
            let (signal_tx, _r) = tokio::sync::broadcast::channel(1000);
            self.app_interfaces.share_mut(|app_interfaces| {
                if app_interfaces.contains_key(&id) {
                    return Err(ConductorError::AppInterfaceIdCollision(id));
                }
                let _ = app_interfaces.insert(id, AppInterfaceRuntime::Test { signal_tx });
                Ok(())
            })
        }

        pub fn get_authored_db(
            &self,
            dna_hash: &DnaHash,
        ) -> ConductorApiResult<DbWrite<DbKindAuthored>> {
            Ok(self.get_or_create_authored_db(dna_hash)?)
        }

        pub fn get_dht_db(&self, dna_hash: &DnaHash) -> ConductorApiResult<DbWrite<DbKindDht>> {
            Ok(self.get_or_create_dht_db(dna_hash)?)
        }
        pub fn get_dht_db_cache(
            &self,
            dna_hash: &DnaHash,
        ) -> ConductorApiResult<holochain_types::db_cache::DhtDbQueryCache> {
            Ok(self.get_or_create_space(dna_hash)?.dht_query_cache)
        }

        pub async fn get_cache_db(
            &self,
            cell_id: &CellId,
        ) -> ConductorApiResult<DbWrite<DbKindCache>> {
            let cell = self.cell_by_id(cell_id).await?;
            Ok(cell.cache().clone())
        }

        pub fn get_p2p_db(&self, space: &DnaHash) -> DbWrite<DbKindP2pAgents> {
            self.p2p_agents_db(space)
        }

        pub fn get_p2p_metrics_db(&self, space: &DnaHash) -> DbWrite<DbKindP2pMetrics> {
            self.p2p_metrics_db(space)
        }

        pub fn get_spaces(&self) -> Spaces {
            self.spaces.clone()
        }

        pub async fn get_cell_triggers(
            &self,
            cell_id: &CellId,
        ) -> ConductorApiResult<QueueTriggers> {
            let cell = self.cell_by_id(cell_id).await?;
            Ok(cell.triggers().clone())
        }
    }
}

/// Perform Genesis on the source chains for each of the specified CellIds.
///
/// If genesis fails for any cell, this entire function fails, and all other
/// partial or complete successes are rolled back.
/// Note this function takes read locks so should not be called from within a read lock.
pub(crate) async fn genesis_cells(
    conductor: ConductorHandle,
    cell_ids_with_proofs: Vec<(CellId, Option<MembraneProof>)>,
) -> ConductorResult<()> {
    let cells_tasks = cell_ids_with_proofs.into_iter().map(|(cell_id, proof)| {
        let conductor = conductor.clone();
        let cell_id_inner = cell_id.clone();
        tokio::spawn(async move {
            let space = conductor
                .get_or_create_space(cell_id_inner.dna_hash())
                .map_err(|e| CellError::FailedToCreateDnaSpace(ConductorError::from(e).into()))?;

            let authored_db = space.authored_db;
            let dht_db = space.dht_db;
            let dht_db_cache = space.dht_query_cache;
            let chc = conductor.chc(conductor.keystore().clone(), &cell_id_inner);
            let ribosome = conductor
                .get_ribosome(cell_id_inner.dna_hash())
                .map_err(Box::new)?;

            Cell::genesis(
                cell_id_inner.clone(),
                conductor,
                authored_db,
                dht_db,
                dht_db_cache,
                ribosome,
                proof,
                chc,
            )
            .await
        })
        .map_err(CellError::from)
        .map(|genesis_result| (cell_id, genesis_result.and_then(|r| r)))
    });
    let (_success, errors): (Vec<CellId>, Vec<(CellId, CellError)>) =
        futures::future::join_all(cells_tasks)
            .await
            .into_iter()
            .partition_map(|(cell_id, r)| match r {
                Ok(()) => either::Either::Left(cell_id),
                Err(err) => either::Either::Right((cell_id, err)),
            });

    // TODO: Reference count the databases successfully created here and clean them up on error.

    // If there were errors, cleanup and return the errors
    if !errors.is_empty() {
        Err(ConductorError::GenesisFailed { errors })
    } else {
        Ok(())
    }
}

/// Dump the integration json state.
pub async fn integration_dump<Db: ReadAccess<DbKindDht>>(
    vault: &Db,
) -> ConductorApiResult<IntegrationStateDump> {
    vault
        .read_async(move |txn| {
            let integrated = txn.query_row(
                "SELECT count(hash) FROM DhtOp WHERE when_integrated IS NOT NULL",
                [],
                |row| row.get(0),
            )?;
            let integration_limbo = txn.query_row(
                "SELECT count(hash) FROM DhtOp WHERE when_integrated IS NULL AND validation_stage = 3",
                [],
                |row| row.get(0),
            )?;
            let validation_limbo = txn.query_row(
                "
                SELECT count(hash) FROM DhtOp
                WHERE when_integrated IS NULL
                AND
                (validation_stage IS NULL OR validation_stage < 3)
                ",
                [],
                |row| row.get(0),
            )?;
            ConductorApiResult::Ok(IntegrationStateDump {
                validation_limbo,
                integration_limbo,
                integrated,
            })
        })
        .await
}

/// Dump the full integration json state.
/// Careful! This will return a lot of data.
pub async fn full_integration_dump(
    vault: &DbRead<DbKindDht>,
    dht_ops_cursor: Option<u64>,
) -> ConductorApiResult<FullIntegrationStateDump> {
    vault
        .read_async(move |txn| {
            let integrated =
                query_dht_ops_from_statement(&txn, state_dump::DHT_OPS_INTEGRATED, dht_ops_cursor)?;

            let validation_limbo = query_dht_ops_from_statement(
                &txn,
                state_dump::DHT_OPS_IN_VALIDATION_LIMBO,
                dht_ops_cursor,
            )?;

            let integration_limbo = query_dht_ops_from_statement(
                &txn,
                state_dump::DHT_OPS_IN_INTEGRATION_LIMBO,
                dht_ops_cursor,
            )?;

            let dht_ops_cursor = txn
                .query_row(state_dump::DHT_OPS_ROW_ID, [], |row| row.get(0))
                .unwrap_or(0);

            ConductorApiResult::Ok(FullIntegrationStateDump {
                validation_limbo,
                integration_limbo,
                integrated,
                dht_ops_cursor,
            })
        })
        .await
}

fn query_dht_ops_from_statement(
    txn: &Transaction,
    stmt_str: &str,
    dht_ops_cursor: Option<u64>,
) -> ConductorApiResult<Vec<DhtOp>> {
    let final_stmt_str = match dht_ops_cursor {
        Some(cursor) => format!("{} AND rowid > {}", stmt_str, cursor),
        None => stmt_str.into(),
    };

    let mut stmt = txn.prepare(final_stmt_str.as_str())?;

    let r: Vec<DhtOp> = stmt
        .query_and_then([], |row| {
            let action = from_blob::<SignedAction>(row.get("action_blob")?)?;
            let op_type: DhtOpType = row.get("dht_type")?;
            let entry = match action.0.entry_type().map(|et| et.visibility()) {
                Some(EntryVisibility::Public) => {
                    let entry: Option<Vec<u8>> = row.get("entry_blob")?;
                    match entry {
                        Some(entry) => Some(from_blob::<Entry>(entry)?),
                        None => None,
                    }
                }
                _ => None,
            };
            Ok(DhtOp::from_type(op_type, action, entry)?)
        })?
        .collect::<StateQueryResult<Vec<_>>>()?;
    Ok(r)
}

// #[instrument(skip(p2p_evt, handle))]
async fn p2p_event_task(
    p2p_evt: holochain_p2p::event::HolochainP2pEventReceiver,
    handle: ConductorHandle,
) {
    /// The number of events we allow to run in parallel before
    /// starting to await on the join handles.
    const NUM_PARALLEL_EVTS: usize = 512;
    let num_tasks = Arc::new(std::sync::atomic::AtomicUsize::new(0));
    let max_time = Arc::new(std::sync::atomic::AtomicU64::new(0));
    let duration_metric = create_p2p_event_duration_metric();
    p2p_evt
        .for_each_concurrent(NUM_PARALLEL_EVTS, |evt| {
            let handle = handle.clone();
            let num_tasks = num_tasks.clone();
            let max_time = max_time.clone();
            let duration_metric = duration_metric.clone();
            async move {
                // Track whether the concurrency limit has been reached and keep the start time for reporting if so.
                let start = Instant::now();
                let current_num_tasks = num_tasks.fetch_add(1, std::sync::atomic::Ordering::Relaxed) + 1;

                let evt_dna_hash = evt.dna_hash().clone();

                // This loop is critical, ensure that nothing in the dispatch kills it by blocking permanently
                match tokio::time::timeout(std::time::Duration::from_secs(30), handle.dispatch_holochain_p2p_event(evt)).await {
                    Ok(Ok(())) => {}
                    Ok(Err(e)) => {
                        tracing::error!(
                                message = "error dispatching network event",
                                error = ?e,
                            );
                    }
                    Err(_) => {
                        tracing::error!("timeout while dispatching network event");
                    }
                }

                if current_num_tasks >= NUM_PARALLEL_EVTS {
                    let el = start.elapsed();
                    let us = el.as_micros() as u64;
                    let max_us = max_time
                        .fetch_max(us, std::sync::atomic::Ordering::Relaxed)
                        .max(us);

                    let s = tracing::info_span!("holochain_perf", this_event_time = ?el, max_event_micros = %max_us);
                    s.in_scope(|| tracing::info!("dispatch_holochain_p2p_event is saturated"))
                } else {
                    max_time.store(0, std::sync::atomic::Ordering::Relaxed);
                }

                duration_metric.record(start.elapsed().as_secs_f64(), &[
                    opentelemetry_api::KeyValue::new("dna_hash", format!("{:?}", evt_dna_hash)),
                ]);

                num_tasks.fetch_sub(1, std::sync::atomic::Ordering::Relaxed);
            }
                .in_current_span()
        })
        .await;

    tracing::info!("p2p_event_task has ended");
}

#[cfg(test)]
pub mod tests;<|MERGE_RESOLUTION|>--- conflicted
+++ resolved
@@ -238,15 +238,11 @@
 
     scheduler: Arc<parking_lot::Mutex<Option<tokio::task::JoinHandle<()>>>>,
 
-<<<<<<< HEAD
     pub(crate) running_services: RwShare<ConductorServices>,
-=======
-    pub(crate) services: RwShare<Option<ConductorServices>>,
 
     /// File system and in-memory cache for wasmer modules.
     // Used in ribosomes but kept here as a single instance.
     pub(crate) wasmer_module_cache: Arc<RwLock<ModuleCache>>,
->>>>>>> 02aac761
 }
 
 impl Conductor {
@@ -258,12 +254,9 @@
 
 /// Methods related to conductor startup/shutdown
 mod startup_shutdown_impls {
-<<<<<<< HEAD
-=======
     use std::ops::Deref;
 
     use kitsune_p2p_types::box_fut_plain;
->>>>>>> 02aac761
 
     use crate::conductor::manager::{spawn_task_outcome_handler, OutcomeReceiver, OutcomeSender};
 
@@ -304,12 +297,8 @@
                 keystore,
                 holochain_p2p,
                 post_commit,
-<<<<<<< HEAD
                 running_services: RwShare::new(ConductorServices::default()),
-=======
-                services: RwShare::new(None),
                 wasmer_module_cache: Arc::new(RwLock::new(ModuleCache::new(maybe_data_root_path))),
->>>>>>> 02aac761
             }
         }
 
@@ -1342,11 +1331,7 @@
     use super::*;
 
     impl Conductor {
-<<<<<<< HEAD
-        // FIXME: can rewrite now in terms of `get_install_app_payload_from_dnas`
-=======
         #[cfg(feature = "test_utils")]
->>>>>>> 02aac761
         pub(crate) async fn install_app_legacy(
             self: Arc<Self>,
             installed_app_id: InstalledAppId,
@@ -1355,7 +1340,7 @@
         ) -> ConductorResult<()> {
             let payload = crate::sweettest::get_install_app_payload_from_dnas(
                 installed_app_id,
-                agent_key,
+                Some(agent_key),
                 data,
             )
             .await;
@@ -2115,7 +2100,7 @@
 
         pub(crate) async fn install_dpki(self: Arc<Self>, dna: DnaFile) -> ConductorResult<()> {
             let dna_hash = dna.dna_hash().clone();
-            self.register_dna(dna).await?;
+            self.register_dna(dna.clone()).await?;
 
             // FIXME: This "device seed" should be derived from the master seed and passed in here,
             //        not just generated like this. This is a placeholder.
@@ -2145,14 +2130,12 @@
             // The initial agent key is the first derivation from the device seed.
             // Updated DPKI agent keys are sequential derivations from the same device seed.
             let agent = holo_hash::AgentPubKey::from_raw_32(seed_info.ed25519_pub_key.0.to_vec());
-            let cell_id = CellId::new(dna_hash, agent);
-            let cell_id_clone = cell_id.clone();
+            let cell_id = CellId::new(dna_hash, agent.clone());
 
             // Use app ID for role name as well, since this is pretty arbitrary
             let role_name = DPKI_APP_ID.into();
-            let cell_data = vec![(InstalledCell::new(cell_id_clone, role_name), None)];
             self.clone()
-                .install_app_legacy(DPKI_APP_ID.into(), cell_data)
+                .install_app_legacy(DPKI_APP_ID.into(), agent, &[((role_name, dna), None)])
                 .await?;
             self.clone().enable_app(DPKI_APP_ID.into()).await?;
 
