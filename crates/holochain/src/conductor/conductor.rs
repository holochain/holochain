#![deny(missing_docs)]
#![allow(deprecated)]

//! A Conductor is a dynamically changing group of [Cell]s.
//!
//! A Conductor can be managed:
//! - externally, via an [`AppInterfaceApi`]
//! - from within a [`Cell`], via [`CellConductorApi`](super::api::CellConductorApi)
//!
//! In normal use cases, a single Holochain user runs a single Conductor in a single process.
//! However, there's no reason we can't have multiple Conductors in a single process, simulating multiple
//! users in a testing environment.
//!
//! ```rust, no_run
//! async fn async_main () {
//! use holochain_state::test_utils::test_db_dir;
//! use holochain::conductor::{Conductor, ConductorBuilder};
//! let env_dir = test_db_dir();
//! let conductor: Conductor = ConductorBuilder::new()
//!    .test(env_dir.path(), &[])
//!    .await
//!    .unwrap();
//!
//! // conductors are cloneable
//! let conductor2 = conductor.clone();
//!
//! assert_eq!(conductor.list_dnas(), vec![]);
//! conductor.shutdown();
//!
//! # }
//! ```

/// Name of the wasm cache folder within the data root directory.
pub const WASM_CACHE: &str = "wasm-cache";

pub use self::share::RwShare;
use super::api::error::ConductorApiError;

use std::collections::{HashMap, HashSet};
use std::path::PathBuf;
use std::sync::atomic::AtomicBool;
use std::sync::Arc;
use std::time::Instant;

use futures::future;
use futures::future::FutureExt;
use futures::future::TryFutureExt;
use futures::stream::StreamExt;
use holochain_wasmer_host::module::ModuleCache;
use itertools::Itertools;
use rusqlite::Transaction;
use tokio::sync::mpsc::error::SendError;
use tokio::task::JoinHandle;
use tracing::*;

pub use agent_key_operations::RevokeAgentKeyForAppResult;
pub use builder::*;
use holo_hash::DnaHash;
use holochain_conductor_api::conductor::{DpkiConfig, KeystoreConfig};
use holochain_conductor_api::AppInfo;
use holochain_conductor_api::AppStatusFilter;
use holochain_conductor_api::FullIntegrationStateDump;
use holochain_conductor_api::FullStateDump;
use holochain_conductor_api::IntegrationStateDump;
use holochain_conductor_api::JsonDump;
pub use holochain_conductor_services::*;
use holochain_keystore::lair_keystore::spawn_lair_keystore;
use holochain_keystore::lair_keystore::spawn_lair_keystore_in_proc;
use holochain_keystore::MetaLairClient;
use holochain_p2p::actor::HolochainP2pRefToDna;
use holochain_p2p::event::HolochainP2pEvent;
use holochain_p2p::DnaHashExt;
use holochain_p2p::HolochainP2pDnaT;
use holochain_sqlite::sql::sql_cell::state_dump;
use holochain_state::host_fn_workspace::SourceChainWorkspace;
use holochain_state::nonce::witness_nonce;
use holochain_state::nonce::WitnessNonceResult;
use holochain_state::prelude::*;
use holochain_state::source_chain;
pub use holochain_types::share;
use holochain_zome_types::prelude::{ClonedCell, Signature, Timestamp};
use kitsune_p2p::agent_store::AgentInfoSigned;

use crate::conductor::cell::Cell;
use crate::conductor::conductor::app_auth_token_store::AppAuthTokenStore;
use crate::conductor::conductor::app_broadcast::AppBroadcast;
use crate::conductor::config::ConductorConfig;
use crate::conductor::error::ConductorResult;
use crate::conductor::metrics::create_p2p_event_duration_metric;
use crate::conductor::p2p_agent_store::get_single_agent_info;
use crate::conductor::p2p_agent_store::list_all_agent_info;
use crate::conductor::p2p_agent_store::query_peer_density;
use crate::core::queue_consumer::InitialQueueTriggers;
use crate::core::queue_consumer::QueueConsumerMap;
#[cfg(any(test, feature = "test_utils"))]
use crate::core::queue_consumer::QueueTriggers;
use crate::core::ribosome::guest_callback::post_commit::PostCommitArgs;
use crate::core::ribosome::guest_callback::post_commit::POST_COMMIT_CHANNEL_BOUND;
use crate::core::ribosome::guest_callback::post_commit::POST_COMMIT_CONCURRENT_LIMIT;
use crate::core::ribosome::real_ribosome::ModuleCacheLock;
use crate::core::ribosome::RibosomeT;
use crate::core::workflow::ZomeCallResult;
use crate::{
    conductor::api::error::ConductorApiResult, core::ribosome::real_ribosome::RealRibosome,
};

use super::api::AppInterfaceApi;
use super::api::ZomeCall;
use super::config::AdminInterfaceConfig;
use super::config::InterfaceDriver;
use super::entry_def_store::get_entry_defs;
use super::error::ConductorError;
use super::interface::error::InterfaceResult;
use super::interface::websocket::spawn_admin_interface_tasks;
use super::interface::websocket::spawn_app_interface_task;
use super::interface::websocket::spawn_websocket_listener;
use super::manager::TaskManagerResult;
use super::p2p_agent_store;
use super::p2p_agent_store::P2pBatch;
use super::p2p_agent_store::*;
use super::ribosome_store::RibosomeStore;
use super::space::Space;
use super::space::Spaces;
use super::state::AppInterfaceConfig;
use super::state::AppInterfaceId;
use super::state::ConductorState;
use super::CellError;
use super::{api::AdminInterfaceApi, manager::TaskManagerClient};

mod builder;

mod chc;

mod graft_records_onto_source_chain;

mod app_auth_token_store;

/// Operations to manipulate agent keys.
///
/// Agent keys are handled in 2 places in Holochain, on the source chain of a cell and in the
/// Deepkey service, should it be installed. Operations to manipulate these keys include key
/// revocation and key update.
///
/// When revoking a key, it becomes invalid and the source chain can no longer be written to.
/// Clone cells can not be created any more either. This source chain state if final and can not
/// be reverted or changed.
mod agent_key_operations;

pub(crate) mod app_broadcast;

#[cfg(test)]
pub mod tests;

/// How long we should attempt to achieve a "network join" when first activating a cell,
/// before moving on and letting the network health activity go on in the background.
///
/// This gives us a chance to start an app in an "online" state, increasing the probability
/// of an app having full network access as soon as its UI begins making requests.
pub const JOIN_NETWORK_WAITING_PERIOD: std::time::Duration = std::time::Duration::from_secs(5);

/// A list of Cells which failed to start, and why
pub type CellStartupErrors = Vec<(CellId, CellError)>;

/// Cloneable reference to a Conductor
pub type ConductorHandle = Arc<Conductor>;

/// Legacy CellStatus which is no longer used. This can be removed
/// and is only here to avoid breaking deserialization specs.
#[derive(Debug, Clone, PartialEq, Eq, Serialize, Deserialize)]
#[deprecated = "Only here for deserialization, should be removed altogether when all clients are updated"]
pub enum CellStatus {
    /// Kitsune knows about this Cell and it is considered fully "online"
    Joined,

    /// The Cell is on its way to being fully joined. It is a valid Cell from
    /// the perspective of the conductor, and can handle HolochainP2pEvents,
    /// but it is considered not to be fully running from the perspective of
    /// app status, i.e. if any app has a required Cell with this status,
    /// the app is considered to be in the Paused state.
    PendingJoin(PendingJoinReason),

    /// The Cell is currently in the process of trying to join the network.
    Joining,
}

/// The reason why a cell is waiting to join the network.
#[derive(Debug, Clone, PartialEq, Eq, Serialize, Deserialize)]
pub enum PendingJoinReason {
    /// The initial state, no attempt has been made to join the network yet.
    Initial,

    /// The join failed with an error that is safe to retry, such as not
    /// being connected to the internet.
    Retry(String),

    /// The network join failed and will not be retried. This will impact
    /// the status of the associated
    /// app and require manual intervention from the user.
    Failed(String),

    /// The join attempt has timed out.
    TimedOut,
}

/// A [`Cell`] tracked by a Conductor, along with its [`CellStatus`]
#[derive(Debug, Clone)]
#[allow(deprecated)]
#[allow(unused)]
struct CellItem {
    cell: Arc<Cell>,
    status: CellStatus,
}

#[allow(dead_code)]
pub(crate) type StopBroadcaster = task_motel::StopBroadcaster;
pub(crate) type StopReceiver = task_motel::StopListener;

/// A Conductor is a group of [Cell]s
pub struct Conductor {
    /// The collection of available, running cells associated with this Conductor
    running_cells: RwShare<HashMap<CellId, CellItem>>,

    /// The config used to create this Conductor
    pub config: Arc<ConductorConfig>,

    /// The map of dna hash spaces.
    pub(crate) spaces: Spaces,

    /// Set to true when `conductor.shutdown()` has been called, so that other
    /// tasks can check on the shutdown status
    shutting_down: Arc<AtomicBool>,

    /// The admin websocket ports this conductor has open.
    /// This exists so that we can run tests and bind to port 0, and find out
    /// the dynamically allocated port later.
    admin_websocket_ports: RwShare<Vec<u16>>,

    /// The interface to the task manager
    task_manager: TaskManagerClient,

    /// The JoinHandle for the long-running task which processes the outcomes of ended tasks,
    /// taking actions like disabling cells or shutting down the conductor on errors.
    /// It terminates only when the TaskManager and all of its tasks have ended and dropped.
    pub(crate) outcomes_task: RwShare<Option<JoinHandle<TaskManagerResult>>>,

    /// Placeholder for what will be the real DNA/Wasm cache
    ribosome_store: RwShare<RibosomeStore>,

    /// Access to private keys for signing and encryption.
    keystore: MetaLairClient,

    /// Handle to the network actor.
    holochain_p2p: holochain_p2p::HolochainP2pRef,

    post_commit: tokio::sync::mpsc::Sender<PostCommitArgs>,

    scheduler: Arc<parking_lot::Mutex<Option<tokio::task::JoinHandle<()>>>>,

    pub(crate) running_services: RwShare<ConductorServices>,

    /// File system and in-memory cache for wasmer modules.
    // Used in ribosomes but kept here as a single instance.
    pub(crate) wasmer_module_cache: Arc<ModuleCacheLock>,

    app_auth_token_store: RwShare<AppAuthTokenStore>,

    /// Container to connect app signals to app interfaces, by installed app id.
    app_broadcast: AppBroadcast,
}

impl Conductor {
    /// Create a conductor builder.
    pub fn builder() -> ConductorBuilder {
        ConductorBuilder::new()
    }
}

/// Methods related to conductor startup/shutdown
mod startup_shutdown_impls {

    use crate::conductor::manager::{spawn_task_outcome_handler, OutcomeReceiver, OutcomeSender};

    use super::*;

    //-----------------------------------------------------------------------------
    /// Methods used by the [ConductorHandle]
    //-----------------------------------------------------------------------------
    impl Conductor {
        #[allow(clippy::too_many_arguments)]
        pub(crate) fn new(
            config: Arc<ConductorConfig>,
            ribosome_store: RwShare<RibosomeStore>,
            keystore: MetaLairClient,
            holochain_p2p: holochain_p2p::HolochainP2pRef,
            spaces: Spaces,
            post_commit: tokio::sync::mpsc::Sender<PostCommitArgs>,
            outcome_sender: OutcomeSender,
        ) -> Self {
            let tracing_scope = config.tracing_scope().unwrap_or_default();
            let maybe_data_root_path = config.data_root_path.clone().map(|path| (*path).clone());

            if let Some(path) = &maybe_data_root_path {
                let mut path = path.clone();
                path.push(WASM_CACHE);

                // best effort to ensure the cache dir exists if configured
                let _ = std::fs::create_dir_all(&path);
            }

            Self {
                spaces,
                running_cells: RwShare::new(HashMap::new()),
                config,
                shutting_down: Arc::new(AtomicBool::new(false)),
                task_manager: TaskManagerClient::new(outcome_sender, tracing_scope),
                // Must be initialized later, since it requires an Arc<Conductor>
                outcomes_task: RwShare::new(None),
                admin_websocket_ports: RwShare::new(Vec::new()),
                scheduler: Arc::new(parking_lot::Mutex::new(None)),
                ribosome_store,
                keystore,
                holochain_p2p,
                post_commit,
                running_services: RwShare::new(ConductorServices::default()),
                wasmer_module_cache: Arc::new(ModuleCacheLock::new(ModuleCache::new(
                    maybe_data_root_path.map(|p| p.join(WASM_CACHE)),
                ))),
                app_auth_token_store: RwShare::default(),
                app_broadcast: AppBroadcast::default(),
            }
        }

        /// A gate to put at the top of public functions to ensure that work is not
        /// attempted after a shutdown has been issued
        pub fn check_running(&self) -> ConductorResult<()> {
            if self
                .shutting_down
                .load(std::sync::atomic::Ordering::Relaxed)
            {
                Err(ConductorError::ShuttingDown)
            } else {
                Ok(())
            }
        }

        /// Take ownership of the TaskManagerClient as well as the task which completes
        /// when all managed tasks have completed
        pub fn detach_task_management(&self) -> Option<JoinHandle<TaskManagerResult>> {
            self.outcomes_task.share_mut(|tm| tm.take())
        }

        /// Broadcasts the shutdown signal to all managed tasks
        /// and returns a future to await for shutdown to complete.
        pub fn shutdown(&self) -> JoinHandle<TaskManagerResult> {
            self.shutting_down
                .store(true, std::sync::atomic::Ordering::Relaxed);

            use ghost_actor::GhostControlSender;
            let ghost_shutdown = self.holochain_p2p.ghost_actor_shutdown_immediate();
            let mut tm = self.task_manager();
            let task = self.detach_task_management().expect("Attempting to shut down after already detaching task management or previous shutdown");
            tokio::task::spawn(async move {
                tracing::info!("Sending shutdown signal to all managed tasks.");
                let (_, _, r) = futures::join!(ghost_shutdown, tm.shutdown().boxed(), task,);
                r?
            })
        }

        #[tracing::instrument(skip_all, fields(scope=self.config.network.tracing_scope))]
        pub(crate) async fn initialize_conductor(
            self: Arc<Self>,
            outcome_rx: OutcomeReceiver,
            admin_configs: Vec<AdminInterfaceConfig>,
        ) -> ConductorResult<CellStartupErrors> {
            self.load_dnas().await?;

            info!("Conductor startup: DNAs loaded.");

            // Start the task manager
            self.outcomes_task.share_mut(|lock| {
                if lock.is_some() {
                    panic!("Cannot start task manager twice");
                }
                let task = spawn_task_outcome_handler(self.clone(), outcome_rx);
                *lock = Some(task);
            });

            self.clone().initialize_services().await?;
            self.clone().add_admin_interfaces(admin_configs).await?;

            info!("Conductor startup: admin interface(s) added.");

            self.clone().startup_app_interfaces().await?;

            info!("Conductor startup: app interfaces started.");

            // We don't care what fx are returned here, since all cells need to
            // be spun up
            let _ = self.start_paused_apps().await?;
            let res = self.process_app_status_fx(AppStatusFx::SpinUp, None).await;

            info!("Conductor startup: apps started.");

            res
        }
    }
}

/// Methods related to conductor interfaces
mod interface_impls {
    use super::*;
    use holochain_conductor_api::AppInterfaceInfo;
    use holochain_types::websocket::AllowedOrigins;

    impl Conductor {
        /// Spawn all admin interface tasks, register them with the TaskManager,
        /// and modify the conductor accordingly, based on the config passed in
        #[tracing::instrument(skip_all)]
        pub async fn add_admin_interfaces(
            self: Arc<Self>,
            configs: Vec<AdminInterfaceConfig>,
        ) -> ConductorResult<Vec<u16>> {
            let admin_api = AdminInterfaceApi::new(self.clone());
            let tm = self.task_manager();

            // Closure to process each admin config item
            let spawn_from_config = |AdminInterfaceConfig { driver, .. }| {
                let admin_api = admin_api.clone();
                let tm = tm.clone();
                async move {
                    match driver {
                        InterfaceDriver::Websocket {
                            port,
                            allowed_origins,
                        } => {
                            let listener = spawn_websocket_listener(port, allowed_origins).await?;
                            let port = listener.local_addrs()?[0].port();
                            spawn_admin_interface_tasks(
                                tm.clone(),
                                listener,
                                admin_api.clone(),
                                port,
                            );

                            InterfaceResult::Ok(port)
                        }
                    }
                }
            };

            // spawn interface tasks, collect their JoinHandles,
            // panic on errors.
            let ports: Result<Vec<_>, _> =
                future::join_all(configs.into_iter().map(spawn_from_config))
                    .await
                    .into_iter()
                    .collect();
            // Exit if the admin interfaces fail to be created
            let ports = ports.map_err(Box::new)?;

            for p in &ports {
                self.add_admin_port(*p);
            }

            Ok(ports)
        }

        /// Spawn a new app interface task, register it with the TaskManager,
        /// and modify the conductor accordingly, based on the config passed in.
        ///
        /// Returns the given or auto-chosen port number if giving an Ok Result
        #[tracing::instrument(skip_all)]
        pub async fn add_app_interface(
            self: Arc<Self>,
            port: either::Either<u16, AppInterfaceId>,
            allowed_origins: AllowedOrigins,
            installed_app_id: Option<InstalledAppId>,
        ) -> ConductorResult<u16> {
            let interface_id = match port {
                either::Either::Left(port) => AppInterfaceId::new(port),
                either::Either::Right(id) => id,
            };
            let port = interface_id.port();
            debug!("Attaching interface {}", port);
            let app_api = AppInterfaceApi::new(self.clone());

            let tm = self.task_manager();

            // TODO: RELIABILITY: Handle this task by restarting it if it fails and log the error
            let port = spawn_app_interface_task(
                tm.clone(),
                port,
                allowed_origins.clone(),
                installed_app_id.clone(),
                app_api,
                self.app_broadcast.clone(),
            )
            .await
            .map_err(Box::new)?;

            let config = AppInterfaceConfig::websocket(port, allowed_origins, installed_app_id);
            self.update_state(|mut state| {
                state.app_interfaces.insert(interface_id, config);

                Ok(state)
            })
            .await?;
            debug!("App interface added at port: {}", port);
            Ok(port)
        }

        /// Returns a port which is guaranteed to have a websocket listener with an Admin interface
        /// on it. Useful for specifying port 0 and letting the OS choose a free port.
        pub fn get_arbitrary_admin_websocket_port(&self) -> Option<u16> {
            self.admin_websocket_ports.share_ref(|p| p.first().copied())
        }

        /// Give a list of networking ports taken up as running app interface tasks
        #[tracing::instrument(skip_all)]
        pub async fn list_app_interfaces(&self) -> ConductorResult<Vec<AppInterfaceInfo>> {
            Ok(self
                .get_state()
                .await?
                .app_interfaces
                .values()
                .map(|config| AppInterfaceInfo {
                    port: config.driver.port(),
                    allowed_origins: config.driver.allowed_origins().clone(),
                    installed_app_id: config.installed_app_id.clone(),
                })
                .collect())
        }

        /// Start all app interfaces currently in state.
        /// This should only be run at conductor initialization.
        #[allow(irrefutable_let_patterns)]
        #[tracing::instrument(skip_all)]
        pub(crate) async fn startup_app_interfaces(self: Arc<Self>) -> ConductorResult<()> {
            for (id, config) in &self.get_state().await?.app_interfaces {
                debug!("Starting up app interface: {:?}", id);
                let _ = self
                    .clone()
                    .add_app_interface(
                        either::Right(id.clone()),
                        config.driver.allowed_origins().clone(),
                        config.installed_app_id.clone(),
                    )
                    .await?;
            }
            Ok(())
        }
    }
}

/// DNA-related methods
mod dna_impls {
    use super::*;

    impl Conductor {
        /// Get the list of hashes of installed Dnas in this Conductor
        pub fn list_dnas(&self) -> Vec<DnaHash> {
            let dpki_dna_hash = self
                .running_services()
                .dpki
                .map(|dpki| dpki.cell_id.dna_hash().clone());
            let mut hashes = self.ribosome_store().share_ref(|ds| ds.list());
            if let Some(dpki_dna_hash) = dpki_dna_hash {
                hashes.retain(|h| *h != dpki_dna_hash);
            }
            hashes
        }

        /// Get a [`DnaDef`] from the [`RibosomeStore`]
        pub fn get_dna_def(&self, hash: &DnaHash) -> Option<DnaDef> {
            self.ribosome_store().share_ref(|ds| ds.get_dna_def(hash))
        }

        /// Get a [`DnaFile`] from the [`RibosomeStore`]
        pub fn get_dna_file(&self, hash: &DnaHash) -> Option<DnaFile> {
            self.ribosome_store().share_ref(|ds| ds.get_dna_file(hash))
        }

        /// Get an [`EntryDef`] from the [`EntryDefBufferKey`]
        pub fn get_entry_def(&self, key: &EntryDefBufferKey) -> Option<EntryDef> {
            self.ribosome_store().share_ref(|ds| ds.get_entry_def(key))
        }

        /// Create a hash map of all existing DNA definitions, mapped to cell
        /// ids.
        pub fn get_dna_definitions(
            &self,
            app: &InstalledApp,
        ) -> ConductorResult<HashMap<CellId, DnaDefHashed>> {
            let mut dna_defs = HashMap::new();
            for cell_id in app.all_cells() {
                let ribosome = self.get_ribosome(cell_id.dna_hash())?;
                let dna_def = ribosome.dna_def();
                dna_defs.insert(cell_id.to_owned(), dna_def.to_owned());
            }
            Ok(dna_defs)
        }

        pub(crate) async fn register_dna_wasm(
            &self,
            ribosome: RealRibosome,
        ) -> ConductorResult<Vec<(EntryDefBufferKey, EntryDef)>> {
            let is_full_wasm_dna = ribosome
                .dna_def()
                .all_zomes()
                .all(|(_, zome_def)| matches!(zome_def, ZomeDef::Wasm(_)));

            // Only install wasm if the DNA is composed purely of WasmZomes (no InlineZomes)
            if is_full_wasm_dna {
                Ok(self.put_wasm(ribosome).await?)
            } else {
                Ok(Vec::with_capacity(0))
            }
        }

        pub(crate) fn register_dna_entry_defs(
            &self,
            entry_defs: Vec<(EntryDefBufferKey, EntryDef)>,
        ) {
            self.ribosome_store
                .share_mut(|d| d.add_entry_defs(entry_defs));
        }

        pub(crate) fn add_ribosome_to_store(&self, ribosome: RealRibosome) {
            self.ribosome_store.share_mut(|d| d.add_ribosome(ribosome));
        }

        pub(crate) async fn load_wasms_into_dna_files(
            &self,
        ) -> ConductorResult<(
            impl IntoIterator<Item = (DnaHash, RealRibosome)>,
            impl IntoIterator<Item = (EntryDefBufferKey, EntryDef)>,
        )> {
            let db = &self.spaces.wasm_db;

            // Load out all dna defs
            let (wasms, defs) = db
                .read_async(move |txn| {
                    // Get all the dna defs.
                    let dna_defs: Vec<_> = holochain_state::dna_def::get_all(&txn)?
                        .into_iter()
                        .collect();

                    // Gather all the unique wasms.
                    let unique_wasms = dna_defs
                        .iter()
                        .flat_map(|dna_def| {
                            dna_def
                                .all_zomes()
                                .map(|(zome_name, zome)| Ok(zome.wasm_hash(zome_name)?))
                        })
                        .collect::<ConductorResult<HashSet<_>>>()?;

                    // Get the code for each unique wasm.
                    let wasms = unique_wasms
                        .into_iter()
                        .map(|wasm_hash| {
                            holochain_state::wasm::get(&txn, &wasm_hash)?
                                .map(|hashed| hashed.into_content())
                                .ok_or(ConductorError::WasmMissing)
                                .map(|wasm| (wasm_hash, wasm))
                        })
                        .collect::<ConductorResult<HashMap<_, _>>>()?;
                    let wasms = holochain_state::dna_def::get_all(&txn)?
                        .into_iter()
                        .map(|dna_def| {
                            // Load all wasms for each dna_def from the wasm db into memory
                            let wasms = dna_def.all_zomes().filter_map(|(zome_name, zome)| {
                                let wasm_hash = zome.wasm_hash(zome_name).ok()?;
                                // Note this is a cheap arc clone.
                                wasms.get(&wasm_hash).cloned()
                            });
                            let wasms = wasms.collect::<Vec<_>>();
                            (dna_def, wasms)
                        })
                        // This needs to happen due to the environment not being Send
                        .collect::<Vec<_>>();
                    let defs = holochain_state::entry_def::get_all(&txn)?;
                    ConductorResult::Ok((wasms, defs))
                })
                .await?;
            // try to join all the tasks and return the list of dna files
            let wasms = wasms.into_iter().map(|(dna_def, wasms)| async move {
                let dna_file = DnaFile::new(dna_def.into_content(), wasms).await;
                let ribosome =
                    RealRibosome::new(dna_file, self.wasmer_module_cache.clone()).await?;
                ConductorResult::Ok((ribosome.dna_hash().clone(), ribosome))
            });
            let dnas = futures::future::try_join_all(wasms).await?;
            Ok((dnas, defs))
        }

        /// Get the root environment directory.
        pub fn root_db_dir(&self) -> &PathBuf {
            &self.spaces.db_dir
        }

        /// Get the keystore.
        pub fn keystore(&self) -> &MetaLairClient {
            &self.keystore
        }

        /// Get a reference to the conductor's HolochainP2p.
        pub fn holochain_p2p(&self) -> &holochain_p2p::HolochainP2pRef {
            &self.holochain_p2p
        }

        /// Remove cells from the cell map in the Conductor
        pub(crate) async fn remove_cells(&self, cell_ids: &[CellId]) {
            let to_cleanup: Vec<_> = self.running_cells.share_mut(|cells| {
                cell_ids
                    .iter()
                    .filter_map(|cell_id| cells.remove(cell_id).map(|c| (cell_id, c)))
                    .collect()
            });
            for (cell_id, item) in to_cleanup {
                if let Err(err) = item.cell.cleanup().await {
                    tracing::error!("Error cleaning up Cell: {:?}\nCellId: {}", err, cell_id);
                }
            }
        }

        /// Restart every paused app
        #[tracing::instrument(skip_all)]
        pub(crate) async fn start_paused_apps(&self) -> ConductorResult<AppStatusFx> {
            let (_, delta) = self
                .update_state_prime(|mut state| {
                    let ids = state.paused_apps().map(first).cloned().collect::<Vec<_>>();
                    if !ids.is_empty() {
                        tracing::info!("Restarting {} paused apps: {:#?}", ids.len(), ids);
                    }
                    let deltas: Vec<AppStatusFx> = ids
                        .into_iter()
                        .map(|id| {
                            state
                                .transition_app_status(&id, AppStatusTransition::Start)
                                .map(second)
                        })
                        .collect::<Result<Vec<_>, _>>()?;
                    let delta = deltas
                        .into_iter()
                        .fold(AppStatusFx::default(), AppStatusFx::combine);
                    Ok((state, delta))
                })
                .await?;
            Ok(delta)
        }

        pub(crate) async fn put_wasm(
            &self,
            ribosome: RealRibosome,
        ) -> ConductorResult<Vec<(EntryDefBufferKey, EntryDef)>> {
            let dna_def = ribosome.dna_def().clone();
            let code = ribosome.dna_file().code().clone().into_values();
            let zome_defs = get_entry_defs(ribosome).await?;
            self.put_wasm_code(dna_def, code, zome_defs).await
        }

        #[tracing::instrument(skip_all)]
        pub(crate) async fn put_wasm_code(
            &self,
            dna: DnaDefHashed,
            code: impl Iterator<Item = wasm::DnaWasm>,
            zome_defs: Vec<(EntryDefBufferKey, EntryDef)>,
        ) -> ConductorResult<Vec<(EntryDefBufferKey, EntryDef)>> {
            // TODO: PERF: This loop might be slow
            let wasms = futures::future::join_all(code.map(DnaWasmHashed::from_content)).await;

            self.spaces
                .wasm_db
                .write_async({
                    let zome_defs = zome_defs.clone();
                    move |txn| {
                        for dna_wasm in wasms {
                            if !holochain_state::wasm::contains(txn, dna_wasm.as_hash())? {
                                holochain_state::wasm::put(txn, dna_wasm)?;
                            }
                        }

                        for (key, entry_def) in zome_defs.clone() {
                            holochain_state::entry_def::put(txn, key, &entry_def)?;
                        }

                        if !holochain_state::dna_def::contains(txn, dna.as_hash())? {
                            holochain_state::dna_def::put(txn, dna.into_content())?;
                        }
                        StateMutationResult::Ok(())
                    }
                })
                .await?;

            Ok(zome_defs)
        }

        #[tracing::instrument(skip_all)]
        pub(crate) async fn load_dnas(&self) -> ConductorResult<()> {
            let (ribosomes, entry_defs) = self.load_wasms_into_dna_files().await?;
            self.ribosome_store().share_mut(|ds| {
                ds.add_ribosomes(ribosomes);
                ds.add_entry_defs(entry_defs);
            });
            Ok(())
        }

        /// Install a [`DnaFile`] in this Conductor
        #[instrument(skip_all)]
        pub async fn register_dna(&self, dna: DnaFile) -> ConductorResult<()> {
            if self.get_ribosome(dna.dna_hash()).is_ok() {
                // ribosome for dna is already registered in store
                return Ok(());
            }

            let ribosome = RealRibosome::new(dna, self.wasmer_module_cache.clone()).await?;

            let entry_defs = self.register_dna_wasm(ribosome.clone()).await?;

            self.register_dna_entry_defs(entry_defs);

            self.add_ribosome_to_store(ribosome);

            Ok(())
        }
    }
}

/// Network-related methods
mod network_impls {
    use std::time::Duration;

    use futures::future::join_all;
    use rusqlite::params;

    use holochain_conductor_api::{
        CellInfo, DnaStorageInfo, NetworkInfo, StorageBlob, StorageInfo,
    };
    use holochain_p2p::HolochainP2pSender;
    use holochain_sqlite::stats::{get_size_on_disk, get_used_size};
    use holochain_zome_types::block::Block;
    use holochain_zome_types::block::BlockTargetId;
    use kitsune_p2p::KitsuneAgent;
    use kitsune_p2p::KitsuneBinType;

    use crate::conductor::api::error::{
        zome_call_response_to_conductor_api_result, ConductorApiError,
    };

    use super::*;

    impl Conductor {
        /// Get signed agent info from the conductor
        pub async fn get_agent_infos(
            &self,
            cell_id: Option<CellId>,
        ) -> ConductorApiResult<Vec<AgentInfoSigned>> {
            match cell_id {
                Some(c) => {
                    let (d, a) = c.into_dna_and_agent();
                    let db = self.p2p_agents_db(&d);
                    Ok(get_single_agent_info(db.into(), d, a)
                        .await?
                        .map(|a| vec![a])
                        .unwrap_or_default())
                }
                None => {
                    let mut out = Vec::new();
                    // collecting so the mutex lock can close
                    let envs = self.spaces.get_from_spaces(|s| s.p2p_agents_db.clone());
                    for db in envs {
                        out.append(&mut all_agent_infos(db.into()).await?);
                    }
                    Ok(out)
                }
            }
        }

        pub(crate) async fn witness_nonce_from_calling_agent(
            &self,
            agent: AgentPubKey,
            nonce: Nonce256Bits,
            expires: Timestamp,
        ) -> ConductorResult<WitnessNonceResult> {
            Ok(witness_nonce(
                &self.spaces.conductor_db,
                agent,
                nonce,
                Timestamp::now(),
                expires,
            )
            .await?)
        }

        /// Block some target.
        pub async fn block(&self, input: Block) -> DatabaseResult<()> {
            self.spaces.block(input).await
        }

        /// Unblock some target.
        pub async fn unblock(&self, input: Block) -> DatabaseResult<()> {
            self.spaces.unblock(input).await
        }

        /// Check if some target is blocked.
        pub async fn is_blocked(
            &self,
            input: BlockTargetId,
            timestamp: Timestamp,
        ) -> DatabaseResult<bool> {
            self.spaces.is_blocked(input, timestamp).await
        }

        pub(crate) async fn prune_p2p_agents_db(&self) -> ConductorResult<()> {
            use holochain_p2p::AgentPubKeyExt;

            let mut space_to_agents = HashMap::new();

            for cell in self.running_cells.share_ref(|c| {
                <Result<_, one_err::OneErr>>::Ok(c.keys().cloned().collect::<Vec<_>>())
            })? {
                space_to_agents
                    .entry(cell.dna_hash().clone())
                    .or_insert_with(Vec::new)
                    .push(cell.agent_pubkey().to_kitsune());
            }

            for (space, agents) in space_to_agents {
                let db = self.spaces.p2p_agents_db(&space)?;
                p2p_prune(&db, agents).await?;
            }

            Ok(())
        }

        pub(crate) async fn network_info(
            &self,
            installed_app_id: &InstalledAppId,
            payload: &NetworkInfoRequestPayload,
        ) -> ConductorResult<Vec<NetworkInfo>> {
            use holochain_sqlite::sql::sql_cell::SUM_OF_RECEIVED_BYTES_SINCE_TIMESTAMP;

            let NetworkInfoRequestPayload {
                agent_pub_key,
                dnas,
                last_time_queried,
            } = payload;

            let app_info = self
                .get_app_info(installed_app_id)
                .await?
                .ok_or_else(|| ConductorError::AppNotInstalled(installed_app_id.clone()))?;

            if agent_pub_key != &app_info.agent_pub_key
                && !app_info
                    .cell_info
                    .values()
                    .flatten()
                    .any(|cell_info| match cell_info {
                        CellInfo::Provisioned(cell) => cell.cell_id.agent_pubkey() == agent_pub_key,
                        _ => false,
                    })
            {
                return Err(ConductorError::AppAccessError(
                    installed_app_id.clone(),
                    Box::new(agent_pub_key.clone()),
                ));
            }

            futures::future::join_all(dnas.iter().map(|dna| async move {
                let diagnostics = self.holochain_p2p.get_diagnostics(dna.clone()).await?;
                let fetch_pool_info = diagnostics
                    .fetch_pool
                    .info([dna.to_kitsune()].into_iter().collect());

                // query number of agents from peer db
                let db = { self.p2p_agents_db(dna) };

                let (current_number_of_peers, arc_size, total_network_peers) = db
                    .read_async({
                        let agent_pub_key = agent_pub_key.clone();
                        let space = dna.clone().into_kitsune();
                        move |txn| -> DatabaseResult<(u32, f64, u32)> {
                            let current_number_of_peers = txn.p2p_count_agents(space.clone())?;

                            // query arc size and extrapolated coverage and estimate total peers
                            let (arc_size, total_network_peers) = match txn.p2p_get_agent(
                                space.clone(),
                                &KitsuneAgent::new(agent_pub_key.get_raw_36().to_vec()),
                            )? {
                                None => (0.0, 0),
                                Some(agent) => {
                                    let arc_size = agent.storage_arc().coverage();
                                    let agents_in_arc = txn.p2p_gossip_query_agents(
                                        space.clone(),
                                        u64::MIN,
                                        u64::MAX,
                                        agent.storage_arc().inner().into(),
                                    )?;
                                    let number_of_agents_in_arc = agents_in_arc.len();
                                    let total_network_peers = if number_of_agents_in_arc == 0 {
                                        0
                                    } else {
                                        (number_of_agents_in_arc as f64 / arc_size) as u32
                                    };
                                    (arc_size, total_network_peers)
                                }
                            };

                            Ok((current_number_of_peers, arc_size, total_network_peers))
                        }
                    })
                    .await?;

                // get sum of bytes from dht and cache db since last time
                // request was made or since the beginning of time
                let last_time_queried = match last_time_queried {
                    Some(timestamp) => *timestamp,
                    None => Timestamp::ZERO,
                };
                let sum_of_bytes_row_fn = |row: &Row| {
                    row.get(0)
                        .map(|maybe_bytes_received: Option<u64>| maybe_bytes_received.unwrap_or(0))
                        .map_err(DatabaseError::SqliteError)
                };
                let dht_db = self
                    .get_or_create_dht_db(dna)
                    .map_err(|err| ConductorError::Other(Box::new(err)))?;
                let dht_bytes_received = dht_db
                    .read_async({
                        move |txn| {
                            txn.query_row_and_then(
                                SUM_OF_RECEIVED_BYTES_SINCE_TIMESTAMP,
                                params![last_time_queried.as_micros()],
                                sum_of_bytes_row_fn,
                            )
                        }
                    })
                    .await?;

                let cache_db = self
                    .get_or_create_cache_db(dna)
                    .map_err(|err| ConductorError::Other(Box::new(err)))?;
                let cache_bytes_received = cache_db
                    .read_async(move |txn| {
                        txn.query_row_and_then(
                            SUM_OF_RECEIVED_BYTES_SINCE_TIMESTAMP,
                            params![last_time_queried.as_micros()],
                            sum_of_bytes_row_fn,
                        )
                    })
                    .await?;
                let bytes_since_last_time_queried = dht_bytes_received + cache_bytes_received;

                // calculate open peer connections based on current gossip sessions
                let completed_rounds_since_last_time_queried = diagnostics
                    .metrics
                    .read()
                    .peer_node_histories()
                    .iter()
                    .flat_map(|(_, node_history)| node_history.completed_rounds.clone())
                    .filter(|completed_round| {
                        let now = tokio::time::Instant::now();
                        let round_start_time_diff = now - completed_round.start_time;
                        let round_start_timestamp =
                            Timestamp::from_micros(round_start_time_diff.as_micros() as i64);
                        round_start_timestamp > last_time_queried
                    })
                    .count() as u32;

                ConductorResult::Ok(NetworkInfo {
                    fetch_pool_info,
                    current_number_of_peers,
                    arc_size,
                    total_network_peers,
                    bytes_since_last_time_queried,
                    completed_rounds_since_last_time_queried,
                })
            }))
            .await
            .into_iter()
            .collect::<Result<Vec<_>, _>>()
        }

        #[tracing::instrument(skip_all)]
        pub(crate) async fn storage_info(&self) -> ConductorResult<StorageInfo> {
            let state = self.get_state().await?;

            let all_dna: HashMap<DnaHash, Vec<InstalledAppId>> = HashMap::new();
            let all_dna = state.installed_apps_and_services().iter().fold(
                all_dna,
                |mut acc, (installed_app_id, app)| {
                    for cell_id in app.all_cells() {
                        acc.entry(cell_id.dna_hash().clone())
                            .or_default()
                            .push(installed_app_id.clone());
                    }

                    acc
                },
            );

            let app_data_blobs =
                futures::future::join_all(all_dna.iter().map(|(dna_hash, used_by)| async {
                    self.storage_info_for_dna(dna_hash, used_by).await
                }))
                .await
                .into_iter()
                .collect::<Result<Vec<StorageBlob>, ConductorError>>()?;

            Ok(StorageInfo {
                blobs: app_data_blobs,
            })
        }

        async fn storage_info_for_dna(
            &self,
            dna_hash: &DnaHash,
            used_by: &Vec<InstalledAppId>,
        ) -> ConductorResult<StorageBlob> {
            let authored_dbs = self.spaces.get_all_authored_dbs(dna_hash)?;
            let dht_db = self.spaces.dht_db(dna_hash)?;
            let cache_db = self.spaces.cache(dna_hash)?;

            Ok(StorageBlob::Dna(DnaStorageInfo {
                authored_data_size_on_disk: join_all(
                    authored_dbs
                        .iter()
                        .map(|db| db.read_async(get_size_on_disk)),
                )
                .await
                .into_iter()
                .map(|r| r.map_err(ConductorError::DatabaseError))
                .collect::<Result<Vec<_>, _>>()?
                .into_iter()
                .sum(),
                authored_data_size: join_all(
                    authored_dbs.iter().map(|db| db.read_async(get_used_size)),
                )
                .await
                .into_iter()
                .map(|r| r.map_err(ConductorError::DatabaseError))
                .collect::<Result<Vec<_>, _>>()?
                .into_iter()
                .sum(),
                dht_data_size_on_disk: dht_db
                    .read_async(get_size_on_disk)
                    .map_err(ConductorError::DatabaseError)
                    .await?,
                dht_data_size: dht_db
                    .read_async(get_used_size)
                    .map_err(ConductorError::DatabaseError)
                    .await?,
                cache_data_size_on_disk: cache_db
                    .read_async(get_size_on_disk)
                    .map_err(ConductorError::DatabaseError)
                    .await?,
                cache_data_size: cache_db
                    .read_async(get_used_size)
                    .map_err(ConductorError::DatabaseError)
                    .await?,
                used_by: used_by.clone(),
            }))
        }

        #[instrument(skip(self))]
        pub(crate) async fn dispatch_holochain_p2p_event(
            &self,
            event: holochain_p2p::event::HolochainP2pEvent,
        ) -> ConductorApiResult<()> {
            use HolochainP2pEvent::*;
            let dna_hash = event.dna_hash().clone();
            trace!(dispatch_event = ?event);
            match event {
                PutAgentInfoSigned {
                    peer_data, respond, ..
                } => {
                    let sender = self.p2p_batch_sender(&dna_hash);
                    let (result_sender, response) = tokio::sync::oneshot::channel();
                    let _ = sender
                        .send_timeout(
                            P2pBatch {
                                peer_data,
                                result_sender,
                            },
                            Duration::from_secs(10),
                        )
                        .await;
                    let res = match response.await {
                        Ok(r) => r.map_err(holochain_p2p::HolochainP2pError::other),
                        Err(e) => Err(holochain_p2p::HolochainP2pError::other(e)),
                    };
                    respond.respond(Ok(async move { res }.boxed().into()));
                }
                QueryAgentInfoSigned {
                    kitsune_space,
                    agents,
                    respond,
                    ..
                } => {
                    let db = { self.p2p_agents_db(&dna_hash) };
                    let res = list_all_agent_info(db.into(), kitsune_space)
                        .await
                        .map(|infos| match agents {
                            Some(agents) => infos
                                .into_iter()
                                .filter(|info| agents.contains(&info.agent))
                                .collect(),
                            None => infos,
                        })
                        .map_err(holochain_p2p::HolochainP2pError::other);
                    respond.respond(Ok(async move { res }.boxed().into()));
                }
                QueryGossipAgents {
                    since_ms,
                    until_ms,
                    arc_set,
                    respond,
                    ..
                } => {
                    let db = { self.p2p_agents_db(&dna_hash) };
                    let res = db
                        .p2p_gossip_query_agents(since_ms, until_ms, (*arc_set).clone())
                        .await
                        .map_err(holochain_p2p::HolochainP2pError::other);

                    respond.respond(Ok(async move { res }.boxed().into()));
                }
                QueryAgentInfoSignedNearBasis {
                    kitsune_space,
                    basis_loc,
                    limit,
                    respond,
                    ..
                } => {
                    let db = { self.p2p_agents_db(&dna_hash) };
                    let res = list_all_agent_info_signed_near_basis(
                        db.into(),
                        kitsune_space,
                        basis_loc,
                        limit,
                    )
                    .await
                    .map_err(holochain_p2p::HolochainP2pError::other);
                    respond.respond(Ok(async move { res }.boxed().into()));
                }
                QueryPeerDensity {
                    kitsune_space,
                    dht_arc,
                    respond,
                    ..
                } => {
                    let cutoff = self
                        .get_config()
                        .network
                        .tuning_params
                        .danger_gossip_recent_threshold();
                    let topo = self
                        .get_dna_def(&dna_hash)
                        .ok_or_else(|| DnaError::DnaMissing(dna_hash.clone()))?
                        .topology(cutoff);
                    let tuning = self.get_config().kitsune_tuning_params();
                    let db = { self.p2p_agents_db(&dna_hash) };
                    let res = query_peer_density(
                        db.into(),
                        topo,
                        tuning.to_arq_strat().into(),
                        kitsune_space,
                        dht_arc,
                    )
                    .await
                    .map_err(holochain_p2p::HolochainP2pError::other);
                    respond.respond(Ok(async move { res }.boxed().into()));
                }
                SignNetworkData {
                    respond,
                    to_agent,
                    data,
                    ..
                } => {
                    let signature = to_agent.sign_raw(self.keystore(), data.into()).await?;
                    respond.respond(Ok(async move { Ok(signature) }.boxed().into()));
                }
                HolochainP2pEvent::CallRemote { .. }
                | CountersigningSessionNegotiation { .. }
                | Get { .. }
                | GetMeta { .. }
                | GetLinks { .. }
                | CountLinks { .. }
                | GetAgentActivity { .. }
                | MustGetAgentActivity { .. }
                | ValidationReceiptsReceived { .. } => {
                    let cell_id =
                        CellId::new(event.dna_hash().clone(), event.target_agents().clone());
                    let cell = self.cell_by_id(&cell_id).await?;
                    cell.handle_holochain_p2p_event(event).await?;
                }
                Publish {
                    dna_hash,
                    respond,
                    request_validation_receipt,
                    countersigning_session,
                    ops,
                    ..
                } => {
                    async {
                        let res = self
                            .spaces
                            .handle_publish(
                                &dna_hash,
                                request_validation_receipt,
                                countersigning_session,
                                ops,
                            )
                            .await
                            .map_err(holochain_p2p::HolochainP2pError::other);
                        respond.respond(Ok(async move { res }.boxed().into()));
                    }
                    .instrument(debug_span!("handle_publish"))
                    .await;
                }
                FetchOpData {
                    respond,
                    query,
                    dna_hash,
                    ..
                } => {
                    async {
                        let res = self
                            .spaces
                            .handle_fetch_op_data(&dna_hash, query)
                            .await
                            .map_err(holochain_p2p::HolochainP2pError::other);
                        respond.respond(Ok(async move { res }.boxed().into()));
                    }
                    .instrument(debug_span!("handle_fetch_op_data"))
                    .await;
                }

                HolochainP2pEvent::QueryOpHashes {
                    dna_hash,
                    window,
                    max_ops,
                    include_limbo,
                    arc_set,
                    respond,
                    ..
                } => {
                    let res = self
                        .spaces
                        .handle_query_op_hashes(&dna_hash, arc_set, window, max_ops, include_limbo)
                        .await
                        .map_err(holochain_p2p::HolochainP2pError::other);

                    respond.respond(Ok(async move { res }.boxed().into()));
                }
            }
            Ok(())
        }

        /// List all host functions provided by this conductor for wasms.
        pub async fn list_wasm_host_functions(&self) -> ConductorApiResult<Vec<String>> {
            Ok(RealRibosome::tooling_imports().await?)
        }

        /// Invoke a zome function on a Cell
        pub async fn call_zome(&self, call: ZomeCall) -> ConductorApiResult<ZomeCallResult> {
            let cell = self.cell_by_id(&call.cell_id).await?;
            Ok(cell.call_zome(call, None).await?)
        }

        pub(crate) async fn call_zome_with_workspace(
            &self,
            call: ZomeCall,
            workspace_lock: SourceChainWorkspace,
        ) -> ConductorApiResult<ZomeCallResult> {
            debug!(cell_id = ?call.cell_id);
            let cell = self.cell_by_id(&call.cell_id).await?;
            Ok(cell.call_zome(call, Some(workspace_lock)).await?)
        }

        /// Make a zome call with deserialization and some error unwrapping built in
        pub async fn easy_call_zome<I, O, Z>(
            &self,
            provenance: &AgentPubKey,
            cap_secret: Option<CapSecret>,
            cell_id: CellId,
            zome_name: Z,
            fn_name: impl Into<FunctionName>,
            payload: I,
        ) -> ConductorApiResult<O>
        where
            ZomeName: From<Z>,
            I: Serialize + std::fmt::Debug,
            O: serde::de::DeserializeOwned + std::fmt::Debug,
        {
            let payload = ExternIO::encode(payload).expect("Couldn't serialize payload");
            let now = Timestamp::now();
            let (nonce, expires_at) =
                holochain_nonce::fresh_nonce(now).map_err(ConductorApiError::Other)?;
            let call_unsigned = ZomeCallUnsigned {
                cell_id,
                zome_name: zome_name.into(),
                fn_name: fn_name.into(),
                cap_secret,
                provenance: provenance.clone(),
                payload,
                nonce,
                expires_at,
            };
            let call =
                ZomeCall::try_from_unsigned_zome_call(self.keystore(), call_unsigned).await?;
            let response = self.call_zome(call).await;
            match response {
                Ok(Ok(response)) => Ok(zome_call_response_to_conductor_api_result(response)?),
                Ok(Err(error)) => Err(ConductorApiError::Other(Box::new(error))),
                Err(error) => Err(error),
            }
        }
    }
}

/// Methods related to app installation and management
mod app_impls {
    use holochain_types::deepkey_roundtrip_backward;

    use crate::conductor::state::is_app;

    use super::*;

    impl Conductor {
        /// Install an app from minimal elements, without needing construct a whole AppBundle.
        /// (This function constructs a bundle under the hood.)
        /// This is just a convenience for testing.
        #[instrument(skip_all)]
        pub(crate) async fn install_app_minimal(
            self: Arc<Self>,
            installed_app_id: InstalledAppId,
            agent: Option<AgentPubKey>,
            data: &[(impl DnaWithRole, Option<MembraneProof>)],
        ) -> ConductorResult<AgentPubKey> {
            let dnas_with_roles: Vec<_> = data.iter().map(|(dr, _)| dr).cloned().collect();
            let manifest = app_manifest_from_dnas(&dnas_with_roles, 255, false);

            let (dnas_to_register, role_assignments): (Vec<_>, Vec<_>) = data
                .iter()
                .map(|(dr, mp)| {
                    let dna = dr.dna().clone();
                    let dna_hash = dna.dna_hash().clone();
                    let dnas_to_register = (dna, mp.clone());
                    let role_assignments = (dr.role(), AppRoleAssignment::new(dna_hash, true, 255));
                    (dnas_to_register, role_assignments)
                })
                .unzip();

            let ops = AppRoleResolution {
                dnas_to_register,
                role_assignments,
            };

            let app = self
                .install_app_common(installed_app_id, manifest, agent.clone(), ops, false)
                .await?;

            Ok(app.agent_key().clone())
        }

        #[tracing::instrument(skip_all)]
        async fn install_app_common(
            self: Arc<Self>,
            installed_app_id: InstalledAppId,
            manifest: AppManifest,
            agent_key: Option<AgentPubKey>,
            ops: AppRoleResolution,
            ignore_genesis_failure: bool,
        ) -> ConductorResult<InstalledApp> {
<<<<<<< HEAD
            let dpki = self.running_services().dpki.clone();
=======
            let ignore_genesis_failure = payload.ignore_genesis_failure;
>>>>>>> cbb839b1

            // if dpki is installed, load dpki state
            let mut dpki = if let Some(d) = dpki.as_ref() {
                let lock = d.state().await;
                Some((d.clone(), lock))
            } else {
                None
            };

            let (agent_key, derivation_details): (AgentPubKey, Option<DerivationDetailsInput>) =
                if let Some(agent_key) = agent_key {
                    if dpki.is_some() {
                        // dpki installed, agent key given
                        tracing::warn!("App is being installed with an existing agent key: DPKI will not be used to manage keys for this app.");
                    }
                    (agent_key, None)
                } else if let Some((dpki, state)) = &mut dpki {
                    // dpki installed, no agent key given

                    // register a new key derivation for this app
                    let derivation_details = state.next_derivation_details(None).await?;

                    let dst_tag = format!(
                        "DPKI-{:04}-{:04}",
                        derivation_details.app_index, derivation_details.key_index
                    );

                    let derivation_path = derivation_details.to_derivation_path();
                    let derivation_bytes = derivation_path
                        .iter()
                        .flat_map(|c| c.to_be_bytes())
                        .collect();

                    let info = self
                        .keystore
                        .lair_client()
                        .derive_seed(
                            dpki.device_seed_lair_tag.clone().into(),
                            None,
                            dst_tag.into(),
                            None,
                            derivation_path.into_boxed_slice(),
                        )
                        .await
                        .map_err(|e| DpkiServiceError::Lair(e.into()))?;
                    let seed = info.ed25519_pub_key.0.to_vec();

                    let derivation = DerivationDetailsInput {
                        app_index: derivation_details.app_index,
                        key_index: derivation_details.key_index,
                        derivation_seed: seed.clone(),
                        derivation_bytes,
                    };

                    (AgentPubKey::from_raw_32(seed), Some(derivation))
                } else {
                    // dpki not installed, no agent key given
                    (self.keystore.new_sign_keypair_random().await?, None)
                };

            let cells_to_create = ops.cells_to_create(agent_key.clone());

            // check if cells_to_create contains a cell identical to an existing one
            let state = self.get_state().await?;
            let all_cells: HashSet<_> = state
                .installed_apps_and_services()
                .values()
                .flat_map(|app| app.all_cells())
                .collect();
            let maybe_duplicate_cell_id = cells_to_create
                .iter()
                .find(|(cell_id, _)| all_cells.contains(cell_id));
            if let Some((duplicate_cell_id, _)) = maybe_duplicate_cell_id {
                return Err(ConductorError::CellAlreadyExists(
                    duplicate_cell_id.to_owned(),
                ));
            };

            for (dna, _) in ops.dnas_to_register {
                self.clone().register_dna(dna).await?;
            }

            let cell_ids: Vec<_> = cells_to_create
                .iter()
                .map(|(cell_id, _)| cell_id.clone())
                .collect();

            let defer_memproofs = match &manifest {
                AppManifest::V1(m) => m.membrane_proofs_deferred,
            };

            let app_result = if defer_memproofs {
                let roles = ops.role_assignments;
                let app = InstalledAppCommon::new(
                    installed_app_id.clone(),
                    agent_key.clone(),
                    roles,
                    manifest,
                )?;

                let (_, app) = self
                    .update_state_prime(move |mut state| {
                        let app = state.add_app_awaiting_memproofs(app)?;
                        Ok((state, app))
                    })
                    .await?;
                Ok(app)
            } else {
                let genesis_result =
                    crate::conductor::conductor::genesis_cells(self.clone(), cells_to_create).await;

                if genesis_result.is_ok() || ignore_genesis_failure {
                    let roles = ops.role_assignments;
                    let app = InstalledAppCommon::new(
                        installed_app_id.clone(),
                        agent_key.clone(),
                        roles,
                        manifest,
                    )?;

                    // Update the db
                    let stopped_app = self.add_disabled_app_to_db(app).await?;

                    // Return the result, which be may be an error if no_rollback was specified
                    genesis_result.map(|()| stopped_app.into())
                } else if let Err(err) = genesis_result {
                    // Rollback created cells on error
                    self.remove_cells(&cell_ids).await;
                    Err(err)
                } else {
                    unreachable!()
                }
            };

            if app_result.is_ok() {
                // Register the key in DPKI

                // Register initial agent key in Deepkey
                if let (Some((dpki, state)), Some(derivation)) = (dpki, derivation_details) {
                    let dpki_agent = dpki.cell_id.agent_pubkey();

                    // This is the signature Deepkey requires
                    let signature = agent_key
                        .sign_raw(&self.keystore, dpki_agent.get_raw_39().into())
                        .await
                        .map_err(|e| DpkiServiceError::Lair(e.into()))?;

                    let signature = deepkey_roundtrip_backward!(Signature, &signature);

                    let dna_hashes = cell_ids
                        .iter()
                        .map(|c| deepkey_roundtrip_backward!(DnaHash, c.dna_hash()))
                        .collect();

                    let agent_key = deepkey_roundtrip_backward!(AgentPubKey, &agent_key);

                    let input = CreateKeyInput {
                        key_generation: KeyGeneration {
                            new_key: agent_key,
                            new_key_signing_of_author: signature,
                        },
                        app_binding: AppBindingInput {
                            app_name: installed_app_id.clone(),
                            installed_app_id,
                            dna_hashes,
                            metadata: Default::default(), // TODO: pass in necessary metadata
                        },
                        derivation_details: Some(derivation),
                        create_only: false,
                    };

                    state.register_key(input).await?;
                }
            }

            app_result
        }

        /// Install DNAs and set up Cells as specified by an AppBundle
        #[tracing::instrument(skip_all)]
        pub async fn install_app_bundle(
            self: Arc<Self>,
            payload: InstallAppPayload,
        ) -> ConductorResult<InstalledApp> {
            #[cfg(feature = "chc")]
            let ignore_genesis_failure = payload.ignore_genesis_failure;
            #[cfg(not(feature = "chc"))]
            let ignore_genesis_failure = false;

            let InstallAppPayload {
                source,
                agent_key,
                installed_app_id,
                membrane_proofs,
                network_seed,
                ..
            } = payload;

            let bundle = {
                let original_bundle = source.resolve().await?;
                if let Some(network_seed) = network_seed {
                    let mut manifest = original_bundle.manifest().to_owned();
                    manifest.set_network_seed(network_seed);
                    AppBundle::from(original_bundle.into_inner().update_manifest(manifest)?)
                } else {
                    original_bundle
                }
            };
            let manifest = bundle.manifest().clone();

            let installed_app_id =
                installed_app_id.unwrap_or_else(|| manifest.app_name().to_owned());

            if installed_app_id == DPKI_APP_ID {
                return Err(ConductorError::Other(
                    "Can't install app with reserved id 'DPKI'"
                        .to_string()
                        .into(),
                ));
            }

            // NOTE: for testing with inline zomes when the conductor is restarted, it's
            //       essential that the installed_hash is included in the app manifest,
            //       so that the local DNAs with inline zomes can be loaded from
            //       local storage
            let local_dnas = self
                .ribosome_store()
                .share_ref(|store| bundle.get_all_dnas_from_store(store));

            let ops = bundle.resolve_cells(&local_dnas, membrane_proofs).await?;

            self.clone()
                .install_app_common(
                    installed_app_id,
                    manifest,
                    agent_key,
                    ops,
                    ignore_genesis_failure,
                )
                .await
        }

        /// Uninstall an app
        #[tracing::instrument(skip(self))]
        pub async fn uninstall_app(
            self: Arc<Self>,
            installed_app_id: &InstalledAppId,
        ) -> ConductorResult<()> {
            let self_clone = self.clone();
            let app = self.remove_app_from_db(installed_app_id).await?;
            tracing::debug!(msg = "Removed app from db.", app = ?app);

            // Remove cells which may now be dangling due to the removed app
            self_clone
                .process_app_status_fx(AppStatusFx::SpinDown, None)
                .await?;

            let installed_app_ids = self
                .get_state()
                .await?
                .installed_apps_and_services()
                .iter()
                .map(|(app_id, _)| app_id.clone())
                .collect::<HashSet<_>>();
            self.app_broadcast.retain(installed_app_ids);

            Ok(())
        }

        /// List active AppIds
        pub async fn list_running_apps(&self) -> ConductorResult<Vec<InstalledAppId>> {
            let state = self.get_state().await?;
            Ok(state
                .running_apps()
                .filter(|(id, _)| is_app(id))
                .map(|(id, _)| id)
                .cloned()
                .collect())
        }

        /// List Apps with their information
        #[tracing::instrument(skip_all)]
        pub async fn list_apps(
            &self,
            status_filter: Option<AppStatusFilter>,
        ) -> ConductorResult<Vec<AppInfo>> {
            use AppStatusFilter::*;
            let conductor_state = self.get_state().await?;

            let apps_ids: Vec<&String> = match status_filter {
                Some(Enabled) => conductor_state
                    .enabled_apps()
                    .filter(|(id, _)| is_app(id))
                    .map(|(id, _)| id)
                    .collect(),
                Some(Disabled) => conductor_state
                    .disabled_apps()
                    .filter(|(id, _)| is_app(id))
                    .map(|(id, _)| id)
                    .collect(),
                Some(Running) => conductor_state
                    .running_apps()
                    .filter(|(id, _)| is_app(id))
                    .map(|(id, _)| id)
                    .collect(),
                Some(Stopped) => conductor_state
                    .stopped_apps()
                    .filter(|(id, _)| is_app(id))
                    .map(|(id, _)| id)
                    .collect(),
                Some(Paused) => conductor_state
                    .paused_apps()
                    .filter(|(id, _)| is_app(id))
                    .map(|(id, _)| id)
                    .collect(),
                None => conductor_state
                    .installed_apps_and_services()
                    .keys()
                    .filter(|id| is_app(id))
                    .collect(),
            };

            let app_infos: Vec<AppInfo> = apps_ids
                .into_iter()
                .map(|app_id| self.get_app_info_inner(app_id, &conductor_state))
                .collect::<Result<Vec<_>, _>>()?
                .into_iter()
                .flatten()
                .collect();

            Ok(app_infos)
        }

        /// Get the IDs of all active installed Apps which use this Cell
        #[tracing::instrument(skip_all)]
        pub async fn list_running_apps_for_dependent_cell_id(
            &self,
            cell_id: &CellId,
        ) -> ConductorResult<HashSet<InstalledAppId>> {
            Ok(self
                .get_state()
                .await?
                .running_apps()
                .filter(|(_, v)| v.all_cells().any(|i| i == *cell_id))
                .map(|(k, _)| k)
                .cloned()
                .collect())
        }

        /// Find the ID of the first active installed App which uses this Cell
        #[tracing::instrument(skip_all)]
        pub async fn find_cell_with_role_alongside_cell(
            &self,
            cell_id: &CellId,
            role_name: &RoleName,
        ) -> ConductorResult<Option<CellId>> {
            Ok(self
                .get_state()
                .await?
                .running_apps()
                .find(|(_, running_app)| running_app.all_cells().any(|i| i == *cell_id))
                .and_then(|(_, running_app)| {
                    running_app
                        .clone()
                        .into_common()
                        .role(role_name)
                        .ok()
                        .map(|role| {
                            CellId::new(role.dna_hash().clone(), running_app.agent_key().clone())
                        })
                }))
        }

        /// Get the IDs of all active installed Apps which use this Dna
        #[tracing::instrument(skip_all)]
        pub async fn list_running_apps_for_dependent_dna_hash(
            &self,
            dna_hash: &DnaHash,
        ) -> ConductorResult<HashSet<InstalledAppId>> {
            Ok(self
                .get_state()
                .await?
                .running_apps()
                .filter(|(_, v)| v.all_cells().any(|i| i.dna_hash() == dna_hash))
                .map(|(k, _)| k)
                .cloned()
                .collect())
        }

        /// Get info about an installed App, regardless of status
        pub async fn get_app_info(
            &self,
            installed_app_id: &InstalledAppId,
        ) -> ConductorResult<Option<AppInfo>> {
            let state = self.get_state().await?;
            let maybe_app_info = self.get_app_info_inner(installed_app_id, &state)?;
            Ok(maybe_app_info)
        }

        /// Run genesis for cells of an app which was installed using
        /// [`MemproofProvisioning::Deferred`]
        pub async fn provide_memproofs(
            self: Arc<Self>,
            installed_app_id: &InstalledAppId,
            mut memproofs: MemproofMap,
        ) -> ConductorResult<()> {
            let state = self.get_state().await?;

            let app = state.get_app(installed_app_id)?;
            let cells_to_genesis = app
                .roles()
                .iter()
                .map(|(role_name, role)| {
                    (
                        CellId::new(role.base_dna_hash.clone(), app.agent_key.clone()),
                        memproofs.remove(role_name),
                    )
                })
                .collect();

            crate::conductor::conductor::genesis_cells(self.clone(), cells_to_genesis).await?;

            self.update_state({
                let installed_app_id = installed_app_id.clone();
                move |mut state| {
                    let app = state.get_app_mut(&installed_app_id)?;
                    app.status =
                        AppStatus::Disabled(DisabledAppReason::NotStartedAfterProvidingMemproofs);
                    Ok(state)
                }
            })
            .await?;

            self.clone()
                .create_and_add_initialized_cells_for_running_apps(Some(installed_app_id))
                .await?;
            let app_ids: HashSet<_> = [installed_app_id.to_owned()].into_iter().collect();
            let delta = self
                .clone()
                .reconcile_app_status_with_cell_status(Some(app_ids.clone()))
                .await?;
            self.process_app_status_fx(delta, Some(app_ids)).await?;
            Ok(())
        }

        /// Update the agent key for an installed app
        // TODO: fully implement after DPKI is available
        #[allow(unused)]
        pub async fn rotate_app_agent_key(
            &self,
            installed_app_id: &InstalledAppId,
        ) -> ConductorResult<AgentPubKey> {
            // TODO: use key derivation for DPKI
            let new_agent_key = self.keystore().new_sign_keypair_random().await?;
            let ret = new_agent_key.clone();
            self.update_state({
                let installed_app_id = installed_app_id.clone();
                move |mut state| {
                    let app = state.get_app_mut(&installed_app_id)?;
                    app.agent_key = new_agent_key;
                    // TODO: update all cell IDs in the roles
                    Ok(state)
                }
            })
            .await?;
            unimplemented!("this is a partial implementation for reference only")
        }

        fn get_app_info_inner(
            &self,
            app_id: &InstalledAppId,
            state: &ConductorState,
        ) -> ConductorResult<Option<AppInfo>> {
            match state.get_app(app_id) {
                Err(_) => Ok(None),
                Ok(app) => {
                    let dna_definitions = self.get_dna_definitions(app)?;
                    Ok(Some(AppInfo::from_installed_app(app, &dna_definitions)))
                }
            }
        }
    }
}

/// Methods related to cell access
mod cell_impls {
    use std::collections::BTreeSet;

    use holochain_conductor_api::CompatibleCells;

    use super::*;

    impl Conductor {
        pub(crate) async fn cell_by_id(&self, cell_id: &CellId) -> ConductorResult<Arc<Cell>> {
            // Can only get a cell from the running_cells list
            if let Some(cell) = self.running_cells.share_ref(|c| c.get(cell_id).cloned()) {
                Ok(cell.cell)
            } else {
                // If not in running_cells list, check if the cell id is registered at all,
                // to give a different error message for disabled vs missing.
                let present = self
                    .get_state()
                    .await?
                    .installed_apps_and_services()
                    .values()
                    .flat_map(|app| app.all_cells())
                    .any(|id| id == *cell_id);
                if present {
                    Err(ConductorError::CellDisabled(cell_id.clone()))
                } else {
                    Err(ConductorError::CellMissing(cell_id.clone()))
                }
            }
        }

        /// Iterator over cells which are fully "live", meaning they have been
        /// fully initialized and are registered with the kitsune network layer.
        /// Generally used to handle conductor interface requests.
        ///
        /// If a cell is in `running_cells`, then it is "live".
        pub fn running_cell_ids(&self) -> HashSet<CellId> {
            self.running_cells
                .share_ref(|cells| cells.keys().cloned().collect())
        }

        /// Returns all installed cells which are forward compatible with the specified DNA,
        /// including direct matches, by examining the "lineage" specified by DNAs of currently installed cells.
        ///
        /// Each DnaDef specifies a "lineage" field of DNA hashes, which indicates that the DNA is forward-compatible
        /// with the DNAs specified in its lineage. If the DnaHash parameter is contained within the lineage of any
        /// installed cell's DNA, that cell will be returned in the result set, since it has declared
        /// itself forward-compatible.
        pub async fn cells_by_dna_lineage(
            &self,
            dna_hash: &DnaHash,
        ) -> ConductorResult<CompatibleCells> {
            // TODO: OPTIMIZE: cache the DNA lineages
            Ok(self
                .get_state()
                .await?
                // Look in all installed apps
                .installed_apps()
                .values()
                .filter_map(|app| {
                    let cells_in_lineage: BTreeSet<_> = app
                        // Look in all cells for the app
                        .all_cells()
                        .filter_map(|cell_id| {
                            let cell_dna_hash = cell_id.dna_hash();
                            if cell_dna_hash == dna_hash {
                                // If a direct hit, include this CellId in the list of candidates
                                Some(cell_id.clone())
                            } else {
                                // If this cell *contains* the given DNA in *its* lineage, include it.
                                self.get_dna_def(cell_id.dna_hash())
                                    .map(|dna_def| dna_def.lineage.contains(dna_hash))
                                    .unwrap_or(false)
                                    .then(|| cell_id.clone())
                            }
                        })
                        .collect();
                    if cells_in_lineage.is_empty() {
                        None
                    } else {
                        Some((app.installed_app_id.clone(), cells_in_lineage))
                    }
                })
                .collect())
        }
    }
}

/// Methods related to clone cell management
mod clone_cell_impls {
    use holochain_zome_types::prelude::ClonedCell;

    use super::*;

    impl Conductor {
        /// Create a new cell in an existing app based on an existing DNA.
        ///
        /// Cells of an invalid agent key cannot be cloned.
        pub async fn create_clone_cell(
            self: Arc<Self>,
            installed_app_id: &InstalledAppId,
            payload: CreateCloneCellPayload,
        ) -> ConductorResult<ClonedCell> {
            let CreateCloneCellPayload {
                role_name,
                modifiers,
                membrane_proof,
                name,
            } = payload;

            if !modifiers.has_some_option_set() {
                return Err(ConductorError::CloneCellError(
                    "neither network_seed nor properties nor origin_time provided for clone cell"
                        .to_string(),
                ));
            }

            let state = self.get_state().await?;
            let app = state.get_app(installed_app_id)?;
            // Check Deepkey first if agent key is valid
            if let Some(dpki) = self.running_services().dpki {
                let agent_key = app.agent_key().clone();
                let key_state = dpki
                    .state()
                    .await
                    .key_state(agent_key.clone(), Timestamp::now())
                    .await?;
                if let KeyState::Invalid(_) = key_state {
                    return Err(
                        DpkiServiceError::DpkiAgentInvalid(agent_key, Timestamp::now()).into(),
                    );
                }
            }

            // Check source chain if agent key is valid
            let app_role = app.role(&role_name)?;
            let source_chain = SourceChain::new(
                self.get_or_create_authored_db(app_role.dna_hash(), app.agent_key().clone())?,
                self.get_or_create_dht_db(app_role.dna_hash())?,
                self.get_or_create_space(app_role.dna_hash())?
                    .dht_query_cache,
                self.keystore.clone(),
                app.agent_key().clone(),
            )
            .await?;
            source_chain.valid_create_agent_key_action().await?;

            // add cell to app
            let clone_cell = self
                .add_clone_cell_to_app(
                    installed_app_id.clone(),
                    role_name.clone(),
                    modifiers.serialized()?,
                    name,
                )
                .await?;

            // run genesis on cloned cell
            let cells = vec![(clone_cell.cell_id.clone(), membrane_proof)];
            crate::conductor::conductor::genesis_cells(self.clone(), cells).await?;
            self.create_and_add_initialized_cells_for_running_apps(Some(installed_app_id))
                .await?;
            Ok(clone_cell)
        }

        /// Disable a clone cell.
        #[tracing::instrument(skip_all)]
        pub(crate) async fn disable_clone_cell(
            &self,
            installed_app_id: &InstalledAppId,
            DisableCloneCellPayload { clone_cell_id }: &DisableCloneCellPayload,
        ) -> ConductorResult<()> {
            let (_, removed_cell_id) = self
                .update_state_prime({
                    let app_id = installed_app_id.clone();
                    let clone_cell_id = clone_cell_id.to_owned();
                    move |mut state| {
                        let app = state.get_app_mut(&app_id)?;
                        let clone_id = app.get_clone_id(&clone_cell_id)?;
                        let dna_hash = app.get_clone_dna_hash(&clone_cell_id)?;
                        app.disable_clone_cell(&clone_id)?;
                        let cell_id = CellId::new(dna_hash, app.agent_key().clone());
                        Ok((state, cell_id))
                    }
                })
                .await?;
            self.remove_cells(&[removed_cell_id]).await;
            Ok(())
        }

        /// Enable a disabled clone cell.
        #[tracing::instrument(skip_all)]
        pub async fn enable_clone_cell(
            self: Arc<Self>,
            installed_app_id: &InstalledAppId,
            payload: &EnableCloneCellPayload,
        ) -> ConductorResult<ClonedCell> {
            let conductor = self.clone();
            let (_, enabled_cell) = self
                .update_state_prime({
                    let app_id = installed_app_id.clone();
                    let clone_cell_id = payload.clone_cell_id.to_owned();
                    move |mut state| {
                        let app = state.get_app_mut(&app_id)?;
                        let clone_id = app.get_disabled_clone_id(&clone_cell_id)?;
                        let (cell_id, _) = app.enable_clone_cell(&clone_id)?.into_inner();
                        let app_role = app.role(&clone_id.as_base_role_name())?;
                        let original_dna_hash = app_role.dna_hash().clone();
                        let ribosome = conductor.get_ribosome(cell_id.dna_hash())?;
                        let dna = ribosome.dna_file.dna();
                        let dna_modifiers = dna.modifiers.clone();
                        let name = dna.name.clone();
                        let enabled_cell = ClonedCell {
                            cell_id,
                            clone_id,
                            original_dna_hash,
                            dna_modifiers,
                            name,
                            enabled: true,
                        };
                        Ok((state, enabled_cell))
                    }
                })
                .await?;

            self.create_and_add_initialized_cells_for_running_apps(Some(installed_app_id))
                .await?;
            Ok(enabled_cell)
        }

        /// Delete a clone cell.
        #[tracing::instrument(skip_all)]
        pub(crate) async fn delete_clone_cell(
            &self,
            DeleteCloneCellPayload {
                app_id,
                clone_cell_id,
            }: &DeleteCloneCellPayload,
        ) -> ConductorResult<()> {
            self.update_state_prime({
                let app_id = app_id.clone();
                let clone_cell_id = clone_cell_id.clone();
                move |mut state| {
                    let app = state.get_app_mut(&app_id)?;
                    let clone_id = app.get_disabled_clone_id(&clone_cell_id)?;
                    app.delete_clone_cell(&clone_id)?;
                    Ok((state, ()))
                }
            })
            .await?;
            self.remove_dangling_cells().await?;
            Ok(())
        }
    }
}

/// Methods related to management of app and cell status
mod app_status_impls {
    use holochain_p2p::AgentPubKeyExt;

    use super::*;

    impl Conductor {
        /// Adjust which cells are present in the Conductor (adding and removing as
        /// needed) to match the current reality of all app statuses.
        /// - If a Cell is used by at least one Running app, then ensure it is added
        /// - If a Cell is used by no running apps, then ensure it is removed.
        #[tracing::instrument(skip(self))]
        pub async fn reconcile_cell_status_with_app_status(
            self: Arc<Self>,
        ) -> ConductorResult<CellStartupErrors> {
            self.remove_dangling_cells().await?;

            let results = self
                .create_and_add_initialized_cells_for_running_apps(None)
                .await?;
            Ok(results)
        }

        /// Enable an app
        #[tracing::instrument(skip(self))]
        pub async fn enable_app(
            self: Arc<Self>,
            app_id: InstalledAppId,
        ) -> ConductorResult<(InstalledApp, CellStartupErrors)> {
            let (app, delta) = self
                .transition_app_status(app_id.clone(), AppStatusTransition::Enable)
                .await?;
            let errors = self
                .process_app_status_fx(delta, Some(vec![app_id.to_owned()].into_iter().collect()))
                .await?;
            Ok((app, errors))
        }

        /// Disable an app
        #[tracing::instrument(skip(self))]
        pub async fn disable_app(
            self: Arc<Self>,
            app_id: InstalledAppId,
            reason: DisabledAppReason,
        ) -> ConductorResult<InstalledApp> {
            let (app, delta) = self
                .transition_app_status(app_id.clone(), AppStatusTransition::Disable(reason))
                .await?;
            self.process_app_status_fx(delta, Some(vec![app_id.to_owned()].into_iter().collect()))
                .await?;
            Ok(app)
        }

        /// Start an app
        #[tracing::instrument(skip(self))]
        pub async fn start_app(
            self: Arc<Self>,
            app_id: InstalledAppId,
        ) -> ConductorResult<InstalledApp> {
            let (app, delta) = self
                .transition_app_status(app_id.clone(), AppStatusTransition::Start)
                .await?;
            self.process_app_status_fx(delta, Some(vec![app_id.to_owned()].into_iter().collect()))
                .await?;
            Ok(app)
        }

        /// Register an app as disabled in the database
        #[tracing::instrument(skip_all)]
        pub(crate) async fn add_disabled_app_to_db(
            &self,
            app: InstalledAppCommon,
        ) -> ConductorResult<StoppedApp> {
            let (_, stopped_app) = self
                .update_state_prime(move |mut state| {
                    let stopped_app = state.add_app(app)?;
                    Ok((state, stopped_app))
                })
                .await?;
            Ok(stopped_app)
        }

        /// Transition an app's status to a new state.
        #[tracing::instrument(skip(self))]
        pub(crate) async fn transition_app_status(
            &self,
            app_id: InstalledAppId,
            transition: AppStatusTransition,
        ) -> ConductorResult<(InstalledApp, AppStatusFx)> {
            Ok(self
                .update_state_prime(move |mut state| {
                    let (app, delta) = state.transition_app_status(&app_id, transition)?.clone();
                    let app = app.clone();
                    Ok((state, (app, delta)))
                })
                .await?
                .1)
        }

        /// Pause an app
        #[tracing::instrument(skip(self))]
        #[cfg(any(test, feature = "test_utils"))]
        pub async fn pause_app(
            self: Arc<Self>,
            app_id: InstalledAppId,
            reason: PausedAppReason,
        ) -> ConductorResult<InstalledApp> {
            let (app, delta) = self
                .transition_app_status(app_id.clone(), AppStatusTransition::Pause(reason))
                .await?;
            self.process_app_status_fx(delta, Some(vec![app_id.clone()].into_iter().collect()))
                .await?;
            Ok(app)
        }

        /// Create any Cells which are missing for any running apps, then initialize
        /// and join them. (Joining could take a while.)
        #[tracing::instrument(skip_all)]
        pub(crate) async fn create_and_add_initialized_cells_for_running_apps(
            self: Arc<Self>,
            app_id: Option<&InstalledAppId>,
        ) -> ConductorResult<CellStartupErrors> {
            let results = self.clone().create_cells_for_running_apps(app_id).await?;
            let (new_cells, errors): (Vec<_>, Vec<_>) =
                results.into_iter().partition(Result::is_ok);

            let new_cells: Vec<_> = new_cells
                .into_iter()
                // We can unwrap the successes because of the partition
                .map(Result::unwrap)
                .collect();

            let errors = errors
                .into_iter()
                // throw away the non-Debug types which will be unwrapped away anyway
                .map(|r| r.map(|_| ()))
                // We can unwrap the errors because of the partition
                .map(Result::unwrap_err)
                .collect();

            // Add agents to local agent store in kitsune

            future::join_all(new_cells.iter().enumerate().map(|(i, (cell, _))| {
                let sleuth_id = self.config.sleuth_id();
                async move {
                    let p2p_agents_db = cell.p2p_agents_db().clone();
                    let cell_id = cell.id().clone();
                    let kagent = cell_id.agent_pubkey().to_kitsune();
                    let maybe_agent_info = p2p_agents_db.p2p_get_agent(&kagent).await.ok().flatten();
                    let maybe_initial_arq = maybe_agent_info.clone().map(|i| i.storage_arq);
                    let agent_pubkey = cell_id.agent_pubkey().clone();

                    let res = tokio::time::timeout(
                        JOIN_NETWORK_WAITING_PERIOD,
                        cell.holochain_p2p_dna().clone().join(
                            agent_pubkey,
                            maybe_agent_info,
                            maybe_initial_arq,
                        ),
                    )
                        .await;

                    match res {
                        Ok(r) => {
                            match r {
                                Ok(_) => {
                                    aitia::trace!(&hc_sleuth::Event::AgentJoined {
                                        node: sleuth_id,
                                        agent: cell_id.agent_pubkey().clone()
                                    });
                                }
                                Err(e) => {
                                    tracing::error!(
                                        "Network join failed for {cell_id}. This should never happen. Error: {e:?}"
                                    );
                                }
                            }
                        }
                        Err(_) => {
                            tracing::warn!(
                                "Network join took longer than {JOIN_NETWORK_WAITING_PERIOD:?} for {cell_id}. Cell startup proceeding anyway."
                            );
                        }
                    }
                }.instrument(tracing::info_span!("network join task", ?i))
            }))
                .await;

            // Add the newly created cells to the Conductor
            self.add_and_initialize_cells(new_cells);

            Ok(errors)
        }

        /// Adjust app statuses (via state transitions) to match the current
        /// reality of which Cells are present in the conductor.
        /// - Do not change state for Disabled apps. For all others:
        /// - If an app is Paused but all of its (required) Cells are on,
        ///     then set it to Running
        /// - If an app is Running but at least one of its (required) Cells are off,
        ///     then set it to Paused
        #[tracing::instrument(skip(self))]
        pub(crate) async fn reconcile_app_status_with_cell_status(
            &self,
            app_ids: Option<HashSet<InstalledAppId>>,
        ) -> ConductorResult<AppStatusFx> {
            use AppStatus::*;
            use AppStatusTransition::*;

            // NOTE: this is checking all *live* cells, meaning all cells
            // which have fully joined the network. This could lead to a race condition
            // when an app is first starting up, it checks its cell status, and if
            // all cells haven't joined the network yet, the app will get disabled again.
            //
            // How this *should* be handled is that join retrying should be more frequent,
            // and should be sure to update app state on every newly joined cell, so that
            // the app will be enabled as soon as all cells are fully live. For now though,
            // we might consider relaxing this check so that this race condition isn't
            // possible, and let ourselves be optimistic that all cells will join soon after
            // the app starts.
            let cell_ids: HashSet<CellId> = self.running_cell_ids();
            let (_, delta) = self
                .update_state_prime(move |mut state| {
                    #[allow(deprecated)]
                    let apps =
                        state
                            .installed_apps_and_services_mut()
                            .iter_mut()
                            .filter(|(id, _)| {
                                app_ids
                                    .as_ref()
                                    .map(|ids| ids.contains(&**id))
                                    .unwrap_or(true)
                            });
                    let delta = apps
                        .into_iter()
                        .map(|(_app_id, app)| {
                            match app.status().clone() {
                                Running => {
                                    // If not all required cells are running, pause the app
                                    let missing: Vec<_> = app
                                        .required_cells()
                                        .filter(|id| !cell_ids.contains(id))
                                        .collect();
                                    if !missing.is_empty() {
                                        let reason = PausedAppReason::Error(format!(
                                            "Some cells are missing / not able to run: {:#?}",
                                            missing
                                        ));
                                        app.status.transition(Pause(reason))
                                    } else {
                                        AppStatusFx::NoChange
                                    }
                                }
                                Paused(_) => {
                                    // If all required cells are now running, restart the app
                                    if app.required_cells().all(|id| cell_ids.contains(&id)) {
                                        app.status.transition(Start)
                                    } else {
                                        AppStatusFx::NoChange
                                    }
                                }
                                Disabled(_) => {
                                    // Disabled status should never automatically change.
                                    AppStatusFx::NoChange
                                }
                                AwaitingMemproofs => AppStatusFx::NoChange,
                            }
                        })
                        .fold(AppStatusFx::default(), AppStatusFx::combine);
                    Ok((state, delta))
                })
                .await?;
            Ok(delta)
        }
    }
}

/// Methods related to management of Conductor state
mod service_impls {

    use super::*;

    impl Conductor {
        /// Access the current conductor services
        pub fn running_services(&self) -> ConductorServices {
            self.running_services.share_ref(|s| s.clone())
        }

        #[cfg(feature = "test_utils")]
        /// Access the current conductor services mutably
        pub fn running_services_mutex(&self) -> &RwShare<ConductorServices> {
            &self.running_services
        }

        #[tracing::instrument(skip_all)]
        pub(crate) async fn initialize_services(self: Arc<Self>) -> ConductorResult<()> {
            self.initialize_service_dpki().await?;
            Ok(())
        }

        #[tracing::instrument(skip_all)]
        pub(crate) async fn initialize_service_dpki(self: Arc<Self>) -> ConductorResult<()> {
            if let Some(installation) = self.get_state().await?.conductor_services.dpki {
                self.running_services.share_mut(|s| {
                    s.dpki = Some(Arc::new(DpkiService::new_deepkey(
                        installation,
                        self.clone(),
                    )));
                });
            }
            Ok(())
        }

        /// Install the DPKI service using the given Deepkey DNA.
        /// Note, this currently is done automatically when the conductor is first initialized,
        /// using the DpkiConfig in the conductor config. We may also provide this as an admin
        /// method some day.
        #[tracing::instrument(skip_all)]
        pub async fn install_dpki(
            self: Arc<Self>,
            dna: DnaFile,
            enable: bool,
        ) -> ConductorResult<()> {
            let dna_hash = dna.dna_hash().clone();

            self.register_dna(dna.clone()).await?;

            // FIXME: This "device seed" should be derived from the master seed and passed in here,
            //        not just generated like this. This is a placeholder.
            let device_seed_lair_tag = {
                let tag = format!("_hc_dpki_device_{}", nanoid::nanoid!());
                self.keystore()
                    .lair_client()
                    .new_seed(tag.clone().into(), None, false)
                    .await?;
                tag
            };

            let derivation_path = [0].into();
            let dst_tag = format!("{device_seed_lair_tag}.0");

            let seed_info = self
                .keystore()
                .lair_client()
                .derive_seed(
                    device_seed_lair_tag.clone().into(),
                    None,
                    dst_tag.into(),
                    None,
                    derivation_path,
                )
                .await?;

            // The initial agent key is the first derivation from the device seed.
            // Updated DPKI agent keys are sequential derivations from the same device seed.
            let agent = holo_hash::AgentPubKey::from_raw_32(seed_info.ed25519_pub_key.0.to_vec());
            let cell_id = CellId::new(dna_hash.clone(), agent.clone());

            self.clone()
                .install_app_minimal(DPKI_APP_ID.into(), Some(agent), &[(dna, None)])
                .await?;

            // In multi-conductor tests, we often want to delay enabling DPKI until all conductors
            // have exchanged peer info, so that the initial DPKI publish can go more smoothly.
            if enable {
                self.clone().enable_app(DPKI_APP_ID.into()).await?;
            }

            // Ensure that the space is created for DPKI, in case it's not enabled
            self.spaces.get_or_create_space(&dna_hash)?;

            assert!(self
                .spaces
                .get_from_spaces(|s| (*s.dna_hash).clone())
                .contains(&dna_hash));

            let installation = DeepkeyInstallation {
                cell_id,
                device_seed_lair_tag,
            };
            self.update_state(move |mut state| {
                state.conductor_services.dpki = Some(installation);
                Ok(state)
            })
            .await?;

            self.clone().initialize_service_dpki().await?;

            if enable {
                if let Ok(Some(info)) = self.get_app_info(&DPKI_APP_ID.into()).await {
                    assert_eq!(info.status, holochain_conductor_api::AppInfoStatus::Running);
                } else {
                    panic!("DPKI service not installed!");
                }
            }

            Ok(())
        }
    }
}

/// Methods related to management of Conductor state
mod state_impls {
    use super::*;

    impl Conductor {
        #[tracing::instrument(skip_all)]
        pub(crate) async fn get_state(&self) -> ConductorResult<ConductorState> {
            self.spaces.get_state().await
        }

        /// Update the internal state with a pure function mapping old state to new
        #[tracing::instrument(skip_all)]
        pub(crate) async fn update_state<F>(&self, f: F) -> ConductorResult<ConductorState>
        where
            F: Send + FnOnce(ConductorState) -> ConductorResult<ConductorState> + 'static,
        {
            self.spaces.update_state(f).await
        }

        /// Update the internal state with a pure function mapping old state to new,
        /// which may also produce an output value which will be the output of
        /// this function
        #[tracing::instrument(skip_all)]
        pub(crate) async fn update_state_prime<F, O>(
            &self,
            f: F,
        ) -> ConductorResult<(ConductorState, O)>
        where
            F: FnOnce(ConductorState) -> ConductorResult<(ConductorState, O)> + Send + 'static,
            O: Send + 'static,
        {
            self.check_running()?;
            self.spaces.update_state_prime(f).await
        }
    }
}

/// Methods related to zome function scheduling
mod scheduler_impls {
    use super::*;

    impl Conductor {
        pub(super) fn set_scheduler(&self, join_handle: tokio::task::JoinHandle<()>) {
            let mut scheduler = self.scheduler.lock();
            if let Some(existing_join_handle) = &*scheduler {
                existing_join_handle.abort();
            }
            *scheduler = Some(join_handle);
        }

        /// Start the scheduler. None is not an option.
        /// Calling this will:
        /// - Delete/unschedule all ephemeral scheduled functions GLOBALLY
        /// - Add an interval that runs IN ADDITION to previous invocations
        /// So ideally this would be called ONCE per conductor lifecycle ONLY.
        #[tracing::instrument(skip(self))]
        pub(crate) async fn start_scheduler(
            self: Arc<Self>,
            interval_period: std::time::Duration,
        ) -> StateMutationResult<()> {
            // Clear all ephemeral cruft in all cells before starting a scheduler.
            let tasks = self
                .spaces
                .get_from_spaces(|space| {
                    let all_dbs = space.get_all_authored_dbs();

                    all_dbs.into_iter().map(|db| async move {
                        db.write_async(delete_all_ephemeral_scheduled_fns).await
                    })
                })
                .into_iter()
                .flatten();

            futures::future::join_all(tasks).await;

            let scheduler_handle = self.clone();
            self.set_scheduler(tokio::task::spawn(async move {
                let mut interval = tokio::time::interval(interval_period);
                loop {
                    interval.tick().await;
                    scheduler_handle
                        .clone()
                        .dispatch_scheduled_fns(Timestamp::now())
                        .await;
                }
            }));

            Ok(())
        }

        /// The scheduler wants to dispatch any functions that are due.
        pub(crate) async fn dispatch_scheduled_fns(self: Arc<Self>, now: Timestamp) {
            let cell_arcs = {
                let mut cell_arcs = vec![];
                for cell_id in self.running_cell_ids() {
                    if let Ok(cell_arc) = self.cell_by_id(&cell_id).await {
                        cell_arcs.push(cell_arc);
                    }
                }
                cell_arcs
            };

            let tasks = cell_arcs
                .into_iter()
                .map(|cell_arc| cell_arc.dispatch_scheduled_fns(now));
            futures::future::join_all(tasks).await;
        }
    }
}

/// Miscellaneous methods
mod misc_impls {
    use std::sync::atomic::Ordering;

    use holochain_zome_types::action::builder;

    use super::*;

    impl Conductor {
        /// Grant a zome call capability for a cell
        pub async fn grant_zome_call_capability(
            &self,
            payload: GrantZomeCallCapabilityPayload,
        ) -> ConductorApiResult<ActionHash> {
            let GrantZomeCallCapabilityPayload { cell_id, cap_grant } = payload;

            // Must init before committing a grant
            let cell = self.cell_by_id(&cell_id).await?;
            cell.check_or_run_zome_init().await?;

            let source_chain = SourceChain::new(
                self.get_or_create_authored_db(
                    cell_id.dna_hash(),
                    cell.id().agent_pubkey().clone(),
                )?,
                self.get_or_create_dht_db(cell_id.dna_hash())?,
                self.get_or_create_space(cell_id.dna_hash())?
                    .dht_query_cache,
                self.keystore.clone(),
                cell_id.agent_pubkey().clone(),
            )
            .await?;

            let cap_grant_entry = Entry::CapGrant(cap_grant);
            let entry_hash = EntryHash::with_data_sync(&cap_grant_entry);
            let action_builder = builder::Create {
                entry_type: EntryType::CapGrant,
                entry_hash,
            };

            let action_hash = source_chain
                .put_weightless(
                    action_builder,
                    Some(cap_grant_entry),
                    ChainTopOrdering::default(),
                )
                .await?;

            let cell = self.cell_by_id(&cell_id).await?;
            source_chain.flush(cell.holochain_p2p_dna()).await?;

            Ok(action_hash)
        }

        /// Create a JSON dump of the cell's state
        #[tracing::instrument(skip_all)]
        pub async fn dump_cell_state(&self, cell_id: &CellId) -> ConductorApiResult<String> {
            let cell = self.cell_by_id(cell_id).await?;
            let authored_db = cell.get_or_create_authored_db()?;
            let dht_db = cell.dht_db();
            let space = cell_id.dna_hash();
            let p2p_agents_db = self.p2p_agents_db(space);

            let peer_dump =
                p2p_agent_store::dump_state(p2p_agents_db.into(), Some(cell_id.clone())).await?;
            let source_chain_dump = source_chain::dump_state(
                authored_db.clone().into(),
                cell_id.agent_pubkey().clone(),
            )
            .await?;

            let out = JsonDump {
                peer_dump,
                source_chain_dump,
                integration_dump: integration_dump(dht_db).await?,
            };
            // Add summary
            let summary = out.to_string();
            let out = (out, summary);
            Ok(serde_json::to_string_pretty(&out)?)
        }

        /// Create a JSON dump of the conductor's state
        pub async fn dump_conductor_state(&self) -> ConductorApiResult<String> {
            #[derive(Serialize, Debug)]
            pub struct ConductorSerialized {
                running_cells: Vec<(DnaHashB64, AgentPubKeyB64)>,
                shutting_down: bool,
                admin_websocket_ports: Vec<u16>,
                app_interfaces: Vec<AppInterfaceId>,
            }

            #[derive(Serialize, Debug)]
            struct ConductorDump {
                conductor: ConductorSerialized,
                state: ConductorState,
            }

            let conductor_state = self.get_state().await?;

            let conductor = ConductorSerialized {
                running_cells: self.running_cells.share_ref(|c| {
                    c.clone()
                        .into_keys()
                        .map(|id| {
                            let (dna, agent) = id.into_dna_and_agent();
                            (dna.into(), agent.into())
                        })
                        .collect()
                }),
                shutting_down: self.shutting_down.load(Ordering::SeqCst),
                admin_websocket_ports: self.admin_websocket_ports.share_ref(|p| p.clone()),
                app_interfaces: conductor_state.app_interfaces.keys().cloned().collect(),
            };

            let dump = ConductorDump {
                conductor,
                state: conductor_state,
            };

            let out = serde_json::to_string_pretty(&dump)?;

            Ok(out)
        }

        /// Create a comprehensive structured dump of a cell's state
        pub async fn dump_full_cell_state(
            &self,
            cell_id: &CellId,
            dht_ops_cursor: Option<u64>,
        ) -> ConductorApiResult<FullStateDump> {
            let authored_db =
                self.get_or_create_authored_db(cell_id.dna_hash(), cell_id.agent_pubkey().clone())?;
            let dht_db = self.get_or_create_dht_db(cell_id.dna_hash())?;
            let dna_hash = cell_id.dna_hash();
            let p2p_agents_db = self.spaces.p2p_agents_db(dna_hash)?;

            let peer_dump =
                p2p_agent_store::dump_state(p2p_agents_db.into(), Some(cell_id.clone())).await?;
            let source_chain_dump =
                source_chain::dump_state(authored_db.into(), cell_id.agent_pubkey().clone())
                    .await?;

            let out = FullStateDump {
                peer_dump,
                source_chain_dump,
                integration_dump: full_integration_dump(&dht_db, dht_ops_cursor).await?,
            };
            Ok(out)
        }

        /// JSON dump of network metrics
        pub async fn dump_network_metrics(
            &self,
            dna_hash: Option<DnaHash>,
        ) -> ConductorApiResult<String> {
            use holochain_p2p::HolochainP2pSender;
            self.holochain_p2p()
                .dump_network_metrics(dna_hash)
                .await
                .map_err(crate::conductor::api::error::ConductorApiError::other)
        }

        /// JSON dump of backend network stats
        pub async fn dump_network_stats(&self) -> ConductorApiResult<String> {
            use holochain_p2p::HolochainP2pSender;
            self.holochain_p2p()
                .dump_network_stats()
                .await
                .map_err(crate::conductor::api::error::ConductorApiError::other)
        }

        /// Add signed agent info to the conductor
        pub async fn add_agent_infos(
            &self,
            agent_infos: Vec<AgentInfoSigned>,
        ) -> ConductorApiResult<()> {
            let mut space_map = HashMap::new();
            for agent_info_signed in agent_infos {
                let space = agent_info_signed.space.clone();
                space_map
                    .entry(space)
                    .or_insert_with(Vec::new)
                    .push(agent_info_signed);
            }
            for (space, agent_infos) in space_map {
                let db = self.p2p_agents_db(&DnaHash::from_kitsune(&space));
                inject_agent_infos(db, agent_infos.iter()).await?;
            }
            Ok(())
        }

        /// Inject records into a source chain for a cell.
        /// If the records form a chain segment that can be "grafted" onto the existing chain, it will be.
        /// Otherwise, a new chain will be formed using the specified records.
        pub async fn graft_records_onto_source_chain(
            self: Arc<Self>,
            cell_id: CellId,
            validate: bool,
            records: Vec<Record>,
        ) -> ConductorApiResult<()> {
            graft_records_onto_source_chain::graft_records_onto_source_chain(
                self, cell_id, validate, records,
            )
            .await
        }

        /// Update coordinator zomes on an existing dna.
        pub async fn update_coordinators(
            &self,
            hash: &DnaHash,
            coordinator_zomes: CoordinatorZomes,
            wasms: Vec<wasm::DnaWasm>,
        ) -> ConductorResult<()> {
            // Note this isn't really concurrent safe. It would be a race condition to update the
            // same dna concurrently.
            let mut ribosome = self
                .ribosome_store()
                .share_ref(|d| match d.get_ribosome(hash) {
                    Some(dna) => Ok(dna),
                    None => Err(DnaError::DnaMissing(hash.to_owned())),
                })?;
            let _old_wasms = ribosome
                .dna_file
                .update_coordinators(coordinator_zomes.clone(), wasms.clone())
                .await?;

            // Add new wasm code to db.
            self.put_wasm_code(
                ribosome.dna_def().clone(),
                wasms.into_iter(),
                Vec::with_capacity(0),
            )
            .await?;

            // Update RibosomeStore.
            self.ribosome_store()
                .share_mut(|d| d.add_ribosome(ribosome));

            // TODO: Remove old wasm code? (Maybe this needs to be done on restart as it could be in use).

            Ok(())
        }
    }
}

/// Pure accessor methods
mod accessor_impls {
    use super::*;
    use tokio::sync::broadcast;

    impl Conductor {
        pub(crate) fn ribosome_store(&self) -> &RwShare<RibosomeStore> {
            &self.ribosome_store
        }

        pub(crate) fn get_queue_consumer_workflows(&self) -> QueueConsumerMap {
            self.spaces.queue_consumer_map.clone()
        }

        /// Get a signal broadcast sender for a cell.
        pub async fn get_signal_tx(
            &self,
            cell_id: &CellId,
        ) -> ConductorResult<broadcast::Sender<Signal>> {
            let app = self
                .find_app_containing_cell(cell_id)
                .await?
                .ok_or_else(|| ConductorError::CellMissing(cell_id.clone()))?;

            Ok(self.app_broadcast.create_send_handle(app.id().clone()))
        }

        /// Instantiate a Ribosome for use with a DNA
        pub(crate) fn get_ribosome(&self, dna_hash: &DnaHash) -> ConductorResult<RealRibosome> {
            self.ribosome_store
                .share_ref(|d| match d.get_ribosome(dna_hash) {
                    Some(r) => Ok(r),
                    None => Err(DnaError::DnaMissing(dna_hash.to_owned()).into()),
                })
        }

        /// Get a dna space or create it if one doesn't exist.
        pub(crate) fn get_or_create_space(&self, dna_hash: &DnaHash) -> DatabaseResult<Space> {
            self.spaces.get_or_create_space(dna_hash)
        }

        pub(crate) fn get_or_create_authored_db(
            &self,
            dna_hash: &DnaHash,
            author: AgentPubKey,
        ) -> DatabaseResult<DbWrite<DbKindAuthored>> {
            self.spaces.get_or_create_authored_db(dna_hash, author)
        }

        pub(crate) fn get_or_create_dht_db(
            &self,
            dna_hash: &DnaHash,
        ) -> DatabaseResult<DbWrite<DbKindDht>> {
            self.spaces.dht_db(dna_hash)
        }

        pub(crate) fn get_or_create_cache_db(
            &self,
            dna_hash: &DnaHash,
        ) -> DatabaseResult<DbWrite<DbKindCache>> {
            self.spaces.cache(dna_hash)
        }

        pub(crate) fn p2p_agents_db(&self, hash: &DnaHash) -> DbWrite<DbKindP2pAgents> {
            self.spaces
                .p2p_agents_db(hash)
                .expect("failed to open p2p_agent_store database")
        }

        pub(crate) fn p2p_batch_sender(
            &self,
            hash: &DnaHash,
        ) -> tokio::sync::mpsc::Sender<P2pBatch> {
            self.spaces
                .p2p_batch_sender(hash)
                .expect("failed to get p2p_batch_sender")
        }

        #[cfg(feature = "test_utils")]
        pub(crate) fn p2p_metrics_db(&self, hash: &DnaHash) -> DbWrite<DbKindP2pMetrics> {
            self.spaces
                .p2p_metrics_db(hash)
                .expect("failed to open p2p_metrics_store database")
        }

        /// Get the post commit sender.
        pub async fn post_commit_permit(
            &self,
        ) -> Result<tokio::sync::mpsc::OwnedPermit<PostCommitArgs>, SendError<()>> {
            self.post_commit.clone().reserve_owned().await
        }

        /// Get the conductor config
        pub fn get_config(&self) -> &ConductorConfig {
            &self.config
        }

        /// Get a TaskManagerClient
        pub fn task_manager(&self) -> TaskManagerClient {
            self.task_manager.clone()
        }

        /// Find the app which contains the given cell by its [CellId].
        #[tracing::instrument(skip_all)]
        pub async fn find_app_containing_cell(
            &self,
            cell_id: &CellId,
        ) -> ConductorResult<Option<InstalledApp>> {
            Ok(self
                .get_state()
                .await?
                .find_app_containing_cell(cell_id)
                .cloned())
        }
    }
}

mod authenticate_token_impls {
    use super::*;
    use holochain_conductor_api::{
        AppAuthenticationToken, AppAuthenticationTokenIssued, IssueAppAuthenticationTokenPayload,
    };

    impl Conductor {
        /// Issue a new app interface authentication token for the given `installed_app_id`.
        pub fn issue_app_authentication_token(
            &self,
            payload: IssueAppAuthenticationTokenPayload,
        ) -> ConductorResult<AppAuthenticationTokenIssued> {
            let (token, expires_at) = self.app_auth_token_store.share_mut(|app_connection_auth| {
                app_connection_auth.issue_token(
                    payload.installed_app_id,
                    payload.expiry_seconds,
                    payload.single_use,
                )
            });

            Ok(AppAuthenticationTokenIssued {
                token,
                expires_at: expires_at
                    .and_then(|i| i.duration_since(std::time::UNIX_EPOCH).ok())
                    .map(|d| Timestamp::saturating_from_dur(&d)),
            })
        }

        /// Revoke an app interface authentication token.
        pub fn revoke_app_authentication_token(
            &self,
            token: AppAuthenticationToken,
        ) -> ConductorResult<()> {
            self.app_auth_token_store
                .share_mut(|app_connection_auth| app_connection_auth.revoke_token(token));

            Ok(())
        }

        /// Authenticate the app interface authentication `token`, optionally requiring the token to
        /// have been issued for a specific `app_id`.
        ///
        /// Returns the [InstalledAppId] that the token was issued for.
        pub fn authenticate_app_token(
            &self,
            token: Vec<u8>,
            app_id: Option<InstalledAppId>,
        ) -> ConductorResult<InstalledAppId> {
            self.app_auth_token_store.share_mut(|app_connection_auth| {
                app_connection_auth.authenticate_token(token, app_id)
            })
        }
    }
}

#[async_trait::async_trait]
impl holochain_conductor_services::CellRunner for Conductor {
    async fn call_zome(
        &self,
        provenance: &AgentPubKey,
        cap_secret: Option<CapSecret>,
        cell_id: CellId,
        zome_name: ZomeName,
        fn_name: FunctionName,
        payload: ExternIO,
    ) -> anyhow::Result<ExternIO> {
        let now = Timestamp::now();
        let (nonce, expires_at) =
            holochain_nonce::fresh_nonce(now).map_err(ConductorApiError::Other)?;
        let call_unsigned = ZomeCallUnsigned {
            cell_id,
            zome_name,
            fn_name,
            cap_secret,
            provenance: provenance.clone(),
            payload,
            nonce,
            expires_at,
        };
        let call = ZomeCall::try_from_unsigned_zome_call(self.keystore(), call_unsigned).await?;
        let response = self.call_zome(call).await;
        match response {
            Ok(Ok(ZomeCallResponse::Ok(bytes))) => Ok(bytes),
            Ok(Ok(other)) => Err(anyhow::anyhow!(other.clone())),
            Ok(Err(error)) => Err(error.into()),
            Err(error) => Err(error.into()),
        }
    }
}

/// Private methods, only used within the Conductor, never called from outside.
impl Conductor {
    fn add_admin_port(&self, port: u16) {
        self.admin_websocket_ports.share_mut(|p| p.push(port));
    }

    /// Add fully constructed cells to the cell map in the Conductor
    #[allow(deprecated)]
    #[tracing::instrument(skip_all)]
    fn add_and_initialize_cells(&self, cells: Vec<(Cell, InitialQueueTriggers)>) {
        let (new_cells, triggers): (Vec<_>, Vec<_>) = cells.into_iter().unzip();
        self.running_cells.share_mut(|cells| {
            for cell in new_cells {
                let cell_id = cell.id().clone();
                tracing::debug!(?cell_id, "added cell");
                cells.insert(
                    cell_id,
                    CellItem {
                        cell: Arc::new(cell),
                        status: CellStatus::Joined,
                    },
                );
            }
        });
        for trigger in triggers {
            trigger.initialize_workflows();
        }
    }

    /// Remove all Cells which are not referenced by any Enabled app.
    /// (Cells belonging to Paused apps are not considered "dangling" and will not be removed).
    ///
    /// Additionally, if the cell is being removed because the last app referencing it was uninstalled,
    /// all data used by that cell (across Authored, DHT, and Cache databases) will also be removed.
    #[tracing::instrument(skip_all)]
    async fn remove_dangling_cells(&self) -> ConductorResult<()> {
        let state = self.get_state().await?;

        let keepers: HashSet<CellId> = state
            .enabled_apps()
            .flat_map(|(_, app)| app.all_cells().collect::<HashSet<_>>())
            .collect();

        let all_cells: HashSet<CellId> = state
            .installed_apps_and_services()
            .iter()
            .flat_map(|(_, app)| app.all_cells().collect::<HashSet<_>>())
            .collect();

        let all_dnas: HashSet<_> = all_cells.iter().map(|cell_id| cell_id.dna_hash()).collect();

        // Clean up all cells that will be dropped (leave network, etc.)
        let cells_to_cleanup: Vec<_> = self.running_cells.share_mut(|cells| {
            let to_remove: Vec<_> = cells
                .keys()
                .filter(|id| !keepers.contains(id))
                .cloned()
                .collect();

            // remove all but the keepers
            to_remove
                .iter()
                .filter_map(|cell_id| cells.remove(cell_id))
                .map(|item| item.cell)
                .collect()
        });

        // Stop all long-running tasks for cells about to be dropped
        for cell in cells_to_cleanup.iter() {
            cell.cleanup().await?;
        }

        // Find any cleaned up cells which are no longer used by any app,
        // so that we can remove their data from the databases.
        let cells_to_purge = cells_to_cleanup
            .iter()
            .filter_map(|cell| (!all_cells.contains(cell.id())).then_some(cell.id().clone()));

        // Find any DNAs from cleaned up cells which don't have representation in any cells
<<<<<<< HEAD
        // in any app. In other words, find the DNAs which are *only* represented in uninstalled apps.
        let all_dnas: HashSet<_> = all_cells
            .into_iter()
            .map(|cell_id| cell_id.dna_hash().clone())
            .collect();
        let dnas_to_cleanup = cells_to_cleanup
=======
        // in any installed app, so that we can remove their data from the databases.
        let dnas_to_purge = cells_to_cleanup
>>>>>>> cbb839b1
            .iter()
            .map(|cell| cell.id().dna_hash())
            .filter(|dna| !all_dnas.contains(dna));

<<<<<<< HEAD
        // For any unrepresented DNAs, clean up those DNA-specific databases
        for dna_hash in dnas_to_cleanup {
            futures::future::join_all(
                self.spaces
                    .get_all_authored_dbs(dna_hash)
                    .unwrap()
                    .iter()
                    .map(|db| {
                        db.write_async(|txn| -> DatabaseResult<usize> {
                            Ok(txn.execute("DELETE FROM Action", ())?)
                        })
                        .instrument(tracing::info_span!("cleanup authored db", ?dna_hash))
                        .boxed()
                    }),
            )
            .await
            .into_iter()
            .collect::<Result<Vec<usize>, _>>()?;
=======
        // Delete all data from authored databases which are longer installed
        for cell_id in cells_to_purge {
            let db = self
                .spaces
                .get_or_create_authored_db(cell_id.dna_hash(), cell_id.agent_pubkey().clone())?;
            let mut path = db.path().clone();
            if let Err(err) = ffs::remove_file(&path).await {
                tracing::warn!(?err, "Could not remove primary DB file, probably because it is still in use. Purging all data instead.");
                db.write_async(purge_data).await?;
            }
            path.set_extension("");
            let stem = path.to_string_lossy();
            for ext in ["db-shm", "db-wal"] {
                let path = PathBuf::from(format!("{stem}.{ext}"));
                if let Err(err) = ffs::remove_file(&path).await {
                    let err = err.remove_backtrace();
                    tracing::warn!(?err, "Failed to remove DB file");
                }
            }
        }
>>>>>>> cbb839b1

        // For any DNAs no longer represented in any installed app,
        // purge data from those DNA-specific databases
        for dna_hash in dnas_to_purge {
            futures::future::join_all(
                [
                    self.spaces
                        .dht_db(dna_hash)
                        .unwrap()
<<<<<<< HEAD
                        .write_async(|txn| {
                            DatabaseResult::Ok(txn.execute("DELETE FROM Action", ())?)
                        })
                        .in_current_span()
=======
                        .write_async(purge_data)
>>>>>>> cbb839b1
                        .boxed(),
                    self.spaces
                        .cache(dna_hash)
                        .unwrap()
<<<<<<< HEAD
                        .write_async(|txn| {
                            DatabaseResult::Ok(txn.execute("DELETE FROM Action", ())?)
                        })
                        .in_current_span()
=======
                        .write_async(purge_data)
>>>>>>> cbb839b1
                        .boxed(),
                    // TODO: also delete stale Wasms
                ]
                .into_iter(),
            )
            .await
            .into_iter()
            .collect::<Result<Vec<()>, _>>()?;
        }

        Ok(())
    }

    /// Attempt to create all necessary Cells which have not already been created
    /// and added to the conductor, namely the cells which are referenced by
    /// Running apps. If there are no cells to create, this function does nothing.
    ///
    /// Accepts an optional app id to only create cells of that app instead of all apps.
    ///
    /// Returns a Result for each attempt so that successful creations can be
    /// handled alongside the failures.
    #[tracing::instrument(skip_all)]
    #[allow(clippy::complexity)]
    async fn create_cells_for_running_apps(
        self: Arc<Self>,
        app_id: Option<&InstalledAppId>,
    ) -> ConductorResult<Vec<Result<(Cell, InitialQueueTriggers), (CellId, CellError)>>> {
        // Closure for creating all cells in an app
        let state = self.get_state().await?;

        let app_cells: HashSet<CellId> = match app_id {
            Some(app_id) => {
                let app = state.get_app(app_id)?;
                if app.status().is_running() {
                    app.all_enabled_cells().collect()
                } else {
                    HashSet::new()
                }
            }
            None =>
            // Collect all CellIds across all apps, deduped
            {
                state
                    .installed_apps_and_services()
                    .iter()
                    .filter(|(_, app)| app.status().is_running())
                    .flat_map(|(_id, app)| app.all_enabled_cells())
                    .collect()
            }
        };

        // calculate the existing cells so we can filter those out, only creating
        // cells for CellIds that don't have cells
        let on_cells: HashSet<CellId> = self
            .running_cells
            .share_ref(|c| c.keys().cloned().collect());

        let tasks = app_cells.difference(&on_cells).map(|cell_id| {
            let handle = self.clone();
            let chc = handle.get_chc(cell_id);
            async move {
                let holochain_p2p_cell =
                    handle.holochain_p2p.to_dna(cell_id.dna_hash().clone(), chc);

                let space = handle
                    .get_or_create_space(cell_id.dna_hash())
                    .map_err(|e| CellError::FailedToCreateDnaSpace(ConductorError::from(e).into()))
                    .map_err(|err| (cell_id.clone(), err))?;

                let signal_tx = handle
                    .get_signal_tx(cell_id)
                    .await
                    .map_err(|err| (cell_id.clone(), CellError::ConductorError(Box::new(err))))?;

                tracing::info!(?cell_id, "Creating a cell");
                Cell::create(
                    cell_id.clone(),
                    handle,
                    space,
                    holochain_p2p_cell,
                    signal_tx,
                )
                .in_current_span()
                .await
                .map_err(|err| (cell_id.clone(), err))
            }
        });

        // Join on all apps and return a list of
        // apps that had successfully created cells
        // and any apps that encounted errors
        Ok(futures::future::join_all(tasks).await)
    }

    /// Deal with the side effects of an app status state transition
    #[tracing::instrument(skip(self))]
    async fn process_app_status_fx(
        self: Arc<Self>,
        delta: AppStatusFx,
        app_ids: Option<HashSet<InstalledAppId>>,
    ) -> ConductorResult<CellStartupErrors> {
        use AppStatusFx::*;
        let mut last = (delta, vec![]);
        loop {
            tracing::debug!(msg = "Processing app status delta", delta = ?last.0);
            last = match last.0 {
                NoChange => break,
                SpinDown => {
                    // Reconcile cell status so that dangling cells can leave the network and be removed
                    let errors = self.clone().reconcile_cell_status_with_app_status().await?;

                    // TODO: This should probably be emitted over the admin interface
                    if !errors.is_empty() {
                        error!(msg = "Errors when trying to stop app(s)", ?errors);
                    }
                    (NoChange, errors)
                }
                SpinUp | Both => {
                    // Reconcile cell status so that missing/pending cells can become fully joined
                    let errors = self.clone().reconcile_cell_status_with_app_status().await?;

                    // Reconcile app status in case some cells failed to join, so the app can be paused
                    let delta = self
                        .clone()
                        .reconcile_app_status_with_cell_status(app_ids.clone())
                        .await?;

                    // TODO: This should probably be emitted over the admin interface
                    if !errors.is_empty() {
                        error!(msg = "Errors when trying to start app(s)", ?errors);
                    }
                    (delta, errors)
                }
                Error(err) => return Err(ConductorError::AppStatusError(err)),
            };
        }

        Ok(last.1)
    }

    /// Entirely remove an app from the database, returning the removed app.
    #[tracing::instrument(skip_all)]
    async fn remove_app_from_db(&self, app_id: &InstalledAppId) -> ConductorResult<InstalledApp> {
        let (_state, app) = self
            .update_state_prime({
                let app_id = app_id.clone();
                move |mut state| {
                    let app = state.remove_app(&app_id)?;
                    Ok((state, app))
                }
            })
            .await?;
        Ok(app)
    }

    /// Associate a new clone cell with an existing app.
    #[tracing::instrument(skip_all)]
    async fn add_clone_cell_to_app(
        &self,
        app_id: InstalledAppId,
        role_name: RoleName,
        dna_modifiers: DnaModifiersOpt,
        name: Option<String>,
    ) -> ConductorResult<ClonedCell> {
        let ribosome_store = &self.ribosome_store;
        // retrieve base cell DNA hash from conductor
        let (_, base_cell_dna_hash) = self
            .update_state_prime({
                let app_id = app_id.clone();
                let role_name = role_name.clone();
                move |mut state| {
                    let app = state.get_app_mut(&app_id)?;
                    let app_role = app.role(&role_name)?;
                    if app_role.is_clone_limit_reached() {
                        return Err(ConductorError::AppError(AppError::CloneLimitExceeded(
                            app_role.clone_limit(),
                            app_role.clone(),
                        )));
                    }
                    let original_dna_hash = app_role.dna_hash().clone();
                    Ok((state, original_dna_hash))
                }
            })
            .await?;
        let original_dna_hash = base_cell_dna_hash.clone();

        // clone cell from base cell DNA
        let clone_dna = ribosome_store.share_ref(|rs| {
            let mut dna_file = rs
                .get_dna_file(&base_cell_dna_hash)
                .ok_or(DnaError::DnaMissing(base_cell_dna_hash))?
                .update_modifiers(dna_modifiers);
            if let Some(name) = name {
                dna_file = dna_file.set_name(name);
            }
            Ok::<_, DnaError>(dna_file)
        })?;
        let name = clone_dna.dna().name.clone();
        let dna_modifiers = clone_dna.dna().modifiers.clone();
        let clone_dna_hash = clone_dna.dna_hash().to_owned();

        // add clone cell to app and instantiate resulting clone cell
        let (_, installed_clone_cell) = self
            .update_state_prime(move |mut state| {
                let state_copy = state.clone();
                let app = state.get_app_mut(&app_id)?;
                let agent_key = app.agent_key().to_owned();
                let clone_cell_id = CellId::new(clone_dna_hash, agent_key);

                // if cell id of new clone cell already exists, reject as duplicate
                if state_copy
                    .installed_apps_and_services()
                    .iter()
                    .flat_map(|(_, app)| app.all_cells())
                    .any(|cell_id| cell_id == clone_cell_id)
                {
                    return Err(ConductorError::AppError(AppError::DuplicateCellId(
                        clone_cell_id,
                    )));
                }

                let clone_id = app.add_clone(&role_name, clone_cell_id.dna_hash())?;
                let installed_clone_cell = ClonedCell {
                    cell_id: clone_cell_id,
                    clone_id,
                    original_dna_hash,
                    dna_modifiers,
                    name,
                    enabled: true,
                };
                Ok((state, installed_clone_cell))
            })
            .await?;

        // register clone cell dna in ribosome store
        self.register_dna(clone_dna).await?;
        Ok(installed_clone_cell)
    }

    /// Print the current setup in a machine readable way
    fn print_setup(&self) {
        use std::fmt::Write;
        let mut out = String::new();
        self.admin_websocket_ports
            .share_ref(|admin_websocket_ports| {
                for port in admin_websocket_ports {
                    writeln!(&mut out, "###ADMIN_PORT:{}###", port)
                        .expect("Can't write setup to std out");
                }
            });
        println!("\n###HOLOCHAIN_SETUP###\n{}###HOLOCHAIN_SETUP_END###", out);
    }
}

/// Methods only available with feature "test_utils"
#[cfg(any(test, feature = "test_utils"))]
#[allow(missing_docs)]
mod test_utils_impls {
    use super::*;
    use tokio::sync::broadcast;

    impl Conductor {
        pub async fn get_state_from_handle(&self) -> ConductorResult<ConductorState> {
            self.get_state().await
        }

        pub fn subscribe_to_app_signals(
            &self,
            installed_app_id: InstalledAppId,
        ) -> broadcast::Receiver<Signal> {
            self.app_broadcast.subscribe(installed_app_id)
        }

        pub fn get_dht_db(&self, dna_hash: &DnaHash) -> ConductorApiResult<DbWrite<DbKindDht>> {
            Ok(self.get_or_create_dht_db(dna_hash)?)
        }
        pub fn get_dht_db_cache(
            &self,
            dna_hash: &DnaHash,
        ) -> ConductorApiResult<holochain_types::db_cache::DhtDbQueryCache> {
            Ok(self.get_or_create_space(dna_hash)?.dht_query_cache)
        }

        pub async fn get_cache_db(
            &self,
            cell_id: &CellId,
        ) -> ConductorApiResult<DbWrite<DbKindCache>> {
            let cell = self.cell_by_id(cell_id).await?;
            Ok(cell.cache().clone())
        }

        pub fn get_p2p_db(&self, space: &DnaHash) -> DbWrite<DbKindP2pAgents> {
            self.p2p_agents_db(space)
        }

        pub fn get_p2p_metrics_db(&self, space: &DnaHash) -> DbWrite<DbKindP2pMetrics> {
            self.p2p_metrics_db(space)
        }

        pub fn get_spaces(&self) -> Spaces {
            self.spaces.clone()
        }

        pub async fn get_cell_triggers(
            &self,
            cell_id: &CellId,
        ) -> ConductorApiResult<QueueTriggers> {
            let cell = self.cell_by_id(cell_id).await?;
            Ok(cell.triggers().clone())
        }
    }
}

fn purge_data(txn: &mut Transaction) -> DatabaseResult<()> {
    txn.execute("DELETE FROM DhtOp", ())?;
    txn.execute("DELETE FROM Action", ())?;
    txn.execute("DELETE FROM Entry", ())?;
    txn.execute("DELETE FROM ValidationReceipt", ())?;
    txn.execute("DELETE FROM ChainLock", ())?;
    txn.execute("DELETE FROM ScheduledFunctions", ())?;
    Ok(())
}

/// Perform Genesis on the source chains for each of the specified CellIds.
///
/// If genesis fails for any cell, this entire function fails, and all other
/// partial or complete successes are rolled back.
/// Note this function takes read locks so should not be called from within a read lock.
pub(crate) async fn genesis_cells(
    conductor: ConductorHandle,
    cell_ids_with_proofs: Vec<(CellId, Option<MembraneProof>)>,
) -> ConductorResult<()> {
    let cells_tasks = cell_ids_with_proofs.into_iter().map(|(cell_id, proof)| {
        let conductor = conductor.clone();
        let cell_id_inner = cell_id.clone();
        tokio::spawn(async move {
            let space = conductor
                .get_or_create_space(cell_id_inner.dna_hash())
                .map_err(|e| CellError::FailedToCreateDnaSpace(ConductorError::from(e).into()))?;

            let authored_db =
                space.get_or_create_authored_db(cell_id_inner.agent_pubkey().clone())?;
            let dht_db = space.dht_db;
            let dht_db_cache = space.dht_query_cache;
            let chc = conductor.get_chc(&cell_id_inner);
            let ribosome = conductor
                .get_ribosome(cell_id_inner.dna_hash())
                .map_err(Box::new)?;

            Cell::genesis(
                cell_id_inner.clone(),
                conductor,
                authored_db,
                dht_db,
                dht_db_cache,
                ribosome,
                proof,
                chc,
            )
            .await
        })
        .map_err(CellError::from)
        .map(|genesis_result| (cell_id, genesis_result.and_then(|r| r)))
    });
    let (_success, errors): (Vec<CellId>, Vec<(CellId, CellError)>) =
        futures::future::join_all(cells_tasks)
            .await
            .into_iter()
            .partition_map(|(cell_id, r)| match r {
                Ok(()) => either::Either::Left(cell_id),
                Err(err) => either::Either::Right((cell_id, err)),
            });

    // TODO: Reference count the databases successfully created here and clean them up on error.

    // If there were errors, cleanup and return the errors
    if !errors.is_empty() {
        Err(ConductorError::GenesisFailed { errors })
    } else {
        Ok(())
    }
}

/// Get the DPKI DNA from the filesystem or use the built-in one.
pub(crate) async fn get_dpki_dna(config: &DpkiConfig) -> DnaResult<DnaBundle> {
    if let Some(dna_path) = config.dna_path.as_ref() {
        DnaBundle::read_from_file(dna_path).await
    } else {
        DnaBundle::decode(holochain_deepkey_dna::DEEPKEY_DNA_BUNDLE_BYTES)
    }
}

/// Get a "standard" AppBundle from a single DNA, with Create provisioning,
/// with no modifiers, and arbitrary role names.
/// Allows setting the clone_limit for every DNA.
pub fn app_manifest_from_dnas(
    dnas_with_roles: &[impl DnaWithRole],
    clone_limit: u32,
    memproofs_deferred: bool,
) -> AppManifest {
    let roles: Vec<_> = dnas_with_roles
        .iter()
        .map(|dr| {
            let dna = dr.dna();
            let path = PathBuf::from(format!("{}", dna.dna_hash()));
            let modifiers = DnaModifiersOpt::none();
            AppRoleManifest {
                name: dr.role(),
                dna: AppRoleDnaManifest {
                    location: Some(DnaLocation::Bundled(path.clone())),
                    modifiers,
                    installed_hash: Some(dr.dna().dna_hash().clone().into()),
                    clone_limit,
                },
                provisioning: Some(CellProvisioning::Create { deferred: false }),
            }
        })
        .collect();

    AppManifestCurrentBuilder::default()
        .name("[generated]".into())
        .description(None)
        .roles(roles)
        .membrane_proofs_deferred(memproofs_deferred)
        .build()
        .unwrap()
        .into()
}

/// Dump the integration json state.
pub async fn integration_dump<Db: ReadAccess<DbKindDht>>(
    vault: &Db,
) -> ConductorApiResult<IntegrationStateDump> {
    vault
        .read_async(move |txn| {
            let integrated = txn.query_row(
                "SELECT count(hash) FROM DhtOp WHERE when_integrated IS NOT NULL",
                [],
                |row| row.get(0),
            )?;
            let integration_limbo = txn.query_row(
                "SELECT count(hash) FROM DhtOp WHERE when_integrated IS NULL AND validation_stage = 3",
                [],
                |row| row.get(0),
            )?;
            let validation_limbo = txn.query_row(
                "
                SELECT count(hash) FROM DhtOp
                WHERE when_integrated IS NULL
                AND
                (validation_stage IS NULL OR validation_stage < 3)
                ",
                [],
                |row| row.get(0),
            )?;
            ConductorApiResult::Ok(IntegrationStateDump {
                validation_limbo,
                integration_limbo,
                integrated,
            })
        })
        .await
}

/// Dump the full integration json state.
/// Careful! This will return a lot of data.
pub async fn full_integration_dump(
    vault: &DbRead<DbKindDht>,
    dht_ops_cursor: Option<u64>,
) -> ConductorApiResult<FullIntegrationStateDump> {
    vault
        .read_async(move |txn| {
            let integrated =
                query_dht_ops_from_statement(&txn, state_dump::DHT_OPS_INTEGRATED, dht_ops_cursor)?;

            let validation_limbo = query_dht_ops_from_statement(
                &txn,
                state_dump::DHT_OPS_IN_VALIDATION_LIMBO,
                dht_ops_cursor,
            )?;

            let integration_limbo = query_dht_ops_from_statement(
                &txn,
                state_dump::DHT_OPS_IN_INTEGRATION_LIMBO,
                dht_ops_cursor,
            )?;

            let dht_ops_cursor = txn
                .query_row(state_dump::DHT_OPS_ROW_ID, [], |row| row.get(0))
                .unwrap_or(0);

            ConductorApiResult::Ok(FullIntegrationStateDump {
                validation_limbo,
                integration_limbo,
                integrated,
                dht_ops_cursor,
            })
        })
        .await
}

fn query_dht_ops_from_statement(
    txn: &Transaction,
    stmt_str: &str,
    dht_ops_cursor: Option<u64>,
) -> ConductorApiResult<Vec<DhtOp>> {
    let final_stmt_str = match dht_ops_cursor {
        Some(cursor) => format!("{} AND rowid > {}", stmt_str, cursor),
        None => stmt_str.into(),
    };

    let mut stmt = txn.prepare(final_stmt_str.as_str())?;

    let r: Vec<DhtOp> = stmt
        .query_and_then([], |row| {
            holochain_state::query::map_sql_dht_op(false, "dht_type", row)
        })?
        .collect::<StateQueryResult<Vec<_>>>()?;
    Ok(r)
}

#[instrument(skip(p2p_evt, handle))]
async fn p2p_event_task(
    p2p_evt: holochain_p2p::event::HolochainP2pEventReceiver,
    handle: ConductorHandle,
) {
    /// The number of events we allow to run in parallel before
    /// starting to await on the join handles.
    const NUM_PARALLEL_EVTS: usize = 512;
    let num_tasks = Arc::new(std::sync::atomic::AtomicUsize::new(0));
    let max_time = Arc::new(std::sync::atomic::AtomicU64::new(0));
    let duration_metric = create_p2p_event_duration_metric();
    p2p_evt
        .for_each_concurrent(NUM_PARALLEL_EVTS, |evt| {
            let handle = handle.clone();
            let num_tasks = num_tasks.clone();
            let max_time = max_time.clone();
            let duration_metric = duration_metric.clone();
            async move {
                // Track whether the concurrency limit has been reached and keep the start time for reporting if so.
                let start = Instant::now();
                let current_num_tasks = num_tasks.fetch_add(1, std::sync::atomic::Ordering::Relaxed) + 1;

                let evt_dna_hash = evt.dna_hash().clone();

                // This loop is critical, ensure that nothing in the dispatch kills it by blocking permanently
                match tokio::time::timeout(std::time::Duration::from_secs(30), handle.dispatch_holochain_p2p_event(evt)).await {
                    Ok(Ok(())) => {}
                    Ok(Err(e)) => {
                        tracing::error!(
                                message = "error dispatching network event",
                                error = ?e,
                            );
                    }
                    Err(_) => {
                        tracing::error!("timeout while dispatching network event");
                    }
                }

                if current_num_tasks >= NUM_PARALLEL_EVTS {
                    let el = start.elapsed();
                    let us = el.as_micros() as u64;
                    let max_us = max_time
                        .fetch_max(us, std::sync::atomic::Ordering::Relaxed)
                        .max(us);

                    let s = tracing::info_span!("holochain_perf", this_event_time = ?el, max_event_micros = %max_us);
                    s.in_scope(|| tracing::info!("dispatch_holochain_p2p_event is saturated"))
                } else {
                    max_time.store(0, std::sync::atomic::Ordering::Relaxed);
                }

                duration_metric.record(start.elapsed().as_secs_f64(), &[
                    opentelemetry_api::KeyValue::new("dna_hash", format!("{:?}", evt_dna_hash)),
                ]);

                num_tasks.fetch_sub(1, std::sync::atomic::Ordering::Relaxed);
            }
                .in_current_span()
        })
        .await;

    tracing::info!("p2p_event_task has ended");
}<|MERGE_RESOLUTION|>--- conflicted
+++ resolved
@@ -1475,11 +1475,7 @@
             ops: AppRoleResolution,
             ignore_genesis_failure: bool,
         ) -> ConductorResult<InstalledApp> {
-<<<<<<< HEAD
             let dpki = self.running_services().dpki.clone();
-=======
-            let ignore_genesis_failure = payload.ignore_genesis_failure;
->>>>>>> cbb839b1
 
             // if dpki is installed, load dpki state
             let mut dpki = if let Some(d) = dpki.as_ref() {
@@ -1664,10 +1660,7 @@
             self: Arc<Self>,
             payload: InstallAppPayload,
         ) -> ConductorResult<InstalledApp> {
-            #[cfg(feature = "chc")]
             let ignore_genesis_failure = payload.ignore_genesis_failure;
-            #[cfg(not(feature = "chc"))]
-            let ignore_genesis_failure = false;
 
             let InstallAppPayload {
                 source,
@@ -2021,7 +2014,7 @@
                 .get_state()
                 .await?
                 // Look in all installed apps
-                .installed_apps()
+                .installed_apps_and_services()
                 .values()
                 .filter_map(|app| {
                     let cells_in_lineage: BTreeSet<_> = app
@@ -3264,41 +3257,12 @@
             .filter_map(|cell| (!all_cells.contains(cell.id())).then_some(cell.id().clone()));
 
         // Find any DNAs from cleaned up cells which don't have representation in any cells
-<<<<<<< HEAD
-        // in any app. In other words, find the DNAs which are *only* represented in uninstalled apps.
-        let all_dnas: HashSet<_> = all_cells
-            .into_iter()
-            .map(|cell_id| cell_id.dna_hash().clone())
-            .collect();
-        let dnas_to_cleanup = cells_to_cleanup
-=======
         // in any installed app, so that we can remove their data from the databases.
         let dnas_to_purge = cells_to_cleanup
->>>>>>> cbb839b1
             .iter()
             .map(|cell| cell.id().dna_hash())
             .filter(|dna| !all_dnas.contains(dna));
 
-<<<<<<< HEAD
-        // For any unrepresented DNAs, clean up those DNA-specific databases
-        for dna_hash in dnas_to_cleanup {
-            futures::future::join_all(
-                self.spaces
-                    .get_all_authored_dbs(dna_hash)
-                    .unwrap()
-                    .iter()
-                    .map(|db| {
-                        db.write_async(|txn| -> DatabaseResult<usize> {
-                            Ok(txn.execute("DELETE FROM Action", ())?)
-                        })
-                        .instrument(tracing::info_span!("cleanup authored db", ?dna_hash))
-                        .boxed()
-                    }),
-            )
-            .await
-            .into_iter()
-            .collect::<Result<Vec<usize>, _>>()?;
-=======
         // Delete all data from authored databases which are longer installed
         for cell_id in cells_to_purge {
             let db = self
@@ -3319,7 +3283,6 @@
                 }
             }
         }
->>>>>>> cbb839b1
 
         // For any DNAs no longer represented in any installed app,
         // purge data from those DNA-specific databases
@@ -3329,26 +3292,12 @@
                     self.spaces
                         .dht_db(dna_hash)
                         .unwrap()
-<<<<<<< HEAD
-                        .write_async(|txn| {
-                            DatabaseResult::Ok(txn.execute("DELETE FROM Action", ())?)
-                        })
-                        .in_current_span()
-=======
                         .write_async(purge_data)
->>>>>>> cbb839b1
                         .boxed(),
                     self.spaces
                         .cache(dna_hash)
                         .unwrap()
-<<<<<<< HEAD
-                        .write_async(|txn| {
-                            DatabaseResult::Ok(txn.execute("DELETE FROM Action", ())?)
-                        })
-                        .in_current_span()
-=======
                         .write_async(purge_data)
->>>>>>> cbb839b1
                         .boxed(),
                     // TODO: also delete stale Wasms
                 ]
@@ -3662,6 +3611,7 @@
     }
 }
 
+#[tracing::instrument(skip_all)]
 fn purge_data(txn: &mut Transaction) -> DatabaseResult<()> {
     txn.execute("DELETE FROM DhtOp", ())?;
     txn.execute("DELETE FROM Action", ())?;
