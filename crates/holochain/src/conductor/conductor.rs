--- conflicted
+++ resolved
@@ -341,13 +341,10 @@
                     .expect_is_key_valid()
                     .returning(|_, _| box_fut_plain(Ok(true)));
 
-<<<<<<< HEAD
                 deepkey
                     .expect_key_mutation()
                     .returning(|_, _| box_fut_plain(Ok(())));
 
-=======
->>>>>>> e295c090
                 let app_store = MockAppStoreService::new();
 
                 *services = Some(ConductorServices {
