--- conflicted
+++ resolved
@@ -1437,6 +1437,7 @@
 /// Methods related to app installation and management
 mod app_impls {
     use holochain_types::deepkey_roundtrip_backward;
+    use kitsune_p2p_types::dependencies::lair_keystore_api::prelude::LairEntryInfo;
 
     use crate::conductor::state::is_app;
 
@@ -2006,48 +2007,68 @@
 
             let dst_tag = format!("{lair_tag}.{dst_tag_suffix}");
 
-            let result = self
+            let entry_info = self
                 .keystore()
                 .lair_client()
-                .derive_seed(
-                    lair_tag.clone().into(),
-                    None,
-                    dst_tag.clone().into(),
-                    None,
-                    derivation_path.clone().into_boxed_slice(),
-                )
+                .get_entry(dst_tag.clone().into())
                 .await;
-
-            let info = match result {
-                Err(err) => {
-                    // If the seed could not be derived, assume that this is because there was no device seed
-                    // to derive from and attempt to create a throwaway seed if that was set in the config
-                    if config.danger_generate_throwaway_device_seed {
-                        tracing::info!("Failed to derive seed from lair, falling back to random seed. This is to be expected. Error: {:?}", err);
-
-                        self.keystore()
-                            .lair_client()
-                            .new_seed(lair_tag.clone().into(), None, false)
-                            .await?;
-
-                        self.keystore()
-                            .lair_client()
-                            .derive_seed(
-                                lair_tag.into(),
-                                None,
-                                dst_tag.into(),
-                                None,
-                                derivation_path.into_boxed_slice(),
-                            )
-                            .await?
-                    } else {
-                        return Err(err.into());
+            let seed_info = match entry_info {
+                Ok(LairEntryInfo::Seed { seed_info, .. }) => {
+                    // If the seed already exists, we don't need to create it again.
+                    seed_info
+                }
+                Ok(_) => {
+                    return Err(ConductorError::other(
+                        "DPKI could not be installed because the device seed points to an entry in lair that is not a seed.",
+                    ));
+                }
+                // Errors on not found, so try to create the seed and if that fails because there's
+                // some issue connecting to Lair then we'll get the error from trying to derive the seed.
+                Err(_) => {
+                    let result = self
+                        .keystore()
+                        .lair_client()
+                        .derive_seed(
+                            lair_tag.clone().into(),
+                            None,
+                            dst_tag.clone().into(),
+                            None,
+                            derivation_path.clone().into_boxed_slice(),
+                        )
+                        .await;
+
+                    match result {
+                        Ok(info) => info,
+                        Err(err) => {
+                            // If the seed could not be derived, assume that this is because there was no device seed
+                            // to derive from and attempt to create a throwaway seed if that was set in the config
+                            if config.danger_generate_throwaway_device_seed {
+                                tracing::info!("Failed to derive seed from lair, falling back to random seed. This is to be expected. Error: {:?}", err);
+
+                                self.keystore()
+                                    .lair_client()
+                                    .new_seed(lair_tag.clone().into(), None, false)
+                                    .await?;
+
+                                self.keystore()
+                                    .lair_client()
+                                    .derive_seed(
+                                        lair_tag.into(),
+                                        None,
+                                        dst_tag.into(),
+                                        None,
+                                        derivation_path.into_boxed_slice(),
+                                    )
+                                    .await?
+                            } else {
+                                return Err(err.into());
+                            }
+                        }
                     }
                 }
-                Ok(info) => info,
             };
 
-            let seed = info.ed25519_pub_key.0.to_vec();
+            let seed = seed_info.ed25519_pub_key.0.to_vec();
             Ok(seed)
         }
     }
@@ -2593,7 +2614,6 @@
 
 /// Methods related to management of Conductor state
 mod service_impls {
-    use kitsune_p2p_types::dependencies::lair_keystore_api::prelude::LairEntryInfo;
     use super::*;
 
     impl Conductor {
@@ -2655,34 +2675,6 @@
                 // from the same device seed.
                 let derivation_path = [0].into();
 
-<<<<<<< HEAD
-            let entry_info = self.keystore().lair_client().get_entry(dst_tag.clone().into()).await;
-            let seed_info = match entry_info {
-                Ok(LairEntryInfo::Seed { seed_info, .. }) => {
-                    // If the seed already exists, we don't need to create it again.
-                    seed_info
-                }
-                Ok(_) => {
-                    return Err(ConductorError::other(
-                        "DPKI could not be installed because the device seed points to an entry in lair that is not a seed.",
-                    ));
-                }
-                // Errors on not found, so try to create the seed and if that fails because there's
-                // some issue connecting to Lair then we'll get the error from trying to derive the seed.
-                Err(_) => {
-                    self
-                        .keystore()
-                        .lair_client()
-                        .derive_seed(
-                            device_seed_lair_tag.clone().into(),
-                            None,
-                            dst_tag.into(),
-                            None,
-                            derivation_path,
-                        )
-                        .await?
-                }
-=======
                 let seed = self
                     .derive_from_device_seed_and_create_if_allowed(
                         device_seed_lair_tag,
@@ -2702,7 +2694,6 @@
 to `true` instead of instead of setting up a `device_seed_lair_tag`, but then you will lose the ability to recover 
 your agent keys if you lose access to your device. This is not recommended!!)
 "));
->>>>>>> 96c3786a
             };
 
             let cell_id = CellId::new(dna_hash.clone(), agent.clone());
