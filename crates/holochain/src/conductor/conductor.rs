#![deny(missing_docs)]
//! A Conductor is a dynamically changing group of [Cell]s.
//!
//! A Conductor can be managed:
//! - externally, via an [`AppInterfaceApi`](super::api::AppInterfaceApi)
//! - from within a [`Cell`](super::Cell), via [`CellConductorApi`](super::api::CellConductorApi)
//!
//! In normal use cases, a single Holochain user runs a single Conductor in a single process.
//! However, there's no reason we can't have multiple Conductors in a single process, simulating multiple
//! users in a testing environment.
//!
//! ```rust, no_run
//! async fn async_main () {
//! use holochain_state::test_utils::test_db_dir;
//! use holochain::conductor::{Conductor, ConductorBuilder};
//! let env_dir = test_db_dir();
//! let conductor: Conductor = ConductorBuilder::new()
//!    .test(env_dir.path(), &[])
//!    .await
//!    .unwrap();
//!
//! // conductors are cloneable
//! let conductor2 = conductor.clone();
//!
//! assert_eq!(conductor.list_dnas(), vec![]);
//! conductor.shutdown();
//!
//! # }
//! ```
//!

pub use self::share::RwShare;
use super::api::RealAppInterfaceApi;
use super::api::ZomeCall;
use super::config::AdminInterfaceConfig;
use super::config::InterfaceDriver;
use super::entry_def_store::get_entry_defs;
use super::error::ConductorError;
use super::interface::error::InterfaceResult;
use super::interface::websocket::spawn_admin_interface_tasks;
use super::interface::websocket::spawn_app_interface_task;
use super::interface::websocket::spawn_websocket_listener;
use super::interface::websocket::SIGNAL_BUFFER_SIZE;
use super::interface::AppInterfaceRuntime;
use super::interface::SignalBroadcaster;
use super::manager::TaskManagerResult;
use super::p2p_agent_store;
use super::p2p_agent_store::P2pBatch;
use super::p2p_agent_store::*;
use super::paths::DatabaseRootPath;
use super::ribosome_store::RibosomeStore;
use super::space::Space;
use super::space::Spaces;
use super::state::AppInterfaceConfig;
use super::state::AppInterfaceId;
use super::state::ConductorState;
use super::CellError;
use super::{api::RealAdminInterfaceApi, manager::TaskManagerClient};
use crate::conductor::cell::Cell;
use crate::conductor::config::ConductorConfig;
use crate::conductor::error::ConductorResult;
use crate::conductor::p2p_agent_store::get_single_agent_info;
use crate::conductor::p2p_agent_store::list_all_agent_info;
use crate::conductor::p2p_agent_store::query_peer_density;
use crate::core::queue_consumer::InitialQueueTriggers;
use crate::core::queue_consumer::QueueConsumerMap;
use crate::core::ribosome::guest_callback::post_commit::PostCommitArgs;
use crate::core::ribosome::guest_callback::post_commit::POST_COMMIT_CHANNEL_BOUND;
use crate::core::ribosome::guest_callback::post_commit::POST_COMMIT_CONCURRENT_LIMIT;
use crate::core::ribosome::RibosomeT;
use crate::core::workflow::ZomeCallResult;
use crate::{
    conductor::api::error::ConductorApiResult, core::ribosome::real_ribosome::RealRibosome,
};
pub use builder::*;
use futures::future;
use futures::future::FutureExt;
use futures::future::TryFutureExt;
use futures::stream::StreamExt;
use holo_hash::DnaHash;
use holochain_conductor_api::conductor::KeystoreConfig;
use holochain_conductor_api::AppInfo;
use holochain_conductor_api::AppStatusFilter;
use holochain_conductor_api::ClonedCell;
use holochain_conductor_api::FullIntegrationStateDump;
use holochain_conductor_api::FullStateDump;
use holochain_conductor_api::IntegrationStateDump;
use holochain_conductor_api::JsonDump;
use holochain_keystore::lair_keystore::spawn_lair_keystore;
use holochain_keystore::lair_keystore::spawn_lair_keystore_in_proc;
use holochain_keystore::test_keystore::spawn_test_keystore;
use holochain_keystore::MetaLairClient;
use holochain_p2p::actor::HolochainP2pRefToDna;
use holochain_p2p::event::HolochainP2pEvent;
use holochain_p2p::DnaHashExt;
use holochain_p2p::HolochainP2pDnaT;
use holochain_sqlite::sql::sql_cell::state_dump;
use holochain_state::host_fn_workspace::SourceChainWorkspace;
use holochain_state::nonce::witness_nonce;
use holochain_state::nonce::WitnessNonceResult;
use holochain_state::prelude::from_blob;
use holochain_state::prelude::StateMutationResult;
use holochain_state::prelude::StateQueryResult;
use holochain_state::prelude::*;
use holochain_state::source_chain;
use holochain_types::prelude::{test_keystore, wasm, *};
use kitsune_p2p::agent_store::AgentInfoSigned;
use kitsune_p2p_types::config::JOIN_NETWORK_TIMEOUT;
use rusqlite::Transaction;
use std::collections::{HashMap, HashSet};
use std::sync::atomic::AtomicBool;
use std::sync::Arc;
use tokio::sync::mpsc::error::SendError;
use tokio::task::JoinHandle;
use tracing::*;

#[cfg(any(test, feature = "test_utils"))]
use crate::core::queue_consumer::QueueTriggers;

pub use holochain_types::share;

mod builder;
pub use builder::*;

mod chc;
pub use chc::*;

pub use accessor_impls::*;
pub use app_impls::*;
pub use app_status_impls::*;
pub use cell_impls::*;
pub use clone_cell_impls::*;
pub use dna_impls::*;
pub use interface_impls::*;
pub use misc_impls::*;
pub use network_impls::*;
pub use scheduler_impls::*;
pub use startup_shutdown_impls::*;
pub use state_impls::*;

mod graft_records_onto_source_chain;

/// A list of Cells which failed to start, and why
pub type CellStartupErrors = Vec<(CellId, CellError)>;

/// Cloneable reference to a Conductor
pub type ConductorHandle = Arc<Conductor>;

/// The status of an installed Cell, which captures different phases of its lifecycle
#[derive(Debug, Clone, PartialEq, Eq)]
pub enum CellStatus {
    /// Kitsune knows about this Cell and it is considered fully "online"
    Joined,
    /// The Cell is on its way to being fully joined. It is a valid Cell from
    /// the perspective of the conductor, and can handle HolochainP2pEvents,
    /// but it is considered not to be fully running from the perspective of
    /// app status, i.e. if any app has a required Cell with this status,
    /// the app is considered to be in the Paused state.
    PendingJoin,

    /// The Cell is currently in the process of trying to join the network.
    Joining,
}

/// Declarative filter for CellStatus
pub type CellStatusFilter = CellStatus;

/// A [`Cell`] tracked by a Conductor, along with its [`CellStatus`]
struct CellItem {
    cell: Arc<Cell>,
    status: CellStatus,
}

impl CellItem {
    pub fn is_running(&self) -> bool {
        self.status == CellStatus::Joined
    }

    pub fn is_pending(&self) -> bool {
        self.status == CellStatus::PendingJoin
    }
}

#[allow(dead_code)]
pub(crate) type StopBroadcaster = task_motel::StopBroadcaster;
pub(crate) type StopReceiver = task_motel::StopListener;

/// A Conductor is a group of [Cell]s
pub struct Conductor {
    /// The collection of available, running cells associated with this Conductor
    running_cells: RwShare<HashMap<CellId, CellItem>>,

    /// The config used to create this Conductor
    pub config: ConductorConfig,

    /// The map of dna hash spaces.
    pub(crate) spaces: Spaces,

    /// Set to true when `conductor.shutdown()` has been called, so that other
    /// tasks can check on the shutdown status
    shutting_down: Arc<AtomicBool>,

    /// The admin websocket ports this conductor has open.
    /// This exists so that we can run tests and bind to port 0, and find out
    /// the dynamically allocated port later.
    admin_websocket_ports: RwShare<Vec<u16>>,

    /// Collection app interface data, keyed by id
    app_interfaces: RwShare<HashMap<AppInterfaceId, AppInterfaceRuntime>>,

    /// The interface to the task manager
    task_manager: TaskManagerClient,

    /// The JoinHandle for the long-running task which processes the outcomes of ended tasks,
    /// taking actions like disabling cells or shutting down the conductor on errors.
    /// It terminates only when the TaskManager and all of its tasks have ended and dropped.
    pub(crate) outcomes_task: RwShare<Option<JoinHandle<TaskManagerResult>>>,

    /// Placeholder for what will be the real DNA/Wasm cache
    ribosome_store: RwShare<RibosomeStore>,

    /// Access to private keys for signing and encryption.
    keystore: MetaLairClient,

    /// Handle to the network actor.
    holochain_p2p: holochain_p2p::HolochainP2pRef,

    post_commit: tokio::sync::mpsc::Sender<PostCommitArgs>,

    scheduler: Arc<parking_lot::Mutex<Option<tokio::task::JoinHandle<()>>>>,
}

impl Conductor {
    /// Create a conductor builder
    pub fn builder() -> ConductorBuilder {
        ConductorBuilder::new()
    }
}

/// Methods related to conductor startup/shutdown
mod startup_shutdown_impls {
    use crate::conductor::manager::{spawn_task_outcome_handler, OutcomeReceiver, OutcomeSender};

    use super::*;

    //-----------------------------------------------------------------------------
    /// Methods used by the [ConductorHandle]
    //-----------------------------------------------------------------------------
    impl Conductor {
        pub(crate) async fn witness_nonce_from_calling_agent(
            &self,
            agent: AgentPubKey,
            nonce: Nonce256Bits,
            expires: Timestamp,
        ) -> ConductorResult<WitnessNonceResult> {
            Ok(witness_nonce(
                &self.spaces.conductor_db,
                agent,
                nonce,
                Timestamp::now(),
                expires,
            )
            .await?)
        }

        #[allow(clippy::too_many_arguments)]
        pub(crate) fn new(
            config: ConductorConfig,
            ribosome_store: RwShare<RibosomeStore>,
            keystore: MetaLairClient,
            holochain_p2p: holochain_p2p::HolochainP2pRef,
            spaces: Spaces,
            post_commit: tokio::sync::mpsc::Sender<PostCommitArgs>,
            outcome_sender: OutcomeSender,
        ) -> Self {
            Self {
                spaces,
                running_cells: RwShare::new(HashMap::new()),
                config,
                shutting_down: Arc::new(AtomicBool::new(false)),
                app_interfaces: RwShare::new(HashMap::new()),
                task_manager: TaskManagerClient::new(outcome_sender),
                // Must be initialized later, since it requires an Arc<Conductor>
                outcomes_task: RwShare::new(None),
                admin_websocket_ports: RwShare::new(Vec::new()),
                scheduler: Arc::new(parking_lot::Mutex::new(None)),
                ribosome_store,
                keystore,
                holochain_p2p,
                post_commit,
            }
        }

        /// A gate to put at the top of public functions to ensure that work is not
        /// attempted after a shutdown has been issued
        pub fn check_running(&self) -> ConductorResult<()> {
            if self
                .shutting_down
                .load(std::sync::atomic::Ordering::Relaxed)
            {
                Err(ConductorError::ShuttingDown)
            } else {
                Ok(())
            }
        }

        /// Take ownership of the TaskManagerClient as well as the task which completes
        /// when all managed tasks have completed
        pub fn detach_task_management(&self) -> Option<JoinHandle<TaskManagerResult>> {
            self.outcomes_task.share_mut(|tm| tm.take())
        }

        /// Broadcasts the shutdown signal to all managed tasks
        /// and returns a future to await for shutdown to complete.
        pub fn shutdown(&self) -> JoinHandle<TaskManagerResult> {
            self.shutting_down
                .store(true, std::sync::atomic::Ordering::Relaxed);

            use ghost_actor::GhostControlSender;
            let ghost_shutdown = self.holochain_p2p.ghost_actor_shutdown_immediate();
            let mut tm = self.task_manager();
            let task = self.detach_task_management().expect("Attempting to shut down after already detaching task management or previous shutdown");
            tokio::task::spawn(async move {
                tracing::info!("Sending shutdown signal to all managed tasks.");
                let (_, _, r) = futures::join!(ghost_shutdown, tm.shutdown().boxed(), task,);
                r?
            })
        }

        pub(crate) async fn initialize_conductor(
            self: Arc<Self>,
            outcome_rx: OutcomeReceiver,
            admin_configs: Vec<AdminInterfaceConfig>,
        ) -> ConductorResult<CellStartupErrors> {
            self.load_dnas().await?;

            // Start the task manager
            self.outcomes_task.share_mut(|lock| {
                if lock.is_some() {
                    panic!("Cannot start task manager twice");
                }
                let task = spawn_task_outcome_handler(self.clone(), outcome_rx);
                *lock = Some(task);
            });

            self.clone().add_admin_interfaces(admin_configs).await?;
            self.clone().startup_app_interfaces().await?;

            // We don't care what fx are returned here, since all cells need to
            // be spun up
            let _ = self.start_paused_apps().await?;

            self.process_app_status_fx(AppStatusFx::SpinUp, None).await
        }
    }
}

/// Methods related to conductor interfaces
mod interface_impls {

    use super::*;

    impl Conductor {
        /// Spawn all admin interface tasks, register them with the TaskManager,
        /// and modify the conductor accordingly, based on the config passed in
        pub(crate) async fn add_admin_interfaces(
            self: Arc<Self>,
            configs: Vec<AdminInterfaceConfig>,
        ) -> ConductorResult<()> {
            let admin_api = RealAdminInterfaceApi::new(self.clone());
            let tm = self.task_manager();

            // Closure to process each admin config item
            let spawn_from_config = |AdminInterfaceConfig { driver, .. }| {
                let admin_api = admin_api.clone();
                let tm = tm.clone();
                async move {
                    match driver {
                        InterfaceDriver::Websocket { port } => {
                            let (listener_handle, listener) =
                                spawn_websocket_listener(port).await?;
                            let port = listener_handle.local_addr().port().unwrap_or(port);
                            spawn_admin_interface_tasks(
                                tm.clone(),
                                listener_handle,
                                listener,
                                admin_api.clone(),
                                port,
                            );

                            InterfaceResult::Ok(port)
                        }
                    }
                }
            };

            // spawn interface tasks, collect their JoinHandles,
            // panic on errors.
            let ports: Result<Vec<_>, _> =
                future::join_all(configs.into_iter().map(spawn_from_config))
                    .await
                    .into_iter()
                    .collect();
            // Exit if the admin interfaces fail to be created
            let ports = ports.map_err(Box::new)?;

            for p in ports {
                self.add_admin_port(p);
            }
            Ok(())
        }

        /// Spawn a new app interface task, register it with the TaskManager,
        /// and modify the conductor accordingly, based on the config passed in
        /// which is just a networking port number (or 0 to auto-select one).
        /// Returns the given or auto-chosen port number if giving an Ok Result
        pub async fn add_app_interface(
            self: Arc<Self>,
            port: either::Either<u16, AppInterfaceId>,
        ) -> ConductorResult<u16> {
            let interface_id = match port {
                either::Either::Left(port) => AppInterfaceId::new(port),
                either::Either::Right(id) => id,
            };
            let port = interface_id.port();
            tracing::debug!("Attaching interface {}", port);
            let app_api = RealAppInterfaceApi::new(self.clone());
            // This receiver is thrown away because we can produce infinite new
            // receivers from the Sender
            let (signal_tx, _r) = tokio::sync::broadcast::channel(SIGNAL_BUFFER_SIZE);

            let tm = self.task_manager();

            // TODO: RELIABILITY: Handle this task by restarting it if it fails and log the error
            let port = spawn_app_interface_task(tm.clone(), port, app_api, signal_tx.clone())
                .await
                .map_err(Box::new)?;
            let interface = AppInterfaceRuntime::Websocket { signal_tx };

            self.app_interfaces.share_mut(|app_interfaces| {
                if app_interfaces.contains_key(&interface_id) {
                    return Err(ConductorError::AppInterfaceIdCollision(
                        interface_id.clone(),
                    ));
                }

                app_interfaces.insert(interface_id.clone(), interface);
                Ok(())
            })?;
            let config = AppInterfaceConfig::websocket(port);
            self.update_state(|mut state| {
                state.app_interfaces.insert(interface_id, config);
                Ok(state)
            })
            .await?;
            tracing::debug!("App interface added at port: {}", port);
            Ok(port)
        }

        /// Returns a port which is guaranteed to have a websocket listener with an Admin interface
        /// on it. Useful for specifying port 0 and letting the OS choose a free port.
        pub fn get_arbitrary_admin_websocket_port(&self) -> Option<u16> {
            self.admin_websocket_ports.share_ref(|p| p.first().copied())
        }

        /// Give a list of networking ports taken up as running app interface tasks
        pub async fn list_app_interfaces(&self) -> ConductorResult<Vec<u16>> {
            Ok(self
                .get_state()
                .await?
                .app_interfaces
                .values()
                .map(|config| config.driver.port())
                .collect())
        }

        /// Start all app interfaces currently in state.
        /// This should only be run at conductor initialization.
        #[allow(irrefutable_let_patterns)]
        pub(crate) async fn startup_app_interfaces(self: Arc<Self>) -> ConductorResult<()> {
            for id in self.get_state().await?.app_interfaces.keys().cloned() {
                tracing::debug!("Starting up app interface: {:?}", id);
                let _ = self.clone().add_app_interface(either::Right(id)).await?;
            }
            Ok(())
        }
    }
}

/// DNA-related methods
mod dna_impls {

    use super::*;

    impl Conductor {
        /// Get the list of hashes of installed Dnas in this Conductor
        pub fn list_dnas(&self) -> Vec<DnaHash> {
            self.ribosome_store().share_ref(|ds| ds.list())
        }

        /// Get a [`DnaDef`](holochain_types::prelude::DnaDef) from the [`RibosomeStore`](crate::conductor::ribosome_store::RibosomeStore)
        pub fn get_dna_def(&self, hash: &DnaHash) -> Option<DnaDef> {
            self.ribosome_store().share_ref(|ds| ds.get_dna_def(hash))
        }

        /// Get a [`DnaFile`](holochain_types::dna::DnaFile) from the [`RibosomeStore`](crate::conductor::ribosome_store::RibosomeStore)
        pub fn get_dna_file(&self, hash: &DnaHash) -> Option<DnaFile> {
            self.ribosome_store().share_ref(|ds| ds.get_dna_file(hash))
        }

        /// Get an [`EntryDef`](holochain_zome_types::EntryDef) from the [`EntryDefBufferKey`](holochain_types::dna::EntryDefBufferKey)
        pub fn get_entry_def(&self, key: &EntryDefBufferKey) -> Option<EntryDef> {
            self.ribosome_store().share_ref(|ds| ds.get_entry_def(key))
        }

        /// Create a hash map of all existing DNA definitions, mapped to cell
        /// ids.
        pub fn get_dna_definitions(
            &self,
            app: &InstalledApp,
        ) -> ConductorResult<HashMap<CellId, DnaDefHashed>> {
            let mut dna_defs = HashMap::new();
            for cell_id in app.all_cells() {
                let ribosome = self.get_ribosome(cell_id.dna_hash())?;
                let dna_def = ribosome.dna_def();
                dna_defs.insert(cell_id.to_owned(), dna_def.to_owned());
            }
            Ok(dna_defs)
        }

        pub(crate) async fn register_dna_wasm(
            &self,
            ribosome: RealRibosome,
        ) -> ConductorResult<Vec<(EntryDefBufferKey, EntryDef)>> {
            let is_full_wasm_dna = ribosome
                .dna_def()
                .all_zomes()
                .all(|(_, zome_def)| matches!(zome_def, ZomeDef::Wasm(_)));

            // Only install wasm if the DNA is composed purely of WasmZomes (no InlineZomes)
            if is_full_wasm_dna {
                Ok(self.put_wasm(ribosome).await?)
            } else {
                Ok(Vec::with_capacity(0))
            }
        }

        pub(crate) fn register_dna_entry_defs(
            &self,
            entry_defs: Vec<(EntryDefBufferKey, EntryDef)>,
        ) {
            self.ribosome_store
                .share_mut(|d| d.add_entry_defs(entry_defs));
        }

        pub(crate) fn add_ribosome_to_store(&self, ribosome: RealRibosome) {
            self.ribosome_store.share_mut(|d| d.add_ribosome(ribosome));
        }

        pub(crate) async fn load_wasms_into_dna_files(
            &self,
        ) -> ConductorResult<(
            impl IntoIterator<Item = (DnaHash, RealRibosome)>,
            impl IntoIterator<Item = (EntryDefBufferKey, EntryDef)>,
        )> {
            let db = &self.spaces.wasm_db;

            // Load out all dna defs
            let (wasms, defs) = db
                .async_reader(move |txn| {
                    // Get all the dna defs.
                    let dna_defs: Vec<_> = holochain_state::dna_def::get_all(&txn)?
                        .into_iter()
                        .collect();

                    // Gather all the unique wasms.
                    let unique_wasms = dna_defs
                        .iter()
                        .flat_map(|dna_def| {
                            dna_def
                                .all_zomes()
                                .map(|(zome_name, zome)| Ok(zome.wasm_hash(zome_name)?))
                        })
                        .collect::<ConductorResult<HashSet<_>>>()?;

                    // Get the code for each unique wasm.
                    let wasms = unique_wasms
                        .into_iter()
                        .map(|wasm_hash| {
                            holochain_state::wasm::get(&txn, &wasm_hash)?
                                .map(|hashed| hashed.into_content())
                                .ok_or(ConductorError::WasmMissing)
                                .map(|wasm| (wasm_hash, wasm))
                        })
                        .collect::<ConductorResult<HashMap<_, _>>>()?;
                    let wasms = holochain_state::dna_def::get_all(&txn)?
                        .into_iter()
                        .map(|dna_def| {
                            // Load all wasms for each dna_def from the wasm db into memory
                            let wasms = dna_def.all_zomes().filter_map(|(zome_name, zome)| {
                                let wasm_hash = zome.wasm_hash(zome_name).ok()?;
                                // Note this is a cheap arc clone.
                                wasms.get(&wasm_hash).cloned()
                            });
                            let wasms = wasms.collect::<Vec<_>>();
                            (dna_def, wasms)
                        })
                        // This needs to happen due to the environment not being Send
                        .collect::<Vec<_>>();
                    let defs = holochain_state::entry_def::get_all(&txn)?;
                    ConductorResult::Ok((wasms, defs))
                })
                .await?;
            // try to join all the tasks and return the list of dna files
            let wasms = wasms.into_iter().map(|(dna_def, wasms)| async move {
                let dna_file = DnaFile::new(dna_def.into_content(), wasms).await;
                let ribosome = RealRibosome::new(dna_file)?;
                ConductorResult::Ok((ribosome.dna_hash().clone(), ribosome))
            });
            let dnas = futures::future::try_join_all(wasms).await?;
            Ok((dnas, defs))
        }

        /// Get the root environment directory.
        pub fn root_db_dir(&self) -> &DatabaseRootPath {
            &self.spaces.db_dir
        }

        /// Get the keystore.
        pub fn keystore(&self) -> &MetaLairClient {
            &self.keystore
        }

        /// Get a reference to the conductor's HolochainP2p.
        pub fn holochain_p2p(&self) -> &holochain_p2p::HolochainP2pRef {
            &self.holochain_p2p
        }

        /// Remove cells from the cell map in the Conductor
        pub(crate) async fn remove_cells(&self, cell_ids: &[CellId]) {
            let to_cleanup: Vec<_> = self.running_cells.share_mut(|cells| {
                cell_ids
                    .iter()
                    .filter_map(|cell_id| cells.remove(cell_id).map(|c| (cell_id, c)))
                    .collect()
            });
            self.running_cells.share_ref(|cells| dbg!(cells.len()));

            for (cell_id, item) in to_cleanup {
                if let Err(err) = item.cell.cleanup().await {
                    tracing::error!("Error cleaning up Cell: {:?}\nCellId: {}", err, cell_id);
                }
            }
        }

        /// Restart every paused app
        pub(crate) async fn start_paused_apps(&self) -> ConductorResult<AppStatusFx> {
            let (_, delta) = self
                .update_state_prime(|mut state| {
                    let ids = state.paused_apps().map(first).cloned().collect::<Vec<_>>();
                    if !ids.is_empty() {
                        tracing::info!("Restarting {} paused apps: {:#?}", ids.len(), ids);
                    }
                    let deltas: Vec<AppStatusFx> = ids
                        .into_iter()
                        .map(|id| {
                            state
                                .transition_app_status(&id, AppStatusTransition::Start)
                                .map(second)
                        })
                        .collect::<Result<Vec<_>, _>>()?;
                    let delta = deltas
                        .into_iter()
                        .fold(AppStatusFx::default(), AppStatusFx::combine);
                    Ok((state, delta))
                })
                .await?;
            Ok(delta)
        }

        pub(crate) async fn put_wasm(
            &self,
            ribosome: RealRibosome,
        ) -> ConductorResult<Vec<(EntryDefBufferKey, EntryDef)>> {
            let dna_def = ribosome.dna_def().clone();
            let code = ribosome.dna_file().code().clone().into_values();
            let zome_defs = get_entry_defs(ribosome).await?;
            self.put_wasm_code(dna_def, code, zome_defs).await
        }

        pub(crate) async fn put_wasm_code(
            &self,
            dna: DnaDefHashed,
            code: impl Iterator<Item = wasm::DnaWasm>,
            zome_defs: Vec<(EntryDefBufferKey, EntryDef)>,
        ) -> ConductorResult<Vec<(EntryDefBufferKey, EntryDef)>> {
            // TODO: PERF: This loop might be slow
            let wasms = futures::future::join_all(code.map(DnaWasmHashed::from_content)).await;

            self.spaces
                .wasm_db
                .async_commit({
                    let zome_defs = zome_defs.clone();
                    move |txn| {
                        for dna_wasm in wasms {
                            if !holochain_state::wasm::contains(txn, dna_wasm.as_hash())? {
                                holochain_state::wasm::put(txn, dna_wasm)?;
                            }
                        }

                        for (key, entry_def) in zome_defs.clone() {
                            holochain_state::entry_def::put(txn, key, &entry_def)?;
                        }

                        if !holochain_state::dna_def::contains(txn, dna.as_hash())? {
                            holochain_state::dna_def::put(txn, dna.into_content())?;
                        }
                        StateMutationResult::Ok(())
                    }
                })
                .await?;

            Ok(zome_defs)
        }

        pub(crate) async fn load_dnas(&self) -> ConductorResult<()> {
            let (ribosomes, entry_defs) = self.load_wasms_into_dna_files().await?;
            self.ribosome_store().share_mut(|ds| {
                ds.add_ribosomes(ribosomes);
                ds.add_entry_defs(entry_defs);
            });
            Ok(())
        }

        /// Install a [`DnaFile`](holochain_types::dna::DnaFile) in this Conductor
        pub async fn register_dna(&self, dna: DnaFile) -> ConductorResult<()> {
            let ribosome = RealRibosome::new(dna)?;
            let entry_defs = self.register_dna_wasm(ribosome.clone()).await?;
            self.register_dna_entry_defs(entry_defs);
            self.add_ribosome_to_store(ribosome);
            Ok(())
        }
    }
}

/// Network-related methods
mod network_impls {
    use holochain_conductor_api::NetworkInfo;
    use holochain_p2p::HolochainP2pSender;

    use super::*;

    impl Conductor {
        /// Get signed agent info from the conductor
        pub async fn get_agent_infos(
            &self,
            cell_id: Option<CellId>,
        ) -> ConductorApiResult<Vec<AgentInfoSigned>> {
            match cell_id {
                Some(c) => {
                    let (d, a) = c.into_dna_and_agent();
                    let db = self.p2p_agents_db(&d);
                    Ok(get_single_agent_info(db.into(), d, a)
                        .await?
                        .map(|a| vec![a])
                        .unwrap_or_default())
                }
                None => {
                    let mut out = Vec::new();
                    // collecting so the mutex lock can close
                    let envs = self.spaces.get_from_spaces(|s| s.p2p_agents_db.clone());
                    for db in envs {
                        out.append(&mut all_agent_infos(db.into()).await?);
                    }
                    Ok(out)
                }
            }
        }

        pub(crate) async fn prune_p2p_agents_db(&self) -> ConductorResult<()> {
            use holochain_p2p::AgentPubKeyExt;

            let mut space_to_agents = HashMap::new();

            for cell in self.running_cells.share_ref(|c| {
                <Result<_, one_err::OneErr>>::Ok(c.keys().cloned().collect::<Vec<_>>())
            })? {
                space_to_agents
                    .entry(cell.dna_hash().clone())
                    .or_insert_with(Vec::new)
                    .push(cell.agent_pubkey().to_kitsune());
            }

            for (space, agents) in space_to_agents {
                let db = self.spaces.p2p_agents_db(&space)?;
                p2p_prune(&db, agents).await?;
            }

            Ok(())
        }

        pub(crate) async fn network_info(
            &self,
            dnas: &[DnaHash],
        ) -> ConductorResult<Vec<NetworkInfo>> {
            futures::future::join_all(dnas.iter().map(|dna| async move {
                let d = self.holochain_p2p.get_diagnostics(dna.clone()).await?;
                let fetch_queue_info = d.fetch_queue.info([dna.to_kitsune()].into_iter().collect());
                ConductorResult::Ok(NetworkInfo { fetch_queue_info })
            }))
            .await
            .into_iter()
            .collect::<Result<Vec<_>, _>>()
        }

        #[instrument(skip(self))]
        pub(crate) async fn dispatch_holochain_p2p_event(
            &self,
            event: holochain_p2p::event::HolochainP2pEvent,
        ) -> ConductorApiResult<()> {
            use HolochainP2pEvent::*;
            let dna_hash = event.dna_hash().clone();
            trace!(dispatch_event = ?event);
            match event {
                PutAgentInfoSigned {
                    peer_data, respond, ..
                } => {
                    let sender = self.p2p_batch_sender(&dna_hash);
                    let (result_sender, response) = tokio::sync::oneshot::channel();
                    let _ = sender
                        .send(P2pBatch {
                            peer_data,
                            result_sender,
                        })
                        .await;
                    let res = match response.await {
                        Ok(r) => r.map_err(holochain_p2p::HolochainP2pError::other),
                        Err(e) => Err(holochain_p2p::HolochainP2pError::other(e)),
                    };
                    respond.respond(Ok(async move { res }.boxed().into()));
                }
                QueryAgentInfoSigned {
                    kitsune_space,
                    agents,
                    respond,
                    ..
                } => {
                    let db = { self.p2p_agents_db(&dna_hash) };
                    let res = list_all_agent_info(db.into(), kitsune_space)
                        .await
                        .map(|infos| match agents {
                            Some(agents) => infos
                                .into_iter()
                                .filter(|info| agents.contains(&info.agent))
                                .collect(),
                            None => infos,
                        })
                        .map_err(holochain_p2p::HolochainP2pError::other);
                    respond.respond(Ok(async move { res }.boxed().into()));
                }
                QueryGossipAgents {
                    since_ms,
                    until_ms,
                    arc_set,
                    respond,
                    ..
                } => {
                    use holochain_sqlite::db::AsP2pAgentStoreConExt;
                    let db = { self.p2p_agents_db(&dna_hash) };
                    let permit = db.conn_permit().await;
                    let res = tokio::task::spawn_blocking(move || {
                        let mut conn = db.with_permit(permit)?;
                        conn.p2p_gossip_query_agents(since_ms, until_ms, (*arc_set).clone())
                    })
                    .await;
                    let res = res
                        .map_err(holochain_p2p::HolochainP2pError::other)
                        .and_then(|r| r.map_err(holochain_p2p::HolochainP2pError::other));
                    respond.respond(Ok(async move { res }.boxed().into()));
                }
                QueryAgentInfoSignedNearBasis {
                    kitsune_space,
                    basis_loc,
                    limit,
                    respond,
                    ..
                } => {
                    let db = { self.p2p_agents_db(&dna_hash) };
                    let res = list_all_agent_info_signed_near_basis(
                        db.into(),
                        kitsune_space,
                        basis_loc,
                        limit,
                    )
                    .await
                    .map_err(holochain_p2p::HolochainP2pError::other);
                    respond.respond(Ok(async move { res }.boxed().into()));
                }
                QueryPeerDensity {
                    kitsune_space,
                    dht_arc,
                    respond,
                    ..
                } => {
                    let cutoff = self
                        .get_config()
                        .network
                        .clone()
                        .unwrap_or_default()
                        .tuning_params
                        .danger_gossip_recent_threshold();
                    let topo = self
                        .get_dna_def(&dna_hash)
                        .ok_or_else(|| DnaError::DnaMissing(dna_hash.clone()))?
                        .topology(cutoff);
                    let db = { self.p2p_agents_db(&dna_hash) };
                    let res = query_peer_density(db.into(), topo, kitsune_space, dht_arc)
                        .await
                        .map_err(holochain_p2p::HolochainP2pError::other);
                    respond.respond(Ok(async move { res }.boxed().into()));
                }
                SignNetworkData {
                    respond,
                    to_agent,
                    data,
                    ..
                } => {
                    let signature = to_agent.sign_raw(self.keystore(), data.into()).await?;
                    respond.respond(Ok(async move { Ok(signature) }.boxed().into()));
                }
                HolochainP2pEvent::CallRemote { .. }
                | CountersigningSessionNegotiation { .. }
                | Get { .. }
                | GetMeta { .. }
                | GetLinks { .. }
                | GetAgentActivity { .. }
                | MustGetAgentActivity { .. }
                | ValidationReceiptReceived { .. } => {
                    let cell_id =
                        CellId::new(event.dna_hash().clone(), event.target_agents().clone());
                    let cell = self.cell_by_id(&cell_id)?;
                    cell.handle_holochain_p2p_event(event).await?;
                }
                Publish {
                    dna_hash,
                    respond,
                    request_validation_receipt,
                    countersigning_session,
                    ops,
                    ..
                } => {
                    async {
                        let res = self
                            .spaces
                            .handle_publish(
                                &dna_hash,
                                request_validation_receipt,
                                countersigning_session,
                                ops,
                            )
                            .await
                            .map_err(holochain_p2p::HolochainP2pError::other);
                        respond.respond(Ok(async move { res }.boxed().into()));
                    }
                    .instrument(debug_span!("handle_publish"))
                    .await;
                }
                FetchOpData {
                    respond,
                    query,
                    dna_hash,
                    ..
                } => {
                    async {
                        let res = self
                            .spaces
                            .handle_fetch_op_data(&dna_hash, query)
                            .await
                            .map_err(holochain_p2p::HolochainP2pError::other);
                        respond.respond(Ok(async move { res }.boxed().into()));
                    }
                    .instrument(debug_span!("handle_fetch_op_data"))
                    .await;
                }

                HolochainP2pEvent::QueryOpHashes {
                    dna_hash,
                    window,
                    max_ops,
                    include_limbo,
                    arc_set,
                    respond,
                    ..
                } => {
                    let res = self
                        .spaces
                        .handle_query_op_hashes(&dna_hash, arc_set, window, max_ops, include_limbo)
                        .await
                        .map_err(holochain_p2p::HolochainP2pError::other);

                    respond.respond(Ok(async move { res }.boxed().into()));
                }
            }
            Ok(())
        }

        /// Invoke a zome function on a Cell
        pub async fn call_zome(&self, call: ZomeCall) -> ConductorApiResult<ZomeCallResult> {
            let cell = self.cell_by_id(&call.cell_id)?;
            Ok(cell.call_zome(call, None).await?)
        }

        pub(crate) async fn call_zome_with_workspace(
            &self,
            call: ZomeCall,
            workspace_lock: SourceChainWorkspace,
        ) -> ConductorApiResult<ZomeCallResult> {
            debug!(cell_id = ?call.cell_id);
            let cell = self.cell_by_id(&call.cell_id)?;
            Ok(cell.call_zome(call, Some(workspace_lock)).await?)
        }
    }
}

/// Methods related to app installation and management
mod app_impls {

    use super::*;
    impl Conductor {
        pub(crate) async fn install_app(
            self: Arc<Self>,
            installed_app_id: InstalledAppId,
            cell_data: Vec<(InstalledCell, Option<MembraneProof>)>,
        ) -> ConductorResult<()> {
            crate::conductor::conductor::genesis_cells(
                self.clone(),
                cell_data
                    .iter()
                    .map(|(c, p)| (c.as_id().clone(), p.clone()))
                    .collect(),
            )
            .await?;

            let cell_data = cell_data.into_iter().map(|(c, _)| c);
            let app = InstalledAppCommon::new_legacy(installed_app_id, cell_data)?;

            // Update the db
            let _ = self.add_disabled_app_to_db(app).await?;

            Ok(())
        }

        /// Install DNAs and set up Cells as specified by an AppBundle
        pub async fn install_app_bundle(
            self: Arc<Self>,
            payload: InstallAppPayload,
        ) -> ConductorResult<StoppedApp> {
            let InstallAppPayload {
                source,
                agent_key,
                installed_app_id,
                membrane_proofs,
                network_seed,
            } = payload;

            let bundle: AppBundle = {
                let original_bundle = source.resolve().await?;
                if let Some(network_seed) = network_seed {
                    let mut manifest = original_bundle.manifest().to_owned();
                    manifest.set_network_seed(network_seed);
                    AppBundle::from(original_bundle.into_inner().update_manifest(manifest)?)
                } else {
                    original_bundle
                }
            };

            let installed_app_id =
                installed_app_id.unwrap_or_else(|| bundle.manifest().app_name().to_owned());
            let ops = bundle
                .resolve_cells(agent_key.clone(), DnaGamut::placeholder(), membrane_proofs)
                .await?;

            let cells_to_create = ops.cells_to_create();

            for (dna, _) in ops.dnas_to_register {
                self.clone().register_dna(dna).await?;
            }

            crate::conductor::conductor::genesis_cells(self.clone(), cells_to_create).await?;

            let roles = ops.role_assignments;
            let app = InstalledAppCommon::new(installed_app_id, agent_key, roles)?;

            // Update the db
            let stopped_app = self.add_disabled_app_to_db(app).await?;

            Ok(stopped_app)
        }

        /// Uninstall an app
        #[tracing::instrument(skip(self))]
        pub async fn uninstall_app(
            self: Arc<Self>,
            installed_app_id: &InstalledAppId,
        ) -> ConductorResult<()> {
            let self_clone = self.clone();
            let app = self.remove_app_from_db(installed_app_id).await?;
            tracing::debug!(msg = "Removed app from db.", app = ?app);

            // Remove cells which may now be dangling due to the removed app
            self_clone
                .process_app_status_fx(AppStatusFx::SpinDown, None)
                .await?;
            Ok(())
        }

        /// List active AppIds
        pub async fn list_running_apps(&self) -> ConductorResult<Vec<InstalledAppId>> {
            let state = self.get_state().await?;
            Ok(state.running_apps().map(|(id, _)| id).cloned().collect())
        }

        /// List Apps with their information
        pub async fn list_apps(
            &self,
            status_filter: Option<AppStatusFilter>,
        ) -> ConductorResult<Vec<AppInfo>> {
            use AppStatusFilter::*;
            let conductor_state = self.get_state().await?;

            let apps_ids: Vec<&String> = match status_filter {
                Some(Enabled) => conductor_state.enabled_apps().map(|(id, _)| id).collect(),
                Some(Disabled) => conductor_state.disabled_apps().map(|(id, _)| id).collect(),
                Some(Running) => conductor_state.running_apps().map(|(id, _)| id).collect(),
                Some(Stopped) => conductor_state.stopped_apps().map(|(id, _)| id).collect(),
                Some(Paused) => conductor_state.paused_apps().map(|(id, _)| id).collect(),
                None => conductor_state.installed_apps().keys().collect(),
            };

            let app_infos: Vec<AppInfo> = apps_ids
                .into_iter()
                .map(|app_id| self.get_app_info_inner(app_id, &conductor_state))
                .collect::<Result<Vec<_>, _>>()?
                .into_iter()
                .flatten()
                .collect();

            Ok(app_infos)
        }

        /// Get the IDs of all active installed Apps which use this Cell
        pub async fn list_running_apps_for_dependent_cell_id(
            &self,
            cell_id: &CellId,
        ) -> ConductorResult<HashSet<InstalledAppId>> {
            Ok(self
                .get_state()
                .await?
                .running_apps()
                .filter(|(_, v)| v.all_cells().any(|i| i == cell_id))
                .map(|(k, _)| k)
                .cloned()
                .collect())
        }

        /// Find the ID of the first active installed App which uses this Cell
        pub async fn find_cell_with_role_alongside_cell(
            &self,
            cell_id: &CellId,
            role_name: &RoleName,
        ) -> ConductorResult<Option<CellId>> {
            Ok(self
                .get_state()
                .await?
                .running_apps()
                .find(|(_, running_app)| running_app.all_cells().any(|i| i == cell_id))
                .and_then(|(_, running_app)| {
                    running_app
                        .into_common()
                        .role(role_name)
                        .ok()
                        .map(|role| role.cell_id())
                        .cloned()
                }))
        }

        /// Get the IDs of all active installed Apps which use this Dna
        pub async fn list_running_apps_for_dependent_dna_hash(
            &self,
            dna_hash: &DnaHash,
        ) -> ConductorResult<HashSet<InstalledAppId>> {
            Ok(self
                .get_state()
                .await?
                .running_apps()
                .filter(|(_, v)| v.all_cells().any(|i| i.dna_hash() == dna_hash))
                .map(|(k, _)| k)
                .cloned()
                .collect())
        }

        /// Get info about an installed App, regardless of status
        pub async fn get_app_info(
            &self,
            installed_app_id: &InstalledAppId,
        ) -> ConductorResult<Option<AppInfo>> {
            let state = self.get_state().await?;
            let maybe_app_info = self.get_app_info_inner(installed_app_id, &state)?;
            Ok(maybe_app_info)
        }

        fn get_app_info_inner(
            &self,
            app_id: &InstalledAppId,
            state: &ConductorState,
        ) -> ConductorResult<Option<AppInfo>> {
            match state.installed_apps().get(app_id) {
                None => Ok(None),
                Some(app) => {
                    let dna_definitions = self.get_dna_definitions(app)?;
                    Ok(Some(AppInfo::from_installed_app(app, &dna_definitions)))
                }
            }
        }
    }
}

/// Methods related to cell access
mod cell_impls {
    use super::*;
    impl Conductor {
        pub(crate) fn cell_by_id(&self, cell_id: &CellId) -> ConductorResult<Arc<Cell>> {
            let cell = self
                .running_cells
                .share_ref(|c| c.get(cell_id).map(|i| i.cell.clone()))
                .ok_or_else(|| ConductorError::CellMissing(cell_id.clone()))?;
            Ok(cell)
        }

        /// Iterator over only the cells which are fully running. Generally used
        /// to handle conductor interface requests
        pub fn running_cell_ids(&self) -> HashSet<CellId> {
            self.running_cells.share_ref(|c| {
                c.iter()
                    .filter_map(|(id, item)| {
                        if item.is_running() {
                            Some(id.clone())
                        } else {
                            None
                        }
                    })
                    .collect()
            })
        }

        /// List CellIds for Cells which match a status filter
        pub fn list_cell_ids(&self, filter: Option<CellStatusFilter>) -> Vec<CellId> {
            self.running_cells.share_ref(|cells| {
                cells
                    .iter()
                    .filter_map(|(id, cell)| {
                        let matches = filter
                            .as_ref()
                            .map(|status| cell.status == *status)
                            .unwrap_or(true);
                        if matches {
                            Some(id)
                        } else {
                            None
                        }
                    })
                    .cloned()
                    .collect()
            })
        }
    }
}

/// Methods related to clone cell management
mod clone_cell_impls {
<<<<<<< HEAD
    use holochain_conductor_api::CellInfo;
    use itertools::Itertools;
=======
    use holochain_conductor_api::ClonedCell;
>>>>>>> f6d87d57

    use super::*;

    impl Conductor {
        /// Create a new cell in an existing app based on an existing DNA.
        ///
        /// # Returns
        ///
        /// A struct with the created cell's clone id and cell id.
        pub async fn create_clone_cell(
            self: Arc<Self>,
            payload: CreateCloneCellPayload,
        ) -> ConductorResult<ClonedCell> {
            let CreateCloneCellPayload {
                app_id,
                role_name,
                modifiers,
                membrane_proof,
                name,
            } = payload;
            if !modifiers.has_some_option_set() {
                return Err(ConductorError::CloneCellError(
                    "neither network_seed nor properties nor origin_time provided for clone cell"
                        .to_string(),
                ));
            }
            let state = self.get_state().await?;
            let app = state.get_app(&app_id)?;

            app.provisioned_cells()
                .find(|(app_role_name, _)| **app_role_name == role_name)
                .ok_or_else(|| {
                    let role_names = app
                        .provisioned_cells()
                        .map(|(role_name, _)| format!("'{}'", role_name))
                        .join(", ");

                    ConductorError::CloneCellError(format!(
                        "no base cell found for provided role id. Available role names are: ({})",
                        role_names
                    ))
                })?;

            // add cell to app
            let clone_cell = self
                .add_clone_cell_to_app(
                    app_id.clone(),
                    role_name.clone(),
                    modifiers.serialized()?,
                    name,
                )
                .await?;

            // run genesis on cloned cell
            let cells = vec![(clone_cell.cell_id.clone(), membrane_proof)];
            crate::conductor::conductor::genesis_cells(self.clone(), cells).await?;
            self.create_and_add_initialized_cells_for_running_apps(Some(&app_id))
                .await?;
            Ok(clone_cell)
        }

        /// Disable a clone cell.
        pub(crate) async fn disable_clone_cell(
            &self,
            DisableCloneCellPayload {
                app_id,
                clone_cell_id,
            }: &DisableCloneCellPayload,
        ) -> ConductorResult<()> {
            let (_, removed_cell_id) = self
                .update_state_prime({
                    let app_id = app_id.to_owned();
                    let clone_cell_id = clone_cell_id.to_owned();
                    move |mut state| {
                        let app = state.get_app_mut(&app_id)?;
                        let clone_id = app.get_clone_id(&clone_cell_id)?;
                        let cell_id = app.get_clone_cell_id(&clone_cell_id)?;
                        app.disable_clone_cell(&clone_id)?;
                        Ok((state, cell_id))
                    }
                })
                .await?;
            self.remove_cells(&[removed_cell_id]).await;
            Ok(())
        }

        /// Enable a disabled clone cell.
        pub async fn enable_clone_cell(
            self: Arc<Self>,
            payload: &EnableCloneCellPayload,
        ) -> ConductorResult<ClonedCell> {
            let conductor = self.clone();
            let (_, enabled_cell) = self
                .update_state_prime({
                    let app_id = payload.app_id.to_owned();
                    let clone_cell_id = payload.clone_cell_id.to_owned();
                    move |mut state| {
                        let app = state.get_app_mut(&app_id)?;
                        let clone_id = app.get_disabled_clone_id(&clone_cell_id)?;
                        let (cell_id, _) = app.enable_clone_cell(&clone_id)?.into_inner();
                        let app_role = app.role(&clone_id.as_base_role_name())?;
                        let original_dna_hash = app_role.dna_hash().clone();
                        let ribosome = conductor.get_ribosome(cell_id.dna_hash())?;
                        let dna = ribosome.dna_file.dna();
                        let dna_modifiers = dna.modifiers.clone();
                        let name = dna.name.clone();
                        let enabled_cell = ClonedCell {
                            cell_id,
                            clone_id,
                            original_dna_hash,
                            dna_modifiers,
                            name,
                            enabled: true,
                        };
                        Ok((state, enabled_cell))
                    }
                })
                .await?;

            self.create_and_add_initialized_cells_for_running_apps(Some(&payload.app_id))
                .await?;
            Ok(enabled_cell)
        }

        /// Delete a clone cell.
        pub(crate) async fn delete_clone_cell(
            &self,
            DeleteCloneCellPayload {
                app_id,
                clone_cell_id,
            }: &DeleteCloneCellPayload,
        ) -> ConductorResult<()> {
            self.update_state_prime({
                let app_id = app_id.clone();
                let clone_cell_id = clone_cell_id.clone();
                move |mut state| {
                    let app = state.get_app_mut(&app_id)?;
                    let clone_id = app.get_disabled_clone_id(&clone_cell_id)?;
                    app.delete_clone_cell(&clone_id)?;
                    Ok((state, ()))
                }
            })
            .await?;
            self.remove_dangling_cells().await?;
            Ok(())
        }
    }
}

/// Methods related to management of app and cell status
mod app_status_impls {
    use super::*;

    impl Conductor {
        /// Adjust which cells are present in the Conductor (adding and removing as
        /// needed) to match the current reality of all app statuses.
        /// - If a Cell is used by at least one Running app, then ensure it is added
        /// - If a Cell is used by no running apps, then ensure it is removed.
        #[tracing::instrument(skip(self))]
        pub async fn reconcile_cell_status_with_app_status(
            self: Arc<Self>,
        ) -> ConductorResult<CellStartupErrors> {
            self.remove_dangling_cells().await?;

            let results = self
                .create_and_add_initialized_cells_for_running_apps(None)
                .await?;
            Ok(results)
        }

        /// Enable an app
        #[tracing::instrument(skip(self))]
        pub async fn enable_app(
            self: Arc<Self>,
            app_id: InstalledAppId,
        ) -> ConductorResult<(InstalledApp, CellStartupErrors)> {
            let (app, delta) = self
                .transition_app_status(app_id.clone(), AppStatusTransition::Enable)
                .await?;
            let errors = self
                .process_app_status_fx(delta, Some(vec![app_id.to_owned()].into_iter().collect()))
                .await?;
            Ok((app, errors))
        }

        /// Disable an app
        #[tracing::instrument(skip(self))]
        pub async fn disable_app(
            self: Arc<Self>,
            app_id: InstalledAppId,
            reason: DisabledAppReason,
        ) -> ConductorResult<InstalledApp> {
            let (app, delta) = self
                .transition_app_status(app_id.clone(), AppStatusTransition::Disable(reason))
                .await?;
            self.process_app_status_fx(delta, Some(vec![app_id.to_owned()].into_iter().collect()))
                .await?;
            Ok(app)
        }

        /// Start an app
        #[tracing::instrument(skip(self))]
        pub async fn start_app(
            self: Arc<Self>,
            app_id: InstalledAppId,
        ) -> ConductorResult<InstalledApp> {
            let (app, delta) = self
                .transition_app_status(app_id.clone(), AppStatusTransition::Start)
                .await?;
            self.process_app_status_fx(delta, Some(vec![app_id.to_owned()].into_iter().collect()))
                .await?;
            Ok(app)
        }

        /// Register an app as disabled in the database
        pub(crate) async fn add_disabled_app_to_db(
            &self,
            app: InstalledAppCommon,
        ) -> ConductorResult<StoppedApp> {
            let (_, stopped_app) = self
                .update_state_prime(move |mut state| {
                    let stopped_app = state.add_app(app)?;
                    Ok((state, stopped_app))
                })
                .await?;
            Ok(stopped_app)
        }

        /// Transition an app's status to a new state.
        #[tracing::instrument(skip(self))]
        pub(crate) async fn transition_app_status(
            &self,
            app_id: InstalledAppId,
            transition: AppStatusTransition,
        ) -> ConductorResult<(InstalledApp, AppStatusFx)> {
            Ok(self
                .update_state_prime(move |mut state| {
                    let (app, delta) = state.transition_app_status(&app_id, transition)?.clone();
                    let app = app.clone();
                    Ok((state, (app, delta)))
                })
                .await?
                .1)
        }

        /// Pause an app
        #[tracing::instrument(skip(self))]
        #[cfg(any(test, feature = "test_utils"))]
        pub async fn pause_app(
            self: Arc<Self>,
            app_id: InstalledAppId,
            reason: PausedAppReason,
        ) -> ConductorResult<InstalledApp> {
            let (app, delta) = self
                .transition_app_status(app_id.clone(), AppStatusTransition::Pause(reason))
                .await?;
            self.process_app_status_fx(delta, Some(vec![app_id.clone()].into_iter().collect()))
                .await?;
            Ok(app)
        }

        /// Create any Cells which are missing for any running apps, then initialize
        /// and join them. (Joining could take a while.)
        pub(crate) async fn create_and_add_initialized_cells_for_running_apps(
            self: Arc<Self>,
            app_id: Option<&InstalledAppId>,
        ) -> ConductorResult<CellStartupErrors> {
            let results = self.clone().create_cells_for_running_apps(app_id).await?;
            let (new_cells, errors): (Vec<_>, Vec<_>) =
                results.into_iter().partition(Result::is_ok);

            let new_cells = new_cells
                .into_iter()
                // We can unwrap the successes because of the partition
                .map(Result::unwrap)
                .collect();

            let errors = errors
                .into_iter()
                // throw away the non-Debug types which will be unwrapped away anyway
                .map(|r| r.map(|_| ()))
                // We can unwrap the errors because of the partition
                .map(Result::unwrap_err)
                .collect();

            // Add the newly created cells to the Conductor with the PendingJoin
            // status, and start their workflow loops
            self.add_and_initialize_cells(new_cells);

            // Join these newly created cells to the network
            // (as well as any others which need joining)
            self.join_all_pending_cells().await;

            Ok(errors)
        }

        /// Attempt to join all PendingJoin cells to the kitsune network.
        /// Returns the cells which were joined during this call.
        ///
        /// NB: this could take as long as JOIN_NETWORK_TIMEOUT, which is significant.
        ///   Be careful to only await this future if it's important that cells be
        ///   joined before proceeding.
        pub(crate) async fn join_all_pending_cells(&self) -> Vec<CellId> {
            // Join the network but ignore errors because the
            // space retries joining all cells every 5 minutes.

            use holochain_p2p::AgentPubKeyExt;

            let tasks = self
            .mark_pending_cells_as_joining()
            .into_iter()
            .map(|(cell_id, cell)| async move {
                let p2p_agents_db = cell.p2p_agents_db().clone();
                let kagent = cell_id.agent_pubkey().to_kitsune();
                let agent_info = match p2p_agents_db.async_reader(move |tx| {
                    tx.p2p_get_agent(&kagent)
                }).await {
                    Ok(maybe_info) => maybe_info,
                    _ => None,
                };
                let maybe_initial_arc = agent_info.map(|i| i.storage_arc);
                let network = cell.holochain_p2p_dna().clone();
                match tokio::time::timeout(JOIN_NETWORK_TIMEOUT, network.join(cell_id.agent_pubkey().clone(), maybe_initial_arc)).await {
                    Ok(Err(e)) => {
                        tracing::info!(error = ?e, cell_id = ?cell_id, "Error while trying to join the network");
                        Err(cell_id)
                    }
                    Err(_) => {
                        tracing::info!(cell_id = ?cell_id, "Timed out trying to join the network");
                        Err(cell_id)
                    }
                    Ok(Ok(_)) => Ok(cell_id),
                }
            });

            let maybes: Vec<_> = futures::stream::iter(tasks)
                .buffer_unordered(100)
                .collect()
                .await;

            let (cell_ids, failed_joins): (Vec<_>, Vec<_>) =
                maybes.into_iter().partition(Result::is_ok);

            // These unwraps are both safe because of the partition.
            let cell_ids: Vec<_> = cell_ids.into_iter().map(Result::unwrap).collect();
            let failed_joins: Vec<_> = failed_joins.into_iter().map(Result::unwrap_err).collect();

            // Update the status of the cells which were able to join the network
            // (may or may not be all cells which were added)
            self.update_cell_status(cell_ids.as_slice(), CellStatus::Joined);

            self.update_cell_status(failed_joins.as_slice(), CellStatus::PendingJoin);

            cell_ids
        }

        /// Adjust app statuses (via state transitions) to match the current
        /// reality of which Cells are present in the conductor.
        /// - Do not change state for Disabled apps. For all others:
        /// - If an app is Paused but all of its (required) Cells are on,
        ///     then set it to Running
        /// - If an app is Running but at least one of its (required) Cells are off,
        ///     then set it to Paused
        pub(crate) async fn reconcile_app_status_with_cell_status(
            &self,
            app_ids: Option<HashSet<InstalledAppId>>,
        ) -> ConductorResult<AppStatusFx> {
            use AppStatus::*;
            use AppStatusTransition::*;

            let running_cells: HashSet<CellId> = self.running_cell_ids();
            let (_, delta) = self
                .update_state_prime(move |mut state| {
                    #[allow(deprecated)]
                    let apps = state.installed_apps_mut().iter_mut().filter(|(id, _)| {
                        app_ids
                            .as_ref()
                            .map(|ids| ids.contains(&**id))
                            .unwrap_or(true)
                    });
                    let delta = apps
                        .into_iter()
                        .map(|(_app_id, app)| {
                            match app.status().clone() {
                                Running => {
                                    // If not all required cells are running, pause the app
                                    let missing: Vec<_> = app
                                        .required_cells()
                                        .filter(|id| !running_cells.contains(id))
                                        .collect();
                                    if !missing.is_empty() {
                                        let reason = PausedAppReason::Error(format!(
                                            "Some cells are missing / not able to run: {:#?}",
                                            missing
                                        ));
                                        app.status.transition(Pause(reason))
                                    } else {
                                        AppStatusFx::NoChange
                                    }
                                }
                                Paused(_) => {
                                    // If all required cells are now running, restart the app
                                    if app.required_cells().all(|id| running_cells.contains(id)) {
                                        app.status.transition(Start)
                                    } else {
                                        AppStatusFx::NoChange
                                    }
                                }
                                Disabled(_) => {
                                    // Disabled status should never automatically change.
                                    AppStatusFx::NoChange
                                }
                            }
                        })
                        .fold(AppStatusFx::default(), AppStatusFx::combine);
                    Ok((state, delta))
                })
                .await?;
            Ok(delta)
        }

        /// Change the CellStatus of the given Cells in the Conductor.
        /// Silently ignores Cells that don't exist.
        pub(crate) fn update_cell_status(&self, cell_ids: &[CellId], status: CellStatus) {
            for cell_id in cell_ids {
                self.running_cells.share_mut(|cells| {
                    if let Some(mut cell) = cells.get_mut(cell_id) {
                        cell.status = status.clone();
                    }
                });
            }
        }
    }
}

/// Methods related to management of Conductor state
mod state_impls {
    use super::*;

    impl Conductor {
        pub(crate) async fn get_state(&self) -> ConductorResult<ConductorState> {
            self.spaces.get_state().await
        }

        /// Update the internal state with a pure function mapping old state to new
        pub(crate) async fn update_state<F: Send>(&self, f: F) -> ConductorResult<ConductorState>
        where
            F: FnOnce(ConductorState) -> ConductorResult<ConductorState> + 'static,
        {
            self.spaces.update_state(f).await
        }

        /// Update the internal state with a pure function mapping old state to new,
        /// which may also produce an output value which will be the output of
        /// this function
        pub(crate) async fn update_state_prime<F, O>(
            &self,
            f: F,
        ) -> ConductorResult<(ConductorState, O)>
        where
            F: FnOnce(ConductorState) -> ConductorResult<(ConductorState, O)> + Send + 'static,
            O: Send + 'static,
        {
            self.check_running()?;
            self.spaces.update_state_prime(f).await
        }
    }
}

/// Methods related to zome function scheduling
mod scheduler_impls {
    use super::*;

    impl Conductor {
        pub(super) fn set_scheduler(&self, join_handle: tokio::task::JoinHandle<()>) {
            let mut scheduler = self.scheduler.lock();
            if let Some(existing_join_handle) = &*scheduler {
                existing_join_handle.abort();
            }
            *scheduler = Some(join_handle);
        }

        /// Start the scheduler. None is not an option.
        /// Calling this will:
        /// - Delete/unschedule all ephemeral scheduled functions GLOBALLY
        /// - Add an interval that runs IN ADDITION to previous invocations
        /// So ideally this would be called ONCE per conductor lifecyle ONLY.
        pub(crate) async fn start_scheduler(self: Arc<Self>, interval_period: std::time::Duration) {
            // Clear all ephemeral cruft in all cells before starting a scheduler.
            let cell_arcs = {
                let mut cell_arcs = vec![];
                for cell_id in self.running_cell_ids() {
                    if let Ok(cell_arc) = self.cell_by_id(&cell_id) {
                        cell_arcs.push(cell_arc);
                    }
                }
                cell_arcs
            };
            let tasks = cell_arcs
                .into_iter()
                .map(|cell_arc| cell_arc.delete_all_ephemeral_scheduled_fns());
            futures::future::join_all(tasks).await;

            let scheduler_handle = self.clone();
            self.set_scheduler(tokio::task::spawn(async move {
                let mut interval = tokio::time::interval(interval_period);
                loop {
                    interval.tick().await;
                    scheduler_handle
                        .clone()
                        .dispatch_scheduled_fns(Timestamp::now())
                        .await;
                }
            }));
        }

        /// The scheduler wants to dispatch any functions that are due.
        pub(crate) async fn dispatch_scheduled_fns(self: Arc<Self>, now: Timestamp) {
            let cell_arcs = {
                let mut cell_arcs = vec![];
                for cell_id in self.running_cell_ids() {
                    if let Ok(cell_arc) = self.cell_by_id(&cell_id) {
                        cell_arcs.push(cell_arc);
                    }
                }
                cell_arcs
            };

            let tasks = cell_arcs
                .into_iter()
                .map(|cell_arc| cell_arc.dispatch_scheduled_fns(now));
            futures::future::join_all(tasks).await;
        }
    }
}

/// Miscellaneous methods
mod misc_impls {
    use holochain_zome_types::builder;

    use super::*;

    impl Conductor {
        /// Grant a zome call capability for a cell
        pub async fn grant_zome_call_capability(
            &self,
            payload: GrantZomeCallCapabilityPayload,
        ) -> ConductorApiResult<()> {
            let GrantZomeCallCapabilityPayload { cell_id, cap_grant } = payload;

            let source_chain = SourceChain::new(
                self.get_authored_db(cell_id.dna_hash())?,
                self.get_dht_db(cell_id.dna_hash())?,
                self.get_dht_db_cache(cell_id.dna_hash())?,
                self.keystore.clone(),
                cell_id.agent_pubkey().clone(),
            )
            .await?;

            let cap_grant_entry = Entry::CapGrant(cap_grant);
            let entry_hash = EntryHash::with_data_sync(&cap_grant_entry);
            let action_builder = builder::Create {
                entry_type: EntryType::CapGrant,
                entry_hash,
            };

            source_chain
                .put_weightless(
                    action_builder,
                    Some(cap_grant_entry),
                    ChainTopOrdering::default(),
                )
                .await?;

            let cell = self.cell_by_id(&cell_id)?;
            source_chain.flush(cell.holochain_p2p_dna()).await?;

            Ok(())
        }

        /// Create a JSON dump of the cell's state
        pub async fn dump_cell_state(&self, cell_id: &CellId) -> ConductorApiResult<String> {
            let cell = self.cell_by_id(cell_id)?;
            let authored_db = cell.authored_db();
            let dht_db = cell.dht_db();
            let space = cell_id.dna_hash();
            let p2p_agents_db = self.p2p_agents_db(space);

            let peer_dump =
                p2p_agent_store::dump_state(p2p_agents_db.into(), Some(cell_id.clone())).await?;
            let source_chain_dump = source_chain::dump_state(
                authored_db.clone().into(),
                cell_id.agent_pubkey().clone(),
            )
            .await?;

            let out = JsonDump {
                peer_dump,
                source_chain_dump,
                integration_dump: integration_dump(&dht_db.clone().into()).await?,
            };
            // Add summary
            let summary = out.to_string();
            let out = (out, summary);
            Ok(serde_json::to_string_pretty(&out)?)
        }

        /// Create a comprehensive structured dump of a cell's state
        pub async fn dump_full_cell_state(
            &self,
            cell_id: &CellId,
            dht_ops_cursor: Option<u64>,
        ) -> ConductorApiResult<FullStateDump> {
            let authored_db = self.get_or_create_authored_db(cell_id.dna_hash())?;
            let dht_db = self.get_or_create_dht_db(cell_id.dna_hash())?;
            let dna_hash = cell_id.dna_hash();
            let p2p_agents_db = self.spaces.p2p_agents_db(dna_hash)?;

            let peer_dump =
                p2p_agent_store::dump_state(p2p_agents_db.into(), Some(cell_id.clone())).await?;
            let source_chain_dump =
                source_chain::dump_state(authored_db.into(), cell_id.agent_pubkey().clone())
                    .await?;

            let out = FullStateDump {
                peer_dump,
                source_chain_dump,
                integration_dump: full_integration_dump(&dht_db, dht_ops_cursor).await?,
            };
            Ok(out)
        }

        /// JSON dump of network metrics
        pub async fn dump_network_metrics(
            &self,
            dna_hash: Option<DnaHash>,
        ) -> ConductorApiResult<String> {
            use holochain_p2p::HolochainP2pSender;
            self.holochain_p2p()
                .dump_network_metrics(dna_hash)
                .await
                .map_err(crate::conductor::api::error::ConductorApiError::other)
        }

        /// Add signed agent info to the conductor
        pub async fn add_agent_infos(
            &self,
            agent_infos: Vec<AgentInfoSigned>,
        ) -> ConductorApiResult<()> {
            let mut space_map = HashMap::new();
            for agent_info_signed in agent_infos {
                let space = agent_info_signed.space.clone();
                space_map
                    .entry(space)
                    .or_insert_with(Vec::new)
                    .push(agent_info_signed);
            }
            for (space, agent_infos) in space_map {
                let db = self.p2p_agents_db(&DnaHash::from_kitsune(&space));
                inject_agent_infos(db, agent_infos.iter()).await?;
            }
            Ok(())
        }

        /// Inject records into a source chain for a cell.
        /// If the records form a chain segment that can be "grafted" onto the existing chain, it will be.
        /// Otherwise, a new chain will be formed using the specified records.
        pub async fn graft_records_onto_source_chain(
            self: Arc<Self>,
            cell_id: CellId,
            validate: bool,
            records: Vec<Record>,
        ) -> ConductorApiResult<()> {
            graft_records_onto_source_chain::graft_records_onto_source_chain(
                self, cell_id, validate, records,
            )
            .await
        }

        /// Update coordinator zomes on an existing dna.
        pub async fn update_coordinators(
            &self,
            hash: &DnaHash,
            coordinator_zomes: CoordinatorZomes,
            wasms: Vec<wasm::DnaWasm>,
        ) -> ConductorResult<()> {
            // Note this isn't really concurrent safe. It would be a race condition to update the
            // same dna concurrently.
            let mut ribosome = self
                .ribosome_store()
                .share_ref(|d| match d.get_ribosome(hash) {
                    Some(dna) => Ok(dna),
                    None => Err(DnaError::DnaMissing(hash.to_owned())),
                })?;
            let _old_wasms = ribosome
                .dna_file
                .update_coordinators(coordinator_zomes.clone(), wasms.clone())
                .await?;

            // Add new wasm code to db.
            self.put_wasm_code(
                ribosome.dna_def().clone(),
                wasms.into_iter(),
                Vec::with_capacity(0),
            )
            .await?;

            // Update RibosomeStore.
            self.ribosome_store()
                .share_mut(|d| d.add_ribosome(ribosome));

            // TODO: Remove old wasm code? (Maybe this needs to be done on restart as it could be in use).

            Ok(())
        }
    }
}

/// Pure accessor methods
mod accessor_impls {
    use super::*;

    impl Conductor {
        pub(crate) fn ribosome_store(&self) -> &RwShare<RibosomeStore> {
            &self.ribosome_store
        }

        pub(crate) fn get_queue_consumer_workflows(&self) -> QueueConsumerMap {
            self.spaces.queue_consumer_map.clone()
        }

        /// Access to the signal broadcast channel, to create
        /// new subscriptions
        pub fn signal_broadcaster(&self) -> SignalBroadcaster {
            let senders = self
                .app_interfaces
                .share_ref(|ai| ai.values().map(|i| i.signal_tx()).cloned().collect());
            SignalBroadcaster::new(senders)
        }

        /// Instantiate a Ribosome for use with a DNA
        pub(crate) fn get_ribosome(&self, dna_hash: &DnaHash) -> ConductorResult<RealRibosome> {
            self.ribosome_store
                .share_ref(|d| match d.get_ribosome(dna_hash) {
                    Some(r) => Ok(r),
                    None => Err(DnaError::DnaMissing(dna_hash.to_owned()).into()),
                })
        }

        /// Get a dna space or create it if one doesn't exist.
        pub(crate) fn get_or_create_space(&self, dna_hash: &DnaHash) -> ConductorResult<Space> {
            self.spaces.get_or_create_space(dna_hash)
        }

        pub(crate) fn get_or_create_authored_db(
            &self,
            dna_hash: &DnaHash,
        ) -> ConductorResult<DbWrite<DbKindAuthored>> {
            self.spaces.authored_db(dna_hash)
        }

        pub(crate) fn get_or_create_dht_db(
            &self,
            dna_hash: &DnaHash,
        ) -> ConductorResult<DbWrite<DbKindDht>> {
            self.spaces.dht_db(dna_hash)
        }

        pub(crate) fn p2p_agents_db(&self, hash: &DnaHash) -> DbWrite<DbKindP2pAgents> {
            self.spaces
                .p2p_agents_db(hash)
                .expect("failed to open p2p_agent_store database")
        }

        pub(crate) fn p2p_batch_sender(
            &self,
            hash: &DnaHash,
        ) -> tokio::sync::mpsc::Sender<P2pBatch> {
            self.spaces
                .p2p_batch_sender(hash)
                .expect("failed to get p2p_batch_sender")
        }

        pub(crate) fn p2p_metrics_db(&self, hash: &DnaHash) -> DbWrite<DbKindP2pMetrics> {
            self.spaces
                .p2p_metrics_db(hash)
                .expect("failed to open p2p_metrics_store database")
        }

        /// Get the post commit sender.
        pub async fn post_commit_permit(
            &self,
        ) -> Result<tokio::sync::mpsc::OwnedPermit<PostCommitArgs>, SendError<()>> {
            self.post_commit.clone().reserve_owned().await
        }

        /// Get the conductor config
        pub fn get_config(&self) -> &ConductorConfig {
            &self.config
        }

        /// Get a TaskManagerClient
        pub fn task_manager(&self) -> TaskManagerClient {
            self.task_manager.clone()
        }
    }
}

/// Private methods, only used within the Conductor, never called from outside.
impl Conductor {
    fn add_admin_port(&self, port: u16) {
        self.admin_websocket_ports.share_mut(|p| p.push(port));
    }

    /// Add fully constructed cells to the cell map in the Conductor
    fn add_and_initialize_cells(&self, cells: Vec<(Cell, InitialQueueTriggers)>) {
        let (new_cells, triggers): (Vec<_>, Vec<_>) = cells.into_iter().unzip();
        self.running_cells.share_mut(|cells| {
            for cell in new_cells {
                let cell_id = cell.id().clone();
                tracing::debug!(?cell_id, "added cell");
                cells.insert(
                    cell_id,
                    CellItem {
                        cell: Arc::new(cell),
                        status: CellStatus::PendingJoin,
                    },
                );
            }
        });
        for trigger in triggers {
            trigger.initialize_workflows();
        }
    }

    /// Return Cells which are pending network join, and mark them as
    /// currently joining.
    ///
    /// Used to discover which cells need to be joined to the network.
    /// The cells' status are upgraded to `Joining` when this function is called.
    fn mark_pending_cells_as_joining(&self) -> Vec<(CellId, Arc<Cell>)> {
        self.running_cells.share_mut(|cells| {
            cells
                .iter_mut()
                .filter_map(|(id, item)| {
                    if item.is_pending() {
                        item.status = CellStatus::Joining;
                        Some((id.clone(), item.cell.clone()))
                    } else {
                        None
                    }
                })
                .collect()
        })
    }

    /// Remove all Cells which are not referenced by any Enabled app.
    /// (Cells belonging to Paused apps are not considered "dangling" and will not be removed)
    async fn remove_dangling_cells(&self) -> ConductorResult<()> {
        let state = self.get_state().await?;
        let keepers: HashSet<CellId> = state
            .enabled_apps()
            .flat_map(|(_, app)| app.all_cells().cloned().collect::<HashSet<_>>())
            .collect();

        // Clean up all cells that will be dropped (leave network, etc.)
        let to_cleanup: Vec<_> = self.running_cells.share_mut(|cells| {
            let to_remove = cells
                .keys()
                .filter(|id| !keepers.contains(id))
                .cloned()
                .collect::<Vec<_>>();

            to_remove
                .iter()
                .filter_map(|cell_id| cells.remove(cell_id))
                .collect()
        });
        for cell in to_cleanup {
            cell.cell.cleanup().await?;
        }

        // drop all but the keepers
        Ok(())
    }

    /// Attempt to create all necessary Cells which have not already been created
    /// and added to the conductor, namely the cells which are referenced by
    /// Running apps. If there are no cells to create, this function does nothing.
    ///
    /// Accepts an optional app id to only create cells of that app instead of all apps.
    ///
    /// Returns a Result for each attempt so that successful creations can be
    /// handled alongside the failures.
    async fn create_cells_for_running_apps(
        self: Arc<Self>,
        app_id: Option<&InstalledAppId>,
    ) -> ConductorResult<Vec<Result<(Cell, InitialQueueTriggers), (CellId, CellError)>>> {
        // Closure for creating all cells in an app
        let state = self.get_state().await?;

        let app_cells: HashSet<CellId> = match app_id {
            Some(app_id) => {
                let app = state.get_app(app_id)?;
                if app.status().is_running() {
                    app.all_enabled_cells().into_iter().cloned().collect()
                } else {
                    HashSet::new()
                }
            }
            None =>
            // Collect all CellIds across all apps, deduped
            {
                state
                    .installed_apps()
                    .iter()
                    .filter(|(_, app)| app.status().is_running())
                    .flat_map(|(_id, app)| app.all_enabled_cells().collect::<Vec<&CellId>>())
                    .cloned()
                    .collect()
            }
        };

        // calculate the existing cells so we can filter those out, only creating
        // cells for CellIds that don't have cells
        let on_cells: HashSet<CellId> = self
            .running_cells
            .share_ref(|c| c.keys().cloned().collect());

        let tasks = app_cells.difference(&on_cells).map(|cell_id| {
            let handle = self.clone();
            let chc = handle.chc(cell_id);
            async move {
                let holochain_p2p_cell =
                    handle.holochain_p2p.to_dna(cell_id.dna_hash().clone(), chc);

                let space = handle
                    .get_or_create_space(cell_id.dna_hash())
                    .map_err(|e| CellError::FailedToCreateDnaSpace(e.into()))
                    .map_err(|err| (cell_id.clone(), err))?;

                Cell::create(cell_id.clone(), handle, space, holochain_p2p_cell)
                    .await
                    .map_err(|err| (cell_id.clone(), err))
            }
        });

        // Join on all apps and return a list of
        // apps that had succelly created cells
        // and any apps that encounted errors
        Ok(futures::future::join_all(tasks).await)
    }

    /// Deal with the side effects of an app status state transition
    async fn process_app_status_fx(
        self: Arc<Self>,
        delta: AppStatusFx,
        app_ids: Option<HashSet<InstalledAppId>>,
    ) -> ConductorResult<CellStartupErrors> {
        use AppStatusFx::*;
        let mut last = (delta, vec![]);
        loop {
            tracing::debug!(msg = "Processing app status delta", delta = ?last.0);
            last = match last.0 {
                NoChange => break,
                SpinDown => {
                    // Reconcile cell status so that dangling cells can leave the network and be removed
                    let errors = self.clone().reconcile_cell_status_with_app_status().await?;

                    // TODO: This should probably be emitted over the admin interface
                    if !errors.is_empty() {
                        error!(msg = "Errors when trying to stop app(s)", ?errors);
                    }

                    (NoChange, errors)
                }
                SpinUp | Both => {
                    // Reconcile cell status so that missing/pending cells can become fully joined
                    let errors = self.clone().reconcile_cell_status_with_app_status().await?;

                    // Reconcile app status in case some cells failed to join, so the app can be paused
                    let delta = self
                        .clone()
                        .reconcile_app_status_with_cell_status(app_ids.clone())
                        .await?;

                    // TODO: This should probably be emitted over the admin interface
                    if !errors.is_empty() {
                        error!(msg = "Errors when trying to start app(s)", ?errors);
                    }

                    (delta, errors)
                }
            };
        }

        Ok(last.1)
    }

    /// Entirely remove an app from the database, returning the removed app.
    async fn remove_app_from_db(&self, app_id: &InstalledAppId) -> ConductorResult<InstalledApp> {
        let (_state, app) = self
            .update_state_prime({
                let app_id = app_id.clone();
                move |mut state| {
                    let app = state.remove_app(&app_id)?;
                    Ok((state, app))
                }
            })
            .await?;
        Ok(app)
    }

    /// Associate a new clone cell with an existing app.
    async fn add_clone_cell_to_app(
        &self,
        app_id: InstalledAppId,
        role_name: RoleName,
        dna_modifiers: DnaModifiersOpt,
        name: Option<String>,
    ) -> ConductorResult<ClonedCell> {
        let ribosome_store = &self.ribosome_store;
        // retrieve base cell DNA hash from conductor
        let (_, base_cell_dna_hash) = self
            .update_state_prime({
                let app_id = app_id.clone();
                let role_name = role_name.clone();
                move |mut state| {
                    let app = state.get_app_mut(&app_id)?;
                    let app_role = app.role(&role_name)?;
                    if app_role.is_clone_limit_reached() {
                        return Err(ConductorError::AppError(AppError::CloneLimitExceeded(
                            app_role.clone_limit(),
                            app_role.clone(),
                        )));
                    }
                    let original_dna_hash = app_role.dna_hash().clone();
                    Ok((state, original_dna_hash))
                }
            })
            .await?;
        let original_dna_hash = base_cell_dna_hash.clone();

        // clone cell from base cell DNA
        let clone_dna = ribosome_store.share_ref(|rs| {
            let mut dna_file = rs
                .get_dna_file(&base_cell_dna_hash)
                .ok_or(DnaError::DnaMissing(base_cell_dna_hash))?
                .update_modifiers(dna_modifiers);
            if let Some(name) = name {
                dna_file = dna_file.set_name(name);
            }
            Ok::<_, DnaError>(dna_file)
        })?;
        let name = clone_dna.dna().name.clone();
        let dna_modifiers = clone_dna.dna().modifiers.clone();
        let clone_dna_hash = clone_dna.dna_hash().to_owned();

        // add clone cell to app and instantiate resulting clone cell
        let (_, installed_clone_cell) = self
            .update_state_prime(move |mut state| {
                let app = state.get_app_mut(&app_id)?;
                let agent_key = app.role(&role_name)?.agent_key().to_owned();
                let cell_id = CellId::new(clone_dna_hash, agent_key);
                let clone_id = app.add_clone(&role_name, &cell_id)?;
                let installed_clone_cell = ClonedCell {
                    cell_id,
                    clone_id,
                    original_dna_hash,
                    dna_modifiers,
                    name,
                    enabled: true,
                };
                Ok((state, installed_clone_cell))
            })
            .await?;

        // register clone cell dna in ribosome store
        self.register_dna(clone_dna).await?;
        Ok(installed_clone_cell)
    }

    /// Print the current setup in a machine readable way
    fn print_setup(&self) {
        use std::fmt::Write;
        let mut out = String::new();
        self.admin_websocket_ports
            .share_ref(|admin_websocket_ports| {
                for port in admin_websocket_ports {
                    writeln!(&mut out, "###ADMIN_PORT:{}###", port)
                        .expect("Can't write setup to std out");
                }
            });
        println!("\n###HOLOCHAIN_SETUP###\n{}###HOLOCHAIN_SETUP_END###", out);
    }
}

/// Methods only available with feature "test_utils"
#[cfg(any(test, feature = "test_utils"))]
#[allow(missing_docs)]
mod test_utils_impls {
    use super::*;

    impl Conductor {
        pub async fn get_state_from_handle(&self) -> ConductorResult<ConductorState> {
            self.get_state().await
        }

        pub async fn add_test_app_interface<I: Into<AppInterfaceId>>(
            &self,
            id: I,
        ) -> ConductorResult<()> {
            let id = id.into();
            let (signal_tx, _r) = tokio::sync::broadcast::channel(1000);
            self.app_interfaces.share_mut(|app_interfaces| {
                if app_interfaces.contains_key(&id) {
                    return Err(ConductorError::AppInterfaceIdCollision(id));
                }
                let _ = app_interfaces.insert(id, AppInterfaceRuntime::Test { signal_tx });
                Ok(())
            })
        }

        pub fn get_authored_db(
            &self,
            dna_hash: &DnaHash,
        ) -> ConductorApiResult<DbWrite<DbKindAuthored>> {
            Ok(self.get_or_create_authored_db(dna_hash)?)
        }

        pub fn get_dht_db(&self, dna_hash: &DnaHash) -> ConductorApiResult<DbWrite<DbKindDht>> {
            Ok(self.get_or_create_dht_db(dna_hash)?)
        }
        pub fn get_dht_db_cache(
            &self,
            dna_hash: &DnaHash,
        ) -> ConductorApiResult<holochain_types::db_cache::DhtDbQueryCache> {
            Ok(self.get_or_create_space(dna_hash)?.dht_query_cache)
        }

        pub fn get_cache_db(&self, cell_id: &CellId) -> ConductorApiResult<DbWrite<DbKindCache>> {
            let cell = self.cell_by_id(cell_id)?;
            Ok(cell.cache().clone())
        }

        pub fn get_p2p_db(&self, space: &DnaHash) -> DbWrite<DbKindP2pAgents> {
            self.p2p_agents_db(space)
        }

        pub fn get_p2p_metrics_db(&self, space: &DnaHash) -> DbWrite<DbKindP2pMetrics> {
            self.p2p_metrics_db(space)
        }

        pub fn get_spaces(&self) -> Spaces {
            self.spaces.clone()
        }

        pub fn get_cell_triggers(&self, cell_id: &CellId) -> ConductorApiResult<QueueTriggers> {
            let cell = self.cell_by_id(cell_id)?;
            Ok(cell.triggers().clone())
        }
    }
}

/// Perform Genesis on the source chains for each of the specified CellIds.
///
/// If genesis fails for any cell, this entire function fails, and all other
/// partial or complete successes are rolled back.
/// Note this function takes read locks so should not be called from within a read lock.
pub(crate) async fn genesis_cells(
    conductor: ConductorHandle,
    cell_ids_with_proofs: Vec<(CellId, Option<MembraneProof>)>,
) -> ConductorResult<()> {
    let cells_tasks = cell_ids_with_proofs.into_iter().map(|(cell_id, proof)| {
        let space = conductor
            .get_or_create_space(cell_id.dna_hash())
            .map_err(|e| CellError::FailedToCreateDnaSpace(e.into()));
        async {
            let space = space?;
            let authored_db = space.authored_db;
            let dht_db = space.dht_db;
            let dht_db_cache = space.dht_query_cache;
            let conductor = conductor.clone();
            let chc = conductor.chc(&cell_id);
            let cell_id_inner = cell_id.clone();
            let ribosome = conductor
                .get_ribosome(cell_id.dna_hash())
                .map_err(Box::new)?;
            tokio::spawn(async move {
                Cell::genesis(
                    cell_id_inner,
                    conductor,
                    authored_db,
                    dht_db,
                    dht_db_cache,
                    ribosome,
                    proof,
                    chc,
                )
                .await
            })
            .map_err(CellError::from)
            .and_then(|result| async move { result.map(|_| cell_id) })
            .await
        }
    });
    let (success, errors): (Vec<_>, Vec<_>) = futures::future::join_all(cells_tasks)
        .await
        .into_iter()
        .partition(Result::is_ok);

    // unwrap safe because of the partition
    // TODO: Reference count the databases created here and clean them up on error.
    let _success = success.into_iter().map(Result::unwrap);

    // If there were errors, cleanup and return the errors
    if !errors.is_empty() {
        // match needed to avoid Debug requirement on unwrap_err
        let errors = errors
            .into_iter()
            .map(|e| match e {
                Err(e) => e,
                Ok(_) => unreachable!("Safe because of the partition"),
            })
            .collect();

        Err(ConductorError::GenesisFailed { errors })
    } else {
        // No errors so return the cells
        Ok(())
    }
}

/// Dump the integration json state.
pub async fn integration_dump(
    vault: &DbRead<DbKindDht>,
) -> ConductorApiResult<IntegrationStateDump> {
    vault
        .async_reader(move |txn| {
            let integrated = txn.query_row(
                "SELECT count(hash) FROM DhtOp WHERE when_integrated IS NOT NULL",
                [],
                |row| row.get(0),
            )?;
            let integration_limbo = txn.query_row(
            "SELECT count(hash) FROM DhtOp WHERE when_integrated IS NULL AND validation_stage = 3",
            [],
            |row| row.get(0),
        )?;
            let validation_limbo = txn.query_row(
                "
                SELECT count(hash) FROM DhtOp
                WHERE when_integrated IS NULL
                AND
                (validation_stage IS NULL OR validation_stage < 3)
                ",
                [],
                |row| row.get(0),
            )?;
            ConductorApiResult::Ok(IntegrationStateDump {
                validation_limbo,
                integration_limbo,
                integrated,
            })
        })
        .await
}

/// Dump the full integration json state.
/// Careful! This will return a lot of data.
pub async fn full_integration_dump(
    vault: &DbRead<DbKindDht>,
    dht_ops_cursor: Option<u64>,
) -> ConductorApiResult<FullIntegrationStateDump> {
    vault
        .async_reader(move |txn| {
            let integrated =
                query_dht_ops_from_statement(&txn, state_dump::DHT_OPS_INTEGRATED, dht_ops_cursor)?;

            let validation_limbo = query_dht_ops_from_statement(
                &txn,
                state_dump::DHT_OPS_IN_VALIDATION_LIMBO,
                dht_ops_cursor,
            )?;

            let integration_limbo = query_dht_ops_from_statement(
                &txn,
                state_dump::DHT_OPS_IN_INTEGRATION_LIMBO,
                dht_ops_cursor,
            )?;

            let dht_ops_cursor = txn
                .query_row(state_dump::DHT_OPS_ROW_ID, [], |row| row.get(0))
                .unwrap_or(0);

            ConductorApiResult::Ok(FullIntegrationStateDump {
                validation_limbo,
                integration_limbo,
                integrated,
                dht_ops_cursor,
            })
        })
        .await
}

fn query_dht_ops_from_statement(
    txn: &Transaction,
    stmt_str: &str,
    dht_ops_cursor: Option<u64>,
) -> ConductorApiResult<Vec<DhtOp>> {
    let final_stmt_str = match dht_ops_cursor {
        Some(cursor) => format!("{} AND rowid > {}", stmt_str, cursor),
        None => stmt_str.into(),
    };

    let mut stmt = txn.prepare(final_stmt_str.as_str())?;

    let r: Vec<DhtOp> = stmt
        .query_and_then([], |row| {
            let action = from_blob::<SignedAction>(row.get("action_blob")?)?;
            let op_type: DhtOpType = row.get("dht_type")?;
            let entry = match action.0.entry_type().map(|et| et.visibility()) {
                Some(EntryVisibility::Public) => {
                    let entry: Option<Vec<u8>> = row.get("entry_blob")?;
                    match entry {
                        Some(entry) => Some(from_blob::<Entry>(entry)?),
                        None => None,
                    }
                }
                _ => None,
            };
            Ok(DhtOp::from_type(op_type, action, entry)?)
        })?
        .collect::<StateQueryResult<Vec<_>>>()?;
    Ok(r)
}

// #[instrument(skip(p2p_evt, handle))]
async fn p2p_event_task(
    p2p_evt: holochain_p2p::event::HolochainP2pEventReceiver,
    handle: ConductorHandle,
) {
    /// The number of events we allow to run in parallel before
    /// starting to await on the join handles.
    const NUM_PARALLEL_EVTS: usize = 100;
    let num_tasks = Arc::new(std::sync::atomic::AtomicUsize::new(0));
    let max_time = Arc::new(std::sync::atomic::AtomicU64::new(0));
    p2p_evt
        .for_each_concurrent(NUM_PARALLEL_EVTS, |evt| {
            let handle = handle.clone();
            let num_tasks = num_tasks.clone();
            let max_time = max_time.clone();
            async move {
                let start = (num_tasks.fetch_add(1, std::sync::atomic::Ordering::Relaxed) + 1
                    >= NUM_PARALLEL_EVTS)
                    .then(std::time::Instant::now);

                if let Err(e) = handle.dispatch_holochain_p2p_event(evt).await {
                    tracing::error!(
                        message = "error dispatching network event",
                        error = ?e,
                    );
                }
                match start {
                    Some(start) => {
                        let el = start.elapsed();
                        let us = el.as_micros() as u64;
                        let max_us = max_time
                            .fetch_max(us, std::sync::atomic::Ordering::Relaxed)
                            .max(us);

                        let s = tracing::info_span!("holochain_perf", this_event_time = ?el, max_event_micros = %max_us);
                        s.in_scope(|| tracing::info!("dispatch_holochain_p2p_event is saturated"))
                    }
                    None => max_time.store(0, std::sync::atomic::Ordering::Relaxed),
                }
                num_tasks.fetch_sub(1, std::sync::atomic::Ordering::Relaxed);
            }
            .in_current_span()
        })
        .await;

    tracing::warn!("p2p_event_task has ended");
}

#[cfg(test)]
pub mod tests;<|MERGE_RESOLUTION|>--- conflicted
+++ resolved
@@ -1278,12 +1278,8 @@
 
 /// Methods related to clone cell management
 mod clone_cell_impls {
-<<<<<<< HEAD
-    use holochain_conductor_api::CellInfo;
+    use holochain_conductor_api::ClonedCell;
     use itertools::Itertools;
-=======
-    use holochain_conductor_api::ClonedCell;
->>>>>>> f6d87d57
 
     use super::*;
 
