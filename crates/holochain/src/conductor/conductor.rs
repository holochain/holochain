--- conflicted
+++ resolved
@@ -474,12 +474,7 @@
                 app_interfaces.insert(interface_id.clone(), interface);
                 Ok(())
             })?;
-<<<<<<< HEAD
-            let config = AppInterfaceConfig::websocket(port);
-
-=======
             let config = AppInterfaceConfig::websocket(port, allowed_origins);
->>>>>>> e7c702be
             self.update_state(|mut state| {
                 state.app_interfaces.insert(interface_id, config);
                 Ok(state)
