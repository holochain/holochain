#![deny(missing_docs)]
//! A Conductor is a dynamically changing group of [Cell]s.
//!
//! A Conductor can be managed:
//! - externally, via a [AppInterfaceApi]
//! - from within a [Cell], via [CellConductorApi]
//!
//! In normal use cases, a single Holochain user runs a single Conductor in a single process.
//! However, there's no reason we can't have multiple Conductors in a single process, simulating multiple
//! users in a testing environment.

pub use self::share::RwShare;

use super::api::RealAppInterfaceApi;
use super::config::AdminInterfaceConfig;
use super::config::InterfaceDriver;
use super::dna_store::RealDnaStore;
use super::entry_def_store::get_entry_defs;
use super::error::ConductorError;
use super::handle::ConductorHandleImpl;
use super::interface::error::InterfaceResult;
use super::interface::websocket::spawn_admin_interface_task;
use super::interface::websocket::spawn_app_interface_task;
use super::interface::websocket::spawn_websocket_listener;
use super::interface::websocket::SIGNAL_BUFFER_SIZE;
use super::interface::SignalBroadcaster;
use super::manager::keep_alive_task;
use super::manager::ManagedTaskAdd;
use super::manager::ManagedTaskHandle;
use super::manager::TaskManagerRunHandle;
use super::paths::EnvironmentRootPath;
use super::space::Space;
use super::space::Spaces;
use super::state::AppInterfaceId;
use super::state::ConductorState;
use super::CellError;
use super::{api::CellConductorApi, state::AppInterfaceConfig};
use super::{api::CellConductorApiT, interface::AppInterfaceRuntime};
use super::{api::RealAdminInterfaceApi, manager::TaskManagerClient};
use crate::conductor::cell::Cell;
use crate::conductor::config::ConductorConfig;
use crate::conductor::error::ConductorResult;
use crate::conductor::handle::ConductorHandle;
use crate::core::queue_consumer::InitialQueueTriggers;
use crate::core::queue_consumer::QueueConsumerMap;
use crate::core::ribosome::guest_callback::post_commit::PostCommitArgs;
use crate::core::ribosome::guest_callback::post_commit::POST_COMMIT_CHANNEL_BOUND;
use crate::core::ribosome::guest_callback::post_commit::POST_COMMIT_CONCURRENT_LIMIT;
use crate::core::ribosome::RibosomeT;
use crate::{
    conductor::api::error::ConductorApiResult, core::ribosome::real_ribosome::RealRibosome,
};
pub use builder::*;
use futures::future;
use futures::future::TryFutureExt;
use futures::stream::StreamExt;
use holo_hash::DnaHash;
use holochain_conductor_api::conductor::KeystoreConfig;
use holochain_conductor_api::AppStatusFilter;
use holochain_conductor_api::FullIntegrationStateDump;
use holochain_conductor_api::InstalledAppInfo;
use holochain_conductor_api::IntegrationStateDump;
use holochain_keystore::lair_keystore::spawn_lair_keystore;
use holochain_keystore::lair_keystore::spawn_new_lair_keystore;
use holochain_keystore::test_keystore::spawn_legacy_test_keystore;
use holochain_keystore::test_keystore::spawn_test_keystore;
use holochain_keystore::MetaLairClient;
use holochain_sqlite::prelude::*;
use holochain_sqlite::sql::sql_cell::state_dump;
use holochain_state::mutations;
use holochain_state::prelude::from_blob;
use holochain_state::prelude::StateMutationResult;
use holochain_state::prelude::StateQueryResult;
use holochain_types::prelude::*;
pub use holochain_types::share;
use rusqlite::{OptionalExtension, Transaction};
use std::collections::{HashMap, HashSet};
use std::sync::atomic::AtomicBool;
use std::sync::Arc;
use tokio::sync::mpsc::error::SendError;
use tracing::*;

#[cfg(feature = "test_utils")]
use super::handle::MockConductorHandleT;

/// The status of an installed Cell, which captures different phases of its lifecycle
#[derive(Debug, Clone, PartialEq, Eq)]
pub enum CellStatus {
    /// Kitsune knows about this Cell and it is considered fully "online"
    Joined,
    /// The Cell is on its way to being fully joined. It is a valid Cell from
    /// the perspective of the conductor, and can handle HolochainP2pEvents,
    /// but it is considered not to be fully running from the perspective of
    /// app status, i.e. if any app has a required Cell with this status,
    /// the app is considered to be in the Paused state.
    PendingJoin,

    /// The Cell is currently in the process of trying to join the network.
    Joining,
}

/// Declarative filter for CellStatus
pub type CellStatusFilter = CellStatus;

/// A [`Cell`] tracked by a Conductor, along with its [`CellStatus`]
struct CellItem<CA>
where
    CA: CellConductorApiT,
{
    cell: Arc<Cell<CA>>,
    status: CellStatus,
}

impl<CA> CellItem<CA>
where
    CA: CellConductorApiT,
{
    pub fn is_running(&self) -> bool {
        self.status == CellStatus::Joined
    }

    pub fn is_pending(&self) -> bool {
        self.status == CellStatus::PendingJoin
    }
}

pub(crate) type StopBroadcaster = tokio::sync::broadcast::Sender<()>;
pub(crate) type StopReceiver = tokio::sync::broadcast::Receiver<()>;

/// A Conductor is a group of [Cell]s
#[derive(Clone)]
pub struct Conductor<DS = RealDnaStore, CA = CellConductorApi>
where
    DS: DnaStore,
    CA: CellConductorApiT,
{
    /// The collection of cells associated with this Conductor
    cells: RwShare<HashMap<CellId, CellItem<CA>>>,

    /// The map of dna hash spaces.
    pub(super) spaces: Spaces<DS>,

    /// Set to true when `conductor.shutdown()` has been called, so that other
    /// tasks can check on the shutdown status
    shutting_down: Arc<AtomicBool>,

    /// The admin websocket ports this conductor has open.
    /// This exists so that we can run tests and bind to port 0, and find out
    /// the dynamically allocated port later.
    admin_websocket_ports: RwShare<Vec<u16>>,

    /// Collection app interface data, keyed by id
    app_interfaces: RwShare<HashMap<AppInterfaceId, AppInterfaceRuntime>>,

    /// The channels and handles needed to interact with the task_manager task.
    /// If this is None, then the task manager has not yet been initialized.
    pub(super) task_manager: RwShare<Option<TaskManagerClient>>,

    /// Placeholder for what will be the real DNA/Wasm cache
    dna_store: RwShare<DS>,

    /// Access to private keys for signing and encryption.
    keystore: MetaLairClient,

    /// Handle to the network actor.
    holochain_p2p: holochain_p2p::HolochainP2pRef,

    post_commit: tokio::sync::mpsc::Sender<PostCommitArgs>,
}

impl Conductor {
    /// Create a conductor builder
    pub fn builder() -> ConductorBuilder {
        ConductorBuilder::new()
    }
}

//-----------------------------------------------------------------------------
// Public methods
//-----------------------------------------------------------------------------
impl<DS> Conductor<DS>
where
    DS: DnaStore + 'static,
{
    /// Returns a port which is guaranteed to have a websocket listener with an Admin interface
    /// on it. Useful for specifying port 0 and letting the OS choose a free port.
    pub fn get_arbitrary_admin_websocket_port(&self) -> Option<u16> {
        self.admin_websocket_ports.share_ref(|p| p.get(0).copied())
    }
}

//-----------------------------------------------------------------------------
/// Methods used by the [ConductorHandle]
//-----------------------------------------------------------------------------
impl<DS> Conductor<DS>
where
    DS: DnaStore + 'static,
{
    pub(super) fn cell_by_id(&self, cell_id: &CellId) -> ConductorResult<Arc<Cell>> {
        let cell = self
            .cells
            .share_ref(|c| c.get(cell_id).map(|i| i.cell.clone()))
            .ok_or_else(|| ConductorError::CellMissing(cell_id.clone()))?;
        Ok(cell)
    }

    /// Iterator over only the cells which are fully running. Generally used
    /// to handle conductor interface requests
    pub(super) fn running_cell_ids(&self) -> HashSet<CellId> {
        self.cells.share_ref(|c| {
            c.iter()
                .filter_map(|(id, item)| {
                    if item.is_running() {
                        Some(id.clone())
                    } else {
                        None
                    }
                })
                .collect()
        })
    }

    /// Return Cells which are pending network join, and mark them as
    /// currently joining.
    ///
    /// Used to discover which cells need to be joined to the network.
    /// The cells' status are upgraded to `Joining` when this function is called.
    pub(super) fn mark_pending_cells_as_joining(&self) -> Vec<(CellId, Arc<Cell>)> {
        self.cells.share_mut(|cells| {
            cells
                .iter_mut()
                .filter_map(|(id, item)| {
                    if item.is_pending() {
                        item.status = CellStatus::Joining;
                        Some((id.clone(), item.cell.clone()))
                    } else {
                        None
                    }
                })
                .collect()
        })
    }

    /// A gate to put at the top of public functions to ensure that work is not
    /// attempted after a shutdown has been issued
    pub(super) fn check_running(&self) -> ConductorResult<()> {
        if self
            .shutting_down
            .load(std::sync::atomic::Ordering::Relaxed)
        {
            Err(ConductorError::ShuttingDown)
        } else {
            Ok(())
        }
    }

    pub(super) fn dna_store(&self) -> &RwShare<DS> {
        &self.dna_store
    }

    /// Broadcasts the shutdown signal to all managed tasks.
    /// To actually wait for these tasks to complete, be sure to
    /// `take_shutdown_handle` to await for completion.
    pub(super) fn shutdown(&self) {
        self.shutting_down
            .store(true, std::sync::atomic::Ordering::Relaxed);
        self.task_manager.share_ref(|tm| {
            if let Some(manager) = tm {
                tracing::info!(
                    "Sending shutdown signal to {} managed tasks.",
                    manager.task_stop_broadcaster().receiver_count(),
                );
                manager
                    .task_stop_broadcaster()
                    .send(())
                    .map(|_| ())
                    .unwrap_or_else(|e| {
                        error!(?e, "Couldn't broadcast stop signal to managed tasks!");
                    })
            }
        });
    }

    /// Return the handle which waits for the task manager task to complete
    pub(super) fn take_shutdown_handle(&self) -> Option<TaskManagerRunHandle> {
        self.task_manager
            .share_mut(|tm| tm.as_mut().and_then(|manager| manager.take_handle()))
    }

    /// Spawn all admin interface tasks, register them with the TaskManager,
    /// and modify the conductor accordingly, based on the config passed in
    pub(super) async fn add_admin_interfaces_via_handle(
        &self,
        configs: Vec<AdminInterfaceConfig>,
        handle: ConductorHandle,
    ) -> ConductorResult<()>
    where
        DS: DnaStore + 'static,
    {
        let admin_api = RealAdminInterfaceApi::new(handle);
        let stop_tx = self.task_manager.share_ref(|tm| {
            tm.as_ref()
                .expect("Task manager not started yet")
                .task_stop_broadcaster()
                .clone()
        });

        // Closure to process each admin config item
        let spawn_from_config = |AdminInterfaceConfig { driver, .. }| {
            let admin_api = admin_api.clone();
            let stop_tx = stop_tx.clone();
            async move {
                match driver {
                    InterfaceDriver::Websocket { port } => {
                        let (listener_handle, listener) = spawn_websocket_listener(port).await?;
                        let port = listener_handle.local_addr().port().unwrap_or(port);
                        let handle: ManagedTaskHandle = spawn_admin_interface_task(
                            listener_handle,
                            listener,
                            admin_api.clone(),
                            stop_tx.subscribe(),
                        )?;
                        InterfaceResult::Ok((port, handle))
                    }
                }
            }
        };

        // spawn interface tasks, collect their JoinHandles,
        // panic on errors.
        let handles: Result<Vec<_>, _> =
            future::join_all(configs.into_iter().map(spawn_from_config))
                .await
                .into_iter()
                .collect();
        // Exit if the admin interfaces fail to be created
        let handles = handles.map_err(Box::new)?;

        {
            let mut ports = Vec::new();

            // First, register the keepalive task, to ensure the conductor doesn't shut down
            // in the absence of other "real" tasks
            self.manage_task(ManagedTaskAdd::ignore(
                tokio::spawn(keep_alive_task(stop_tx.subscribe())),
                "keepalive task",
            ))
            .await?;

            // Now that tasks are spawned, register them with the TaskManager
            for (port, handle) in handles {
                ports.push(port);
                self.manage_task(ManagedTaskAdd::ignore(
                    handle,
                    &format!("admin interface, port {}", port),
                ))
                .await?
            }
            for p in ports {
                self.add_admin_port(p);
            }
        }
        Ok(())
    }

    pub(super) async fn add_app_interface_via_handle(
        &self,
        port: either::Either<u16, AppInterfaceId>,
        handle: ConductorHandle,
    ) -> ConductorResult<u16> {
        let interface_id = match port {
            either::Either::Left(port) => AppInterfaceId::new(port),
            either::Either::Right(id) => id,
        };
        let port = interface_id.port();
        tracing::debug!("Attaching interface {}", port);
        let app_api = RealAppInterfaceApi::new(handle);
        // This receiver is thrown away because we can produce infinite new
        // receivers from the Sender
        let (signal_tx, _r) = tokio::sync::broadcast::channel(SIGNAL_BUFFER_SIZE);
        let stop_rx = self.task_manager.share_ref(|tm| {
            tm.as_ref()
                .expect("Task manager not initialized")
                .task_stop_broadcaster()
                .subscribe()
        });
        let (port, task) = spawn_app_interface_task(port, app_api, signal_tx.clone(), stop_rx)
            .await
            .map_err(Box::new)?;
        // TODO: RELIABILITY: Handle this task by restarting it if it fails and log the error
        self.manage_task(ManagedTaskAdd::ignore(
            task,
            &format!("app interface, port {}", port),
        ))
        .await?;
        let interface = AppInterfaceRuntime::Websocket { signal_tx };

        self.app_interfaces.share_mut(|app_interfaces| {
            if app_interfaces.contains_key(&interface_id) {
                return Err(ConductorError::AppInterfaceIdCollision(
                    interface_id.clone(),
                ));
            }

            app_interfaces.insert(interface_id.clone(), interface);
            Ok(())
        })?;
        let config = AppInterfaceConfig::websocket(port);
        self.update_state(|mut state| {
            state.app_interfaces.insert(interface_id, config);
            Ok(state)
        })
        .await?;
        tracing::debug!("App interface added at port: {}", port);
        Ok(port)
    }

    pub(super) async fn list_app_interfaces(&self) -> ConductorResult<Vec<u16>> {
        Ok(self
            .get_state()
            .await?
            .app_interfaces
            .values()
            .map(|config| config.driver.port())
            .collect())
    }

    pub(super) async fn register_dna_wasm(
        &self,
        dna: DnaFile,
    ) -> ConductorResult<Vec<(EntryDefBufferKey, EntryDef)>> {
        let is_full_wasm_dna = dna
            .dna_def()
            .zomes
            .iter()
            .all(|(_, zome_def)| matches!(zome_def, ZomeDef::Wasm(_)));

        // Only install wasm if the DNA is composed purely of WasmZomes (no InlineZomes)
        if is_full_wasm_dna {
            Ok(self.put_wasm(dna.clone()).await?)
        } else {
            Ok(Vec::with_capacity(0))
        }
    }

    pub(super) fn register_dna_entry_defs(&self, entry_defs: Vec<(EntryDefBufferKey, EntryDef)>) {
        self.dna_store.share_mut(|d| d.add_entry_defs(entry_defs));
    }

    pub(super) fn register_phenotype(&self, dna: DnaFile) {
        self.dna_store.share_mut(|d| d.add_dna(dna));
    }

    pub(super) fn get_queue_consumer_workflows(&self) -> QueueConsumerMap {
        self.spaces.queue_consumer_map.clone()
    }

    /// Start all app interfaces currently in state.
    /// This should only be run at conductor initialization.
    #[allow(irrefutable_let_patterns)]
    pub(super) async fn startup_app_interfaces_via_handle(
        &self,
        handle: ConductorHandle,
    ) -> ConductorResult<()> {
        for id in self.get_state().await?.app_interfaces.keys().cloned() {
            tracing::debug!("Starting up app interface: {:?}", id);
            let _ = self
                .add_app_interface_via_handle(either::Right(id), handle.clone())
                .await?;
        }
        Ok(())
    }

    pub(super) fn signal_broadcaster(&self) -> SignalBroadcaster {
        let senders = self
            .app_interfaces
            .share_ref(|ai| ai.values().map(|i| i.signal_tx()).cloned().collect());
        SignalBroadcaster::new(senders)
    }

    /// Instantiate a Ribosome for use with a DNA
    pub(crate) fn get_ribosome(&self, dna_hash: &DnaHash) -> ConductorResult<RealRibosome> {
        self.dna_store
            .share_ref(|d| match d.get_dna_file(dna_hash) {
                Some(dna) => Ok(RealRibosome::new(dna)),
                None => Err(DnaError::DnaMissing(dna_hash.to_owned()).into()),
            })
    }

    /// Get a dna space or create it if one doesn't exist.
    pub(super) fn get_or_create_space(&self, dna_hash: &DnaHash) -> ConductorResult<Space> {
        self.spaces.get_or_create_space(dna_hash)
    }

    pub(super) fn get_or_create_authored_env(
        &self,
        dna_hash: &DnaHash,
    ) -> ConductorResult<DbWrite<DbKindAuthored>> {
        self.spaces.authored_env(dna_hash)
    }

    pub(super) fn get_or_create_dht_env(
        &self,
        dna_hash: &DnaHash,
    ) -> ConductorResult<DbWrite<DbKindDht>> {
        self.spaces.dht_env(dna_hash)
    }

    /// Adjust app statuses (via state transitions) to match the current
    /// reality of which Cells are present in the conductor.
    /// - Do not change state for Disabled apps. For all others:
    /// - If an app is Paused but all of its (required) Cells are on,
    ///     then set it to Running
    /// - If an app is Running but at least one of its (required) Cells are off,
    ///     then set it to Paused
    pub(super) async fn reconcile_app_status_with_cell_status<S>(
        &self,
        app_ids: Option<S>,
    ) -> ConductorResult<AppStatusFx>
    where
        S: Into<HashSet<InstalledAppId>>,
    {
        use AppStatus::*;
        use AppStatusTransition::*;

        let app_ids: Option<HashSet<InstalledAppId>> = app_ids.map(S::into);
        let running_cells: HashSet<CellId> = self.running_cell_ids();
        let (_, delta) = self
            .update_state_prime(move |mut state| {
                let apps = state.installed_apps_mut().iter_mut().filter(|(id, _)| {
                    app_ids
                        .as_ref()
                        .map(|ids| ids.contains(&**id))
                        .unwrap_or(true)
                });
                let delta = apps
                    .into_iter()
                    .map(|(_app_id, app)| {
                        match app.status().clone() {
                            Running => {
                                // If not all required cells are running, pause the app
                                let missing: Vec<_> = app
                                    .required_cells()
                                    .filter(|id| !running_cells.contains(id))
                                    .collect();
                                if !missing.is_empty() {
                                    let reason = PausedAppReason::Error(format!(
                                        "Some cells are missing / not able to run: {:#?}",
                                        missing
                                    ));
                                    app.status.transition(Pause(reason))
                                } else {
                                    AppStatusFx::NoChange
                                }
                            }
                            Paused(_) => {
                                // If all required cells are now running, restart the app
                                if app.required_cells().all(|id| running_cells.contains(id)) {
                                    app.status.transition(Start)
                                } else {
                                    AppStatusFx::NoChange
                                }
                            }
                            Disabled(_) => {
                                // Disabled status should never automatically change.
                                AppStatusFx::NoChange
                            }
                        }
                    })
                    .fold(AppStatusFx::default(), AppStatusFx::combine);
                Ok((state, delta))
            })
            .await?;
        Ok(delta)
    }

    /// Remove all Cells which are not referenced by any Enabled app.
    /// (Cells belonging to Paused apps are not considered "dangling" and will not be removed)
    pub(super) async fn remove_dangling_cells(&self) -> ConductorResult<()> {
        let state = self.get_state().await?;
        let keepers: HashSet<CellId> = state
            .enabled_apps()
            .flat_map(|(_, app)| app.all_cells().cloned().collect::<HashSet<_>>())
            .collect();

        // Clean up all cells that will be dropped (leave network, etc.)
        let to_cleanup: Vec<_> = self.cells.share_mut(|cells| {
            let to_remove = cells
                .keys()
                .filter(|id| !keepers.contains(id))
                .cloned()
                .collect::<Vec<_>>();

            to_remove
                .iter()
                .filter_map(|cell_id| cells.remove(cell_id))
                .collect()
        });
        for cell in to_cleanup {
            cell.cell.cleanup().await?;
        }

        // drop all but the keepers
        Ok(())
    }

    /// Attempt to create all necessary Cells which have not already been created
    /// and added to the conductor, namely the cells which are referenced by
    /// Running apps. If there are no cells to create, this function does nothing.
    ///
    /// Returns a Result for each attempt so that successful creations can be
    /// handled alongside the failures.
    pub(super) async fn create_cells_for_running_apps(
        &self,
        conductor_handle: ConductorHandle,
    ) -> ConductorResult<Vec<Result<(Cell, InitialQueueTriggers), (CellId, CellError)>>> {
        // Data required to create apps
        let (managed_task_add_sender, managed_task_stop_broadcaster) =
            self.task_manager.share_ref(|tm| {
                let tm = tm.as_ref().expect("Task manager not initialized");
                (
                    tm.task_add_sender().clone(),
                    tm.task_stop_broadcaster().clone(),
                )
            });

        // Closure for creating all cells in an app
        let state = self.get_state().await?;

        // Collect all CellIds across all apps, deduped
        let app_cells: HashSet<CellId> = state
            .installed_apps()
            .iter()
            .filter(|(_, app)| app.status().is_running())
            .flat_map(|(_id, app)| app.all_cells().collect::<Vec<&CellId>>())
            .cloned()
            .collect();

        // calculate the existing cells so we can filter those out, only creating
        // cells for CellIds that don't have cells
        let on_cells: HashSet<CellId> = self.cells.share_ref(|c| c.keys().cloned().collect());

        let tasks = app_cells.difference(&on_cells).map(|cell_id| {
            let conductor_handle = conductor_handle.clone();
            let managed_task_add_sender = managed_task_add_sender.clone();
            let managed_task_stop_broadcaster = managed_task_stop_broadcaster.clone();
            async move {
                use holochain_p2p::actor::HolochainP2pRefToDna;
                let holochain_p2p_cell = self.holochain_p2p.to_dna(cell_id.dna_hash().clone());

                let space = self
                    .get_or_create_space(cell_id.dna_hash())
                    .map_err(|e| CellError::FailedToCreateDnaSpace(e.into()))
                    .map_err(|err| (cell_id.clone(), err))?;

                Cell::create(
                    cell_id.clone(),
                    conductor_handle,
                    space,
                    holochain_p2p_cell,
                    managed_task_add_sender,
                    managed_task_stop_broadcaster,
                )
                .await
                .map_err(|err| (cell_id.clone(), err))
            }
        });

        // Join on all apps and return a list of
        // apps that had succelly created cells
        // and any apps that encounted errors
        Ok(futures::future::join_all(tasks).await)
    }

    /// Register an app as disabled in the database
    pub(super) async fn add_disabled_app_to_db(
        &self,
        app: InstalledAppCommon,
    ) -> ConductorResult<StoppedApp> {
        let (_, stopped_app) = self
            .update_state_prime(move |mut state| {
                let stopped_app = state.add_app(app)?;
                Ok((state, stopped_app))
            })
            .await?;
        Ok(stopped_app)
    }

    /// Transition an app's status to a new state.
    #[tracing::instrument(skip(self))]
    pub(super) async fn transition_app_status(
        &self,
        app_id: InstalledAppId,
        transition: AppStatusTransition,
    ) -> ConductorResult<(InstalledApp, AppStatusFx)> {
        Ok(self
            .update_state_prime(move |mut state| {
                let (app, delta) = state.transition_app_status(&app_id, transition)?.clone();
                let app = app.clone();
                Ok((state, (app, delta)))
            })
            .await?
            .1)
    }

    /// Entirely remove an app from the database, returning the removed app.
    pub(super) async fn remove_app_from_db(
        &self,
        app_id: &InstalledAppId,
    ) -> ConductorResult<InstalledApp> {
        let (_state, app) = self
            .update_state_prime({
                let app_id = app_id.clone();
                move |mut state| {
                    let app = state.remove_app(&app_id)?;
                    Ok((state, app))
                }
            })
            .await?;
        Ok(app)
    }

    /// Add fully constructed cells to the cell map in the Conductor
    pub(super) fn add_and_initialize_cells(&self, cells: Vec<(Cell, InitialQueueTriggers)>) {
        let (new_cells, triggers): (Vec<_>, Vec<_>) = cells.into_iter().unzip();
        self.cells.share_mut(|cells| {
            for cell in new_cells {
                let cell_id = cell.id().clone();
                tracing::info!(?cell_id, "ADD CELL");
                cells.insert(
                    cell_id,
                    CellItem {
                        cell: Arc::new(cell),
                        status: CellStatus::PendingJoin,
                    },
                );
            }
        });
        for trigger in triggers {
            trigger.initialize_workflows();
        }
    }

    /// Change the CellStatus of the given Cells in the Conductor.
    /// Silently ignores Cells that don't exist.
    pub(super) fn update_cell_status(&self, cell_ids: &[CellId], status: CellStatus) {
        for cell_id in cell_ids {
            self.cells.share_mut(|cells| {
                if let Some(mut cell) = cells.get_mut(cell_id) {
                    cell.status = status.clone();
                }
            });
        }
    }

    /// Associate a Cell with an existing App
    pub(super) async fn add_clone_cell_to_app(
        &self,
        app_id: InstalledAppId,
        role_id: AppRoleId,
        properties: YamlProperties,
    ) -> ConductorResult<CellId> {
        let dna_store = &self.dna_store;
        let (_, parent_dna_hash) = self
            .update_state_prime({
                let app_id = app_id.clone();
                let role_id = role_id.clone();
                move |mut state| {
                    if let Some(app) = state.installed_apps_mut().get_mut(&app_id) {
                        let role = app
                            .roles()
                            .get(&role_id)
                            .ok_or_else(|| AppError::AppRoleIdMissing(role_id.to_owned()))?;
                        let parent_dna_hash = role.dna_hash().clone();
                        Ok((state, parent_dna_hash))
                    } else {
                        Err(ConductorError::AppNotRunning(app_id.clone()))
                    }
                }
            })
            .await?;
        let child_dna = dna_store.share_ref(|ds| {
            ds.get_dna_file(&parent_dna_hash)
                .ok_or(DnaError::DnaMissing(parent_dna_hash))?
                .modify_phenotype(random_uid(), properties)
        })?;
        let child_dna_hash = child_dna.dna_hash().to_owned();
        self.register_phenotype(child_dna);
        let (_, cell_id) = self
            .update_state_prime(move |mut state| {
                if let Some(app) = state.installed_apps_mut().get_mut(&app_id) {
                    let agent_key = app.role(&role_id)?.agent_key().to_owned();
                    let cell_id = CellId::new(child_dna_hash, agent_key);
                    app.add_clone(&role_id, cell_id.clone())?;
                    Ok((state, cell_id))
                } else {
                    Err(ConductorError::AppNotRunning(app_id.clone()))
                }
            })
            .await?;
        Ok(cell_id)
    }

    pub(super) async fn load_wasms_into_dna_files(
        &self,
    ) -> ConductorResult<(
        impl IntoIterator<Item = (DnaHash, DnaFile)>,
        impl IntoIterator<Item = (EntryDefBufferKey, EntryDef)>,
    )> {
        let env = &self.spaces.wasm_env;

        // Load out all dna defs
        let (wasm_tasks, defs) = env
            .async_reader(move |txn| {
                // Get all the dna defs.
                let dna_defs: Vec<_> = holochain_state::dna_def::get_all(&txn)?
                    .into_iter()
                    .collect();

                // Gather all the unique wasms.
                let unique_wasms = dna_defs
                    .iter()
                    .flat_map(|dna_def| {
                        dna_def
                            .zomes
                            .iter()
                            .map(|(zome_name, zome)| Ok(zome.wasm_hash(zome_name)?))
                    })
                    .collect::<ConductorResult<HashSet<_>>>()?;

                // Get the code for each unique wasm.
                let wasms = unique_wasms
                    .into_iter()
                    .map(|wasm_hash| {
                        holochain_state::wasm::get(&txn, &wasm_hash)?
                            .map(|hashed| hashed.into_content())
                            .ok_or(ConductorError::WasmMissing)
                            .map(|wasm| (wasm_hash, wasm))
                    })
                    .collect::<ConductorResult<HashMap<_, _>>>()?;
                let wasm_tasks =
                    holochain_state::dna_def::get_all(&txn)?
                        .into_iter()
                        .map(|dna_def| {
                            // Load all wasms for each dna_def from the wasm db into memory
                            let wasms = dna_def.zomes.clone().into_iter().filter_map(
                                |(zome_name, zome)| {
                                    let wasm_hash = zome.wasm_hash(&zome_name).ok()?;
                                    // Note this is a cheap arc clone.
                                    wasms.get(&wasm_hash).cloned()
                                },
                            );
                            let wasms = wasms.collect::<Vec<_>>();
                            async move {
                                let dna_file = DnaFile::new(dna_def.into_content(), wasms).await?;
                                ConductorResult::Ok((dna_file.dna_hash().clone(), dna_file))
                            }
                        })
                        // This needs to happen due to the environment not being Send
                        .collect::<Vec<_>>();
                let defs = holochain_state::entry_def::get_all(&txn)?;
                ConductorResult::Ok((wasm_tasks, defs))
            })
            .await?;
        // try to join all the tasks and return the list of dna files
        let dnas = futures::future::try_join_all(wasm_tasks).await?;
        Ok((dnas, defs))
    }

    /// Get the root environment directory.
    pub fn root_env_dir(&self) -> &EnvironmentRootPath {
        &self.spaces.root_env_dir
    }

    /// Get the keystore.
    pub fn keystore(&self) -> &MetaLairClient {
        &self.keystore
    }

    /// Get a reference to the conductor's HolochainP2p.
    pub fn holochain_p2p(&self) -> &holochain_p2p::HolochainP2pRef {
        &self.holochain_p2p
    }

    /// Remove cells from the cell map in the Conductor
    pub(super) async fn remove_cells(&self, cell_ids: Vec<CellId>) {
        let to_cleanup: Vec<_> = self.cells.share_mut(|cells| {
            cell_ids
                .into_iter()
                .filter_map(|cell_id| cells.remove(&cell_id).map(|c| (cell_id, c)))
                .collect()
        });
        for (cell_id, item) in to_cleanup {
            if let Err(err) = item.cell.cleanup().await {
                tracing::error!("Error cleaning up Cell: {:?}\nCellId: {}", err, cell_id);
            }
        }
    }

    /// Restart every paused app
    pub(super) async fn start_paused_apps(&self) -> ConductorResult<AppStatusFx> {
        let (_, delta) = self
            .update_state_prime(|mut state| {
                let ids = state.paused_apps().map(first).cloned().collect::<Vec<_>>();
                if !ids.is_empty() {
                    tracing::info!("Restarting {} paused apps: {:#?}", ids.len(), ids);
                }
                let deltas: Vec<AppStatusFx> = ids
                    .into_iter()
                    .map(|id| {
                        state
                            .transition_app_status(&id, AppStatusTransition::Start)
                            .map(second)
                    })
                    .collect::<Result<Vec<_>, _>>()?;
                let delta = deltas
                    .into_iter()
                    .fold(AppStatusFx::default(), AppStatusFx::combine);
                Ok((state, delta))
            })
            .await?;
        Ok(delta)
    }

    pub(super) async fn put_wasm(
        &self,
        dna: DnaFile,
    ) -> ConductorResult<Vec<(EntryDefBufferKey, EntryDef)>> {
        let env = self.spaces.wasm_env.clone();

        let zome_defs = get_entry_defs(dna.clone())?;

        // TODO: PERF: This loop might be slow
        let wasms = futures::future::join_all(
            dna.code()
                .clone()
                .into_iter()
                .map(|(_, dna_wasm)| DnaWasmHashed::from_content(dna_wasm)),
        )
        .await;

        env.async_commit({
            let zome_defs = zome_defs.clone();
            move |txn| {
                for dna_wasm in wasms {
                    if !holochain_state::wasm::contains(txn, dna_wasm.as_hash())? {
                        holochain_state::wasm::put(txn, dna_wasm)?;
                    }
                }

                for (key, entry_def) in zome_defs.clone() {
                    holochain_state::entry_def::put(txn, key, &entry_def)?;
                }

                if !holochain_state::dna_def::contains(txn, dna.dna_hash())? {
                    holochain_state::dna_def::put(txn, dna.dna_def().clone())?;
                }
                StateMutationResult::Ok(())
            }
        })
        .await?;

        Ok(zome_defs)
    }

    pub(super) fn list_cell_ids(&self, filter: Option<CellStatusFilter>) -> Vec<CellId> {
        self.cells.share_ref(|cells| {
            cells
                .iter()
                .filter_map(|(id, cell)| {
                    let matches = filter
                        .as_ref()
                        .map(|status| cell.status == *status)
                        .unwrap_or(true);
                    if matches {
                        Some(id)
                    } else {
                        None
                    }
                })
                .cloned()
                .collect()
        })
    }

    pub(super) async fn list_running_apps(&self) -> ConductorResult<Vec<InstalledAppId>> {
        let state = self.get_state().await?;
        Ok(state.running_apps().map(|(id, _)| id).cloned().collect())
    }

    pub(super) async fn list_apps(
        &self,
        status_filter: Option<AppStatusFilter>,
    ) -> ConductorResult<Vec<InstalledAppInfo>> {
        use AppStatusFilter::*;
        let conductor_state = self.get_state().await?;

        let apps_ids: Vec<&String> = match status_filter {
            Some(Enabled) => conductor_state.enabled_apps().map(|(id, _)| id).collect(),
            Some(Disabled) => conductor_state.disabled_apps().map(|(id, _)| id).collect(),
            Some(Running) => conductor_state.running_apps().map(|(id, _)| id).collect(),
            Some(Stopped) => conductor_state.stopped_apps().map(|(id, _)| id).collect(),
            Some(Paused) => conductor_state.paused_apps().map(|(id, _)| id).collect(),
            None => conductor_state.installed_apps().keys().collect(),
        };

        let apps_info: Vec<InstalledAppInfo> = apps_ids
            .into_iter()
            .filter_map(|app_id| conductor_state.get_app_info(app_id))
            .collect();

        Ok(apps_info)
    }

    pub(super) async fn list_running_apps_for_cell_id(
        &self,
        cell_id: &CellId,
    ) -> ConductorResult<HashSet<InstalledAppId>> {
        Ok(self
            .get_state()
            .await?
            .running_apps()
            .filter(|(_, v)| v.all_cells().any(|i| i == cell_id))
            .map(|(k, _)| k)
            .cloned()
            .collect())
    }

    pub(super) async fn list_running_apps_for_dna_hash(
        &self,
        dna_hash: &DnaHash,
    ) -> ConductorResult<HashSet<InstalledAppId>> {
        Ok(self
            .get_state()
            .await?
            .running_apps()
            .filter(|(_, v)| v.all_cells().any(|i| i.dna_hash() == dna_hash))
            .map(|(k, _)| k)
            .cloned()
            .collect())
    }

    pub(super) fn print_setup(&self) {
        use std::fmt::Write;
        let mut out = String::new();
        self.admin_websocket_ports
            .share_ref(|admin_websocket_ports| {
                for port in admin_websocket_ports {
                    writeln!(&mut out, "###ADMIN_PORT:{}###", port)
                        .expect("Can't write setup to std out");
                }
            });
        println!("\n###HOLOCHAIN_SETUP###\n{}###HOLOCHAIN_SETUP_END###", out);
    }

    #[cfg(any(test, feature = "test_utils"))]
    pub(super) async fn get_state_from_handle(&self) -> ConductorResult<ConductorState> {
        self.get_state().await
    }

    #[cfg(any(test, feature = "test_utils"))]
    pub(super) async fn add_test_app_interface<I: Into<AppInterfaceId>>(
        &self,
        id: I,
    ) -> ConductorResult<()> {
        let id = id.into();
        let (signal_tx, _r) = tokio::sync::broadcast::channel(1000);
        self.app_interfaces.share_mut(|app_interfaces| {
            if app_interfaces.contains_key(&id) {
                return Err(ConductorError::AppInterfaceIdCollision(id));
            }
            let _ = app_interfaces.insert(id, AppInterfaceRuntime::Test { signal_tx });
            Ok(())
        })
    }

    /// Get the post commit sender.
    pub async fn post_commit_permit(
        &self,
    ) -> Result<tokio::sync::mpsc::OwnedPermit<PostCommitArgs>, SendError<()>> {
        self.post_commit.clone().reserve_owned().await
    }
}

/// Perform Genesis on the source chains for each of the specified CellIds.
///
/// If genesis fails for any cell, this entire function fails, and all other
/// partial or complete successes are rolled back.
/// Note this function takes read locks so should not be called from within a read lock.
pub(super) async fn genesis_cells<DS: DnaStore + 'static>(
    conductor: &Conductor<DS>,
    cell_ids_with_proofs: Vec<(CellId, Option<MembraneProof>)>,
    conductor_handle: ConductorHandle,
) -> ConductorResult<()> {
    let cells_tasks = cell_ids_with_proofs.into_iter().map(|(cell_id, proof)| {
        let authored_env = conductor
            .get_or_create_authored_env(cell_id.dna_hash())
            .map_err(|e| CellError::FailedToCreateAuthoredDb(e.into()));
        let dht_env = conductor
            .get_or_create_dht_env(cell_id.dna_hash())
            .map_err(|e| CellError::FailedToCreateDhtDb(e.into()));
        async {
            let authored_env = authored_env?;
            let dht_env = dht_env?;
            let conductor_handle = conductor_handle.clone();
            let cell_id_inner = cell_id.clone();
            let ribosome = conductor_handle
                .get_ribosome(cell_id.dna_hash())
                .map_err(Box::new)?;
            tokio::spawn(async move {
                Cell::genesis(
                    cell_id_inner,
                    conductor_handle,
                    authored_env,
                    dht_env,
                    ribosome,
                    proof,
                )
                .await
            })
            .map_err(CellError::from)
            .and_then(|result| async move { result.map(|_| cell_id) })
            .await
        }
    });
    let (success, errors): (Vec<_>, Vec<_>) = futures::future::join_all(cells_tasks)
        .await
        .into_iter()
        .partition(Result::is_ok);

    // unwrap safe because of the partition
    // TODO: Reference count the databases created here and clean them up on error.
    let _success = success.into_iter().map(Result::unwrap);

    // If there were errors, cleanup and return the errors
    if !errors.is_empty() {
        // match needed to avoid Debug requirement on unwrap_err
        let errors = errors
            .into_iter()
            .map(|e| match e {
                Err(e) => e,
                Ok(_) => unreachable!("Safe because of the partition"),
            })
            .collect();

        Err(ConductorError::GenesisFailed { errors })
    } else {
        // No errors so return the cells
        Ok(())
    }
}

/// Dump the integration json state.
pub async fn integration_dump(
    vault: &DbRead<DbKindDht>,
) -> ConductorApiResult<IntegrationStateDump> {
    vault
        .async_reader(move |txn| {
            let integrated = txn.query_row(
                "SELECT count(hash) FROM DhtOp WHERE when_integrated IS NOT NULL",
                [],
                |row| row.get(0),
            )?;
            let integration_limbo = txn.query_row(
            "SELECT count(hash) FROM DhtOp WHERE when_integrated IS NULL AND validation_stage = 3",
            [],
            |row| row.get(0),
        )?;
            let validation_limbo = txn.query_row(
                "
                SELECT count(hash) FROM DhtOp
                WHERE when_integrated IS NULL
                AND
                (validation_stage IS NULL OR validation_stage < 3)
                ",
                [],
                |row| row.get(0),
            )?;
            ConductorApiResult::Ok(IntegrationStateDump {
                validation_limbo,
                integration_limbo,
                integrated,
            })
        })
        .await
}

/// Dump the full integration json state.
/// Careful! This will return a lot of data.
pub async fn full_integration_dump(
    vault: &DbRead<DbKindDht>,
    dht_ops_cursor: Option<u64>,
) -> ConductorApiResult<FullIntegrationStateDump> {
    vault
        .async_reader(move |txn| {
            let integrated =
                query_dht_ops_from_statement(&txn, state_dump::DHT_OPS_INTEGRATED, dht_ops_cursor)?;

            let validation_limbo = query_dht_ops_from_statement(
                &txn,
                state_dump::DHT_OPS_IN_VALIDATION_LIMBO,
                dht_ops_cursor,
            )?;

            let integration_limbo = query_dht_ops_from_statement(
                &txn,
                state_dump::DHT_OPS_IN_INTEGRATION_LIMBO,
                dht_ops_cursor,
            )?;

            let dht_ops_cursor = txn.query_row(state_dump::DHT_OPS_ROW_ID, [], |row| row.get(0))?;

            ConductorApiResult::Ok(FullIntegrationStateDump {
                validation_limbo,
                integration_limbo,
                integrated,
                dht_ops_cursor,
            })
        })
        .await
}

fn query_dht_ops_from_statement(
    txn: &Transaction,
    stmt_str: &str,
    dht_ops_cursor: Option<u64>,
) -> ConductorApiResult<Vec<DhtOp>> {
    let final_stmt_str = match dht_ops_cursor {
        Some(cursor) => format!("{} AND rowid > {}", stmt_str, cursor),
        None => stmt_str.into(),
    };

    let mut stmt = txn.prepare(final_stmt_str.as_str())?;

    let r: Vec<DhtOp> = stmt
        .query_and_then([], |row| {
            let header = from_blob::<SignedHeader>(row.get("header_blob")?)?;
            let op_type: DhtOpType = row.get("dht_type")?;
            let entry = match header.0.entry_type().map(|et| et.visibility()) {
                Some(EntryVisibility::Public) => {
                    let entry: Option<Vec<u8>> = row.get("entry_blob")?;
                    match entry {
                        Some(entry) => Some(from_blob::<Entry>(entry)?),
                        None => None,
                    }
                }
                _ => None,
            };
            Ok(DhtOp::from_type(op_type, header, entry)?)
        })?
        .collect::<StateQueryResult<Vec<_>>>()?;
    Ok(r)
}

//-----------------------------------------------------------------------------
// Private methods
//-----------------------------------------------------------------------------

impl<DS> Conductor<DS>
where
    DS: DnaStore + 'static,
{
    #[allow(clippy::too_many_arguments)]
    async fn new(
        dna_store: DS,
        keystore: MetaLairClient,
        holochain_p2p: holochain_p2p::HolochainP2pRef,
        spaces: Spaces,
        post_commit: tokio::sync::mpsc::Sender<PostCommitArgs>,
    ) -> ConductorResult<Self> {
<<<<<<< HEAD
        let queue_consumer_map = QueueConsumerMap::new();
        let dna_store = RwShare::new(dna_store);
        Ok(Self {
            conductor_env,
            wasm_env,
            spaces: Spaces::new(
                root_env_dir.clone(),
                db_sync_level,
                dna_store.clone(),
                queue_consumer_map.clone(),
            ),
=======
        Ok(Self {
            spaces,
>>>>>>> bbd23759
            cells: RwShare::new(HashMap::new()),
            shutting_down: Arc::new(AtomicBool::new(false)),
            app_interfaces: RwShare::new(HashMap::new()),
            task_manager: RwShare::new(None),
            admin_websocket_ports: RwShare::new(Vec::new()),
            dna_store,
            keystore,
            holochain_p2p,
            post_commit,
        })
    }

    pub(super) async fn get_state(&self) -> ConductorResult<ConductorState> {
        self.spaces
            .conductor_env
            .async_reader(|txn| {
                let state = txn
                    .query_row("SELECT blob FROM ConductorState WHERE id = 1", [], |row| {
                        row.get("blob")
                    })
                    .optional()?;
                let state = match state {
                    Some(state) => from_blob(state)?,
                    None => ConductorState::default(),
                };
                Ok(state)
            })
            .await
    }

    /// Update the internal state with a pure function mapping old state to new
    async fn update_state<F: Send>(&self, f: F) -> ConductorResult<ConductorState>
    where
        F: FnOnce(ConductorState) -> ConductorResult<ConductorState> + 'static,
    {
        let (state, _) = self.update_state_prime(|s| Ok((f(s)?, ()))).await?;
        Ok(state)
    }

    /// Update the internal state with a pure function mapping old state to new,
    /// which may also produce an output value which will be the output of
    /// this function
    async fn update_state_prime<F, O>(&self, f: F) -> ConductorResult<(ConductorState, O)>
    where
        F: FnOnce(ConductorState) -> ConductorResult<(ConductorState, O)> + Send + 'static,
        O: Send + 'static,
    {
        self.check_running()?;
        let output = self
            .spaces
            .conductor_env
            .async_commit(move |txn| {
                let state = txn
                    .query_row("SELECT blob FROM ConductorState WHERE id = 1", [], |row| {
                        row.get("blob")
                    })
                    .optional()?;
                let state = match state {
                    Some(state) => from_blob(state)?,
                    None => ConductorState::default(),
                };
                let (new_state, output) = f(state)?;
                mutations::insert_conductor_state(txn, (&new_state).try_into()?)?;
                Result::<_, ConductorError>::Ok((new_state, output))
            })
            .await?;
        Ok(output)
    }

    fn add_admin_port(&self, port: u16) {
        self.admin_websocket_ports.share_mut(|p| p.push(port));
    }

    /// Sends a JoinHandle to the TaskManager task to be managed
    async fn manage_task(&self, handle: ManagedTaskAdd) -> ConductorResult<()> {
        self.task_manager
            .share_ref(|tm| {
                tm.as_ref()
                    .expect("Task manager not initialized")
                    .task_add_sender()
                    .clone()
            })
            .send(handle)
            .await
            .map_err(|e| ConductorError::SubmitTaskError(format!("{}", e)))
    }
}

mod builder {
    use super::*;
    use crate::conductor::dna_store::RealDnaStore;
    use crate::conductor::handle::DevSettings;
    use crate::conductor::kitsune_host_impl::KitsuneHostImpl;
    use crate::conductor::ConductorHandle;

    /// A configurable Builder for Conductor and sometimes ConductorHandle
    #[derive(Default)]
    pub struct ConductorBuilder<DS = RealDnaStore> {
        /// The configuration
        pub config: ConductorConfig,
        /// The DnaStore (mockable)
        pub dna_store: DS,
        /// For new lair, passphrase is required
        pub passphrase: Option<sodoken::BufRead>,
        /// Optional keystore override
        pub keystore: Option<MetaLairClient>,
        #[cfg(any(test, feature = "test_utils"))]
        /// Optional state override (for testing)
        pub state: Option<ConductorState>,
        #[cfg(any(test, feature = "test_utils"))]
        /// Optional handle mock (for testing)
        pub mock_handle: Option<MockConductorHandleT>,
    }

    impl ConductorBuilder {
        /// Default ConductorBuilder
        pub fn new() -> Self {
            Self::default()
        }
    }

    impl ConductorBuilder<MockDnaStore> {
        /// ConductorBuilder using mocked DnaStore, for testing
        pub fn with_mock_dna_store(dna_store: MockDnaStore) -> ConductorBuilder<MockDnaStore> {
            Self {
                dna_store,
                ..Default::default()
            }
        }
    }

    impl<DS> ConductorBuilder<DS>
    where
        DS: DnaStore + 'static,
    {
        /// Set the ConductorConfig used to build this Conductor
        pub fn config(mut self, config: ConductorConfig) -> Self {
            self.config = config;
            self
        }

        /// Set the passphrase for use in keystore initialization
        pub fn passphrase(mut self, passphrase: Option<sodoken::BufRead>) -> Self {
            self.passphrase = passphrase;
            self
        }

        /// Initialize a "production" Conductor
        pub async fn build(self) -> ConductorResult<ConductorHandle> {
            cfg_if::cfg_if! {
                // if mock_handle is specified, return that instead of
                // a real handle
                if #[cfg(test)] {
                    if let Some(handle) = self.mock_handle {
                        return Ok(Arc::new(handle));
                    }
                }
            }

            tracing::info!(?self.config);

            let keystore = if let Some(keystore) = self.keystore {
                keystore
            } else {
                match &self.config.keystore {
                    KeystoreConfig::DangerTestKeystoreLegacyDeprecated => {
                        tracing::warn!("Using DEPRECATED legacy lair api.");
                        spawn_legacy_test_keystore().await?
                    }
                    KeystoreConfig::LairServerLegacyDeprecated {
                        keystore_path,
                        danger_passphrase_insecure_from_config,
                    } => {
                        tracing::warn!("Using DEPRECATED legacy lair api.");
                        tracing::warn!("USING INSECURE PASSPHRASE FROM CONFIG--This defeats the whole purpose of having a passphrase.");
                        let passphrase = sodoken::BufRead::new_no_lock(
                            danger_passphrase_insecure_from_config.as_bytes(),
                        );
                        spawn_lair_keystore(keystore_path.as_deref(), passphrase).await?
                    }
                    KeystoreConfig::DangerTestKeystore => spawn_test_keystore().await?,
                    KeystoreConfig::LairServer { connection_url } => {
                        let passphrase = match self.passphrase {
                            None => {
                                return Err(one_err::OneErr::new(
                                    "passphrase required for new lair keystore api",
                                )
                                .into())
                            }
                            Some(p) => p,
                        };
                        spawn_new_lair_keystore(connection_url.clone(), passphrase).await?
                    }
                    oth => unimplemented!("unimplemented keystore config: {:?}", oth),
                }
            };

            let env_path = self.config.environment_path.clone();

            let Self {
                dna_store, config, ..
            } = self;

            let network_config = match &config.network {
                None => holochain_p2p::kitsune_p2p::KitsuneP2pConfig::default(),
                Some(config) => config.clone(),
            };
            let (cert_digest, cert, cert_priv_key) =
                keystore.get_or_create_first_tls_cert().await?;
            let tls_config =
                holochain_p2p::kitsune_p2p::dependencies::kitsune_p2p_types::tls::TlsConfig {
                    cert,
                    cert_priv_key,
                    cert_digest,
                };

            let spaces = Spaces::new(env_path, config.db_sync_strategy)?;
            let host = KitsuneHostImpl::new(spaces.clone());

            let (holochain_p2p, p2p_evt) =
                holochain_p2p::spawn_holochain_p2p(network_config, tls_config, host).await?;

            let (post_commit_sender, post_commit_receiver) =
                tokio::sync::mpsc::channel(POST_COMMIT_CHANNEL_BOUND);

            let conductor = Conductor::new(
                dna_store,
                keystore,
                holochain_p2p,
                spaces,
                post_commit_sender,
            )
            .await?;

            #[cfg(any(test, feature = "test_utils"))]
            let conductor = Self::update_fake_state(self.state, conductor).await?;

            // Create handle
            let handle: ConductorHandle = Arc::new(ConductorHandleImpl {
                conductor,

                #[cfg(any(test, feature = "test_utils"))]
                dev_settings: parking_lot::RwLock::new(DevSettings::default()),
            });

            Self::finish(handle, config, p2p_evt, post_commit_receiver).await
        }

        fn spawn_post_commit(
            conductor_handle: ConductorHandle,
            receiver: tokio::sync::mpsc::Receiver<PostCommitArgs>,
        ) {
            let receiver_stream = tokio_stream::wrappers::ReceiverStream::new(receiver);
            tokio::task::spawn(receiver_stream.for_each_concurrent(
                POST_COMMIT_CONCURRENT_LIMIT,
                move |post_commit_args| {
                    let conductor_handle = conductor_handle.clone();
                    async move {
                        let PostCommitArgs {
                            host_access,
                            invocation,
                            cell_id,
                        } = post_commit_args;
                        match conductor_handle.clone().get_ribosome(cell_id.dna_hash()) {
                            Ok(ribosome) => {
                                if let Err(e) = tokio::task::spawn_blocking(move || {
                                    if let Err(e) =
                                        ribosome.run_post_commit(host_access, invocation)
                                    {
                                        tracing::error!(?e);
                                    }
                                })
                                .await
                                {
                                    tracing::error!(?e);
                                }
                            }
                            Err(e) => {
                                tracing::error!(?e);
                            }
                        }
                    }
                },
            ));
        }

        async fn finish(
            handle: ConductorHandle,
            conductor_config: ConductorConfig,
            p2p_evt: holochain_p2p::event::HolochainP2pEventReceiver,
            post_commit_receiver: tokio::sync::mpsc::Receiver<PostCommitArgs>,
        ) -> ConductorResult<ConductorHandle> {
            tokio::task::spawn(p2p_event_task(p2p_evt, handle.clone()));

            let _ = handle
                .clone()
                .start_scheduler(holochain_zome_types::schedule::SCHEDULER_INTERVAL);

            let _ = Self::spawn_post_commit(handle.clone(), post_commit_receiver);

            let configs = conductor_config.admin_interfaces.unwrap_or_default();
            let cell_startup_errors = handle.clone().initialize_conductor(configs).await?;

            // TODO: This should probably be emitted over the admin interface
            if !cell_startup_errors.is_empty() {
                error!(
                    msg = "Failed to create the following active apps",
                    ?cell_startup_errors
                );
            }

            handle.print_setup();

            Ok(handle)
        }

        /// Pass a test keystore in, to ensure that generated test agents
        /// are actually available for signing (especially for tryorama compat)
        pub fn with_keystore(mut self, keystore: MetaLairClient) -> Self {
            self.keystore = Some(keystore);
            self
        }

        #[cfg(any(test, feature = "test_utils"))]
        /// Sets some fake conductor state for tests
        pub fn fake_state(mut self, state: ConductorState) -> Self {
            self.state = Some(state);
            self
        }

        /// Pass a mock handle in, which will be returned regardless of whatever
        /// else happens to this builder
        #[cfg(any(test, feature = "test_utils"))]
        pub fn with_mock_handle(mut self, handle: MockConductorHandleT) -> Self {
            self.mock_handle = Some(handle);
            self
        }

        #[cfg(any(test, feature = "test_utils"))]
        async fn update_fake_state(
            state: Option<ConductorState>,
            conductor: Conductor<DS>,
        ) -> ConductorResult<Conductor<DS>> {
            if let Some(state) = state {
                conductor.update_state(move |_| Ok(state)).await?;
            }
            Ok(conductor)
        }

        /// Build a Conductor with a test environment
        #[cfg(any(test, feature = "test_utils"))]
        pub async fn test(
            mut self,
            env_path: &std::path::Path,
            extra_dnas: &[DnaFile],
        ) -> ConductorResult<ConductorHandle> {
            let keystore = self.keystore.unwrap_or_else(test_keystore);
            self.config.environment_path = env_path.to_path_buf().into();

            let spaces = Spaces::new(
                self.config.environment_path.clone(),
                self.config.db_sync_strategy,
            )?;
            let host = KitsuneHostImpl::new(spaces.clone());

            let (holochain_p2p, p2p_evt) =
                holochain_p2p::spawn_holochain_p2p(self.config.network.clone().unwrap_or_default(), holochain_p2p::kitsune_p2p::dependencies::kitsune_p2p_types::tls::TlsConfig::new_ephemeral().await.unwrap(), host)
                    .await?;

            let (post_commit_sender, post_commit_receiver) =
                tokio::sync::mpsc::channel(POST_COMMIT_CHANNEL_BOUND);

            let conductor = Conductor::new(
                self.dna_store,
                keystore,
                holochain_p2p,
                spaces,
                post_commit_sender,
            )
            .await?;

            let conductor = Self::update_fake_state(self.state, conductor).await?;

            // Create handle
            let handle: ConductorHandle = Arc::new(ConductorHandleImpl {
                conductor,

                #[cfg(any(test, feature = "test_utils"))]
                dev_settings: parking_lot::RwLock::new(DevSettings::default()),
            });

            // Install extra DNAs, in particular:
            // the ones with InlineZomes will not be registered in the Wasm DB
            // and cannot be automatically loaded on conductor restart.

            for dna_file in extra_dnas {
                handle
                    .register_dna(dna_file.clone())
                    .await
                    .expect("Could not install DNA");
            }

            Self::finish(handle, self.config, p2p_evt, post_commit_receiver).await
        }
    }
}

#[instrument(skip(p2p_evt, handle))]
async fn p2p_event_task(
    p2p_evt: holochain_p2p::event::HolochainP2pEventReceiver,
    handle: ConductorHandle,
) {
    /// The number of events we allow to run in parallel before
    /// starting to await on the join handles.
    const NUM_PARALLEL_EVTS: usize = 100;
    let num_tasks = Arc::new(std::sync::atomic::AtomicUsize::new(0));
    let max_time = Arc::new(std::sync::atomic::AtomicU64::new(0));
    p2p_evt
        .for_each_concurrent(NUM_PARALLEL_EVTS, |evt| {
            let handle = handle.clone();
            let num_tasks = num_tasks.clone();
            let max_time = max_time.clone();
            async move {
                let start = (num_tasks.fetch_add(1, std::sync::atomic::Ordering::Relaxed) + 1
                    >= NUM_PARALLEL_EVTS)
                    .then(std::time::Instant::now);

                if let Err(e) = handle.dispatch_holochain_p2p_event(evt).await {
                    tracing::error!(
                        message = "error dispatching network event",
                        error = ?e,
                    );
                }
                match start {
                    Some(start) => {
                        let el = start.elapsed();
                        let us = el.as_micros() as u64;
                        let max_us = max_time
                            .fetch_max(us, std::sync::atomic::Ordering::Relaxed)
                            .max(us);

                        let s = tracing::info_span!("holochain_perf", this_event_time = ?el, max_event_micros = %max_us);
                        s.in_scope(|| tracing::info!("dispatch_holochain_p2p_event is saturated"))
                    }
                    None => max_time.store(0, std::sync::atomic::Ordering::Relaxed),
                }
                num_tasks.fetch_sub(1, std::sync::atomic::Ordering::Relaxed);
            }
            .in_current_span()
        })
        .await;

    tracing::warn!("p2p_event_task has ended");
}

#[cfg(test)]
pub mod tests;<|MERGE_RESOLUTION|>--- conflicted
+++ resolved
@@ -1268,22 +1268,8 @@
         spaces: Spaces,
         post_commit: tokio::sync::mpsc::Sender<PostCommitArgs>,
     ) -> ConductorResult<Self> {
-<<<<<<< HEAD
-        let queue_consumer_map = QueueConsumerMap::new();
-        let dna_store = RwShare::new(dna_store);
-        Ok(Self {
-            conductor_env,
-            wasm_env,
-            spaces: Spaces::new(
-                root_env_dir.clone(),
-                db_sync_level,
-                dna_store.clone(),
-                queue_consumer_map.clone(),
-            ),
-=======
         Ok(Self {
             spaces,
->>>>>>> bbd23759
             cells: RwShare::new(HashMap::new()),
             shutting_down: Arc::new(AtomicBool::new(false)),
             app_interfaces: RwShare::new(HashMap::new()),
