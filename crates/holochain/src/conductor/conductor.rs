#![deny(missing_docs)]
#![allow(deprecated)]

//! A Conductor is a dynamically changing group of [Cell]s.
//!
//! A Conductor can be managed:
//! - externally, via an [`AppInterfaceApi`](super::api::AppInterfaceApi)
//! - from within a [`Cell`], via [`CellConductorApi`](super::api::CellConductorApi)
//!
//! In normal use cases, a single Holochain user runs a single Conductor in a single process.
//! However, there's no reason we can't have multiple Conductors in a single process, simulating multiple
//! users in a testing environment.
//!
//! ```rust, no_run
//! async fn async_main () {
//! use holochain_state::test_utils::test_db_dir;
//! use holochain::conductor::{Conductor, ConductorBuilder};
//! let env_dir = test_db_dir();
//! let conductor: Conductor = ConductorBuilder::new()
//!    .test(env_dir.path(), &[])
//!    .await
//!    .unwrap();
//!
//! // conductors are cloneable
//! let conductor2 = conductor.clone();
//!
//! assert_eq!(conductor.list_dnas(), vec![]);
//! conductor.shutdown();
//!
//! # }
//! ```
//!

pub use self::share::RwShare;
use super::api::error::ConductorApiError;

use std::collections::{HashMap, HashSet};
use std::path::PathBuf;
use std::sync::atomic::AtomicBool;
use std::sync::Arc;
use std::time::Instant;

use futures::future;
use futures::future::FutureExt;
use futures::future::TryFutureExt;
use futures::stream::StreamExt;
use holochain_wasmer_host::module::ModuleCache;
use itertools::Itertools;
use rusqlite::Transaction;
use tokio::sync::mpsc::error::SendError;
use tokio::task::JoinHandle;
use tracing::*;

pub use builder::*;
use holo_hash::DnaHash;
use holochain_conductor_api::conductor::{DpkiConfig, KeystoreConfig};
use holochain_conductor_api::AppInfo;
use holochain_conductor_api::AppStatusFilter;
use holochain_conductor_api::FullIntegrationStateDump;
use holochain_conductor_api::FullStateDump;
use holochain_conductor_api::IntegrationStateDump;
use holochain_conductor_api::JsonDump;
pub use holochain_conductor_services::*;
use holochain_keystore::lair_keystore::spawn_lair_keystore;
use holochain_keystore::lair_keystore::spawn_lair_keystore_in_proc;
use holochain_keystore::MetaLairClient;
use holochain_p2p::actor::HolochainP2pRefToDna;
use holochain_p2p::event::HolochainP2pEvent;
use holochain_p2p::DnaHashExt;
use holochain_p2p::HolochainP2pDnaT;
use holochain_sqlite::sql::sql_cell::state_dump;
use holochain_state::host_fn_workspace::SourceChainWorkspace;
use holochain_state::nonce::witness_nonce;
use holochain_state::nonce::WitnessNonceResult;
use holochain_state::prelude::*;
use holochain_state::source_chain;
pub use holochain_types::share;
use holochain_zome_types::prelude::ClonedCell;
use kitsune_p2p::agent_store::AgentInfoSigned;

use crate::conductor::cell::Cell;
use crate::conductor::conductor::app_auth_token_store::AppAuthTokenStore;
use crate::conductor::conductor::app_broadcast::AppBroadcast;
use crate::conductor::config::ConductorConfig;
use crate::conductor::error::ConductorResult;
use crate::conductor::metrics::create_p2p_event_duration_metric;
use crate::conductor::p2p_agent_store::get_single_agent_info;
use crate::conductor::p2p_agent_store::list_all_agent_info;
use crate::conductor::p2p_agent_store::query_peer_density;
use crate::core::queue_consumer::InitialQueueTriggers;
use crate::core::queue_consumer::QueueConsumerMap;
#[cfg(any(test, feature = "test_utils"))]
use crate::core::queue_consumer::QueueTriggers;
use crate::core::ribosome::guest_callback::post_commit::PostCommitArgs;
use crate::core::ribosome::guest_callback::post_commit::POST_COMMIT_CHANNEL_BOUND;
use crate::core::ribosome::guest_callback::post_commit::POST_COMMIT_CONCURRENT_LIMIT;
use crate::core::ribosome::real_ribosome::ModuleCacheLock;
use crate::core::ribosome::RibosomeT;
use crate::core::workflow::ZomeCallResult;
use crate::{
    conductor::api::error::ConductorApiResult, core::ribosome::real_ribosome::RealRibosome,
};

use super::api::AppInterfaceApi;
use super::api::ZomeCall;
use super::cell::error::CellResult;
use super::config::AdminInterfaceConfig;
use super::config::InterfaceDriver;
use super::entry_def_store::get_entry_defs;
use super::error::ConductorError;
use super::interface::error::InterfaceResult;
use super::interface::websocket::spawn_admin_interface_tasks;
use super::interface::websocket::spawn_app_interface_task;
use super::interface::websocket::spawn_websocket_listener;
use super::manager::TaskManagerResult;
use super::p2p_agent_store;
use super::p2p_agent_store::P2pBatch;
use super::p2p_agent_store::*;
use super::ribosome_store::RibosomeStore;
use super::space::Space;
use super::space::Spaces;
use super::state::AppInterfaceConfig;
use super::state::AppInterfaceId;
use super::state::ConductorState;
use super::CellError;
use super::{api::AdminInterfaceApi, manager::TaskManagerClient};

mod builder;

mod chc;

mod graft_records_onto_source_chain;

mod app_auth_token_store;

pub(crate) mod app_broadcast;

#[cfg(test)]
pub mod tests;

/// How long we should attempt to achieve a "network join" when first activating a cell,
/// before moving on and letting the network health activity go on in the background.
///
/// This gives us a chance to start an app in an "online" state, increasing the probability
/// of an app having full network access as soon as its UI begins making requests.
pub const JOIN_NETWORK_WAITING_PERIOD: std::time::Duration = std::time::Duration::from_secs(5);

/// A list of Cells which failed to start, and why
pub type CellStartupErrors = Vec<(CellId, CellError)>;

/// Cloneable reference to a Conductor
pub type ConductorHandle = Arc<Conductor>;

/// Legacy CellStatus which is no longer used. This can be removed
/// and is only here to avoid breaking deserialization specs.
#[derive(Debug, Clone, PartialEq, Eq, Serialize, Deserialize)]
#[deprecated = "Only here for deserialization, should be removed altogether when all clients are updated"]
pub enum CellStatus {
    /// Kitsune knows about this Cell and it is considered fully "online"
    Joined,

    /// The Cell is on its way to being fully joined. It is a valid Cell from
    /// the perspective of the conductor, and can handle HolochainP2pEvents,
    /// but it is considered not to be fully running from the perspective of
    /// app status, i.e. if any app has a required Cell with this status,
    /// the app is considered to be in the Paused state.
    PendingJoin(PendingJoinReason),

    /// The Cell is currently in the process of trying to join the network.
    Joining,
}

/// The reason why a cell is waiting to join the network.
#[derive(Debug, Clone, PartialEq, Eq, Serialize, Deserialize)]
pub enum PendingJoinReason {
    /// The initial state, no attempt has been made to join the network yet.
    Initial,

    /// The join failed with an error that is safe to retry, such as not
    /// being connected to the internet.
    Retry(String),

    /// The network join failed and will not be retried. This will impact
    /// the status of the associated
    /// app and require manual intervention from the user.
    Failed(String),

    /// The join attempt has timed out.
    TimedOut,
}

/// A [`Cell`] tracked by a Conductor, along with its [`CellStatus`]
#[derive(Debug, Clone)]
#[allow(deprecated)]
#[allow(unused)]
struct CellItem {
    cell: Arc<Cell>,
    status: CellStatus,
}

#[allow(dead_code)]
pub(crate) type StopBroadcaster = task_motel::StopBroadcaster;
pub(crate) type StopReceiver = task_motel::StopListener;

/// A Conductor is a group of [Cell]s
pub struct Conductor {
    /// The collection of available, running cells associated with this Conductor
    running_cells: RwShare<HashMap<CellId, CellItem>>,

    /// The config used to create this Conductor
    pub config: Arc<ConductorConfig>,

    /// The map of dna hash spaces.
    pub(crate) spaces: Spaces,

    /// Set to true when `conductor.shutdown()` has been called, so that other
    /// tasks can check on the shutdown status
    shutting_down: Arc<AtomicBool>,

    /// The admin websocket ports this conductor has open.
    /// This exists so that we can run tests and bind to port 0, and find out
    /// the dynamically allocated port later.
    admin_websocket_ports: RwShare<Vec<u16>>,

    /// The interface to the task manager
    task_manager: TaskManagerClient,

    /// The JoinHandle for the long-running task which processes the outcomes of ended tasks,
    /// taking actions like disabling cells or shutting down the conductor on errors.
    /// It terminates only when the TaskManager and all of its tasks have ended and dropped.
    pub(crate) outcomes_task: RwShare<Option<JoinHandle<TaskManagerResult>>>,

    /// Placeholder for what will be the real DNA/Wasm cache
    ribosome_store: RwShare<RibosomeStore>,

    /// Access to private keys for signing and encryption.
    keystore: MetaLairClient,

    /// Handle to the network actor.
    holochain_p2p: holochain_p2p::HolochainP2pRef,

    post_commit: tokio::sync::mpsc::Sender<PostCommitArgs>,

    scheduler: Arc<parking_lot::Mutex<Option<tokio::task::JoinHandle<()>>>>,

    pub(crate) running_services: RwShare<ConductorServices>,

    /// File system and in-memory cache for wasmer modules.
    // Used in ribosomes but kept here as a single instance.
    pub(crate) wasmer_module_cache: Arc<ModuleCacheLock>,

    app_auth_token_store: RwShare<AppAuthTokenStore>,

    /// Container to connect app signals to app interfaces, by installed app id.
    app_broadcast: AppBroadcast,
}

impl Conductor {
    /// Create a conductor builder.
    pub fn builder() -> ConductorBuilder {
        ConductorBuilder::new()
    }
}

/// Methods related to conductor startup/shutdown
mod startup_shutdown_impls {

    use crate::conductor::manager::{spawn_task_outcome_handler, OutcomeReceiver, OutcomeSender};

    use super::*;

    //-----------------------------------------------------------------------------
    /// Methods used by the [ConductorHandle]
    //-----------------------------------------------------------------------------
    impl Conductor {
        #[allow(clippy::too_many_arguments)]
        pub(crate) fn new(
            config: Arc<ConductorConfig>,
            ribosome_store: RwShare<RibosomeStore>,
            keystore: MetaLairClient,
            holochain_p2p: holochain_p2p::HolochainP2pRef,
            spaces: Spaces,
            post_commit: tokio::sync::mpsc::Sender<PostCommitArgs>,
            outcome_sender: OutcomeSender,
        ) -> Self {
            let tracing_scope = config.tracing_scope().unwrap_or_default();
            let maybe_data_root_path = config.data_root_path.clone().map(|path| (*path).clone());

            Self {
                spaces,
                running_cells: RwShare::new(HashMap::new()),
                config,
                shutting_down: Arc::new(AtomicBool::new(false)),
                task_manager: TaskManagerClient::new(outcome_sender, tracing_scope),
                // Must be initialized later, since it requires an Arc<Conductor>
                outcomes_task: RwShare::new(None),
                admin_websocket_ports: RwShare::new(Vec::new()),
                scheduler: Arc::new(parking_lot::Mutex::new(None)),
                ribosome_store,
                keystore,
                holochain_p2p,
                post_commit,
                running_services: RwShare::new(ConductorServices::default()),
                wasmer_module_cache: Arc::new(ModuleCacheLock::new(ModuleCache::new(
                    maybe_data_root_path,
                ))),
                app_auth_token_store: RwShare::default(),
                app_broadcast: AppBroadcast::default(),
            }
        }

        /// A gate to put at the top of public functions to ensure that work is not
        /// attempted after a shutdown has been issued
        pub fn check_running(&self) -> ConductorResult<()> {
            if self
                .shutting_down
                .load(std::sync::atomic::Ordering::Relaxed)
            {
                Err(ConductorError::ShuttingDown)
            } else {
                Ok(())
            }
        }

        /// Take ownership of the TaskManagerClient as well as the task which completes
        /// when all managed tasks have completed
        pub fn detach_task_management(&self) -> Option<JoinHandle<TaskManagerResult>> {
            self.outcomes_task.share_mut(|tm| tm.take())
        }

        /// Broadcasts the shutdown signal to all managed tasks
        /// and returns a future to await for shutdown to complete.
        pub fn shutdown(&self) -> JoinHandle<TaskManagerResult> {
            self.shutting_down
                .store(true, std::sync::atomic::Ordering::Relaxed);

            use ghost_actor::GhostControlSender;
            let ghost_shutdown = self.holochain_p2p.ghost_actor_shutdown_immediate();
            let mut tm = self.task_manager();
            let task = self.detach_task_management().expect("Attempting to shut down after already detaching task management or previous shutdown");
            tokio::task::spawn(async move {
                tracing::info!("Sending shutdown signal to all managed tasks.");
                let (_, _, r) = futures::join!(ghost_shutdown, tm.shutdown().boxed(), task,);
                r?
            })
        }

        #[tracing::instrument(skip_all, fields(scope=self.config.network.tracing_scope))]
        pub(crate) async fn initialize_conductor(
            self: Arc<Self>,
            outcome_rx: OutcomeReceiver,
            admin_configs: Vec<AdminInterfaceConfig>,
        ) -> ConductorResult<CellStartupErrors> {
            self.load_dnas().await?;

            info!("Conductor startup: DNAs loaded.");

            // Start the task manager
            self.outcomes_task.share_mut(|lock| {
                if lock.is_some() {
                    panic!("Cannot start task manager twice");
                }
                let task = spawn_task_outcome_handler(self.clone(), outcome_rx);
                *lock = Some(task);
            });

            self.clone().initialize_services().await?;
            self.clone().add_admin_interfaces(admin_configs).await?;

            info!("Conductor startup: admin interface(s) added.");

            self.clone().startup_app_interfaces().await?;

            info!("Conductor startup: app interfaces started.");

            // We don't care what fx are returned here, since all cells need to
            // be spun up
            let _ = self.start_paused_apps().await?;
            let res = self.process_app_status_fx(AppStatusFx::SpinUp, None).await;

            info!("Conductor startup: apps started.");

            res
        }
    }
}

/// Methods related to conductor interfaces
mod interface_impls {
    use super::*;
    use holochain_conductor_api::AppInterfaceInfo;
    use holochain_types::websocket::AllowedOrigins;

    impl Conductor {
        /// Spawn all admin interface tasks, register them with the TaskManager,
        /// and modify the conductor accordingly, based on the config passed in
        #[tracing::instrument(skip_all)]
        pub async fn add_admin_interfaces(
            self: Arc<Self>,
            configs: Vec<AdminInterfaceConfig>,
        ) -> ConductorResult<Vec<u16>> {
            let admin_api = AdminInterfaceApi::new(self.clone());
            let tm = self.task_manager();

            // Closure to process each admin config item
            let spawn_from_config = |AdminInterfaceConfig { driver, .. }| {
                let admin_api = admin_api.clone();
                let tm = tm.clone();
                async move {
                    match driver {
                        InterfaceDriver::Websocket {
                            port,
                            allowed_origins,
                        } => {
                            let listener = spawn_websocket_listener(port, allowed_origins).await?;
                            let port = listener.local_addrs()?[0].port();
                            spawn_admin_interface_tasks(
                                tm.clone(),
                                listener,
                                admin_api.clone(),
                                port,
                            );

                            InterfaceResult::Ok(port)
                        }
                    }
                }
            };

            // spawn interface tasks, collect their JoinHandles,
            // panic on errors.
            let ports: Result<Vec<_>, _> =
                future::join_all(configs.into_iter().map(spawn_from_config))
                    .await
                    .into_iter()
                    .collect();
            // Exit if the admin interfaces fail to be created
            let ports = ports.map_err(Box::new)?;

            for p in &ports {
                self.add_admin_port(*p);
            }

            Ok(ports)
        }

        /// Spawn a new app interface task, register it with the TaskManager,
        /// and modify the conductor accordingly, based on the config passed in.
        ///
        /// Returns the given or auto-chosen port number if giving an Ok Result
        #[tracing::instrument(skip_all)]
        pub async fn add_app_interface(
            self: Arc<Self>,
            port: either::Either<u16, AppInterfaceId>,
            allowed_origins: AllowedOrigins,
            installed_app_id: Option<InstalledAppId>,
        ) -> ConductorResult<u16> {
            let interface_id = match port {
                either::Either::Left(port) => AppInterfaceId::new(port),
                either::Either::Right(id) => id,
            };
            let port = interface_id.port();
            debug!("Attaching interface {}", port);
            let app_api = AppInterfaceApi::new(self.clone());

            let tm = self.task_manager();

            // TODO: RELIABILITY: Handle this task by restarting it if it fails and log the error
            let port = spawn_app_interface_task(
                tm.clone(),
                port,
                allowed_origins.clone(),
                installed_app_id.clone(),
                app_api,
                self.app_broadcast.clone(),
            )
            .await
            .map_err(Box::new)?;

            let config = AppInterfaceConfig::websocket(port, allowed_origins, installed_app_id);
            self.update_state(|mut state| {
                state.app_interfaces.insert(interface_id, config);

                Ok(state)
            })
            .await?;
            debug!("App interface added at port: {}", port);
            Ok(port)
        }

        /// Returns a port which is guaranteed to have a websocket listener with an Admin interface
        /// on it. Useful for specifying port 0 and letting the OS choose a free port.
        pub fn get_arbitrary_admin_websocket_port(&self) -> Option<u16> {
            self.admin_websocket_ports.share_ref(|p| p.first().copied())
        }

        /// Give a list of networking ports taken up as running app interface tasks
        #[tracing::instrument(skip_all)]
        pub async fn list_app_interfaces(&self) -> ConductorResult<Vec<AppInterfaceInfo>> {
            Ok(self
                .get_state()
                .await?
                .app_interfaces
                .values()
                .map(|config| AppInterfaceInfo {
                    port: config.driver.port(),
                    allowed_origins: config.driver.allowed_origins().clone(),
                    installed_app_id: config.installed_app_id.clone(),
                })
                .collect())
        }

        /// Start all app interfaces currently in state.
        /// This should only be run at conductor initialization.
        #[allow(irrefutable_let_patterns)]
        #[tracing::instrument(skip_all)]
        pub(crate) async fn startup_app_interfaces(self: Arc<Self>) -> ConductorResult<()> {
            for (id, config) in &self.get_state().await?.app_interfaces {
                debug!("Starting up app interface: {:?}", id);
                let _ = self
                    .clone()
                    .add_app_interface(
                        either::Right(id.clone()),
                        config.driver.allowed_origins().clone(),
                        config.installed_app_id.clone(),
                    )
                    .await?;
            }
            Ok(())
        }
    }
}

/// DNA-related methods
mod dna_impls {
    use super::*;

    impl Conductor {
        /// Get the list of hashes of installed Dnas in this Conductor
        pub fn list_dnas(&self) -> Vec<DnaHash> {
            let dpki_dna_hash = self
                .running_services()
                .dpki
                .map(|dpki| dpki.cell_id.dna_hash().clone());
            let mut hashes = self.ribosome_store().share_ref(|ds| ds.list());
            if let Some(dpki_dna_hash) = dpki_dna_hash {
                hashes.retain(|h| *h != dpki_dna_hash);
            }
            hashes
        }

        /// Get a [`DnaDef`] from the [`RibosomeStore`]
        pub fn get_dna_def(&self, hash: &DnaHash) -> Option<DnaDef> {
            self.ribosome_store().share_ref(|ds| ds.get_dna_def(hash))
        }

        /// Get a [`DnaFile`] from the [`RibosomeStore`]
        pub fn get_dna_file(&self, hash: &DnaHash) -> Option<DnaFile> {
            self.ribosome_store().share_ref(|ds| ds.get_dna_file(hash))
        }

        /// Get an [`EntryDef`](holochain_integrity_types::prelude::EntryDef) from the [`EntryDefBufferKey`]
        pub fn get_entry_def(&self, key: &EntryDefBufferKey) -> Option<EntryDef> {
            self.ribosome_store().share_ref(|ds| ds.get_entry_def(key))
        }

        /// Create a hash map of all existing DNA definitions, mapped to cell
        /// ids.
        pub fn get_dna_definitions(
            &self,
            app: &InstalledApp,
        ) -> ConductorResult<HashMap<CellId, DnaDefHashed>> {
            let mut dna_defs = HashMap::new();
            for cell_id in app.all_cells() {
                let ribosome = self.get_ribosome(cell_id.dna_hash())?;
                let dna_def = ribosome.dna_def();
                dna_defs.insert(cell_id.to_owned(), dna_def.to_owned());
            }
            Ok(dna_defs)
        }

        pub(crate) async fn register_dna_wasm(
            &self,
            ribosome: RealRibosome,
        ) -> ConductorResult<Vec<(EntryDefBufferKey, EntryDef)>> {
            let is_full_wasm_dna = ribosome
                .dna_def()
                .all_zomes()
                .all(|(_, zome_def)| matches!(zome_def, ZomeDef::Wasm(_)));

            // Only install wasm if the DNA is composed purely of WasmZomes (no InlineZomes)
            if is_full_wasm_dna {
                Ok(self.put_wasm(ribosome).await?)
            } else {
                Ok(Vec::with_capacity(0))
            }
        }

        pub(crate) fn register_dna_entry_defs(
            &self,
            entry_defs: Vec<(EntryDefBufferKey, EntryDef)>,
        ) {
            self.ribosome_store
                .share_mut(|d| d.add_entry_defs(entry_defs));
        }

        pub(crate) fn add_ribosome_to_store(&self, ribosome: RealRibosome) {
            self.ribosome_store.share_mut(|d| d.add_ribosome(ribosome));
        }

        pub(crate) async fn load_wasms_into_dna_files(
            &self,
        ) -> ConductorResult<(
            impl IntoIterator<Item = (DnaHash, RealRibosome)>,
            impl IntoIterator<Item = (EntryDefBufferKey, EntryDef)>,
        )> {
            let db = &self.spaces.wasm_db;

            // Load out all dna defs
            let (wasms, defs) = db
                .read_async(move |txn| {
                    // Get all the dna defs.
                    let dna_defs: Vec<_> = holochain_state::dna_def::get_all(&txn)?
                        .into_iter()
                        .collect();

                    // Gather all the unique wasms.
                    let unique_wasms = dna_defs
                        .iter()
                        .flat_map(|dna_def| {
                            dna_def
                                .all_zomes()
                                .map(|(zome_name, zome)| Ok(zome.wasm_hash(zome_name)?))
                        })
                        .collect::<ConductorResult<HashSet<_>>>()?;

                    // Get the code for each unique wasm.
                    let wasms = unique_wasms
                        .into_iter()
                        .map(|wasm_hash| {
                            holochain_state::wasm::get(&txn, &wasm_hash)?
                                .map(|hashed| hashed.into_content())
                                .ok_or(ConductorError::WasmMissing)
                                .map(|wasm| (wasm_hash, wasm))
                        })
                        .collect::<ConductorResult<HashMap<_, _>>>()?;
                    let wasms = holochain_state::dna_def::get_all(&txn)?
                        .into_iter()
                        .map(|dna_def| {
                            // Load all wasms for each dna_def from the wasm db into memory
                            let wasms = dna_def.all_zomes().filter_map(|(zome_name, zome)| {
                                let wasm_hash = zome.wasm_hash(zome_name).ok()?;
                                // Note this is a cheap arc clone.
                                wasms.get(&wasm_hash).cloned()
                            });
                            let wasms = wasms.collect::<Vec<_>>();
                            (dna_def, wasms)
                        })
                        // This needs to happen due to the environment not being Send
                        .collect::<Vec<_>>();
                    let defs = holochain_state::entry_def::get_all(&txn)?;
                    ConductorResult::Ok((wasms, defs))
                })
                .await?;
            // try to join all the tasks and return the list of dna files
            let wasms = wasms.into_iter().map(|(dna_def, wasms)| async move {
                let dna_file = DnaFile::new(dna_def.into_content(), wasms).await;
                let ribosome =
                    RealRibosome::new(dna_file, self.wasmer_module_cache.clone()).await?;
                ConductorResult::Ok((ribosome.dna_hash().clone(), ribosome))
            });
            let dnas = futures::future::try_join_all(wasms).await?;
            Ok((dnas, defs))
        }

        /// Get the root environment directory.
        pub fn root_db_dir(&self) -> &PathBuf {
            &self.spaces.db_dir
        }

        /// Get the keystore.
        pub fn keystore(&self) -> &MetaLairClient {
            &self.keystore
        }

        /// Get a reference to the conductor's HolochainP2p.
        pub fn holochain_p2p(&self) -> &holochain_p2p::HolochainP2pRef {
            &self.holochain_p2p
        }

        /// Remove cells from the cell map in the Conductor
        pub(crate) async fn remove_cells(&self, cell_ids: &[CellId]) {
            let to_cleanup: Vec<_> = self.running_cells.share_mut(|cells| {
                cell_ids
                    .iter()
                    .filter_map(|cell_id| cells.remove(cell_id).map(|c| (cell_id, c)))
                    .collect()
            });
            for (cell_id, item) in to_cleanup {
                if let Err(err) = item.cell.cleanup().await {
                    tracing::error!("Error cleaning up Cell: {:?}\nCellId: {}", err, cell_id);
                }
            }
        }

        /// Restart every paused app
        #[tracing::instrument(skip_all)]
        pub(crate) async fn start_paused_apps(&self) -> ConductorResult<AppStatusFx> {
            let (_, delta) = self
                .update_state_prime(|mut state| {
                    let ids = state.paused_apps().map(first).cloned().collect::<Vec<_>>();
                    if !ids.is_empty() {
                        tracing::info!("Restarting {} paused apps: {:#?}", ids.len(), ids);
                    }
                    let deltas: Vec<AppStatusFx> = ids
                        .into_iter()
                        .map(|id| {
                            state
                                .transition_app_status(&id, AppStatusTransition::Start)
                                .map(second)
                        })
                        .collect::<Result<Vec<_>, _>>()?;
                    let delta = deltas
                        .into_iter()
                        .fold(AppStatusFx::default(), AppStatusFx::combine);
                    Ok((state, delta))
                })
                .await?;
            Ok(delta)
        }

        pub(crate) async fn put_wasm(
            &self,
            ribosome: RealRibosome,
        ) -> ConductorResult<Vec<(EntryDefBufferKey, EntryDef)>> {
            let dna_def = ribosome.dna_def().clone();
            let code = ribosome.dna_file().code().clone().into_values();
            let zome_defs = get_entry_defs(ribosome).await?;
            self.put_wasm_code(dna_def, code, zome_defs).await
        }

        #[tracing::instrument(skip_all)]
        pub(crate) async fn put_wasm_code(
            &self,
            dna: DnaDefHashed,
            code: impl Iterator<Item = wasm::DnaWasm>,
            zome_defs: Vec<(EntryDefBufferKey, EntryDef)>,
        ) -> ConductorResult<Vec<(EntryDefBufferKey, EntryDef)>> {
            // TODO: PERF: This loop might be slow
            let wasms = futures::future::join_all(code.map(DnaWasmHashed::from_content)).await;

            self.spaces
                .wasm_db
                .write_async({
                    let zome_defs = zome_defs.clone();
                    move |txn| {
                        for dna_wasm in wasms {
                            if !holochain_state::wasm::contains(txn, dna_wasm.as_hash())? {
                                holochain_state::wasm::put(txn, dna_wasm)?;
                            }
                        }

                        for (key, entry_def) in zome_defs.clone() {
                            holochain_state::entry_def::put(txn, key, &entry_def)?;
                        }

                        if !holochain_state::dna_def::contains(txn, dna.as_hash())? {
                            holochain_state::dna_def::put(txn, dna.into_content())?;
                        }
                        StateMutationResult::Ok(())
                    }
                })
                .await?;

            Ok(zome_defs)
        }

        #[tracing::instrument(skip_all)]
        pub(crate) async fn load_dnas(&self) -> ConductorResult<()> {
            let (ribosomes, entry_defs) = self.load_wasms_into_dna_files().await?;
            self.ribosome_store().share_mut(|ds| {
                ds.add_ribosomes(ribosomes);
                ds.add_entry_defs(entry_defs);
            });
            Ok(())
        }

        /// Install a [`DnaFile`] in this Conductor
        pub async fn register_dna(&self, dna: DnaFile) -> ConductorResult<()> {
            if self.get_ribosome(dna.dna_hash()).is_ok() {
                // ribosome for dna is already registered in store
                return Ok(());
            }

            let ribosome = RealRibosome::new(dna, self.wasmer_module_cache.clone()).await?;

            let entry_defs = self.register_dna_wasm(ribosome.clone()).await?;

            self.register_dna_entry_defs(entry_defs);

            self.add_ribosome_to_store(ribosome);

            Ok(())
        }
    }
}

/// Network-related methods
mod network_impls {
    use std::time::Duration;

    use futures::future::join_all;
    use rusqlite::params;

    use holochain_conductor_api::{
        CellInfo, DnaStorageInfo, NetworkInfo, StorageBlob, StorageInfo,
    };
    use holochain_p2p::HolochainP2pSender;
    use holochain_sqlite::stats::{get_size_on_disk, get_used_size};
    use holochain_zome_types::block::Block;
    use holochain_zome_types::block::BlockTargetId;
    use kitsune_p2p::KitsuneAgent;
    use kitsune_p2p::KitsuneBinType;

    use crate::conductor::api::error::{
        zome_call_response_to_conductor_api_result, ConductorApiError,
    };

    use super::*;

    impl Conductor {
        /// Get signed agent info from the conductor
        pub async fn get_agent_infos(
            &self,
            cell_id: Option<CellId>,
        ) -> ConductorApiResult<Vec<AgentInfoSigned>> {
            match cell_id {
                Some(c) => {
                    let (d, a) = c.into_dna_and_agent();
                    let db = self.p2p_agents_db(&d);
                    Ok(get_single_agent_info(db.into(), d, a)
                        .await?
                        .map(|a| vec![a])
                        .unwrap_or_default())
                }
                None => {
                    let mut out = Vec::new();
                    // collecting so the mutex lock can close
                    let envs = self.spaces.get_from_spaces(|s| s.p2p_agents_db.clone());
                    for db in envs {
                        out.append(&mut all_agent_infos(db.into()).await?);
                    }
                    Ok(out)
                }
            }
        }

        pub(crate) async fn witness_nonce_from_calling_agent(
            &self,
            agent: AgentPubKey,
            nonce: Nonce256Bits,
            expires: Timestamp,
        ) -> ConductorResult<WitnessNonceResult> {
            Ok(witness_nonce(
                &self.spaces.conductor_db,
                agent,
                nonce,
                Timestamp::now(),
                expires,
            )
            .await?)
        }

        /// Block some target.
        pub async fn block(&self, input: Block) -> DatabaseResult<()> {
            self.spaces.block(input).await
        }

        /// Unblock some target.
        pub async fn unblock(&self, input: Block) -> DatabaseResult<()> {
            self.spaces.unblock(input).await
        }

        /// Check if some target is blocked.
        pub async fn is_blocked(
            &self,
            input: BlockTargetId,
            timestamp: Timestamp,
        ) -> DatabaseResult<bool> {
            self.spaces.is_blocked(input, timestamp).await
        }

        pub(crate) async fn prune_p2p_agents_db(&self) -> ConductorResult<()> {
            use holochain_p2p::AgentPubKeyExt;

            let mut space_to_agents = HashMap::new();

            for cell in self.running_cells.share_ref(|c| {
                <Result<_, one_err::OneErr>>::Ok(c.keys().cloned().collect::<Vec<_>>())
            })? {
                space_to_agents
                    .entry(cell.dna_hash().clone())
                    .or_insert_with(Vec::new)
                    .push(cell.agent_pubkey().to_kitsune());
            }

            for (space, agents) in space_to_agents {
                let db = self.spaces.p2p_agents_db(&space)?;
                p2p_prune(&db, agents).await?;
            }

            Ok(())
        }

        pub(crate) async fn network_info(
            &self,
            installed_app_id: &InstalledAppId,
            payload: &NetworkInfoRequestPayload,
        ) -> ConductorResult<Vec<NetworkInfo>> {
            use holochain_sqlite::sql::sql_cell::SUM_OF_RECEIVED_BYTES_SINCE_TIMESTAMP;

            let NetworkInfoRequestPayload {
                agent_pub_key,
                dnas,
                last_time_queried,
            } = payload;

            let app_info = self
                .get_app_info(installed_app_id)
                .await?
                .ok_or_else(|| ConductorError::AppNotInstalled(installed_app_id.clone()))?;

            if agent_pub_key != &app_info.agent_pub_key
                && !app_info
                    .cell_info
                    .values()
                    .flatten()
                    .any(|cell_info| match cell_info {
                        CellInfo::Provisioned(cell) => cell.cell_id.agent_pubkey() == agent_pub_key,
                        _ => false,
                    })
            {
                return Err(ConductorError::AppAccessError(
                    installed_app_id.clone(),
                    Box::new(agent_pub_key.clone()),
                ));
            }

            futures::future::join_all(dnas.iter().map(|dna| async move {
                let diagnostics = self.holochain_p2p.get_diagnostics(dna.clone()).await?;
                let fetch_pool_info = diagnostics
                    .fetch_pool
                    .info([dna.to_kitsune()].into_iter().collect());

                // query number of agents from peer db
                let db = { self.p2p_agents_db(dna) };

                let (current_number_of_peers, arc_size, total_network_peers) = db
                    .read_async({
                        let agent_pub_key = agent_pub_key.clone();
                        let space = dna.clone().into_kitsune();
                        move |txn| -> DatabaseResult<(u32, f64, u32)> {
                            let current_number_of_peers = txn.p2p_count_agents(space.clone())?;

                            // query arc size and extrapolated coverage and estimate total peers
                            let (arc_size, total_network_peers) = match txn.p2p_get_agent(
                                space.clone(),
                                &KitsuneAgent::new(agent_pub_key.get_raw_36().to_vec()),
                            )? {
                                None => (0.0, 0),
                                Some(agent) => {
                                    let arc_size = agent.storage_arc.coverage();
                                    let agents_in_arc = txn.p2p_gossip_query_agents(
                                        space.clone(),
                                        u64::MIN,
                                        u64::MAX,
                                        agent.storage_arc.inner().into(),
                                    )?;
                                    let number_of_agents_in_arc = agents_in_arc.len();
                                    let total_network_peers = if number_of_agents_in_arc == 0 {
                                        0
                                    } else {
                                        (number_of_agents_in_arc as f64 / arc_size) as u32
                                    };
                                    (arc_size, total_network_peers)
                                }
                            };

                            Ok((current_number_of_peers, arc_size, total_network_peers))
                        }
                    })
                    .await?;

                // get sum of bytes from dht and cache db since last time
                // request was made or since the beginning of time
                let last_time_queried = match last_time_queried {
                    Some(timestamp) => *timestamp,
                    None => Timestamp::ZERO,
                };
                let sum_of_bytes_row_fn = |row: &Row| {
                    row.get(0)
                        .map(|maybe_bytes_received: Option<u64>| maybe_bytes_received.unwrap_or(0))
                        .map_err(DatabaseError::SqliteError)
                };
                let dht_db = self
                    .get_or_create_dht_db(dna)
                    .map_err(|err| ConductorError::Other(Box::new(err)))?;
                let dht_bytes_received = dht_db
                    .read_async({
                        move |txn| {
                            txn.query_row_and_then(
                                SUM_OF_RECEIVED_BYTES_SINCE_TIMESTAMP,
                                params![last_time_queried.as_micros()],
                                sum_of_bytes_row_fn,
                            )
                        }
                    })
                    .await?;

                let cache_db = self
                    .get_or_create_cache_db(dna)
                    .map_err(|err| ConductorError::Other(Box::new(err)))?;
                let cache_bytes_received = cache_db
                    .read_async(move |txn| {
                        txn.query_row_and_then(
                            SUM_OF_RECEIVED_BYTES_SINCE_TIMESTAMP,
                            params![last_time_queried.as_micros()],
                            sum_of_bytes_row_fn,
                        )
                    })
                    .await?;
                let bytes_since_last_time_queried = dht_bytes_received + cache_bytes_received;

                // calculate open peer connections based on current gossip sessions
                let completed_rounds_since_last_time_queried = diagnostics
                    .metrics
                    .read()
                    .peer_node_histories()
                    .iter()
                    .flat_map(|(_, node_history)| node_history.completed_rounds.clone())
                    .filter(|completed_round| {
                        let now = tokio::time::Instant::now();
                        let round_start_time_diff = now - completed_round.start_time;
                        let round_start_timestamp =
                            Timestamp::from_micros(round_start_time_diff.as_micros() as i64);
                        round_start_timestamp > last_time_queried
                    })
                    .count() as u32;

                ConductorResult::Ok(NetworkInfo {
                    fetch_pool_info,
                    current_number_of_peers,
                    arc_size,
                    total_network_peers,
                    bytes_since_last_time_queried,
                    completed_rounds_since_last_time_queried,
                })
            }))
            .await
            .into_iter()
            .collect::<Result<Vec<_>, _>>()
        }

        #[tracing::instrument(skip_all)]
        pub(crate) async fn storage_info(&self) -> ConductorResult<StorageInfo> {
            let state = self.get_state().await?;

            let all_dna: HashMap<DnaHash, Vec<InstalledAppId>> = HashMap::new();
            let all_dna = state.installed_apps_and_services().iter().fold(
                all_dna,
                |mut acc, (installed_app_id, app)| {
                    for cell_id in app.all_cells() {
                        acc.entry(cell_id.dna_hash().clone())
                            .or_default()
                            .push(installed_app_id.clone());
                    }

                    acc
                },
            );

            let app_data_blobs =
                futures::future::join_all(all_dna.iter().map(|(dna_hash, used_by)| async {
                    self.storage_info_for_dna(dna_hash, used_by).await
                }))
                .await
                .into_iter()
                .collect::<Result<Vec<StorageBlob>, ConductorError>>()?;

            Ok(StorageInfo {
                blobs: app_data_blobs,
            })
        }

        async fn storage_info_for_dna(
            &self,
            dna_hash: &DnaHash,
            used_by: &Vec<InstalledAppId>,
        ) -> ConductorResult<StorageBlob> {
            let authored_dbs = self.spaces.get_all_authored_dbs(dna_hash)?;
            let dht_db = self.spaces.dht_db(dna_hash)?;
            let cache_db = self.spaces.cache(dna_hash)?;

            Ok(StorageBlob::Dna(DnaStorageInfo {
                authored_data_size_on_disk: join_all(
                    authored_dbs
                        .iter()
                        .map(|db| db.read_async(get_size_on_disk)),
                )
                .await
                .into_iter()
                .map(|r| r.map_err(ConductorError::DatabaseError))
                .collect::<Result<Vec<_>, _>>()?
                .into_iter()
                .sum(),
                authored_data_size: join_all(
                    authored_dbs.iter().map(|db| db.read_async(get_used_size)),
                )
                .await
                .into_iter()
                .map(|r| r.map_err(ConductorError::DatabaseError))
                .collect::<Result<Vec<_>, _>>()?
                .into_iter()
                .sum(),
                dht_data_size_on_disk: dht_db
                    .read_async(get_size_on_disk)
                    .map_err(ConductorError::DatabaseError)
                    .await?,
                dht_data_size: dht_db
                    .read_async(get_used_size)
                    .map_err(ConductorError::DatabaseError)
                    .await?,
                cache_data_size_on_disk: cache_db
                    .read_async(get_size_on_disk)
                    .map_err(ConductorError::DatabaseError)
                    .await?,
                cache_data_size: cache_db
                    .read_async(get_used_size)
                    .map_err(ConductorError::DatabaseError)
                    .await?,
                used_by: used_by.clone(),
            }))
        }

        #[instrument(skip(self))]
        pub(crate) async fn dispatch_holochain_p2p_event(
            &self,
            event: holochain_p2p::event::HolochainP2pEvent,
        ) -> ConductorApiResult<()> {
            use HolochainP2pEvent::*;
            let dna_hash = event.dna_hash().clone();
            trace!(dispatch_event = ?event);
            match event {
                PutAgentInfoSigned {
                    peer_data, respond, ..
                } => {
                    let sender = self.p2p_batch_sender(&dna_hash);
                    let (result_sender, response) = tokio::sync::oneshot::channel();
                    let _ = sender
                        .send_timeout(
                            P2pBatch {
                                peer_data,
                                result_sender,
                            },
                            Duration::from_secs(10),
                        )
                        .await;
                    let res = match response.await {
                        Ok(r) => r.map_err(holochain_p2p::HolochainP2pError::other),
                        Err(e) => Err(holochain_p2p::HolochainP2pError::other(e)),
                    };
                    respond.respond(Ok(async move { res }.boxed().into()));
                }
                QueryAgentInfoSigned {
                    kitsune_space,
                    agents,
                    respond,
                    ..
                } => {
                    let db = { self.p2p_agents_db(&dna_hash) };
                    let res = list_all_agent_info(db.into(), kitsune_space)
                        .await
                        .map(|infos| match agents {
                            Some(agents) => infos
                                .into_iter()
                                .filter(|info| agents.contains(&info.agent))
                                .collect(),
                            None => infos,
                        })
                        .map_err(holochain_p2p::HolochainP2pError::other);
                    respond.respond(Ok(async move { res }.boxed().into()));
                }
                QueryGossipAgents {
                    since_ms,
                    until_ms,
                    arc_set,
                    respond,
                    ..
                } => {
                    let db = { self.p2p_agents_db(&dna_hash) };
                    let res = db
                        .p2p_gossip_query_agents(since_ms, until_ms, (*arc_set).clone())
                        .await
                        .map_err(holochain_p2p::HolochainP2pError::other);

                    respond.respond(Ok(async move { res }.boxed().into()));
                }
                QueryAgentInfoSignedNearBasis {
                    kitsune_space,
                    basis_loc,
                    limit,
                    respond,
                    ..
                } => {
                    let db = { self.p2p_agents_db(&dna_hash) };
                    let res = list_all_agent_info_signed_near_basis(
                        db.into(),
                        kitsune_space,
                        basis_loc,
                        limit,
                    )
                    .await
                    .map_err(holochain_p2p::HolochainP2pError::other);
                    respond.respond(Ok(async move { res }.boxed().into()));
                }
                QueryPeerDensity {
                    kitsune_space,
                    dht_arc,
                    respond,
                    ..
                } => {
                    let cutoff = self
                        .get_config()
                        .network
                        .tuning_params
                        .danger_gossip_recent_threshold();
                    let topo = self
                        .get_dna_def(&dna_hash)
                        .ok_or_else(|| DnaError::DnaMissing(dna_hash.clone()))?
                        .topology(cutoff);
                    let tuning = self.get_config().kitsune_tuning_params();
                    let db = { self.p2p_agents_db(&dna_hash) };
                    let res = query_peer_density(
                        db.into(),
                        topo,
                        tuning.to_arq_strat().into(),
                        kitsune_space,
                        dht_arc,
                    )
                    .await
                    .map_err(holochain_p2p::HolochainP2pError::other);
                    respond.respond(Ok(async move { res }.boxed().into()));
                }
                SignNetworkData {
                    respond,
                    to_agent,
                    data,
                    ..
                } => {
                    let signature = to_agent.sign_raw(self.keystore(), data.into()).await?;
                    respond.respond(Ok(async move { Ok(signature) }.boxed().into()));
                }
                HolochainP2pEvent::CallRemote { .. }
                | CountersigningSessionNegotiation { .. }
                | Get { .. }
                | GetMeta { .. }
                | GetLinks { .. }
                | CountLinks { .. }
                | GetAgentActivity { .. }
                | MustGetAgentActivity { .. }
                | ValidationReceiptsReceived { .. } => {
                    let cell_id =
                        CellId::new(event.dna_hash().clone(), event.target_agents().clone());
                    let cell = self.cell_by_id(&cell_id).await?;
                    cell.handle_holochain_p2p_event(event).await?;
                }
                Publish {
                    dna_hash,
                    respond,
                    request_validation_receipt,
                    countersigning_session,
                    ops,
                    ..
                } => {
                    async {
                        let res = self
                            .spaces
                            .handle_publish(
                                &dna_hash,
                                request_validation_receipt,
                                countersigning_session,
                                ops,
                            )
                            .await
                            .map_err(holochain_p2p::HolochainP2pError::other);
                        respond.respond(Ok(async move { res }.boxed().into()));
                    }
                    .instrument(debug_span!("handle_publish"))
                    .await;
                }
                FetchOpData {
                    respond,
                    query,
                    dna_hash,
                    ..
                } => {
                    async {
                        let res = self
                            .spaces
                            .handle_fetch_op_data(&dna_hash, query)
                            .await
                            .map_err(holochain_p2p::HolochainP2pError::other);
                        respond.respond(Ok(async move { res }.boxed().into()));
                    }
                    .instrument(debug_span!("handle_fetch_op_data"))
                    .await;
                }

                HolochainP2pEvent::QueryOpHashes {
                    dna_hash,
                    window,
                    max_ops,
                    include_limbo,
                    arc_set,
                    respond,
                    ..
                } => {
                    let res = self
                        .spaces
                        .handle_query_op_hashes(&dna_hash, arc_set, window, max_ops, include_limbo)
                        .await
                        .map_err(holochain_p2p::HolochainP2pError::other);

                    respond.respond(Ok(async move { res }.boxed().into()));
                }
            }
            Ok(())
        }

        /// List all host functions provided by this conductor for wasms.
        pub async fn list_wasm_host_functions(&self) -> ConductorApiResult<Vec<String>> {
            Ok(RealRibosome::tooling_imports().await?)
        }

        /// Invoke a zome function on a Cell
        pub async fn call_zome(&self, call: ZomeCall) -> ConductorApiResult<ZomeCallResult> {
            let cell = self.cell_by_id(&call.cell_id).await?;
            Ok(cell.call_zome(call, None).await?)
        }

        pub(crate) async fn call_zome_with_workspace(
            &self,
            call: ZomeCall,
            workspace_lock: SourceChainWorkspace,
        ) -> ConductorApiResult<ZomeCallResult> {
            debug!(cell_id = ?call.cell_id);
            let cell = self.cell_by_id(&call.cell_id).await?;
            Ok(cell.call_zome(call, Some(workspace_lock)).await?)
        }

        /// Make a zome call with deserialization and some error unwrapping built in
        pub async fn easy_call_zome<I, O, Z>(
            &self,
            provenance: &AgentPubKey,
            cap_secret: Option<CapSecret>,
            cell_id: CellId,
            zome_name: Z,
            fn_name: impl Into<FunctionName>,
            payload: I,
        ) -> ConductorApiResult<O>
        where
            ZomeName: From<Z>,
            I: Serialize + std::fmt::Debug,
            O: serde::de::DeserializeOwned + std::fmt::Debug,
        {
            let payload = ExternIO::encode(payload).expect("Couldn't serialize payload");
            let now = Timestamp::now();
            let (nonce, expires_at) =
                holochain_nonce::fresh_nonce(now).map_err(ConductorApiError::Other)?;
            let call_unsigned = ZomeCallUnsigned {
                cell_id,
                zome_name: zome_name.into(),
                fn_name: fn_name.into(),
                cap_secret,
                provenance: provenance.clone(),
                payload,
                nonce,
                expires_at,
            };
            let call =
                ZomeCall::try_from_unsigned_zome_call(self.keystore(), call_unsigned).await?;
            let response = self.call_zome(call).await;
            match response {
                Ok(Ok(response)) => Ok(zome_call_response_to_conductor_api_result(response)?),
                Ok(Err(error)) => Err(ConductorApiError::Other(Box::new(error))),
                Err(error) => Err(error),
            }
        }
    }
}

/// Methods related to app installation and management
mod app_impls {
    use holochain_types::deepkey_roundtrip_backward;

    use crate::conductor::state::is_app;

    use super::*;

    impl Conductor {
        /// Install an app from minimal elements, without needing construct a whole AppBundle.
        /// (This function constructs a bundle under the hood.)
        /// This is just a convenience for testing.
        pub(crate) async fn install_app_minimal(
            self: Arc<Self>,
            installed_app_id: InstalledAppId,
            agent: Option<AgentPubKey>,
            data: &[(impl DnaWithRole, Option<MembraneProof>)],
        ) -> ConductorResult<AgentPubKey> {
            let dnas_with_roles: Vec<_> = data.iter().map(|(dr, _)| dr).cloned().collect();
            let manifest = app_manifest_from_dnas(&dnas_with_roles, 255);

            let (dnas_to_register, role_assignments): (Vec<_>, Vec<_>) = data
                .iter()
                .map(|(dr, mp)| {
                    let dna = dr.dna().clone();
                    let dna_hash = dna.dna_hash().clone();
                    let dnas_to_register = (dna, mp.clone());
                    let role_assignments = (dr.role(), AppRoleAssignment::new(dna_hash, true, 255));
                    (dnas_to_register, role_assignments)
                })
                .unzip();

            let ops = AppRoleResolution {
                dnas_to_register,
                role_assignments,
            };

            let app = self
                .install_app_common(installed_app_id, manifest, agent.clone(), ops, false)
                .await?;

            Ok(app.agent_key().clone())
        }

        #[tracing::instrument(skip_all)]
        async fn install_app_common(
            self: Arc<Self>,
            installed_app_id: InstalledAppId,
            manifest: AppManifest,
            agent_key: Option<AgentPubKey>,
            ops: AppRoleResolution,
            ignore_genesis_failure: bool,
        ) -> ConductorResult<StoppedApp> {
            let dpki = self.running_services().dpki.clone();

            let mut dpki = if let Some(d) = dpki.as_ref() {
                let lock = d.state().await;
                Some((d.clone(), lock))
            } else {
                None
            };

            let (agent_key, derivation_details): (AgentPubKey, Option<DerivationDetailsInput>) =
                if let Some(agent_key) = agent_key {
                    if dpki.is_some() {
                        // TODO: allow adding additional apps to an existing DPKI KeyRegistration.
                        tracing::warn!("Using app with a pre-existing agent key: DPKI will not be used to manage keys for this app.");
                    }
                    (agent_key, None)
                } else {
                    if let Some((dpki, state)) = &mut dpki {
                        let derivation_details = state.next_derivation_details(None).await?;

                        let dst_tag = format!(
                            "DPKI-{:04}-{:04}",
                            derivation_details.app_index, derivation_details.key_index
                        );

                        let derivation_path = derivation_details.to_derivation_path();
                        let derivation_bytes = derivation_path
                            .iter()
                            .flat_map(|c| c.to_be_bytes())
                            .collect();

                        let info = self
                            .keystore
                            .lair_client()
                            .derive_seed(
                                dpki.device_seed_lair_tag.clone().into(),
                                None,
                                dst_tag.into(),
                                None,
                                derivation_path.into_boxed_slice(),
                            )
                            .await
                            .map_err(|e| DpkiServiceError::Lair(e.into()))?;
                        let seed = info.ed25519_pub_key.0.to_vec();

                        let derivation = DerivationDetailsInput {
                            app_index: derivation_details.app_index,
                            key_index: derivation_details.key_index,
                            derivation_seed: seed.clone(),
                            derivation_bytes,
                        };

                        (AgentPubKey::from_raw_32(seed), Some(derivation))
                    } else {
                        (self.keystore.new_sign_keypair_random().await?, None)
                    }
                };

            let cells_to_create = ops.cells_to_create(agent_key.clone());

            // check if cells_to_create contains a cell identical to an existing one
            let state = self.get_state().await?;
            let all_cells: HashSet<_> = state
                .installed_apps_and_services()
                .values()
                .flat_map(|app| app.all_cells())
                .collect();
            let maybe_duplicate_cell_id = cells_to_create
                .iter()
                .find(|(cell_id, _)| all_cells.contains(cell_id));
            if let Some((duplicate_cell_id, _)) = maybe_duplicate_cell_id {
                return Err(ConductorError::CellAlreadyExists(
                    duplicate_cell_id.to_owned(),
                ));
            };

            for (dna, _) in ops.dnas_to_register {
                self.clone().register_dna(dna).await?;
            }

            let cell_ids: Vec<_> = cells_to_create
                .iter()
                .map(|(cell_id, _)| cell_id.clone())
                .collect();

            let genesis_result =
                crate::conductor::conductor::genesis_cells(self.clone(), cells_to_create).await;

            if genesis_result.is_ok() || ignore_genesis_failure {
                let roles = ops.role_assignments;
                let app = InstalledAppCommon::new(
                    installed_app_id.clone(),
                    agent_key.clone(),
                    roles,
                    manifest,
                )?;

                // Update the db
                let stopped_app = self.add_disabled_app_to_db(app).await?;

                if let (Some((dpki, state)), Some(derivation)) = (dpki, derivation_details) {
                    let dpki_agent = dpki.cell_id.agent_pubkey();

                    // This is the signature Deepkey requires
                    let signature = agent_key
                        .sign_raw(&self.keystore, dpki_agent.get_raw_39().into())
                        .await
                        .map_err(|e| DpkiServiceError::Lair(e.into()))?;

                    let signature = deepkey_roundtrip_backward!(Signature, &signature);

                    let dna_hashes = cell_ids
                        .iter()
                        .map(|c| deepkey_roundtrip_backward!(DnaHash, c.dna_hash()))
                        .collect();

                    let agent_key = deepkey_roundtrip_backward!(AgentPubKey, &agent_key);

                    let input = CreateKeyInput {
                        key_generation: KeyGeneration {
                            new_key: agent_key,
                            new_key_signing_of_author: signature,
                        },
                        app_binding: AppBindingInput {
                            app_name: installed_app_id.clone(),
                            installed_app_id,
                            dna_hashes,
                            metadata: Default::default(), // TODO: pass in necessary metadata
                        },
                        derivation_details: Some(derivation),
                    };

                    state.register_key(input).await?;
                }

                // Return the result, which be may an error if no_rollback was specified
                genesis_result.map(|()| stopped_app)
            } else if let Err(err) = genesis_result {
                // Rollback created cells on error
                self.remove_cells(&cell_ids).await;
                Err(err)
            } else {
                unreachable!()
            }
        }

        /// Install DNAs and set up Cells as specified by an AppBundle
        #[tracing::instrument(skip_all)]
        pub async fn install_app_bundle(
            self: Arc<Self>,
            payload: InstallAppPayload,
        ) -> ConductorResult<StoppedApp> {
            #[cfg(feature = "chc")]
            let ignore_genesis_failure = payload.ignore_genesis_failure;
            #[cfg(not(feature = "chc"))]
            let ignore_genesis_failure = false;

            let InstallAppPayload {
                source,
                agent_key,
                installed_app_id,
                membrane_proofs,
                network_seed,
                ..
            } = payload;

            let bundle = {
                let original_bundle = source.resolve().await?;
                if let Some(network_seed) = network_seed {
                    let mut manifest = original_bundle.manifest().to_owned();
                    manifest.set_network_seed(network_seed);
                    AppBundle::from(original_bundle.into_inner().update_manifest(manifest)?)
                } else {
                    original_bundle
                }
            };
            let manifest = bundle.manifest().clone();

            let installed_app_id =
                installed_app_id.unwrap_or_else(|| manifest.app_name().to_owned());

            // NOTE: for testing with inline zomes when the conductor is restarted, it's
            //       essential that the installed_hash is included in the app manifest,
            //       so that the local DNAs with inline zomes can be loaded from
            //       local storage
            let local_dnas = self
                .ribosome_store()
                .share_ref(|store| bundle.get_all_dnas_from_store(store));

            let ops = bundle.resolve_cells(&local_dnas, membrane_proofs).await?;

            self.clone()
                .install_app_common(
                    installed_app_id,
                    manifest,
                    agent_key,
                    ops,
                    ignore_genesis_failure,
                )
                .await
        }

        /// Uninstall an app
        #[tracing::instrument(skip(self))]
        pub async fn uninstall_app(
            self: Arc<Self>,
            installed_app_id: &InstalledAppId,
        ) -> ConductorResult<()> {
            let self_clone = self.clone();
            let app = self.remove_app_from_db(installed_app_id).await?;
            tracing::debug!(msg = "Removed app from db.", app = ?app);

            // Remove cells which may now be dangling due to the removed app
            self_clone
                .process_app_status_fx(AppStatusFx::SpinDown, None)
                .await?;

            let installed_app_ids = self
                .get_state()
                .await?
                .installed_apps()
                .iter()
                .map(|(app_id, _)| app_id.clone())
                .collect::<HashSet<_>>();
            self.app_broadcast.retain(installed_app_ids);

            Ok(())
        }

        /// List active AppIds
        pub async fn list_running_apps(&self) -> ConductorResult<Vec<InstalledAppId>> {
            let state = self.get_state().await?;
            Ok(state
                .running_apps()
                .filter(|(id, _)| is_app(id))
                .map(|(id, _)| id)
                .cloned()
                .collect())
        }

        /// List Apps with their information
        #[tracing::instrument(skip_all)]
        pub async fn list_apps(
            &self,
            status_filter: Option<AppStatusFilter>,
        ) -> ConductorResult<Vec<AppInfo>> {
            use AppStatusFilter::*;
            let conductor_state = self.get_state().await?;

            let apps_ids: Vec<&String> = match status_filter {
                Some(Enabled) => conductor_state
                    .enabled_apps()
                    .filter(|(id, _)| is_app(id))
                    .map(|(id, _)| id)
                    .collect(),
                Some(Disabled) => conductor_state
                    .disabled_apps()
                    .filter(|(id, _)| is_app(id))
                    .map(|(id, _)| id)
                    .collect(),
                Some(Running) => conductor_state
                    .running_apps()
                    .filter(|(id, _)| is_app(id))
                    .map(|(id, _)| id)
                    .collect(),
                Some(Stopped) => conductor_state
                    .stopped_apps()
                    .filter(|(id, _)| is_app(id))
                    .map(|(id, _)| id)
                    .collect(),
                Some(Paused) => conductor_state
                    .paused_apps()
                    .filter(|(id, _)| is_app(id))
                    .map(|(id, _)| id)
                    .collect(),
                None => conductor_state
                    .installed_apps_and_services()
                    .keys()
                    .filter(|id| is_app(id))
                    .collect(),
            };

            let app_infos: Vec<AppInfo> = apps_ids
                .into_iter()
                .map(|app_id| self.get_app_info_inner(app_id, &conductor_state))
                .collect::<Result<Vec<_>, _>>()?
                .into_iter()
                .flatten()
                .collect();

            Ok(app_infos)
        }

        /// Get the IDs of all active installed Apps which use this Cell
        #[tracing::instrument(skip_all)]
        pub async fn list_running_apps_for_dependent_cell_id(
            &self,
            cell_id: &CellId,
        ) -> ConductorResult<HashSet<InstalledAppId>> {
            Ok(self
                .get_state()
                .await?
                .running_apps()
                .filter(|(_, v)| v.all_cells().any(|i| i == *cell_id))
                .map(|(k, _)| k)
                .cloned()
                .collect())
        }

        /// Find the ID of the first active installed App which uses this Cell
        #[tracing::instrument(skip_all)]
        pub async fn find_cell_with_role_alongside_cell(
            &self,
            cell_id: &CellId,
            role_name: &RoleName,
        ) -> ConductorResult<Option<CellId>> {
            Ok(self
                .get_state()
                .await?
                .running_apps()
                .find(|(_, running_app)| running_app.all_cells().any(|i| i == *cell_id))
                .and_then(|(_, running_app)| {
                    running_app
                        .clone()
                        .into_common()
                        .role(role_name)
                        .ok()
                        .map(|role| {
                            CellId::new(role.dna_hash().clone(), running_app.agent_key().clone())
                        })
                }))
        }

        /// Get the IDs of all active installed Apps which use this Dna
        #[tracing::instrument(skip_all)]
        pub async fn list_running_apps_for_dependent_dna_hash(
            &self,
            dna_hash: &DnaHash,
        ) -> ConductorResult<HashSet<InstalledAppId>> {
            Ok(self
                .get_state()
                .await?
                .running_apps()
                .filter(|(_, v)| v.all_cells().any(|i| i.dna_hash() == dna_hash))
                .map(|(k, _)| k)
                .cloned()
                .collect())
        }

        /// Get info about an installed App, regardless of status
        pub async fn get_app_info(
            &self,
            installed_app_id: &InstalledAppId,
        ) -> ConductorResult<Option<AppInfo>> {
            let state = self.get_state().await?;
            let maybe_app_info = self.get_app_info_inner(installed_app_id, &state)?;
            Ok(maybe_app_info)
        }

        fn get_app_info_inner(
            &self,
            app_id: &InstalledAppId,
            state: &ConductorState,
        ) -> ConductorResult<Option<AppInfo>> {
            match state.get_app(app_id) {
                Err(_) => Ok(None),
                Ok(app) => {
                    let dna_definitions = self.get_dna_definitions(app)?;
                    Ok(Some(AppInfo::from_installed_app(app, &dna_definitions)))
                }
            }
        }
    }
}

/// Methods related to cell access
mod cell_impls {
    use super::*;

    impl Conductor {
        pub(crate) async fn cell_by_id(&self, cell_id: &CellId) -> ConductorResult<Arc<Cell>> {
            // Can only get a cell from the running_cells list
            if let Some(cell) = self.running_cells.share_ref(|c| c.get(cell_id).cloned()) {
                Ok(cell.cell)
            } else {
                // If not in running_cells list, check if the cell id is registered at all,
                // to give a different error message for disabled vs missing.
                let present = self
                    .get_state()
                    .await?
                    .installed_apps_and_services()
                    .values()
                    .flat_map(|app| app.all_cells())
                    .any(|id| id == *cell_id);
                if present {
                    Err(ConductorError::CellDisabled(cell_id.clone()))
                } else {
                    Err(ConductorError::CellMissing(cell_id.clone()))
                }
            }
        }

        /// Iterator over cells which are fully "live", meaning they have been
        /// fully initialized and are registered with the kitsune network layer.
        /// Generally used to handle conductor interface requests.
        ///
        /// If a cell is in `running_cells`, then it is "live".
        pub fn running_cell_ids(&self) -> HashSet<CellId> {
            self.running_cells
                .share_ref(|cells| cells.keys().cloned().collect())
        }
    }
}

/// Methods related to clone cell management
mod clone_cell_impls {
    use holochain_zome_types::prelude::ClonedCell;

    use super::*;

    impl Conductor {
        /// Create a new cell in an existing app based on an existing DNA.
        ///
        /// # Returns
        ///
        /// A struct with the created cell's clone id and cell id.
        pub async fn create_clone_cell(
            self: Arc<Self>,
            installed_app_id: &InstalledAppId,
            payload: CreateCloneCellPayload,
        ) -> ConductorResult<ClonedCell> {
            let CreateCloneCellPayload {
                role_name,
                modifiers,
                membrane_proof,
                name,
            } = payload;

            if !modifiers.has_some_option_set() {
                return Err(ConductorError::CloneCellError(
                    "neither network_seed nor properties nor origin_time provided for clone cell"
                        .to_string(),
                ));
            }

            // add cell to app
            let clone_cell = self
                .add_clone_cell_to_app(
                    installed_app_id.clone(),
                    role_name.clone(),
                    modifiers.serialized()?,
                    name,
                )
                .await?;

            // run genesis on cloned cell
            let cells = vec![(clone_cell.cell_id.clone(), membrane_proof)];
            crate::conductor::conductor::genesis_cells(self.clone(), cells).await?;
            self.create_and_add_initialized_cells_for_running_apps(Some(installed_app_id))
                .await?;
            Ok(clone_cell)
        }

        /// Disable a clone cell.
        #[tracing::instrument(skip_all)]
        pub(crate) async fn disable_clone_cell(
            &self,
            installed_app_id: &InstalledAppId,
            DisableCloneCellPayload { clone_cell_id }: &DisableCloneCellPayload,
        ) -> ConductorResult<()> {
            let (_, removed_cell_id) = self
                .update_state_prime({
                    let app_id = installed_app_id.clone();
                    let clone_cell_id = clone_cell_id.to_owned();
                    move |mut state| {
                        let app = state.get_app_mut(&app_id)?;
                        let clone_id = app.get_clone_id(&clone_cell_id)?;
                        let dna_hash = app.get_clone_dna_hash(&clone_cell_id)?;
                        app.disable_clone_cell(&clone_id)?;
                        let cell_id = CellId::new(dna_hash, app.agent_key().clone());
                        Ok((state, cell_id))
                    }
                })
                .await?;
            self.remove_cells(&[removed_cell_id]).await;
            Ok(())
        }

        /// Enable a disabled clone cell.
        #[tracing::instrument(skip_all)]
        pub async fn enable_clone_cell(
            self: Arc<Self>,
            installed_app_id: &InstalledAppId,
            payload: &EnableCloneCellPayload,
        ) -> ConductorResult<ClonedCell> {
            let conductor = self.clone();
            let (_, enabled_cell) = self
                .update_state_prime({
                    let app_id = installed_app_id.clone();
                    let clone_cell_id = payload.clone_cell_id.to_owned();
                    move |mut state| {
                        let app = state.get_app_mut(&app_id)?;
                        let clone_id = app.get_disabled_clone_id(&clone_cell_id)?;
                        let (cell_id, _) = app.enable_clone_cell(&clone_id)?.into_inner();
                        let app_role = app.role(&clone_id.as_base_role_name())?;
                        let original_dna_hash = app_role.dna_hash().clone();
                        let ribosome = conductor.get_ribosome(cell_id.dna_hash())?;
                        let dna = ribosome.dna_file.dna();
                        let dna_modifiers = dna.modifiers.clone();
                        let name = dna.name.clone();
                        let enabled_cell = ClonedCell {
                            cell_id,
                            clone_id,
                            original_dna_hash,
                            dna_modifiers,
                            name,
                            enabled: true,
                        };
                        Ok((state, enabled_cell))
                    }
                })
                .await?;

            self.create_and_add_initialized_cells_for_running_apps(Some(installed_app_id))
                .await?;
            Ok(enabled_cell)
        }

        /// Delete a clone cell.
        #[tracing::instrument(skip_all)]
        pub(crate) async fn delete_clone_cell(
            &self,
            DeleteCloneCellPayload {
                app_id,
                clone_cell_id,
            }: &DeleteCloneCellPayload,
        ) -> ConductorResult<()> {
            self.update_state_prime({
                let app_id = app_id.clone();
                let clone_cell_id = clone_cell_id.clone();
                move |mut state| {
                    let app = state.get_app_mut(&app_id)?;
                    let clone_id = app.get_disabled_clone_id(&clone_cell_id)?;
                    app.delete_clone_cell(&clone_id)?;
                    Ok((state, ()))
                }
            })
            .await?;
            self.remove_dangling_cells().await?;
            Ok(())
        }
    }
}

/// Methods related to management of app and cell status
mod app_status_impls {
    use holochain_p2p::AgentPubKeyExt;

    use super::*;

    impl Conductor {
        /// Adjust which cells are present in the Conductor (adding and removing as
        /// needed) to match the current reality of all app statuses.
        /// - If a Cell is used by at least one Running app, then ensure it is added
        /// - If a Cell is used by no running apps, then ensure it is removed.
        #[tracing::instrument(skip(self))]
        pub async fn reconcile_cell_status_with_app_status(
            self: Arc<Self>,
        ) -> ConductorResult<CellStartupErrors> {
            self.remove_dangling_cells().await?;

            let results = self
                .create_and_add_initialized_cells_for_running_apps(None)
                .await?;
            Ok(results)
        }

        /// Enable an app
        #[tracing::instrument(skip(self))]
        pub async fn enable_app(
            self: Arc<Self>,
            app_id: InstalledAppId,
        ) -> ConductorResult<(InstalledApp, CellStartupErrors)> {
            let (app, delta) = self
                .transition_app_status(app_id.clone(), AppStatusTransition::Enable)
                .await?;
            let errors = self
                .process_app_status_fx(delta, Some(vec![app_id.to_owned()].into_iter().collect()))
                .await?;
            Ok((app, errors))
        }

        /// Disable an app
        #[tracing::instrument(skip(self))]
        pub async fn disable_app(
            self: Arc<Self>,
            app_id: InstalledAppId,
            reason: DisabledAppReason,
        ) -> ConductorResult<InstalledApp> {
            let (app, delta) = self
                .transition_app_status(app_id.clone(), AppStatusTransition::Disable(reason))
                .await?;
            self.process_app_status_fx(delta, Some(vec![app_id.to_owned()].into_iter().collect()))
                .await?;
            Ok(app)
        }

        /// Start an app
        #[tracing::instrument(skip(self))]
        pub async fn start_app(
            self: Arc<Self>,
            app_id: InstalledAppId,
        ) -> ConductorResult<InstalledApp> {
            let (app, delta) = self
                .transition_app_status(app_id.clone(), AppStatusTransition::Start)
                .await?;
            self.process_app_status_fx(delta, Some(vec![app_id.to_owned()].into_iter().collect()))
                .await?;
            Ok(app)
        }

        /// Register an app as disabled in the database
        #[tracing::instrument(skip_all)]
        pub(crate) async fn add_disabled_app_to_db(
            &self,
            app: InstalledAppCommon,
        ) -> ConductorResult<StoppedApp> {
            let (_, stopped_app) = self
                .update_state_prime(move |mut state| {
                    let stopped_app = state.add_app(app)?;
                    Ok((state, stopped_app))
                })
                .await?;
            Ok(stopped_app)
        }

        /// Transition an app's status to a new state.
        #[tracing::instrument(skip(self))]
        pub(crate) async fn transition_app_status(
            &self,
            app_id: InstalledAppId,
            transition: AppStatusTransition,
        ) -> ConductorResult<(InstalledApp, AppStatusFx)> {
            Ok(self
                .update_state_prime(move |mut state| {
                    let (app, delta) = state.transition_app_status(&app_id, transition)?.clone();
                    let app = app.clone();
                    Ok((state, (app, delta)))
                })
                .await?
                .1)
        }

        /// Pause an app
        #[tracing::instrument(skip(self))]
        #[cfg(any(test, feature = "test_utils"))]
        pub async fn pause_app(
            self: Arc<Self>,
            app_id: InstalledAppId,
            reason: PausedAppReason,
        ) -> ConductorResult<InstalledApp> {
            let (app, delta) = self
                .transition_app_status(app_id.clone(), AppStatusTransition::Pause(reason))
                .await?;
            self.process_app_status_fx(delta, Some(vec![app_id.clone()].into_iter().collect()))
                .await?;
            Ok(app)
        }

        /// Create any Cells which are missing for any running apps, then initialize
        /// and join them. (Joining could take a while.)
        #[tracing::instrument(skip_all)]
        pub(crate) async fn create_and_add_initialized_cells_for_running_apps(
            self: Arc<Self>,
            app_id: Option<&InstalledAppId>,
        ) -> ConductorResult<CellStartupErrors> {
            let results = self.clone().create_cells_for_running_apps(app_id).await?;
            let (new_cells, errors): (Vec<_>, Vec<_>) =
                results.into_iter().partition(Result::is_ok);

            let new_cells: Vec<_> = new_cells
                .into_iter()
                // We can unwrap the successes because of the partition
                .map(Result::unwrap)
                .collect();

            let errors = errors
                .into_iter()
                // throw away the non-Debug types which will be unwrapped away anyway
                .map(|r| r.map(|_| ()))
                // We can unwrap the errors because of the partition
                .map(Result::unwrap_err)
                .collect();

            // Add agents to local agent store in kitsune

            future::join_all(new_cells.iter().enumerate().map(|(i, (cell, _))| {
                let sleuth_id = self.config.sleuth_id();
                async move {
                    let p2p_agents_db = cell.p2p_agents_db().clone();
                    let cell_id = cell.id().clone();
                    let kagent = cell_id.agent_pubkey().to_kitsune();
                    let maybe_agent_info = match p2p_agents_db.p2p_get_agent(&kagent).await {
                        Ok(maybe_info) => maybe_info,
                        _ => None,
                    };
                    let maybe_initial_arc = maybe_agent_info.clone().map(|i| i.storage_arc);
                    let agent_pubkey = cell_id.agent_pubkey().clone();

                    let res = tokio::time::timeout(
                        JOIN_NETWORK_WAITING_PERIOD,
                        cell.holochain_p2p_dna().clone().join(
                            agent_pubkey,
                            maybe_agent_info,
                            maybe_initial_arc,
                        ),
                    )
                        .await;

                    match res {
                        Ok(r) => {
                            match r {
                                Ok(_) => {
                                    aitia::trace!(&hc_sleuth::Event::AgentJoined {
                                        node: sleuth_id,
                                        agent: cell_id.agent_pubkey().clone()
                                    });
                                }
                                Err(e) => {
                                    tracing::error!(
                                        "Network join failed for {cell_id}. This should never happen. Error: {e:?}"
                                    );
                                }
                            }
                        }
                        Err(_) => {
                            tracing::warn!(
                                "Network join took longer than {JOIN_NETWORK_WAITING_PERIOD:?} for {cell_id}. Cell startup proceeding anyway."
                            );
                        }
                    }
                }.instrument(tracing::info_span!("network join task", ?i))
            }))
                .await;

            // Add the newly created cells to the Conductor
            self.add_and_initialize_cells(new_cells);

            Ok(errors)
        }

        /// Adjust app statuses (via state transitions) to match the current
        /// reality of which Cells are present in the conductor.
        /// - Do not change state for Disabled apps. For all others:
        /// - If an app is Paused but all of its (required) Cells are on,
        ///     then set it to Running
        /// - If an app is Running but at least one of its (required) Cells are off,
        ///     then set it to Paused
        #[tracing::instrument(skip(self))]
        pub(crate) async fn reconcile_app_status_with_cell_status(
            &self,
            app_ids: Option<HashSet<InstalledAppId>>,
        ) -> ConductorResult<AppStatusFx> {
            use AppStatus::*;
            use AppStatusTransition::*;

            // NOTE: this is checking all *live* cells, meaning all cells
            // which have fully joined the network. This could lead to a race condition
            // when an app is first starting up, it checks its cell status, and if
            // all cells haven't joined the network yet, the app will get disabled again.
            //
            // How this *should* be handled is that join retrying should be more frequent,
            // and should be sure to update app state on every newly joined cell, so that
            // the app will be enabled as soon as all cells are fully live. For now though,
            // we might consider relaxing this check so that this race condition isn't
            // possible, and let ourselves be optimistic that all cells will join soon after
            // the app starts.
            let cell_ids: HashSet<CellId> = self.running_cell_ids();
            let (_, delta) = self
                .update_state_prime(move |mut state| {
                    #[allow(deprecated)]
                    let apps =
                        state
                            .installed_apps_and_services_mut()
                            .iter_mut()
                            .filter(|(id, _)| {
                                app_ids
                                    .as_ref()
                                    .map(|ids| ids.contains(&**id))
                                    .unwrap_or(true)
                            });
                    let delta = apps
                        .into_iter()
                        .map(|(_app_id, app)| {
                            match app.status().clone() {
                                Running => {
                                    // If not all required cells are running, pause the app
                                    let missing: Vec<_> = app
                                        .required_cells()
                                        .filter(|id| !cell_ids.contains(id))
                                        .collect();
                                    if !missing.is_empty() {
                                        let reason = PausedAppReason::Error(format!(
                                            "Some cells are missing / not able to run: {:#?}",
                                            missing
                                        ));
                                        app.status.transition(Pause(reason))
                                    } else {
                                        AppStatusFx::NoChange
                                    }
                                }
                                Paused(_) => {
                                    // If all required cells are now running, restart the app
                                    if app.required_cells().all(|id| cell_ids.contains(&id)) {
                                        app.status.transition(Start)
                                    } else {
                                        AppStatusFx::NoChange
                                    }
                                }
                                Disabled(_) => {
                                    // Disabled status should never automatically change.
                                    AppStatusFx::NoChange
                                }
                            }
                        })
                        .fold(AppStatusFx::default(), AppStatusFx::combine);
                    Ok((state, delta))
                })
                .await?;
            Ok(delta)
        }
    }
}

/// Methods related to management of Conductor state
mod service_impls {

    use holochain_conductor_services::derivation_paths::derivation_path_for_dpki_instance;

    use super::*;

    impl Conductor {
        /// Access the current conductor services
        pub fn running_services(&self) -> ConductorServices {
            self.running_services.share_ref(|s| s.clone())
        }

        #[cfg(feature = "test_utils")]
        /// Access the current conductor services mutably
        pub fn running_services_mutex(&self) -> &RwShare<ConductorServices> {
            &self.running_services
        }

        #[tracing::instrument(skip_all)]
        pub(crate) async fn initialize_services(self: Arc<Self>) -> ConductorResult<()> {
            self.initialize_service_dpki().await?;
            Ok(())
        }

        #[tracing::instrument(skip_all)]
        pub(crate) async fn initialize_service_dpki(self: Arc<Self>) -> ConductorResult<()> {
            if let Some(installation) = self.get_state().await?.conductor_services.dpki {
                self.running_services.share_mut(|s| {
                    s.dpki = Some(Arc::new(DpkiService::new_deepkey(
                        installation,
                        self.clone(),
                    )));
                });
            }
            Ok(())
        }

        /// Install the DPKI service using the given Deepkey DNA.
        /// Note, this currently is done automatically when the conductor is first initialized,
        /// using the DpkiConfig in the conductor config. We may also provide this as an admin
        /// method some day.
        #[tracing::instrument(skip_all)]
        pub async fn install_dpki(
            self: Arc<Self>,
            dna: DnaFile,
            enable: bool,
        ) -> ConductorResult<()> {
            let dna_hash = dna.dna_hash().clone();

            self.register_dna(dna.clone()).await?;

            // FIXME: This "device seed" should be derived from the master seed and passed in here,
            //        not just generated like this. This is a placeholder.
            let device_seed_lair_tag = {
                let tag = format!("_hc_dpki_device_{}", nanoid::nanoid!());
                self.keystore()
                    .lair_client()
                    .new_seed(tag.clone().into(), None, false)
                    .await?;
                tag
            };

            let (derivation_path, dst_tag) =
                derivation_path_for_dpki_instance(0, &device_seed_lair_tag);
            let seed_info = self
                .keystore()
                .lair_client()
                .derive_seed(
                    device_seed_lair_tag.clone().into(),
                    None,
                    dst_tag.into(),
                    None,
                    derivation_path,
                )
                .await?;

            // The initial agent key is the first derivation from the device seed.
            // Updated DPKI agent keys are sequential derivations from the same device seed.
            let agent = holo_hash::AgentPubKey::from_raw_32(seed_info.ed25519_pub_key.0.to_vec());
            let cell_id = CellId::new(dna_hash.clone(), agent.clone());

            self.clone()
                .install_app_minimal(DPKI_APP_ID.into(), Some(agent), &[(dna, None)])
                .await?;

            // In multi-conductor tests, we often want to delay enabling DPKI until all conductors
            // have exchanged peer info, so that the initial DPKI publish can go more smoothly.
            if enable {
                self.clone().enable_app(DPKI_APP_ID.into()).await?;
            }

            // Ensure that the space is created for DPKI, in case it's not enabled
            self.spaces.get_or_create_space(&dna_hash)?;

            assert!(self
                .spaces
                .get_from_spaces(|s| (*s.dna_hash).clone())
                .contains(&dna_hash));

            let installation = DeepkeyInstallation {
                cell_id,
                device_seed_lair_tag,
            };
            self.update_state(move |mut state| {
                state.conductor_services.dpki = Some(installation);
                Ok(state)
            })
            .await?;

            self.clone().initialize_service_dpki().await?;

            if enable {
                if let Ok(Some(info)) = self.get_app_info(&DPKI_APP_ID.into()).await {
                    assert_eq!(info.status, holochain_conductor_api::AppInfoStatus::Running);
                } else {
                    panic!("DPKI service not installed!");
                }
            }

            Ok(())
        }
    }
}

/// Methods related to management of Conductor state
mod state_impls {
    use super::*;

    impl Conductor {
        #[tracing::instrument(skip_all)]
        pub(crate) async fn get_state(&self) -> ConductorResult<ConductorState> {
            self.spaces.get_state().await
        }

        /// Update the internal state with a pure function mapping old state to new
        #[tracing::instrument(skip_all)]
        pub(crate) async fn update_state<F: Send>(&self, f: F) -> ConductorResult<ConductorState>
        where
            F: FnOnce(ConductorState) -> ConductorResult<ConductorState> + 'static,
        {
            self.spaces.update_state(f).await
        }

        /// Update the internal state with a pure function mapping old state to new,
        /// which may also produce an output value which will be the output of
        /// this function
        #[tracing::instrument(skip_all)]
        pub(crate) async fn update_state_prime<F, O>(
            &self,
            f: F,
        ) -> ConductorResult<(ConductorState, O)>
        where
            F: FnOnce(ConductorState) -> ConductorResult<(ConductorState, O)> + Send + 'static,
            O: Send + 'static,
        {
            self.check_running()?;
            self.spaces.update_state_prime(f).await
        }
    }
}

/// Methods related to zome function scheduling
mod scheduler_impls {
    use super::*;

    impl Conductor {
        pub(super) fn set_scheduler(&self, join_handle: tokio::task::JoinHandle<()>) {
            let mut scheduler = self.scheduler.lock();
            if let Some(existing_join_handle) = &*scheduler {
                existing_join_handle.abort();
            }
            *scheduler = Some(join_handle);
        }

        /// Start the scheduler. None is not an option.
        /// Calling this will:
        /// - Delete/unschedule all ephemeral scheduled functions GLOBALLY
        /// - Add an interval that runs IN ADDITION to previous invocations
        /// So ideally this would be called ONCE per conductor lifecycle ONLY.
        #[tracing::instrument(skip(self))]
        pub(crate) async fn start_scheduler(
            self: Arc<Self>,
            interval_period: std::time::Duration,
        ) -> StateMutationResult<()> {
            // Clear all ephemeral cruft in all cells before starting a scheduler.
            let tasks = self
                .spaces
                .get_from_spaces(|space| {
                    let all_dbs = space.get_all_authored_dbs();

                    all_dbs.into_iter().map(|db| async move {
                        db.write_async(delete_all_ephemeral_scheduled_fns).await
                    })
                })
                .into_iter()
                .flatten();

            futures::future::join_all(tasks).await;

            let scheduler_handle = self.clone();
            self.set_scheduler(tokio::task::spawn(async move {
                let mut interval = tokio::time::interval(interval_period);
                loop {
                    interval.tick().await;
                    scheduler_handle
                        .clone()
                        .dispatch_scheduled_fns(Timestamp::now())
                        .await;
                }
            }));

            Ok(())
        }

        /// The scheduler wants to dispatch any functions that are due.
        pub(crate) async fn dispatch_scheduled_fns(self: Arc<Self>, now: Timestamp) {
            let cell_arcs = {
                let mut cell_arcs = vec![];
                for cell_id in self.running_cell_ids() {
                    if let Ok(cell_arc) = self.cell_by_id(&cell_id).await {
                        cell_arcs.push(cell_arc);
                    }
                }
                cell_arcs
            };

            let tasks = cell_arcs
                .into_iter()
                .map(|cell_arc| cell_arc.dispatch_scheduled_fns(now));
            futures::future::join_all(tasks).await;
        }
    }
}

/// Miscellaneous methods
mod misc_impls {
    use std::sync::atomic::Ordering;

    use holochain_zome_types::action::builder;

    use super::*;

    impl Conductor {
        /// Grant a zome call capability for a cell
        pub async fn grant_zome_call_capability(
            &self,
            payload: GrantZomeCallCapabilityPayload,
        ) -> ConductorApiResult<ActionHash> {
            let GrantZomeCallCapabilityPayload { cell_id, cap_grant } = payload;

            // Must init before committing a grant
            let cell = self.cell_by_id(&cell_id).await?;
            cell.check_or_run_zome_init().await?;

            let source_chain = SourceChain::new(
                self.get_or_create_authored_db(
                    cell_id.dna_hash(),
                    cell.id().agent_pubkey().clone(),
                )?,
                self.get_or_create_dht_db(cell_id.dna_hash())?,
                self.get_or_create_space(cell_id.dna_hash())?
                    .dht_query_cache,
                self.keystore.clone(),
                cell_id.agent_pubkey().clone(),
            )
            .await?;

            let cap_grant_entry = Entry::CapGrant(cap_grant);
            let entry_hash = EntryHash::with_data_sync(&cap_grant_entry);
            let action_builder = builder::Create {
                entry_type: EntryType::CapGrant,
                entry_hash,
            };

            let action_hash = source_chain
                .put_weightless(
                    action_builder,
                    Some(cap_grant_entry),
                    ChainTopOrdering::default(),
                )
                .await?;

            let cell = self.cell_by_id(&cell_id).await?;
            source_chain.flush(cell.holochain_p2p_dna()).await?;

            Ok(action_hash)
        }

        /// Create a JSON dump of the cell's state
        #[tracing::instrument(skip_all)]
        pub async fn dump_cell_state(&self, cell_id: &CellId) -> ConductorApiResult<String> {
            let cell = self.cell_by_id(cell_id).await?;
            let authored_db = cell.get_or_create_authored_db()?;
            let dht_db = cell.dht_db();
            let space = cell_id.dna_hash();
            let p2p_agents_db = self.p2p_agents_db(space);

            let peer_dump =
                p2p_agent_store::dump_state(p2p_agents_db.into(), Some(cell_id.clone())).await?;
            let source_chain_dump = source_chain::dump_state(
                authored_db.clone().into(),
                cell_id.agent_pubkey().clone(),
            )
            .await?;

            let out = JsonDump {
                peer_dump,
                source_chain_dump,
                integration_dump: integration_dump(dht_db).await?,
            };
            // Add summary
            let summary = out.to_string();
            let out = (out, summary);
            Ok(serde_json::to_string_pretty(&out)?)
        }

        /// Create a JSON dump of the conductor's state
        pub async fn dump_conductor_state(&self) -> ConductorApiResult<String> {
            #[derive(Serialize, Debug)]
            pub struct ConductorSerialized {
                running_cells: Vec<(DnaHashB64, AgentPubKeyB64)>,
                shutting_down: bool,
                admin_websocket_ports: Vec<u16>,
                app_interfaces: Vec<AppInterfaceId>,
            }

            #[derive(Serialize, Debug)]
            struct ConductorDump {
                conductor: ConductorSerialized,
                state: ConductorState,
            }

            let conductor_state = self.get_state().await?;

            let conductor = ConductorSerialized {
                running_cells: self.running_cells.share_ref(|c| {
                    c.clone()
                        .into_keys()
                        .map(|id| {
                            let (dna, agent) = id.into_dna_and_agent();
                            (dna.into(), agent.into())
                        })
                        .collect()
                }),
                shutting_down: self.shutting_down.load(Ordering::SeqCst),
                admin_websocket_ports: self.admin_websocket_ports.share_ref(|p| p.clone()),
                app_interfaces: conductor_state.app_interfaces.keys().cloned().collect(),
            };

            let dump = ConductorDump {
                conductor,
                state: conductor_state,
            };

            let out = serde_json::to_string_pretty(&dump)?;

            Ok(out)
        }

        /// Create a comprehensive structured dump of a cell's state
        pub async fn dump_full_cell_state(
            &self,
            cell_id: &CellId,
            dht_ops_cursor: Option<u64>,
        ) -> ConductorApiResult<FullStateDump> {
            let authored_db =
                self.get_or_create_authored_db(cell_id.dna_hash(), cell_id.agent_pubkey().clone())?;
            let dht_db = self.get_or_create_dht_db(cell_id.dna_hash())?;
            let dna_hash = cell_id.dna_hash();
            let p2p_agents_db = self.spaces.p2p_agents_db(dna_hash)?;

            let peer_dump =
                p2p_agent_store::dump_state(p2p_agents_db.into(), Some(cell_id.clone())).await?;
            let source_chain_dump =
                source_chain::dump_state(authored_db.into(), cell_id.agent_pubkey().clone())
                    .await?;

            let out = FullStateDump {
                peer_dump,
                source_chain_dump,
                integration_dump: full_integration_dump(&dht_db, dht_ops_cursor).await?,
            };
            Ok(out)
        }

        /// JSON dump of network metrics
        pub async fn dump_network_metrics(
            &self,
            dna_hash: Option<DnaHash>,
        ) -> ConductorApiResult<String> {
            use holochain_p2p::HolochainP2pSender;
            self.holochain_p2p()
                .dump_network_metrics(dna_hash)
                .await
                .map_err(crate::conductor::api::error::ConductorApiError::other)
        }

        /// JSON dump of backend network stats
        pub async fn dump_network_stats(&self) -> ConductorApiResult<String> {
            use holochain_p2p::HolochainP2pSender;
            self.holochain_p2p()
                .dump_network_stats()
                .await
                .map_err(crate::conductor::api::error::ConductorApiError::other)
        }

        /// Add signed agent info to the conductor
        pub async fn add_agent_infos(
            &self,
            agent_infos: Vec<AgentInfoSigned>,
        ) -> ConductorApiResult<()> {
            let mut space_map = HashMap::new();
            for agent_info_signed in agent_infos {
                let space = agent_info_signed.space.clone();
                space_map
                    .entry(space)
                    .or_insert_with(Vec::new)
                    .push(agent_info_signed);
            }
            for (space, agent_infos) in space_map {
                let db = self.p2p_agents_db(&DnaHash::from_kitsune(&space));
                inject_agent_infos(db, agent_infos.iter()).await?;
            }
            Ok(())
        }

        /// Inject records into a source chain for a cell.
        /// If the records form a chain segment that can be "grafted" onto the existing chain, it will be.
        /// Otherwise, a new chain will be formed using the specified records.
        pub async fn graft_records_onto_source_chain(
            self: Arc<Self>,
            cell_id: CellId,
            validate: bool,
            records: Vec<Record>,
        ) -> ConductorApiResult<()> {
            graft_records_onto_source_chain::graft_records_onto_source_chain(
                self, cell_id, validate, records,
            )
            .await
        }

        /// Update coordinator zomes on an existing dna.
        pub async fn update_coordinators(
            &self,
            hash: &DnaHash,
            coordinator_zomes: CoordinatorZomes,
            wasms: Vec<wasm::DnaWasm>,
        ) -> ConductorResult<()> {
            // Note this isn't really concurrent safe. It would be a race condition to update the
            // same dna concurrently.
            let mut ribosome = self
                .ribosome_store()
                .share_ref(|d| match d.get_ribosome(hash) {
                    Some(dna) => Ok(dna),
                    None => Err(DnaError::DnaMissing(hash.to_owned())),
                })?;
            let _old_wasms = ribosome
                .dna_file
                .update_coordinators(coordinator_zomes.clone(), wasms.clone())
                .await?;

            // Add new wasm code to db.
            self.put_wasm_code(
                ribosome.dna_def().clone(),
                wasms.into_iter(),
                Vec::with_capacity(0),
            )
            .await?;

            // Update RibosomeStore.
            self.ribosome_store()
                .share_mut(|d| d.add_ribosome(ribosome));

            // TODO: Remove old wasm code? (Maybe this needs to be done on restart as it could be in use).

            Ok(())
        }
    }
}

/// Pure accessor methods
mod accessor_impls {
    use super::*;
    use tokio::sync::broadcast;

    impl Conductor {
        pub(crate) fn ribosome_store(&self) -> &RwShare<RibosomeStore> {
            &self.ribosome_store
        }

        pub(crate) fn get_queue_consumer_workflows(&self) -> QueueConsumerMap {
            self.spaces.queue_consumer_map.clone()
        }

        /// Get a signal broadcast sender for a cell.
        pub async fn get_signal_tx(
            &self,
            cell_id: &CellId,
        ) -> ConductorResult<broadcast::Sender<Signal>> {
            let app = self
                .find_app_containing_cell(cell_id)
                .await?
                .ok_or_else(|| ConductorError::CellMissing(cell_id.clone()))?;

            Ok(self.app_broadcast.create_send_handle(app.id().clone()))
        }

        /// Instantiate a Ribosome for use with a DNA
        pub(crate) fn get_ribosome(&self, dna_hash: &DnaHash) -> ConductorResult<RealRibosome> {
            self.ribosome_store
                .share_ref(|d| match d.get_ribosome(dna_hash) {
                    Some(r) => Ok(r),
                    None => Err(DnaError::DnaMissing(dna_hash.to_owned()).into()),
                })
        }

        /// Get a dna space or create it if one doesn't exist.
        pub(crate) fn get_or_create_space(&self, dna_hash: &DnaHash) -> DatabaseResult<Space> {
            self.spaces.get_or_create_space(dna_hash)
        }

        pub(crate) fn get_or_create_authored_db(
            &self,
            dna_hash: &DnaHash,
            author: AgentPubKey,
        ) -> DatabaseResult<DbWrite<DbKindAuthored>> {
            self.spaces.get_or_create_authored_db(dna_hash, author)
        }

        pub(crate) fn get_or_create_dht_db(
            &self,
            dna_hash: &DnaHash,
        ) -> DatabaseResult<DbWrite<DbKindDht>> {
            self.spaces.dht_db(dna_hash)
        }

        pub(crate) fn get_or_create_cache_db(
            &self,
            dna_hash: &DnaHash,
        ) -> DatabaseResult<DbWrite<DbKindCache>> {
            self.spaces.cache(dna_hash)
        }

        pub(crate) fn p2p_agents_db(&self, hash: &DnaHash) -> DbWrite<DbKindP2pAgents> {
            self.spaces
                .p2p_agents_db(hash)
                .expect("failed to open p2p_agent_store database")
        }

        pub(crate) fn p2p_batch_sender(
            &self,
            hash: &DnaHash,
        ) -> tokio::sync::mpsc::Sender<P2pBatch> {
            self.spaces
                .p2p_batch_sender(hash)
                .expect("failed to get p2p_batch_sender")
        }

        #[cfg(feature = "test_utils")]
        pub(crate) fn p2p_metrics_db(&self, hash: &DnaHash) -> DbWrite<DbKindP2pMetrics> {
            self.spaces
                .p2p_metrics_db(hash)
                .expect("failed to open p2p_metrics_store database")
        }

        /// Get the post commit sender.
        pub async fn post_commit_permit(
            &self,
        ) -> Result<tokio::sync::mpsc::OwnedPermit<PostCommitArgs>, SendError<()>> {
            self.post_commit.clone().reserve_owned().await
        }

        /// Get the conductor config
        pub fn get_config(&self) -> &ConductorConfig {
            &self.config
        }

        /// Get a TaskManagerClient
        pub fn task_manager(&self) -> TaskManagerClient {
            self.task_manager.clone()
        }

        /// Find the app which contains the given cell by its [CellId].
        #[tracing::instrument(skip_all)]
        pub async fn find_app_containing_cell(
            &self,
            cell_id: &CellId,
        ) -> ConductorResult<Option<InstalledApp>> {
            Ok(self
                .get_state()
                .await?
                .find_app_containing_cell(cell_id)
                .cloned())
        }
    }
}

mod authenticate_token_impls {
    use super::*;
    use holochain_conductor_api::{
        AppAuthenticationTokenIssued, IssueAppAuthenticationTokenPayload,
    };

    impl Conductor {
        /// Issue a new app interface authentication token for the given `installed_app_id`.
        pub fn issue_app_authentication_token(
            &self,
            payload: IssueAppAuthenticationTokenPayload,
        ) -> ConductorResult<AppAuthenticationTokenIssued> {
            let (token, expires_at) = self.app_auth_token_store.share_mut(|app_connection_auth| {
                app_connection_auth.issue_token(
                    payload.installed_app_id,
                    payload.expiry_seconds,
                    payload.single_use,
                )
            });

            Ok(AppAuthenticationTokenIssued {
                token,
                expires_at: expires_at
                    .and_then(|i| i.duration_since(std::time::UNIX_EPOCH).ok())
                    .map(|d| Timestamp::saturating_from_dur(&d)),
            })
        }

        /// Authenticate the app interface authentication `token`, optionally requiring the token to
        /// have been issued for a specific `app_id`.
        ///
        /// Returns the [InstalledAppId] that the token was issued for.
        pub fn authenticate_app_token(
            &self,
            token: Vec<u8>,
            app_id: Option<InstalledAppId>,
        ) -> ConductorResult<InstalledAppId> {
            self.app_auth_token_store.share_mut(|app_connection_auth| {
                app_connection_auth.authenticate_token(token, app_id)
            })
        }
    }
}

#[async_trait::async_trait]
impl holochain_conductor_services::CellRunner for Conductor {
    async fn call_zome(
        &self,
        provenance: &AgentPubKey,
        cap_secret: Option<CapSecret>,
        cell_id: CellId,
        zome_name: ZomeName,
        fn_name: FunctionName,
        payload: ExternIO,
    ) -> anyhow::Result<ExternIO> {
        let now = Timestamp::now();
        let (nonce, expires_at) =
            holochain_nonce::fresh_nonce(now).map_err(ConductorApiError::Other)?;
        let call_unsigned = ZomeCallUnsigned {
            cell_id,
            zome_name,
            fn_name,
            cap_secret,
            provenance: provenance.clone(),
            payload,
            nonce,
            expires_at,
        };
        let call = ZomeCall::try_from_unsigned_zome_call(self.keystore(), call_unsigned).await?;
        let response = self.call_zome(call).await;
        match response {
            Ok(Ok(ZomeCallResponse::Ok(bytes))) => Ok(bytes),
            Ok(Ok(other)) => Err(anyhow::anyhow!(other.clone())),
            Ok(Err(error)) => Err(error.into()),
            Err(error) => Err(error.into()),
        }
    }
}

/// Private methods, only used within the Conductor, never called from outside.
impl Conductor {
    fn add_admin_port(&self, port: u16) {
        self.admin_websocket_ports.share_mut(|p| p.push(port));
    }

    /// Add fully constructed cells to the cell map in the Conductor
    #[allow(deprecated)]
    #[tracing::instrument(skip_all)]
    fn add_and_initialize_cells(&self, cells: Vec<(Cell, InitialQueueTriggers)>) {
        let (new_cells, triggers): (Vec<_>, Vec<_>) = cells.into_iter().unzip();
        self.running_cells.share_mut(|cells| {
            for cell in new_cells {
                let cell_id = cell.id().clone();
                tracing::debug!(?cell_id, "added cell");
                cells.insert(
                    cell_id,
                    CellItem {
                        cell: Arc::new(cell),
                        status: CellStatus::Joined,
                    },
                );
            }
        });
        for trigger in triggers {
            trigger.initialize_workflows();
        }
    }

    /// Remove all Cells which are not referenced by any Enabled app.
    /// (Cells belonging to Paused apps are not considered "dangling" and will not be removed)
    #[tracing::instrument(skip_all)]
    async fn remove_dangling_cells(&self) -> ConductorResult<()> {
        let state = self.get_state().await?;

        let keepers: HashSet<CellId> = state
            .enabled_apps()
            .flat_map(|(_, app)| app.all_cells().collect::<HashSet<_>>())
            .collect();

        let all_cells: HashSet<CellId> = state
            .installed_apps_and_services()
            .iter()
            .flat_map(|(_, app)| app.all_cells().collect::<HashSet<_>>())
            .collect();

        // Clean up all cells that will be dropped (leave network, etc.)
        let cells_to_cleanup: Vec<_> = self.running_cells.share_mut(|cells| {
            let to_remove: Vec<_> = cells
                .keys()
                .filter(|id| !keepers.contains(id))
                .cloned()
                .collect();

            // remove all but the keepers
            to_remove
                .iter()
                .filter_map(|cell_id| cells.remove(cell_id))
                .map(|item| item.cell)
                .collect()
        });

        // Stop all long-running tasks for cells about to be dropped
        for cell in cells_to_cleanup.iter() {
            cell.cleanup().await?;
        }

        // Find any DNAs from cleaned up cells which don't have representation in any cells
        // in any app. In other words, find the DNAs which are *only* represented in uninstalled apps.
        let all_dnas: HashSet<_> = all_cells
            .into_iter()
            .map(|cell_id| cell_id.dna_hash().clone())
            .collect();
        let dnas_to_cleanup = cells_to_cleanup
            .iter()
            .map(|cell| cell.id().dna_hash())
            .filter(|dna| !all_dnas.contains(dna));

        // For any unrepresented DNAs, clean up those DNA-specific databases
        for dna_hash in dnas_to_cleanup {
            futures::future::join_all(
                self.spaces
                    .get_all_authored_dbs(dna_hash)
                    .unwrap()
                    .iter()
                    .map(|db| {
                        db.write_async(|txn| -> DatabaseResult<usize> {
                            Ok(txn.execute("DELETE FROM Action", ())?)
                        })
                        .instrument(tracing::info_span!("cleanup authored db", ?dna_hash))
                        .boxed()
                    }),
            )
            .await
            .into_iter()
            .collect::<Result<Vec<usize>, _>>()?;

            futures::future::join_all(
                [
                    self.spaces
                        .dht_db(dna_hash)
                        .unwrap()
                        .write_async(|txn| {
                            DatabaseResult::Ok(txn.execute("DELETE FROM Action", ())?)
                        })
                        .in_current_span()
                        .boxed(),
                    self.spaces
                        .cache(dna_hash)
                        .unwrap()
                        .write_async(|txn| {
                            DatabaseResult::Ok(txn.execute("DELETE FROM Action", ())?)
                        })
                        .in_current_span()
                        .boxed(),
                    // TODO: also delete stale Wasms
                ]
                .into_iter(),
            )
            .await
            .into_iter()
            .collect::<Result<Vec<usize>, _>>()?;
        }

        Ok(())
    }

    async fn create_cell(
        self: Arc<Self>,
        cell_id: CellId,
    ) -> CellResult<(Cell, InitialQueueTriggers)> {
        let chc = self.get_chc(&cell_id);
        let space = self.get_or_create_space(cell_id.dna_hash())?;

        let holochain_p2p_cell = self.holochain_p2p.to_dna(cell_id.dna_hash().clone(), chc);

        Cell::create(cell_id.clone(), self, space, holochain_p2p_cell).await
    }

    /// Attempt to create all necessary Cells which have not already been created
    /// and added to the conductor, namely the cells which are referenced by
    /// Running apps. If there are no cells to create, this function does nothing.
    ///
    /// Accepts an optional app id to only create cells of that app instead of all apps.
    ///
    /// Returns a Result for each attempt so that successful creations can be
    /// handled alongside the failures.
    #[tracing::instrument(skip_all)]
    #[allow(clippy::complexity)]
    async fn create_cells_for_running_apps(
        self: Arc<Self>,
        app_id: Option<&InstalledAppId>,
    ) -> ConductorResult<Vec<Result<(Cell, InitialQueueTriggers), (CellId, CellError)>>> {
        // Closure for creating all cells in an app
        let state = self.get_state().await?;

        let app_cells: HashSet<CellId> = match app_id {
            Some(app_id) => {
                let app = state.get_app(app_id)?;
                if app.status().is_running() {
                    app.all_enabled_cells().collect()
                } else {
                    HashSet::new()
                }
            }
            None =>
            // Collect all CellIds across all apps, deduped
            {
                state
                    .installed_apps_and_services()
                    .iter()
                    .filter(|(_, app)| app.status().is_running())
                    .flat_map(|(_id, app)| app.all_enabled_cells())
                    .collect()
            }
        };

        // calculate the existing cells so we can filter those out, only creating
        // cells for CellIds that don't have cells
        let on_cells: HashSet<CellId> = self
            .running_cells
            .share_ref(|c| c.keys().cloned().collect());

        let tasks = app_cells.difference(&on_cells).map(|cell_id| {
<<<<<<< HEAD
            self.clone()
                .create_cell(cell_id.clone())
                .in_current_span()
                .map_err(|err| (cell_id.clone(), err))
=======
            let handle = self.clone();
            let chc = handle.chc(self.keystore().clone(), cell_id);
            async move {
                let holochain_p2p_cell =
                    handle.holochain_p2p.to_dna(cell_id.dna_hash().clone(), chc);

                let space = handle
                    .get_or_create_space(cell_id.dna_hash())
                    .map_err(|e| CellError::FailedToCreateDnaSpace(ConductorError::from(e).into()))
                    .map_err(|err| (cell_id.clone(), err))?;

                let signal_tx = handle
                    .get_signal_tx(cell_id)
                    .await
                    .map_err(|err| (cell_id.clone(), CellError::ConductorError(Box::new(err))))?;

                tracing::info!(?cell_id, "Creating a cell");
                Cell::create(
                    cell_id.clone(),
                    handle,
                    space,
                    holochain_p2p_cell,
                    signal_tx,
                )
                .await
                .map_err(|err| (cell_id.clone(), err))
            }
>>>>>>> 52bffa08
        });

        // Join on all apps and return a list of
        // apps that had successfully created cells
        // and any apps that encounted errors
        Ok(futures::future::join_all(tasks).await)
    }

    /// Deal with the side effects of an app status state transition
    #[tracing::instrument(skip(self))]
    async fn process_app_status_fx(
        self: Arc<Self>,
        delta: AppStatusFx,
        app_ids: Option<HashSet<InstalledAppId>>,
    ) -> ConductorResult<CellStartupErrors> {
        use AppStatusFx::*;
        let mut last = (delta, vec![]);
        loop {
            tracing::debug!(msg = "Processing app status delta", delta = ?last.0);
            last = match last.0 {
                NoChange => break,
                SpinDown => {
                    // Reconcile cell status so that dangling cells can leave the network and be removed
                    let errors = self.clone().reconcile_cell_status_with_app_status().await?;

                    // TODO: This should probably be emitted over the admin interface
                    if !errors.is_empty() {
                        error!(msg = "Errors when trying to stop app(s)", ?errors);
                    }
                    (NoChange, errors)
                }
                SpinUp | Both => {
                    // Reconcile cell status so that missing/pending cells can become fully joined
                    let errors = self.clone().reconcile_cell_status_with_app_status().await?;

                    // Reconcile app status in case some cells failed to join, so the app can be paused
                    let delta = self
                        .clone()
                        .reconcile_app_status_with_cell_status(app_ids.clone())
                        .await?;

                    // TODO: This should probably be emitted over the admin interface
                    if !errors.is_empty() {
                        error!(msg = "Errors when trying to start app(s)", ?errors);
                    }
                    (delta, errors)
                }
            };
        }

        Ok(last.1)
    }

    /// Entirely remove an app from the database, returning the removed app.
    #[tracing::instrument(skip_all)]
    async fn remove_app_from_db(&self, app_id: &InstalledAppId) -> ConductorResult<InstalledApp> {
        let (_state, app) = self
            .update_state_prime({
                let app_id = app_id.clone();
                move |mut state| {
                    let app = state.remove_app(&app_id)?;
                    Ok((state, app))
                }
            })
            .await?;
        Ok(app)
    }

    /// Associate a new clone cell with an existing app.
    #[tracing::instrument(skip_all)]
    async fn add_clone_cell_to_app(
        &self,
        app_id: InstalledAppId,
        role_name: RoleName,
        dna_modifiers: DnaModifiersOpt,
        name: Option<String>,
    ) -> ConductorResult<ClonedCell> {
        let ribosome_store = &self.ribosome_store;
        // retrieve base cell DNA hash from conductor
        let (_, base_cell_dna_hash) = self
            .update_state_prime({
                let app_id = app_id.clone();
                let role_name = role_name.clone();
                move |mut state| {
                    let app = state.get_app_mut(&app_id)?;
                    let app_role = app.role(&role_name)?;
                    if app_role.is_clone_limit_reached() {
                        return Err(ConductorError::AppError(AppError::CloneLimitExceeded(
                            app_role.clone_limit(),
                            app_role.clone(),
                        )));
                    }
                    let original_dna_hash = app_role.dna_hash().clone();
                    Ok((state, original_dna_hash))
                }
            })
            .await?;
        let original_dna_hash = base_cell_dna_hash.clone();

        // clone cell from base cell DNA
        let clone_dna = ribosome_store.share_ref(|rs| {
            let mut dna_file = rs
                .get_dna_file(&base_cell_dna_hash)
                .ok_or(DnaError::DnaMissing(base_cell_dna_hash))?
                .update_modifiers(dna_modifiers);
            if let Some(name) = name {
                dna_file = dna_file.set_name(name);
            }
            Ok::<_, DnaError>(dna_file)
        })?;
        let name = clone_dna.dna().name.clone();
        let dna_modifiers = clone_dna.dna().modifiers.clone();
        let clone_dna_hash = clone_dna.dna_hash().to_owned();

        // add clone cell to app and instantiate resulting clone cell
        let (_, installed_clone_cell) = self
            .update_state_prime(move |mut state| {
                let state_copy = state.clone();
                let app = state.get_app_mut(&app_id)?;
                let agent_key = app.agent_key().to_owned();
                let clone_cell_id = CellId::new(clone_dna_hash, agent_key);

                // if cell id of new clone cell already exists, reject as duplicate
                if state_copy
                    .installed_apps_and_services()
                    .iter()
                    .flat_map(|(_, app)| app.all_cells())
                    .any(|cell_id| cell_id == clone_cell_id)
                {
                    return Err(ConductorError::AppError(AppError::DuplicateCellId(
                        clone_cell_id,
                    )));
                }

                let clone_id = app.add_clone(&role_name, clone_cell_id.dna_hash())?;
                let installed_clone_cell = ClonedCell {
                    cell_id: clone_cell_id,
                    clone_id,
                    original_dna_hash,
                    dna_modifiers,
                    name,
                    enabled: true,
                };
                Ok((state, installed_clone_cell))
            })
            .await?;

        // register clone cell dna in ribosome store
        self.register_dna(clone_dna).await?;
        Ok(installed_clone_cell)
    }

    /// Print the current setup in a machine readable way
    fn print_setup(&self) {
        use std::fmt::Write;
        let mut out = String::new();
        self.admin_websocket_ports
            .share_ref(|admin_websocket_ports| {
                for port in admin_websocket_ports {
                    writeln!(&mut out, "###ADMIN_PORT:{}###", port)
                        .expect("Can't write setup to std out");
                }
            });
        println!("\n###HOLOCHAIN_SETUP###\n{}###HOLOCHAIN_SETUP_END###", out);
    }
}

/// Methods only available with feature "test_utils"
#[cfg(any(test, feature = "test_utils"))]
#[allow(missing_docs)]
mod test_utils_impls {
    use super::*;
    use tokio::sync::broadcast;

    impl Conductor {
        pub async fn get_state_from_handle(&self) -> ConductorResult<ConductorState> {
            self.get_state().await
        }

        pub fn subscribe_to_app_signals(
            &self,
            installed_app_id: InstalledAppId,
        ) -> broadcast::Receiver<Signal> {
            self.app_broadcast.subscribe(installed_app_id)
        }

        pub fn get_dht_db(&self, dna_hash: &DnaHash) -> ConductorApiResult<DbWrite<DbKindDht>> {
            Ok(self.get_or_create_dht_db(dna_hash)?)
        }
        pub fn get_dht_db_cache(
            &self,
            dna_hash: &DnaHash,
        ) -> ConductorApiResult<holochain_types::db_cache::DhtDbQueryCache> {
            Ok(self.get_or_create_space(dna_hash)?.dht_query_cache)
        }

        pub async fn get_cache_db(
            &self,
            cell_id: &CellId,
        ) -> ConductorApiResult<DbWrite<DbKindCache>> {
            let cell = self.cell_by_id(cell_id).await?;
            Ok(cell.cache().clone())
        }

        pub fn get_p2p_db(&self, space: &DnaHash) -> DbWrite<DbKindP2pAgents> {
            self.p2p_agents_db(space)
        }

        pub fn get_p2p_metrics_db(&self, space: &DnaHash) -> DbWrite<DbKindP2pMetrics> {
            self.p2p_metrics_db(space)
        }

        pub fn get_spaces(&self) -> Spaces {
            self.spaces.clone()
        }

        pub async fn get_cell_triggers(
            &self,
            cell_id: &CellId,
        ) -> ConductorApiResult<QueueTriggers> {
            let cell = self.cell_by_id(cell_id).await?;
            Ok(cell.triggers().clone())
        }
    }
}

/// Perform Genesis on the source chains for each of the specified CellIds.
///
/// If genesis fails for any cell, this entire function fails, and all other
/// partial or complete successes are rolled back.
/// Note this function takes read locks so should not be called from within a read lock.
pub(crate) async fn genesis_cells(
    conductor: ConductorHandle,
    cell_ids_with_proofs: Vec<(CellId, Option<MembraneProof>)>,
) -> ConductorResult<()> {
    let cells_tasks = cell_ids_with_proofs.into_iter().map(|(cell_id, proof)| {
        let conductor = conductor.clone();
        let cell_id_inner = cell_id.clone();
        tokio::spawn(async move {
            let space = conductor
                .get_or_create_space(cell_id_inner.dna_hash())
                .map_err(|e| CellError::FailedToCreateDnaSpace(ConductorError::from(e).into()))?;

            let authored_db =
                space.get_or_create_authored_db(cell_id_inner.agent_pubkey().clone())?;
            let dht_db = space.dht_db;
            let dht_db_cache = space.dht_query_cache;
            let chc = conductor.get_chc(&cell_id_inner);
            let ribosome = conductor
                .get_ribosome(cell_id_inner.dna_hash())
                .map_err(Box::new)?;

            Cell::genesis(
                cell_id_inner.clone(),
                conductor,
                authored_db,
                dht_db,
                dht_db_cache,
                ribosome,
                proof,
                chc,
            )
            .await
        })
        .map_err(CellError::from)
        .map(|genesis_result| (cell_id, genesis_result.and_then(|r| r)))
    });
    let (_success, errors): (Vec<CellId>, Vec<(CellId, CellError)>) =
        futures::future::join_all(cells_tasks)
            .await
            .into_iter()
            .partition_map(|(cell_id, r)| match r {
                Ok(()) => either::Either::Left(cell_id),
                Err(err) => either::Either::Right((cell_id, err)),
            });

    // TODO: Reference count the databases successfully created here and clean them up on error.

    // If there were errors, cleanup and return the errors
    if !errors.is_empty() {
        Err(ConductorError::GenesisFailed { errors })
    } else {
        Ok(())
    }
}

/// Get the DPKI DNA from the filesystem or use the built-in one.
pub(crate) async fn get_dpki_dna(config: &DpkiConfig) -> DnaResult<DnaBundle> {
    if let Some(dna_path) = config.dna_path.as_ref() {
        DnaBundle::read_from_file(dna_path).await
    } else {
        DnaBundle::decode(holochain_deepkey_dna::DEEPKEY_DNA_BUNDLE_BYTES)
    }
}

/// Get a "standard" AppBundle from a single DNA, with Create provisioning,
/// with no modifiers, and arbitrary role names.
/// Allows setting the clone_limit for every DNA.
pub fn app_manifest_from_dnas(
    dnas_with_roles: &[impl DnaWithRole],
    clone_limit: u32,
) -> AppManifest {
    let roles: Vec<_> = dnas_with_roles
        .iter()
        .map(|dr| {
            let dna = dr.dna();
            let path = PathBuf::from(format!("{}", dna.dna_hash()));
            let modifiers = DnaModifiersOpt::none();
            AppRoleManifest {
                name: dr.role(),
                dna: AppRoleDnaManifest {
                    location: Some(DnaLocation::Bundled(path.clone())),
                    modifiers,
                    installed_hash: Some(dr.dna().dna_hash().clone().into()),
                    clone_limit,
                },
                provisioning: Some(CellProvisioning::Create { deferred: false }),
            }
        })
        .collect();

    AppManifestCurrentBuilder::default()
        .name("[generated]".into())
        .description(None)
        .roles(roles)
        .build()
        .unwrap()
        .into()
}

/// Dump the integration json state.
pub async fn integration_dump<Db: ReadAccess<DbKindDht>>(
    vault: &Db,
) -> ConductorApiResult<IntegrationStateDump> {
    vault
        .read_async(move |txn| {
            let integrated = txn.query_row(
                "SELECT count(hash) FROM DhtOp WHERE when_integrated IS NOT NULL",
                [],
                |row| row.get(0),
            )?;
            let integration_limbo = txn.query_row(
                "SELECT count(hash) FROM DhtOp WHERE when_integrated IS NULL AND validation_stage = 3",
                [],
                |row| row.get(0),
            )?;
            let validation_limbo = txn.query_row(
                "
                SELECT count(hash) FROM DhtOp
                WHERE when_integrated IS NULL
                AND
                (validation_stage IS NULL OR validation_stage < 3)
                ",
                [],
                |row| row.get(0),
            )?;
            ConductorApiResult::Ok(IntegrationStateDump {
                validation_limbo,
                integration_limbo,
                integrated,
            })
        })
        .await
}

/// Dump the full integration json state.
/// Careful! This will return a lot of data.
pub async fn full_integration_dump(
    vault: &DbRead<DbKindDht>,
    dht_ops_cursor: Option<u64>,
) -> ConductorApiResult<FullIntegrationStateDump> {
    vault
        .read_async(move |txn| {
            let integrated =
                query_dht_ops_from_statement(&txn, state_dump::DHT_OPS_INTEGRATED, dht_ops_cursor)?;

            let validation_limbo = query_dht_ops_from_statement(
                &txn,
                state_dump::DHT_OPS_IN_VALIDATION_LIMBO,
                dht_ops_cursor,
            )?;

            let integration_limbo = query_dht_ops_from_statement(
                &txn,
                state_dump::DHT_OPS_IN_INTEGRATION_LIMBO,
                dht_ops_cursor,
            )?;

            let dht_ops_cursor = txn
                .query_row(state_dump::DHT_OPS_ROW_ID, [], |row| row.get(0))
                .unwrap_or(0);

            ConductorApiResult::Ok(FullIntegrationStateDump {
                validation_limbo,
                integration_limbo,
                integrated,
                dht_ops_cursor,
            })
        })
        .await
}

fn query_dht_ops_from_statement(
    txn: &Transaction,
    stmt_str: &str,
    dht_ops_cursor: Option<u64>,
) -> ConductorApiResult<Vec<DhtOp>> {
    let final_stmt_str = match dht_ops_cursor {
        Some(cursor) => format!("{} AND rowid > {}", stmt_str, cursor),
        None => stmt_str.into(),
    };

    let mut stmt = txn.prepare(final_stmt_str.as_str())?;

    let r: Vec<DhtOp> = stmt
        .query_and_then([], |row| {
            let action = from_blob::<SignedAction>(row.get("action_blob")?)?;
            let op_type: DhtOpType = row.get("dht_type")?;
            let entry = match action.0.entry_type().map(|et| et.visibility()) {
                Some(EntryVisibility::Public) => {
                    let entry: Option<Vec<u8>> = row.get("entry_blob")?;
                    match entry {
                        Some(entry) => Some(from_blob::<Entry>(entry)?),
                        None => None,
                    }
                }
                _ => None,
            };
            Ok(DhtOp::from_type(op_type, action, entry)?)
        })?
        .collect::<StateQueryResult<Vec<_>>>()?;
    Ok(r)
}

#[instrument(skip(p2p_evt, handle))]
async fn p2p_event_task(
    p2p_evt: holochain_p2p::event::HolochainP2pEventReceiver,
    handle: ConductorHandle,
) {
    /// The number of events we allow to run in parallel before
    /// starting to await on the join handles.
    const NUM_PARALLEL_EVTS: usize = 512;
    let num_tasks = Arc::new(std::sync::atomic::AtomicUsize::new(0));
    let max_time = Arc::new(std::sync::atomic::AtomicU64::new(0));
    let duration_metric = create_p2p_event_duration_metric();
    p2p_evt
        .for_each_concurrent(NUM_PARALLEL_EVTS, |evt| {
            let handle = handle.clone();
            let num_tasks = num_tasks.clone();
            let max_time = max_time.clone();
            let duration_metric = duration_metric.clone();
            async move {
                // Track whether the concurrency limit has been reached and keep the start time for reporting if so.
                let start = Instant::now();
                let current_num_tasks = num_tasks.fetch_add(1, std::sync::atomic::Ordering::Relaxed) + 1;

                let evt_dna_hash = evt.dna_hash().clone();

                // This loop is critical, ensure that nothing in the dispatch kills it by blocking permanently
                match tokio::time::timeout(std::time::Duration::from_secs(30), handle.dispatch_holochain_p2p_event(evt)).await {
                    Ok(Ok(())) => {}
                    Ok(Err(e)) => {
                        tracing::error!(
                                message = "error dispatching network event",
                                error = ?e,
                            );
                    }
                    Err(_) => {
                        tracing::error!("timeout while dispatching network event");
                    }
                }

                if current_num_tasks >= NUM_PARALLEL_EVTS {
                    let el = start.elapsed();
                    let us = el.as_micros() as u64;
                    let max_us = max_time
                        .fetch_max(us, std::sync::atomic::Ordering::Relaxed)
                        .max(us);

                    let s = tracing::info_span!("holochain_perf", this_event_time = ?el, max_event_micros = %max_us);
                    s.in_scope(|| tracing::info!("dispatch_holochain_p2p_event is saturated"))
                } else {
                    max_time.store(0, std::sync::atomic::Ordering::Relaxed);
                }

                duration_metric.record(start.elapsed().as_secs_f64(), &[
                    opentelemetry_api::KeyValue::new("dna_hash", format!("{:?}", evt_dna_hash)),
                ]);

                num_tasks.fetch_sub(1, std::sync::atomic::Ordering::Relaxed);
            }
                .in_current_span()
        })
        .await;

    tracing::info!("p2p_event_task has ended");
}<|MERGE_RESOLUTION|>--- conflicted
+++ resolved
@@ -103,7 +103,6 @@
 
 use super::api::AppInterfaceApi;
 use super::api::ZomeCall;
-use super::cell::error::CellResult;
 use super::config::AdminInterfaceConfig;
 use super::config::InterfaceDriver;
 use super::entry_def_store::get_entry_defs;
@@ -1672,7 +1671,7 @@
             let installed_app_ids = self
                 .get_state()
                 .await?
-                .installed_apps()
+                .installed_apps_and_services()
                 .iter()
                 .map(|(app_id, _)| app_id.clone())
                 .collect::<HashSet<_>>();
@@ -3090,18 +3089,6 @@
         Ok(())
     }
 
-    async fn create_cell(
-        self: Arc<Self>,
-        cell_id: CellId,
-    ) -> CellResult<(Cell, InitialQueueTriggers)> {
-        let chc = self.get_chc(&cell_id);
-        let space = self.get_or_create_space(cell_id.dna_hash())?;
-
-        let holochain_p2p_cell = self.holochain_p2p.to_dna(cell_id.dna_hash().clone(), chc);
-
-        Cell::create(cell_id.clone(), self, space, holochain_p2p_cell).await
-    }
-
     /// Attempt to create all necessary Cells which have not already been created
     /// and added to the conductor, namely the cells which are referenced by
     /// Running apps. If there are no cells to create, this function does nothing.
@@ -3147,14 +3134,8 @@
             .share_ref(|c| c.keys().cloned().collect());
 
         let tasks = app_cells.difference(&on_cells).map(|cell_id| {
-<<<<<<< HEAD
-            self.clone()
-                .create_cell(cell_id.clone())
-                .in_current_span()
-                .map_err(|err| (cell_id.clone(), err))
-=======
             let handle = self.clone();
-            let chc = handle.chc(self.keystore().clone(), cell_id);
+            let chc = handle.get_chc(cell_id);
             async move {
                 let holochain_p2p_cell =
                     handle.holochain_p2p.to_dna(cell_id.dna_hash().clone(), chc);
@@ -3177,10 +3158,10 @@
                     holochain_p2p_cell,
                     signal_tx,
                 )
+                .in_current_span()
                 .await
                 .map_err(|err| (cell_id.clone(), err))
             }
->>>>>>> 52bffa08
         });
 
         // Join on all apps and return a list of
