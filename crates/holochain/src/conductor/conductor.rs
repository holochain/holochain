#![deny(missing_docs)]
#![allow(deprecated)]

//! A Conductor is a dynamically changing group of [Cell]s.
//!
//! A Conductor can be managed:
//! - externally, via an [`AppInterfaceApi`]
//! - from within a [`Cell`], via [`CellConductorApi`](super::api::CellConductorApi)
//!
//! In normal use cases, a single Holochain user runs a single Conductor in a single process.
//! However, there's no reason we can't have multiple Conductors in a single process, simulating multiple
//! users in a testing environment.
//!
//! ```rust, no_run
//! async fn async_main () {
//! use holochain_state::test_utils::test_db_dir;
//! use holochain::conductor::{Conductor, ConductorBuilder};
//! use holochain::conductor::ConductorHandle;
//!
//! let env_dir = test_db_dir();
//! let conductor: ConductorHandle = ConductorBuilder::new()
//!    .test(&[])
//!    .await
//!    .unwrap();
//!
//! // conductors are cloneable
//! let conductor2 = conductor.clone();
//!
//! assert_eq!(conductor.list_dnas(), vec![]);
//! conductor.shutdown();
//!
//! }
//! ```

/// Name of the wasm cache folder within the data root directory.
pub const WASM_CACHE: &str = "wasm-cache";

pub use self::share::RwShare;
use super::api::error::ConductorApiError;

use std::collections::{HashMap, HashSet};
use std::path::PathBuf;
use std::sync::atomic::AtomicBool;
use std::sync::Arc;
use std::time::Instant;

use futures::future;
use futures::future::FutureExt;
use futures::future::TryFutureExt;
use futures::stream::StreamExt;
use holochain_wasmer_host::module::ModuleCache;
use itertools::Itertools;
use rusqlite::Transaction;
use tokio::sync::mpsc::error::SendError;
use tokio::task::JoinHandle;
use tracing::*;

pub use agent_key_operations::RevokeAgentKeyForAppResult;
pub use builder::*;
use holo_hash::DnaHash;
use holochain_conductor_api::conductor::{DpkiConfig, KeystoreConfig};
use holochain_conductor_api::AppInfo;
use holochain_conductor_api::AppStatusFilter;
use holochain_conductor_api::FullIntegrationStateDump;
use holochain_conductor_api::FullStateDump;
use holochain_conductor_api::IntegrationStateDump;
use holochain_conductor_api::JsonDump;
pub use holochain_conductor_services::*;
use holochain_keystore::lair_keystore::spawn_lair_keystore;
use holochain_keystore::lair_keystore::spawn_lair_keystore_in_proc;
use holochain_keystore::MetaLairClient;
use holochain_p2p::actor::HolochainP2pRefToDna;
use holochain_p2p::event::HolochainP2pEvent;
use holochain_p2p::DnaHashExt;
use holochain_p2p::HolochainP2pDnaT;
use holochain_sqlite::sql::sql_cell::state_dump;
use holochain_state::host_fn_workspace::SourceChainWorkspace;
use holochain_state::nonce::witness_nonce;
use holochain_state::nonce::WitnessNonceResult;
use holochain_state::prelude::*;
use holochain_state::source_chain;
pub use holochain_types::share;
use holochain_zome_types::prelude::{ClonedCell, Signature, Timestamp};
use kitsune_p2p::agent_store::AgentInfoSigned;

use crate::conductor::cell::Cell;
use crate::conductor::conductor::app_auth_token_store::AppAuthTokenStore;
use crate::conductor::conductor::app_broadcast::AppBroadcast;
use crate::conductor::config::ConductorConfig;
use crate::conductor::error::ConductorResult;
use crate::conductor::metrics::create_p2p_event_duration_metric;
use crate::conductor::p2p_agent_store::get_single_agent_info;
use crate::conductor::p2p_agent_store::list_all_agent_info;
use crate::conductor::p2p_agent_store::query_peer_density;
use crate::core::queue_consumer::InitialQueueTriggers;
use crate::core::queue_consumer::QueueConsumerMap;
#[cfg(any(test, feature = "test_utils"))]
use crate::core::queue_consumer::QueueTriggers;
use crate::core::ribosome::guest_callback::post_commit::PostCommitArgs;
use crate::core::ribosome::guest_callback::post_commit::POST_COMMIT_CHANNEL_BOUND;
use crate::core::ribosome::guest_callback::post_commit::POST_COMMIT_CONCURRENT_LIMIT;
use crate::core::ribosome::real_ribosome::ModuleCacheLock;
use crate::core::ribosome::RibosomeT;
use crate::core::workflow::ZomeCallResult;
use crate::{
    conductor::api::error::ConductorApiResult, core::ribosome::real_ribosome::RealRibosome,
};

use super::api::AppInterfaceApi;
use super::api::ZomeCall;
use super::config::AdminInterfaceConfig;
use super::config::InterfaceDriver;
use super::entry_def_store::get_entry_defs;
use super::error::ConductorError;
use super::interface::error::InterfaceResult;
use super::interface::websocket::spawn_admin_interface_tasks;
use super::interface::websocket::spawn_app_interface_task;
use super::interface::websocket::spawn_websocket_listener;
use super::manager::TaskManagerResult;
use super::p2p_agent_store;
use super::p2p_agent_store::P2pBatch;
use super::p2p_agent_store::*;
use super::ribosome_store::RibosomeStore;
use super::space::Space;
use super::space::Spaces;
use super::state::AppInterfaceConfig;
use super::state::AppInterfaceId;
use super::state::ConductorState;
use super::CellError;
use super::{api::AdminInterfaceApi, manager::TaskManagerClient};

mod builder;

mod chc;

mod graft_records_onto_source_chain;

mod app_auth_token_store;

/// Operations to manipulate agent keys.
///
/// Agent keys are handled in 2 places in Holochain, on the source chain of a cell and in the
/// Deepkey service, should it be installed. Operations to manipulate these keys include key
/// revocation and key update.
///
/// When revoking a key, it becomes invalid and the source chain can no longer be written to.
/// Clone cells can not be created any more either. This source chain state if final and can not
/// be reverted or changed.
mod agent_key_operations;

pub(crate) mod app_broadcast;

#[cfg(test)]
pub mod tests;

/// How long we should attempt to achieve a "network join" when first activating a cell,
/// before moving on and letting the network health activity go on in the background.
///
/// This gives us a chance to start an app in an "online" state, increasing the probability
/// of an app having full network access as soon as its UI begins making requests.
pub const JOIN_NETWORK_WAITING_PERIOD: std::time::Duration = std::time::Duration::from_secs(5);

/// A list of Cells which failed to start, and why
pub type CellStartupErrors = Vec<(CellId, CellError)>;

/// Cloneable reference to a Conductor
pub type ConductorHandle = Arc<Conductor>;

/// Legacy CellStatus which is no longer used. This can be removed
/// and is only here to avoid breaking deserialization specs.
#[derive(Debug, Clone, PartialEq, Eq, Serialize, Deserialize)]
#[deprecated = "Only here for deserialization, should be removed altogether when all clients are updated"]
pub enum CellStatus {
    /// Kitsune knows about this Cell and it is considered fully "online"
    Joined,

    /// The Cell is on its way to being fully joined. It is a valid Cell from
    /// the perspective of the conductor, and can handle HolochainP2pEvents,
    /// but it is considered not to be fully running from the perspective of
    /// app status, i.e. if any app has a required Cell with this status,
    /// the app is considered to be in the Paused state.
    PendingJoin(PendingJoinReason),

    /// The Cell is currently in the process of trying to join the network.
    Joining,
}

/// The reason why a cell is waiting to join the network.
#[derive(Debug, Clone, PartialEq, Eq, Serialize, Deserialize)]
pub enum PendingJoinReason {
    /// The initial state, no attempt has been made to join the network yet.
    Initial,

    /// The join failed with an error that is safe to retry, such as not
    /// being connected to the internet.
    Retry(String),

    /// The network join failed and will not be retried. This will impact
    /// the status of the associated
    /// app and require manual intervention from the user.
    Failed(String),

    /// The join attempt has timed out.
    TimedOut,
}

/// A [`Cell`] tracked by a Conductor, along with its [`CellStatus`]
#[derive(Debug, Clone)]
#[allow(deprecated)]
#[allow(unused)]
struct CellItem {
    cell: Arc<Cell>,
    status: CellStatus,
}

#[allow(dead_code)]
pub(crate) type StopBroadcaster = task_motel::StopBroadcaster;
pub(crate) type StopReceiver = task_motel::StopListener;

/// A Conductor is a group of [Cell]s
pub struct Conductor {
    /// The collection of available, running cells associated with this Conductor
    running_cells: RwShare<HashMap<CellId, CellItem>>,

    /// The config used to create this Conductor
    pub config: Arc<ConductorConfig>,

    /// The map of dna hash spaces.
    pub(crate) spaces: Spaces,

    /// Set to true when `conductor.shutdown()` has been called, so that other
    /// tasks can check on the shutdown status
    shutting_down: Arc<AtomicBool>,

    /// The admin websocket ports this conductor has open.
    /// This exists so that we can run tests and bind to port 0, and find out
    /// the dynamically allocated port later.
    admin_websocket_ports: RwShare<Vec<u16>>,

    /// The interface to the task manager
    task_manager: TaskManagerClient,

    /// The JoinHandle for the long-running task which processes the outcomes of ended tasks,
    /// taking actions like disabling cells or shutting down the conductor on errors.
    /// It terminates only when the TaskManager and all of its tasks have ended and dropped.
    pub(crate) outcomes_task: RwShare<Option<JoinHandle<TaskManagerResult>>>,

    /// Placeholder for what will be the real DNA/Wasm cache
    ribosome_store: RwShare<RibosomeStore>,

    /// Access to private keys for signing and encryption.
    keystore: MetaLairClient,

    /// Handle to the network actor.
    holochain_p2p: holochain_p2p::HolochainP2pRef,

    post_commit: tokio::sync::mpsc::Sender<PostCommitArgs>,

    scheduler: Arc<parking_lot::Mutex<Option<tokio::task::JoinHandle<()>>>>,

    pub(crate) running_services: RwShare<ConductorServices>,

    /// File system and in-memory cache for wasmer modules.
    // Used in ribosomes but kept here as a single instance.
    pub(crate) wasmer_module_cache: Arc<ModuleCacheLock>,

    app_auth_token_store: RwShare<AppAuthTokenStore>,

    /// Container to connect app signals to app interfaces, by installed app id.
    app_broadcast: AppBroadcast,
}

impl Conductor {
    /// Create a conductor builder.
    pub fn builder() -> ConductorBuilder {
        ConductorBuilder::new()
    }
}

/// Methods related to conductor startup/shutdown
mod startup_shutdown_impls {

    use crate::conductor::manager::{spawn_task_outcome_handler, OutcomeReceiver, OutcomeSender};

    use super::*;

    //-----------------------------------------------------------------------------
    /// Methods used by the [ConductorHandle]
    //-----------------------------------------------------------------------------
    impl Conductor {
        #[allow(clippy::too_many_arguments)]
        pub(crate) fn new(
            config: Arc<ConductorConfig>,
            ribosome_store: RwShare<RibosomeStore>,
            keystore: MetaLairClient,
            holochain_p2p: holochain_p2p::HolochainP2pRef,
            spaces: Spaces,
            post_commit: tokio::sync::mpsc::Sender<PostCommitArgs>,
            outcome_sender: OutcomeSender,
        ) -> Self {
            let tracing_scope = config.tracing_scope().unwrap_or_default();
            let maybe_data_root_path = config.data_root_path.clone().map(|path| (*path).clone());

            if let Some(path) = &maybe_data_root_path {
                let mut path = path.clone();
                path.push(WASM_CACHE);

                // best effort to ensure the cache dir exists if configured
                let _ = std::fs::create_dir_all(&path);
            }

            Self {
                spaces,
                running_cells: RwShare::new(HashMap::new()),
                config,
                shutting_down: Arc::new(AtomicBool::new(false)),
                task_manager: TaskManagerClient::new(outcome_sender, tracing_scope),
                // Must be initialized later, since it requires an Arc<Conductor>
                outcomes_task: RwShare::new(None),
                admin_websocket_ports: RwShare::new(Vec::new()),
                scheduler: Arc::new(parking_lot::Mutex::new(None)),
                ribosome_store,
                keystore,
                holochain_p2p,
                post_commit,
                running_services: RwShare::new(ConductorServices::default()),
                wasmer_module_cache: Arc::new(ModuleCacheLock::new(ModuleCache::new(
                    maybe_data_root_path.map(|p| p.join(WASM_CACHE)),
                ))),
                app_auth_token_store: RwShare::default(),
                app_broadcast: AppBroadcast::default(),
            }
        }

        /// A gate to put at the top of public functions to ensure that work is not
        /// attempted after a shutdown has been issued
        pub fn check_running(&self) -> ConductorResult<()> {
            if self
                .shutting_down
                .load(std::sync::atomic::Ordering::Relaxed)
            {
                Err(ConductorError::ShuttingDown)
            } else {
                Ok(())
            }
        }

        /// Take ownership of the TaskManagerClient as well as the task which completes
        /// when all managed tasks have completed
        pub fn detach_task_management(&self) -> Option<JoinHandle<TaskManagerResult>> {
            self.outcomes_task.share_mut(|tm| tm.take())
        }

        /// Broadcasts the shutdown signal to all managed tasks
        /// and returns a future to await for shutdown to complete.
        pub fn shutdown(&self) -> JoinHandle<TaskManagerResult> {
            self.shutting_down
                .store(true, std::sync::atomic::Ordering::Relaxed);

            use ghost_actor::GhostControlSender;
            let ghost_shutdown = self.holochain_p2p.ghost_actor_shutdown_immediate();
            let mut tm = self.task_manager();
            let task = self.detach_task_management().expect("Attempting to shut down after already detaching task management or previous shutdown");
            tokio::task::spawn(async move {
                tracing::info!("Sending shutdown signal to all managed tasks.");
                let (_, _, r) = futures::join!(ghost_shutdown, tm.shutdown().boxed(), task,);
                r?
            })
        }

        #[cfg_attr(feature = "instrument", tracing::instrument(skip_all, fields(scope=self.config.network.tracing_scope)))]
        pub(crate) async fn initialize_conductor(
            self: Arc<Self>,
            outcome_rx: OutcomeReceiver,
            admin_configs: Vec<AdminInterfaceConfig>,
        ) -> ConductorResult<CellStartupErrors> {
            self.load_dnas().await?;

            info!("Conductor startup: DNAs loaded.");

            // Start the task manager
            self.outcomes_task.share_mut(|lock| {
                if lock.is_some() {
                    panic!("Cannot start task manager twice");
                }
                let task = spawn_task_outcome_handler(self.clone(), outcome_rx);
                *lock = Some(task);
            });

            self.clone().initialize_services().await?;
            self.clone().add_admin_interfaces(admin_configs).await?;

            info!("Conductor startup: admin interface(s) added.");

            self.clone().startup_app_interfaces().await?;

            info!("Conductor startup: app interfaces started.");

            // We don't care what fx are returned here, since all cells need to
            // be spun up
            let _ = self.start_paused_apps().await?;
            let res = self.process_app_status_fx(AppStatusFx::SpinUp, None).await;

            info!("Conductor startup: apps started.");

            res
        }
    }
}

/// Methods related to conductor interfaces
mod interface_impls {
    use super::*;
    use holochain_conductor_api::AppInterfaceInfo;
    use holochain_types::websocket::AllowedOrigins;

    impl Conductor {
        /// Spawn all admin interface tasks, register them with the TaskManager,
        /// and modify the conductor accordingly, based on the config passed in
        #[cfg_attr(feature = "instrument", tracing::instrument(skip_all))]
        pub async fn add_admin_interfaces(
            self: Arc<Self>,
            configs: Vec<AdminInterfaceConfig>,
        ) -> ConductorResult<Vec<u16>> {
            let admin_api = AdminInterfaceApi::new(self.clone());
            let tm = self.task_manager();

            // Closure to process each admin config item
            let spawn_from_config = |AdminInterfaceConfig { driver, .. }| {
                let admin_api = admin_api.clone();
                let tm = tm.clone();
                async move {
                    match driver {
                        InterfaceDriver::Websocket {
                            port,
                            allowed_origins,
                        } => {
                            let listener = spawn_websocket_listener(port, allowed_origins).await?;
                            let port = listener.local_addrs()?[0].port();
                            spawn_admin_interface_tasks(
                                tm.clone(),
                                listener,
                                admin_api.clone(),
                                port,
                            );

                            InterfaceResult::Ok(port)
                        }
                    }
                }
            };

            // spawn interface tasks, collect their JoinHandles,
            // panic on errors.
            let ports: Result<Vec<_>, _> =
                future::join_all(configs.into_iter().map(spawn_from_config))
                    .await
                    .into_iter()
                    .collect();
            // Exit if the admin interfaces fail to be created
            let ports = ports.map_err(Box::new)?;

            for p in &ports {
                self.add_admin_port(*p);
            }

            Ok(ports)
        }

        /// Spawn a new app interface task, register it with the TaskManager,
        /// and modify the conductor accordingly, based on the config passed in.
        ///
        /// Returns the given or auto-chosen port number if giving an Ok Result
        #[cfg_attr(feature = "instrument", tracing::instrument(skip_all))]
        pub async fn add_app_interface(
            self: Arc<Self>,
            port: either::Either<u16, AppInterfaceId>,
            allowed_origins: AllowedOrigins,
            installed_app_id: Option<InstalledAppId>,
        ) -> ConductorResult<u16> {
            let interface_id = match port {
                either::Either::Left(port) => AppInterfaceId::new(port),
                either::Either::Right(id) => id,
            };
            let port = interface_id.port();
            debug!("Attaching interface {}", port);
            let app_api = AppInterfaceApi::new(self.clone());

            let tm = self.task_manager();

            // TODO: RELIABILITY: Handle this task by restarting it if it fails and log the error
            let port = spawn_app_interface_task(
                tm.clone(),
                port,
                allowed_origins.clone(),
                installed_app_id.clone(),
                app_api,
                self.app_broadcast.clone(),
            )
            .await
            .map_err(Box::new)?;

            let config = AppInterfaceConfig::websocket(port, allowed_origins, installed_app_id);
            self.update_state(|mut state| {
                state.app_interfaces.insert(interface_id, config);

                Ok(state)
            })
            .await?;
            debug!("App interface added at port: {}", port);
            Ok(port)
        }

        /// Returns a port which is guaranteed to have a websocket listener with an Admin interface
        /// on it. Useful for specifying port 0 and letting the OS choose a free port.
        pub fn get_arbitrary_admin_websocket_port(&self) -> Option<u16> {
            self.admin_websocket_ports.share_ref(|p| p.first().copied())
        }

        /// Give a list of networking ports taken up as running app interface tasks
        #[cfg_attr(feature = "instrument", tracing::instrument(skip_all))]
        pub async fn list_app_interfaces(&self) -> ConductorResult<Vec<AppInterfaceInfo>> {
            Ok(self
                .get_state()
                .await?
                .app_interfaces
                .values()
                .map(|config| AppInterfaceInfo {
                    port: config.driver.port(),
                    allowed_origins: config.driver.allowed_origins().clone(),
                    installed_app_id: config.installed_app_id.clone(),
                })
                .collect())
        }

        /// Start all app interfaces currently in state.
        /// This should only be run at conductor initialization.
        #[allow(irrefutable_let_patterns)]
        #[cfg_attr(feature = "instrument", tracing::instrument(skip_all))]
        pub(crate) async fn startup_app_interfaces(self: Arc<Self>) -> ConductorResult<()> {
            for (id, config) in &self.get_state().await?.app_interfaces {
                debug!("Starting up app interface: {:?}", id);
                let _ = self
                    .clone()
                    .add_app_interface(
                        either::Right(id.clone()),
                        config.driver.allowed_origins().clone(),
                        config.installed_app_id.clone(),
                    )
                    .await?;
            }
            Ok(())
        }
    }
}

/// DNA-related methods
mod dna_impls {
    use super::*;

    impl Conductor {
        /// Get the list of hashes of installed Dnas in this Conductor
        pub fn list_dnas(&self) -> Vec<DnaHash> {
            let dpki_dna_hash = self
                .running_services()
                .dpki
                .map(|dpki| dpki.cell_id.dna_hash().clone());
            let mut hashes = self.ribosome_store().share_ref(|ds| ds.list());
            if let Some(dpki_dna_hash) = dpki_dna_hash {
                hashes.retain(|h| *h != dpki_dna_hash);
            }
            hashes
        }

        /// Get a [`DnaDef`] from the [`RibosomeStore`]
        pub fn get_dna_def(&self, hash: &DnaHash) -> Option<DnaDef> {
            self.ribosome_store().share_ref(|ds| ds.get_dna_def(hash))
        }

        /// Get a [`DnaFile`] from the [`RibosomeStore`]
        pub fn get_dna_file(&self, hash: &DnaHash) -> Option<DnaFile> {
            self.ribosome_store().share_ref(|ds| ds.get_dna_file(hash))
        }

        /// Get an [`EntryDef`] from the [`EntryDefBufferKey`]
        pub fn get_entry_def(&self, key: &EntryDefBufferKey) -> Option<EntryDef> {
            self.ribosome_store().share_ref(|ds| ds.get_entry_def(key))
        }

        /// Create a hash map of all existing DNA definitions, mapped to cell
        /// ids.
        pub fn get_dna_definitions(
            &self,
            app: &InstalledApp,
        ) -> ConductorResult<HashMap<CellId, DnaDefHashed>> {
            let mut dna_defs = HashMap::new();
            for cell_id in app.all_cells() {
                let ribosome = self.get_ribosome(cell_id.dna_hash())?;
                let dna_def = ribosome.dna_def();
                dna_defs.insert(cell_id.to_owned(), dna_def.to_owned());
            }
            Ok(dna_defs)
        }

        pub(crate) async fn register_dna_wasm(
            &self,
            ribosome: RealRibosome,
        ) -> ConductorResult<Vec<(EntryDefBufferKey, EntryDef)>> {
            let is_full_wasm_dna = ribosome
                .dna_def()
                .all_zomes()
                .all(|(_, zome_def)| matches!(zome_def, ZomeDef::Wasm(_)));

            // Only install wasm if the DNA is composed purely of WasmZomes (no InlineZomes)
            if is_full_wasm_dna {
                Ok(self.put_wasm(ribosome).await?)
            } else {
                Ok(Vec::with_capacity(0))
            }
        }

        pub(crate) fn register_dna_entry_defs(
            &self,
            entry_defs: Vec<(EntryDefBufferKey, EntryDef)>,
        ) {
            self.ribosome_store
                .share_mut(|d| d.add_entry_defs(entry_defs));
        }

        pub(crate) fn add_ribosome_to_store(&self, ribosome: RealRibosome) {
            self.ribosome_store.share_mut(|d| d.add_ribosome(ribosome));
        }

        pub(crate) async fn load_wasms_into_dna_files(
            &self,
        ) -> ConductorResult<(
            impl IntoIterator<Item = (DnaHash, RealRibosome)>,
            impl IntoIterator<Item = (EntryDefBufferKey, EntryDef)>,
        )> {
            let db = &self.spaces.wasm_db;

            // Load out all dna defs
            let (wasms, defs) = db
                .read_async(move |txn| {
                    // Get all the dna defs.
                    let dna_defs: Vec<_> = holochain_state::dna_def::get_all(&txn)?
                        .into_iter()
                        .collect();

                    // Gather all the unique wasms.
                    let unique_wasms = dna_defs
                        .iter()
                        .flat_map(|dna_def| {
                            dna_def
                                .all_zomes()
                                .map(|(zome_name, zome)| Ok(zome.wasm_hash(zome_name)?))
                        })
                        .collect::<ConductorResult<HashSet<_>>>()?;

                    // Get the code for each unique wasm.
                    let wasms = unique_wasms
                        .into_iter()
                        .map(|wasm_hash| {
                            holochain_state::wasm::get(&txn, &wasm_hash)?
                                .map(|hashed| hashed.into_content())
                                .ok_or(ConductorError::WasmMissing)
                                .map(|wasm| (wasm_hash, wasm))
                        })
                        .collect::<ConductorResult<HashMap<_, _>>>()?;
                    let wasms = holochain_state::dna_def::get_all(&txn)?
                        .into_iter()
                        .map(|dna_def| {
                            // Load all wasms for each dna_def from the wasm db into memory
                            let wasms = dna_def.all_zomes().filter_map(|(zome_name, zome)| {
                                let wasm_hash = zome.wasm_hash(zome_name).ok()?;
                                // Note this is a cheap arc clone.
                                wasms.get(&wasm_hash).cloned()
                            });
                            let wasms = wasms.collect::<Vec<_>>();
                            (dna_def, wasms)
                        })
                        // This needs to happen due to the environment not being Send
                        .collect::<Vec<_>>();
                    let defs = holochain_state::entry_def::get_all(&txn)?;
                    ConductorResult::Ok((wasms, defs))
                })
                .await?;
            // try to join all the tasks and return the list of dna files
            let wasms = wasms.into_iter().map(|(dna_def, wasms)| async move {
                let dna_file = DnaFile::new(dna_def.into_content(), wasms).await;
                let ribosome =
                    RealRibosome::new(dna_file, self.wasmer_module_cache.clone()).await?;
                ConductorResult::Ok((ribosome.dna_hash().clone(), ribosome))
            });
            let dnas = futures::future::try_join_all(wasms).await?;
            Ok((dnas, defs))
        }

        /// Get the root environment directory.
        pub fn root_db_dir(&self) -> &PathBuf {
            &self.spaces.db_dir
        }

        /// Get the keystore.
        pub fn keystore(&self) -> &MetaLairClient {
            &self.keystore
        }

        /// Get a reference to the conductor's HolochainP2p.
        pub fn holochain_p2p(&self) -> &holochain_p2p::HolochainP2pRef {
            &self.holochain_p2p
        }

        /// Remove cells from the cell map in the Conductor
        pub(crate) async fn remove_cells(&self, cell_ids: &[CellId]) {
            let to_cleanup: Vec<_> = self.running_cells.share_mut(|cells| {
                cell_ids
                    .iter()
                    .filter_map(|cell_id| cells.remove(cell_id).map(|c| (cell_id, c)))
                    .collect()
            });
            for (cell_id, item) in to_cleanup {
                if let Err(err) = item.cell.cleanup().await {
                    tracing::error!("Error cleaning up Cell: {:?}\nCellId: {}", err, cell_id);
                }
            }
        }

        /// Restart every paused app
        #[cfg_attr(feature = "instrument", tracing::instrument(skip_all))]
        pub(crate) async fn start_paused_apps(&self) -> ConductorResult<AppStatusFx> {
            let (_, delta) = self
                .update_state_prime(|mut state| {
                    let ids = state.paused_apps().map(first).cloned().collect::<Vec<_>>();
                    if !ids.is_empty() {
                        tracing::info!("Restarting {} paused apps: {:#?}", ids.len(), ids);
                    }
                    let deltas: Vec<AppStatusFx> = ids
                        .into_iter()
                        .map(|id| {
                            state
                                .transition_app_status(&id, AppStatusTransition::Start)
                                .map(second)
                        })
                        .collect::<Result<Vec<_>, _>>()?;
                    let delta = deltas
                        .into_iter()
                        .fold(AppStatusFx::default(), AppStatusFx::combine);
                    Ok((state, delta))
                })
                .await?;
            Ok(delta)
        }

        pub(crate) async fn put_wasm(
            &self,
            ribosome: RealRibosome,
        ) -> ConductorResult<Vec<(EntryDefBufferKey, EntryDef)>> {
            let dna_def = ribosome.dna_def().clone();
            let code = ribosome.dna_file().code().clone().into_values();
            let zome_defs = get_entry_defs(ribosome).await?;
            self.put_wasm_code(dna_def, code, zome_defs).await
        }

        #[cfg_attr(feature = "instrument", tracing::instrument(skip_all))]
        pub(crate) async fn put_wasm_code(
            &self,
            dna: DnaDefHashed,
            code: impl Iterator<Item = wasm::DnaWasm>,
            zome_defs: Vec<(EntryDefBufferKey, EntryDef)>,
        ) -> ConductorResult<Vec<(EntryDefBufferKey, EntryDef)>> {
            // TODO: PERF: This loop might be slow
            let wasms = futures::future::join_all(code.map(DnaWasmHashed::from_content)).await;

            self.spaces
                .wasm_db
                .write_async({
                    let zome_defs = zome_defs.clone();
                    move |txn| {
                        for dna_wasm in wasms {
                            if !holochain_state::wasm::contains(txn, dna_wasm.as_hash())? {
                                holochain_state::wasm::put(txn, dna_wasm)?;
                            }
                        }

                        for (key, entry_def) in zome_defs.clone() {
                            holochain_state::entry_def::put(txn, key, &entry_def)?;
                        }

                        if !holochain_state::dna_def::contains(txn, dna.as_hash())? {
                            holochain_state::dna_def::put(txn, dna.into_content())?;
                        }
                        StateMutationResult::Ok(())
                    }
                })
                .await?;

            Ok(zome_defs)
        }

        #[cfg_attr(feature = "instrument", tracing::instrument(skip_all))]
        pub(crate) async fn load_dnas(&self) -> ConductorResult<()> {
            let (ribosomes, entry_defs) = self.load_wasms_into_dna_files().await?;
            self.ribosome_store().share_mut(|ds| {
                ds.add_ribosomes(ribosomes);
                ds.add_entry_defs(entry_defs);
            });
            Ok(())
        }

        /// Install a [`DnaFile`] in this Conductor
        #[cfg_attr(feature = "instrument", tracing::instrument(skip_all))]
        pub async fn register_dna(&self, dna: DnaFile) -> ConductorResult<()> {
            if self.get_ribosome(dna.dna_hash()).is_ok() {
                // ribosome for dna is already registered in store
                return Ok(());
            }

            let ribosome = RealRibosome::new(dna, self.wasmer_module_cache.clone()).await?;

            let entry_defs = self.register_dna_wasm(ribosome.clone()).await?;

            self.register_dna_entry_defs(entry_defs);

            self.add_ribosome_to_store(ribosome);

            Ok(())
        }
    }
}

/// Network-related methods
mod network_impls {
    use std::time::Duration;

    use futures::future::join_all;
    use rusqlite::params;

    use holochain_conductor_api::{
        CellInfo, DnaStorageInfo, NetworkInfo, StorageBlob, StorageInfo,
    };
    use holochain_p2p::HolochainP2pSender;
    use holochain_sqlite::stats::{get_size_on_disk, get_used_size};
    use holochain_zome_types::block::Block;
    use holochain_zome_types::block::BlockTargetId;
    use kitsune_p2p::KitsuneAgent;
    use kitsune_p2p::KitsuneBinType;

    use crate::conductor::api::error::{
        zome_call_response_to_conductor_api_result, ConductorApiError,
    };

    use super::*;

    impl Conductor {
        /// Get signed agent info from the conductor
        pub async fn get_agent_infos(
            &self,
            cell_id: Option<CellId>,
        ) -> ConductorApiResult<Vec<AgentInfoSigned>> {
            match cell_id {
                Some(c) => {
                    let (d, a) = c.into_dna_and_agent();
                    let db = self.p2p_agents_db(&d);
                    Ok(get_single_agent_info(db.into(), d, a)
                        .await?
                        .map(|a| vec![a])
                        .unwrap_or_default())
                }
                None => {
                    let mut out = Vec::new();
                    // collecting so the mutex lock can close
                    let envs = self.spaces.get_from_spaces(|s| s.p2p_agents_db.clone());
                    for db in envs {
                        out.append(&mut all_agent_infos(db.into()).await?);
                    }
                    Ok(out)
                }
            }
        }

        pub(crate) async fn witness_nonce_from_calling_agent(
            &self,
            agent: AgentPubKey,
            nonce: Nonce256Bits,
            expires: Timestamp,
        ) -> ConductorResult<WitnessNonceResult> {
            Ok(witness_nonce(
                &self.spaces.conductor_db,
                agent,
                nonce,
                Timestamp::now(),
                expires,
            )
            .await?)
        }

        /// Block some target.
        pub async fn block(&self, input: Block) -> DatabaseResult<()> {
            self.spaces.block(input).await
        }

        /// Unblock some target.
        pub async fn unblock(&self, input: Block) -> DatabaseResult<()> {
            self.spaces.unblock(input).await
        }

        /// Check if some target is blocked.
        pub async fn is_blocked(
            &self,
            input: BlockTargetId,
            timestamp: Timestamp,
        ) -> DatabaseResult<bool> {
            self.spaces.is_blocked(input, timestamp).await
        }

        pub(crate) async fn prune_p2p_agents_db(&self) -> ConductorResult<()> {
            use holochain_p2p::AgentPubKeyExt;

            let mut space_to_agents = HashMap::new();

            for cell in self.running_cells.share_ref(|c| {
                <Result<_, one_err::OneErr>>::Ok(c.keys().cloned().collect::<Vec<_>>())
            })? {
                space_to_agents
                    .entry(cell.dna_hash().clone())
                    .or_insert_with(Vec::new)
                    .push(cell.agent_pubkey().to_kitsune());
            }

            for (space, agents) in space_to_agents {
                let db = self.spaces.p2p_agents_db(&space)?;
                p2p_prune(&db, agents).await?;
            }

            Ok(())
        }

        pub(crate) async fn network_info(
            &self,
            installed_app_id: &InstalledAppId,
            payload: &NetworkInfoRequestPayload,
        ) -> ConductorResult<Vec<NetworkInfo>> {
            use holochain_sqlite::sql::sql_cell::SUM_OF_RECEIVED_BYTES_SINCE_TIMESTAMP;

            let NetworkInfoRequestPayload {
                agent_pub_key,
                dnas,
                last_time_queried,
            } = payload;

            let app_info = self
                .get_app_info(installed_app_id)
                .await?
                .ok_or_else(|| ConductorError::AppNotInstalled(installed_app_id.clone()))?;

            if agent_pub_key != &app_info.agent_pub_key
                && !app_info
                    .cell_info
                    .values()
                    .flatten()
                    .any(|cell_info| match cell_info {
                        CellInfo::Provisioned(cell) => cell.cell_id.agent_pubkey() == agent_pub_key,
                        _ => false,
                    })
            {
                return Err(ConductorError::AppAccessError(
                    installed_app_id.clone(),
                    Box::new(agent_pub_key.clone()),
                ));
            }

            futures::future::join_all(dnas.iter().map(|dna| async move {
                let diagnostics = self.holochain_p2p.get_diagnostics(dna.clone()).await?;
                let fetch_pool_info = diagnostics
                    .fetch_pool
                    .info([dna.to_kitsune()].into_iter().collect());

                // query number of agents from peer db
                let db = { self.p2p_agents_db(dna) };

                let (current_number_of_peers, arc_size, total_network_peers) = db
                    .read_async({
                        let agent_pub_key = agent_pub_key.clone();
                        let space = dna.clone().into_kitsune();
                        move |txn| -> DatabaseResult<(u32, f64, u32)> {
                            let current_number_of_peers = txn.p2p_count_agents(space.clone())?;

                            // query arc size and extrapolated coverage and estimate total peers
                            let (arc_size, total_network_peers) = match txn.p2p_get_agent(
                                space.clone(),
                                &KitsuneAgent::new(agent_pub_key.get_raw_36().to_vec()),
                            )? {
                                None => (0.0, 0),
                                Some(agent) => {
                                    let arc_size = agent.storage_arc().coverage();
                                    let agents_in_arc = txn.p2p_gossip_query_agents(
                                        space.clone(),
                                        u64::MIN,
                                        u64::MAX,
                                        agent.storage_arc().inner().into(),
                                    )?;
                                    let number_of_agents_in_arc = agents_in_arc.len();
                                    let total_network_peers = if number_of_agents_in_arc == 0 {
                                        0
                                    } else {
                                        (number_of_agents_in_arc as f64 / arc_size) as u32
                                    };
                                    (arc_size, total_network_peers)
                                }
                            };

                            Ok((current_number_of_peers, arc_size, total_network_peers))
                        }
                    })
                    .await?;

                // get sum of bytes from dht and cache db since last time
                // request was made or since the beginning of time
                let last_time_queried = match last_time_queried {
                    Some(timestamp) => *timestamp,
                    None => Timestamp::ZERO,
                };
                let sum_of_bytes_row_fn = |row: &Row| {
                    row.get(0)
                        .map(|maybe_bytes_received: Option<u64>| maybe_bytes_received.unwrap_or(0))
                        .map_err(DatabaseError::SqliteError)
                };
                let dht_db = self
                    .get_or_create_dht_db(dna)
                    .map_err(|err| ConductorError::Other(Box::new(err)))?;
                let dht_bytes_received = dht_db
                    .read_async({
                        move |txn| {
                            txn.query_row_and_then(
                                SUM_OF_RECEIVED_BYTES_SINCE_TIMESTAMP,
                                params![last_time_queried.as_micros()],
                                sum_of_bytes_row_fn,
                            )
                        }
                    })
                    .await?;

                let cache_db = self
                    .get_or_create_cache_db(dna)
                    .map_err(|err| ConductorError::Other(Box::new(err)))?;
                let cache_bytes_received = cache_db
                    .read_async(move |txn| {
                        txn.query_row_and_then(
                            SUM_OF_RECEIVED_BYTES_SINCE_TIMESTAMP,
                            params![last_time_queried.as_micros()],
                            sum_of_bytes_row_fn,
                        )
                    })
                    .await?;
                let bytes_since_last_time_queried = dht_bytes_received + cache_bytes_received;

                // calculate open peer connections based on current gossip sessions
                let completed_rounds_since_last_time_queried = diagnostics
                    .metrics
                    .read()
                    .peer_node_histories()
                    .iter()
                    .flat_map(|(_, node_history)| node_history.completed_rounds.clone())
                    .filter(|completed_round| {
                        let now = tokio::time::Instant::now();
                        let round_start_time_diff = now - completed_round.start_time;
                        let round_start_timestamp =
                            Timestamp::from_micros(round_start_time_diff.as_micros() as i64);
                        round_start_timestamp > last_time_queried
                    })
                    .count() as u32;

                ConductorResult::Ok(NetworkInfo {
                    fetch_pool_info,
                    current_number_of_peers,
                    arc_size,
                    total_network_peers,
                    bytes_since_last_time_queried,
                    completed_rounds_since_last_time_queried,
                })
            }))
            .await
            .into_iter()
            .collect::<Result<Vec<_>, _>>()
        }

        #[cfg_attr(feature = "instrument", tracing::instrument(skip_all))]
        pub(crate) async fn storage_info(&self) -> ConductorResult<StorageInfo> {
            let state = self.get_state().await?;

            let all_dna: HashMap<DnaHash, Vec<InstalledAppId>> = HashMap::new();
            let all_dna = state.installed_apps_and_services().iter().fold(
                all_dna,
                |mut acc, (installed_app_id, app)| {
                    for cell_id in app.all_cells() {
                        acc.entry(cell_id.dna_hash().clone())
                            .or_default()
                            .push(installed_app_id.clone());
                    }

                    acc
                },
            );

            let app_data_blobs =
                futures::future::join_all(all_dna.iter().map(|(dna_hash, used_by)| async {
                    self.storage_info_for_dna(dna_hash, used_by).await
                }))
                .await
                .into_iter()
                .collect::<Result<Vec<StorageBlob>, ConductorError>>()?;

            Ok(StorageInfo {
                blobs: app_data_blobs,
            })
        }

        async fn storage_info_for_dna(
            &self,
            dna_hash: &DnaHash,
            used_by: &Vec<InstalledAppId>,
        ) -> ConductorResult<StorageBlob> {
            let authored_dbs = self.spaces.get_all_authored_dbs(dna_hash)?;
            let dht_db = self.spaces.dht_db(dna_hash)?;
            let cache_db = self.spaces.cache(dna_hash)?;

            Ok(StorageBlob::Dna(DnaStorageInfo {
                authored_data_size_on_disk: join_all(
                    authored_dbs
                        .iter()
                        .map(|db| db.read_async(get_size_on_disk)),
                )
                .await
                .into_iter()
                .map(|r| r.map_err(ConductorError::DatabaseError))
                .collect::<Result<Vec<_>, _>>()?
                .into_iter()
                .sum(),
                authored_data_size: join_all(
                    authored_dbs.iter().map(|db| db.read_async(get_used_size)),
                )
                .await
                .into_iter()
                .map(|r| r.map_err(ConductorError::DatabaseError))
                .collect::<Result<Vec<_>, _>>()?
                .into_iter()
                .sum(),
                dht_data_size_on_disk: dht_db
                    .read_async(get_size_on_disk)
                    .map_err(ConductorError::DatabaseError)
                    .await?,
                dht_data_size: dht_db
                    .read_async(get_used_size)
                    .map_err(ConductorError::DatabaseError)
                    .await?,
                cache_data_size_on_disk: cache_db
                    .read_async(get_size_on_disk)
                    .map_err(ConductorError::DatabaseError)
                    .await?,
                cache_data_size: cache_db
                    .read_async(get_used_size)
                    .map_err(ConductorError::DatabaseError)
                    .await?,
                used_by: used_by.clone(),
            }))
        }

        #[cfg_attr(feature = "instrument", tracing::instrument(skip(self)))]
        pub(crate) async fn dispatch_holochain_p2p_event(
            &self,
            event: holochain_p2p::event::HolochainP2pEvent,
        ) -> ConductorApiResult<()> {
            use HolochainP2pEvent::*;
            let dna_hash = event.dna_hash().clone();
            trace!(dispatch_event = ?event);
            match event {
                PutAgentInfoSigned {
                    peer_data, respond, ..
                } => {
                    let sender = self.p2p_batch_sender(&dna_hash);
                    let (result_sender, response) = tokio::sync::oneshot::channel();
                    let _ = sender
                        .send_timeout(
                            P2pBatch {
                                peer_data,
                                result_sender,
                            },
                            Duration::from_secs(10),
                        )
                        .await;
                    let res = match response.await {
                        Ok(r) => r.map_err(holochain_p2p::HolochainP2pError::other),
                        Err(e) => Err(holochain_p2p::HolochainP2pError::other(e)),
                    };
                    respond.respond(Ok(async move { res }.boxed().into()));
                }
                QueryAgentInfoSigned {
                    kitsune_space,
                    agents,
                    respond,
                    ..
                } => {
                    let db = { self.p2p_agents_db(&dna_hash) };
                    let res = list_all_agent_info(db.into(), kitsune_space)
                        .await
                        .map(|infos| match agents {
                            Some(agents) => infos
                                .into_iter()
                                .filter(|info| agents.contains(&info.agent))
                                .collect(),
                            None => infos,
                        })
                        .map_err(holochain_p2p::HolochainP2pError::other);
                    respond.respond(Ok(async move { res }.boxed().into()));
                }
                QueryGossipAgents {
                    since_ms,
                    until_ms,
                    arc_set,
                    respond,
                    ..
                } => {
                    let db = { self.p2p_agents_db(&dna_hash) };
                    let res = db
                        .p2p_gossip_query_agents(since_ms, until_ms, (*arc_set).clone())
                        .await
                        .map_err(holochain_p2p::HolochainP2pError::other);

                    respond.respond(Ok(async move { res }.boxed().into()));
                }
                QueryAgentInfoSignedNearBasis {
                    kitsune_space,
                    basis_loc,
                    limit,
                    respond,
                    ..
                } => {
                    let db = { self.p2p_agents_db(&dna_hash) };
                    let res = list_all_agent_info_signed_near_basis(
                        db.into(),
                        kitsune_space,
                        basis_loc,
                        limit,
                    )
                    .await
                    .map_err(holochain_p2p::HolochainP2pError::other);
                    respond.respond(Ok(async move { res }.boxed().into()));
                }
                QueryPeerDensity {
                    kitsune_space,
                    dht_arc,
                    respond,
                    ..
                } => {
                    let cutoff = self
                        .get_config()
                        .network
                        .tuning_params
                        .danger_gossip_recent_threshold();
                    let topo = self
                        .get_dna_def(&dna_hash)
                        .ok_or_else(|| DnaError::DnaMissing(dna_hash.clone()))?
                        .topology(cutoff);
                    let tuning = self.get_config().kitsune_tuning_params();
                    let db = { self.p2p_agents_db(&dna_hash) };
                    let res = query_peer_density(
                        db.into(),
                        topo,
                        tuning.to_arq_strat().into(),
                        kitsune_space,
                        dht_arc,
                    )
                    .await
                    .map_err(holochain_p2p::HolochainP2pError::other);
                    respond.respond(Ok(async move { res }.boxed().into()));
                }
                SignNetworkData {
                    respond,
                    to_agent,
                    data,
                    ..
                } => {
                    let signature = to_agent.sign_raw(self.keystore(), data.into()).await?;
                    respond.respond(Ok(async move { Ok(signature) }.boxed().into()));
                }
                HolochainP2pEvent::CallRemote { .. }
                | CountersigningSessionNegotiation { .. }
                | Get { .. }
                | GetMeta { .. }
                | GetLinks { .. }
                | CountLinks { .. }
                | GetAgentActivity { .. }
                | MustGetAgentActivity { .. }
                | ValidationReceiptsReceived { .. } => {
                    let cell_id =
                        CellId::new(event.dna_hash().clone(), event.target_agents().clone());
                    let cell = self.cell_by_id(&cell_id).await?;
                    cell.handle_holochain_p2p_event(event).await?;
                }
                Publish {
                    dna_hash,
                    respond,
                    request_validation_receipt,
                    countersigning_session,
                    ops,
                    ..
                } => {
                    async {
                        let res = self
                            .spaces
                            .handle_publish(
                                &dna_hash,
                                request_validation_receipt,
                                countersigning_session,
                                ops,
                            )
                            .await
                            .map_err(holochain_p2p::HolochainP2pError::other);
                        respond.respond(Ok(async move { res }.boxed().into()));
                    }
                    .instrument(debug_span!("handle_publish"))
                    .await;
                }
                FetchOpData {
                    respond,
                    query,
                    dna_hash,
                    ..
                } => {
                    async {
                        let res = self
                            .spaces
                            .handle_fetch_op_data(&dna_hash, query)
                            .await
                            .map_err(holochain_p2p::HolochainP2pError::other);
                        respond.respond(Ok(async move { res }.boxed().into()));
                    }
                    .instrument(debug_span!("handle_fetch_op_data"))
                    .await;
                }

                HolochainP2pEvent::QueryOpHashes {
                    dna_hash,
                    window,
                    max_ops,
                    include_limbo,
                    arc_set,
                    respond,
                    ..
                } => {
                    let res = self
                        .spaces
                        .handle_query_op_hashes(&dna_hash, arc_set, window, max_ops, include_limbo)
                        .await
                        .map_err(holochain_p2p::HolochainP2pError::other);

                    respond.respond(Ok(async move { res }.boxed().into()));
                }
            }
            Ok(())
        }

        /// List all host functions provided by this conductor for wasms.
        pub async fn list_wasm_host_functions(&self) -> ConductorApiResult<Vec<String>> {
            Ok(RealRibosome::tooling_imports().await?)
        }

        /// Invoke a zome function on a Cell
        pub async fn call_zome(&self, call: ZomeCall) -> ConductorApiResult<ZomeCallResult> {
            let cell = self.cell_by_id(&call.cell_id).await?;
            Ok(cell.call_zome(call, None).await?)
        }

        pub(crate) async fn call_zome_with_workspace(
            &self,
            call: ZomeCall,
            workspace_lock: SourceChainWorkspace,
        ) -> ConductorApiResult<ZomeCallResult> {
            debug!(cell_id = ?call.cell_id);
            let cell = self.cell_by_id(&call.cell_id).await?;
            Ok(cell.call_zome(call, Some(workspace_lock)).await?)
        }

        /// Make a zome call with deserialization and some error unwrapping built in
        pub async fn easy_call_zome<I, O, Z>(
            &self,
            provenance: &AgentPubKey,
            cap_secret: Option<CapSecret>,
            cell_id: CellId,
            zome_name: Z,
            fn_name: impl Into<FunctionName>,
            payload: I,
        ) -> ConductorApiResult<O>
        where
            ZomeName: From<Z>,
            I: Serialize + std::fmt::Debug,
            O: serde::de::DeserializeOwned + std::fmt::Debug,
        {
            let payload = ExternIO::encode(payload).expect("Couldn't serialize payload");
            let now = Timestamp::now();
            let (nonce, expires_at) =
                holochain_nonce::fresh_nonce(now).map_err(ConductorApiError::Other)?;
            let call_unsigned = ZomeCallUnsigned {
                cell_id,
                zome_name: zome_name.into(),
                fn_name: fn_name.into(),
                cap_secret,
                provenance: provenance.clone(),
                payload,
                nonce,
                expires_at,
            };
            let call =
                ZomeCall::try_from_unsigned_zome_call(self.keystore(), call_unsigned).await?;
            let response = self.call_zome(call).await;
            match response {
                Ok(Ok(response)) => Ok(zome_call_response_to_conductor_api_result(response)?),
                Ok(Err(error)) => Err(ConductorApiError::Other(Box::new(error))),
                Err(error) => Err(error),
            }
        }
    }
}

/// Methods related to app installation and management
mod app_impls {
    use holochain_types::deepkey_roundtrip_backward;

    use crate::conductor::state::is_app;

    use super::*;

    impl Conductor {
        /// Install an app from minimal elements, without needing construct a whole AppBundle.
        /// (This function constructs a bundle under the hood.)
        /// This is just a convenience for testing.
        #[cfg_attr(feature = "instrument", tracing::instrument(skip_all))]
        pub(crate) async fn install_app_minimal(
            self: Arc<Self>,
            installed_app_id: InstalledAppId,
            agent: Option<AgentPubKey>,
            data: &[(impl DnaWithRole, Option<MembraneProof>)],
        ) -> ConductorResult<AgentPubKey> {
            let dnas_with_roles: Vec<_> = data.iter().map(|(dr, _)| dr).cloned().collect();
            let manifest = app_manifest_from_dnas(&dnas_with_roles, 255, false);

            let (dnas_to_register, role_assignments): (Vec<_>, Vec<_>) = data
                .iter()
                .map(|(dr, mp)| {
                    let dna = dr.dna().clone();
                    let dna_hash = dna.dna_hash().clone();
                    let dnas_to_register = (dna, mp.clone());
                    let role_assignments =
                        (dr.role(), AppRolePrimary::new(dna_hash, true, 255).into());
                    (dnas_to_register, role_assignments)
                })
                .unzip();

            let ops = AppRoleResolution {
                dnas_to_register,
                role_assignments,
            };

            let app = self
                .install_app_common(installed_app_id, manifest, agent.clone(), false, ops, false)
                .await?;

            Ok(app.agent_key().clone())
        }

        #[cfg_attr(feature = "instrument", tracing::instrument(skip_all))]
        async fn install_app_common(
            self: Arc<Self>,
            installed_app_id: InstalledAppId,
            manifest: AppManifest,
            agent_key: Option<AgentPubKey>,
            defer_memproofs: bool,
            ops: AppRoleResolution,
            ignore_genesis_failure: bool,
        ) -> ConductorResult<InstalledApp> {
            let dpki = self.running_services().dpki.clone();

<<<<<<< HEAD
            let bundle = {
                let original_bundle = source.resolve(&*self).await?;
                if let Some(network_seed) = network_seed {
                    let mut manifest = original_bundle.manifest().to_owned();
                    manifest.set_network_seed(network_seed);
                    AppBundle::from(original_bundle.into_inner().update_manifest(manifest)?)
                } else {
                    original_bundle
                }
=======
            // if dpki is installed, load dpki state
            let mut dpki = if let Some(d) = dpki.as_ref() {
                let lock = d.state().await;
                Some((d.clone(), lock))
            } else {
                None
>>>>>>> f4bc7716
            };

            let (agent_key, derivation_details): (AgentPubKey, Option<DerivationDetailsInput>) =
                if let Some(agent_key) = agent_key {
                    if dpki.is_some() {
                        // dpki installed, agent key given
                        tracing::warn!("App is being installed with an existing agent key: DPKI will not be used to manage keys for this app.");
                    }
                    (agent_key, None)
                } else if let Some((dpki, state)) = &mut dpki {
                    // dpki installed, no agent key given

                    // register a new key derivation for this app
                    let derivation_details = state.next_derivation_details(None).await?;

                    let dst_tag = format!(
                        "DPKI-{:04}-{:04}",
                        derivation_details.app_index, derivation_details.key_index
                    );

                    let derivation_path = derivation_details.to_derivation_path();
                    let derivation_bytes = derivation_path
                        .iter()
                        .flat_map(|c| c.to_be_bytes())
                        .collect();

                    let info = self
                        .keystore
                        .lair_client()
                        .derive_seed(
                            dpki.device_seed_lair_tag.clone().into(),
                            None,
                            dst_tag.into(),
                            None,
                            derivation_path.into_boxed_slice(),
                        )
                        .await
                        .map_err(|e| DpkiServiceError::Lair(e.into()))?;
                    let seed = info.ed25519_pub_key.0.to_vec();

                    let derivation = DerivationDetailsInput {
                        app_index: derivation_details.app_index,
                        key_index: derivation_details.key_index,
                        derivation_seed: seed.clone(),
                        derivation_bytes,
                    };

                    (AgentPubKey::from_raw_32(seed), Some(derivation))
                } else {
                    // dpki not installed, no agent key given
                    (self.keystore.new_sign_keypair_random().await?, None)
                };

            let cells_to_create = ops.cells_to_create(agent_key.clone());

            // check if cells_to_create contains a cell identical to an existing one
            let state = self.get_state().await?;
            let all_cells: HashSet<_> = state
                .installed_apps_and_services()
                .values()
                .flat_map(|app| app.all_cells())
                .collect();
            let maybe_duplicate_cell_id = cells_to_create
                .iter()
                .find(|(cell_id, _)| all_cells.contains(cell_id));
            if let Some((duplicate_cell_id, _)) = maybe_duplicate_cell_id {
                return Err(ConductorError::CellAlreadyExists(
                    duplicate_cell_id.to_owned(),
                ));
            };

            for (dna, _) in ops.dnas_to_register {
                self.clone().register_dna(dna).await?;
            }

            let cell_ids: Vec<_> = cells_to_create
                .iter()
                .map(|(cell_id, _)| cell_id.clone())
                .collect();

            let app_result = if defer_memproofs {
                let roles = ops.role_assignments;
                let app = InstalledAppCommon::new(
                    installed_app_id.clone(),
                    agent_key.clone(),
                    roles,
                    manifest,
                )?;

                let (_, app) = self
                    .update_state_prime(move |mut state| {
                        let app = state.add_app_awaiting_memproofs(app)?;
                        Ok((state, app))
                    })
                    .await?;
                Ok(app)
            } else {
                let genesis_result =
                    crate::conductor::conductor::genesis_cells(self.clone(), cells_to_create).await;

                if genesis_result.is_ok() || ignore_genesis_failure {
                    let roles = ops.role_assignments;
                    let app = InstalledAppCommon::new(
                        installed_app_id.clone(),
                        agent_key.clone(),
                        roles,
                        manifest,
                    )?;

                    // Update the db
                    let stopped_app = self.add_disabled_app_to_db(app).await?;

                    // Return the result, which be may be an error if no_rollback was specified
                    genesis_result.map(|()| stopped_app.into())
                } else if let Err(err) = genesis_result {
                    // Rollback created cells on error
                    self.remove_cells(&cell_ids).await;
                    Err(err)
                } else {
                    unreachable!()
                }
            };

            if app_result.is_ok() {
                // Register the key in DPKI

                // Register initial agent key in Deepkey
                if let (Some((dpki, state)), Some(derivation)) = (dpki, derivation_details) {
                    let dpki_agent = dpki.cell_id.agent_pubkey();

                    // This is the signature Deepkey requires
                    let signature = agent_key
                        .sign_raw(&self.keystore, dpki_agent.get_raw_39().into())
                        .await
                        .map_err(|e| DpkiServiceError::Lair(e.into()))?;

                    let signature = deepkey_roundtrip_backward!(Signature, &signature);

                    let dna_hashes = cell_ids
                        .iter()
                        .map(|c| deepkey_roundtrip_backward!(DnaHash, c.dna_hash()))
                        .collect();

                    let agent_key = deepkey_roundtrip_backward!(AgentPubKey, &agent_key);

                    let input = CreateKeyInput {
                        key_generation: KeyGeneration {
                            new_key: agent_key,
                            new_key_signing_of_author: signature,
                        },
                        app_binding: AppBindingInput {
                            app_name: installed_app_id.clone(),
                            installed_app_id,
                            dna_hashes,
                            metadata: Default::default(), // TODO: pass in necessary metadata
                        },
                        derivation_details: Some(derivation),
                        create_only: false,
                    };

                    state.register_key(input).await?;
                }
            }

            app_result
        }

        /// Install DNAs and set up Cells as specified by an AppBundle
        #[cfg_attr(feature = "instrument", tracing::instrument(skip_all))]
        pub async fn install_app_bundle(
            self: Arc<Self>,
            payload: InstallAppPayload,
        ) -> ConductorResult<InstalledApp> {
            let ignore_genesis_failure = payload.ignore_genesis_failure;

            let InstallAppPayload {
                source,
                agent_key,
                installed_app_id,
                membrane_proofs,
                existing_cells,
                network_seed,
                ..
            } = payload;

            let bundle = {
                let original_bundle = source.resolve().await?;
                if let Some(network_seed) = network_seed {
                    let mut manifest = original_bundle.manifest().to_owned();
                    manifest.set_network_seed(network_seed);
                    AppBundle::from(original_bundle.into_inner().update_manifest(manifest)?)
                } else {
                    original_bundle
                }
            };
            let manifest = bundle.manifest().clone();

            // Use deferred memproofs only if no memproofs are provided.
            // If a memproof map is provided, it will override the allow_deferred_memproofs setting,
            // and the provided memproofs will be used immediately.
            let defer_memproofs = match &manifest {
                AppManifest::V1(m) => m.allow_deferred_memproofs && membrane_proofs.is_none(),
            };

            let membrane_proofs = membrane_proofs.unwrap_or_default();

            let installed_app_id =
                installed_app_id.unwrap_or_else(|| manifest.app_name().to_owned());

            if installed_app_id == DPKI_APP_ID {
                return Err(ConductorError::Other(
                    "Can't install app with reserved id 'DPKI'"
                        .to_string()
                        .into(),
                ));
            }

            // NOTE: for testing with inline zomes when the conductor is restarted, it's
            //       essential that the installed_hash is included in the app manifest,
            //       so that the local DNAs with inline zomes can be loaded from
            //       local storage
            let local_dnas = self
                .ribosome_store()
                .share_ref(|store| bundle.get_all_dnas_from_store(store));

            let ops = bundle
                .resolve_cells(&local_dnas, membrane_proofs, existing_cells)
                .await?;

            self.clone()
                .install_app_common(
                    installed_app_id,
                    manifest,
                    agent_key,
                    defer_memproofs,
                    ops,
                    ignore_genesis_failure,
                )
                .await
        }

        /// Uninstall an app, removing all traces of it including its cells.
        ///
        /// This will fail if the app is depended upon by other apps via the UseExisting
        /// cell provisioning strategy, in which case the dependent app(s) would first need
        /// to be uninstalled, or the `force` param can be set to true.
        #[cfg_attr(feature = "instrument", tracing::instrument(skip(self)))]
        pub async fn uninstall_app(
            self: Arc<Self>,
            installed_app_id: &InstalledAppId,
            force: bool,
        ) -> ConductorResult<()> {
            let deps = self
                .get_state()
                .await?
                .get_dependent_apps(installed_app_id, true)?;

            // Only uninstall the app if there are no protected dependents,
            // or if force is used
            if force || deps.is_empty() {
                let self_clone = self.clone();
                let app = self.remove_app_from_db(installed_app_id).await?;
                tracing::debug!(msg = "Removed app from db.", app = ?app);

                // Remove cells which may now be dangling due to the removed app
                self_clone
                    .process_app_status_fx(AppStatusFx::SpinDown, None)
                    .await?;

                let installed_app_ids = self
                    .get_state()
                    .await?
                    .installed_apps_and_services()
                    .iter()
                    .filter(|(app_id, _)| is_app(app_id))
                    .map(|(app_id, _)| app_id.clone())
                    .collect::<HashSet<_>>();
                self.app_broadcast.retain(installed_app_ids);

                Ok(())
            } else {
                Err(ConductorError::AppHasDependents(
                    installed_app_id.clone(),
                    deps,
                ))
            }
        }

        /// List active AppIds
        pub async fn list_running_apps(&self) -> ConductorResult<Vec<InstalledAppId>> {
            let state = self.get_state().await?;
            Ok(state
                .running_apps()
                .filter(|(id, _)| is_app(id))
                .map(|(id, _)| id)
                .cloned()
                .collect())
        }

        /// List Apps with their information
        #[cfg_attr(feature = "instrument", tracing::instrument(skip_all))]
        pub async fn list_apps(
            &self,
            status_filter: Option<AppStatusFilter>,
        ) -> ConductorResult<Vec<AppInfo>> {
            use AppStatusFilter::*;
            let conductor_state = self.get_state().await?;

            let apps_ids: Vec<&String> = match status_filter {
                Some(Enabled) => conductor_state
                    .enabled_apps()
                    .filter(|(id, _)| is_app(id))
                    .map(|(id, _)| id)
                    .collect(),
                Some(Disabled) => conductor_state
                    .disabled_apps()
                    .filter(|(id, _)| is_app(id))
                    .map(|(id, _)| id)
                    .collect(),
                Some(Running) => conductor_state
                    .running_apps()
                    .filter(|(id, _)| is_app(id))
                    .map(|(id, _)| id)
                    .collect(),
                Some(Stopped) => conductor_state
                    .stopped_apps()
                    .filter(|(id, _)| is_app(id))
                    .map(|(id, _)| id)
                    .collect(),
                Some(Paused) => conductor_state
                    .paused_apps()
                    .filter(|(id, _)| is_app(id))
                    .map(|(id, _)| id)
                    .collect(),
                None => conductor_state
                    .installed_apps_and_services()
                    .keys()
                    .filter(|id| is_app(id))
                    .collect(),
            };

            let app_infos: Vec<AppInfo> = apps_ids
                .into_iter()
                .map(|app_id| self.get_app_info_inner(app_id, &conductor_state))
                .collect::<Result<Vec<_>, _>>()?
                .into_iter()
                .flatten()
                .collect();

            Ok(app_infos)
        }

        /// Get the IDs of all active installed Apps which use this Cell
        #[cfg_attr(feature = "instrument", tracing::instrument(skip_all))]
        pub async fn list_running_apps_for_dependent_cell_id(
            &self,
            cell_id: &CellId,
        ) -> ConductorResult<HashSet<InstalledAppId>> {
            Ok(self
                .get_state()
                .await?
                .running_apps()
                .filter(|(_, v)| v.all_cells().any(|i| i == *cell_id))
                .map(|(k, _)| k)
                .cloned()
                .collect())
        }

        /// Find the ID of the first active installed App which uses this Cell
        #[cfg_attr(feature = "instrument", tracing::instrument(skip_all))]
        pub async fn find_cell_with_role_alongside_cell(
            &self,
            cell_id: &CellId,
            role_name: &RoleName,
        ) -> ConductorResult<Option<CellId>> {
            Ok(self
                .get_state()
                .await?
                .running_apps()
                .find(|(_, running_app)| running_app.all_cells().any(|i| i == *cell_id))
                .and_then(|(_, running_app)| {
                    let app = running_app.clone().into_common();
                    app.role(role_name).ok().map(|role| match role {
                        AppRoleAssignment::Primary(primary) => {
                            CellId::new(primary.dna_hash().clone(), running_app.agent_key().clone())
                        }
                        AppRoleAssignment::Dependency(dependency) => dependency.cell_id.clone(),
                    })
                }))
        }

        /// Get the IDs of all active installed Apps which use this Dna
        #[cfg_attr(feature = "instrument", tracing::instrument(skip_all))]
        pub async fn list_running_apps_for_dependent_dna_hash(
            &self,
            dna_hash: &DnaHash,
        ) -> ConductorResult<HashSet<InstalledAppId>> {
            Ok(self
                .get_state()
                .await?
                .running_apps()
                .filter(|(_, v)| v.all_cells().any(|i| i.dna_hash() == dna_hash))
                .map(|(k, _)| k)
                .cloned()
                .collect())
        }

        /// Get info about an installed App, regardless of status
        pub async fn get_app_info(
            &self,
            installed_app_id: &InstalledAppId,
        ) -> ConductorResult<Option<AppInfo>> {
            let state = self.get_state().await?;
            let maybe_app_info = self.get_app_info_inner(installed_app_id, &state)?;
            Ok(maybe_app_info)
        }

        /// Run genesis for cells of an app which was installed using `allow_deferred_memproofs`
        pub async fn provide_memproofs(
            self: Arc<Self>,
            installed_app_id: &InstalledAppId,
            mut memproofs: MemproofMap,
        ) -> ConductorResult<()> {
            let state = self.get_state().await?;

            let app = state.get_app(installed_app_id)?;
            let cells_to_genesis = app
                .primary_roles()
                .map(|(role_name, role)| {
                    (
                        CellId::new(role.dna_hash().clone(), app.agent_key.clone()),
                        memproofs.remove(role_name),
                    )
                })
                .collect();

            crate::conductor::conductor::genesis_cells(self.clone(), cells_to_genesis).await?;

            self.update_state({
                let installed_app_id = installed_app_id.clone();
                move |mut state| {
                    let app = state.get_app_mut(&installed_app_id)?;
                    app.status =
                        AppStatus::Disabled(DisabledAppReason::NotStartedAfterProvidingMemproofs);
                    Ok(state)
                }
            })
            .await?;

            self.clone()
                .create_and_add_initialized_cells_for_running_apps(Some(installed_app_id))
                .await?;
            let app_ids: HashSet<_> = [installed_app_id.to_owned()].into_iter().collect();
            let delta = self
                .clone()
                .reconcile_app_status_with_cell_status(Some(app_ids.clone()))
                .await?;
            self.process_app_status_fx(delta, Some(app_ids)).await?;
            Ok(())
        }

        /// Update the agent key for an installed app
        // TODO: fully implement after DPKI is available
        #[allow(unused)]
        pub async fn rotate_app_agent_key(
            &self,
            installed_app_id: &InstalledAppId,
        ) -> ConductorResult<AgentPubKey> {
            // TODO: use key derivation for DPKI
            let new_agent_key = self.keystore().new_sign_keypair_random().await?;
            let ret = new_agent_key.clone();
            self.update_state({
                let installed_app_id = installed_app_id.clone();
                move |mut state| {
                    let app = state.get_app_mut(&installed_app_id)?;
                    app.agent_key = new_agent_key;
                    // TODO: update all cell IDs in the roles
                    Ok(state)
                }
            })
            .await?;
            unimplemented!("this is a partial implementation for reference only")
        }

        fn get_app_info_inner(
            &self,
            app_id: &InstalledAppId,
            state: &ConductorState,
        ) -> ConductorResult<Option<AppInfo>> {
            match state.get_app(app_id) {
                Err(_) => Ok(None),
                Ok(app) => {
                    let dna_definitions = self.get_dna_definitions(app)?;
                    Ok(Some(AppInfo::from_installed_app(app, &dna_definitions)))
                }
            }
        }
    }
}

/// Methods related to cell access
mod cell_impls {
    use std::collections::BTreeSet;

    use holochain_conductor_api::CompatibleCells;

    use super::*;

    impl Conductor {
        pub(crate) async fn cell_by_id(&self, cell_id: &CellId) -> ConductorResult<Arc<Cell>> {
            // Can only get a cell from the running_cells list
            if let Some(cell) = self.running_cells.share_ref(|c| c.get(cell_id).cloned()) {
                Ok(cell.cell)
            } else {
                // If not in running_cells list, check if the cell id is registered at all,
                // to give a different error message for disabled vs missing.
                let present = self
                    .get_state()
                    .await?
                    .installed_apps_and_services()
                    .values()
                    .flat_map(|app| app.all_cells())
                    .any(|id| id == *cell_id);
                if present {
                    Err(ConductorError::CellDisabled(cell_id.clone()))
                } else {
                    Err(ConductorError::CellMissing(cell_id.clone()))
                }
            }
        }

        /// Iterator over cells which are fully "live", meaning they have been
        /// fully initialized and are registered with the kitsune network layer.
        /// Generally used to handle conductor interface requests.
        ///
        /// If a cell is in `running_cells`, then it is "live".
        pub fn running_cell_ids(&self) -> HashSet<CellId> {
            self.running_cells
                .share_ref(|cells| cells.keys().cloned().collect())
        }

        /// Returns all installed cells which are forward compatible with the specified DNA,
        /// including direct matches, by examining the "lineage" specified by DNAs of currently installed cells.
        ///
        /// Each DnaDef specifies a "lineage" field of DNA hashes, which indicates that the DNA is forward-compatible
        /// with the DNAs specified in its lineage. If the DnaHash parameter is contained within the lineage of any
        /// installed cell's DNA, that cell will be returned in the result set, since it has declared
        /// itself forward-compatible.
        pub async fn cells_by_dna_lineage(
            &self,
            dna_hash: &DnaHash,
        ) -> ConductorResult<CompatibleCells> {
            // TODO: OPTIMIZE: cache the DNA lineages
            Ok(self
                .get_state()
                .await?
                // Look in all installed apps
                .installed_apps_and_services()
                .values()
                .filter_map(|app| {
                    let cells_in_lineage: BTreeSet<_> = app
                        // Look in all cells for the app
                        .all_cells()
                        .filter_map(|cell_id| {
                            let cell_dna_hash = cell_id.dna_hash();
                            if cell_dna_hash == dna_hash {
                                // If a direct hit, include this CellId in the list of candidates
                                Some(cell_id.clone())
                            } else {
                                // If this cell *contains* the given DNA in *its* lineage, include it.
                                self.get_dna_def(cell_id.dna_hash())
                                    .map(|dna_def| dna_def.lineage.contains(dna_hash))
                                    .unwrap_or(false)
                                    .then(|| cell_id.clone())
                            }
                        })
                        .collect();
                    if cells_in_lineage.is_empty() {
                        None
                    } else {
                        Some((app.installed_app_id.clone(), cells_in_lineage))
                    }
                })
                .collect())
        }

        pub(crate) fn migrate_cell(
            &self,
            old_cell_id: CellId,
            new_cell_id: CellId,
        ) -> ConductorResult<()> {
            todo!()
        }
    }
}

/// Methods related to clone cell management
mod clone_cell_impls {
    use holochain_zome_types::prelude::ClonedCell;

    use super::*;

    impl Conductor {
        /// Create a new cell in an existing app based on an existing DNA.
        ///
        /// Cells of an invalid agent key cannot be cloned.
        pub async fn create_clone_cell(
            self: Arc<Self>,
            installed_app_id: &InstalledAppId,
            payload: CreateCloneCellPayload,
        ) -> ConductorResult<ClonedCell> {
            let CreateCloneCellPayload {
                role_name,
                modifiers,
                membrane_proof,
                name,
            } = payload;

            if !modifiers.has_some_option_set() {
                return Err(ConductorError::CloneCellError(
                    "neither network_seed nor properties nor origin_time provided for clone cell"
                        .to_string(),
                ));
            }

            let state = self.get_state().await?;
            let app = state.get_app(installed_app_id)?;
            let app_role = app.primary_role(&role_name)?;
            // If base cell has been provisioned, check first in Deepkey if agent key is valid
            if app_role.is_provisioned {
                if let Some(dpki) = self.running_services().dpki {
                    let agent_key = app.agent_key().clone();
                    let key_state = dpki
                        .state()
                        .await
                        .key_state(agent_key.clone(), Timestamp::now())
                        .await?;
                    if let KeyState::Invalid(_) = key_state {
                        return Err(DpkiServiceError::DpkiAgentInvalid(
                            agent_key,
                            Timestamp::now(),
                        )
                        .into());
                    }
                }

                // Check source chain if agent key is valid
                let source_chain = SourceChain::new(
                    self.get_or_create_authored_db(app_role.dna_hash(), app.agent_key().clone())?,
                    self.get_or_create_dht_db(app_role.dna_hash())?,
                    self.get_or_create_space(app_role.dna_hash())?
                        .dht_query_cache,
                    self.keystore.clone(),
                    app.agent_key().clone(),
                )
                .await?;
                source_chain.valid_create_agent_key_action().await?;
            }

            // add cell to app
            let clone_cell = self
                .add_clone_cell_to_app(
                    installed_app_id.clone(),
                    role_name.clone(),
                    modifiers.serialized()?,
                    name,
                )
                .await?;

            // run genesis on cloned cell
            let cells = vec![(clone_cell.cell_id.clone(), membrane_proof)];
            crate::conductor::conductor::genesis_cells(self.clone(), cells).await?;
            self.create_and_add_initialized_cells_for_running_apps(Some(installed_app_id))
                .await?;
            Ok(clone_cell)
        }

        /// Disable a clone cell.
        #[cfg_attr(feature = "instrument", tracing::instrument(skip_all))]
        pub(crate) async fn disable_clone_cell(
            &self,
            installed_app_id: &InstalledAppId,
            DisableCloneCellPayload { clone_cell_id }: &DisableCloneCellPayload,
        ) -> ConductorResult<()> {
            let (_, removed_cell_id) = self
                .update_state_prime({
                    let app_id = installed_app_id.clone();
                    let clone_cell_id = clone_cell_id.to_owned();
                    move |mut state| {
                        let app = state.get_app_mut(&app_id)?;
                        let clone_id = app.get_clone_id(&clone_cell_id)?;
                        let dna_hash = app.get_clone_dna_hash(&clone_cell_id)?;
                        app.disable_clone_cell(&clone_id)?;
                        let cell_id = CellId::new(dna_hash, app.agent_key().clone());
                        Ok((state, cell_id))
                    }
                })
                .await?;
            self.remove_cells(&[removed_cell_id]).await;
            Ok(())
        }

        /// Enable a disabled clone cell.
        #[cfg_attr(feature = "instrument", tracing::instrument(skip_all))]
        pub async fn enable_clone_cell(
            self: Arc<Self>,
            installed_app_id: &InstalledAppId,
            payload: &EnableCloneCellPayload,
        ) -> ConductorResult<ClonedCell> {
            let conductor = self.clone();
            let (_, enabled_cell) = self
                .update_state_prime({
                    let app_id = installed_app_id.clone();
                    let clone_cell_id = payload.clone_cell_id.to_owned();
                    move |mut state| {
                        let app = state.get_app_mut(&app_id)?;
                        let clone_id = app.get_disabled_clone_id(&clone_cell_id)?;
                        let (cell_id, _) = app.enable_clone_cell(&clone_id)?.into_inner();
                        let app_role = app.primary_role(&clone_id.as_base_role_name())?;
                        let original_dna_hash = app_role.dna_hash().clone();
                        let ribosome = conductor.get_ribosome(cell_id.dna_hash())?;
                        let dna = ribosome.dna_file.dna();
                        let dna_modifiers = dna.modifiers.clone();
                        let name = dna.name.clone();
                        let enabled_cell = ClonedCell {
                            cell_id,
                            clone_id,
                            original_dna_hash,
                            dna_modifiers,
                            name,
                            enabled: true,
                        };
                        Ok((state, enabled_cell))
                    }
                })
                .await?;

            self.create_and_add_initialized_cells_for_running_apps(Some(installed_app_id))
                .await?;
            Ok(enabled_cell)
        }

        /// Delete a clone cell.
        #[cfg_attr(feature = "instrument", tracing::instrument(skip_all))]
        pub(crate) async fn delete_clone_cell(
            &self,
            DeleteCloneCellPayload {
                app_id,
                clone_cell_id,
            }: &DeleteCloneCellPayload,
        ) -> ConductorResult<()> {
            self.update_state_prime({
                let app_id = app_id.clone();
                let clone_cell_id = clone_cell_id.clone();
                move |mut state| {
                    let app = state.get_app_mut(&app_id)?;
                    let clone_id = app.get_disabled_clone_id(&clone_cell_id)?;
                    app.delete_clone_cell(&clone_id)?;
                    Ok((state, ()))
                }
            })
            .await?;
            self.remove_dangling_cells().await?;
            Ok(())
        }
    }
}

/// Methods related to management of app and cell status
mod app_status_impls {
    use holochain_p2p::AgentPubKeyExt;

    use super::*;

    impl Conductor {
        /// Adjust which cells are present in the Conductor (adding and removing as
        /// needed) to match the current reality of all app statuses.
        /// - If a Cell is used by at least one Running app, then ensure it is added
        /// - If a Cell is used by no running apps, then ensure it is removed.
        #[cfg_attr(feature = "instrument", tracing::instrument(skip(self)))]
        pub async fn reconcile_cell_status_with_app_status(
            self: Arc<Self>,
        ) -> ConductorResult<CellStartupErrors> {
            self.remove_dangling_cells().await?;

            let results = self
                .create_and_add_initialized_cells_for_running_apps(None)
                .await?;
            Ok(results)
        }

        /// Enable an app
        #[cfg_attr(feature = "instrument", tracing::instrument(skip(self)))]
        pub async fn enable_app(
            self: Arc<Self>,
            app_id: InstalledAppId,
        ) -> ConductorResult<(InstalledApp, CellStartupErrors)> {
            let (app, delta) = self
                .transition_app_status(app_id.clone(), AppStatusTransition::Enable)
                .await?;
            let errors = self
                .process_app_status_fx(delta, Some(vec![app_id.to_owned()].into_iter().collect()))
                .await?;
            Ok((app, errors))
        }

        /// Disable an app
        #[cfg_attr(feature = "instrument", tracing::instrument(skip(self)))]
        pub async fn disable_app(
            self: Arc<Self>,
            app_id: InstalledAppId,
            reason: DisabledAppReason,
        ) -> ConductorResult<InstalledApp> {
            let (app, delta) = self
                .transition_app_status(app_id.clone(), AppStatusTransition::Disable(reason))
                .await?;
            self.process_app_status_fx(delta, Some(vec![app_id.to_owned()].into_iter().collect()))
                .await?;
            Ok(app)
        }

        /// Start an app
        #[cfg_attr(feature = "instrument", tracing::instrument(skip(self)))]
        pub async fn start_app(
            self: Arc<Self>,
            app_id: InstalledAppId,
        ) -> ConductorResult<InstalledApp> {
            let (app, delta) = self
                .transition_app_status(app_id.clone(), AppStatusTransition::Start)
                .await?;
            self.process_app_status_fx(delta, Some(vec![app_id.to_owned()].into_iter().collect()))
                .await?;
            Ok(app)
        }

        /// Register an app as disabled in the database
        #[cfg_attr(feature = "instrument", tracing::instrument(skip_all))]
        pub(crate) async fn add_disabled_app_to_db(
            &self,
            app: InstalledAppCommon,
        ) -> ConductorResult<StoppedApp> {
            let (_, stopped_app) = self
                .update_state_prime(move |mut state| {
                    let stopped_app = state.add_app(app)?;
                    Ok((state, stopped_app))
                })
                .await?;
            Ok(stopped_app)
        }

        /// Transition an app's status to a new state.
        #[cfg_attr(feature = "instrument", tracing::instrument(skip(self)))]
        pub(crate) async fn transition_app_status(
            &self,
            app_id: InstalledAppId,
            transition: AppStatusTransition,
        ) -> ConductorResult<(InstalledApp, AppStatusFx)> {
            Ok(self
                .update_state_prime(move |mut state| {
                    let (app, delta) = state.transition_app_status(&app_id, transition)?.clone();
                    let app = app.clone();
                    Ok((state, (app, delta)))
                })
                .await?
                .1)
        }

        /// Pause an app
        #[cfg_attr(feature = "instrument", tracing::instrument(skip(self)))]
        #[cfg(any(test, feature = "test_utils"))]
        pub async fn pause_app(
            self: Arc<Self>,
            app_id: InstalledAppId,
            reason: PausedAppReason,
        ) -> ConductorResult<InstalledApp> {
            let (app, delta) = self
                .transition_app_status(app_id.clone(), AppStatusTransition::Pause(reason))
                .await?;
            self.process_app_status_fx(delta, Some(vec![app_id.clone()].into_iter().collect()))
                .await?;
            Ok(app)
        }

        /// Create any Cells which are missing for any running apps, then initialize
        /// and join them. (Joining could take a while.)
        #[cfg_attr(feature = "instrument", tracing::instrument(skip_all))]
        pub(crate) async fn create_and_add_initialized_cells_for_running_apps(
            self: Arc<Self>,
            app_id: Option<&InstalledAppId>,
        ) -> ConductorResult<CellStartupErrors> {
            let results = self.clone().create_cells_for_running_apps(app_id).await?;
            let (new_cells, errors): (Vec<_>, Vec<_>) =
                results.into_iter().partition(Result::is_ok);

            let new_cells: Vec<_> = new_cells
                .into_iter()
                // We can unwrap the successes because of the partition
                .map(Result::unwrap)
                .collect();

            let errors = errors
                .into_iter()
                // throw away the non-Debug types which will be unwrapped away anyway
                .map(|r| r.map(|_| ()))
                // We can unwrap the errors because of the partition
                .map(Result::unwrap_err)
                .collect();

            // Add agents to local agent store in kitsune

            future::join_all(new_cells.iter().enumerate().map(|(i, (cell, _))| {
                let sleuth_id = self.config.sleuth_id();
                async move {
                    let p2p_agents_db = cell.p2p_agents_db().clone();
                    let cell_id = cell.id().clone();
                    let kagent = cell_id.agent_pubkey().to_kitsune();
                    let maybe_agent_info = p2p_agents_db.p2p_get_agent(&kagent).await.ok().flatten();
                    let maybe_initial_arq = maybe_agent_info.clone().map(|i| i.storage_arq);
                    let agent_pubkey = cell_id.agent_pubkey().clone();

                    let res = tokio::time::timeout(
                        JOIN_NETWORK_WAITING_PERIOD,
                        cell.holochain_p2p_dna().clone().join(
                            agent_pubkey,
                            maybe_agent_info,
                            maybe_initial_arq,
                        ),
                    )
                        .await;

                    match res {
                        Ok(r) => {
                            match r {
                                Ok(_) => {
                                    aitia::trace!(&hc_sleuth::Event::AgentJoined {
                                        node: sleuth_id,
                                        agent: cell_id.agent_pubkey().clone()
                                    });
                                }
                                Err(e) => {
                                    tracing::error!(
                                        "Network join failed for {cell_id}. This should never happen. Error: {e:?}"
                                    );
                                }
                            }
                        }
                        Err(_) => {
                            tracing::warn!(
                                "Network join took longer than {JOIN_NETWORK_WAITING_PERIOD:?} for {cell_id}. Cell startup proceeding anyway."
                            );
                        }
                    }
                }.instrument(tracing::info_span!("network join task", ?i))
            }))
                .await;

            // Add the newly created cells to the Conductor
            self.add_and_initialize_cells(new_cells);

            Ok(errors)
        }

        /// Adjust app statuses (via state transitions) to match the current
        /// reality of which Cells are present in the conductor.
        /// - Do not change state for Disabled apps. For all others:
        /// - If an app is Paused but all of its (required) Cells are on,
        ///     then set it to Running
        /// - If an app is Running but at least one of its (required) Cells are off,
        ///     then set it to Paused
        #[cfg_attr(feature = "instrument", tracing::instrument(skip(self)))]
        pub(crate) async fn reconcile_app_status_with_cell_status(
            &self,
            app_ids: Option<HashSet<InstalledAppId>>,
        ) -> ConductorResult<AppStatusFx> {
            use AppStatus::*;
            use AppStatusTransition::*;

            // NOTE: this is checking all *live* cells, meaning all cells
            // which have fully joined the network. This could lead to a race condition
            // when an app is first starting up, it checks its cell status, and if
            // all cells haven't joined the network yet, the app will get disabled again.
            //
            // How this *should* be handled is that join retrying should be more frequent,
            // and should be sure to update app state on every newly joined cell, so that
            // the app will be enabled as soon as all cells are fully live. For now though,
            // we might consider relaxing this check so that this race condition isn't
            // possible, and let ourselves be optimistic that all cells will join soon after
            // the app starts.
            let cell_ids: HashSet<CellId> = self.running_cell_ids();
            let (_, delta) = self
                .update_state_prime(move |mut state| {
                    #[allow(deprecated)]
                    let apps =
                        state
                            .installed_apps_and_services_mut()
                            .iter_mut()
                            .filter(|(id, _)| {
                                app_ids
                                    .as_ref()
                                    .map(|ids| ids.contains(&**id))
                                    .unwrap_or(true)
                            });
                    let delta = apps
                        .into_iter()
                        .map(|(_app_id, app)| {
                            match app.status().clone() {
                                Running => {
                                    // If not all required cells are running, pause the app
                                    let missing: Vec<_> = app
                                        .required_cells()
                                        .filter(|id| !cell_ids.contains(id))
                                        .collect();
                                    if !missing.is_empty() {
                                        let reason = PausedAppReason::Error(format!(
                                            "Some cells are missing / not able to run: {:#?}",
                                            missing
                                        ));
                                        app.status.transition(Pause(reason))
                                    } else {
                                        AppStatusFx::NoChange
                                    }
                                }
                                Paused(_) => {
                                    // If all required cells are now running, restart the app
                                    if app.required_cells().all(|id| cell_ids.contains(&id)) {
                                        app.status.transition(Start)
                                    } else {
                                        AppStatusFx::NoChange
                                    }
                                }
                                Disabled(_) => {
                                    // Disabled status should never automatically change.
                                    AppStatusFx::NoChange
                                }
                                AwaitingMemproofs => AppStatusFx::NoChange,
                            }
                        })
                        .fold(AppStatusFx::default(), AppStatusFx::combine);
                    Ok((state, delta))
                })
                .await?;
            Ok(delta)
        }
    }
}

/// Methods related to management of Conductor state
mod service_impls {

    use super::*;

    impl Conductor {
        /// Access the current conductor services
        pub fn running_services(&self) -> ConductorServices {
            self.running_services.share_ref(|s| s.clone())
        }

        #[cfg(feature = "test_utils")]
        /// Access the current conductor services mutably
        pub fn running_services_mutex(&self) -> &RwShare<ConductorServices> {
            &self.running_services
        }

        #[cfg_attr(feature = "instrument", tracing::instrument(skip_all))]
        pub(crate) async fn initialize_services(self: Arc<Self>) -> ConductorResult<()> {
            self.initialize_service_dpki().await?;
            Ok(())
        }

        #[cfg_attr(feature = "instrument", tracing::instrument(skip_all))]
        pub(crate) async fn initialize_service_dpki(self: Arc<Self>) -> ConductorResult<()> {
            if let Some(installation) = self.get_state().await?.conductor_services.dpki {
                self.running_services.share_mut(|s| {
                    s.dpki = Some(Arc::new(DpkiService::new_deepkey(
                        installation,
                        self.clone(),
                    )));
                });
            }
            Ok(())
        }

        /// Install the DPKI service using the given Deepkey DNA.
        /// Note, this currently is done automatically when the conductor is first initialized,
        /// using the DpkiConfig in the conductor config. We may also provide this as an admin
        /// method some day.
        #[cfg_attr(feature = "instrument", tracing::instrument(skip_all))]
        pub async fn install_dpki(
            self: Arc<Self>,
            dna: DnaFile,
            enable: bool,
        ) -> ConductorResult<()> {
            let dna_hash = dna.dna_hash().clone();

            self.register_dna(dna.clone()).await?;

            // FIXME: This "device seed" should be derived from the master seed and passed in here,
            //        not just generated like this. This is a placeholder.
            let device_seed_lair_tag = {
                let tag = format!("_hc_dpki_device_{}", nanoid::nanoid!());
                self.keystore()
                    .lair_client()
                    .new_seed(tag.clone().into(), None, false)
                    .await?;
                tag
            };

            let derivation_path = [0].into();
            let dst_tag = format!("{device_seed_lair_tag}.0");

            let seed_info = self
                .keystore()
                .lair_client()
                .derive_seed(
                    device_seed_lair_tag.clone().into(),
                    None,
                    dst_tag.into(),
                    None,
                    derivation_path,
                )
                .await?;

            // The initial agent key is the first derivation from the device seed.
            // Updated DPKI agent keys are sequential derivations from the same device seed.
            let agent = holo_hash::AgentPubKey::from_raw_32(seed_info.ed25519_pub_key.0.to_vec());
            let cell_id = CellId::new(dna_hash.clone(), agent.clone());

            self.clone()
                .install_app_minimal(DPKI_APP_ID.into(), Some(agent), &[(dna, None)])
                .await?;

            // In multi-conductor tests, we often want to delay enabling DPKI until all conductors
            // have exchanged peer info, so that the initial DPKI publish can go more smoothly.
            if enable {
                self.clone().enable_app(DPKI_APP_ID.into()).await?;
            }

            // Ensure that the space is created for DPKI, in case it's not enabled
            self.spaces.get_or_create_space(&dna_hash)?;

            assert!(self
                .spaces
                .get_from_spaces(|s| (*s.dna_hash).clone())
                .contains(&dna_hash));

            let installation = DeepkeyInstallation {
                cell_id,
                device_seed_lair_tag,
            };
            self.update_state(move |mut state| {
                state.conductor_services.dpki = Some(installation);
                Ok(state)
            })
            .await?;

            self.clone().initialize_service_dpki().await?;

            if enable {
                if let Ok(Some(info)) = self.get_app_info(&DPKI_APP_ID.into()).await {
                    assert_eq!(info.status, holochain_conductor_api::AppInfoStatus::Running);
                } else {
                    panic!("DPKI service not installed!");
                }
            }

            Ok(())
        }
    }
}

/// Methods related to management of Conductor state
mod state_impls {
    use super::*;

    impl Conductor {
        #[cfg_attr(feature = "instrument", tracing::instrument(skip_all))]
        pub(crate) async fn get_state(&self) -> ConductorResult<ConductorState> {
            self.spaces.get_state().await
        }

        /// Update the internal state with a pure function mapping old state to new
        #[cfg_attr(feature = "instrument", tracing::instrument(skip_all))]
        pub(crate) async fn update_state<F>(&self, f: F) -> ConductorResult<ConductorState>
        where
            F: Send + FnOnce(ConductorState) -> ConductorResult<ConductorState> + 'static,
        {
            self.spaces.update_state(f).await
        }

        /// Update the internal state with a pure function mapping old state to new,
        /// which may also produce an output value which will be the output of
        /// this function
        #[cfg_attr(feature = "instrument", tracing::instrument(skip_all))]
        pub(crate) async fn update_state_prime<F, O>(
            &self,
            f: F,
        ) -> ConductorResult<(ConductorState, O)>
        where
            F: FnOnce(ConductorState) -> ConductorResult<(ConductorState, O)> + Send + 'static,
            O: Send + 'static,
        {
            self.check_running()?;
            self.spaces.update_state_prime(f).await
        }
    }
}

/// Methods related to zome function scheduling
mod scheduler_impls {
    use super::*;

    impl Conductor {
        pub(super) fn set_scheduler(&self, join_handle: tokio::task::JoinHandle<()>) {
            let mut scheduler = self.scheduler.lock();
            if let Some(existing_join_handle) = &*scheduler {
                existing_join_handle.abort();
            }
            *scheduler = Some(join_handle);
        }

        /// Start the scheduler. None is not an option.
        /// Calling this will:
        /// - Delete/unschedule all ephemeral scheduled functions GLOBALLY
        /// - Add an interval that runs IN ADDITION to previous invocations
        /// So ideally this would be called ONCE per conductor lifecycle ONLY.
        #[cfg_attr(feature = "instrument", tracing::instrument(skip(self)))]
        pub(crate) async fn start_scheduler(
            self: Arc<Self>,
            interval_period: std::time::Duration,
        ) -> StateMutationResult<()> {
            // Clear all ephemeral cruft in all cells before starting a scheduler.
            let tasks = self
                .spaces
                .get_from_spaces(|space| {
                    let all_dbs = space.get_all_authored_dbs();

                    all_dbs.into_iter().map(|db| async move {
                        db.write_async(delete_all_ephemeral_scheduled_fns).await
                    })
                })
                .into_iter()
                .flatten();

            futures::future::join_all(tasks).await;

            let scheduler_handle = self.clone();
            self.set_scheduler(tokio::task::spawn(async move {
                let mut interval = tokio::time::interval(interval_period);
                loop {
                    interval.tick().await;
                    scheduler_handle
                        .clone()
                        .dispatch_scheduled_fns(Timestamp::now())
                        .await;
                }
            }));

            Ok(())
        }

        /// The scheduler wants to dispatch any functions that are due.
        pub(crate) async fn dispatch_scheduled_fns(self: Arc<Self>, now: Timestamp) {
            let cell_arcs = {
                let mut cell_arcs = vec![];
                for cell_id in self.running_cell_ids() {
                    if let Ok(cell_arc) = self.cell_by_id(&cell_id).await {
                        cell_arcs.push(cell_arc);
                    }
                }
                cell_arcs
            };

            let tasks = cell_arcs
                .into_iter()
                .map(|cell_arc| cell_arc.dispatch_scheduled_fns(now));
            futures::future::join_all(tasks).await;
        }
    }
}

/// Miscellaneous methods
mod misc_impls {
    use std::sync::atomic::Ordering;

    use holochain_zome_types::action::builder;

    use super::*;

    impl Conductor {
        /// Grant a zome call capability for a cell
        pub async fn grant_zome_call_capability(
            &self,
            payload: GrantZomeCallCapabilityPayload,
        ) -> ConductorApiResult<ActionHash> {
            let GrantZomeCallCapabilityPayload { cell_id, cap_grant } = payload;

            // Must init before committing a grant
            let cell = self.cell_by_id(&cell_id).await?;
            cell.check_or_run_zome_init().await?;

            let source_chain = SourceChain::new(
                self.get_or_create_authored_db(
                    cell_id.dna_hash(),
                    cell.id().agent_pubkey().clone(),
                )?,
                self.get_or_create_dht_db(cell_id.dna_hash())?,
                self.get_or_create_space(cell_id.dna_hash())?
                    .dht_query_cache,
                self.keystore.clone(),
                cell_id.agent_pubkey().clone(),
            )
            .await?;

            let cap_grant_entry = Entry::CapGrant(cap_grant);
            let entry_hash = EntryHash::with_data_sync(&cap_grant_entry);
            let action_builder = builder::Create {
                entry_type: EntryType::CapGrant,
                entry_hash,
            };

            let action_hash = source_chain
                .put_weightless(
                    action_builder,
                    Some(cap_grant_entry),
                    ChainTopOrdering::default(),
                )
                .await?;

            let cell = self.cell_by_id(&cell_id).await?;
            source_chain.flush(cell.holochain_p2p_dna()).await?;

            Ok(action_hash)
        }

        /// Create a JSON dump of the cell's state
        #[cfg_attr(feature = "instrument", tracing::instrument(skip_all))]
        pub async fn dump_cell_state(&self, cell_id: &CellId) -> ConductorApiResult<String> {
            let cell = self.cell_by_id(cell_id).await?;
            let authored_db = cell.get_or_create_authored_db()?;
            let dht_db = cell.dht_db();
            let space = cell_id.dna_hash();
            let p2p_agents_db = self.p2p_agents_db(space);

            let peer_dump =
                p2p_agent_store::dump_state(p2p_agents_db.into(), Some(cell_id.clone())).await?;
            let source_chain_dump = source_chain::dump_state(
                authored_db.clone().into(),
                cell_id.agent_pubkey().clone(),
            )
            .await?;

            let out = JsonDump {
                peer_dump,
                source_chain_dump,
                integration_dump: integration_dump(dht_db).await?,
            };
            // Add summary
            let summary = out.to_string();
            let out = (out, summary);
            Ok(serde_json::to_string_pretty(&out)?)
        }

        /// Create a JSON dump of the conductor's state
        pub async fn dump_conductor_state(&self) -> ConductorApiResult<String> {
            #[derive(Serialize, Debug)]
            pub struct ConductorSerialized {
                running_cells: Vec<(DnaHashB64, AgentPubKeyB64)>,
                shutting_down: bool,
                admin_websocket_ports: Vec<u16>,
                app_interfaces: Vec<AppInterfaceId>,
            }

            #[derive(Serialize, Debug)]
            struct ConductorDump {
                conductor: ConductorSerialized,
                state: ConductorState,
            }

            let conductor_state = self.get_state().await?;

            let conductor = ConductorSerialized {
                running_cells: self.running_cells.share_ref(|c| {
                    c.clone()
                        .into_keys()
                        .map(|id| {
                            let (dna, agent) = id.into_dna_and_agent();
                            (dna.into(), agent.into())
                        })
                        .collect()
                }),
                shutting_down: self.shutting_down.load(Ordering::SeqCst),
                admin_websocket_ports: self.admin_websocket_ports.share_ref(|p| p.clone()),
                app_interfaces: conductor_state.app_interfaces.keys().cloned().collect(),
            };

            let dump = ConductorDump {
                conductor,
                state: conductor_state,
            };

            let out = serde_json::to_string_pretty(&dump)?;

            Ok(out)
        }

        /// Create a comprehensive structured dump of a cell's state
        pub async fn dump_full_cell_state(
            &self,
            cell_id: &CellId,
            dht_ops_cursor: Option<u64>,
        ) -> ConductorApiResult<FullStateDump> {
            let authored_db =
                self.get_or_create_authored_db(cell_id.dna_hash(), cell_id.agent_pubkey().clone())?;
            let dht_db = self.get_or_create_dht_db(cell_id.dna_hash())?;
            let dna_hash = cell_id.dna_hash();
            let p2p_agents_db = self.spaces.p2p_agents_db(dna_hash)?;

            let peer_dump =
                p2p_agent_store::dump_state(p2p_agents_db.into(), Some(cell_id.clone())).await?;
            let source_chain_dump =
                source_chain::dump_state(authored_db.into(), cell_id.agent_pubkey().clone())
                    .await?;

            let out = FullStateDump {
                peer_dump,
                source_chain_dump,
                integration_dump: full_integration_dump(&dht_db, dht_ops_cursor).await?,
            };
            Ok(out)
        }

        /// JSON dump of network metrics
        pub async fn dump_network_metrics(
            &self,
            dna_hash: Option<DnaHash>,
        ) -> ConductorApiResult<String> {
            use holochain_p2p::HolochainP2pSender;
            self.holochain_p2p()
                .dump_network_metrics(dna_hash)
                .await
                .map_err(crate::conductor::api::error::ConductorApiError::other)
        }

        /// JSON dump of backend network stats
        pub async fn dump_network_stats(&self) -> ConductorApiResult<String> {
            use holochain_p2p::HolochainP2pSender;
            self.holochain_p2p()
                .dump_network_stats()
                .await
                .map_err(crate::conductor::api::error::ConductorApiError::other)
        }

        /// Add signed agent info to the conductor
        pub async fn add_agent_infos(
            &self,
            agent_infos: Vec<AgentInfoSigned>,
        ) -> ConductorApiResult<()> {
            let mut space_map = HashMap::new();
            for agent_info_signed in agent_infos {
                let space = agent_info_signed.space.clone();
                space_map
                    .entry(space)
                    .or_insert_with(Vec::new)
                    .push(agent_info_signed);
            }
            for (space, agent_infos) in space_map {
                let db = self.p2p_agents_db(&DnaHash::from_kitsune(&space));
                inject_agent_infos(db, agent_infos.iter()).await?;
            }
            Ok(())
        }

        /// Inject records into a source chain for a cell.
        /// If the records form a chain segment that can be "grafted" onto the existing chain, it will be.
        /// Otherwise, a new chain will be formed using the specified records.
        pub async fn graft_records_onto_source_chain(
            self: Arc<Self>,
            cell_id: CellId,
            validate: bool,
            records: Vec<Record>,
        ) -> ConductorApiResult<()> {
            graft_records_onto_source_chain::graft_records_onto_source_chain(
                self, cell_id, validate, records,
            )
            .await
        }

        /// Update coordinator zomes on an existing dna.
        pub async fn update_coordinators(
            &self,
            hash: &DnaHash,
            coordinator_zomes: CoordinatorZomes,
            wasms: Vec<wasm::DnaWasm>,
        ) -> ConductorResult<()> {
            // Note this isn't really concurrent safe. It would be a race condition to update the
            // same dna concurrently.
            let mut ribosome = self
                .ribosome_store()
                .share_ref(|d| match d.get_ribosome(hash) {
                    Some(dna) => Ok(dna),
                    None => Err(DnaError::DnaMissing(hash.to_owned())),
                })?;
            let _old_wasms = ribosome
                .dna_file
                .update_coordinators(coordinator_zomes.clone(), wasms.clone())
                .await?;

            // Add new wasm code to db.
            self.put_wasm_code(
                ribosome.dna_def().clone(),
                wasms.into_iter(),
                Vec::with_capacity(0),
            )
            .await?;

            // Update RibosomeStore.
            self.ribosome_store()
                .share_mut(|d| d.add_ribosome(ribosome));

            // TODO: Remove old wasm code? (Maybe this needs to be done on restart as it could be in use).

            Ok(())
        }
    }
}

/// Pure accessor methods
mod accessor_impls {
    use super::*;
    use tokio::sync::broadcast;

    impl Conductor {
        pub(crate) fn ribosome_store(&self) -> &RwShare<RibosomeStore> {
            &self.ribosome_store
        }

        pub(crate) fn get_queue_consumer_workflows(&self) -> QueueConsumerMap {
            self.spaces.queue_consumer_map.clone()
        }

        /// Get a signal broadcast sender for a cell.
        pub async fn get_signal_tx(
            &self,
            cell_id: &CellId,
        ) -> ConductorResult<broadcast::Sender<Signal>> {
            let app = self
                .find_app_containing_cell(cell_id)
                .await?
                .ok_or_else(|| ConductorError::CellMissing(cell_id.clone()))?;

            Ok(self.app_broadcast.create_send_handle(app.id().clone()))
        }

        /// Instantiate a Ribosome for use with a DNA
        pub(crate) fn get_ribosome(&self, dna_hash: &DnaHash) -> ConductorResult<RealRibosome> {
            self.ribosome_store
                .share_ref(|d| match d.get_ribosome(dna_hash) {
                    Some(r) => Ok(r),
                    None => Err(DnaError::DnaMissing(dna_hash.to_owned()).into()),
                })
        }

        /// Get a dna space or create it if one doesn't exist.
        pub(crate) fn get_or_create_space(&self, dna_hash: &DnaHash) -> DatabaseResult<Space> {
            self.spaces.get_or_create_space(dna_hash)
        }

        pub(crate) fn get_or_create_authored_db(
            &self,
            dna_hash: &DnaHash,
            author: AgentPubKey,
        ) -> DatabaseResult<DbWrite<DbKindAuthored>> {
            self.spaces.get_or_create_authored_db(dna_hash, author)
        }

        pub(crate) fn get_or_create_dht_db(
            &self,
            dna_hash: &DnaHash,
        ) -> DatabaseResult<DbWrite<DbKindDht>> {
            self.spaces.dht_db(dna_hash)
        }

        pub(crate) fn get_or_create_cache_db(
            &self,
            dna_hash: &DnaHash,
        ) -> DatabaseResult<DbWrite<DbKindCache>> {
            self.spaces.cache(dna_hash)
        }

        pub(crate) fn p2p_agents_db(&self, hash: &DnaHash) -> DbWrite<DbKindP2pAgents> {
            self.spaces
                .p2p_agents_db(hash)
                .expect("failed to open p2p_agent_store database")
        }

        pub(crate) fn p2p_batch_sender(
            &self,
            hash: &DnaHash,
        ) -> tokio::sync::mpsc::Sender<P2pBatch> {
            self.spaces
                .p2p_batch_sender(hash)
                .expect("failed to get p2p_batch_sender")
        }

        #[cfg(feature = "test_utils")]
        pub(crate) fn p2p_metrics_db(&self, hash: &DnaHash) -> DbWrite<DbKindP2pMetrics> {
            self.spaces
                .p2p_metrics_db(hash)
                .expect("failed to open p2p_metrics_store database")
        }

        /// Get the post commit sender.
        pub async fn post_commit_permit(
            &self,
        ) -> Result<tokio::sync::mpsc::OwnedPermit<PostCommitArgs>, SendError<()>> {
            self.post_commit.clone().reserve_owned().await
        }

        /// Get the conductor config
        pub fn get_config(&self) -> &ConductorConfig {
            &self.config
        }

        /// Get a TaskManagerClient
        pub fn task_manager(&self) -> TaskManagerClient {
            self.task_manager.clone()
        }

        /// Find the app which contains the given cell by its [CellId].
        #[cfg_attr(feature = "instrument", tracing::instrument(skip_all))]
        pub async fn find_app_containing_cell(
            &self,
            cell_id: &CellId,
        ) -> ConductorResult<Option<InstalledApp>> {
            Ok(self
                .get_state()
                .await?
                .find_app_containing_cell(cell_id)
                .cloned())
        }
    }
}

mod authenticate_token_impls {
    use super::*;
    use holochain_conductor_api::{
        AppAuthenticationToken, AppAuthenticationTokenIssued, IssueAppAuthenticationTokenPayload,
    };

    impl Conductor {
        /// Issue a new app interface authentication token for the given `installed_app_id`.
        pub fn issue_app_authentication_token(
            &self,
            payload: IssueAppAuthenticationTokenPayload,
        ) -> ConductorResult<AppAuthenticationTokenIssued> {
            let (token, expires_at) = self.app_auth_token_store.share_mut(|app_connection_auth| {
                app_connection_auth.issue_token(
                    payload.installed_app_id,
                    payload.expiry_seconds,
                    payload.single_use,
                )
            });

            Ok(AppAuthenticationTokenIssued {
                token,
                expires_at: expires_at
                    .and_then(|i| i.duration_since(std::time::UNIX_EPOCH).ok())
                    .map(|d| Timestamp::saturating_from_dur(&d)),
            })
        }

        /// Revoke an app interface authentication token.
        pub fn revoke_app_authentication_token(
            &self,
            token: AppAuthenticationToken,
        ) -> ConductorResult<()> {
            self.app_auth_token_store
                .share_mut(|app_connection_auth| app_connection_auth.revoke_token(token));

            Ok(())
        }

        /// Authenticate the app interface authentication `token`, optionally requiring the token to
        /// have been issued for a specific `app_id`.
        ///
        /// Returns the [InstalledAppId] that the token was issued for.
        pub fn authenticate_app_token(
            &self,
            token: Vec<u8>,
            app_id: Option<InstalledAppId>,
        ) -> ConductorResult<InstalledAppId> {
            self.app_auth_token_store.share_mut(|app_connection_auth| {
                app_connection_auth.authenticate_token(token, app_id)
            })
        }
    }
}

#[async_trait::async_trait]
<<<<<<< HEAD
impl AppBundleStore for Conductor {
    async fn get_app_bundle(&self, app_id: &InstalledAppId) -> AppBundleResult<AppBundle> {
        let state = self
            .get_state()
            .await
            .map_err(|e| AppBundleError::AppBundleMissing(app_id.clone(), e.to_string()))?;
        state.get_app(app_id).map(|app| app.bundle().clone())
=======
impl holochain_conductor_services::CellRunner for Conductor {
    async fn call_zome(
        &self,
        provenance: &AgentPubKey,
        cap_secret: Option<CapSecret>,
        cell_id: CellId,
        zome_name: ZomeName,
        fn_name: FunctionName,
        payload: ExternIO,
    ) -> anyhow::Result<ExternIO> {
        let now = Timestamp::now();
        let (nonce, expires_at) =
            holochain_nonce::fresh_nonce(now).map_err(ConductorApiError::Other)?;
        let call_unsigned = ZomeCallUnsigned {
            cell_id,
            zome_name,
            fn_name,
            cap_secret,
            provenance: provenance.clone(),
            payload,
            nonce,
            expires_at,
        };
        let call = ZomeCall::try_from_unsigned_zome_call(self.keystore(), call_unsigned).await?;
        let response = self.call_zome(call).await;
        match response {
            Ok(Ok(ZomeCallResponse::Ok(bytes))) => Ok(bytes),
            Ok(Ok(other)) => Err(anyhow::anyhow!(other.clone())),
            Ok(Err(error)) => Err(error.into()),
            Err(error) => Err(error.into()),
        }
>>>>>>> f4bc7716
    }
}

/// Private methods, only used within the Conductor, never called from outside.
impl Conductor {
    fn add_admin_port(&self, port: u16) {
        self.admin_websocket_ports.share_mut(|p| p.push(port));
    }

    /// Add fully constructed cells to the cell map in the Conductor
    #[allow(deprecated)]
    #[cfg_attr(feature = "instrument", tracing::instrument(skip_all))]
    fn add_and_initialize_cells(&self, cells: Vec<(Cell, InitialQueueTriggers)>) {
        let (new_cells, triggers): (Vec<_>, Vec<_>) = cells.into_iter().unzip();
        self.running_cells.share_mut(|cells| {
            for cell in new_cells {
                let cell_id = cell.id().clone();
                tracing::debug!(?cell_id, "added cell");
                cells.insert(
                    cell_id,
                    CellItem {
                        cell: Arc::new(cell),
                        status: CellStatus::Joined,
                    },
                );
            }
        });
        for trigger in triggers {
            trigger.initialize_workflows();
        }
    }

    /// Remove all Cells which are not referenced by any Enabled app.
    /// (Cells belonging to Paused apps are not considered "dangling" and will not be removed).
    ///
    /// Additionally, if the cell is being removed because the last app referencing it was uninstalled,
    /// all data used by that cell (across Authored, DHT, and Cache databases) will also be removed.
    #[cfg_attr(feature = "instrument", tracing::instrument(skip_all))]
    async fn remove_dangling_cells(&self) -> ConductorResult<()> {
        let state = self.get_state().await?;

        let keepers: HashSet<CellId> = state
            .enabled_apps_and_services()
            .flat_map(|(_, app)| app.all_cells().collect::<HashSet<_>>())
            .collect();

        let all_cells: HashSet<CellId> = state
            .installed_apps_and_services()
            .iter()
            .flat_map(|(_, app)| app.all_cells().collect::<HashSet<_>>())
            .collect();

        let all_dnas: HashSet<_> = all_cells.iter().map(|cell_id| cell_id.dna_hash()).collect();

        // Clean up all cells that will be dropped (leave network, etc.)
        let cells_to_cleanup: Vec<_> = self.running_cells.share_mut(|cells| {
            let to_remove: Vec<_> = cells
                .keys()
                .filter(|id| !keepers.contains(id))
                .cloned()
                .collect();

            // remove all but the keepers
            to_remove
                .iter()
                .filter_map(|cell_id| cells.remove(cell_id))
                .map(|item| item.cell)
                .collect()
        });

        if !cells_to_cleanup.is_empty() {
            tracing::debug!(?cells_to_cleanup, "Cleaning up cells");
        }

        // Stop all long-running tasks for cells about to be dropped
        for cell in cells_to_cleanup.iter() {
            cell.cleanup().await?;
        }

        // Find any cleaned up cells which are no longer used by any app,
        // so that we can remove their data from the databases.
        let cells_to_purge: Vec<_> = cells_to_cleanup
            .iter()
            .filter_map(|cell| (!all_cells.contains(cell.id())).then_some(cell.id().clone()))
            .collect();

        // Find any DNAs from cleaned up cells which don't have representation in any cells
        // in any installed app, so that we can remove their data from the databases.
        let dnas_to_purge: Vec<_> = cells_to_cleanup
            .iter()
            .map(|cell| cell.id().dna_hash())
            .filter(|dna| !all_dnas.contains(dna))
            .collect();

        if !cells_to_purge.is_empty() {
            tracing::info!(?cells_to_purge, "Purging cells");
        }
        if !dnas_to_purge.is_empty() {
            tracing::info!(?dnas_to_purge, "Purging DNAs");
        }

        // Delete all data from authored databases which are longer installed
        for cell_id in cells_to_purge {
            let db = self
                .spaces
                .get_or_create_authored_db(cell_id.dna_hash(), cell_id.agent_pubkey().clone())?;
            let mut path = db.path().clone();
            if let Err(err) = ffs::remove_file(&path).await {
                tracing::warn!(?err, "Could not remove primary DB file, probably because it is still in use. Purging all data instead.");
                db.write_async(purge_data).await?;
            }
            path.set_extension("");
            let stem = path.to_string_lossy();
            for ext in ["db-shm", "db-wal"] {
                let path = PathBuf::from(format!("{stem}.{ext}"));
                if let Err(err) = ffs::remove_file(&path).await {
                    let err = err.remove_backtrace();
                    tracing::warn!(?err, "Failed to remove DB file");
                }
            }
        }

        // For any DNAs no longer represented in any installed app,
        // purge data from those DNA-specific databases
        for dna_hash in dnas_to_purge {
            futures::future::join_all(
                [
                    self.spaces
                        .dht_db(dna_hash)
                        .unwrap()
                        .write_async(purge_data)
                        .boxed(),
                    self.spaces
                        .cache(dna_hash)
                        .unwrap()
                        .write_async(purge_data)
                        .boxed(),
                    // TODO: also delete stale Wasms
                ]
                .into_iter(),
            )
            .await
            .into_iter()
            .collect::<Result<Vec<()>, _>>()?;
        }

        Ok(())
    }

    /// Attempt to create all necessary Cells which have not already been created
    /// and added to the conductor, namely the cells which are referenced by
    /// Running apps. If there are no cells to create, this function does nothing.
    ///
    /// Accepts an optional app id to only create cells of that app instead of all apps.
    ///
    /// Returns a Result for each attempt so that successful creations can be
    /// handled alongside the failures.
    #[cfg_attr(feature = "instrument", tracing::instrument(skip_all))]
    #[allow(clippy::complexity)]
    async fn create_cells_for_running_apps(
        self: Arc<Self>,
        app_id: Option<&InstalledAppId>,
    ) -> ConductorResult<Vec<Result<(Cell, InitialQueueTriggers), (CellId, CellError)>>> {
        // Closure for creating all cells in an app
        let state = self.get_state().await?;

        let app_cells: HashSet<CellId> = match app_id {
            Some(app_id) => {
                let app = state.get_app(app_id)?;
                if app.status().is_running() {
                    app.all_enabled_cells().collect()
                } else {
                    HashSet::new()
                }
            }
            None =>
            // Collect all CellIds across all apps, deduped
            {
                state
                    .installed_apps_and_services()
                    .iter()
                    .filter(|(_, app)| app.status().is_running())
                    .flat_map(|(_id, app)| app.all_enabled_cells())
                    .collect()
            }
        };

        // calculate the existing cells so we can filter those out, only creating
        // cells for CellIds that don't have cells
        let on_cells: HashSet<CellId> = self
            .running_cells
            .share_ref(|c| c.keys().cloned().collect());

        let tasks = app_cells.difference(&on_cells).map(|cell_id| {
            let handle = self.clone();
            let chc = handle.get_chc(cell_id);
            async move {
                let holochain_p2p_cell =
                    handle.holochain_p2p.to_dna(cell_id.dna_hash().clone(), chc);

                let space = handle
                    .get_or_create_space(cell_id.dna_hash())
                    .map_err(|e| CellError::FailedToCreateDnaSpace(ConductorError::from(e).into()))
                    .map_err(|err| (cell_id.clone(), err))?;

                let signal_tx = handle
                    .get_signal_tx(cell_id)
                    .await
                    .map_err(|err| (cell_id.clone(), CellError::ConductorError(Box::new(err))))?;

                tracing::info!(?cell_id, "Creating a cell");
                Cell::create(
                    cell_id.clone(),
                    handle,
                    space,
                    holochain_p2p_cell,
                    signal_tx,
                )
                .in_current_span()
                .await
                .map_err(|err| (cell_id.clone(), err))
            }
        });

        // Join on all apps and return a list of
        // apps that had successfully created cells
        // and any apps that encounted errors
        Ok(futures::future::join_all(tasks).await)
    }

    /// Deal with the side effects of an app status state transition
    #[cfg_attr(feature = "instrument", tracing::instrument(skip(self)))]
    async fn process_app_status_fx(
        self: Arc<Self>,
        delta: AppStatusFx,
        app_ids: Option<HashSet<InstalledAppId>>,
    ) -> ConductorResult<CellStartupErrors> {
        use AppStatusFx::*;
        let mut last = (delta, vec![]);
        loop {
            tracing::debug!(msg = "Processing app status delta", delta = ?last.0);
            last = match last.0 {
                NoChange => break,
                SpinDown => {
                    // Reconcile cell status so that dangling cells can leave the network and be removed
                    let errors = self.clone().reconcile_cell_status_with_app_status().await?;

                    // TODO: This should probably be emitted over the admin interface
                    if !errors.is_empty() {
                        error!(msg = "Errors when trying to stop app(s)", ?errors);
                    }
                    (NoChange, errors)
                }
                SpinUp | Both => {
                    // Reconcile cell status so that missing/pending cells can become fully joined
                    let errors = self.clone().reconcile_cell_status_with_app_status().await?;

                    // Reconcile app status in case some cells failed to join, so the app can be paused
                    let delta = self
                        .clone()
                        .reconcile_app_status_with_cell_status(app_ids.clone())
                        .await?;

                    // TODO: This should probably be emitted over the admin interface
                    if !errors.is_empty() {
                        error!(msg = "Errors when trying to start app(s)", ?errors);
                    }
                    (delta, errors)
                }
                Error(err) => return Err(ConductorError::AppStatusError(err)),
            };
        }

        Ok(last.1)
    }

    /// Entirely remove an app from the database, returning the removed app.
    #[cfg_attr(feature = "instrument", tracing::instrument(skip_all))]
    async fn remove_app_from_db(&self, app_id: &InstalledAppId) -> ConductorResult<InstalledApp> {
        let (_state, app) = self
            .update_state_prime({
                let app_id = app_id.clone();
                move |mut state| {
                    let app = state.remove_app(&app_id)?;
                    Ok((state, app))
                }
            })
            .await?;
        Ok(app)
    }

    /// Associate a new clone cell with an existing app.
    #[cfg_attr(feature = "instrument", tracing::instrument(skip_all))]
    async fn add_clone_cell_to_app(
        &self,
        app_id: InstalledAppId,
        role_name: RoleName,
        dna_modifiers: DnaModifiersOpt,
        name: Option<String>,
    ) -> ConductorResult<ClonedCell> {
        let ribosome_store = &self.ribosome_store;
        // retrieve base cell DNA hash from conductor
        let (_, base_cell_dna_hash) = self
            .update_state_prime({
                let app_id = app_id.clone();
                let role_name = role_name.clone();
                move |mut state| {
                    let app = state.get_app_mut(&app_id)?;
                    let app_role = app.primary_role(&role_name)?;
                    if app_role.is_clone_limit_reached() {
                        return Err(ConductorError::AppError(AppError::CloneLimitExceeded(
                            app_role.clone_limit(),
                            app_role.clone(),
                        )));
                    }
                    let original_dna_hash = app_role.dna_hash().clone();
                    Ok((state, original_dna_hash))
                }
            })
            .await?;
        let original_dna_hash = base_cell_dna_hash.clone();

        // clone cell from base cell DNA
        let clone_dna = ribosome_store.share_ref(|rs| {
            let mut dna_file = rs
                .get_dna_file(&base_cell_dna_hash)
                .ok_or(DnaError::DnaMissing(base_cell_dna_hash))?
                .update_modifiers(dna_modifiers);
            if let Some(name) = name {
                dna_file = dna_file.set_name(name);
            }
            Ok::<_, DnaError>(dna_file)
        })?;
        let name = clone_dna.dna().name.clone();
        let dna_modifiers = clone_dna.dna().modifiers.clone();
        let clone_dna_hash = clone_dna.dna_hash().to_owned();

        // add clone cell to app and instantiate resulting clone cell
        let (_, installed_clone_cell) = self
            .update_state_prime(move |mut state| {
                let state_copy = state.clone();
                let app = state.get_app_mut(&app_id)?;
                let agent_key = app.agent_key().to_owned();
                let clone_cell_id = CellId::new(clone_dna_hash, agent_key);

                // if cell id of new clone cell already exists, reject as duplicate
                if state_copy
                    .installed_apps_and_services()
                    .iter()
                    .flat_map(|(_, app)| app.all_cells())
                    .any(|cell_id| cell_id == clone_cell_id)
                {
                    return Err(ConductorError::AppError(AppError::DuplicateCellId(
                        clone_cell_id,
                    )));
                }

                let clone_id = app.add_clone(&role_name, clone_cell_id.dna_hash())?;
                let installed_clone_cell = ClonedCell {
                    cell_id: clone_cell_id,
                    clone_id,
                    original_dna_hash,
                    dna_modifiers,
                    name,
                    enabled: true,
                };
                Ok((state, installed_clone_cell))
            })
            .await?;

        // register clone cell dna in ribosome store
        self.register_dna(clone_dna).await?;
        Ok(installed_clone_cell)
    }

    /// Print the current setup in a machine readable way
    fn print_setup(&self) {
        use std::fmt::Write;
        let mut out = String::new();
        self.admin_websocket_ports
            .share_ref(|admin_websocket_ports| {
                for port in admin_websocket_ports {
                    writeln!(&mut out, "###ADMIN_PORT:{}###", port)
                        .expect("Can't write setup to std out");
                }
            });
        println!("\n###HOLOCHAIN_SETUP###\n{}###HOLOCHAIN_SETUP_END###", out);
    }
}

/// Methods only available with feature "test_utils"
#[cfg(any(test, feature = "test_utils"))]
#[allow(missing_docs)]
mod test_utils_impls {
    use super::*;
    use tokio::sync::broadcast;

    impl Conductor {
        pub async fn get_state_from_handle(&self) -> ConductorResult<ConductorState> {
            self.get_state().await
        }

        pub fn subscribe_to_app_signals(
            &self,
            installed_app_id: InstalledAppId,
        ) -> broadcast::Receiver<Signal> {
            self.app_broadcast.subscribe(installed_app_id)
        }

        pub fn get_dht_db(&self, dna_hash: &DnaHash) -> ConductorApiResult<DbWrite<DbKindDht>> {
            Ok(self.get_or_create_dht_db(dna_hash)?)
        }
        pub fn get_dht_db_cache(
            &self,
            dna_hash: &DnaHash,
        ) -> ConductorApiResult<holochain_types::db_cache::DhtDbQueryCache> {
            Ok(self.get_or_create_space(dna_hash)?.dht_query_cache)
        }

        pub async fn get_cache_db(
            &self,
            cell_id: &CellId,
        ) -> ConductorApiResult<DbWrite<DbKindCache>> {
            let cell = self.cell_by_id(cell_id).await?;
            Ok(cell.cache().clone())
        }

        pub fn get_p2p_db(&self, space: &DnaHash) -> DbWrite<DbKindP2pAgents> {
            self.p2p_agents_db(space)
        }

        pub fn get_p2p_metrics_db(&self, space: &DnaHash) -> DbWrite<DbKindP2pMetrics> {
            self.p2p_metrics_db(space)
        }

        pub fn get_spaces(&self) -> Spaces {
            self.spaces.clone()
        }

        pub async fn get_cell_triggers(
            &self,
            cell_id: &CellId,
        ) -> ConductorApiResult<QueueTriggers> {
            let cell = self.cell_by_id(cell_id).await?;
            Ok(cell.triggers().clone())
        }
    }
}

#[cfg_attr(feature = "instrument", tracing::instrument(skip_all))]
fn purge_data(txn: &mut Transaction) -> DatabaseResult<()> {
    txn.execute("DELETE FROM DhtOp", ())?;
    txn.execute("DELETE FROM Action", ())?;
    txn.execute("DELETE FROM Entry", ())?;
    txn.execute("DELETE FROM ValidationReceipt", ())?;
    txn.execute("DELETE FROM ChainLock", ())?;
    txn.execute("DELETE FROM ScheduledFunctions", ())?;
    Ok(())
}

/// Perform Genesis on the source chains for each of the specified CellIds.
///
/// If genesis fails for any cell, this entire function fails, and all other
/// partial or complete successes are rolled back.
/// Note this function takes read locks so should not be called from within a read lock.
pub(crate) async fn genesis_cells(
    conductor: ConductorHandle,
    cell_ids_with_proofs: Vec<(CellId, Option<MembraneProof>)>,
) -> ConductorResult<()> {
    let cells_tasks = cell_ids_with_proofs.into_iter().map(|(cell_id, proof)| {
        let conductor = conductor.clone();
        let cell_id_inner = cell_id.clone();
        tokio::spawn(async move {
            let space = conductor
                .get_or_create_space(cell_id_inner.dna_hash())
                .map_err(|e| CellError::FailedToCreateDnaSpace(ConductorError::from(e).into()))?;

            let authored_db =
                space.get_or_create_authored_db(cell_id_inner.agent_pubkey().clone())?;
            let dht_db = space.dht_db;
            let dht_db_cache = space.dht_query_cache;
            let chc = conductor.get_chc(&cell_id_inner);
            let ribosome = conductor
                .get_ribosome(cell_id_inner.dna_hash())
                .map_err(Box::new)?;

            Cell::genesis(
                cell_id_inner.clone(),
                conductor,
                authored_db,
                dht_db,
                dht_db_cache,
                ribosome,
                proof,
                chc,
            )
            .await
        })
        .map_err(CellError::from)
        .map(|genesis_result| (cell_id, genesis_result.and_then(|r| r)))
    });
    let (_success, errors): (Vec<CellId>, Vec<(CellId, CellError)>) =
        futures::future::join_all(cells_tasks)
            .await
            .into_iter()
            .partition_map(|(cell_id, r)| match r {
                Ok(()) => either::Either::Left(cell_id),
                Err(err) => either::Either::Right((cell_id, err)),
            });

    // TODO: Reference count the databases successfully created here and clean them up on error.

    // If there were errors, cleanup and return the errors
    if !errors.is_empty() {
        Err(ConductorError::GenesisFailed { errors })
    } else {
        Ok(())
    }
}

/// Get the DPKI DNA from the filesystem or use the built-in one.
pub(crate) async fn get_dpki_dna(config: &DpkiConfig) -> DnaResult<DnaBundle> {
    if let Some(dna_path) = config.dna_path.as_ref() {
        DnaBundle::read_from_file(dna_path).await
    } else {
        DnaBundle::decode(holochain_deepkey_dna::DEEPKEY_DNA_BUNDLE_BYTES)
    }
}

/// Get a "standard" AppBundle from a single DNA, with Create provisioning,
/// with no modifiers, and arbitrary role names.
/// Allows setting the clone_limit for every DNA.
pub fn app_manifest_from_dnas(
    dnas_with_roles: &[impl DnaWithRole],
    clone_limit: u32,
    memproofs_deferred: bool,
) -> AppManifest {
    let roles: Vec<_> = dnas_with_roles
        .iter()
        .map(|dr| {
            let dna = dr.dna();
            let path = PathBuf::from(format!("{}", dna.dna_hash()));
            let modifiers = DnaModifiersOpt::none();
            AppRoleManifest {
                name: dr.role(),
                dna: AppRoleDnaManifest {
                    location: Some(DnaLocation::Bundled(path.clone())),
                    modifiers,
                    installed_hash: Some(dr.dna().dna_hash().clone().into()),
                    clone_limit,
                },
                provisioning: Some(CellProvisioning::Create { deferred: false }),
            }
        })
        .collect();

    AppManifestCurrentBuilder::default()
        .name("[generated]".into())
        .description(None)
        .roles(roles)
        .allow_deferred_memproofs(memproofs_deferred)
        .build()
        .unwrap()
        .into()
}

/// Dump the integration json state.
pub async fn integration_dump<Db: ReadAccess<DbKindDht>>(
    vault: &Db,
) -> ConductorApiResult<IntegrationStateDump> {
    vault
        .read_async(move |txn| {
            let integrated = txn.query_row(
                "SELECT count(hash) FROM DhtOp WHERE when_integrated IS NOT NULL",
                [],
                |row| row.get(0),
            )?;
            let integration_limbo = txn.query_row(
                "SELECT count(hash) FROM DhtOp WHERE when_integrated IS NULL AND validation_stage = 3",
                [],
                |row| row.get(0),
            )?;
            let validation_limbo = txn.query_row(
                "
                SELECT count(hash) FROM DhtOp
                WHERE when_integrated IS NULL
                AND
                (validation_stage IS NULL OR validation_stage < 3)
                ",
                [],
                |row| row.get(0),
            )?;
            ConductorApiResult::Ok(IntegrationStateDump {
                validation_limbo,
                integration_limbo,
                integrated,
            })
        })
        .await
}

/// Dump the full integration json state.
/// Careful! This will return a lot of data.
pub async fn full_integration_dump(
    vault: &DbRead<DbKindDht>,
    dht_ops_cursor: Option<u64>,
) -> ConductorApiResult<FullIntegrationStateDump> {
    vault
        .read_async(move |txn| {
            let integrated =
                query_dht_ops_from_statement(&txn, state_dump::DHT_OPS_INTEGRATED, dht_ops_cursor)?;

            let validation_limbo = query_dht_ops_from_statement(
                &txn,
                state_dump::DHT_OPS_IN_VALIDATION_LIMBO,
                dht_ops_cursor,
            )?;

            let integration_limbo = query_dht_ops_from_statement(
                &txn,
                state_dump::DHT_OPS_IN_INTEGRATION_LIMBO,
                dht_ops_cursor,
            )?;

            let dht_ops_cursor = txn
                .query_row(state_dump::DHT_OPS_ROW_ID, [], |row| row.get(0))
                .unwrap_or(0);

            ConductorApiResult::Ok(FullIntegrationStateDump {
                validation_limbo,
                integration_limbo,
                integrated,
                dht_ops_cursor,
            })
        })
        .await
}

fn query_dht_ops_from_statement(
    txn: &Transaction,
    stmt_str: &str,
    dht_ops_cursor: Option<u64>,
) -> ConductorApiResult<Vec<DhtOp>> {
    let final_stmt_str = match dht_ops_cursor {
        Some(cursor) => format!("{} AND DhtOp.rowid > {}", stmt_str, cursor),
        None => stmt_str.into(),
    };

    let mut stmt = txn.prepare(final_stmt_str.as_str())?;

    let r: Vec<DhtOp> = stmt
        .query_and_then([], |row| {
            holochain_state::query::map_sql_dht_op(false, "dht_type", row)
        })?
        .collect::<StateQueryResult<Vec<_>>>()?;
    Ok(r)
}

#[cfg_attr(feature = "instrument", tracing::instrument(skip(p2p_evt, handle)))]
async fn p2p_event_task(
    p2p_evt: holochain_p2p::event::HolochainP2pEventReceiver,
    handle: ConductorHandle,
) {
    /// The number of events we allow to run in parallel before
    /// starting to await on the join handles.
    const NUM_PARALLEL_EVTS: usize = 512;
    let num_tasks = Arc::new(std::sync::atomic::AtomicUsize::new(0));
    let max_time = Arc::new(std::sync::atomic::AtomicU64::new(0));
    let duration_metric = create_p2p_event_duration_metric();
    p2p_evt
        .for_each_concurrent(NUM_PARALLEL_EVTS, |evt| {
            let handle = handle.clone();
            let num_tasks = num_tasks.clone();
            let max_time = max_time.clone();
            let duration_metric = duration_metric.clone();
            async move {
                // Track whether the concurrency limit has been reached and keep the start time for reporting if so.
                let start = Instant::now();
                let current_num_tasks = num_tasks.fetch_add(1, std::sync::atomic::Ordering::Relaxed) + 1;

                let evt_dna_hash = evt.dna_hash().clone();

                // This loop is critical, ensure that nothing in the dispatch kills it by blocking permanently
                match tokio::time::timeout(std::time::Duration::from_secs(30), handle.dispatch_holochain_p2p_event(evt)).await {
                    Ok(Ok(())) => {}
                    Ok(Err(e)) => {
                        tracing::error!(
                                message = "error dispatching network event",
                                error = ?e,
                            );
                    }
                    Err(_) => {
                        tracing::error!("timeout while dispatching network event");
                    }
                }

                if current_num_tasks >= NUM_PARALLEL_EVTS {
                    let el = start.elapsed();
                    let us = el.as_micros() as u64;
                    let max_us = max_time
                        .fetch_max(us, std::sync::atomic::Ordering::Relaxed)
                        .max(us);

                    let s = tracing::info_span!("holochain_perf", this_event_time = ?el, max_event_micros = %max_us);
                    s.in_scope(|| tracing::info!("dispatch_holochain_p2p_event is saturated"))
                } else {
                    max_time.store(0, std::sync::atomic::Ordering::Relaxed);
                }

                duration_metric.record(start.elapsed().as_secs_f64(), &[
                    opentelemetry_api::KeyValue::new("dna_hash", format!("{:?}", evt_dna_hash)),
                ]);

                num_tasks.fetch_sub(1, std::sync::atomic::Ordering::Relaxed);
            }
                .in_current_span()
        })
        .await;

    tracing::info!("p2p_event_task has ended");
}<|MERGE_RESOLUTION|>--- conflicted
+++ resolved
@@ -1481,24 +1481,12 @@
         ) -> ConductorResult<InstalledApp> {
             let dpki = self.running_services().dpki.clone();
 
-<<<<<<< HEAD
-            let bundle = {
-                let original_bundle = source.resolve(&*self).await?;
-                if let Some(network_seed) = network_seed {
-                    let mut manifest = original_bundle.manifest().to_owned();
-                    manifest.set_network_seed(network_seed);
-                    AppBundle::from(original_bundle.into_inner().update_manifest(manifest)?)
-                } else {
-                    original_bundle
-                }
-=======
             // if dpki is installed, load dpki state
             let mut dpki = if let Some(d) = dpki.as_ref() {
                 let lock = d.state().await;
                 Some((d.clone(), lock))
             } else {
                 None
->>>>>>> f4bc7716
             };
 
             let (agent_key, derivation_details): (AgentPubKey, Option<DerivationDetailsInput>) =
@@ -1685,7 +1673,7 @@
             } = payload;
 
             let bundle = {
-                let original_bundle = source.resolve().await?;
+                let original_bundle = source.resolve(&*self).await?;
                 if let Some(network_seed) = network_seed {
                     let mut manifest = original_bundle.manifest().to_owned();
                     manifest.set_network_seed(network_seed);
@@ -3198,15 +3186,20 @@
 }
 
 #[async_trait::async_trait]
-<<<<<<< HEAD
 impl AppBundleStore for Conductor {
     async fn get_app_bundle(&self, app_id: &InstalledAppId) -> AppBundleResult<AppBundle> {
         let state = self
             .get_state()
             .await
             .map_err(|e| AppBundleError::AppBundleMissing(app_id.clone(), e.to_string()))?;
-        state.get_app(app_id).map(|app| app.bundle().clone())
-=======
+        let app = state
+            .get_app(app_id)
+            .map_err(|e| AppBundleError::AppBundleMissing(app_id.clone(), e.to_string()))?;
+        todo!("app.bundle().clone()");
+    }
+}
+
+#[async_trait::async_trait]
 impl holochain_conductor_services::CellRunner for Conductor {
     async fn call_zome(
         &self,
@@ -3238,7 +3231,6 @@
             Ok(Err(error)) => Err(error.into()),
             Err(error) => Err(error.into()),
         }
->>>>>>> f4bc7716
     }
 }
 
