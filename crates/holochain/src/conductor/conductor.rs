#![deny(missing_docs)]
//! A Conductor is a dynamically changing group of [Cell]s.
//!
//! A Conductor can be managed:
//! - externally, via an [`AppInterfaceApi`](super::api::AppInterfaceApi)
//! - from within a [`Cell`](super::Cell), via [`CellConductorApi`](super::api::CellConductorApi)
//!
//! In normal use cases, a single Holochain user runs a single Conductor in a single process.
//! However, there's no reason we can't have multiple Conductors in a single process, simulating multiple
//! users in a testing environment.
//!
//! ```rust, no_run
//! async fn async_main () {
//! use holochain_state::test_utils::test_db_dir;
//! use holochain::conductor::{Conductor, ConductorBuilder};
//! let env_dir = test_db_dir();
//! let conductor: Conductor = ConductorBuilder::new()
//!    .test(env_dir.path(), &[])
//!    .await
//!    .unwrap();
//!
//! // conductors are cloneable
//! let conductor2 = conductor.clone();
//!
//! assert_eq!(conductor.list_dnas(), vec![]);
//! conductor.shutdown();
//!
//! # }
//! ```
//!

pub use self::share::RwShare;
use super::api::RealAppInterfaceApi;
use super::api::ZomeCall;
use super::config::AdminInterfaceConfig;
use super::config::InterfaceDriver;
use super::entry_def_store::get_entry_defs;
use super::error::ConductorError;
use super::interface::error::InterfaceResult;
use super::interface::websocket::spawn_admin_interface_tasks;
use super::interface::websocket::spawn_app_interface_task;
use super::interface::websocket::spawn_websocket_listener;
use super::interface::websocket::SIGNAL_BUFFER_SIZE;
use super::interface::AppInterfaceRuntime;
use super::interface::SignalBroadcaster;
use super::manager::TaskManagerResult;
use super::p2p_agent_store;
use super::p2p_agent_store::P2pBatch;
use super::p2p_agent_store::*;
use super::paths::DatabaseRootPath;
use super::ribosome_store::RibosomeStore;
use super::space::Space;
use super::space::Spaces;
use super::state::AppInterfaceConfig;
use super::state::AppInterfaceId;
use super::state::ConductorState;
use super::CellError;
use super::{api::RealAdminInterfaceApi, manager::TaskManagerClient};
use crate::conductor::cell::Cell;
use crate::conductor::config::ConductorConfig;
use crate::conductor::error::ConductorResult;
use crate::conductor::metrics::create_p2p_event_duration_metric;
use crate::conductor::p2p_agent_store::get_single_agent_info;
use crate::conductor::p2p_agent_store::list_all_agent_info;
use crate::conductor::p2p_agent_store::query_peer_density;
use crate::core::queue_consumer::InitialQueueTriggers;
use crate::core::queue_consumer::QueueConsumerMap;
use crate::core::ribosome::guest_callback::post_commit::PostCommitArgs;
use crate::core::ribosome::guest_callback::post_commit::POST_COMMIT_CHANNEL_BOUND;
use crate::core::ribosome::guest_callback::post_commit::POST_COMMIT_CONCURRENT_LIMIT;
use crate::core::ribosome::RibosomeT;
use crate::core::workflow::ZomeCallResult;
use crate::{
    conductor::api::error::ConductorApiResult, core::ribosome::real_ribosome::RealRibosome,
};
pub use builder::*;
use futures::future;
use futures::future::FutureExt;
use futures::future::TryFutureExt;
use futures::stream::StreamExt;
use holo_hash::DnaHash;
use holochain_conductor_api::conductor::KeystoreConfig;
use holochain_conductor_api::AppInfo;
use holochain_conductor_api::AppStatusFilter;
use holochain_conductor_api::ClonedCell;
use holochain_conductor_api::FullIntegrationStateDump;
use holochain_conductor_api::FullStateDump;
use holochain_conductor_api::IntegrationStateDump;
use holochain_conductor_api::JsonDump;
use holochain_keystore::lair_keystore::spawn_lair_keystore;
use holochain_keystore::lair_keystore::spawn_lair_keystore_in_proc;
use holochain_keystore::MetaLairClient;
use holochain_p2p::actor::HolochainP2pRefToDna;
use holochain_p2p::event::HolochainP2pEvent;
use holochain_p2p::DnaHashExt;
use holochain_p2p::HolochainP2pDnaT;
use holochain_p2p::HolochainP2pError;
use holochain_sqlite::sql::sql_cell::state_dump;
use holochain_state::host_fn_workspace::SourceChainWorkspace;
use holochain_state::nonce::witness_nonce;
use holochain_state::nonce::WitnessNonceResult;
use holochain_state::prelude::*;
use holochain_state::source_chain;
use itertools::Itertools;
use kitsune_p2p::agent_store::AgentInfoSigned;
use kitsune_p2p::KitsuneP2pError;
use kitsune_p2p_types::config::JOIN_NETWORK_TIMEOUT;
use rusqlite::Transaction;
use std::borrow::Borrow;
use std::collections::{HashMap, HashSet};
use std::sync::atomic::AtomicBool;
use std::sync::Arc;
use std::time::Instant;
use tokio::sync::mpsc::error::SendError;
use tokio::task::JoinHandle;
use tracing::*;

#[cfg(any(test, feature = "test_utils"))]
use crate::core::queue_consumer::QueueTriggers;

pub use holochain_types::share;

mod builder;

pub use builder::*;

mod chc;

pub use chc::*;

mod conductor_services;

pub use conductor_services::*;

pub use accessor_impls::*;
pub use app_impls::*;
pub use app_status_impls::*;
pub use cell_impls::*;
pub use clone_cell_impls::*;
pub use dna_impls::*;
pub use interface_impls::*;
pub use misc_impls::*;
pub use network_impls::*;
pub use scheduler_impls::*;
pub use startup_shutdown_impls::*;
pub use state_impls::*;

mod graft_records_onto_source_chain;

/// A list of Cells which failed to start, and why
pub type CellStartupErrors = Vec<(CellId, CellError)>;

/// Cloneable reference to a Conductor
pub type ConductorHandle = Arc<Conductor>;

/// The reason why a cell is waiting to join the network.
#[derive(Debug, Clone, PartialEq, Eq)]
pub enum PendingJoinReason {
    /// The initial state, no attempt has been made to join the network yet.
    Initial,

    /// The join failed with an error that is safe to retry, such as not being connected to the internet.
    Retry,

    /// The network join failed and will not be retried. This will impact the status of the associated
    /// app and require manual intervention from the user.
    Failed,
}

/// The status of an installed Cell, which captures different phases of its lifecycle
#[derive(Debug, Clone, PartialEq, Eq)]
pub enum CellStatus {
    /// Kitsune knows about this Cell and it is considered fully "online"
    Joined,
    /// The Cell is on its way to being fully joined. It is a valid Cell from
    /// the perspective of the conductor, and can handle HolochainP2pEvents,
    /// but it is considered not to be fully running from the perspective of
    /// app status, i.e. if any app has a required Cell with this status,
    /// the app is considered to be in the Paused state.
    PendingJoin(PendingJoinReason),

    /// The Cell is currently in the process of trying to join the network.
    Joining,
}

/// Declarative filter for CellStatus
pub type CellStatusFilter = CellStatus;

/// A [`Cell`] tracked by a Conductor, along with its [`CellStatus`]
#[derive(Debug, Clone)]
struct CellItem {
    cell: Arc<Cell>,
    status: CellStatus,
}

#[allow(dead_code)]
pub(crate) type StopBroadcaster = task_motel::StopBroadcaster;
pub(crate) type StopReceiver = task_motel::StopListener;

/// A Conductor is a group of [Cell]s
pub struct Conductor {
    /// The collection of available, running cells associated with this Conductor
    running_cells: RwShare<HashMap<CellId, CellItem>>,

    /// The config used to create this Conductor
    pub config: ConductorConfig,

    /// The map of dna hash spaces.
    pub(crate) spaces: Spaces,

    /// Set to true when `conductor.shutdown()` has been called, so that other
    /// tasks can check on the shutdown status
    shutting_down: Arc<AtomicBool>,

    /// The admin websocket ports this conductor has open.
    /// This exists so that we can run tests and bind to port 0, and find out
    /// the dynamically allocated port later.
    admin_websocket_ports: RwShare<Vec<u16>>,

    /// Collection app interface data, keyed by id
    app_interfaces: RwShare<HashMap<AppInterfaceId, AppInterfaceRuntime>>,

    /// The interface to the task manager
    task_manager: TaskManagerClient,

    /// The JoinHandle for the long-running task which processes the outcomes of ended tasks,
    /// taking actions like disabling cells or shutting down the conductor on errors.
    /// It terminates only when the TaskManager and all of its tasks have ended and dropped.
    pub(crate) outcomes_task: RwShare<Option<JoinHandle<TaskManagerResult>>>,

    /// Placeholder for what will be the real DNA/Wasm cache
    ribosome_store: RwShare<RibosomeStore>,

    /// Access to private keys for signing and encryption.
    keystore: MetaLairClient,

    /// Handle to the network actor.
    holochain_p2p: holochain_p2p::HolochainP2pRef,

    post_commit: tokio::sync::mpsc::Sender<PostCommitArgs>,

    scheduler: Arc<parking_lot::Mutex<Option<tokio::task::JoinHandle<()>>>>,

    pub(crate) services: RwShare<Option<ConductorServices>>,
}

impl Conductor {
    /// Create a conductor builder
    pub fn builder() -> ConductorBuilder {
        ConductorBuilder::new()
    }
}

/// Methods related to conductor startup/shutdown
mod startup_shutdown_impls {
    use kitsune_p2p_types::box_fut_plain;

    use crate::conductor::manager::{spawn_task_outcome_handler, OutcomeReceiver, OutcomeSender};

    use super::*;

    //-----------------------------------------------------------------------------
    /// Methods used by the [ConductorHandle]
    //-----------------------------------------------------------------------------
    impl Conductor {
        #[allow(clippy::too_many_arguments)]
        pub(crate) fn new(
            config: ConductorConfig,
            ribosome_store: RwShare<RibosomeStore>,
            keystore: MetaLairClient,
            holochain_p2p: holochain_p2p::HolochainP2pRef,
            spaces: Spaces,
            post_commit: tokio::sync::mpsc::Sender<PostCommitArgs>,
            outcome_sender: OutcomeSender,
        ) -> Self {
            let tracing_scope = config.tracing_scope.clone().unwrap_or_default();
            Self {
                spaces,
                running_cells: RwShare::new(HashMap::new()),
                config,
                shutting_down: Arc::new(AtomicBool::new(false)),
                app_interfaces: RwShare::new(HashMap::new()),
                task_manager: TaskManagerClient::new(outcome_sender, tracing_scope),
                // Must be initialized later, since it requires an Arc<Conductor>
                outcomes_task: RwShare::new(None),
                admin_websocket_ports: RwShare::new(Vec::new()),
                scheduler: Arc::new(parking_lot::Mutex::new(None)),
                ribosome_store,
                keystore,
                holochain_p2p,
                post_commit,
                services: RwShare::new(None),
            }
        }

        /// A gate to put at the top of public functions to ensure that work is not
        /// attempted after a shutdown has been issued
        pub fn check_running(&self) -> ConductorResult<()> {
            if self
                .shutting_down
                .load(std::sync::atomic::Ordering::Relaxed)
            {
                Err(ConductorError::ShuttingDown)
            } else {
                Ok(())
            }
        }

        /// Take ownership of the TaskManagerClient as well as the task which completes
        /// when all managed tasks have completed
        pub fn detach_task_management(&self) -> Option<JoinHandle<TaskManagerResult>> {
            self.outcomes_task.share_mut(|tm| tm.take())
        }

        /// Broadcasts the shutdown signal to all managed tasks
        /// and returns a future to await for shutdown to complete.
        pub fn shutdown(&self) -> JoinHandle<TaskManagerResult> {
            self.shutting_down
                .store(true, std::sync::atomic::Ordering::Relaxed);

            use ghost_actor::GhostControlSender;
            let ghost_shutdown = self.holochain_p2p.ghost_actor_shutdown_immediate();
            let mut tm = self.task_manager();
            let task = self.detach_task_management().expect("Attempting to shut down after already detaching task management or previous shutdown");
            tokio::task::spawn(async move {
                tracing::info!("Sending shutdown signal to all managed tasks.");
                let (_, _, r) = futures::join!(ghost_shutdown, tm.shutdown().boxed(), task,);
                r?
            })
        }

        pub(crate) async fn initialize_conductor(
            self: Arc<Self>,
            outcome_rx: OutcomeReceiver,
            admin_configs: Vec<AdminInterfaceConfig>,
        ) -> ConductorResult<CellStartupErrors> {
            self.load_dnas().await?;

            // Start the task manager
            self.outcomes_task.share_mut(|lock| {
                if lock.is_some() {
                    panic!("Cannot start task manager twice");
                }
                let task = spawn_task_outcome_handler(self.clone(), outcome_rx);
                *lock = Some(task);
            });

            self.services.share_mut(|services| {
                let mut dpki = MockDpkiService::new();
                dpki.expect_is_key_valid()
                    .returning(|_, _| box_fut_plain(Ok(true)));
                dpki.expect_key_mutation()
                    .returning(|_, _| box_fut_plain(Ok(())));

                let app_store = MockAppStoreService::new();

                *services = Some(ConductorServices {
                    dpki: Arc::new(dpki),
                    app_store: Arc::new(app_store),
                });
            });

            self.clone().add_admin_interfaces(admin_configs).await?;
            self.clone().startup_app_interfaces().await?;

            // We don't care what fx are returned here, since all cells need to
            // be spun up
            let _ = self.start_paused_apps().await?;

            self.process_app_status_fx(AppStatusFx::SpinUp, None).await
        }
    }
}

/// Methods related to conductor interfaces
mod interface_impls {
    use super::*;

    impl Conductor {
        /// Spawn all admin interface tasks, register them with the TaskManager,
        /// and modify the conductor accordingly, based on the config passed in
        pub(crate) async fn add_admin_interfaces(
            self: Arc<Self>,
            configs: Vec<AdminInterfaceConfig>,
        ) -> ConductorResult<()> {
            let admin_api = RealAdminInterfaceApi::new(self.clone());
            let tm = self.task_manager();

            // Closure to process each admin config item
            let spawn_from_config = |AdminInterfaceConfig { driver, .. }| {
                let admin_api = admin_api.clone();
                let tm = tm.clone();
                async move {
                    match driver {
                        InterfaceDriver::Websocket { port } => {
                            let (listener_handle, listener) =
                                spawn_websocket_listener(port).await?;
                            let port = listener_handle.local_addr().port().unwrap_or(port);
                            spawn_admin_interface_tasks(
                                tm.clone(),
                                listener_handle,
                                listener,
                                admin_api.clone(),
                                port,
                            );

                            InterfaceResult::Ok(port)
                        }
                    }
                }
            };

            // spawn interface tasks, collect their JoinHandles,
            // panic on errors.
            let ports: Result<Vec<_>, _> =
                future::join_all(configs.into_iter().map(spawn_from_config))
                    .await
                    .into_iter()
                    .collect();
            // Exit if the admin interfaces fail to be created
            let ports = ports.map_err(Box::new)?;

            for p in ports {
                self.add_admin_port(p);
            }
            Ok(())
        }

        /// Spawn a new app interface task, register it with the TaskManager,
        /// and modify the conductor accordingly, based on the config passed in
        /// which is just a networking port number (or 0 to auto-select one).
        /// Returns the given or auto-chosen port number if giving an Ok Result
        pub async fn add_app_interface(
            self: Arc<Self>,
            port: either::Either<u16, AppInterfaceId>,
        ) -> ConductorResult<u16> {
            let interface_id = match port {
                either::Either::Left(port) => AppInterfaceId::new(port),
                either::Either::Right(id) => id,
            };
            let port = interface_id.port();
            tracing::debug!("Attaching interface {}", port);
            let app_api = RealAppInterfaceApi::new(self.clone());
            // This receiver is thrown away because we can produce infinite new
            // receivers from the Sender
            let (signal_tx, _r) = tokio::sync::broadcast::channel(SIGNAL_BUFFER_SIZE);

            let tm = self.task_manager();

            // TODO: RELIABILITY: Handle this task by restarting it if it fails and log the error
            let port = spawn_app_interface_task(tm.clone(), port, app_api, signal_tx.clone())
                .await
                .map_err(Box::new)?;
            let interface = AppInterfaceRuntime::Websocket { signal_tx };

            self.app_interfaces.share_mut(|app_interfaces| {
                if app_interfaces.contains_key(&interface_id) {
                    return Err(ConductorError::AppInterfaceIdCollision(
                        interface_id.clone(),
                    ));
                }

                app_interfaces.insert(interface_id.clone(), interface);
                Ok(())
            })?;
            let config = AppInterfaceConfig::websocket(port);
            self.update_state(|mut state| {
                state.app_interfaces.insert(interface_id, config);
                Ok(state)
            })
            .await?;
            tracing::debug!("App interface added at port: {}", port);
            Ok(port)
        }

        /// Returns a port which is guaranteed to have a websocket listener with an Admin interface
        /// on it. Useful for specifying port 0 and letting the OS choose a free port.
        pub fn get_arbitrary_admin_websocket_port(&self) -> Option<u16> {
            self.admin_websocket_ports.share_ref(|p| p.first().copied())
        }

        /// Give a list of networking ports taken up as running app interface tasks
        pub async fn list_app_interfaces(&self) -> ConductorResult<Vec<u16>> {
            Ok(self
                .get_state()
                .await?
                .app_interfaces
                .values()
                .map(|config| config.driver.port())
                .collect())
        }

        /// Start all app interfaces currently in state.
        /// This should only be run at conductor initialization.
        #[allow(irrefutable_let_patterns)]
        pub(crate) async fn startup_app_interfaces(self: Arc<Self>) -> ConductorResult<()> {
            for id in self.get_state().await?.app_interfaces.keys().cloned() {
                tracing::debug!("Starting up app interface: {:?}", id);
                let _ = self.clone().add_app_interface(either::Right(id)).await?;
            }
            Ok(())
        }
    }
}

/// DNA-related methods
mod dna_impls {
    use super::*;

    impl Conductor {
        /// Get the list of hashes of installed Dnas in this Conductor
        pub fn list_dnas(&self) -> Vec<DnaHash> {
            self.ribosome_store().share_ref(|ds| ds.list())
        }

        /// Get a [`DnaDef`](holochain_types::prelude::DnaDef) from the [`RibosomeStore`](crate::conductor::ribosome_store::RibosomeStore)
        pub fn get_dna_def(&self, hash: &DnaHash) -> Option<DnaDef> {
            self.ribosome_store().share_ref(|ds| ds.get_dna_def(hash))
        }

        /// Get a [`DnaFile`](holochain_types::dna::DnaFile) from the [`RibosomeStore`](crate::conductor::ribosome_store::RibosomeStore)
        pub fn get_dna_file(&self, hash: &DnaHash) -> Option<DnaFile> {
            self.ribosome_store().share_ref(|ds| ds.get_dna_file(hash))
        }

        /// Get an [`EntryDef`](holochain_zome_types::EntryDef) from the [`EntryDefBufferKey`](holochain_types::dna::EntryDefBufferKey)
        pub fn get_entry_def(&self, key: &EntryDefBufferKey) -> Option<EntryDef> {
            self.ribosome_store().share_ref(|ds| ds.get_entry_def(key))
        }

        /// Create a hash map of all existing DNA definitions, mapped to cell
        /// ids.
        pub fn get_dna_definitions(
            &self,
            app: &InstalledApp,
        ) -> ConductorResult<HashMap<CellId, DnaDefHashed>> {
            let mut dna_defs = HashMap::new();
            for cell_id in app.all_cells() {
                let ribosome = self.get_ribosome(cell_id.dna_hash())?;
                let dna_def = ribosome.dna_def();
                dna_defs.insert(cell_id.to_owned(), dna_def.to_owned());
            }
            Ok(dna_defs)
        }

        pub(crate) async fn register_dna_wasm(
            &self,
            ribosome: RealRibosome,
        ) -> ConductorResult<Vec<(EntryDefBufferKey, EntryDef)>> {
            let is_full_wasm_dna = ribosome
                .dna_def()
                .all_zomes()
                .all(|(_, zome_def)| matches!(zome_def, ZomeDef::Wasm(_)));

            // Only install wasm if the DNA is composed purely of WasmZomes (no InlineZomes)
            if is_full_wasm_dna {
                Ok(self.put_wasm(ribosome).await?)
            } else {
                Ok(Vec::with_capacity(0))
            }
        }

        pub(crate) fn register_dna_entry_defs(
            &self,
            entry_defs: Vec<(EntryDefBufferKey, EntryDef)>,
        ) {
            self.ribosome_store
                .share_mut(|d| d.add_entry_defs(entry_defs));
        }

        pub(crate) fn add_ribosome_to_store(&self, ribosome: RealRibosome) {
            self.ribosome_store.share_mut(|d| d.add_ribosome(ribosome));
        }

        pub(crate) async fn load_wasms_into_dna_files(
            &self,
        ) -> ConductorResult<(
            impl IntoIterator<Item = (DnaHash, RealRibosome)>,
            impl IntoIterator<Item = (EntryDefBufferKey, EntryDef)>,
        )> {
            let db = &self.spaces.wasm_db;

            // Load out all dna defs
            let (wasms, defs) = db
                .read_async(move |txn| {
                    // Get all the dna defs.
                    let dna_defs: Vec<_> = holochain_state::dna_def::get_all(&txn)?
                        .into_iter()
                        .collect();

                    // Gather all the unique wasms.
                    let unique_wasms = dna_defs
                        .iter()
                        .flat_map(|dna_def| {
                            dna_def
                                .all_zomes()
                                .map(|(zome_name, zome)| Ok(zome.wasm_hash(zome_name)?))
                        })
                        .collect::<ConductorResult<HashSet<_>>>()?;

                    // Get the code for each unique wasm.
                    let wasms = unique_wasms
                        .into_iter()
                        .map(|wasm_hash| {
                            holochain_state::wasm::get(&txn, &wasm_hash)?
                                .map(|hashed| hashed.into_content())
                                .ok_or(ConductorError::WasmMissing)
                                .map(|wasm| (wasm_hash, wasm))
                        })
                        .collect::<ConductorResult<HashMap<_, _>>>()?;
                    let wasms = holochain_state::dna_def::get_all(&txn)?
                        .into_iter()
                        .map(|dna_def| {
                            // Load all wasms for each dna_def from the wasm db into memory
                            let wasms = dna_def.all_zomes().filter_map(|(zome_name, zome)| {
                                let wasm_hash = zome.wasm_hash(zome_name).ok()?;
                                // Note this is a cheap arc clone.
                                wasms.get(&wasm_hash).cloned()
                            });
                            let wasms = wasms.collect::<Vec<_>>();
                            (dna_def, wasms)
                        })
                        // This needs to happen due to the environment not being Send
                        .collect::<Vec<_>>();
                    let defs = holochain_state::entry_def::get_all(&txn)?;
                    ConductorResult::Ok((wasms, defs))
                })
                .await?;
            // try to join all the tasks and return the list of dna files
            let wasms = wasms.into_iter().map(|(dna_def, wasms)| async move {
                let dna_file = DnaFile::new(dna_def.into_content(), wasms).await;
                let ribosome = RealRibosome::new(dna_file)?;
                ConductorResult::Ok((ribosome.dna_hash().clone(), ribosome))
            });
            let dnas = futures::future::try_join_all(wasms).await?;
            Ok((dnas, defs))
        }

        /// Get the root environment directory.
        pub fn root_db_dir(&self) -> &DatabaseRootPath {
            &self.spaces.db_dir
        }

        /// Get the keystore.
        pub fn keystore(&self) -> &MetaLairClient {
            &self.keystore
        }

        /// Get a reference to the conductor's HolochainP2p.
        pub fn holochain_p2p(&self) -> &holochain_p2p::HolochainP2pRef {
            &self.holochain_p2p
        }

        /// Remove cells from the cell map in the Conductor
        pub(crate) async fn remove_cells(&self, cell_ids: &[CellId]) {
            let to_cleanup: Vec<_> = self.running_cells.share_mut(|cells| {
                cell_ids
                    .iter()
                    .filter_map(|cell_id| cells.remove(cell_id).map(|c| (cell_id, c)))
                    .collect()
            });
            for (cell_id, item) in to_cleanup {
                if let Err(err) = item.cell.cleanup().await {
                    tracing::error!("Error cleaning up Cell: {:?}\nCellId: {}", err, cell_id);
                }
            }
        }

        /// Restart every paused app
        pub(crate) async fn start_paused_apps(&self) -> ConductorResult<AppStatusFx> {
            let (_, delta) = self
                .update_state_prime(|mut state| {
                    let ids = state.paused_apps().map(first).cloned().collect::<Vec<_>>();
                    if !ids.is_empty() {
                        tracing::info!("Restarting {} paused apps: {:#?}", ids.len(), ids);
                    }
                    let deltas: Vec<AppStatusFx> = ids
                        .into_iter()
                        .map(|id| {
                            state
                                .transition_app_status(&id, AppStatusTransition::Start)
                                .map(second)
                        })
                        .collect::<Result<Vec<_>, _>>()?;
                    let delta = deltas
                        .into_iter()
                        .fold(AppStatusFx::default(), AppStatusFx::combine);
                    Ok((state, delta))
                })
                .await?;
            Ok(delta)
        }

        pub(crate) async fn put_wasm(
            &self,
            ribosome: RealRibosome,
        ) -> ConductorResult<Vec<(EntryDefBufferKey, EntryDef)>> {
            let dna_def = ribosome.dna_def().clone();
            let code = ribosome.dna_file().code().clone().into_values();
            let zome_defs = get_entry_defs(ribosome).await?;
            self.put_wasm_code(dna_def, code, zome_defs).await
        }

        pub(crate) async fn put_wasm_code(
            &self,
            dna: DnaDefHashed,
            code: impl Iterator<Item = wasm::DnaWasm>,
            zome_defs: Vec<(EntryDefBufferKey, EntryDef)>,
        ) -> ConductorResult<Vec<(EntryDefBufferKey, EntryDef)>> {
            // TODO: PERF: This loop might be slow
            let wasms = futures::future::join_all(code.map(DnaWasmHashed::from_content)).await;

            self.spaces
                .wasm_db
                .write_async({
                    let zome_defs = zome_defs.clone();
                    move |txn| {
                        for dna_wasm in wasms {
                            if !holochain_state::wasm::contains(txn, dna_wasm.as_hash())? {
                                holochain_state::wasm::put(txn, dna_wasm)?;
                            }
                        }

                        for (key, entry_def) in zome_defs.clone() {
                            holochain_state::entry_def::put(txn, key, &entry_def)?;
                        }

                        if !holochain_state::dna_def::contains(txn, dna.as_hash())? {
                            holochain_state::dna_def::put(txn, dna.into_content())?;
                        }
                        StateMutationResult::Ok(())
                    }
                })
                .await?;

            Ok(zome_defs)
        }

        pub(crate) async fn load_dnas(&self) -> ConductorResult<()> {
            let (ribosomes, entry_defs) = self.load_wasms_into_dna_files().await?;
            self.ribosome_store().share_mut(|ds| {
                ds.add_ribosomes(ribosomes);
                ds.add_entry_defs(entry_defs);
            });
            Ok(())
        }

        /// Install a [`DnaFile`](holochain_types::dna::DnaFile) in this Conductor
        pub async fn register_dna(&self, dna: DnaFile) -> ConductorResult<()> {
            let ribosome = RealRibosome::new(dna)?;
            let entry_defs = self.register_dna_wasm(ribosome.clone()).await?;
            self.register_dna_entry_defs(entry_defs);
            self.add_ribosome_to_store(ribosome);
            Ok(())
        }
    }
}

/// Network-related methods
mod network_impls {
    use holochain_conductor_api::{DnaStorageInfo, NetworkInfo, StorageBlob, StorageInfo};
    use holochain_p2p::HolochainP2pSender;
    use holochain_sqlite::stats::{get_size_on_disk, get_used_size};
    use holochain_zome_types::block::Block;
    use holochain_zome_types::block::BlockTargetId;
    use kitsune_p2p::KitsuneAgent;
    use kitsune_p2p::KitsuneBinType;
    use rusqlite::params;
    use std::time::Duration;

    use crate::conductor::api::error::{
        zome_call_response_to_conductor_api_result, ConductorApiError,
    };

    use super::*;

    impl Conductor {
        /// Get signed agent info from the conductor
        pub async fn get_agent_infos(
            &self,
            cell_id: Option<CellId>,
        ) -> ConductorApiResult<Vec<AgentInfoSigned>> {
            match cell_id {
                Some(c) => {
                    let (d, a) = c.into_dna_and_agent();
                    let db = self.p2p_agents_db(&d);
                    Ok(get_single_agent_info(db.into(), d, a)
                        .await?
                        .map(|a| vec![a])
                        .unwrap_or_default())
                }
                None => {
                    let mut out = Vec::new();
                    // collecting so the mutex lock can close
                    let envs = self.spaces.get_from_spaces(|s| s.p2p_agents_db.clone());
                    for db in envs {
                        out.append(&mut all_agent_infos(db.into()).await?);
                    }
                    Ok(out)
                }
            }
        }

        pub(crate) async fn witness_nonce_from_calling_agent(
            &self,
            agent: AgentPubKey,
            nonce: Nonce256Bits,
            expires: Timestamp,
        ) -> ConductorResult<WitnessNonceResult> {
            Ok(witness_nonce(
                &self.spaces.conductor_db,
                agent,
                nonce,
                Timestamp::now(),
                expires,
            )
            .await?)
        }

        /// Block some target.
        pub async fn block(&self, input: Block) -> DatabaseResult<()> {
            self.spaces.block(input).await
        }

        /// Unblock some target.
        pub async fn unblock(&self, input: Block) -> DatabaseResult<()> {
            self.spaces.unblock(input).await
        }

        /// Check if some target is blocked.
        pub async fn is_blocked(
            &self,
            input: BlockTargetId,
            timestamp: Timestamp,
        ) -> DatabaseResult<bool> {
            self.spaces.is_blocked(input, timestamp).await
        }

        pub(crate) async fn prune_p2p_agents_db(&self) -> ConductorResult<()> {
            use holochain_p2p::AgentPubKeyExt;

            let mut space_to_agents = HashMap::new();

            for cell in self.running_cells.share_ref(|c| {
                <Result<_, one_err::OneErr>>::Ok(c.keys().cloned().collect::<Vec<_>>())
            })? {
                space_to_agents
                    .entry(cell.dna_hash().clone())
                    .or_insert_with(Vec::new)
                    .push(cell.agent_pubkey().to_kitsune());
            }

            for (space, agents) in space_to_agents {
                let db = self.spaces.p2p_agents_db(&space)?;
                p2p_prune(&db, agents).await?;
            }

            Ok(())
        }

        pub(crate) async fn network_info(
            &self,
            payload: &NetworkInfoRequestPayload,
        ) -> ConductorResult<Vec<NetworkInfo>> {
            use holochain_sqlite::sql::sql_cell::SUM_OF_RECEIVED_BYTES_SINCE_TIMESTAMP;

            let NetworkInfoRequestPayload {
                agent_pub_key,
                dnas,
                last_time_queried,
            } = payload;

            futures::future::join_all(dnas.iter().map(|dna| async move {
                let diagnostics = self.holochain_p2p.get_diagnostics(dna.clone()).await?;
                let fetch_pool_info = diagnostics
                    .fetch_pool
                    .info([dna.to_kitsune()].into_iter().collect());

                // query number of agents from peer db
                let db = { self.p2p_agents_db(dna) };

                let (current_number_of_peers, arc_size, total_network_peers) = db
                    .read_async({
                        let agent_pub_key = agent_pub_key.clone();
                        move |txn| -> DatabaseResult<(u32, f64, u32)> {
                            let current_number_of_peers = txn.p2p_count_agents()?;

                            // query arc size and extrapolated coverage and estimate total peers
                            let (arc_size, total_network_peers) = match txn.p2p_get_agent(
                                &KitsuneAgent::new(agent_pub_key.get_raw_36().to_vec()),
                            )? {
                                None => (0.0, 0),
                                Some(agent) => {
                                    let arc_size = agent.storage_arc.coverage();
                                    let agents_in_arc = txn.p2p_gossip_query_agents(
                                        u64::MIN,
                                        u64::MAX,
                                        agent.storage_arc.inner().into(),
                                    )?;
                                    let number_of_agents_in_arc = agents_in_arc.len();
                                    let total_network_peers = if number_of_agents_in_arc == 0 {
                                        0
                                    } else {
                                        (number_of_agents_in_arc as f64 / arc_size) as u32
                                    };
                                    (arc_size, total_network_peers)
                                }
                            };

                            Ok((current_number_of_peers, arc_size, total_network_peers))
                        }
                    })
                    .await?;

                // get sum of bytes from dht and cache db since last time
                // request was made or since the beginning of time
                let last_time_queried = match last_time_queried {
                    Some(timestamp) => *timestamp,
                    None => Timestamp::ZERO,
                };
                let sum_of_bytes_row_fn = |row: &Row| {
                    row.get(0)
                        .map(|maybe_bytes_received: Option<u64>| maybe_bytes_received.unwrap_or(0))
                        .map_err(DatabaseError::SqliteError)
                };
                let dht_db = self
                    .get_or_create_dht_db(dna)
                    .map_err(|err| ConductorError::Other(Box::new(err)))?;
                let dht_bytes_received = dht_db
                    .read_async({
                        move |txn| {
                            txn.query_row_and_then(
                                SUM_OF_RECEIVED_BYTES_SINCE_TIMESTAMP,
                                params![last_time_queried.as_micros()],
                                sum_of_bytes_row_fn,
                            )
                        }
                    })
                    .await?;

                let cache_db = self
                    .get_or_create_cache_db(dna)
                    .map_err(|err| ConductorError::Other(Box::new(err)))?;
                let cache_bytes_received = cache_db
                    .read_async(move |txn| {
                        txn.query_row_and_then(
                            SUM_OF_RECEIVED_BYTES_SINCE_TIMESTAMP,
                            params![last_time_queried.as_micros()],
                            sum_of_bytes_row_fn,
                        )
                    })
                    .await?;
                let bytes_since_last_time_queried = dht_bytes_received + cache_bytes_received;

                // calculate open peer connections based on current gossip sessions
                let completed_rounds_since_last_time_queried = diagnostics
                    .metrics
                    .read()
                    .peer_node_histories()
                    .iter()
                    .flat_map(|(_, node_history)| node_history.completed_rounds.clone())
                    .filter(|completed_round| {
                        let now = tokio::time::Instant::now();
                        let round_start_time_diff = now - completed_round.start_time;
                        let round_start_timestamp =
                            Timestamp::from_micros(round_start_time_diff.as_micros() as i64);
                        round_start_timestamp > last_time_queried
                    })
                    .count() as u32;

                ConductorResult::Ok(NetworkInfo {
                    fetch_pool_info,
                    current_number_of_peers,
                    arc_size,
                    total_network_peers,
                    bytes_since_last_time_queried,
                    completed_rounds_since_last_time_queried,
                })
            }))
            .await
            .into_iter()
            .collect::<Result<Vec<_>, _>>()
        }

        pub(crate) async fn storage_info(&self) -> ConductorResult<StorageInfo> {
            let state = self.get_state().await?;

            let all_dna: HashMap<DnaHash, Vec<InstalledAppId>> = HashMap::new();
            let all_dna =
                state
                    .installed_apps()
                    .iter()
                    .fold(all_dna, |mut acc, (installed_app_id, app)| {
                        for dna_hash in app.all_cells().map(|cell_id| cell_id.dna_hash()) {
                            acc.entry(dna_hash.clone())
                                .or_default()
                                .push(installed_app_id.clone());
                        }

                        acc
                    });

            let app_data_blobs =
                futures::future::join_all(all_dna.iter().map(|(dna_hash, used_by)| async {
                    self.storage_info_for_dna(dna_hash, used_by).await
                }))
                .await
                .into_iter()
                .collect::<Result<Vec<StorageBlob>, ConductorError>>()?;

            Ok(StorageInfo {
                blobs: app_data_blobs,
            })
        }

        async fn storage_info_for_dna(
            &self,
            dna_hash: &DnaHash,
            used_by: &Vec<InstalledAppId>,
        ) -> ConductorResult<StorageBlob> {
            let authored_db = self.spaces.authored_db(dna_hash)?;
            let dht_db = self.spaces.dht_db(dna_hash)?;
            let cache_db = self.spaces.cache(dna_hash)?;

            Ok(StorageBlob::Dna(DnaStorageInfo {
                authored_data_size_on_disk: authored_db
                    .read_async(get_size_on_disk)
                    .map_err(ConductorError::DatabaseError)
                    .await?,
                authored_data_size: authored_db
                    .read_async(get_used_size)
                    .map_err(ConductorError::DatabaseError)
                    .await?,
                dht_data_size_on_disk: dht_db
                    .read_async(get_size_on_disk)
                    .map_err(ConductorError::DatabaseError)
                    .await?,
                dht_data_size: dht_db
                    .read_async(get_used_size)
                    .map_err(ConductorError::DatabaseError)
                    .await?,
                cache_data_size_on_disk: cache_db
                    .read_async(get_size_on_disk)
                    .map_err(ConductorError::DatabaseError)
                    .await?,
                cache_data_size: cache_db
                    .read_async(get_used_size)
                    .map_err(ConductorError::DatabaseError)
                    .await?,
                used_by: used_by.clone(),
            }))
        }

        #[instrument(skip(self))]
        pub(crate) async fn dispatch_holochain_p2p_event(
            &self,
            event: holochain_p2p::event::HolochainP2pEvent,
        ) -> ConductorApiResult<()> {
            use HolochainP2pEvent::*;
            let dna_hash = event.dna_hash().clone();
            trace!(dispatch_event = ?event);
            match event {
                PutAgentInfoSigned {
                    peer_data, respond, ..
                } => {
                    let sender = self.p2p_batch_sender(&dna_hash);
                    let (result_sender, response) = tokio::sync::oneshot::channel();
                    let _ = sender
                        .send_timeout(
                            P2pBatch {
                                peer_data,
                                result_sender,
                            },
                            Duration::from_secs(10),
                        )
                        .await;
                    let res = match response.await {
                        Ok(r) => r.map_err(holochain_p2p::HolochainP2pError::other),
                        Err(e) => Err(holochain_p2p::HolochainP2pError::other(e)),
                    };
                    respond.respond(Ok(async move { res }.boxed().into()));
                }
                QueryAgentInfoSigned {
                    kitsune_space,
                    agents,
                    respond,
                    ..
                } => {
                    let db = { self.p2p_agents_db(&dna_hash) };
                    let res = list_all_agent_info(db.into(), kitsune_space)
                        .await
                        .map(|infos| match agents {
                            Some(agents) => infos
                                .into_iter()
                                .filter(|info| agents.contains(&info.agent))
                                .collect(),
                            None => infos,
                        })
                        .map_err(holochain_p2p::HolochainP2pError::other);
                    respond.respond(Ok(async move { res }.boxed().into()));
                }
                QueryGossipAgents {
                    since_ms,
                    until_ms,
                    arc_set,
                    respond,
                    ..
                } => {
                    let db = { self.p2p_agents_db(&dna_hash) };
                    let res = db
                        .read_async(move |txn| {
                            txn.p2p_gossip_query_agents(since_ms, until_ms, (*arc_set).clone())
                        })
                        .await;

                    let res = res.map_err(holochain_p2p::HolochainP2pError::other);
                    respond.respond(Ok(async move { res }.boxed().into()));
                }
                QueryAgentInfoSignedNearBasis {
                    kitsune_space,
                    basis_loc,
                    limit,
                    respond,
                    ..
                } => {
                    let db = { self.p2p_agents_db(&dna_hash) };
                    let res = list_all_agent_info_signed_near_basis(
                        db.into(),
                        kitsune_space,
                        basis_loc,
                        limit,
                    )
                    .await
                    .map_err(holochain_p2p::HolochainP2pError::other);
                    respond.respond(Ok(async move { res }.boxed().into()));
                }
                QueryPeerDensity {
                    kitsune_space,
                    dht_arc,
                    respond,
                    ..
                } => {
                    let cutoff = self
                        .get_config()
                        .network
                        .clone()
                        .unwrap_or_default()
                        .tuning_params
                        .danger_gossip_recent_threshold();
                    let topo = self
                        .get_dna_def(&dna_hash)
                        .ok_or_else(|| DnaError::DnaMissing(dna_hash.clone()))?
                        .topology(cutoff);
                    let tuning = self.get_config().kitsune_tuning_params();
                    let db = { self.p2p_agents_db(&dna_hash) };
                    let res = query_peer_density(
                        db.into(),
                        topo,
                        tuning.to_arq_strat().into(),
                        kitsune_space,
                        dht_arc,
                    )
                    .await
                    .map_err(holochain_p2p::HolochainP2pError::other);
                    respond.respond(Ok(async move { res }.boxed().into()));
                }
                SignNetworkData {
                    respond,
                    to_agent,
                    data,
                    ..
                } => {
                    let signature = to_agent.sign_raw(self.keystore(), data.into()).await?;
                    respond.respond(Ok(async move { Ok(signature) }.boxed().into()));
                }
                HolochainP2pEvent::CallRemote { .. }
                | CountersigningSessionNegotiation { .. }
                | Get { .. }
                | GetMeta { .. }
                | GetLinks { .. }
                | CountLinks { .. }
                | GetAgentActivity { .. }
                | MustGetAgentActivity { .. }
                | ValidationReceiptsReceived { .. } => {
                    let cell_id =
                        CellId::new(event.dna_hash().clone(), event.target_agents().clone());
                    let cell = self.cell_by_id(&cell_id, true).await?;
                    cell.handle_holochain_p2p_event(event).await?;
                }
                Publish {
                    dna_hash,
                    respond,
                    request_validation_receipt,
                    countersigning_session,
                    ops,
                    ..
                } => {
                    async {
                        let res = self
                            .spaces
                            .handle_publish(
                                &dna_hash,
                                request_validation_receipt,
                                countersigning_session,
                                ops,
                            )
                            .await
                            .map_err(holochain_p2p::HolochainP2pError::other);
                        respond.respond(Ok(async move { res }.boxed().into()));
                    }
                    .instrument(debug_span!("handle_publish"))
                    .await;
                }
                FetchOpData {
                    respond,
                    query,
                    dna_hash,
                    ..
                } => {
                    async {
                        let res = self
                            .spaces
                            .handle_fetch_op_data(&dna_hash, query)
                            .await
                            .map_err(holochain_p2p::HolochainP2pError::other);
                        respond.respond(Ok(async move { res }.boxed().into()));
                    }
                    .instrument(debug_span!("handle_fetch_op_data"))
                    .await;
                }

                HolochainP2pEvent::QueryOpHashes {
                    dna_hash,
                    window,
                    max_ops,
                    include_limbo,
                    arc_set,
                    respond,
                    ..
                } => {
                    let res = self
                        .spaces
                        .handle_query_op_hashes(&dna_hash, arc_set, window, max_ops, include_limbo)
                        .await
                        .map_err(holochain_p2p::HolochainP2pError::other);

                    respond.respond(Ok(async move { res }.boxed().into()));
                }
            }
            Ok(())
        }

        /// List all host functions provided by this conductor for wasms.
        pub async fn list_wasm_host_functions(&self) -> ConductorApiResult<Vec<String>> {
            Ok(RealRibosome::tooling_imports().await?)
        }

        /// Invoke a zome function on a Cell
        pub async fn call_zome(&self, call: ZomeCall) -> ConductorApiResult<ZomeCallResult> {
            let cell = self.cell_by_id(&call.cell_id, true).await?;
            Ok(cell.call_zome(call, None).await?)
        }

        pub(crate) async fn call_zome_with_workspace(
            &self,
            call: ZomeCall,
            workspace_lock: SourceChainWorkspace,
        ) -> ConductorApiResult<ZomeCallResult> {
            debug!(cell_id = ?call.cell_id);
            let cell = self.cell_by_id(&call.cell_id, true).await?;
            Ok(cell.call_zome(call, Some(workspace_lock)).await?)
        }

        /// Make a zome call with deserialization and some error unwrapping built in
        pub async fn easy_call_zome<I, O, Z>(
            &self,
            provenance: &AgentPubKey,
            cap_secret: Option<CapSecret>,
            cell_id: CellId,
            zome_name: Z,
            fn_name: impl Into<FunctionName>,
            payload: I,
        ) -> ConductorApiResult<O>
        where
            ZomeName: From<Z>,
            I: Serialize + std::fmt::Debug,
            O: serde::de::DeserializeOwned + std::fmt::Debug,
        {
            let payload = ExternIO::encode(payload).expect("Couldn't serialize payload");
            let now = Timestamp::now();
            let (nonce, expires_at) =
                holochain_nonce::fresh_nonce(now).map_err(|e| ConductorApiError::Other(e))?;
            let call_unsigned = ZomeCallUnsigned {
                cell_id,
                zome_name: zome_name.into(),
                fn_name: fn_name.into(),
                cap_secret,
                provenance: provenance.clone(),
                payload,
                nonce,
                expires_at,
            };
            let call =
                ZomeCall::try_from_unsigned_zome_call(self.keystore(), call_unsigned).await?;
            let response = self.call_zome(call).await;
            match response {
                Ok(Ok(response)) => Ok(zome_call_response_to_conductor_api_result(response)?),
                Ok(Err(error)) => Err(ConductorApiError::Other(Box::new(error))),
                Err(error) => Err(error),
            }
        }
    }
}

/// Methods related to app installation and management
mod app_impls {
    use super::*;

    impl Conductor {
        #[cfg(feature = "test_utils")]
        // FIXME: can rewrite now in terms of `get_install_app_payload_from_dnas`
        pub(crate) async fn install_app_legacy(
            self: Arc<Self>,
            installed_app_id: InstalledAppId,
            cell_data: Vec<(InstalledCell, Option<MembraneProof>)>,
        ) -> ConductorResult<()> {
            crate::conductor::conductor::genesis_cells(
                self.clone(),
                cell_data
                    .iter()
                    .map(|(c, p)| (c.as_id().clone(), p.clone()))
                    .collect(),
            )
            .await?;

            let cell_data = cell_data.into_iter().map(|(c, _)| c);
            let app = InstalledAppCommon::new_legacy(installed_app_id, cell_data)?;

            // Update the db
            let _ = self.add_disabled_app_to_db(app).await?;

            Ok(())
        }

        /// Install DNAs and set up Cells as specified by an AppBundle
        pub async fn install_app_bundle(
            self: Arc<Self>,
            payload: InstallAppPayload,
        ) -> ConductorResult<StoppedApp> {
            #[cfg(feature = "chc")]
            let ignore_genesis_failure = payload.ignore_genesis_failure;
            #[cfg(not(feature = "chc"))]
            let ignore_genesis_failure = false;

            let InstallAppPayload {
                source,
                agent_key,
                installed_app_id,
                membrane_proofs,
                network_seed,
                ..
            } = payload;

            let bundle = {
                let original_bundle = source.resolve().await?;
                if let Some(network_seed) = network_seed {
                    let mut manifest = original_bundle.manifest().to_owned();
                    manifest.set_network_seed(network_seed);
                    AppBundle::from(original_bundle.into_inner().update_manifest(manifest)?)
                } else {
                    original_bundle
                }
            };

            let manifest = bundle.manifest().clone();

            let installed_app_id =
                installed_app_id.unwrap_or_else(|| manifest.app_name().to_owned());

            let local_dnas = self
                .ribosome_store()
                .share_ref(|store| bundle.get_all_dnas_from_store(store));
            let ops = bundle
                .resolve_cells(&local_dnas, agent_key.clone(), membrane_proofs)
                .await?;

            let cells_to_create = ops.cells_to_create();

            // check if cells_to_create contains a cell identical to an existing one
            let state = self.get_state().await?;
            let all_cells: HashSet<_> = state
                .installed_apps()
                .values()
                .flat_map(|app| app.all_cells())
                .collect();
            let maybe_duplicate_cell_id = cells_to_create
                .iter()
                .find(|(cell_id, _)| all_cells.contains(cell_id));
            if let Some((duplicate_cell_id, _)) = maybe_duplicate_cell_id {
                return Err(ConductorError::CellAlreadyExists(
                    duplicate_cell_id.to_owned(),
                ));
            };

            for (dna, _) in ops.dnas_to_register {
                self.clone().register_dna(dna).await?;
            }

            let cell_ids: Vec<_> = cells_to_create
                .iter()
                .map(|(cell_id, _)| cell_id.clone())
                .collect();

            let genesis_result =
                crate::conductor::conductor::genesis_cells(self.clone(), cells_to_create).await;

            if genesis_result.is_ok() || ignore_genesis_failure {
                let roles = ops.role_assignments;
                let app = InstalledAppCommon::new(installed_app_id, agent_key, roles, manifest)?;

                // Update the db
                let stopped_app = self.add_disabled_app_to_db(app).await?;

                // Return the result, which be may an error if no_rollback was specified
                genesis_result.map(|()| stopped_app)
            } else if let Err(err) = genesis_result {
                // Rollback created cells on error
                self.remove_cells(&cell_ids).await;
                Err(err)
            } else {
                unreachable!()
            }
        }

        /// Uninstall an app
        #[tracing::instrument(skip(self))]
        pub async fn uninstall_app(
            self: Arc<Self>,
            installed_app_id: &InstalledAppId,
        ) -> ConductorResult<()> {
            let self_clone = self.clone();
            let app = self.remove_app_from_db(installed_app_id).await?;
            tracing::debug!(msg = "Removed app from db.", app = ?app);

            // Remove cells which may now be dangling due to the removed app
            self_clone
                .process_app_status_fx(AppStatusFx::SpinDown, None)
                .await?;
            Ok(())
        }

        /// List active AppIds
        pub async fn list_running_apps(&self) -> ConductorResult<Vec<InstalledAppId>> {
            let state = self.get_state().await?;
            Ok(state.running_apps().map(|(id, _)| id).cloned().collect())
        }

        /// List Apps with their information
        pub async fn list_apps(
            &self,
            status_filter: Option<AppStatusFilter>,
        ) -> ConductorResult<Vec<AppInfo>> {
            use AppStatusFilter::*;
            let conductor_state = self.get_state().await?;

            let apps_ids: Vec<&String> = match status_filter {
                Some(Enabled) => conductor_state.enabled_apps().map(|(id, _)| id).collect(),
                Some(Disabled) => conductor_state.disabled_apps().map(|(id, _)| id).collect(),
                Some(Running) => conductor_state.running_apps().map(|(id, _)| id).collect(),
                Some(Stopped) => conductor_state.stopped_apps().map(|(id, _)| id).collect(),
                Some(Paused) => conductor_state.paused_apps().map(|(id, _)| id).collect(),
                None => conductor_state.installed_apps().keys().collect(),
            };

            let app_infos: Vec<AppInfo> = apps_ids
                .into_iter()
                .map(|app_id| self.get_app_info_inner(app_id, &conductor_state))
                .collect::<Result<Vec<_>, _>>()?
                .into_iter()
                .flatten()
                .collect();

            Ok(app_infos)
        }

        /// Get the IDs of all active installed Apps which use this Cell
        pub async fn list_running_apps_for_dependent_cell_id(
            &self,
            cell_id: &CellId,
        ) -> ConductorResult<HashSet<InstalledAppId>> {
            Ok(self
                .get_state()
                .await?
                .running_apps()
                .filter(|(_, v)| v.all_cells().any(|i| i == cell_id))
                .map(|(k, _)| k)
                .cloned()
                .collect())
        }

        /// Find the ID of the first active installed App which uses this Cell
        pub async fn find_cell_with_role_alongside_cell(
            &self,
            cell_id: &CellId,
            role_name: &RoleName,
        ) -> ConductorResult<Option<CellId>> {
            Ok(self
                .get_state()
                .await?
                .running_apps()
                .find(|(_, running_app)| running_app.all_cells().any(|i| i == cell_id))
                .and_then(|(_, running_app)| {
                    running_app
                        .into_common()
                        .role(role_name)
                        .ok()
                        .map(|role| role.cell_id())
                        .cloned()
                }))
        }

        /// Get the IDs of all active installed Apps which use this Dna
        pub async fn list_running_apps_for_dependent_dna_hash(
            &self,
            dna_hash: &DnaHash,
        ) -> ConductorResult<HashSet<InstalledAppId>> {
            Ok(self
                .get_state()
                .await?
                .running_apps()
                .filter(|(_, v)| v.all_cells().any(|i| i.dna_hash() == dna_hash))
                .map(|(k, _)| k)
                .cloned()
                .collect())
        }

        /// Get info about an installed App, regardless of status
        pub async fn get_app_info(
            &self,
            installed_app_id: &InstalledAppId,
        ) -> ConductorResult<Option<AppInfo>> {
            let state = self.get_state().await?;
            let maybe_app_info = self.get_app_info_inner(installed_app_id, &state)?;
            Ok(maybe_app_info)
        }

        fn get_app_info_inner(
            &self,
            app_id: &InstalledAppId,
            state: &ConductorState,
        ) -> ConductorResult<Option<AppInfo>> {
            match state.installed_apps().get(app_id) {
                None => Ok(None),
                Some(app) => {
                    let dna_definitions = self.get_dna_definitions(app)?;
                    Ok(Some(AppInfo::from_installed_app(app, &dna_definitions)))
                }
            }
        }
    }
}

/// Methods related to cell access
mod cell_impls {
    use super::*;

    impl Conductor {
        pub(crate) async fn cell_by_id(
            &self,
            cell_id: &CellId,
            require_network_ready: bool,
        ) -> ConductorResult<Arc<Cell>> {
            // Can only get a cell from the running_cells list
            if let Some(cell) = self.running_cells.share_ref(|c| c.get(cell_id).cloned()) {
                if require_network_ready && cell.status != CellStatus::Joined {
                    Err(ConductorError::CellNetworkNotReady(cell.status))
                } else {
                    Ok(cell.cell)
                }
            } else {
                // If not in running_cells list, check if the cell id is registered at all,
                // to give a different error message for disabled vs missing.
                let present = self
                    .get_state()
                    .await?
                    .installed_apps()
                    .values()
                    .flat_map(|app| app.all_cells())
                    .any(|id| id == cell_id);
                if present {
                    Err(ConductorError::CellDisabled(cell_id.clone()))
                } else {
                    Err(ConductorError::CellMissing(cell_id.clone()))
                }
            }
        }

        /// Iterator over only the cells which are fully "live", meaning they have been
        /// fully initialized and are registered with the kitsune network layer.
        /// Generally used to handle conductor interface requests.
        pub fn live_cell_ids(&self) -> HashSet<CellId> {
            self.running_cell_ids(Some(CellStatusFilter::Joined))
        }

        /// List CellIds for Cells which match a status filter
        pub fn running_cell_ids(&self, filter: Option<CellStatusFilter>) -> HashSet<CellId> {
            self.running_cells.share_ref(|cells| {
                cells
                    .iter()
                    .filter_map(|(id, cell)| {
                        let matches = filter
                            .as_ref()
                            .map(|status| cell.status == *status)
                            .unwrap_or(true);
                        if matches {
                            Some(id)
                        } else {
                            None
                        }
                    })
                    .cloned()
                    .collect()
            })
        }
    }
}

/// Methods related to clone cell management
mod clone_cell_impls {
    use holochain_conductor_api::ClonedCell;

    use super::*;

    impl Conductor {
        /// Create a new cell in an existing app based on an existing DNA.
        ///
        /// # Returns
        ///
        /// A struct with the created cell's clone id and cell id.
        pub async fn create_clone_cell(
            self: Arc<Self>,
            payload: CreateCloneCellPayload,
        ) -> ConductorResult<ClonedCell> {
            let CreateCloneCellPayload {
                app_id,
                role_name,
                modifiers,
                membrane_proof,
                name,
            } = payload;
            if !modifiers.has_some_option_set() {
                return Err(ConductorError::CloneCellError(
                    "neither network_seed nor properties nor origin_time provided for clone cell"
                        .to_string(),
                ));
            }

            // add cell to app
            let clone_cell = self
                .add_clone_cell_to_app(
                    app_id.clone(),
                    role_name.clone(),
                    modifiers.serialized()?,
                    name,
                )
                .await?;

            // run genesis on cloned cell
            let cells = vec![(clone_cell.cell_id.clone(), membrane_proof)];
            crate::conductor::conductor::genesis_cells(self.clone(), cells).await?;
            self.create_and_add_initialized_cells_for_running_apps(Some(&app_id))
                .await?;
            Ok(clone_cell)
        }

        /// Disable a clone cell.
        pub(crate) async fn disable_clone_cell(
            &self,
            DisableCloneCellPayload {
                app_id,
                clone_cell_id,
            }: &DisableCloneCellPayload,
        ) -> ConductorResult<()> {
            let (_, removed_cell_id) = self
                .update_state_prime({
                    let app_id = app_id.to_owned();
                    let clone_cell_id = clone_cell_id.to_owned();
                    move |mut state| {
                        let app = state.get_app_mut(&app_id)?;
                        let clone_id = app.get_clone_id(&clone_cell_id)?;
                        let cell_id = app.get_clone_cell_id(&clone_cell_id)?;
                        app.disable_clone_cell(&clone_id)?;
                        Ok((state, cell_id))
                    }
                })
                .await?;
            self.remove_cells(&[removed_cell_id]).await;
            Ok(())
        }

        /// Enable a disabled clone cell.
        pub async fn enable_clone_cell(
            self: Arc<Self>,
            payload: &EnableCloneCellPayload,
        ) -> ConductorResult<ClonedCell> {
            let conductor = self.clone();
            let (_, enabled_cell) = self
                .update_state_prime({
                    let app_id = payload.app_id.to_owned();
                    let clone_cell_id = payload.clone_cell_id.to_owned();
                    move |mut state| {
                        let app = state.get_app_mut(&app_id)?;
                        let clone_id = app.get_disabled_clone_id(&clone_cell_id)?;
                        let (cell_id, _) = app.enable_clone_cell(&clone_id)?.into_inner();
                        let app_role = app.role(&clone_id.as_base_role_name())?;
                        let original_dna_hash = app_role.dna_hash().clone();
                        let ribosome = conductor.get_ribosome(cell_id.dna_hash())?;
                        let dna = ribosome.dna_file.dna();
                        let dna_modifiers = dna.modifiers.clone();
                        let name = dna.name.clone();
                        let enabled_cell = ClonedCell {
                            cell_id,
                            clone_id,
                            original_dna_hash,
                            dna_modifiers,
                            name,
                            enabled: true,
                        };
                        Ok((state, enabled_cell))
                    }
                })
                .await?;

            self.create_and_add_initialized_cells_for_running_apps(Some(&payload.app_id))
                .await?;
            Ok(enabled_cell)
        }

        /// Delete a clone cell.
        pub(crate) async fn delete_clone_cell(
            &self,
            DeleteCloneCellPayload {
                app_id,
                clone_cell_id,
            }: &DeleteCloneCellPayload,
        ) -> ConductorResult<()> {
            self.update_state_prime({
                let app_id = app_id.clone();
                let clone_cell_id = clone_cell_id.clone();
                move |mut state| {
                    let app = state.get_app_mut(&app_id)?;
                    let clone_id = app.get_disabled_clone_id(&clone_cell_id)?;
                    app.delete_clone_cell(&clone_id)?;
                    Ok((state, ()))
                }
            })
            .await?;
            self.remove_dangling_cells().await?;
            Ok(())
        }
    }
}

/// Methods related to management of app and cell status
mod app_status_impls {
    use super::*;
    use kitsune_p2p_bootstrap_client::prelude::BootstrapClientError;

    impl Conductor {
        /// Adjust which cells are present in the Conductor (adding and removing as
        /// needed) to match the current reality of all app statuses.
        /// - If a Cell is used by at least one Running app, then ensure it is added
        /// - If a Cell is used by no running apps, then ensure it is removed.
        #[tracing::instrument(skip(self))]
        pub async fn reconcile_cell_status_with_app_status(
            self: Arc<Self>,
        ) -> ConductorResult<CellStartupErrors> {
            self.remove_dangling_cells().await?;

            let results = self
                .create_and_add_initialized_cells_for_running_apps(None)
                .await?;
            Ok(results)
        }

        /// Enable an app
        #[tracing::instrument(skip(self))]
        pub async fn enable_app(
            self: Arc<Self>,
            app_id: InstalledAppId,
        ) -> ConductorResult<(InstalledApp, CellStartupErrors)> {
            let (app, delta) = self
                .transition_app_status(app_id.clone(), AppStatusTransition::Enable)
                .await?;
            let errors = self
                .process_app_status_fx(delta, Some(vec![app_id.to_owned()].into_iter().collect()))
                .await?;
            Ok((app, errors))
        }

        /// Disable an app
        #[tracing::instrument(skip(self))]
        pub async fn disable_app(
            self: Arc<Self>,
            app_id: InstalledAppId,
            reason: DisabledAppReason,
        ) -> ConductorResult<InstalledApp> {
            let (app, delta) = self
                .transition_app_status(app_id.clone(), AppStatusTransition::Disable(reason))
                .await?;
            self.process_app_status_fx(delta, Some(vec![app_id.to_owned()].into_iter().collect()))
                .await?;
            Ok(app)
        }

        /// Start an app
        #[tracing::instrument(skip(self))]
        pub async fn start_app(
            self: Arc<Self>,
            app_id: InstalledAppId,
        ) -> ConductorResult<InstalledApp> {
            let (app, delta) = self
                .transition_app_status(app_id.clone(), AppStatusTransition::Start)
                .await?;
            self.process_app_status_fx(delta, Some(vec![app_id.to_owned()].into_iter().collect()))
                .await?;
            Ok(app)
        }

        /// Register an app as disabled in the database
        pub(crate) async fn add_disabled_app_to_db(
            &self,
            app: InstalledAppCommon,
        ) -> ConductorResult<StoppedApp> {
            let (_, stopped_app) = self
                .update_state_prime(move |mut state| {
                    let stopped_app = state.add_app(app)?;
                    Ok((state, stopped_app))
                })
                .await?;
            Ok(stopped_app)
        }

        /// Transition an app's status to a new state.
        #[tracing::instrument(skip(self))]
        pub(crate) async fn transition_app_status(
            &self,
            app_id: InstalledAppId,
            transition: AppStatusTransition,
        ) -> ConductorResult<(InstalledApp, AppStatusFx)> {
            Ok(self
                .update_state_prime(move |mut state| {
                    let (app, delta) = state.transition_app_status(&app_id, transition)?.clone();
                    let app = app.clone();
                    Ok((state, (app, delta)))
                })
                .await?
                .1)
        }

        /// Pause an app
        #[tracing::instrument(skip(self))]
        #[cfg(any(test, feature = "test_utils"))]
        pub async fn pause_app(
            self: Arc<Self>,
            app_id: InstalledAppId,
            reason: PausedAppReason,
        ) -> ConductorResult<InstalledApp> {
            let (app, delta) = self
                .transition_app_status(app_id.clone(), AppStatusTransition::Pause(reason))
                .await?;
            self.process_app_status_fx(delta, Some(vec![app_id.clone()].into_iter().collect()))
                .await?;
            Ok(app)
        }

        /// Create any Cells which are missing for any running apps, then initialize
        /// and join them. (Joining could take a while.)
        pub(crate) async fn create_and_add_initialized_cells_for_running_apps(
            self: Arc<Self>,
            app_id: Option<&InstalledAppId>,
        ) -> ConductorResult<CellStartupErrors> {
            let results = self.clone().create_cells_for_running_apps(app_id).await?;
            let (new_cells, errors): (Vec<_>, Vec<_>) =
                results.into_iter().partition(Result::is_ok);

            let new_cells = new_cells
                .into_iter()
                // We can unwrap the successes because of the partition
                .map(Result::unwrap)
                .collect();

            let errors = errors
                .into_iter()
                // throw away the non-Debug types which will be unwrapped away anyway
                .map(|r| r.map(|_| ()))
                // We can unwrap the errors because of the partition
                .map(Result::unwrap_err)
                .collect();

            // Add the newly created cells to the Conductor with the PendingJoin
            // status, and start their workflow loops
            self.add_and_initialize_cells(new_cells);

            // Join these newly created cells to the network
            // (as well as any others which need joining)
            self.join_all_pending_cells().await;

            Ok(errors)
        }

        /// Attempt to join all PendingJoin cells to the kitsune network.
        /// Returns the cells which were joined during this call.
        ///
        /// NB: this could take as long as JOIN_NETWORK_TIMEOUT, which is significant.
        ///   Be careful to only await this future if it's important that cells be
        ///   joined before proceeding.
        pub(crate) async fn join_all_pending_cells(&self) -> Vec<CellId> {
            // Join the network but ignore errors because the
            // space retries joining all cells every 5 minutes.

            use holochain_p2p::AgentPubKeyExt;

            let tasks = self
                .mark_pending_cells_as_joining()
                .into_iter()
                .map(|(cell_id, cell)| async move {
                    let p2p_agents_db = cell.p2p_agents_db().clone();
                    let kagent = cell_id.agent_pubkey().to_kitsune();
                    let maybe_agent_info = match p2p_agents_db.read_async(move |tx| {
                        tx.p2p_get_agent(&kagent)
                    }).await {
                        Ok(maybe_info) => maybe_info,
                        _ => None,
                    };
                    let maybe_initial_arc = maybe_agent_info.clone().map(|i| i.storage_arc);
                    let network = cell.holochain_p2p_dna().clone();
                    match tokio::time::timeout(JOIN_NETWORK_TIMEOUT, network.join(cell_id.agent_pubkey().clone(), maybe_agent_info, maybe_initial_arc)).await {
                        Ok(Err(e)) => {
                            tracing::error!(error = ?e, cell_id = ?cell_id, "Error while trying to join the network");

                            if Self::is_p2p_join_error_retryable(&e) {
                                Err((cell_id, CellStatus::PendingJoin(PendingJoinReason::Retry)))
                            }
                            else {
                                Err((cell_id, CellStatus::PendingJoin(PendingJoinReason::Failed)))
                            }
                        }
                        Err(_) => {
                            tracing::error!(cell_id = ?cell_id, "Timed out trying to join the network");
                            Err((cell_id, CellStatus::PendingJoin(PendingJoinReason::Failed)))
                        }
                        Ok(Ok(_)) => Ok(cell_id),
                    }
                });

            let maybes: Vec<_> = futures::stream::iter(tasks)
                .buffer_unordered(100)
                .collect()
                .await;

            let (cell_ids, failed_joins): (Vec<_>, Vec<_>) =
                maybes.into_iter().partition(Result::is_ok);

            // These unwraps are both safe because of the partition.
            let cell_ids: Vec<_> = cell_ids.into_iter().map(Result::unwrap).collect();
            let failed_joins = failed_joins.into_iter().map(Result::unwrap_err);

            // Update the status of the cells which were able to join the network
            // (may or may not be all cells which were added)
            self.update_cell_status(cell_ids.iter().map(|c| (c, CellStatus::Joined)));

            self.update_cell_status(failed_joins);

            cell_ids
        }

        /// Adjust app statuses (via state transitions) to match the current
        /// reality of which Cells are present in the conductor.
        /// - Do not change state for Disabled apps. For all others:
        /// - If an app is Paused but all of its (required) Cells are on,
        ///     then set it to Running
        /// - If an app is Running but at least one of its (required) Cells are off,
        ///     then set it to Paused
        pub(crate) async fn reconcile_app_status_with_cell_status(
            &self,
            app_ids: Option<HashSet<InstalledAppId>>,
        ) -> ConductorResult<AppStatusFx> {
            use AppStatus::*;
            use AppStatusTransition::*;

            // NOTE: this is checking all *live* cells, meaning all cells
            // which have fully joined the network. This could lead to a race condition
            // when an app is first starting up, it checks its cell status, and if
            // all cells haven't joined the network yet, the app will get disabled again.
            //
            // How this *should* be handled is that join retrying should be more frequent,
            // and should be sure to update app state on every newly joined cell, so that
            // the app will be enabled as soon as all cells are fully live. For now though,
            // we might consider relaxing this check so that this race condition isn't
            // possible, and let ourselves be optimistic that all cells will join soon after
            // the app starts.
            let cell_ids: HashSet<CellId> = self.live_cell_ids();
            let retry_cell_ids = self.running_cell_ids(Some(CellStatusFilter::PendingJoin(
                PendingJoinReason::Retry,
            )));
            let (_, delta) = self
                .update_state_prime(move |mut state| {
                    #[allow(deprecated)]
                    let apps = state.installed_apps_mut().iter_mut().filter(|(id, _)| {
                        app_ids
                            .as_ref()
                            .map(|ids| ids.contains(&**id))
                            .unwrap_or(true)
                    });
                    let delta = apps
                        .into_iter()
                        .map(|(_app_id, app)| {
                            match app.status().clone() {
                                Running => {
                                    // If not all required cells are running, pause the app
                                    let missing: Vec<_> = app
                                        .required_cells()
                                        .filter(|id| !cell_ids.contains(id))
                                        .collect();
                                    if !missing.is_empty() {
                                        if missing.iter().any(|c| retry_cell_ids.contains(c)) {
                                            // The spin up needs to be tried again for this app
                                            warn!(msg = "Some cells did not start", ?app, ?missing);
                                            AppStatusFx::SpinUp
                                        } else {
                                            let reason = PausedAppReason::Error(format!(
                                                "Some cells are missing / not able to run: {:#?}",
                                                missing
                                            ));
                                            app.status.transition(Pause(reason))
                                        }
                                    } else {
                                        AppStatusFx::NoChange
                                    }
                                }
                                Paused(_) => {
                                    // If all required cells are now running, restart the app
                                    if app.required_cells().all(|id| cell_ids.contains(id)) {
                                        app.status.transition(Start)
                                    } else {
                                        AppStatusFx::NoChange
                                    }
                                }
                                Disabled(_) => {
                                    // Disabled status should never automatically change.
                                    AppStatusFx::NoChange
                                }
                            }
                        })
                        .fold(AppStatusFx::default(), AppStatusFx::combine);
                    Ok((state, delta))
                })
                .await?;
            Ok(delta)
        }

        /// Change the CellStatus of the given Cells in the Conductor.
        /// Silently ignores Cells that don't exist.
        pub(crate) fn update_cell_status<I, C>(&self, cell_ids: I)
        where
            I: Iterator<Item = (C, CellStatus)>,
            C: Borrow<CellId>,
        {
            for (cell_id, status) in cell_ids {
                self.running_cells.share_mut(|cells| {
                    if let Some(cell) = cells.get_mut(cell_id.borrow()) {
                        cell.status = status;
                    }
                });
            }
        }

        fn is_p2p_join_error_retryable(e: &HolochainP2pError) -> bool {
            match e {
                // TODO this is brittle because some other network access could fail first if Kitune changes.
                HolochainP2pError::OtherKitsuneP2pError(KitsuneP2pError::Bootstrap(
                    BootstrapClientError::Reqwest(e),
                )) => e.is_connect(),
                _ => false,
            }
        }
    }
}

/// Methods related to management of Conductor state
mod state_impls {
    use super::*;

    impl Conductor {
        pub(crate) async fn get_state(&self) -> ConductorResult<ConductorState> {
            self.spaces.get_state().await
        }

        /// Update the internal state with a pure function mapping old state to new
        pub(crate) async fn update_state<F: Send>(&self, f: F) -> ConductorResult<ConductorState>
        where
            F: FnOnce(ConductorState) -> ConductorResult<ConductorState> + 'static,
        {
            self.spaces.update_state(f).await
        }

        /// Update the internal state with a pure function mapping old state to new,
        /// which may also produce an output value which will be the output of
        /// this function
        pub(crate) async fn update_state_prime<F, O>(
            &self,
            f: F,
        ) -> ConductorResult<(ConductorState, O)>
        where
            F: FnOnce(ConductorState) -> ConductorResult<(ConductorState, O)> + Send + 'static,
            O: Send + 'static,
        {
            self.check_running()?;
            self.spaces.update_state_prime(f).await
        }
    }
}

/// Methods related to zome function scheduling
mod scheduler_impls {
    use super::*;

    impl Conductor {
        pub(super) fn set_scheduler(&self, join_handle: tokio::task::JoinHandle<()>) {
            let mut scheduler = self.scheduler.lock();
            if let Some(existing_join_handle) = &*scheduler {
                existing_join_handle.abort();
            }
            *scheduler = Some(join_handle);
        }

        /// Start the scheduler. None is not an option.
        /// Calling this will:
        /// - Delete/unschedule all ephemeral scheduled functions GLOBALLY
        /// - Add an interval that runs IN ADDITION to previous invocations
        /// So ideally this would be called ONCE per conductor lifecyle ONLY.
        pub(crate) async fn start_scheduler(self: Arc<Self>, interval_period: std::time::Duration) {
            // Clear all ephemeral cruft in all cells before starting a scheduler.
            let tasks = self.spaces.get_from_spaces(|space| {
                let db = space.authored_db.clone();
                async move { db.write_async(delete_all_ephemeral_scheduled_fns).await }
            });

            futures::future::join_all(tasks).await;

            let scheduler_handle = self.clone();
            self.set_scheduler(tokio::task::spawn(async move {
                let mut interval = tokio::time::interval(interval_period);
                loop {
                    interval.tick().await;
                    scheduler_handle
                        .clone()
                        .dispatch_scheduled_fns(Timestamp::now())
                        .await;
                }
            }));
        }

        /// The scheduler wants to dispatch any functions that are due.
        pub(crate) async fn dispatch_scheduled_fns(self: Arc<Self>, now: Timestamp) {
            let cell_arcs = {
                let mut cell_arcs = vec![];
                for cell_id in self.live_cell_ids() {
                    if let Ok(cell_arc) = self.cell_by_id(&cell_id, false).await {
                        cell_arcs.push(cell_arc);
                    }
                }
                cell_arcs
            };

            let tasks = cell_arcs
                .into_iter()
                .map(|cell_arc| cell_arc.dispatch_scheduled_fns(now));
            futures::future::join_all(tasks).await;
        }
    }
}

/// Miscellaneous methods
mod misc_impls {
    use holochain_zome_types::action::builder;

    use super::*;

    impl Conductor {
        /// Grant a zome call capability for a cell
        pub async fn grant_zome_call_capability(
            &self,
            payload: GrantZomeCallCapabilityPayload,
        ) -> ConductorApiResult<()> {
            let GrantZomeCallCapabilityPayload { cell_id, cap_grant } = payload;

            let source_chain = SourceChain::new(
                self.get_or_create_authored_db(cell_id.dna_hash())?,
                self.get_or_create_dht_db(cell_id.dna_hash())?,
                self.get_or_create_space(cell_id.dna_hash())?
                    .dht_query_cache,
                self.keystore.clone(),
                cell_id.agent_pubkey().clone(),
            )
            .await?;

            let cap_grant_entry = Entry::CapGrant(cap_grant);
            let entry_hash = EntryHash::with_data_sync(&cap_grant_entry);
            let action_builder = builder::Create {
                entry_type: EntryType::CapGrant,
                entry_hash,
            };

            source_chain
                .put_weightless(
                    action_builder,
                    Some(cap_grant_entry),
                    ChainTopOrdering::default(),
                )
                .await?;

            let cell = self.cell_by_id(&cell_id, false).await?;
            source_chain.flush(cell.holochain_p2p_dna()).await?;

            Ok(())
        }

        /// Create a JSON dump of the cell's state
        pub async fn dump_cell_state(&self, cell_id: &CellId) -> ConductorApiResult<String> {
            let cell = self.cell_by_id(cell_id, false).await?;
            let authored_db = cell.authored_db();
            let dht_db = cell.dht_db();
            let space = cell_id.dna_hash();
            let p2p_agents_db = self.p2p_agents_db(space);

            let peer_dump =
                p2p_agent_store::dump_state(p2p_agents_db.into(), Some(cell_id.clone())).await?;
            let source_chain_dump = source_chain::dump_state(
                authored_db.clone().into(),
                cell_id.agent_pubkey().clone(),
            )
            .await?;

            let out = JsonDump {
                peer_dump,
                source_chain_dump,
                integration_dump: integration_dump(dht_db).await?,
            };
            // Add summary
            let summary = out.to_string();
            let out = (out, summary);
            Ok(serde_json::to_string_pretty(&out)?)
        }

        /// Create a comprehensive structured dump of a cell's state
        pub async fn dump_full_cell_state(
            &self,
            cell_id: &CellId,
            dht_ops_cursor: Option<u64>,
        ) -> ConductorApiResult<FullStateDump> {
            let authored_db = self.get_or_create_authored_db(cell_id.dna_hash())?;
            let dht_db = self.get_or_create_dht_db(cell_id.dna_hash())?;
            let dna_hash = cell_id.dna_hash();
            let p2p_agents_db = self.spaces.p2p_agents_db(dna_hash)?;

            let peer_dump =
                p2p_agent_store::dump_state(p2p_agents_db.into(), Some(cell_id.clone())).await?;
            let source_chain_dump =
                source_chain::dump_state(authored_db.into(), cell_id.agent_pubkey().clone())
                    .await?;

            let out = FullStateDump {
                peer_dump,
                source_chain_dump,
                integration_dump: full_integration_dump(&dht_db, dht_ops_cursor).await?,
            };
            Ok(out)
        }

        /// JSON dump of network metrics
        pub async fn dump_network_metrics(
            &self,
            dna_hash: Option<DnaHash>,
        ) -> ConductorApiResult<String> {
            use holochain_p2p::HolochainP2pSender;
            self.holochain_p2p()
                .dump_network_metrics(dna_hash)
                .await
                .map_err(crate::conductor::api::error::ConductorApiError::other)
        }

        /// JSON dump of backend network stats
        pub async fn dump_network_stats(&self) -> ConductorApiResult<String> {
            use holochain_p2p::HolochainP2pSender;
            self.holochain_p2p()
                .dump_network_stats()
                .await
                .map_err(crate::conductor::api::error::ConductorApiError::other)
        }

        /// Add signed agent info to the conductor
        pub async fn add_agent_infos(
            &self,
            agent_infos: Vec<AgentInfoSigned>,
        ) -> ConductorApiResult<()> {
            let mut space_map = HashMap::new();
            for agent_info_signed in agent_infos {
                let space = agent_info_signed.space.clone();
                space_map
                    .entry(space)
                    .or_insert_with(Vec::new)
                    .push(agent_info_signed);
            }
            for (space, agent_infos) in space_map {
                let db = self.p2p_agents_db(&DnaHash::from_kitsune(&space));
                inject_agent_infos(db, agent_infos.iter()).await?;
            }
            Ok(())
        }

        /// Inject records into a source chain for a cell.
        /// If the records form a chain segment that can be "grafted" onto the existing chain, it will be.
        /// Otherwise, a new chain will be formed using the specified records.
        pub async fn graft_records_onto_source_chain(
            self: Arc<Self>,
            cell_id: CellId,
            validate: bool,
            records: Vec<Record>,
        ) -> ConductorApiResult<()> {
            graft_records_onto_source_chain::graft_records_onto_source_chain(
                self, cell_id, validate, records,
            )
            .await
        }

        /// Update coordinator zomes on an existing dna.
        pub async fn update_coordinators(
            &self,
            hash: &DnaHash,
            coordinator_zomes: CoordinatorZomes,
            wasms: Vec<wasm::DnaWasm>,
        ) -> ConductorResult<()> {
            // Note this isn't really concurrent safe. It would be a race condition to update the
            // same dna concurrently.
            let mut ribosome = self
                .ribosome_store()
                .share_ref(|d| match d.get_ribosome(hash) {
                    Some(dna) => Ok(dna),
                    None => Err(DnaError::DnaMissing(hash.to_owned())),
                })?;
            let _old_wasms = ribosome
                .dna_file
                .update_coordinators(coordinator_zomes.clone(), wasms.clone())
                .await?;

            // Add new wasm code to db.
            self.put_wasm_code(
                ribosome.dna_def().clone(),
                wasms.into_iter(),
                Vec::with_capacity(0),
            )
            .await?;

            // Update RibosomeStore.
            self.ribosome_store()
                .share_mut(|d| d.add_ribosome(ribosome));

            // TODO: Remove old wasm code? (Maybe this needs to be done on restart as it could be in use).

            Ok(())
        }
    }
}

/// Pure accessor methods
mod accessor_impls {
    use super::*;

    impl Conductor {
        pub(crate) fn ribosome_store(&self) -> &RwShare<RibosomeStore> {
            &self.ribosome_store
        }

        pub(crate) fn get_queue_consumer_workflows(&self) -> QueueConsumerMap {
            self.spaces.queue_consumer_map.clone()
        }

        /// Access to the signal broadcast channel, to create
        /// new subscriptions
        pub fn signal_broadcaster(&self) -> SignalBroadcaster {
            let senders = self
                .app_interfaces
                .share_ref(|ai| ai.values().map(|i| i.signal_tx()).cloned().collect());
            SignalBroadcaster::new(senders)
        }

        /// Instantiate a Ribosome for use with a DNA
        pub(crate) fn get_ribosome(&self, dna_hash: &DnaHash) -> ConductorResult<RealRibosome> {
            self.ribosome_store
                .share_ref(|d| match d.get_ribosome(dna_hash) {
                    Some(r) => Ok(r),
                    None => Err(DnaError::DnaMissing(dna_hash.to_owned()).into()),
                })
        }

        /// Get a dna space or create it if one doesn't exist.
        pub(crate) fn get_or_create_space(&self, dna_hash: &DnaHash) -> DatabaseResult<Space> {
            self.spaces.get_or_create_space(dna_hash)
        }

        pub(crate) fn get_or_create_authored_db(
            &self,
            dna_hash: &DnaHash,
        ) -> DatabaseResult<DbWrite<DbKindAuthored>> {
            self.spaces.authored_db(dna_hash)
        }

        pub(crate) fn get_or_create_dht_db(
            &self,
            dna_hash: &DnaHash,
        ) -> DatabaseResult<DbWrite<DbKindDht>> {
            self.spaces.dht_db(dna_hash)
        }

        pub(crate) fn get_or_create_cache_db(
            &self,
            dna_hash: &DnaHash,
        ) -> DatabaseResult<DbWrite<DbKindCache>> {
            self.spaces.cache(dna_hash)
        }

        pub(crate) fn p2p_agents_db(&self, hash: &DnaHash) -> DbWrite<DbKindP2pAgents> {
            self.spaces
                .p2p_agents_db(hash)
                .expect("failed to open p2p_agent_store database")
        }

        pub(crate) fn p2p_batch_sender(
            &self,
            hash: &DnaHash,
        ) -> tokio::sync::mpsc::Sender<P2pBatch> {
            self.spaces
                .p2p_batch_sender(hash)
                .expect("failed to get p2p_batch_sender")
        }

        #[cfg(feature = "test_utils")]
        pub(crate) fn p2p_metrics_db(&self, hash: &DnaHash) -> DbWrite<DbKindP2pMetrics> {
            self.spaces
                .p2p_metrics_db(hash)
                .expect("failed to open p2p_metrics_store database")
        }

        /// Get the post commit sender.
        pub async fn post_commit_permit(
            &self,
        ) -> Result<tokio::sync::mpsc::OwnedPermit<PostCommitArgs>, SendError<()>> {
            self.post_commit.clone().reserve_owned().await
        }

        /// Get the conductor config
        pub fn get_config(&self) -> &ConductorConfig {
            &self.config
        }

        /// Get a TaskManagerClient
        pub fn task_manager(&self) -> TaskManagerClient {
            self.task_manager.clone()
        }
    }
}

/// Private methods, only used within the Conductor, never called from outside.
impl Conductor {
    fn add_admin_port(&self, port: u16) {
        self.admin_websocket_ports.share_mut(|p| p.push(port));
    }

    /// Add fully constructed cells to the cell map in the Conductor
    fn add_and_initialize_cells(&self, cells: Vec<(Cell, InitialQueueTriggers)>) {
        let (new_cells, triggers): (Vec<_>, Vec<_>) = cells.into_iter().unzip();
        self.running_cells.share_mut(|cells| {
            for cell in new_cells {
                let cell_id = cell.id().clone();
                tracing::debug!(?cell_id, "added cell");
                cells.insert(
                    cell_id,
                    CellItem {
                        cell: Arc::new(cell),
                        status: CellStatus::PendingJoin(PendingJoinReason::Initial),
                    },
                );
            }
        });
        for trigger in triggers {
            trigger.initialize_workflows();
        }
    }

    /// Return Cells which are pending network join, and mark them as
    /// currently joining.
    ///
    /// Used to discover which cells need to be joined to the network.
    /// The cells' status are upgraded to `Joining` when this function is called.
    fn mark_pending_cells_as_joining(&self) -> Vec<(CellId, Arc<Cell>)> {
        self.running_cells.share_mut(|cells| {
            cells
                .iter_mut()
                .filter_map(|(id, item)| match item.status {
                    CellStatus::PendingJoin(_) => {
                        item.status = CellStatus::Joining;
                        Some((id.clone(), item.cell.clone()))
                    }
                    _ => None,
                })
                .collect()
        })
    }

    /// Remove all Cells which are not referenced by any Enabled app.
    /// (Cells belonging to Paused apps are not considered "dangling" and will not be removed)
    async fn remove_dangling_cells(&self) -> ConductorResult<()> {
        let state = self.get_state().await?;

        let keepers: HashSet<&CellId> = state
            .enabled_apps()
            .flat_map(|(_, app)| app.all_cells().collect::<HashSet<_>>())
            .collect();

        let all_cells: HashSet<&CellId> = state
            .installed_apps()
            .iter()
            .flat_map(|(_, app)| app.all_cells().collect::<HashSet<_>>())
            .collect();

        // Clean up all cells that will be dropped (leave network, etc.)
        let cells_to_cleanup: Vec<_> = self.running_cells.share_mut(|cells| {
            let to_remove: Vec<_> = cells
                .keys()
                .filter(|id| !keepers.contains(id))
                .cloned()
                .collect();

            // remove all but the keepers
            to_remove
                .iter()
                .filter_map(|cell_id| cells.remove(cell_id))
                .map(|item| item.cell)
                .collect()
        });

        // Stop all long-running tasks for cells about to be dropped
        for cell in cells_to_cleanup.iter() {
            cell.cleanup().await?;
        }

        // Find any DNAs from cleaned up cells which don't have representation in any cells
        // in any app. In other words, find the DNAs which are *only* represented in uninstalled apps.
        let all_dnas: HashSet<_> = all_cells
            .into_iter()
            .map(|cell_id| cell_id.dna_hash())
            .collect();
        let dnas_to_cleanup = cells_to_cleanup
            .iter()
            .map(|cell| cell.id().dna_hash())
            .filter(|dna| !all_dnas.contains(dna));

        // For any unrepresented DNAs, clean up those DNA-specific databases
        for dna_hash in dnas_to_cleanup {
            futures::future::join_all(
                [
                    self.spaces
                        .authored_db(dna_hash)
                        .unwrap()
                        .write_async(|txn| {
                            DatabaseResult::Ok(txn.execute("DELETE FROM Action", ())?)
                        })
                        .boxed(),
                    self.spaces
                        .dht_db(dna_hash)
                        .unwrap()
                        .write_async(|txn| {
                            DatabaseResult::Ok(txn.execute("DELETE FROM Action", ())?)
                        })
                        .boxed(),
                    self.spaces
                        .cache(dna_hash)
                        .unwrap()
                        .write_async(|txn| {
                            DatabaseResult::Ok(txn.execute("DELETE FROM Action", ())?)
                        })
                        .boxed(),
                    // TODO: also delete stale Wasms
                ]
                .into_iter(),
            )
            .await
            .into_iter()
            .collect::<Result<Vec<usize>, _>>()?;
        }

        Ok(())
    }

    /// Attempt to create all necessary Cells which have not already been created
    /// and added to the conductor, namely the cells which are referenced by
    /// Running apps. If there are no cells to create, this function does nothing.
    ///
    /// Accepts an optional app id to only create cells of that app instead of all apps.
    ///
    /// Returns a Result for each attempt so that successful creations can be
    /// handled alongside the failures.
    async fn create_cells_for_running_apps(
        self: Arc<Self>,
        app_id: Option<&InstalledAppId>,
    ) -> ConductorResult<Vec<Result<(Cell, InitialQueueTriggers), (CellId, CellError)>>> {
        // Closure for creating all cells in an app
        let state = self.get_state().await?;

        let app_cells: HashSet<CellId> = match app_id {
            Some(app_id) => {
                let app = state.get_app(app_id)?;
                if app.status().is_running() {
                    app.all_enabled_cells().cloned().collect()
                } else {
                    HashSet::new()
                }
            }
            None =>
            // Collect all CellIds across all apps, deduped
            {
                state
                    .installed_apps()
                    .iter()
                    .filter(|(_, app)| app.status().is_running())
                    .flat_map(|(_id, app)| app.all_enabled_cells().collect::<Vec<&CellId>>())
                    .cloned()
                    .collect()
            }
        };

        // calculate the existing cells so we can filter those out, only creating
        // cells for CellIds that don't have cells
        let on_cells: HashSet<CellId> = self
            .running_cells
            .share_ref(|c| c.keys().cloned().collect());

        let tasks = app_cells.difference(&on_cells).map(|cell_id| {
            let handle = self.clone();
            let chc = handle.chc(self.keystore().clone(), cell_id);
            async move {
                let holochain_p2p_cell =
                    handle.holochain_p2p.to_dna(cell_id.dna_hash().clone(), chc);

                let space = handle
                    .get_or_create_space(cell_id.dna_hash())
                    .map_err(|e| CellError::FailedToCreateDnaSpace(ConductorError::from(e).into()))
                    .map_err(|err| (cell_id.clone(), err))?;

                Cell::create(cell_id.clone(), handle, space, holochain_p2p_cell)
                    .await
                    .map_err(|err| (cell_id.clone(), err))
            }
        });

        // Join on all apps and return a list of
        // apps that had succelly created cells
        // and any apps that encounted errors
        Ok(futures::future::join_all(tasks).await)
    }

    /// Deal with the side effects of an app status state transition
    async fn process_app_status_fx(
        self: Arc<Self>,
        delta: AppStatusFx,
        app_ids: Option<HashSet<InstalledAppId>>,
    ) -> ConductorResult<CellStartupErrors> {
        use AppStatusFx::*;
        let mut last = (delta, vec![]);
        loop {
            tracing::debug!(msg = "Processing app status delta", delta = ?last.0);
            last = match last.0 {
                NoChange => break,
                SpinDown => {
                    // Reconcile cell status so that dangling cells can leave the network and be removed
                    let errors = self.clone().reconcile_cell_status_with_app_status().await?;

                    // TODO: This should probably be emitted over the admin interface
                    if !errors.is_empty() {
                        error!(msg = "Errors when trying to stop app(s)", ?errors);
                    }
                    (NoChange, errors)
                }
                SpinUp | Both => {
                    // Reconcile cell status so that missing/pending cells can become fully joined
                    let errors = self.clone().reconcile_cell_status_with_app_status().await?;

                    // Reconcile app status in case some cells failed to join, so the app can be paused
                    let delta = self
                        .clone()
                        .reconcile_app_status_with_cell_status(app_ids.clone())
                        .await?;

                    // TODO: This should probably be emitted over the admin interface
                    if !errors.is_empty() {
                        error!(msg = "Errors when trying to start app(s)", ?errors);
                    }
                    (delta, errors)
                }
            };
        }

        Ok(last.1)
    }

    /// Entirely remove an app from the database, returning the removed app.
    async fn remove_app_from_db(&self, app_id: &InstalledAppId) -> ConductorResult<InstalledApp> {
        let (_state, app) = self
            .update_state_prime({
                let app_id = app_id.clone();
                move |mut state| {
                    let app = state.remove_app(&app_id)?;
                    Ok((state, app))
                }
            })
            .await?;
        Ok(app)
    }

    /// Associate a new clone cell with an existing app.
    async fn add_clone_cell_to_app(
        &self,
        app_id: InstalledAppId,
        role_name: RoleName,
        dna_modifiers: DnaModifiersOpt,
        name: Option<String>,
    ) -> ConductorResult<ClonedCell> {
        let ribosome_store = &self.ribosome_store;
        // retrieve base cell DNA hash from conductor
        let (_, base_cell_dna_hash) = self
            .update_state_prime({
                let app_id = app_id.clone();
                let role_name = role_name.clone();
                move |mut state| {
                    let app = state.get_app_mut(&app_id)?;
                    let app_role = app.role(&role_name)?;
                    if app_role.is_clone_limit_reached() {
                        return Err(ConductorError::AppError(AppError::CloneLimitExceeded(
                            app_role.clone_limit(),
                            app_role.clone(),
                        )));
                    }
                    let original_dna_hash = app_role.dna_hash().clone();
                    Ok((state, original_dna_hash))
                }
            })
            .await?;
        let original_dna_hash = base_cell_dna_hash.clone();

        // clone cell from base cell DNA
        let clone_dna = ribosome_store.share_ref(|rs| {
            let mut dna_file = rs
                .get_dna_file(&base_cell_dna_hash)
                .ok_or(DnaError::DnaMissing(base_cell_dna_hash))?
                .update_modifiers(dna_modifiers);
            if let Some(name) = name {
                dna_file = dna_file.set_name(name);
            }
            Ok::<_, DnaError>(dna_file)
        })?;
        let name = clone_dna.dna().name.clone();
        let dna_modifiers = clone_dna.dna().modifiers.clone();
        let clone_dna_hash = clone_dna.dna_hash().to_owned();

        // add clone cell to app and instantiate resulting clone cell
        let (_, installed_clone_cell) = self
            .update_state_prime(move |mut state| {
                let state_copy = state.clone();
                let app = state.get_app_mut(&app_id)?;
                let agent_key = app.role(&role_name)?.agent_key().to_owned();
                let clone_cell_id = CellId::new(clone_dna_hash, agent_key);

                // if cell id of new clone cell already exists, reject as duplicate
                if state_copy
                    .installed_apps()
                    .iter()
                    .flat_map(|(_, app)| app.all_cells())
                    .any(|cell_id| *cell_id == clone_cell_id)
                {
                    return Err(ConductorError::AppError(AppError::DuplicateCellId(
                        clone_cell_id,
                    )));
                }

                let clone_id = app.add_clone(&role_name, &clone_cell_id)?;
                let installed_clone_cell = ClonedCell {
                    cell_id: clone_cell_id,
                    clone_id,
                    original_dna_hash,
                    dna_modifiers,
                    name,
                    enabled: true,
                };
                Ok((state, installed_clone_cell))
            })
            .await?;

        // register clone cell dna in ribosome store
        self.register_dna(clone_dna).await?;
        Ok(installed_clone_cell)
    }

    /// Print the current setup in a machine readable way
    fn print_setup(&self) {
        use std::fmt::Write;
        let mut out = String::new();
        self.admin_websocket_ports
            .share_ref(|admin_websocket_ports| {
                for port in admin_websocket_ports {
                    writeln!(&mut out, "###ADMIN_PORT:{}###", port)
                        .expect("Can't write setup to std out");
                }
            });
        println!("\n###HOLOCHAIN_SETUP###\n{}###HOLOCHAIN_SETUP_END###", out);
    }
}

/// Methods only available with feature "test_utils"
#[cfg(any(test, feature = "test_utils"))]
#[allow(missing_docs)]
mod test_utils_impls {
    use super::*;

    impl Conductor {
        pub async fn get_state_from_handle(&self) -> ConductorResult<ConductorState> {
            self.get_state().await
        }

        pub async fn add_test_app_interface<I: Into<AppInterfaceId>>(
            &self,
            id: I,
        ) -> ConductorResult<()> {
            let id = id.into();
            let (signal_tx, _r) = tokio::sync::broadcast::channel(1000);
            self.app_interfaces.share_mut(|app_interfaces| {
                if app_interfaces.contains_key(&id) {
                    return Err(ConductorError::AppInterfaceIdCollision(id));
                }
                let _ = app_interfaces.insert(id, AppInterfaceRuntime::Test { signal_tx });
                Ok(())
            })
        }

        pub fn get_authored_db(
            &self,
            dna_hash: &DnaHash,
        ) -> ConductorApiResult<DbWrite<DbKindAuthored>> {
            Ok(self.get_or_create_authored_db(dna_hash)?)
        }

        pub fn get_dht_db(&self, dna_hash: &DnaHash) -> ConductorApiResult<DbWrite<DbKindDht>> {
            Ok(self.get_or_create_dht_db(dna_hash)?)
        }
        pub fn get_dht_db_cache(
            &self,
            dna_hash: &DnaHash,
        ) -> ConductorApiResult<holochain_types::db_cache::DhtDbQueryCache> {
            Ok(self.get_or_create_space(dna_hash)?.dht_query_cache)
        }

        pub async fn get_cache_db(
            &self,
            cell_id: &CellId,
        ) -> ConductorApiResult<DbWrite<DbKindCache>> {
            let cell = self.cell_by_id(cell_id, false).await?;
            Ok(cell.cache().clone())
        }

        pub fn get_p2p_db(&self, space: &DnaHash) -> DbWrite<DbKindP2pAgents> {
            self.p2p_agents_db(space)
        }

        pub fn get_p2p_metrics_db(&self, space: &DnaHash) -> DbWrite<DbKindP2pMetrics> {
            self.p2p_metrics_db(space)
        }

        pub fn get_spaces(&self) -> Spaces {
            self.spaces.clone()
        }

        pub async fn get_cell_triggers(
            &self,
            cell_id: &CellId,
        ) -> ConductorApiResult<QueueTriggers> {
            let cell = self.cell_by_id(cell_id, false).await?;
            Ok(cell.triggers().clone())
        }
    }
}

/// Perform Genesis on the source chains for each of the specified CellIds.
///
/// If genesis fails for any cell, this entire function fails, and all other
/// partial or complete successes are rolled back.
/// Note this function takes read locks so should not be called from within a read lock.
pub(crate) async fn genesis_cells(
    conductor: ConductorHandle,
    cell_ids_with_proofs: Vec<(CellId, Option<MembraneProof>)>,
) -> ConductorResult<()> {
    let cells_tasks = cell_ids_with_proofs.into_iter().map(|(cell_id, proof)| {
        let conductor = conductor.clone();
        let cell_id_inner = cell_id.clone();
        tokio::spawn(async move {
            let space = conductor
                .get_or_create_space(cell_id_inner.dna_hash())
                .map_err(|e| CellError::FailedToCreateDnaSpace(ConductorError::from(e).into()))?;

            let authored_db = space.authored_db;
            let dht_db = space.dht_db;
            let dht_db_cache = space.dht_query_cache;
            let chc = conductor.chc(conductor.keystore().clone(), &cell_id_inner);
            let ribosome = conductor
                .get_ribosome(cell_id_inner.dna_hash())
                .map_err(Box::new)?;

            Cell::genesis(
                cell_id_inner.clone(),
                conductor,
                authored_db,
                dht_db,
                dht_db_cache,
                ribosome,
                proof,
                chc,
            )
            .await
        })
        .map_err(CellError::from)
        .map(|genesis_result| (cell_id, genesis_result.and_then(|r| r)))
    });
    let (_success, errors): (Vec<CellId>, Vec<(CellId, CellError)>) =
        futures::future::join_all(cells_tasks)
            .await
            .into_iter()
            .partition_map(|(cell_id, r)| match r {
                Ok(()) => either::Either::Left(cell_id),
                Err(err) => either::Either::Right((cell_id, err)),
            });

    // TODO: Reference count the databases successfully created here and clean them up on error.

    // If there were errors, cleanup and return the errors
    if !errors.is_empty() {
        Err(ConductorError::GenesisFailed { errors })
    } else {
        Ok(())
    }
}

/// Dump the integration json state.
pub async fn integration_dump<Db: ReadAccess<DbKindDht>>(
    vault: &Db,
) -> ConductorApiResult<IntegrationStateDump> {
    vault
        .read_async(move |txn| {
            let integrated = txn.query_row(
                "SELECT count(hash) FROM DhtOp WHERE when_integrated IS NOT NULL",
                [],
                |row| row.get(0),
            )?;
            let integration_limbo = txn.query_row(
                "SELECT count(hash) FROM DhtOp WHERE when_integrated IS NULL AND validation_stage = 3",
                [],
                |row| row.get(0),
            )?;
            let validation_limbo = txn.query_row(
                "
                SELECT count(hash) FROM DhtOp
                WHERE when_integrated IS NULL
                AND
                (validation_stage IS NULL OR validation_stage < 3)
                ",
                [],
                |row| row.get(0),
            )?;
            ConductorApiResult::Ok(IntegrationStateDump {
                validation_limbo,
                integration_limbo,
                integrated,
            })
        })
        .await
}

/// Dump the full integration json state.
/// Careful! This will return a lot of data.
pub async fn full_integration_dump(
    vault: &DbRead<DbKindDht>,
    dht_ops_cursor: Option<u64>,
) -> ConductorApiResult<FullIntegrationStateDump> {
    vault
        .read_async(move |txn| {
            let integrated =
                query_dht_ops_from_statement(&txn, state_dump::DHT_OPS_INTEGRATED, dht_ops_cursor)?;

            let validation_limbo = query_dht_ops_from_statement(
                &txn,
                state_dump::DHT_OPS_IN_VALIDATION_LIMBO,
                dht_ops_cursor,
            )?;

            let integration_limbo = query_dht_ops_from_statement(
                &txn,
                state_dump::DHT_OPS_IN_INTEGRATION_LIMBO,
                dht_ops_cursor,
            )?;

            let dht_ops_cursor = txn
                .query_row(state_dump::DHT_OPS_ROW_ID, [], |row| row.get(0))
                .unwrap_or(0);

            ConductorApiResult::Ok(FullIntegrationStateDump {
                validation_limbo,
                integration_limbo,
                integrated,
                dht_ops_cursor,
            })
        })
        .await
}

fn query_dht_ops_from_statement(
    txn: &Transaction,
    stmt_str: &str,
    dht_ops_cursor: Option<u64>,
) -> ConductorApiResult<Vec<DhtOp>> {
    let final_stmt_str = match dht_ops_cursor {
        Some(cursor) => format!("{} AND rowid > {}", stmt_str, cursor),
        None => stmt_str.into(),
    };

    let mut stmt = txn.prepare(final_stmt_str.as_str())?;

    let r: Vec<DhtOp> = stmt
        .query_and_then([], |row| {
            let action = from_blob::<SignedAction>(row.get("action_blob")?)?;
            let op_type: DhtOpType = row.get("dht_type")?;
            let entry = match action.0.entry_type().map(|et| et.visibility()) {
                Some(EntryVisibility::Public) => {
                    let entry: Option<Vec<u8>> = row.get("entry_blob")?;
                    match entry {
                        Some(entry) => Some(from_blob::<Entry>(entry)?),
                        None => None,
                    }
                }
                _ => None,
            };
            Ok(DhtOp::from_type(op_type, action, entry)?)
        })?
        .collect::<StateQueryResult<Vec<_>>>()?;
    Ok(r)
}

// #[instrument(skip(p2p_evt, handle))]
async fn p2p_event_task(
    p2p_evt: holochain_p2p::event::HolochainP2pEventReceiver,
    handle: ConductorHandle,
) {
    /// The number of events we allow to run in parallel before
    /// starting to await on the join handles.
    const NUM_PARALLEL_EVTS: usize = 512;
    let num_tasks = Arc::new(std::sync::atomic::AtomicUsize::new(0));
    let max_time = Arc::new(std::sync::atomic::AtomicU64::new(0));
    let duration_metric = create_p2p_event_duration_metric();
    p2p_evt
        .for_each_concurrent(NUM_PARALLEL_EVTS, |evt| {
            let handle = handle.clone();
            let num_tasks = num_tasks.clone();
            let max_time = max_time.clone();
            let duration_metric = duration_metric.clone();
            async move {
                // Track whether the concurrency limit has been reached and keep the start time for reporting if so.
                let start = Instant::now();
                let current_num_tasks = num_tasks.fetch_add(1, std::sync::atomic::Ordering::Relaxed) + 1;

                let evt_dna_hash = evt.dna_hash().clone();

                // This loop is critical, ensure that nothing in the dispatch kills it by blocking permanently
                match tokio::time::timeout(std::time::Duration::from_secs(30), handle.dispatch_holochain_p2p_event(evt)).await {
                    Ok(Ok(())) => {}
                    Ok(Err(e)) => {
                        tracing::error!(
                                message = "error dispatching network event",
                                error = ?e,
                            );
                    }
                    Err(_) => {
                        tracing::error!("timeout while dispatching network event");
                    }
                }

                if current_num_tasks >= NUM_PARALLEL_EVTS {
                    let el = start.elapsed();
                    let us = el.as_micros() as u64;
                    let max_us = max_time
                        .fetch_max(us, std::sync::atomic::Ordering::Relaxed)
                        .max(us);

<<<<<<< HEAD
                        let s = tracing::warn_span!("holochain_perf", this_event_time = ?el, max_event_micros = %max_us);
                        s.in_scope(|| tracing::warn!("dispatch_holochain_p2p_event is saturated"))
                    }
                    None => max_time.store(0, std::sync::atomic::Ordering::Relaxed),
=======
                    let s = tracing::info_span!("holochain_perf", this_event_time = ?el, max_event_micros = %max_us);
                    s.in_scope(|| tracing::info!("dispatch_holochain_p2p_event is saturated"))
                } else {
                    max_time.store(0, std::sync::atomic::Ordering::Relaxed);
>>>>>>> 135d9560
                }

                duration_metric.record(start.elapsed().as_secs_f64(), &[
                    opentelemetry_api::KeyValue::new("dna_hash", format!("{:?}", evt_dna_hash)),
                ]);

                num_tasks.fetch_sub(1, std::sync::atomic::Ordering::Relaxed);
            }
                .in_current_span()
        })
        .await;

    tracing::warn!("p2p_event_task has ended");
}

#[cfg(test)]
pub mod tests;<|MERGE_RESOLUTION|>--- conflicted
+++ resolved
@@ -3108,17 +3108,10 @@
                         .fetch_max(us, std::sync::atomic::Ordering::Relaxed)
                         .max(us);
 
-<<<<<<< HEAD
-                        let s = tracing::warn_span!("holochain_perf", this_event_time = ?el, max_event_micros = %max_us);
-                        s.in_scope(|| tracing::warn!("dispatch_holochain_p2p_event is saturated"))
-                    }
-                    None => max_time.store(0, std::sync::atomic::Ordering::Relaxed),
-=======
                     let s = tracing::info_span!("holochain_perf", this_event_time = ?el, max_event_micros = %max_us);
                     s.in_scope(|| tracing::info!("dispatch_holochain_p2p_event is saturated"))
                 } else {
                     max_time.store(0, std::sync::atomic::Ordering::Relaxed);
->>>>>>> 135d9560
                 }
 
                 duration_metric.record(start.elapsed().as_secs_f64(), &[
