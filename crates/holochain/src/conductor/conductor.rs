#![deny(missing_docs)]
#![allow(deprecated)]

//! A Conductor is a dynamically changing group of [Cell]s.
//!
//! A Conductor can be managed:
//! - externally, via an [`AppInterfaceApi`](super::api::AppInterfaceApi)
//! - from within a [`Cell`](super::Cell), via [`CellConductorApi`](super::api::CellConductorApi)
//!
//! In normal use cases, a single Holochain user runs a single Conductor in a single process.
//! However, there's no reason we can't have multiple Conductors in a single process, simulating multiple
//! users in a testing environment.
//!
//! ```rust, no_run
//! async fn async_main () {
//! use holochain_state::test_utils::test_db_dir;
//! use holochain::conductor::{Conductor, ConductorBuilder};
//! let env_dir = test_db_dir();
//! let conductor: Conductor = ConductorBuilder::new()
//!    .test(env_dir.path(), &[])
//!    .await
//!    .unwrap();
//!
//! // conductors are cloneable
//! let conductor2 = conductor.clone();
//!
//! assert_eq!(conductor.list_dnas(), vec![]);
//! conductor.shutdown();
//!
//! # }
//! ```
//!

pub use self::share::RwShare;
use super::api::error::ConductorApiError;
use super::api::RealAppInterfaceApi;
use super::api::ZomeCall;
use super::cell::error::CellResult;
use super::config::AdminInterfaceConfig;
use super::config::InterfaceDriver;
use super::entry_def_store::get_entry_defs;
use super::error::ConductorError;
use super::interface::error::InterfaceResult;
use super::interface::websocket::spawn_admin_interface_tasks;
use super::interface::websocket::spawn_app_interface_task;
use super::interface::websocket::spawn_websocket_listener;
use super::interface::websocket::SIGNAL_BUFFER_SIZE;
use super::interface::AppInterfaceRuntime;
use super::interface::SignalBroadcaster;
use super::manager::TaskManagerResult;
use super::p2p_agent_store;
use super::p2p_agent_store::P2pBatch;
use super::p2p_agent_store::*;
use super::ribosome_store::RibosomeStore;
use super::space::Space;
use super::space::Spaces;
use super::state::AppInterfaceConfig;
use super::state::AppInterfaceId;
use super::state::ConductorState;
use super::CellError;
use super::{api::RealAdminInterfaceApi, manager::TaskManagerClient};
use crate::conductor::cell::Cell;
use crate::conductor::config::ConductorConfig;
use crate::conductor::error::ConductorResult;
use crate::conductor::metrics::create_p2p_event_duration_metric;
use crate::conductor::p2p_agent_store::get_single_agent_info;
use crate::conductor::p2p_agent_store::list_all_agent_info;
use crate::conductor::p2p_agent_store::query_peer_density;
use crate::core::queue_consumer::InitialQueueTriggers;
use crate::core::queue_consumer::QueueConsumerMap;
use crate::core::ribosome::guest_callback::post_commit::PostCommitArgs;
use crate::core::ribosome::guest_callback::post_commit::POST_COMMIT_CHANNEL_BOUND;
use crate::core::ribosome::guest_callback::post_commit::POST_COMMIT_CONCURRENT_LIMIT;
use crate::core::ribosome::RibosomeT;
use crate::core::workflow::ZomeCallResult;
use crate::{
    conductor::api::error::ConductorApiResult, core::ribosome::real_ribosome::RealRibosome,
};
pub use builder::*;
use futures::future;
use futures::future::FutureExt;
use futures::future::TryFutureExt;
use futures::stream::StreamExt;
use holo_hash::DnaHash;
use holochain_conductor_api::conductor::KeystoreConfig;
use holochain_conductor_api::AppInfo;
use holochain_conductor_api::AppStatusFilter;
use holochain_conductor_api::FullIntegrationStateDump;
use holochain_conductor_api::FullStateDump;
use holochain_conductor_api::IntegrationStateDump;
use holochain_conductor_api::JsonDump;
use holochain_keystore::lair_keystore::spawn_lair_keystore;
use holochain_keystore::lair_keystore::spawn_lair_keystore_in_proc;
use holochain_keystore::MetaLairClient;
use holochain_p2p::actor::HolochainP2pRefToDna;
use holochain_p2p::event::HolochainP2pEvent;
use holochain_p2p::DnaHashExt;
use holochain_p2p::HolochainP2pDnaT;
use holochain_sqlite::sql::sql_cell::state_dump;
use holochain_state::host_fn_workspace::SourceChainWorkspace;
use holochain_state::nonce::witness_nonce;
use holochain_state::nonce::WitnessNonceResult;
use holochain_state::prelude::*;
use holochain_state::source_chain;
use holochain_wasmer_host::module::ModuleCache;
use holochain_zome_types::prelude::ClonedCell;
use itertools::Itertools;
use kitsune_p2p::agent_store::AgentInfoSigned;
use parking_lot::RwLock;
use rusqlite::Transaction;
use std::collections::{HashMap, HashSet};
use std::path::PathBuf;
use std::sync::atomic::AtomicBool;
use std::sync::Arc;
use std::time::Instant;
use tokio::sync::mpsc::error::SendError;
use tokio::task::JoinHandle;
use tracing::*;

#[cfg(any(test, feature = "test_utils"))]
use crate::core::queue_consumer::QueueTriggers;

pub use holochain_types::share;

mod builder;

mod chc;

pub use holochain_conductor_services::*;

mod graft_records_onto_source_chain;

/// How long we should attempt to achieve a "network join" when first activating a cell,
/// before moving on and letting the network health activity go on in the background.
///
/// This gives us a chance to start an app in an "online" state, increasing the probability
/// of an app having full network access as soon as its UI begins making requests.
pub const JOIN_NETWORK_WAITING_PERIOD: std::time::Duration = std::time::Duration::from_secs(5);

/// A list of Cells which failed to start, and why
pub type CellStartupErrors = Vec<(CellId, CellError)>;

/// Cloneable reference to a Conductor
pub type ConductorHandle = Arc<Conductor>;

/// Legacy CellStatus which is no longer used. This can be removed
/// and is only here to avoid breaking deserialization specs.
#[derive(Debug, Clone, PartialEq, Eq, Serialize, Deserialize)]
#[deprecated = "Only here for deserialization, should be removed altogether when all clients are updated"]
pub enum CellStatus {
    /// Kitsune knows about this Cell and it is considered fully "online"
    Joined,

    /// The Cell is on its way to being fully joined. It is a valid Cell from
    /// the perspective of the conductor, and can handle HolochainP2pEvents,
    /// but it is considered not to be fully running from the perspective of
    /// app status, i.e. if any app has a required Cell with this status,
    /// the app is considered to be in the Paused state.
    PendingJoin(PendingJoinReason),

    /// The Cell is currently in the process of trying to join the network.
    Joining,
}

/// The reason why a cell is waiting to join the network.
#[derive(Debug, Clone, PartialEq, Eq, Serialize, Deserialize)]
pub enum PendingJoinReason {
    /// The initial state, no attempt has been made to join the network yet.
    Initial,

    /// The join failed with an error that is safe to retry, such as not
    /// being connected to the internet.
    Retry(String),

    /// The network join failed and will not be retried. This will impact
    /// the status of the associated
    /// app and require manual intervention from the user.
    Failed(String),

    /// The join attempt has timed out.
    TimedOut,
}

/// A [`Cell`] tracked by a Conductor, along with its [`CellStatus`]
#[derive(Debug, Clone)]
#[allow(deprecated)]
#[allow(unused)]
struct CellItem {
    cell: Arc<Cell>,
    status: CellStatus,
}

#[allow(dead_code)]
pub(crate) type StopBroadcaster = task_motel::StopBroadcaster;
pub(crate) type StopReceiver = task_motel::StopListener;

/// A Conductor is a group of [Cell]s
pub struct Conductor {
    /// The collection of available, running cells associated with this Conductor
    running_cells: RwShare<HashMap<CellId, CellItem>>,

    /// The config used to create this Conductor
    pub config: Arc<ConductorConfig>,

    /// The map of dna hash spaces.
    pub(crate) spaces: Spaces,

    /// Set to true when `conductor.shutdown()` has been called, so that other
    /// tasks can check on the shutdown status
    shutting_down: Arc<AtomicBool>,

    /// The admin websocket ports this conductor has open.
    /// This exists so that we can run tests and bind to port 0, and find out
    /// the dynamically allocated port later.
    admin_websocket_ports: RwShare<Vec<u16>>,

    /// Collection app interface data, keyed by id
    app_interfaces: RwShare<HashMap<AppInterfaceId, AppInterfaceRuntime>>,

    /// The interface to the task manager
    task_manager: TaskManagerClient,

    /// The JoinHandle for the long-running task which processes the outcomes of ended tasks,
    /// taking actions like disabling cells or shutting down the conductor on errors.
    /// It terminates only when the TaskManager and all of its tasks have ended and dropped.
    pub(crate) outcomes_task: RwShare<Option<JoinHandle<TaskManagerResult>>>,

    /// Placeholder for what will be the real DNA/Wasm cache
    ribosome_store: RwShare<RibosomeStore>,

    /// Access to private keys for signing and encryption.
    keystore: MetaLairClient,

    /// Handle to the network actor.
    holochain_p2p: holochain_p2p::HolochainP2pRef,

    post_commit: tokio::sync::mpsc::Sender<PostCommitArgs>,

    scheduler: Arc<parking_lot::Mutex<Option<tokio::task::JoinHandle<()>>>>,

    pub(crate) running_services: RwShare<ConductorServices>,

    /// File system and in-memory cache for wasmer modules.
    // Used in ribosomes but kept here as a single instance.
    pub(crate) wasmer_module_cache: Arc<RwLock<ModuleCache>>,
}

impl Conductor {
    /// Create a conductor builder.
    pub fn builder() -> ConductorBuilder {
        ConductorBuilder::new()
    }
}

/// Methods related to conductor startup/shutdown
mod startup_shutdown_impls {
    use std::ops::Deref;

    use crate::conductor::manager::{spawn_task_outcome_handler, OutcomeReceiver, OutcomeSender};

    use super::*;

    //-----------------------------------------------------------------------------
    /// Methods used by the [ConductorHandle]
    //-----------------------------------------------------------------------------
    impl Conductor {
        #[allow(clippy::too_many_arguments)]
        pub(crate) fn new(
            config: Arc<ConductorConfig>,
            ribosome_store: RwShare<RibosomeStore>,
            keystore: MetaLairClient,
            holochain_p2p: holochain_p2p::HolochainP2pRef,
            spaces: Spaces,
            post_commit: tokio::sync::mpsc::Sender<PostCommitArgs>,
            outcome_sender: OutcomeSender,
        ) -> Self {
            let tracing_scope = config.tracing_scope().unwrap_or_default();
            let maybe_data_root_path = config
                .data_root_path
                .clone()
                .map(|path| PathBuf::from(path.deref()));

            Self {
                spaces,
                running_cells: RwShare::new(HashMap::new()),
                config,
                shutting_down: Arc::new(AtomicBool::new(false)),
                app_interfaces: RwShare::new(HashMap::new()),
                task_manager: TaskManagerClient::new(outcome_sender, tracing_scope),
                // Must be initialized later, since it requires an Arc<Conductor>
                outcomes_task: RwShare::new(None),
                admin_websocket_ports: RwShare::new(Vec::new()),
                scheduler: Arc::new(parking_lot::Mutex::new(None)),
                ribosome_store,
                keystore,
                holochain_p2p,
                post_commit,
                running_services: RwShare::new(ConductorServices::default()),
                wasmer_module_cache: Arc::new(RwLock::new(ModuleCache::new(maybe_data_root_path))),
            }
        }

        /// A gate to put at the top of public functions to ensure that work is not
        /// attempted after a shutdown has been issued
        pub fn check_running(&self) -> ConductorResult<()> {
            if self
                .shutting_down
                .load(std::sync::atomic::Ordering::Relaxed)
            {
                Err(ConductorError::ShuttingDown)
            } else {
                Ok(())
            }
        }

        /// Take ownership of the TaskManagerClient as well as the task which completes
        /// when all managed tasks have completed
        pub fn detach_task_management(&self) -> Option<JoinHandle<TaskManagerResult>> {
            self.outcomes_task.share_mut(|tm| tm.take())
        }

        /// Broadcasts the shutdown signal to all managed tasks
        /// and returns a future to await for shutdown to complete.
        pub fn shutdown(&self) -> JoinHandle<TaskManagerResult> {
            self.shutting_down
                .store(true, std::sync::atomic::Ordering::Relaxed);

            use ghost_actor::GhostControlSender;
            let ghost_shutdown = self.holochain_p2p.ghost_actor_shutdown_immediate();
            let mut tm = self.task_manager();
            let task = self.detach_task_management().expect("Attempting to shut down after already detaching task management or previous shutdown");
            tokio::task::spawn(async move {
                tracing::info!("Sending shutdown signal to all managed tasks.");
                let (_, _, r) = futures::join!(ghost_shutdown, tm.shutdown().boxed(), task,);
                r?
            })
        }

        pub(crate) async fn initialize_conductor(
            self: Arc<Self>,
            outcome_rx: OutcomeReceiver,
            admin_configs: Vec<AdminInterfaceConfig>,
        ) -> ConductorResult<CellStartupErrors> {
            self.load_dnas().await?;

            info!("Conductor startup: DNAs loaded.");

            // Start the task manager
            self.outcomes_task.share_mut(|lock| {
                if lock.is_some() {
                    panic!("Cannot start task manager twice");
                }
                let task = spawn_task_outcome_handler(self.clone(), outcome_rx);
                *lock = Some(task);
            });

            self.clone().initialize_services().await?;
            self.clone().add_admin_interfaces(admin_configs).await?;

            info!("Conductor startup: admin interface(s) added.");

            self.clone().startup_app_interfaces().await?;

            info!("Conductor startup: app interfaces started.");

            // We don't care what fx are returned here, since all cells need to
            // be spun up
            let _ = self.start_paused_apps().await?;
            let res = self.process_app_status_fx(AppStatusFx::SpinUp, None).await;

            info!("Conductor startup: apps started.");

            res
        }
    }
}

/// Methods related to conductor interfaces
mod interface_impls {
    use super::*;

    impl Conductor {
        /// Spawn all admin interface tasks, register them with the TaskManager,
        /// and modify the conductor accordingly, based on the config passed in
        pub(crate) async fn add_admin_interfaces(
            self: Arc<Self>,
            configs: Vec<AdminInterfaceConfig>,
        ) -> ConductorResult<()> {
            let admin_api = RealAdminInterfaceApi::new(self.clone());
            let tm = self.task_manager();

            // Closure to process each admin config item
            let spawn_from_config = |AdminInterfaceConfig { driver, .. }| {
                let admin_api = admin_api.clone();
                let tm = tm.clone();
                async move {
                    match driver {
                        InterfaceDriver::Websocket { port } => {
                            let (listener_handle, listener) =
                                spawn_websocket_listener(port).await?;
                            let port = listener_handle.local_addr().port().unwrap_or(port);
                            spawn_admin_interface_tasks(
                                tm.clone(),
                                listener_handle,
                                listener,
                                admin_api.clone(),
                                port,
                            );

                            InterfaceResult::Ok(port)
                        }
                    }
                }
            };

            // spawn interface tasks, collect their JoinHandles,
            // panic on errors.
            let ports: Result<Vec<_>, _> =
                future::join_all(configs.into_iter().map(spawn_from_config))
                    .await
                    .into_iter()
                    .collect();
            // Exit if the admin interfaces fail to be created
            let ports = ports.map_err(Box::new)?;

            for p in ports {
                self.add_admin_port(p);
            }
            Ok(())
        }

        /// Spawn a new app interface task, register it with the TaskManager,
        /// and modify the conductor accordingly, based on the config passed in
        /// which is just a networking port number (or 0 to auto-select one).
        /// Returns the given or auto-chosen port number if giving an Ok Result
        pub async fn add_app_interface(
            self: Arc<Self>,
            port: either::Either<u16, AppInterfaceId>,
        ) -> ConductorResult<u16> {
            let interface_id = match port {
                either::Either::Left(port) => AppInterfaceId::new(port),
                either::Either::Right(id) => id,
            };
            let port = interface_id.port();
            tracing::debug!("Attaching interface {}", port);
            let app_api = RealAppInterfaceApi::new(self.clone());
            // This receiver is thrown away because we can produce infinite new
            // receivers from the Sender
            let (signal_tx, _r) = tokio::sync::broadcast::channel(SIGNAL_BUFFER_SIZE);

            let tm = self.task_manager();

            // TODO: RELIABILITY: Handle this task by restarting it if it fails and log the error
            let port = spawn_app_interface_task(tm.clone(), port, app_api, signal_tx.clone())
                .await
                .map_err(Box::new)?;
            let interface = AppInterfaceRuntime::Websocket { signal_tx };

            self.app_interfaces.share_mut(|app_interfaces| {
                if app_interfaces.contains_key(&interface_id) {
                    return Err(ConductorError::AppInterfaceIdCollision(
                        interface_id.clone(),
                    ));
                }

                app_interfaces.insert(interface_id.clone(), interface);
                Ok(())
            })?;
            let config = AppInterfaceConfig::websocket(port);

            self.update_state(|mut state| {
                state.app_interfaces.insert(interface_id, config);
                Ok(state)
            })
            .await?;
            tracing::debug!("App interface added at port: {}", port);
            Ok(port)
        }

        /// Returns a port which is guaranteed to have a websocket listener with an Admin interface
        /// on it. Useful for specifying port 0 and letting the OS choose a free port.
        pub fn get_arbitrary_admin_websocket_port(&self) -> Option<u16> {
            self.admin_websocket_ports.share_ref(|p| p.first().copied())
        }

        /// Give a list of networking ports taken up as running app interface tasks
        pub async fn list_app_interfaces(&self) -> ConductorResult<Vec<u16>> {
            Ok(self
                .get_state()
                .await?
                .app_interfaces
                .values()
                .map(|config| config.driver.port())
                .collect())
        }

        /// Start all app interfaces currently in state.
        /// This should only be run at conductor initialization.
        #[allow(irrefutable_let_patterns)]
        pub(crate) async fn startup_app_interfaces(self: Arc<Self>) -> ConductorResult<()> {
            for id in self.get_state().await?.app_interfaces.keys().cloned() {
                tracing::debug!("Starting up app interface: {:?}", id);
                let _ = self.clone().add_app_interface(either::Right(id)).await?;
            }
            Ok(())
        }
    }
}

/// DNA-related methods
mod dna_impls {
    use super::*;

    impl Conductor {
        /// Get the list of hashes of installed Dnas in this Conductor
        pub fn list_dnas(&self) -> Vec<DnaHash> {
            self.ribosome_store().share_ref(|ds| ds.list())
        }

        /// Get a [`DnaDef`](holochain_types::prelude::DnaDef) from the [`RibosomeStore`](crate::conductor::ribosome_store::RibosomeStore)
        pub fn get_dna_def(&self, hash: &DnaHash) -> Option<DnaDef> {
            self.ribosome_store().share_ref(|ds| ds.get_dna_def(hash))
        }

        /// Get a [`DnaFile`](holochain_types::dna::DnaFile) from the [`RibosomeStore`](crate::conductor::ribosome_store::RibosomeStore)
        pub fn get_dna_file(&self, hash: &DnaHash) -> Option<DnaFile> {
            self.ribosome_store().share_ref(|ds| ds.get_dna_file(hash))
        }

        /// Get an [`EntryDef`](holochain_zome_types::EntryDef) from the [`EntryDefBufferKey`](holochain_types::dna::EntryDefBufferKey)
        pub fn get_entry_def(&self, key: &EntryDefBufferKey) -> Option<EntryDef> {
            self.ribosome_store().share_ref(|ds| ds.get_entry_def(key))
        }

        /// Create a hash map of all existing DNA definitions, mapped to cell
        /// ids.
        pub fn get_dna_definitions(
            &self,
            app: &InstalledApp,
        ) -> ConductorResult<HashMap<CellId, DnaDefHashed>> {
            let mut dna_defs = HashMap::new();
            for cell_id in app.all_cells() {
                let ribosome = self.get_ribosome(cell_id.dna_hash())?;
                let dna_def = ribosome.dna_def();
                dna_defs.insert(cell_id.to_owned(), dna_def.to_owned());
            }
            Ok(dna_defs)
        }

        pub(crate) async fn register_dna_wasm(
            &self,
            ribosome: RealRibosome,
        ) -> ConductorResult<Vec<(EntryDefBufferKey, EntryDef)>> {
            let is_full_wasm_dna = ribosome
                .dna_def()
                .all_zomes()
                .all(|(_, zome_def)| matches!(zome_def, ZomeDef::Wasm(_)));

            // Only install wasm if the DNA is composed purely of WasmZomes (no InlineZomes)
            if is_full_wasm_dna {
                Ok(self.put_wasm(ribosome).await?)
            } else {
                Ok(Vec::with_capacity(0))
            }
        }

        pub(crate) fn register_dna_entry_defs(
            &self,
            entry_defs: Vec<(EntryDefBufferKey, EntryDef)>,
        ) {
            self.ribosome_store
                .share_mut(|d| d.add_entry_defs(entry_defs));
        }

        pub(crate) fn add_ribosome_to_store(&self, ribosome: RealRibosome) {
            self.ribosome_store.share_mut(|d| d.add_ribosome(ribosome));
        }

        pub(crate) async fn load_wasms_into_dna_files(
            &self,
        ) -> ConductorResult<(
            impl IntoIterator<Item = (DnaHash, RealRibosome)>,
            impl IntoIterator<Item = (EntryDefBufferKey, EntryDef)>,
        )> {
            let db = &self.spaces.wasm_db;

            // Load out all dna defs
            let (wasms, defs) = db
                .read_async(move |txn| {
                    // Get all the dna defs.
                    let dna_defs: Vec<_> = holochain_state::dna_def::get_all(&txn)?
                        .into_iter()
                        .collect();

                    // Gather all the unique wasms.
                    let unique_wasms = dna_defs
                        .iter()
                        .flat_map(|dna_def| {
                            dna_def
                                .all_zomes()
                                .map(|(zome_name, zome)| Ok(zome.wasm_hash(zome_name)?))
                        })
                        .collect::<ConductorResult<HashSet<_>>>()?;

                    // Get the code for each unique wasm.
                    let wasms = unique_wasms
                        .into_iter()
                        .map(|wasm_hash| {
                            holochain_state::wasm::get(&txn, &wasm_hash)?
                                .map(|hashed| hashed.into_content())
                                .ok_or(ConductorError::WasmMissing)
                                .map(|wasm| (wasm_hash, wasm))
                        })
                        .collect::<ConductorResult<HashMap<_, _>>>()?;
                    let wasms = holochain_state::dna_def::get_all(&txn)?
                        .into_iter()
                        .map(|dna_def| {
                            // Load all wasms for each dna_def from the wasm db into memory
                            let wasms = dna_def.all_zomes().filter_map(|(zome_name, zome)| {
                                let wasm_hash = zome.wasm_hash(zome_name).ok()?;
                                // Note this is a cheap arc clone.
                                wasms.get(&wasm_hash).cloned()
                            });
                            let wasms = wasms.collect::<Vec<_>>();
                            (dna_def, wasms)
                        })
                        // This needs to happen due to the environment not being Send
                        .collect::<Vec<_>>();
                    let defs = holochain_state::entry_def::get_all(&txn)?;
                    ConductorResult::Ok((wasms, defs))
                })
                .await?;
            // try to join all the tasks and return the list of dna files
            let wasms = wasms.into_iter().map(|(dna_def, wasms)| async move {
                let dna_file = DnaFile::new(dna_def.into_content(), wasms).await;
                let ribosome = RealRibosome::new(dna_file, self.wasmer_module_cache.clone())?;
                ConductorResult::Ok((ribosome.dna_hash().clone(), ribosome))
            });
            let dnas = futures::future::try_join_all(wasms).await?;
            Ok((dnas, defs))
        }

        /// Get the root environment directory.
        pub fn root_db_dir(&self) -> &PathBuf {
            &self.spaces.db_dir
        }

        /// Get the keystore.
        pub fn keystore(&self) -> &MetaLairClient {
            &self.keystore
        }

        /// Get a reference to the conductor's HolochainP2p.
        pub fn holochain_p2p(&self) -> &holochain_p2p::HolochainP2pRef {
            &self.holochain_p2p
        }

        /// Remove cells from the cell map in the Conductor
        pub(crate) async fn remove_cells(&self, cell_ids: &[CellId]) {
            let to_cleanup: Vec<_> = self.running_cells.share_mut(|cells| {
                cell_ids
                    .iter()
                    .filter_map(|cell_id| cells.remove(cell_id).map(|c| (cell_id, c)))
                    .collect()
            });
            for (cell_id, item) in to_cleanup {
                if let Err(err) = item.cell.cleanup().await {
                    tracing::error!("Error cleaning up Cell: {:?}\nCellId: {}", err, cell_id);
                }
            }
        }

        /// Restart every paused app
        pub(crate) async fn start_paused_apps(&self) -> ConductorResult<AppStatusFx> {
            let (_, delta) = self
                .update_state_prime(|mut state| {
                    let ids = state
                        .paused_apps_and_services()
                        .map(first)
                        .cloned()
                        .collect::<Vec<_>>();
                    if !ids.is_empty() {
                        tracing::info!("Restarting {} paused apps: {:#?}", ids.len(), ids);
                    }
                    let deltas: Vec<AppStatusFx> = ids
                        .into_iter()
                        .map(|id| {
                            state
                                .transition_app_status(&id, AppStatusTransition::Start)
                                .map(second)
                        })
                        .collect::<Result<Vec<_>, _>>()?;
                    let delta = deltas
                        .into_iter()
                        .fold(AppStatusFx::default(), AppStatusFx::combine);
                    Ok((state, delta))
                })
                .await?;
            Ok(delta)
        }

        pub(crate) async fn put_wasm(
            &self,
            ribosome: RealRibosome,
        ) -> ConductorResult<Vec<(EntryDefBufferKey, EntryDef)>> {
            let dna_def = ribosome.dna_def().clone();
            let code = ribosome.dna_file().code().clone().into_values();
            let zome_defs = get_entry_defs(ribosome).await?;
            self.put_wasm_code(dna_def, code, zome_defs).await
        }

        pub(crate) async fn put_wasm_code(
            &self,
            dna: DnaDefHashed,
            code: impl Iterator<Item = wasm::DnaWasm>,
            zome_defs: Vec<(EntryDefBufferKey, EntryDef)>,
        ) -> ConductorResult<Vec<(EntryDefBufferKey, EntryDef)>> {
            // TODO: PERF: This loop might be slow
            let wasms = futures::future::join_all(code.map(DnaWasmHashed::from_content)).await;

            self.spaces
                .wasm_db
                .write_async({
                    let zome_defs = zome_defs.clone();
                    move |txn| {
                        for dna_wasm in wasms {
                            if !holochain_state::wasm::contains(txn, dna_wasm.as_hash())? {
                                holochain_state::wasm::put(txn, dna_wasm)?;
                            }
                        }

                        for (key, entry_def) in zome_defs.clone() {
                            holochain_state::entry_def::put(txn, key, &entry_def)?;
                        }

                        if !holochain_state::dna_def::contains(txn, dna.as_hash())? {
                            holochain_state::dna_def::put(txn, dna.into_content())?;
                        }
                        StateMutationResult::Ok(())
                    }
                })
                .await?;

            Ok(zome_defs)
        }

        pub(crate) async fn load_dnas(&self) -> ConductorResult<()> {
            let (ribosomes, entry_defs) = self.load_wasms_into_dna_files().await?;
            self.ribosome_store().share_mut(|ds| {
                ds.add_ribosomes(ribosomes);
                ds.add_entry_defs(entry_defs);
            });
            Ok(())
        }

        /// Install a [`DnaFile`](holochain_types::dna::DnaFile) in this Conductor
        pub async fn register_dna(&self, dna: DnaFile) -> ConductorResult<()> {
            if self.get_ribosome(dna.dna_hash()).is_ok() {
                // ribosome for dna is already registered in store
                return Ok(());
            }
            let ribosome = RealRibosome::new(dna, self.wasmer_module_cache.clone())?;
            let entry_defs = self.register_dna_wasm(ribosome.clone()).await?;
            self.register_dna_entry_defs(entry_defs);
            self.add_ribosome_to_store(ribosome);
            Ok(())
        }
    }
}

/// Network-related methods
mod network_impls {
    use holochain_conductor_api::{DnaStorageInfo, NetworkInfo, StorageBlob, StorageInfo};
    use holochain_p2p::HolochainP2pSender;
    use holochain_sqlite::stats::{get_size_on_disk, get_used_size};
    use holochain_zome_types::block::Block;
    use holochain_zome_types::block::BlockTargetId;
    use kitsune_p2p::KitsuneAgent;
    use kitsune_p2p::KitsuneBinType;
    use rusqlite::params;
    use std::time::Duration;

    use crate::conductor::api::error::{
        zome_call_response_to_conductor_api_result, ConductorApiError,
    };

    use super::*;

    impl Conductor {
        /// Get signed agent info from the conductor
        pub async fn get_agent_infos(
            &self,
            cell_id: Option<CellId>,
        ) -> ConductorApiResult<Vec<AgentInfoSigned>> {
            match cell_id {
                Some(c) => {
                    let (d, a) = c.into_dna_and_agent();
                    let db = self.p2p_agents_db(&d);
                    Ok(get_single_agent_info(db.into(), d, a)
                        .await?
                        .map(|a| vec![a])
                        .unwrap_or_default())
                }
                None => {
                    let mut out = Vec::new();
                    // collecting so the mutex lock can close
                    let envs = self.spaces.get_from_spaces(|s| s.p2p_agents_db.clone());
                    for db in envs {
                        out.append(&mut all_agent_infos(db.into()).await?);
                    }
                    Ok(out)
                }
            }
        }

        pub(crate) async fn witness_nonce_from_calling_agent(
            &self,
            agent: AgentPubKey,
            nonce: Nonce256Bits,
            expires: Timestamp,
        ) -> ConductorResult<WitnessNonceResult> {
            Ok(witness_nonce(
                &self.spaces.conductor_db,
                agent,
                nonce,
                Timestamp::now(),
                expires,
            )
            .await?)
        }

        /// Block some target.
        pub async fn block(&self, input: Block) -> DatabaseResult<()> {
            self.spaces.block(input).await
        }

        /// Unblock some target.
        pub async fn unblock(&self, input: Block) -> DatabaseResult<()> {
            self.spaces.unblock(input).await
        }

        /// Check if some target is blocked.
        pub async fn is_blocked(
            &self,
            input: BlockTargetId,
            timestamp: Timestamp,
        ) -> DatabaseResult<bool> {
            self.spaces.is_blocked(input, timestamp).await
        }

        pub(crate) async fn prune_p2p_agents_db(&self) -> ConductorResult<()> {
            use holochain_p2p::AgentPubKeyExt;

            let mut space_to_agents = HashMap::new();

            for cell in self.running_cells.share_ref(|c| {
                <Result<_, one_err::OneErr>>::Ok(c.keys().cloned().collect::<Vec<_>>())
            })? {
                space_to_agents
                    .entry(cell.dna_hash().clone())
                    .or_insert_with(Vec::new)
                    .push(cell.agent_pubkey().to_kitsune());
            }

            for (space, agents) in space_to_agents {
                let db = self.spaces.p2p_agents_db(&space)?;
                p2p_prune(&db, agents).await?;
            }

            Ok(())
        }

        pub(crate) async fn network_info(
            &self,
            payload: &NetworkInfoRequestPayload,
        ) -> ConductorResult<Vec<NetworkInfo>> {
            use holochain_sqlite::sql::sql_cell::SUM_OF_RECEIVED_BYTES_SINCE_TIMESTAMP;

            let NetworkInfoRequestPayload {
                agent_pub_key,
                dnas,
                last_time_queried,
            } = payload;

            futures::future::join_all(dnas.iter().map(|dna| async move {
                let diagnostics = self.holochain_p2p.get_diagnostics(dna.clone()).await?;
                let fetch_pool_info = diagnostics
                    .fetch_pool
                    .info([dna.to_kitsune()].into_iter().collect());

                // query number of agents from peer db
                let db = { self.p2p_agents_db(dna) };

                let (current_number_of_peers, arc_size, total_network_peers) = db
                    .read_async({
                        let agent_pub_key = agent_pub_key.clone();
                        let space = dna.clone().into_kitsune();
                        move |txn| -> DatabaseResult<(u32, f64, u32)> {
                            let current_number_of_peers = txn.p2p_count_agents(space.clone())?;

                            // query arc size and extrapolated coverage and estimate total peers
                            let (arc_size, total_network_peers) = match txn.p2p_get_agent(
                                space.clone(),
                                &KitsuneAgent::new(agent_pub_key.get_raw_36().to_vec()),
                            )? {
                                None => (0.0, 0),
                                Some(agent) => {
                                    let arc_size = agent.storage_arc.coverage();
                                    let agents_in_arc = txn.p2p_gossip_query_agents(
                                        space.clone(),
                                        u64::MIN,
                                        u64::MAX,
                                        agent.storage_arc.inner().into(),
                                    )?;
                                    let number_of_agents_in_arc = agents_in_arc.len();
                                    let total_network_peers = if number_of_agents_in_arc == 0 {
                                        0
                                    } else {
                                        (number_of_agents_in_arc as f64 / arc_size) as u32
                                    };
                                    (arc_size, total_network_peers)
                                }
                            };

                            Ok((current_number_of_peers, arc_size, total_network_peers))
                        }
                    })
                    .await?;

                // get sum of bytes from dht and cache db since last time
                // request was made or since the beginning of time
                let last_time_queried = match last_time_queried {
                    Some(timestamp) => *timestamp,
                    None => Timestamp::ZERO,
                };
                let sum_of_bytes_row_fn = |row: &Row| {
                    row.get(0)
                        .map(|maybe_bytes_received: Option<u64>| maybe_bytes_received.unwrap_or(0))
                        .map_err(DatabaseError::SqliteError)
                };
                let dht_db = self
                    .get_or_create_dht_db(dna)
                    .map_err(|err| ConductorError::Other(Box::new(err)))?;
                let dht_bytes_received = dht_db
                    .read_async({
                        move |txn| {
                            txn.query_row_and_then(
                                SUM_OF_RECEIVED_BYTES_SINCE_TIMESTAMP,
                                params![last_time_queried.as_micros()],
                                sum_of_bytes_row_fn,
                            )
                        }
                    })
                    .await?;

                let cache_db = self
                    .get_or_create_cache_db(dna)
                    .map_err(|err| ConductorError::Other(Box::new(err)))?;
                let cache_bytes_received = cache_db
                    .read_async(move |txn| {
                        txn.query_row_and_then(
                            SUM_OF_RECEIVED_BYTES_SINCE_TIMESTAMP,
                            params![last_time_queried.as_micros()],
                            sum_of_bytes_row_fn,
                        )
                    })
                    .await?;
                let bytes_since_last_time_queried = dht_bytes_received + cache_bytes_received;

                // calculate open peer connections based on current gossip sessions
                let completed_rounds_since_last_time_queried = diagnostics
                    .metrics
                    .read()
                    .peer_node_histories()
                    .iter()
                    .flat_map(|(_, node_history)| node_history.completed_rounds.clone())
                    .filter(|completed_round| {
                        let now = tokio::time::Instant::now();
                        let round_start_time_diff = now - completed_round.start_time;
                        let round_start_timestamp =
                            Timestamp::from_micros(round_start_time_diff.as_micros() as i64);
                        round_start_timestamp > last_time_queried
                    })
                    .count() as u32;

                ConductorResult::Ok(NetworkInfo {
                    fetch_pool_info,
                    current_number_of_peers,
                    arc_size,
                    total_network_peers,
                    bytes_since_last_time_queried,
                    completed_rounds_since_last_time_queried,
                })
            }))
            .await
            .into_iter()
            .collect::<Result<Vec<_>, _>>()
        }

        pub(crate) async fn storage_info(&self) -> ConductorResult<StorageInfo> {
            let state = self.get_state().await?;

            let all_dna: HashMap<DnaHash, Vec<InstalledAppId>> = HashMap::new();
            let all_dna = state.installed_apps_and_services().iter().fold(
                all_dna,
                |mut acc, (installed_app_id, app)| {
                    for dna_hash in app.all_cells().map(|cell_id| cell_id.dna_hash()) {
                        acc.entry(dna_hash.clone())
                            .or_default()
                            .push(installed_app_id.clone());
                    }

                    acc
                },
            );

            let app_data_blobs =
                futures::future::join_all(all_dna.iter().map(|(dna_hash, used_by)| async {
                    self.storage_info_for_dna(dna_hash, used_by).await
                }))
                .await
                .into_iter()
                .collect::<Result<Vec<StorageBlob>, ConductorError>>()?;

            Ok(StorageInfo {
                blobs: app_data_blobs,
            })
        }

        async fn storage_info_for_dna(
            &self,
            dna_hash: &DnaHash,
            used_by: &Vec<InstalledAppId>,
        ) -> ConductorResult<StorageBlob> {
            let authored_db = self.spaces.authored_db(dna_hash)?;
            let dht_db = self.spaces.dht_db(dna_hash)?;
            let cache_db = self.spaces.cache(dna_hash)?;

            Ok(StorageBlob::Dna(DnaStorageInfo {
                authored_data_size_on_disk: authored_db
                    .read_async(get_size_on_disk)
                    .map_err(ConductorError::DatabaseError)
                    .await?,
                authored_data_size: authored_db
                    .read_async(get_used_size)
                    .map_err(ConductorError::DatabaseError)
                    .await?,
                dht_data_size_on_disk: dht_db
                    .read_async(get_size_on_disk)
                    .map_err(ConductorError::DatabaseError)
                    .await?,
                dht_data_size: dht_db
                    .read_async(get_used_size)
                    .map_err(ConductorError::DatabaseError)
                    .await?,
                cache_data_size_on_disk: cache_db
                    .read_async(get_size_on_disk)
                    .map_err(ConductorError::DatabaseError)
                    .await?,
                cache_data_size: cache_db
                    .read_async(get_used_size)
                    .map_err(ConductorError::DatabaseError)
                    .await?,
                used_by: used_by.clone(),
            }))
        }

        #[instrument(skip(self))]
        pub(crate) async fn dispatch_holochain_p2p_event(
            &self,
            event: holochain_p2p::event::HolochainP2pEvent,
        ) -> ConductorApiResult<()> {
            use HolochainP2pEvent::*;
            let dna_hash = event.dna_hash().clone();
            trace!(dispatch_event = ?event);
            match event {
                PutAgentInfoSigned {
                    peer_data, respond, ..
                } => {
                    let sender = self.p2p_batch_sender(&dna_hash);
                    let (result_sender, response) = tokio::sync::oneshot::channel();
                    let _ = sender
                        .send_timeout(
                            P2pBatch {
                                peer_data,
                                result_sender,
                            },
                            Duration::from_secs(10),
                        )
                        .await;
                    let res = match response.await {
                        Ok(r) => r.map_err(holochain_p2p::HolochainP2pError::other),
                        Err(e) => Err(holochain_p2p::HolochainP2pError::other(e)),
                    };
                    respond.respond(Ok(async move { res }.boxed().into()));
                }
                QueryAgentInfoSigned {
                    kitsune_space,
                    agents,
                    respond,
                    ..
                } => {
                    let db = { self.p2p_agents_db(&dna_hash) };
                    let res = list_all_agent_info(db.into(), kitsune_space)
                        .await
                        .map(|infos| match agents {
                            Some(agents) => infos
                                .into_iter()
                                .filter(|info| agents.contains(&info.agent))
                                .collect(),
                            None => infos,
                        })
                        .map_err(holochain_p2p::HolochainP2pError::other);
                    respond.respond(Ok(async move { res }.boxed().into()));
                }
                QueryGossipAgents {
                    since_ms,
                    until_ms,
                    arc_set,
                    respond,
                    ..
                } => {
                    let db = { self.p2p_agents_db(&dna_hash) };
                    let res = db
                        .p2p_gossip_query_agents(since_ms, until_ms, (*arc_set).clone())
                        .await
                        .map_err(holochain_p2p::HolochainP2pError::other);

                    respond.respond(Ok(async move { res }.boxed().into()));
                }
                QueryAgentInfoSignedNearBasis {
                    kitsune_space,
                    basis_loc,
                    limit,
                    respond,
                    ..
                } => {
                    let db = { self.p2p_agents_db(&dna_hash) };
                    let res = list_all_agent_info_signed_near_basis(
                        db.into(),
                        kitsune_space,
                        basis_loc,
                        limit,
                    )
                    .await
                    .map_err(holochain_p2p::HolochainP2pError::other);
                    respond.respond(Ok(async move { res }.boxed().into()));
                }
                QueryPeerDensity {
                    kitsune_space,
                    dht_arc,
                    respond,
                    ..
                } => {
                    let cutoff = self
                        .get_config()
                        .network
                        .tuning_params
                        .danger_gossip_recent_threshold();
                    let topo = self
                        .get_dna_def(&dna_hash)
                        .ok_or_else(|| DnaError::DnaMissing(dna_hash.clone()))?
                        .topology(cutoff);
                    let tuning = self.get_config().kitsune_tuning_params();
                    let db = { self.p2p_agents_db(&dna_hash) };
                    let res = query_peer_density(
                        db.into(),
                        topo,
                        tuning.to_arq_strat().into(),
                        kitsune_space,
                        dht_arc,
                    )
                    .await
                    .map_err(holochain_p2p::HolochainP2pError::other);
                    respond.respond(Ok(async move { res }.boxed().into()));
                }
                SignNetworkData {
                    respond,
                    to_agent,
                    data,
                    ..
                } => {
                    let signature = to_agent.sign_raw(self.keystore(), data.into()).await?;
                    respond.respond(Ok(async move { Ok(signature) }.boxed().into()));
                }
                HolochainP2pEvent::CallRemote { .. }
                | CountersigningSessionNegotiation { .. }
                | Get { .. }
                | GetMeta { .. }
                | GetLinks { .. }
                | CountLinks { .. }
                | GetAgentActivity { .. }
                | MustGetAgentActivity { .. }
                | ValidationReceiptsReceived { .. } => {
                    let cell_id =
                        CellId::new(event.dna_hash().clone(), event.target_agents().clone());
                    let cell = self.cell_by_id(&cell_id).await?;
                    cell.handle_holochain_p2p_event(event).await?;
                }
                Publish {
                    dna_hash,
                    respond,
                    request_validation_receipt,
                    countersigning_session,
                    ops,
                    ..
                } => {
                    async {
                        let res = self
                            .spaces
                            .handle_publish(
                                &dna_hash,
                                request_validation_receipt,
                                countersigning_session,
                                ops,
                            )
                            .await
                            .map_err(holochain_p2p::HolochainP2pError::other);
                        respond.respond(Ok(async move { res }.boxed().into()));
                    }
                    .instrument(debug_span!("handle_publish"))
                    .await;
                }
                FetchOpData {
                    respond,
                    query,
                    dna_hash,
                    ..
                } => {
                    async {
                        let res = self
                            .spaces
                            .handle_fetch_op_data(&dna_hash, query)
                            .await
                            .map_err(holochain_p2p::HolochainP2pError::other);
                        respond.respond(Ok(async move { res }.boxed().into()));
                    }
                    .instrument(debug_span!("handle_fetch_op_data"))
                    .await;
                }

                HolochainP2pEvent::QueryOpHashes {
                    dna_hash,
                    window,
                    max_ops,
                    include_limbo,
                    arc_set,
                    respond,
                    ..
                } => {
                    let res = self
                        .spaces
                        .handle_query_op_hashes(&dna_hash, arc_set, window, max_ops, include_limbo)
                        .await
                        .map_err(holochain_p2p::HolochainP2pError::other);

                    respond.respond(Ok(async move { res }.boxed().into()));
                }
            }
            Ok(())
        }

        /// List all host functions provided by this conductor for wasms.
        pub async fn list_wasm_host_functions(&self) -> ConductorApiResult<Vec<String>> {
            Ok(RealRibosome::tooling_imports().await?)
        }

        /// Invoke a zome function on a Cell
        pub async fn call_zome(&self, call: ZomeCall) -> ConductorApiResult<ZomeCallResult> {
            let cell = self.cell_by_id(&call.cell_id).await?;
            Ok(cell.call_zome(call, None).await?)
        }

        pub(crate) async fn call_zome_with_workspace(
            &self,
            call: ZomeCall,
            workspace_lock: SourceChainWorkspace,
        ) -> ConductorApiResult<ZomeCallResult> {
            debug!(cell_id = ?call.cell_id);
            let cell = self.cell_by_id(&call.cell_id).await?;
            Ok(cell.call_zome(call, Some(workspace_lock)).await?)
        }

        /// Make a zome call with deserialization and some error unwrapping built in
        pub async fn easy_call_zome<I, O, Z>(
            &self,
            provenance: &AgentPubKey,
            cap_secret: Option<CapSecret>,
            cell_id: CellId,
            zome_name: Z,
            fn_name: impl Into<FunctionName>,
            payload: I,
        ) -> ConductorApiResult<O>
        where
            ZomeName: From<Z>,
            I: Serialize + std::fmt::Debug,
            O: serde::de::DeserializeOwned + std::fmt::Debug,
        {
            let payload = ExternIO::encode(payload).expect("Couldn't serialize payload");
            let now = Timestamp::now();
            let (nonce, expires_at) =
                holochain_nonce::fresh_nonce(now).map_err(ConductorApiError::Other)?;
            let call_unsigned = ZomeCallUnsigned {
                cell_id,
                zome_name: zome_name.into(),
                fn_name: fn_name.into(),
                cap_secret,
                provenance: provenance.clone(),
                payload,
                nonce,
                expires_at,
            };
            let call =
                ZomeCall::try_from_unsigned_zome_call(self.keystore(), call_unsigned).await?;
            let response = self.call_zome(call).await;
            match response {
                Ok(Ok(response)) => Ok(zome_call_response_to_conductor_api_result(response)?),
                Ok(Err(error)) => Err(ConductorApiError::Other(Box::new(error))),
                Err(error) => Err(error),
            }
        }
    }
}

/// Methods related to app installation and management
mod app_impls {
    use crate::conductor::state::is_app;

    use super::*;

    impl Conductor {
        /// Install an app from minimal elements, without needing construct a whole AppBundle.
        /// (This function constructs a bundle under the hood.)
        /// This is just a convenience for testing.
        #[cfg(feature = "test_utils")]
<<<<<<< HEAD
        /// Install an app without needing to create a bundle.
        ///
        /// Returns the agent key of the installed app, (useful if you did
        /// not specify an agent key to install with).
        pub(crate) async fn install_app_legacy(
            self: Arc<Self>,
            installed_app_id: InstalledAppId,
            agent: Option<AgentPubKey>,
            data: &[(impl crate::sweettest::DnaWithRole, Option<MembraneProof>)],
        ) -> ConductorResult<AgentPubKey> {
            let dnas_with_roles: Vec<_> = data.iter().map(|(dr, _)| dr).cloned().collect();
            let manifest = crate::sweettest::app_manifest_from_dnas(&dnas_with_roles);

            let agent = self.resolve_agent(installed_app_id.clone(), agent).await?;

            let (dnas_to_register, role_assignments): (Vec<_>, Vec<_>) = data
                .iter()
                .map(|(dr, mp)| {
                    let dna = dr.dna().clone();
                    let cell_id = CellId::new(dna.dna_hash().clone(), agent.clone());
                    let dnas_to_register = (dna, mp.clone());
                    let role_assignments = (dr.role(), AppRoleAssignment::new(cell_id, true, 0));
                    (dnas_to_register, role_assignments)
                })
                .unzip();
=======
        pub(crate) async fn install_app_minimal(
            self: Arc<Self>,
            installed_app_id: InstalledAppId,
            agent_key: AgentPubKey,
            data: &[(impl crate::sweettest::DnaWithRole, Option<MembraneProof>)],
        ) -> ConductorResult<()> {
            let payload = crate::sweettest::get_install_app_payload_from_dnas(
                installed_app_id,
                agent_key,
                data,
            )
            .await;

            self.install_app_bundle(payload).await?;
>>>>>>> cee25ff7

            let ops = AppRoleResolution {
                agent: agent.clone(),
                dnas_to_register,
                role_assignments,
            };

            self.install_app_common(installed_app_id, manifest, ops, false)
                .await?;

            Ok(agent)
        }

        async fn resolve_agent(
            &self,
            installed_app_id: InstalledAppId,
            agent_key: Option<AgentPubKey>,
        ) -> ConductorResult<AgentPubKey> {
            Ok(if let Some(agent_key) = agent_key {
                if self.running_services().dpki.is_some() {
                    // TODO: this ideally would actually modify the registration to include the new app and new DNAs,
                    //       i.e. if possible, Deepkey would allow multiple apps to share the same agent key.
                    return Err(ConductorError::Other(
                        "Cannot install app with provided agent key if DPKI is enabled. Try again with no agent key specified.".into(),
                    ));
                } else {
                    agent_key
                }
            } else if let Some(dpki) = self.running_services().dpki {
                // TODO: record the DNAs installed, important for key restoration.
                let dnas = vec![];
                dpki.derive_and_register_new_key(installed_app_id.clone(), dnas)
                    .await?
            } else {
                self.keystore.new_sign_keypair_random().await?
            })
        }

        async fn install_app_common(
            self: Arc<Self>,
            installed_app_id: InstalledAppId,
            manifest: AppManifest,
            ops: AppRoleResolution,
            ignore_genesis_failure: bool,
        ) -> ConductorResult<StoppedApp> {
            let cells_to_create = ops.cells_to_create();

            // check if cells_to_create contains a cell identical to an existing one
            let state = self.get_state().await?;
            let all_cells: HashSet<_> = state
                .installed_apps_and_services()
                .values()
                .flat_map(|app| app.all_cells())
                .collect();
            let maybe_duplicate_cell_id = cells_to_create
                .iter()
                .find(|(cell_id, _)| all_cells.contains(cell_id));
            if let Some((duplicate_cell_id, _)) = maybe_duplicate_cell_id {
                return Err(ConductorError::CellAlreadyExists(
                    duplicate_cell_id.to_owned(),
                ));
            };

            for (dna, _) in ops.dnas_to_register {
                self.clone().register_dna(dna).await?;
            }

            let cell_ids: Vec<_> = cells_to_create
                .iter()
                .map(|(cell_id, _)| cell_id.clone())
                .collect();

            let genesis_result =
                crate::conductor::conductor::genesis_cells(self.clone(), cells_to_create).await;

            if genesis_result.is_ok() || ignore_genesis_failure {
                let agent_key = ops.agent;
                let roles = ops.role_assignments;
                let app = InstalledAppCommon::new(installed_app_id, agent_key, roles, manifest)?;

                // Update the db
                let stopped_app = self.add_disabled_app_to_db(app).await?;

                // Return the result, which be may an error if no_rollback was specified
                genesis_result.map(|()| stopped_app)
            } else if let Err(err) = genesis_result {
                // Rollback created cells on error
                self.remove_cells(&cell_ids).await;
                Err(err)
            } else {
                unreachable!()
            }
        }

        /// Install DNAs and set up Cells as specified by an AppBundle
        pub async fn install_app_bundle(
            self: Arc<Self>,
            payload: InstallAppPayload,
        ) -> ConductorResult<StoppedApp> {
            #[cfg(feature = "chc")]
            let ignore_genesis_failure = payload.ignore_genesis_failure;
            #[cfg(not(feature = "chc"))]
            let ignore_genesis_failure = false;

            let dna_compat = self.get_dna_compat().await;

            let InstallAppPayload {
                source,
                agent_key,
                installed_app_id,
                membrane_proofs,
                network_seed,
                ..
            } = payload;

            let bundle = {
                let original_bundle = source.resolve().await?;
                if let Some(network_seed) = network_seed {
                    let mut manifest = original_bundle.manifest().to_owned();
                    manifest.set_network_seed(network_seed);
                    AppBundle::from(original_bundle.into_inner().update_manifest(manifest)?)
                } else {
                    original_bundle
                }
            };
            let manifest = bundle.manifest().clone();

            let installed_app_id =
                installed_app_id.unwrap_or_else(|| manifest.app_name().to_owned());

            let local_dnas = self
                .ribosome_store()
                .share_ref(|store| bundle.get_all_dnas_from_store(store));

            let agent_key = self
                .resolve_agent(installed_app_id.clone(), agent_key)
                .await?;

            let ops = bundle
                .resolve_cells(&local_dnas, agent_key.clone(), membrane_proofs, dna_compat)
                .await?;

            self.clone()
                .install_app_common(installed_app_id, manifest, ops, ignore_genesis_failure)
                .await
        }

        /// Uninstall an app
        #[tracing::instrument(skip(self))]
        pub async fn uninstall_app(
            self: Arc<Self>,
            installed_app_id: &InstalledAppId,
        ) -> ConductorResult<()> {
            let self_clone = self.clone();
            let app = self.remove_app_from_db(installed_app_id).await?;
            tracing::debug!(msg = "Removed app from db.", app = ?app);

            // Remove cells which may now be dangling due to the removed app
            self_clone
                .process_app_status_fx(AppStatusFx::SpinDown, None)
                .await?;
            Ok(())
        }

        /// List active AppIds
        pub async fn list_running_apps(&self) -> ConductorResult<Vec<InstalledAppId>> {
            let state = self.get_state().await?;
            Ok(state
                .running_apps_and_services()
                .map(|(id, _)| id)
                .cloned()
                .collect())
        }

        /// List Apps with their information
        pub async fn list_apps(
            &self,
            status_filter: Option<AppStatusFilter>,
        ) -> ConductorResult<Vec<AppInfo>> {
            use AppStatusFilter::*;
            let conductor_state = self.get_state().await?;

            let apps_ids: Vec<&String> = match status_filter {
                Some(Enabled) => conductor_state
                    .enabled_apps_and_services()
                    .filter(|(id, _)| is_app(id))
                    .map(|(id, _)| id)
                    .collect(),
                Some(Disabled) => conductor_state
                    .disabled_apps_and_services()
                    .filter(|(id, _)| is_app(id))
                    .map(|(id, _)| id)
                    .collect(),
                Some(Running) => conductor_state
                    .running_apps_and_services()
                    .filter(|(id, _)| is_app(id))
                    .map(|(id, _)| id)
                    .collect(),
                Some(Stopped) => conductor_state
                    .stopped_apps_and_services()
                    .filter(|(id, _)| is_app(id))
                    .map(|(id, _)| id)
                    .collect(),
                Some(Paused) => conductor_state
                    .paused_apps_and_services()
                    .filter(|(id, _)| is_app(id))
                    .map(|(id, _)| id)
                    .collect(),
                None => conductor_state
                    .installed_apps_and_services()
                    .keys()
                    .filter(|id| is_app(id))
                    .collect(),
            };

            let app_infos: Vec<AppInfo> = apps_ids
                .into_iter()
                .map(|app_id| self.get_app_info_inner(app_id, &conductor_state))
                .collect::<Result<Vec<_>, _>>()?
                .into_iter()
                .flatten()
                .collect();

            Ok(app_infos)
        }

        /// Get the IDs of all active installed Apps which use this Cell
        pub async fn list_running_apps_for_dependent_cell_id(
            &self,
            cell_id: &CellId,
        ) -> ConductorResult<HashSet<InstalledAppId>> {
            Ok(self
                .get_state()
                .await?
                .running_apps_and_services()
                .filter(|(_, v)| v.all_cells().any(|i| i == cell_id))
                .map(|(k, _)| k)
                .cloned()
                .collect())
        }

        /// Find the ID of the first active installed App which uses this Cell
        pub async fn find_cell_with_role_alongside_cell(
            &self,
            cell_id: &CellId,
            role_name: &RoleName,
        ) -> ConductorResult<Option<CellId>> {
            Ok(self
                .get_state()
                .await?
                .running_apps_and_services()
                .find(|(_, running_app)| running_app.all_cells().any(|i| i == cell_id))
                .and_then(|(_, running_app)| {
                    running_app
                        .into_common()
                        .role(role_name)
                        .ok()
                        .map(|role| role.cell_id())
                        .cloned()
                }))
        }

        /// Get the IDs of all active installed Apps which use this Dna
        pub async fn list_running_apps_for_dependent_dna_hash(
            &self,
            dna_hash: &DnaHash,
        ) -> ConductorResult<HashSet<InstalledAppId>> {
            Ok(self
                .get_state()
                .await?
                .running_apps_and_services()
                .filter(|(_, v)| v.all_cells().any(|i| i.dna_hash() == dna_hash))
                .map(|(k, _)| k)
                .cloned()
                .collect())
        }

        /// Get info about an installed App, regardless of status
        pub async fn get_app_info(
            &self,
            installed_app_id: &InstalledAppId,
        ) -> ConductorResult<Option<AppInfo>> {
            let state = self.get_state().await?;
            let maybe_app_info = self.get_app_info_inner(installed_app_id, &state)?;
            Ok(maybe_app_info)
        }

        fn get_app_info_inner(
            &self,
            app_id: &InstalledAppId,
            state: &ConductorState,
        ) -> ConductorResult<Option<AppInfo>> {
            match state.get_app(app_id) {
                Err(_) => Ok(None),
                Ok(app) => {
                    let dna_definitions = self.get_dna_definitions(app)?;
                    Ok(Some(AppInfo::from_installed_app(app, &dna_definitions)))
                }
            }
        }
    }
}

/// Methods related to cell access
mod cell_impls {
    use super::*;

    impl Conductor {
        pub(crate) async fn cell_by_id(&self, cell_id: &CellId) -> ConductorResult<Arc<Cell>> {
            // Can only get a cell from the running_cells list
            if let Some(cell) = self.running_cells.share_ref(|c| c.get(cell_id).cloned()) {
                Ok(cell.cell)
            } else {
                // If not in running_cells list, check if the cell id is registered at all,
                // to give a different error message for disabled vs missing.
                let present = self
                    .get_state()
                    .await?
                    .installed_apps_and_services()
                    .values()
                    .flat_map(|app| app.all_cells())
                    .any(|id| id == cell_id);
                if present {
                    Err(ConductorError::CellDisabled(cell_id.clone()))
                } else {
                    Err(ConductorError::CellMissing(cell_id.clone()))
                }
            }
        }

        /// Iterator over cells which are fully "live", meaning they have been
        /// fully initialized and are registered with the kitsune network layer.
        /// Generally used to handle conductor interface requests.
        ///
        /// If a cell is in `running_cells`, then it is "live".
        pub fn running_cell_ids(&self) -> HashSet<CellId> {
            self.running_cells
                .share_ref(|cells| cells.keys().cloned().collect())
        }
    }
}

/// Methods related to clone cell management
mod clone_cell_impls {
    use holochain_zome_types::prelude::ClonedCell;

    use super::*;

    impl Conductor {
        /// Create a new cell in an existing app based on an existing DNA.
        ///
        /// # Returns
        ///
        /// A struct with the created cell's clone id and cell id.
        pub async fn create_clone_cell(
            self: Arc<Self>,
            payload: CreateCloneCellPayload,
        ) -> ConductorResult<ClonedCell> {
            let CreateCloneCellPayload {
                app_id,
                role_name,
                modifiers,
                membrane_proof,
                name,
            } = payload;
            if !modifiers.has_some_option_set() {
                return Err(ConductorError::CloneCellError(
                    "neither network_seed nor properties nor origin_time provided for clone cell"
                        .to_string(),
                ));
            }

            // add cell to app
            let clone_cell = self
                .add_clone_cell_to_app(
                    app_id.clone(),
                    role_name.clone(),
                    modifiers.serialized()?,
                    name,
                )
                .await?;

            // run genesis on cloned cell
            let cells = vec![(clone_cell.cell_id.clone(), membrane_proof)];
            crate::conductor::conductor::genesis_cells(self.clone(), cells).await?;
            self.create_and_add_initialized_cells_for_running_apps(Some(&app_id))
                .await?;
            Ok(clone_cell)
        }

        /// Disable a clone cell.
        pub(crate) async fn disable_clone_cell(
            &self,
            DisableCloneCellPayload {
                app_id,
                clone_cell_id,
            }: &DisableCloneCellPayload,
        ) -> ConductorResult<()> {
            let (_, removed_cell_id) = self
                .update_state_prime({
                    let app_id = app_id.to_owned();
                    let clone_cell_id = clone_cell_id.to_owned();
                    move |mut state| {
                        let app = state.get_app_mut(&app_id)?;
                        let clone_id = app.get_clone_id(&clone_cell_id)?;
                        let cell_id = app.get_clone_cell_id(&clone_cell_id)?;
                        app.disable_clone_cell(&clone_id)?;
                        Ok((state, cell_id))
                    }
                })
                .await?;
            self.remove_cells(&[removed_cell_id]).await;
            Ok(())
        }

        /// Enable a disabled clone cell.
        pub async fn enable_clone_cell(
            self: Arc<Self>,
            payload: &EnableCloneCellPayload,
        ) -> ConductorResult<ClonedCell> {
            let conductor = self.clone();
            let (_, enabled_cell) = self
                .update_state_prime({
                    let app_id = payload.app_id.to_owned();
                    let clone_cell_id = payload.clone_cell_id.to_owned();
                    move |mut state| {
                        let app = state.get_app_mut(&app_id)?;
                        let clone_id = app.get_disabled_clone_id(&clone_cell_id)?;
                        let (cell_id, _) = app.enable_clone_cell(&clone_id)?.into_inner();
                        let app_role = app.role(&clone_id.as_base_role_name())?;
                        let original_dna_hash = app_role.dna_hash().clone();
                        let ribosome = conductor.get_ribosome(cell_id.dna_hash())?;
                        let dna = ribosome.dna_file.dna();
                        let dna_modifiers = dna.modifiers.clone();
                        let name = dna.name.clone();
                        let enabled_cell = ClonedCell {
                            cell_id,
                            clone_id,
                            original_dna_hash,
                            dna_modifiers,
                            name,
                            enabled: true,
                        };
                        Ok((state, enabled_cell))
                    }
                })
                .await?;

            self.create_and_add_initialized_cells_for_running_apps(Some(&payload.app_id))
                .await?;
            Ok(enabled_cell)
        }

        /// Delete a clone cell.
        pub(crate) async fn delete_clone_cell(
            &self,
            DeleteCloneCellPayload {
                app_id,
                clone_cell_id,
            }: &DeleteCloneCellPayload,
        ) -> ConductorResult<()> {
            self.update_state_prime({
                let app_id = app_id.clone();
                let clone_cell_id = clone_cell_id.clone();
                move |mut state| {
                    let app = state.get_app_mut(&app_id)?;
                    let clone_id = app.get_disabled_clone_id(&clone_cell_id)?;
                    app.delete_clone_cell(&clone_id)?;
                    Ok((state, ()))
                }
            })
            .await?;
            self.remove_dangling_cells().await?;
            Ok(())
        }
    }
}

/// Methods related to management of app and cell status
mod app_status_impls {
    use super::*;
    use holochain_p2p::AgentPubKeyExt;

    impl Conductor {
        /// Adjust which cells are present in the Conductor (adding and removing as
        /// needed) to match the current reality of all app statuses.
        /// - If a Cell is used by at least one Running app, then ensure it is added
        /// - If a Cell is used by no running apps, then ensure it is removed.
        #[tracing::instrument(skip(self))]
        pub async fn reconcile_cell_status_with_app_status(
            self: Arc<Self>,
        ) -> ConductorResult<CellStartupErrors> {
            self.remove_dangling_cells().await?;

            let results = self
                .create_and_add_initialized_cells_for_running_apps(None)
                .await?;
            Ok(results)
        }

        /// Enable an app
        #[tracing::instrument(skip(self))]
        pub async fn enable_app(
            self: Arc<Self>,
            app_id: InstalledAppId,
        ) -> ConductorResult<(InstalledApp, CellStartupErrors)> {
            let (app, delta) = self
                .transition_app_status(app_id.clone(), AppStatusTransition::Enable)
                .await?;
            let errors = self
                .process_app_status_fx(delta, Some(vec![app_id.to_owned()].into_iter().collect()))
                .await?;
            Ok((app, errors))
        }

        /// Disable an app
        #[tracing::instrument(skip(self))]
        pub async fn disable_app(
            self: Arc<Self>,
            app_id: InstalledAppId,
            reason: DisabledAppReason,
        ) -> ConductorResult<InstalledApp> {
            let (app, delta) = self
                .transition_app_status(app_id.clone(), AppStatusTransition::Disable(reason))
                .await?;
            self.process_app_status_fx(delta, Some(vec![app_id.to_owned()].into_iter().collect()))
                .await?;
            Ok(app)
        }

        /// Start an app
        #[tracing::instrument(skip(self))]
        pub async fn start_app(
            self: Arc<Self>,
            app_id: InstalledAppId,
        ) -> ConductorResult<InstalledApp> {
            let (app, delta) = self
                .transition_app_status(app_id.clone(), AppStatusTransition::Start)
                .await?;
            self.process_app_status_fx(delta, Some(vec![app_id.to_owned()].into_iter().collect()))
                .await?;
            Ok(app)
        }

        /// Register an app as disabled in the database
        pub(crate) async fn add_disabled_app_to_db(
            &self,
            app: InstalledAppCommon,
        ) -> ConductorResult<StoppedApp> {
            let (_, stopped_app) = self
                .update_state_prime(move |mut state| {
                    let stopped_app = state.add_app(app)?;
                    Ok((state, stopped_app))
                })
                .await?;
            Ok(stopped_app)
        }

        /// Transition an app's status to a new state.
        #[tracing::instrument(skip(self))]
        pub(crate) async fn transition_app_status(
            &self,
            app_id: InstalledAppId,
            transition: AppStatusTransition,
        ) -> ConductorResult<(InstalledApp, AppStatusFx)> {
            Ok(self
                .update_state_prime(move |mut state| {
                    let (app, delta) = state.transition_app_status(&app_id, transition)?.clone();
                    let app = app.clone();
                    Ok((state, (app, delta)))
                })
                .await?
                .1)
        }

        /// Pause an app
        #[tracing::instrument(skip(self))]
        #[cfg(any(test, feature = "test_utils"))]
        pub async fn pause_app(
            self: Arc<Self>,
            app_id: InstalledAppId,
            reason: PausedAppReason,
        ) -> ConductorResult<InstalledApp> {
            let (app, delta) = self
                .transition_app_status(app_id.clone(), AppStatusTransition::Pause(reason))
                .await?;
            self.process_app_status_fx(delta, Some(vec![app_id.clone()].into_iter().collect()))
                .await?;
            Ok(app)
        }

        /// Create any Cells which are missing for any running apps, then initialize
        /// and join them. (Joining could take a while.)
        pub(crate) async fn create_and_add_initialized_cells_for_running_apps(
            self: Arc<Self>,
            app_id: Option<&InstalledAppId>,
        ) -> ConductorResult<CellStartupErrors> {
            let results = self.clone().create_cells_for_running_apps(app_id).await?;
            let (new_cells, errors): (Vec<_>, Vec<_>) =
                results.into_iter().partition(Result::is_ok);

            let new_cells: Vec<_> = new_cells
                .into_iter()
                // We can unwrap the successes because of the partition
                .map(Result::unwrap)
                .collect();

            let errors = errors
                .into_iter()
                // throw away the non-Debug types which will be unwrapped away anyway
                .map(|r| r.map(|_| ()))
                // We can unwrap the errors because of the partition
                .map(Result::unwrap_err)
                .collect();

            // Add agents to local agent store in kitsune

            future::join_all(new_cells.iter().map(|(cell, _)| {
                let sleuth_id = self.config.sleuth_id();
                async move {
                    let p2p_agents_db = cell.p2p_agents_db().clone();
                    let cell_id = cell.id().clone();
                    let kagent = cell_id.agent_pubkey().to_kitsune();
                    let maybe_agent_info = match p2p_agents_db.p2p_get_agent(&kagent).await {
                        Ok(maybe_info) => maybe_info,
                        _ => None,
                    };
                    let maybe_initial_arc = maybe_agent_info.clone().map(|i| i.storage_arc);
                    let agent_pubkey = cell_id.agent_pubkey().clone();

                    let res = tokio::time::timeout(
                        JOIN_NETWORK_WAITING_PERIOD,
                        cell.holochain_p2p_dna().clone().join(
                            agent_pubkey,
                            maybe_agent_info,
                            maybe_initial_arc,
                        ),
                    )
                    .await;

                    match res {
                        Ok(r) => {
                            match r {
                                Ok(_) => {
                                    aitia::trace!(&hc_sleuth::Event::AgentJoined {
                                        node: sleuth_id,
                                        agent: cell_id.agent_pubkey().clone()
                                    });
                                },
                                Err(e) => {
                                    tracing::error!(
                                        "Network join failed for {cell_id}. This should never happen. Error: {e:?}"
                                    );
                                }
                            }
                        }
                        Err(_) => {
                            tracing::warn!(
                                "Network join took longer than {JOIN_NETWORK_WAITING_PERIOD:?} for {cell_id}. Cell startup proceeding anyway."
                            );
                        }
                    }
                }
            }))
            .await;

            // Add the newly created cells to the Conductor
            self.add_and_initialize_cells(new_cells);

            Ok(errors)
        }

        /// Adjust app statuses (via state transitions) to match the current
        /// reality of which Cells are present in the conductor.
        /// - Do not change state for Disabled apps. For all others:
        /// - If an app is Paused but all of its (required) Cells are on,
        ///     then set it to Running
        /// - If an app is Running but at least one of its (required) Cells are off,
        ///     then set it to Paused
        pub(crate) async fn reconcile_app_status_with_cell_status(
            &self,
            app_ids: Option<HashSet<InstalledAppId>>,
        ) -> ConductorResult<AppStatusFx> {
            use AppStatus::*;
            use AppStatusTransition::*;

            // NOTE: this is checking all *live* cells, meaning all cells
            // which have fully joined the network. This could lead to a race condition
            // when an app is first starting up, it checks its cell status, and if
            // all cells haven't joined the network yet, the app will get disabled again.
            //
            // How this *should* be handled is that join retrying should be more frequent,
            // and should be sure to update app state on every newly joined cell, so that
            // the app will be enabled as soon as all cells are fully live. For now though,
            // we might consider relaxing this check so that this race condition isn't
            // possible, and let ourselves be optimistic that all cells will join soon after
            // the app starts.
            let cell_ids: HashSet<CellId> = self.running_cell_ids();
            let (_, delta) = self
                .update_state_prime(move |mut state| {
                    #[allow(deprecated)]
                    let apps =
                        state
                            .installed_apps_and_services_mut()
                            .iter_mut()
                            .filter(|(id, _)| {
                                app_ids
                                    .as_ref()
                                    .map(|ids| ids.contains(&**id))
                                    .unwrap_or(true)
                            });
                    let delta = apps
                        .into_iter()
                        .map(|(_app_id, app)| {
                            match app.status().clone() {
                                Running => {
                                    // If not all required cells are running, pause the app
                                    let missing: Vec<_> = app
                                        .required_cells()
                                        .filter(|id| !cell_ids.contains(id))
                                        .collect();
                                    if !missing.is_empty() {
                                        let reason = PausedAppReason::Error(format!(
                                            "Some cells are missing / not able to run: {:#?}",
                                            missing
                                        ));
                                        app.status.transition(Pause(reason))
                                    } else {
                                        AppStatusFx::NoChange
                                    }
                                }
                                Paused(_) => {
                                    // If all required cells are now running, restart the app
                                    if app.required_cells().all(|id| cell_ids.contains(id)) {
                                        app.status.transition(Start)
                                    } else {
                                        AppStatusFx::NoChange
                                    }
                                }
                                Disabled(_) => {
                                    // Disabled status should never automatically change.
                                    AppStatusFx::NoChange
                                }
                            }
                        })
                        .fold(AppStatusFx::default(), AppStatusFx::combine);
                    Ok((state, delta))
                })
                .await?;
            Ok(delta)
        }
    }
}

/// Methods related to management of Conductor state
mod service_impls {

    use holochain_conductor_services::derivation_paths::derivation_path_for_dpki_instance;

    use super::*;

    impl Conductor {
        /// Access the current conductor services
        pub fn running_services(&self) -> ConductorServices {
            self.running_services.share_ref(|s| s.clone())
        }

        pub(crate) async fn initialize_services(self: Arc<Self>) -> ConductorResult<()> {
            self.initialize_service_dpki().await?;
            Ok(())
        }

        pub(crate) async fn initialize_service_dpki(self: Arc<Self>) -> ConductorResult<()> {
            if let Some(installation) = self.get_state().await?.conductor_services.dpki {
                self.running_services.share_mut(|s| {
                    s.dpki = Some(Arc::new(DeepkeyBuiltin::new(
                        self.clone(),
                        self.keystore().clone(),
                        installation,
                    )));
                });
            }
            Ok(())
        }

        /// Install the DPKI service using the given Deepkey DNA
        pub async fn install_dpki(self: Arc<Self>, dna: DnaFile) -> ConductorResult<()> {
            let dna_hash = dna.dna_hash().clone();
            self.register_dna(dna.clone()).await?;

            // FIXME: This "device seed" should be derived from the master seed and passed in here,
            //        not just generated like this. This is a placeholder.
            let device_seed_lair_tag = {
                let tag = format!("_hc_dpki_device_{}", nanoid::nanoid!());
                self.keystore()
                    .lair_client()
                    .new_seed(tag.clone().into(), None, false)
                    .await?;
                tag
            };

            let (derivation_path, dst_tag) =
                derivation_path_for_dpki_instance(0, &device_seed_lair_tag);
            let seed_info = self
                .keystore()
                .lair_client()
                .derive_seed(
                    device_seed_lair_tag.clone().into(),
                    None,
                    dst_tag.into(),
                    None,
                    derivation_path,
                )
                .await?;

            // The initial agent key is the first derivation from the device seed.
            // Updated DPKI agent keys are sequential derivations from the same device seed.
            let agent = holo_hash::AgentPubKey::from_raw_32(seed_info.ed25519_pub_key.0.to_vec());
            let cell_id = CellId::new(dna_hash, agent.clone());

            // Use app ID for role name as well, since this is pretty arbitrary
            let role_name = DPKI_APP_ID.into();
            self.clone()
                .install_app_legacy(DPKI_APP_ID.into(), Some(agent), &[((role_name, dna), None)])
                .await?;
            self.clone().enable_app(DPKI_APP_ID.into()).await?;

            let installation = DeepkeyInstallation {
                cell_id,
                device_seed_lair_tag,
            };
            self.update_state(move |mut state| {
                state.conductor_services.dpki = Some(installation);
                Ok(state)
            })
            .await?;

            self.initialize_service_dpki().await?;

            Ok(())
        }
    }
}

/// Methods related to management of Conductor state
mod state_impls {
    use super::*;

    impl Conductor {
        pub(crate) async fn get_state(&self) -> ConductorResult<ConductorState> {
            self.spaces.get_state().await
        }

        /// Update the internal state with a pure function mapping old state to new
        pub(crate) async fn update_state<F: Send>(&self, f: F) -> ConductorResult<ConductorState>
        where
            F: FnOnce(ConductorState) -> ConductorResult<ConductorState> + 'static,
        {
            self.spaces.update_state(f).await
        }

        /// Update the internal state with a pure function mapping old state to new,
        /// which may also produce an output value which will be the output of
        /// this function
        pub(crate) async fn update_state_prime<F, O>(
            &self,
            f: F,
        ) -> ConductorResult<(ConductorState, O)>
        where
            F: FnOnce(ConductorState) -> ConductorResult<(ConductorState, O)> + Send + 'static,
            O: Send + 'static,
        {
            self.check_running()?;
            self.spaces.update_state_prime(f).await
        }
    }
}

/// Methods related to zome function scheduling
mod scheduler_impls {
    use super::*;

    impl Conductor {
        pub(super) fn set_scheduler(&self, join_handle: tokio::task::JoinHandle<()>) {
            let mut scheduler = self.scheduler.lock();
            if let Some(existing_join_handle) = &*scheduler {
                existing_join_handle.abort();
            }
            *scheduler = Some(join_handle);
        }

        /// Start the scheduler. None is not an option.
        /// Calling this will:
        /// - Delete/unschedule all ephemeral scheduled functions GLOBALLY
        /// - Add an interval that runs IN ADDITION to previous invocations
        /// So ideally this would be called ONCE per conductor lifecyle ONLY.
        pub(crate) async fn start_scheduler(self: Arc<Self>, interval_period: std::time::Duration) {
            // Clear all ephemeral cruft in all cells before starting a scheduler.
            let tasks = self.spaces.get_from_spaces(|space| {
                let db = space.authored_db.clone();
                async move { db.write_async(delete_all_ephemeral_scheduled_fns).await }
            });

            futures::future::join_all(tasks).await;

            let scheduler_handle = self.clone();
            self.set_scheduler(tokio::task::spawn(async move {
                let mut interval = tokio::time::interval(interval_period);
                loop {
                    interval.tick().await;
                    scheduler_handle
                        .clone()
                        .dispatch_scheduled_fns(Timestamp::now())
                        .await;
                }
            }));
        }

        /// The scheduler wants to dispatch any functions that are due.
        pub(crate) async fn dispatch_scheduled_fns(self: Arc<Self>, now: Timestamp) {
            let cell_arcs = {
                let mut cell_arcs = vec![];
                for cell_id in self.running_cell_ids() {
                    if let Ok(cell_arc) = self.cell_by_id(&cell_id).await {
                        cell_arcs.push(cell_arc);
                    }
                }
                cell_arcs
            };

            let tasks = cell_arcs
                .into_iter()
                .map(|cell_arc| cell_arc.dispatch_scheduled_fns(now));
            futures::future::join_all(tasks).await;
        }
    }
}

/// Miscellaneous methods
mod misc_impls {
    use std::sync::atomic::Ordering;

    use holochain_zome_types::action::builder;

    use super::*;

    impl Conductor {
        /// Grant a zome call capability for a cell
        pub async fn grant_zome_call_capability(
            &self,
            payload: GrantZomeCallCapabilityPayload,
        ) -> ConductorApiResult<ActionHash> {
            let GrantZomeCallCapabilityPayload { cell_id, cap_grant } = payload;

            // Must init before committing a grant
            let cell = self.cell_by_id(&cell_id).await?;
            cell.check_or_run_zome_init().await?;

            let source_chain = SourceChain::new(
                self.get_or_create_authored_db(cell_id.dna_hash())?,
                self.get_or_create_dht_db(cell_id.dna_hash())?,
                self.get_or_create_space(cell_id.dna_hash())?
                    .dht_query_cache,
                self.keystore.clone(),
                cell_id.agent_pubkey().clone(),
            )
            .await?;

            let cap_grant_entry = Entry::CapGrant(cap_grant);
            let entry_hash = EntryHash::with_data_sync(&cap_grant_entry);
            let action_builder = builder::Create {
                entry_type: EntryType::CapGrant,
                entry_hash,
            };

            let action_hash = source_chain
                .put_weightless(
                    action_builder,
                    Some(cap_grant_entry),
                    ChainTopOrdering::default(),
                )
                .await?;

            let cell = self.cell_by_id(&cell_id).await?;
            source_chain.flush(cell.holochain_p2p_dna()).await?;

            Ok(action_hash)
        }

        /// Create a JSON dump of the cell's state
        pub async fn dump_cell_state(&self, cell_id: &CellId) -> ConductorApiResult<String> {
            let cell = self.cell_by_id(cell_id).await?;
            let authored_db = cell.authored_db();
            let dht_db = cell.dht_db();
            let space = cell_id.dna_hash();
            let p2p_agents_db = self.p2p_agents_db(space);

            let peer_dump =
                p2p_agent_store::dump_state(p2p_agents_db.into(), Some(cell_id.clone())).await?;
            let source_chain_dump = source_chain::dump_state(
                authored_db.clone().into(),
                cell_id.agent_pubkey().clone(),
            )
            .await?;

            let out = JsonDump {
                peer_dump,
                source_chain_dump,
                integration_dump: integration_dump(dht_db).await?,
            };
            // Add summary
            let summary = out.to_string();
            let out = (out, summary);
            Ok(serde_json::to_string_pretty(&out)?)
        }

        /// Create a JSON dump of the conductor's state
        pub async fn dump_conductor_state(&self) -> ConductorApiResult<String> {
            #[derive(Serialize, Debug)]
            pub struct ConductorSerialized {
                running_cells: Vec<(DnaHashB64, AgentPubKeyB64)>,
                shutting_down: bool,
                admin_websocket_ports: Vec<u16>,
                app_interfaces: Vec<AppInterfaceId>,
            }

            #[derive(Serialize, Debug)]
            struct ConductorDump {
                conductor: ConductorSerialized,
                state: ConductorState,
            }

            let conductor = ConductorSerialized {
                running_cells: self.running_cells.share_ref(|c| {
                    c.clone()
                        .into_keys()
                        .map(|id| {
                            let (dna, agent) = id.into_dna_and_agent();
                            (dna.into(), agent.into())
                        })
                        .collect()
                }),
                shutting_down: self.shutting_down.load(Ordering::SeqCst),
                admin_websocket_ports: self.admin_websocket_ports.share_ref(|p| p.clone()),
                app_interfaces: self
                    .app_interfaces
                    .share_ref(|i| i.keys().cloned().collect()),
            };

            let dump = ConductorDump {
                conductor,
                state: self.get_state().await?,
            };

            let out = serde_json::to_string_pretty(&dump)?;

            Ok(out)
        }

        /// Create a comprehensive structured dump of a cell's state
        pub async fn dump_full_cell_state(
            &self,
            cell_id: &CellId,
            dht_ops_cursor: Option<u64>,
        ) -> ConductorApiResult<FullStateDump> {
            let authored_db = self.get_or_create_authored_db(cell_id.dna_hash())?;
            let dht_db = self.get_or_create_dht_db(cell_id.dna_hash())?;
            let dna_hash = cell_id.dna_hash();
            let p2p_agents_db = self.spaces.p2p_agents_db(dna_hash)?;

            let peer_dump =
                p2p_agent_store::dump_state(p2p_agents_db.into(), Some(cell_id.clone())).await?;
            let source_chain_dump =
                source_chain::dump_state(authored_db.into(), cell_id.agent_pubkey().clone())
                    .await?;

            let out = FullStateDump {
                peer_dump,
                source_chain_dump,
                integration_dump: full_integration_dump(&dht_db, dht_ops_cursor).await?,
            };
            Ok(out)
        }

        /// JSON dump of network metrics
        pub async fn dump_network_metrics(
            &self,
            dna_hash: Option<DnaHash>,
        ) -> ConductorApiResult<String> {
            use holochain_p2p::HolochainP2pSender;
            self.holochain_p2p()
                .dump_network_metrics(dna_hash)
                .await
                .map_err(crate::conductor::api::error::ConductorApiError::other)
        }

        /// JSON dump of backend network stats
        pub async fn dump_network_stats(&self) -> ConductorApiResult<String> {
            use holochain_p2p::HolochainP2pSender;
            self.holochain_p2p()
                .dump_network_stats()
                .await
                .map_err(crate::conductor::api::error::ConductorApiError::other)
        }

        /// Add signed agent info to the conductor
        pub async fn add_agent_infos(
            &self,
            agent_infos: Vec<AgentInfoSigned>,
        ) -> ConductorApiResult<()> {
            let mut space_map = HashMap::new();
            for agent_info_signed in agent_infos {
                let space = agent_info_signed.space.clone();
                space_map
                    .entry(space)
                    .or_insert_with(Vec::new)
                    .push(agent_info_signed);
            }
            for (space, agent_infos) in space_map {
                let db = self.p2p_agents_db(&DnaHash::from_kitsune(&space));
                inject_agent_infos(db, agent_infos.iter()).await?;
            }
            Ok(())
        }

        /// Inject records into a source chain for a cell.
        /// If the records form a chain segment that can be "grafted" onto the existing chain, it will be.
        /// Otherwise, a new chain will be formed using the specified records.
        pub async fn graft_records_onto_source_chain(
            self: Arc<Self>,
            cell_id: CellId,
            validate: bool,
            records: Vec<Record>,
        ) -> ConductorApiResult<()> {
            graft_records_onto_source_chain::graft_records_onto_source_chain(
                self, cell_id, validate, records,
            )
            .await
        }

        /// Update coordinator zomes on an existing dna.
        pub async fn update_coordinators(
            &self,
            hash: &DnaHash,
            coordinator_zomes: CoordinatorZomes,
            wasms: Vec<wasm::DnaWasm>,
        ) -> ConductorResult<()> {
            // Note this isn't really concurrent safe. It would be a race condition to update the
            // same dna concurrently.
            let mut ribosome = self
                .ribosome_store()
                .share_ref(|d| match d.get_ribosome(hash) {
                    Some(dna) => Ok(dna),
                    None => Err(DnaError::DnaMissing(hash.to_owned())),
                })?;
            let _old_wasms = ribosome
                .dna_file
                .update_coordinators(coordinator_zomes.clone(), wasms.clone())
                .await?;

            // Add new wasm code to db.
            self.put_wasm_code(
                ribosome.dna_def().clone(),
                wasms.into_iter(),
                Vec::with_capacity(0),
            )
            .await?;

            // Update RibosomeStore.
            self.ribosome_store()
                .share_mut(|d| d.add_ribosome(ribosome));

            // TODO: Remove old wasm code? (Maybe this needs to be done on restart as it could be in use).

            Ok(())
        }
    }
}

/// Pure accessor methods
mod accessor_impls {
    use super::*;

    impl Conductor {
        pub(crate) fn ribosome_store(&self) -> &RwShare<RibosomeStore> {
            &self.ribosome_store
        }

        pub(crate) fn get_queue_consumer_workflows(&self) -> QueueConsumerMap {
            self.spaces.queue_consumer_map.clone()
        }

        /// Access to the signal broadcast channel, to create
        /// new subscriptions
        pub fn signal_broadcaster(&self) -> SignalBroadcaster {
            let senders = self
                .app_interfaces
                .share_ref(|ai| ai.values().map(|i| i.signal_tx()).cloned().collect());
            SignalBroadcaster::new(senders)
        }

        /// Instantiate a Ribosome for use with a DNA
        pub(crate) fn get_ribosome(&self, dna_hash: &DnaHash) -> ConductorResult<RealRibosome> {
            self.ribosome_store
                .share_ref(|d| match d.get_ribosome(dna_hash) {
                    Some(r) => Ok(r),
                    None => Err(DnaError::DnaMissing(dna_hash.to_owned()).into()),
                })
        }

        /// Get a dna space or create it if one doesn't exist.
        pub(crate) fn get_or_create_space(&self, dna_hash: &DnaHash) -> DatabaseResult<Space> {
            self.spaces.get_or_create_space(dna_hash)
        }

        pub(crate) fn get_or_create_authored_db(
            &self,
            dna_hash: &DnaHash,
        ) -> DatabaseResult<DbWrite<DbKindAuthored>> {
            self.spaces.authored_db(dna_hash)
        }

        pub(crate) fn get_or_create_dht_db(
            &self,
            dna_hash: &DnaHash,
        ) -> DatabaseResult<DbWrite<DbKindDht>> {
            self.spaces.dht_db(dna_hash)
        }

        pub(crate) fn get_or_create_cache_db(
            &self,
            dna_hash: &DnaHash,
        ) -> DatabaseResult<DbWrite<DbKindCache>> {
            self.spaces.cache(dna_hash)
        }

        pub(crate) fn p2p_agents_db(&self, hash: &DnaHash) -> DbWrite<DbKindP2pAgents> {
            self.spaces
                .p2p_agents_db(hash)
                .expect("failed to open p2p_agent_store database")
        }

        pub(crate) fn p2p_batch_sender(
            &self,
            hash: &DnaHash,
        ) -> tokio::sync::mpsc::Sender<P2pBatch> {
            self.spaces
                .p2p_batch_sender(hash)
                .expect("failed to get p2p_batch_sender")
        }

        #[cfg(feature = "test_utils")]
        pub(crate) fn p2p_metrics_db(&self, hash: &DnaHash) -> DbWrite<DbKindP2pMetrics> {
            self.spaces
                .p2p_metrics_db(hash)
                .expect("failed to open p2p_metrics_store database")
        }

        /// Get the post commit sender.
        pub async fn post_commit_permit(
            &self,
        ) -> Result<tokio::sync::mpsc::OwnedPermit<PostCommitArgs>, SendError<()>> {
            self.post_commit.clone().reserve_owned().await
        }

        /// Get the conductor config
        pub fn get_config(&self) -> &ConductorConfig {
            &self.config
        }

        /// Construct the DnaCompatParams given the current setup
        pub async fn get_dna_compat(&self) -> DnaCompatParams {
            let dpki_hash = self
                .running_services()
                .dpki
                .clone()
                .map(|c| DnaHash::from_raw_32(c.uuid().into()).into());
            DnaCompatParams {
                protocol_version: kitsune_p2p::KITSUNE_PROTOCOL_VERSION,
                dpki_hash,
            }
        }

        /// Get a TaskManagerClient
        pub fn task_manager(&self) -> TaskManagerClient {
            self.task_manager.clone()
        }

        /// Find the app which contains the given cell by its [CellId].
        pub async fn find_app_containing_cell(
            &self,
            cell_id: &CellId,
        ) -> ConductorResult<Option<InstalledApp>> {
            Ok(self
                .get_state()
                .await?
                .find_app_containing_cell(cell_id)
                .cloned())
        }
    }
}

#[async_trait::async_trait]
impl holochain_conductor_services::CellRunner for Conductor {
    async fn call_zome(
        &self,
        provenance: &AgentPubKey,
        cap_secret: Option<CapSecret>,
        cell_id: CellId,
        zome_name: ZomeName,
        fn_name: FunctionName,
        payload: ExternIO,
    ) -> anyhow::Result<ExternIO> {
        let now = Timestamp::now();
        let (nonce, expires_at) =
            holochain_nonce::fresh_nonce(now).map_err(ConductorApiError::Other)?;
        let call_unsigned = ZomeCallUnsigned {
            cell_id,
            zome_name,
            fn_name,
            cap_secret,
            provenance: provenance.clone(),
            payload,
            nonce,
            expires_at,
        };
        let call = ZomeCall::try_from_unsigned_zome_call(self.keystore(), call_unsigned).await?;
        let response = self.call_zome(call).await;
        match response {
            Ok(Ok(ZomeCallResponse::Ok(bytes))) => Ok(bytes),
            Ok(Ok(other)) => Err(anyhow::anyhow!(other.clone())),
            Ok(Err(error)) => Err(error.into()),
            Err(error) => Err(error.into()),
        }
    }
}

/// Private methods, only used within the Conductor, never called from outside.
impl Conductor {
    fn add_admin_port(&self, port: u16) {
        self.admin_websocket_ports.share_mut(|p| p.push(port));
    }

    /// Add fully constructed cells to the cell map in the Conductor
    #[allow(deprecated)]
    fn add_and_initialize_cells(&self, cells: Vec<(Cell, InitialQueueTriggers)>) {
        let (new_cells, triggers): (Vec<_>, Vec<_>) = cells.into_iter().unzip();
        self.running_cells.share_mut(|cells| {
            for cell in new_cells {
                let cell_id = cell.id().clone();
                tracing::debug!(?cell_id, "added cell");
                cells.insert(
                    cell_id,
                    CellItem {
                        cell: Arc::new(cell),
                        status: CellStatus::Joined,
                    },
                );
            }
        });
        for trigger in triggers {
            trigger.initialize_workflows();
        }
    }

    /// Remove all Cells which are not referenced by any Enabled app.
    /// (Cells belonging to Paused apps are not considered "dangling" and will not be removed)
    async fn remove_dangling_cells(&self) -> ConductorResult<()> {
        let state = self.get_state().await?;

        let keepers: HashSet<&CellId> = state
            .enabled_apps_and_services()
            .flat_map(|(_, app)| app.all_cells().collect::<HashSet<_>>())
            .collect();

        let all_cells: HashSet<&CellId> = state
            .installed_apps_and_services()
            .iter()
            .flat_map(|(_, app)| app.all_cells().collect::<HashSet<_>>())
            .collect();

        // Clean up all cells that will be dropped (leave network, etc.)
        let cells_to_cleanup: Vec<_> = self.running_cells.share_mut(|cells| {
            let to_remove: Vec<_> = cells
                .keys()
                .filter(|id| !keepers.contains(id))
                .cloned()
                .collect();

            // remove all but the keepers
            to_remove
                .iter()
                .filter_map(|cell_id| cells.remove(cell_id))
                .map(|item| item.cell)
                .collect()
        });

        // Stop all long-running tasks for cells about to be dropped
        for cell in cells_to_cleanup.iter() {
            cell.cleanup().await?;
        }

        // Find any DNAs from cleaned up cells which don't have representation in any cells
        // in any app. In other words, find the DNAs which are *only* represented in uninstalled apps.
        let all_dnas: HashSet<_> = all_cells
            .into_iter()
            .map(|cell_id| cell_id.dna_hash())
            .collect();
        let dnas_to_cleanup = cells_to_cleanup
            .iter()
            .map(|cell| cell.id().dna_hash())
            .filter(|dna| !all_dnas.contains(dna));

        // For any unrepresented DNAs, clean up those DNA-specific databases
        for dna_hash in dnas_to_cleanup {
            futures::future::join_all(
                [
                    self.spaces
                        .authored_db(dna_hash)
                        .unwrap()
                        .write_async(|txn| {
                            DatabaseResult::Ok(txn.execute("DELETE FROM Action", ())?)
                        })
                        .boxed(),
                    self.spaces
                        .dht_db(dna_hash)
                        .unwrap()
                        .write_async(|txn| {
                            DatabaseResult::Ok(txn.execute("DELETE FROM Action", ())?)
                        })
                        .boxed(),
                    self.spaces
                        .cache(dna_hash)
                        .unwrap()
                        .write_async(|txn| {
                            DatabaseResult::Ok(txn.execute("DELETE FROM Action", ())?)
                        })
                        .boxed(),
                    // TODO: also delete stale Wasms
                ]
                .into_iter(),
            )
            .await
            .into_iter()
            .collect::<Result<Vec<usize>, _>>()?;
        }

        Ok(())
    }

    async fn create_cell(
        self: Arc<Self>,
        cell_id: CellId,
    ) -> CellResult<(Cell, InitialQueueTriggers)> {
        let chc = self.chc(self.keystore().clone(), &cell_id);
        let space = self.get_or_create_space(cell_id.dna_hash())?;

        let holochain_p2p_cell = self.holochain_p2p.to_dna(cell_id.dna_hash().clone(), chc);

        Cell::create(cell_id.clone(), self, space, holochain_p2p_cell).await
    }

    /// Attempt to create all necessary Cells which have not already been created
    /// and added to the conductor, namely the cells which are referenced by
    /// Running apps. If there are no cells to create, this function does nothing.
    ///
    /// Accepts an optional app id to only create cells of that app instead of all apps.
    ///
    /// Returns a Result for each attempt so that successful creations can be
    /// handled alongside the failures.
    async fn create_cells_for_running_apps(
        self: Arc<Self>,
        app_id: Option<&InstalledAppId>,
    ) -> ConductorResult<Vec<Result<(Cell, InitialQueueTriggers), (CellId, CellError)>>> {
        // Closure for creating all cells in an app
        let state = self.get_state().await?;

        let app_cells: HashSet<CellId> = match app_id {
            Some(app_id) => {
                let app = state.get_app(app_id)?;
                if app.status().is_running() {
                    app.all_enabled_cells().cloned().collect()
                } else {
                    HashSet::new()
                }
            }
            None =>
            // Collect all CellIds across all apps, deduped
            {
                state
                    .installed_apps_and_services()
                    .iter()
                    .filter(|(_, app)| app.status().is_running())
                    .flat_map(|(_id, app)| app.all_enabled_cells().collect::<Vec<&CellId>>())
                    .cloned()
                    .collect()
            }
        };

        // calculate the existing cells so we can filter those out, only creating
        // cells for CellIds that don't have cells
        let on_cells: HashSet<CellId> = self
            .running_cells
            .share_ref(|c| c.keys().cloned().collect());

        let tasks = app_cells.difference(&on_cells).map(|cell_id| {
            self.clone()
                .create_cell(cell_id.clone())
                .map_err(|err| (cell_id.clone(), err))
        });

        // Join on all apps and return a list of
        // apps that had succelly created cells
        // and any apps that encounted errors
        Ok(futures::future::join_all(tasks).await)
    }

    /// Deal with the side effects of an app status state transition
    async fn process_app_status_fx(
        self: Arc<Self>,
        delta: AppStatusFx,
        app_ids: Option<HashSet<InstalledAppId>>,
    ) -> ConductorResult<CellStartupErrors> {
        use AppStatusFx::*;
        let mut last = (delta, vec![]);
        loop {
            tracing::debug!(msg = "Processing app status delta", delta = ?last.0);
            last = match last.0 {
                NoChange => break,
                SpinDown => {
                    // Reconcile cell status so that dangling cells can leave the network and be removed
                    let errors = self.clone().reconcile_cell_status_with_app_status().await?;

                    // TODO: This should probably be emitted over the admin interface
                    if !errors.is_empty() {
                        error!(msg = "Errors when trying to stop app(s)", ?errors);
                    }
                    (NoChange, errors)
                }
                SpinUp | Both => {
                    // Reconcile cell status so that missing/pending cells can become fully joined
                    let errors = self.clone().reconcile_cell_status_with_app_status().await?;

                    // Reconcile app status in case some cells failed to join, so the app can be paused
                    let delta = self
                        .clone()
                        .reconcile_app_status_with_cell_status(app_ids.clone())
                        .await?;

                    // TODO: This should probably be emitted over the admin interface
                    if !errors.is_empty() {
                        error!(msg = "Errors when trying to start app(s)", ?errors);
                    }
                    (delta, errors)
                }
            };
        }

        Ok(last.1)
    }

    /// Entirely remove an app from the database, returning the removed app.
    async fn remove_app_from_db(&self, app_id: &InstalledAppId) -> ConductorResult<InstalledApp> {
        let (_state, app) = self
            .update_state_prime({
                let app_id = app_id.clone();
                move |mut state| {
                    let app = state.remove_app(&app_id)?;
                    Ok((state, app))
                }
            })
            .await?;
        Ok(app)
    }

    /// Associate a new clone cell with an existing app.
    async fn add_clone_cell_to_app(
        &self,
        app_id: InstalledAppId,
        role_name: RoleName,
        dna_modifiers: DnaModifiersOpt,
        name: Option<String>,
    ) -> ConductorResult<ClonedCell> {
        let ribosome_store = &self.ribosome_store;
        // retrieve base cell DNA hash from conductor
        let (_, base_cell_dna_hash) = self
            .update_state_prime({
                let app_id = app_id.clone();
                let role_name = role_name.clone();
                move |mut state| {
                    let app = state.get_app_mut(&app_id)?;
                    let app_role = app.role(&role_name)?;
                    if app_role.is_clone_limit_reached() {
                        return Err(ConductorError::AppError(AppError::CloneLimitExceeded(
                            app_role.clone_limit(),
                            app_role.clone(),
                        )));
                    }
                    let original_dna_hash = app_role.dna_hash().clone();
                    Ok((state, original_dna_hash))
                }
            })
            .await?;
        let original_dna_hash = base_cell_dna_hash.clone();
        let compat = self.get_dna_compat().await;

        // clone cell from base cell DNA
        let clone_dna = ribosome_store.share_ref(|rs| {
            let mut dna_file = rs
                .get_dna_file(&base_cell_dna_hash)
                .ok_or(DnaError::DnaMissing(base_cell_dna_hash))?
                .update_modifiers(dna_modifiers, compat);
            if let Some(name) = name {
                dna_file = dna_file.set_name(name);
            }
            Ok::<_, DnaError>(dna_file)
        })?;
        let name = clone_dna.dna().name.clone();
        let dna_modifiers = clone_dna.dna().modifiers.clone();
        let clone_dna_hash = clone_dna.dna_hash().to_owned();

        // add clone cell to app and instantiate resulting clone cell
        let (_, installed_clone_cell) = self
            .update_state_prime(move |mut state| {
                let state_copy = state.clone();
                let app = state.get_app_mut(&app_id)?;
                let agent_key = app.role(&role_name)?.agent_key().to_owned();
                let clone_cell_id = CellId::new(clone_dna_hash, agent_key);

                // if cell id of new clone cell already exists, reject as duplicate
                if state_copy
                    .installed_apps_and_services()
                    .iter()
                    .flat_map(|(_, app)| app.all_cells())
                    .any(|cell_id| *cell_id == clone_cell_id)
                {
                    return Err(ConductorError::AppError(AppError::DuplicateCellId(
                        clone_cell_id,
                    )));
                }

                let clone_id = app.add_clone(&role_name, &clone_cell_id)?;
                let installed_clone_cell = ClonedCell {
                    cell_id: clone_cell_id,
                    clone_id,
                    original_dna_hash,
                    dna_modifiers,
                    name,
                    enabled: true,
                };
                Ok((state, installed_clone_cell))
            })
            .await?;

        // register clone cell dna in ribosome store
        self.register_dna(clone_dna).await?;
        Ok(installed_clone_cell)
    }

    /// Print the current setup in a machine readable way
    fn print_setup(&self) {
        use std::fmt::Write;
        let mut out = String::new();
        self.admin_websocket_ports
            .share_ref(|admin_websocket_ports| {
                for port in admin_websocket_ports {
                    writeln!(&mut out, "###ADMIN_PORT:{}###", port)
                        .expect("Can't write setup to std out");
                }
            });
        println!("\n###HOLOCHAIN_SETUP###\n{}###HOLOCHAIN_SETUP_END###", out);
    }
}

/// Methods only available with feature "test_utils"
#[cfg(any(test, feature = "test_utils"))]
#[allow(missing_docs)]
mod test_utils_impls {
    use super::*;

    impl Conductor {
        pub async fn get_state_from_handle(&self) -> ConductorResult<ConductorState> {
            self.get_state().await
        }

        pub async fn add_test_app_interface<I: Into<AppInterfaceId>>(
            &self,
            id: I,
        ) -> ConductorResult<()> {
            let id = id.into();
            let (signal_tx, _r) = tokio::sync::broadcast::channel(1000);
            self.app_interfaces.share_mut(|app_interfaces| {
                if app_interfaces.contains_key(&id) {
                    return Err(ConductorError::AppInterfaceIdCollision(id));
                }
                let _ = app_interfaces.insert(id, AppInterfaceRuntime::Test { signal_tx });
                Ok(())
            })
        }

        pub fn get_authored_db(
            &self,
            dna_hash: &DnaHash,
        ) -> ConductorApiResult<DbWrite<DbKindAuthored>> {
            Ok(self.get_or_create_authored_db(dna_hash)?)
        }

        pub fn get_dht_db(&self, dna_hash: &DnaHash) -> ConductorApiResult<DbWrite<DbKindDht>> {
            Ok(self.get_or_create_dht_db(dna_hash)?)
        }
        pub fn get_dht_db_cache(
            &self,
            dna_hash: &DnaHash,
        ) -> ConductorApiResult<holochain_types::db_cache::DhtDbQueryCache> {
            Ok(self.get_or_create_space(dna_hash)?.dht_query_cache)
        }

        pub async fn get_cache_db(
            &self,
            cell_id: &CellId,
        ) -> ConductorApiResult<DbWrite<DbKindCache>> {
            let cell = self.cell_by_id(cell_id).await?;
            Ok(cell.cache().clone())
        }

        pub fn get_p2p_db(&self, space: &DnaHash) -> DbWrite<DbKindP2pAgents> {
            self.p2p_agents_db(space)
        }

        pub fn get_p2p_metrics_db(&self, space: &DnaHash) -> DbWrite<DbKindP2pMetrics> {
            self.p2p_metrics_db(space)
        }

        pub fn get_spaces(&self) -> Spaces {
            self.spaces.clone()
        }

        pub async fn get_cell_triggers(
            &self,
            cell_id: &CellId,
        ) -> ConductorApiResult<QueueTriggers> {
            let cell = self.cell_by_id(cell_id).await?;
            Ok(cell.triggers().clone())
        }
    }
}

/// Perform Genesis on the source chains for each of the specified CellIds.
///
/// If genesis fails for any cell, this entire function fails, and all other
/// partial or complete successes are rolled back.
/// Note this function takes read locks so should not be called from within a read lock.
pub(crate) async fn genesis_cells(
    conductor: ConductorHandle,
    cell_ids_with_proofs: Vec<(CellId, Option<MembraneProof>)>,
) -> ConductorResult<()> {
    let cells_tasks = cell_ids_with_proofs.into_iter().map(|(cell_id, proof)| {
        let conductor = conductor.clone();
        let cell_id_inner = cell_id.clone();
        tokio::spawn(async move {
            let space = conductor
                .get_or_create_space(cell_id_inner.dna_hash())
                .map_err(|e| CellError::FailedToCreateDnaSpace(ConductorError::from(e).into()))?;

            let authored_db = space.authored_db;
            let dht_db = space.dht_db;
            let dht_db_cache = space.dht_query_cache;
            let chc = conductor.chc(conductor.keystore().clone(), &cell_id_inner);
            let ribosome = conductor
                .get_ribosome(cell_id_inner.dna_hash())
                .map_err(Box::new)?;

            Cell::genesis(
                cell_id_inner.clone(),
                conductor,
                authored_db,
                dht_db,
                dht_db_cache,
                ribosome,
                proof,
                chc,
            )
            .await
        })
        .map_err(CellError::from)
        .map(|genesis_result| (cell_id, genesis_result.and_then(|r| r)))
    });
    let (_success, errors): (Vec<CellId>, Vec<(CellId, CellError)>) =
        futures::future::join_all(cells_tasks)
            .await
            .into_iter()
            .partition_map(|(cell_id, r)| match r {
                Ok(()) => either::Either::Left(cell_id),
                Err(err) => either::Either::Right((cell_id, err)),
            });

    // TODO: Reference count the databases successfully created here and clean them up on error.

    // If there were errors, cleanup and return the errors
    if !errors.is_empty() {
        Err(ConductorError::GenesisFailed { errors })
    } else {
        Ok(())
    }
}

/// Dump the integration json state.
pub async fn integration_dump<Db: ReadAccess<DbKindDht>>(
    vault: &Db,
) -> ConductorApiResult<IntegrationStateDump> {
    vault
        .read_async(move |txn| {
            let integrated = txn.query_row(
                "SELECT count(hash) FROM DhtOp WHERE when_integrated IS NOT NULL",
                [],
                |row| row.get(0),
            )?;
            let integration_limbo = txn.query_row(
                "SELECT count(hash) FROM DhtOp WHERE when_integrated IS NULL AND validation_stage = 3",
                [],
                |row| row.get(0),
            )?;
            let validation_limbo = txn.query_row(
                "
                SELECT count(hash) FROM DhtOp
                WHERE when_integrated IS NULL
                AND
                (validation_stage IS NULL OR validation_stage < 3)
                ",
                [],
                |row| row.get(0),
            )?;
            ConductorApiResult::Ok(IntegrationStateDump {
                validation_limbo,
                integration_limbo,
                integrated,
            })
        })
        .await
}

/// Dump the full integration json state.
/// Careful! This will return a lot of data.
pub async fn full_integration_dump(
    vault: &DbRead<DbKindDht>,
    dht_ops_cursor: Option<u64>,
) -> ConductorApiResult<FullIntegrationStateDump> {
    vault
        .read_async(move |txn| {
            let integrated =
                query_dht_ops_from_statement(&txn, state_dump::DHT_OPS_INTEGRATED, dht_ops_cursor)?;

            let validation_limbo = query_dht_ops_from_statement(
                &txn,
                state_dump::DHT_OPS_IN_VALIDATION_LIMBO,
                dht_ops_cursor,
            )?;

            let integration_limbo = query_dht_ops_from_statement(
                &txn,
                state_dump::DHT_OPS_IN_INTEGRATION_LIMBO,
                dht_ops_cursor,
            )?;

            let dht_ops_cursor = txn
                .query_row(state_dump::DHT_OPS_ROW_ID, [], |row| row.get(0))
                .unwrap_or(0);

            ConductorApiResult::Ok(FullIntegrationStateDump {
                validation_limbo,
                integration_limbo,
                integrated,
                dht_ops_cursor,
            })
        })
        .await
}

fn query_dht_ops_from_statement(
    txn: &Transaction,
    stmt_str: &str,
    dht_ops_cursor: Option<u64>,
) -> ConductorApiResult<Vec<DhtOp>> {
    let final_stmt_str = match dht_ops_cursor {
        Some(cursor) => format!("{} AND rowid > {}", stmt_str, cursor),
        None => stmt_str.into(),
    };

    let mut stmt = txn.prepare(final_stmt_str.as_str())?;

    let r: Vec<DhtOp> = stmt
        .query_and_then([], |row| {
            let action = from_blob::<SignedAction>(row.get("action_blob")?)?;
            let op_type: DhtOpType = row.get("dht_type")?;
            let entry = match action.0.entry_type().map(|et| et.visibility()) {
                Some(EntryVisibility::Public) => {
                    let entry: Option<Vec<u8>> = row.get("entry_blob")?;
                    match entry {
                        Some(entry) => Some(from_blob::<Entry>(entry)?),
                        None => None,
                    }
                }
                _ => None,
            };
            Ok(DhtOp::from_type(op_type, action, entry)?)
        })?
        .collect::<StateQueryResult<Vec<_>>>()?;
    Ok(r)
}

// #[instrument(skip(p2p_evt, handle))]
async fn p2p_event_task(
    p2p_evt: holochain_p2p::event::HolochainP2pEventReceiver,
    handle: ConductorHandle,
) {
    /// The number of events we allow to run in parallel before
    /// starting to await on the join handles.
    const NUM_PARALLEL_EVTS: usize = 512;
    let num_tasks = Arc::new(std::sync::atomic::AtomicUsize::new(0));
    let max_time = Arc::new(std::sync::atomic::AtomicU64::new(0));
    let duration_metric = create_p2p_event_duration_metric();
    p2p_evt
        .for_each_concurrent(NUM_PARALLEL_EVTS, |evt| {
            let handle = handle.clone();
            let num_tasks = num_tasks.clone();
            let max_time = max_time.clone();
            let duration_metric = duration_metric.clone();
            async move {
                // Track whether the concurrency limit has been reached and keep the start time for reporting if so.
                let start = Instant::now();
                let current_num_tasks = num_tasks.fetch_add(1, std::sync::atomic::Ordering::Relaxed) + 1;

                let evt_dna_hash = evt.dna_hash().clone();

                // This loop is critical, ensure that nothing in the dispatch kills it by blocking permanently
                match tokio::time::timeout(std::time::Duration::from_secs(30), handle.dispatch_holochain_p2p_event(evt)).await {
                    Ok(Ok(())) => {}
                    Ok(Err(e)) => {
                        tracing::error!(
                                message = "error dispatching network event",
                                error = ?e,
                            );
                    }
                    Err(_) => {
                        tracing::error!("timeout while dispatching network event");
                    }
                }

                if current_num_tasks >= NUM_PARALLEL_EVTS {
                    let el = start.elapsed();
                    let us = el.as_micros() as u64;
                    let max_us = max_time
                        .fetch_max(us, std::sync::atomic::Ordering::Relaxed)
                        .max(us);

                    let s = tracing::info_span!("holochain_perf", this_event_time = ?el, max_event_micros = %max_us);
                    s.in_scope(|| tracing::info!("dispatch_holochain_p2p_event is saturated"))
                } else {
                    max_time.store(0, std::sync::atomic::Ordering::Relaxed);
                }

                duration_metric.record(start.elapsed().as_secs_f64(), &[
                    opentelemetry_api::KeyValue::new("dna_hash", format!("{:?}", evt_dna_hash)),
                ]);

                num_tasks.fetch_sub(1, std::sync::atomic::Ordering::Relaxed);
            }
                .in_current_span()
        })
        .await;

    tracing::info!("p2p_event_task has ended");
}

#[cfg(test)]
pub mod tests;<|MERGE_RESOLUTION|>--- conflicted
+++ resolved
@@ -1333,12 +1333,7 @@
         /// (This function constructs a bundle under the hood.)
         /// This is just a convenience for testing.
         #[cfg(feature = "test_utils")]
-<<<<<<< HEAD
-        /// Install an app without needing to create a bundle.
-        ///
-        /// Returns the agent key of the installed app, (useful if you did
-        /// not specify an agent key to install with).
-        pub(crate) async fn install_app_legacy(
+        pub(crate) async fn install_app_minimal(
             self: Arc<Self>,
             installed_app_id: InstalledAppId,
             agent: Option<AgentPubKey>,
@@ -1359,22 +1354,6 @@
                     (dnas_to_register, role_assignments)
                 })
                 .unzip();
-=======
-        pub(crate) async fn install_app_minimal(
-            self: Arc<Self>,
-            installed_app_id: InstalledAppId,
-            agent_key: AgentPubKey,
-            data: &[(impl crate::sweettest::DnaWithRole, Option<MembraneProof>)],
-        ) -> ConductorResult<()> {
-            let payload = crate::sweettest::get_install_app_payload_from_dnas(
-                installed_app_id,
-                agent_key,
-                data,
-            )
-            .await;
-
-            self.install_app_bundle(payload).await?;
->>>>>>> cee25ff7
 
             let ops = AppRoleResolution {
                 agent: agent.clone(),
@@ -2198,7 +2177,7 @@
             // Use app ID for role name as well, since this is pretty arbitrary
             let role_name = DPKI_APP_ID.into();
             self.clone()
-                .install_app_legacy(DPKI_APP_ID.into(), Some(agent), &[((role_name, dna), None)])
+                .install_app_minimal(DPKI_APP_ID.into(), Some(agent), &[((role_name, dna), None)])
                 .await?;
             self.clone().enable_app(DPKI_APP_ID.into()).await?;
 
