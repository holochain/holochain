--- conflicted
+++ resolved
@@ -1341,11 +1341,7 @@
             #[cfg(not(feature = "chc"))]
             let ignore_genesis_failure = false;
 
-<<<<<<< HEAD
-            let network_params = DnaNetworkParams::fake();
-=======
             let network_params = self.get_dna_network_params();
->>>>>>> 56e587db
 
             let InstallAppPayload {
                 source,
@@ -2550,11 +2546,7 @@
         }
 
         /// Construct the DnaRuntime given the current setup
-<<<<<<< HEAD
-        pub fn get_dna_runtime(&self) -> DnaNetworkParams {
-=======
         pub fn get_dna_network_params(&self) -> DnaNetworkParams {
->>>>>>> 56e587db
             DnaNetworkParams {
                 protocol_version: kitsune_p2p::KITSUNE_PROTOCOL_VERSION,
                 dpki_hash: self
