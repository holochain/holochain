--- conflicted
+++ resolved
@@ -278,11 +278,7 @@
             let maybe_data_root_path = config
                 .data_root_path
                 .clone()
-<<<<<<< HEAD
                 .map(|path| PathBuf::from((*path).clone()));
-=======
-                .map(|path| PathBuf::from(path.deref()));
->>>>>>> 9021baa0
 
             Self {
                 spaces,
@@ -2064,21 +2060,6 @@
             self.services.share_ref(|s| s.clone())
         }
 
-<<<<<<< HEAD
-        pub(crate) async fn initialize_deepkey(
-            self: Arc<Self>,
-            dna: Option<DnaFile>,
-        ) -> ConductorResult<()> {
-            let cell_id = if let Some(dna) = dna {
-                let dna_hash = dna.dna_hash().clone();
-
-                let agent = self.keystore().new_sign_keypair_random().await?;
-                let cell_id = CellId::new(dna_hash, agent.clone());
-                let cell_id_2 = cell_id.clone();
-
-                self.clone()
-                    .install_app_minimal(DPKI_APP_ID.into(), agent, &[(dna, None)])
-=======
         pub(crate) async fn initialize_services(self: Arc<Self>) -> ConductorResult<()> {
             if let Some(installation) = self.get_state().await?.conductor_services.dpki {
                 self.services.share_mut(|s| {
@@ -2100,7 +2081,6 @@
                 self.keystore()
                     .lair_client()
                     .new_seed(tag.clone().into(), None, false)
->>>>>>> 9021baa0
                     .await?;
                 tag
             };
