#![deny(missing_docs)]
#![allow(deprecated)]

//! A Conductor is a dynamically changing group of [Cell]s.
//!
//! A Conductor can be managed:
//! - externally, via an [`AppInterfaceApi`]
//! - from within a [`Cell`], via [`CellConductorApi`](super::api::CellConductorApi)
//!
//! In normal use cases, a single Holochain user runs a single Conductor in a single process.
//! However, there's no reason we can't have multiple Conductors in a single process, simulating multiple
//! users in a testing environment.
//!
//! ```rust, no_run
//! async fn async_main () {
//! use holochain_state::test_utils::test_db_dir;
//! use holochain::conductor::{Conductor, ConductorBuilder};
//! use holochain::conductor::ConductorHandle;
//!
//! let env_dir = test_db_dir();
//! let conductor: ConductorHandle = ConductorBuilder::new()
//!    .test(&[])
//!    .await
//!    .unwrap();
//!
//! // conductors are cloneable
//! let conductor2 = conductor.clone();
//!
//! assert_eq!(conductor.list_dnas(), vec![]);
//! conductor.shutdown();
//!
//! }
//! ```

/// Name of the wasm cache folder within the data root directory.
pub const WASM_CACHE: &str = "wasm-cache";

use std::collections::{HashMap, HashSet};
use std::path::PathBuf;
use std::sync::atomic::AtomicBool;
use std::sync::Arc;
use std::time::Instant;

use futures::future;
use futures::future::FutureExt;
use futures::future::TryFutureExt;
use futures::stream::StreamExt;
use holochain_wasmer_host::module::ModuleCache;
use itertools::Itertools;
use rusqlite::Transaction;
use tokio::sync::mpsc::error::SendError;
use tokio::task::JoinHandle;
use tracing::*;

pub use builder::*;
use holo_hash::DnaHash;
use holochain_conductor_api::conductor::KeystoreConfig;
use holochain_conductor_api::AppInfo;
use holochain_conductor_api::AppStatusFilter;
use holochain_conductor_api::FullIntegrationStateDump;
use holochain_conductor_api::FullStateDump;
use holochain_conductor_api::IntegrationStateDump;
use holochain_conductor_api::JsonDump;
pub use holochain_conductor_services::*;
use holochain_keystore::lair_keystore::spawn_lair_keystore;
use holochain_keystore::lair_keystore::spawn_lair_keystore_in_proc;
use holochain_keystore::MetaLairClient;
use holochain_p2p::actor::HolochainP2pRefToDna;
use holochain_p2p::event::HolochainP2pEvent;
use holochain_p2p::DnaHashExt;
use holochain_p2p::HolochainP2pDnaT;
use holochain_sqlite::sql::sql_cell::state_dump;
use holochain_state::host_fn_workspace::SourceChainWorkspace;
use holochain_state::nonce::witness_nonce;
use holochain_state::nonce::WitnessNonceResult;
use holochain_state::prelude::*;
use holochain_state::source_chain;
pub use holochain_types::share;
use holochain_zome_types::prelude::ClonedCell;
use kitsune_p2p::agent_store::AgentInfoSigned;

use crate::conductor::cell::Cell;
use crate::conductor::conductor::app_auth_token_store::AppAuthTokenStore;
use crate::conductor::conductor::app_broadcast::AppBroadcast;
use crate::conductor::config::ConductorConfig;
use crate::conductor::error::ConductorResult;
use crate::conductor::metrics::create_p2p_event_duration_metric;
use crate::conductor::p2p_agent_store::get_single_agent_info;
use crate::conductor::p2p_agent_store::list_all_agent_info;
use crate::conductor::p2p_agent_store::query_peer_density;
use crate::core::queue_consumer::InitialQueueTriggers;
use crate::core::queue_consumer::QueueConsumerMap;
#[cfg(any(test, feature = "test_utils"))]
use crate::core::queue_consumer::QueueTriggers;
use crate::core::ribosome::guest_callback::post_commit::PostCommitArgs;
use crate::core::ribosome::guest_callback::post_commit::POST_COMMIT_CHANNEL_BOUND;
use crate::core::ribosome::guest_callback::post_commit::POST_COMMIT_CONCURRENT_LIMIT;
use crate::core::ribosome::real_ribosome::ModuleCacheLock;
use crate::core::ribosome::RibosomeT;
use crate::core::workflow::ZomeCallResult;
use crate::{
    conductor::api::error::ConductorApiResult, core::ribosome::real_ribosome::RealRibosome,
};

use super::api::AppInterfaceApi;
use super::api::ZomeCall;
use super::config::AdminInterfaceConfig;
use super::config::InterfaceDriver;
use super::entry_def_store::get_entry_defs;
use super::error::ConductorError;
use super::interface::error::InterfaceResult;
use super::interface::websocket::spawn_admin_interface_tasks;
use super::interface::websocket::spawn_app_interface_task;
use super::interface::websocket::spawn_websocket_listener;
use super::manager::TaskManagerResult;
use super::p2p_agent_store;
use super::p2p_agent_store::P2pBatch;
use super::p2p_agent_store::*;
use super::ribosome_store::RibosomeStore;
use super::space::Space;
use super::space::Spaces;
use super::state::AppInterfaceConfig;
use super::state::AppInterfaceId;
use super::state::ConductorState;
use super::CellError;
use super::{api::AdminInterfaceApi, manager::TaskManagerClient};

pub use self::share::RwShare;

mod builder;

mod chc;

mod graft_records_onto_source_chain;

mod app_auth_token_store;

pub(crate) mod app_broadcast;

#[cfg(test)]
pub mod tests;

/// How long we should attempt to achieve a "network join" when first activating a cell,
/// before moving on and letting the network health activity go on in the background.
///
/// This gives us a chance to start an app in an "online" state, increasing the probability
/// of an app having full network access as soon as its UI begins making requests.
pub const JOIN_NETWORK_WAITING_PERIOD: std::time::Duration = std::time::Duration::from_secs(5);

/// A list of Cells which failed to start, and why
pub type CellStartupErrors = Vec<(CellId, CellError)>;

/// Cloneable reference to a Conductor
pub type ConductorHandle = Arc<Conductor>;

/// Legacy CellStatus which is no longer used. This can be removed
/// and is only here to avoid breaking deserialization specs.
#[derive(Debug, Clone, PartialEq, Eq, Serialize, Deserialize)]
#[deprecated = "Only here for deserialization, should be removed altogether when all clients are updated"]
pub enum CellStatus {
    /// Kitsune knows about this Cell and it is considered fully "online"
    Joined,

    /// The Cell is on its way to being fully joined. It is a valid Cell from
    /// the perspective of the conductor, and can handle HolochainP2pEvents,
    /// but it is considered not to be fully running from the perspective of
    /// app status, i.e. if any app has a required Cell with this status,
    /// the app is considered to be in the Paused state.
    PendingJoin(PendingJoinReason),

    /// The Cell is currently in the process of trying to join the network.
    Joining,
}

/// The reason why a cell is waiting to join the network.
#[derive(Debug, Clone, PartialEq, Eq, Serialize, Deserialize)]
pub enum PendingJoinReason {
    /// The initial state, no attempt has been made to join the network yet.
    Initial,

    /// The join failed with an error that is safe to retry, such as not
    /// being connected to the internet.
    Retry(String),

    /// The network join failed and will not be retried. This will impact
    /// the status of the associated
    /// app and require manual intervention from the user.
    Failed(String),

    /// The join attempt has timed out.
    TimedOut,
}

/// A [`Cell`] tracked by a Conductor, along with its [`CellStatus`]
#[derive(Debug, Clone)]
#[allow(deprecated)]
#[allow(unused)]
struct CellItem {
    cell: Arc<Cell>,
    status: CellStatus,
}

#[allow(dead_code)]
pub(crate) type StopBroadcaster = task_motel::StopBroadcaster;
pub(crate) type StopReceiver = task_motel::StopListener;

/// A Conductor is a group of [Cell]s
pub struct Conductor {
    /// The collection of available, running cells associated with this Conductor
    running_cells: RwShare<HashMap<CellId, CellItem>>,

    /// The config used to create this Conductor
    pub config: Arc<ConductorConfig>,

    /// The map of dna hash spaces.
    pub(crate) spaces: Spaces,

    /// Set to true when `conductor.shutdown()` has been called, so that other
    /// tasks can check on the shutdown status
    shutting_down: Arc<AtomicBool>,

    /// The admin websocket ports this conductor has open.
    /// This exists so that we can run tests and bind to port 0, and find out
    /// the dynamically allocated port later.
    admin_websocket_ports: RwShare<Vec<u16>>,

    /// The interface to the task manager
    task_manager: TaskManagerClient,

    /// The JoinHandle for the long-running task which processes the outcomes of ended tasks,
    /// taking actions like disabling cells or shutting down the conductor on errors.
    /// It terminates only when the TaskManager and all of its tasks have ended and dropped.
    pub(crate) outcomes_task: RwShare<Option<JoinHandle<TaskManagerResult>>>,

    /// Placeholder for what will be the real DNA/Wasm cache
    ribosome_store: RwShare<RibosomeStore>,

    /// Access to private keys for signing and encryption.
    keystore: MetaLairClient,

    /// Handle to the network actor.
    holochain_p2p: holochain_p2p::HolochainP2pRef,

    post_commit: tokio::sync::mpsc::Sender<PostCommitArgs>,

    scheduler: Arc<parking_lot::Mutex<Option<tokio::task::JoinHandle<()>>>>,

    pub(crate) services: RwShare<Option<ConductorServices>>,

    /// File system and in-memory cache for wasmer modules.
    // Used in ribosomes but kept here as a single instance.
    pub(crate) wasmer_module_cache: Arc<ModuleCacheLock>,

    app_auth_token_store: RwShare<AppAuthTokenStore>,

    /// Container to connect app signals to app interfaces, by installed app id.
    app_broadcast: AppBroadcast,
}

impl Conductor {
    /// Create a conductor builder.
    pub fn builder() -> ConductorBuilder {
        ConductorBuilder::new()
    }
}

/// Methods related to conductor startup/shutdown
mod startup_shutdown_impls {
    use std::ops::Deref;

    use kitsune_p2p_types::box_fut_plain;

    use crate::conductor::manager::{spawn_task_outcome_handler, OutcomeReceiver, OutcomeSender};

    use super::*;

    //-----------------------------------------------------------------------------
    /// Methods used by the [ConductorHandle]
    //-----------------------------------------------------------------------------
    impl Conductor {
        #[allow(clippy::too_many_arguments)]
        pub(crate) fn new(
            config: Arc<ConductorConfig>,
            ribosome_store: RwShare<RibosomeStore>,
            keystore: MetaLairClient,
            holochain_p2p: holochain_p2p::HolochainP2pRef,
            spaces: Spaces,
            post_commit: tokio::sync::mpsc::Sender<PostCommitArgs>,
            outcome_sender: OutcomeSender,
        ) -> Self {
            let tracing_scope = config.tracing_scope().unwrap_or_default();
            let maybe_data_root_path = config
                .data_root_path
                .clone()
                .map(|path| PathBuf::from(path.deref()));

            if let Some(path) = &maybe_data_root_path {
                let mut path = path.clone();
                path.push(WASM_CACHE);

                // best effort to ensure the cache dir exists if configured
                let _ = std::fs::create_dir_all(&path);
            }

            Self {
                spaces,
                running_cells: RwShare::new(HashMap::new()),
                config,
                shutting_down: Arc::new(AtomicBool::new(false)),
                task_manager: TaskManagerClient::new(outcome_sender, tracing_scope),
                // Must be initialized later, since it requires an Arc<Conductor>
                outcomes_task: RwShare::new(None),
                admin_websocket_ports: RwShare::new(Vec::new()),
                scheduler: Arc::new(parking_lot::Mutex::new(None)),
                ribosome_store,
                keystore,
                holochain_p2p,
                post_commit,
                services: RwShare::new(None),
                wasmer_module_cache: Arc::new(ModuleCacheLock::new(ModuleCache::new(
                    maybe_data_root_path.map(|p| p.join(WASM_CACHE)),
                ))),
                app_auth_token_store: RwShare::default(),
                app_broadcast: AppBroadcast::default(),
            }
        }

        /// A gate to put at the top of public functions to ensure that work is not
        /// attempted after a shutdown has been issued
        pub fn check_running(&self) -> ConductorResult<()> {
            if self
                .shutting_down
                .load(std::sync::atomic::Ordering::Relaxed)
            {
                Err(ConductorError::ShuttingDown)
            } else {
                Ok(())
            }
        }

        /// Take ownership of the TaskManagerClient as well as the task which completes
        /// when all managed tasks have completed
        pub fn detach_task_management(&self) -> Option<JoinHandle<TaskManagerResult>> {
            self.outcomes_task.share_mut(|tm| tm.take())
        }

        /// Broadcasts the shutdown signal to all managed tasks
        /// and returns a future to await for shutdown to complete.
        pub fn shutdown(&self) -> JoinHandle<TaskManagerResult> {
            self.shutting_down
                .store(true, std::sync::atomic::Ordering::Relaxed);

            use ghost_actor::GhostControlSender;
            let ghost_shutdown = self.holochain_p2p.ghost_actor_shutdown_immediate();
            let mut tm = self.task_manager();
            let task = self.detach_task_management().expect("Attempting to shut down after already detaching task management or previous shutdown");
            tokio::task::spawn(async move {
                tracing::info!("Sending shutdown signal to all managed tasks.");
                let (_, _, r) = futures::join!(ghost_shutdown, tm.shutdown().boxed(), task,);
                r?
            })
        }

        #[tracing::instrument(skip_all, fields(scope=self.config.network.tracing_scope))]
        pub(crate) async fn initialize_conductor(
            self: Arc<Self>,
            outcome_rx: OutcomeReceiver,
            admin_configs: Vec<AdminInterfaceConfig>,
        ) -> ConductorResult<CellStartupErrors> {
            self.load_dnas().await?;

            info!("Conductor startup: DNAs loaded.");

            // Start the task manager
            self.outcomes_task.share_mut(|lock| {
                if lock.is_some() {
                    panic!("Cannot start task manager twice");
                }
                let task = spawn_task_outcome_handler(self.clone(), outcome_rx);
                *lock = Some(task);
            });

            self.services.share_mut(|services| {
                let mut dpki = MockDpkiService::new();
                dpki.expect_is_key_valid()
                    .returning(|_, _| box_fut_plain(Ok(true)));
                dpki.expect_key_mutation()
                    .returning(|_, _| box_fut_plain(Ok(())));

                let app_store = MockAppStoreService::new();

                *services = Some(ConductorServices {
                    dpki: Arc::new(dpki),
                    app_store: Arc::new(app_store),
                });
            });

            self.clone().add_admin_interfaces(admin_configs).await?;

            info!("Conductor startup: admin interface(s) added.");

            self.clone().startup_app_interfaces().await?;

            info!("Conductor startup: app interfaces started.");

            // We don't care what fx are returned here, since all cells need to
            // be spun up
            let _ = self.start_paused_apps().await?;
            let res = self.process_app_status_fx(AppStatusFx::SpinUp, None).await;

            info!("Conductor startup: apps started.");

            res
        }
    }
}

/// Methods related to conductor interfaces
mod interface_impls {
    use super::*;
    use holochain_conductor_api::AppInterfaceInfo;
    use holochain_types::websocket::AllowedOrigins;

    impl Conductor {
        /// Spawn all admin interface tasks, register them with the TaskManager,
        /// and modify the conductor accordingly, based on the config passed in
        #[tracing::instrument(skip_all)]
        pub async fn add_admin_interfaces(
            self: Arc<Self>,
            configs: Vec<AdminInterfaceConfig>,
        ) -> ConductorResult<Vec<u16>> {
            let admin_api = AdminInterfaceApi::new(self.clone());
            let tm = self.task_manager();

            // Closure to process each admin config item
            let spawn_from_config = |AdminInterfaceConfig { driver, .. }| {
                let admin_api = admin_api.clone();
                let tm = tm.clone();
                async move {
                    match driver {
                        InterfaceDriver::Websocket {
                            port,
                            allowed_origins,
                        } => {
                            let listener = spawn_websocket_listener(port, allowed_origins).await?;
                            let port = listener.local_addrs()?[0].port();
                            spawn_admin_interface_tasks(
                                tm.clone(),
                                listener,
                                admin_api.clone(),
                                port,
                            );

                            InterfaceResult::Ok(port)
                        }
                    }
                }
            };

            // spawn interface tasks, collect their JoinHandles,
            // panic on errors.
            let ports: Result<Vec<_>, _> =
                future::join_all(configs.into_iter().map(spawn_from_config))
                    .await
                    .into_iter()
                    .collect();
            // Exit if the admin interfaces fail to be created
            let ports = ports.map_err(Box::new)?;

            for p in &ports {
                self.add_admin_port(*p);
            }

            Ok(ports)
        }

        /// Spawn a new app interface task, register it with the TaskManager,
        /// and modify the conductor accordingly, based on the config passed in.
        ///
        /// Returns the given or auto-chosen port number if giving an Ok Result
        #[tracing::instrument(skip_all)]
        pub async fn add_app_interface(
            self: Arc<Self>,
            port: either::Either<u16, AppInterfaceId>,
            allowed_origins: AllowedOrigins,
            installed_app_id: Option<InstalledAppId>,
        ) -> ConductorResult<u16> {
            let interface_id = match port {
                either::Either::Left(port) => AppInterfaceId::new(port),
                either::Either::Right(id) => id,
            };
            let port = interface_id.port();
            debug!("Attaching interface {}", port);
            let app_api = AppInterfaceApi::new(self.clone());

            let tm = self.task_manager();

            // TODO: RELIABILITY: Handle this task by restarting it if it fails and log the error
            let port = spawn_app_interface_task(
                tm.clone(),
                port,
                allowed_origins.clone(),
                installed_app_id.clone(),
                app_api,
                self.app_broadcast.clone(),
            )
            .await
            .map_err(Box::new)?;

            let config = AppInterfaceConfig::websocket(port, allowed_origins, installed_app_id);
            self.update_state(|mut state| {
                state.app_interfaces.insert(interface_id, config);

                Ok(state)
            })
            .await?;
            debug!("App interface added at port: {}", port);
            Ok(port)
        }

        /// Returns a port which is guaranteed to have a websocket listener with an Admin interface
        /// on it. Useful for specifying port 0 and letting the OS choose a free port.
        pub fn get_arbitrary_admin_websocket_port(&self) -> Option<u16> {
            self.admin_websocket_ports.share_ref(|p| p.first().copied())
        }

        /// Give a list of networking ports taken up as running app interface tasks
        #[tracing::instrument(skip_all)]
        pub async fn list_app_interfaces(&self) -> ConductorResult<Vec<AppInterfaceInfo>> {
            Ok(self
                .get_state()
                .await?
                .app_interfaces
                .values()
                .map(|config| AppInterfaceInfo {
                    port: config.driver.port(),
                    allowed_origins: config.driver.allowed_origins().clone(),
                    installed_app_id: config.installed_app_id.clone(),
                })
                .collect())
        }

        /// Start all app interfaces currently in state.
        /// This should only be run at conductor initialization.
        #[allow(irrefutable_let_patterns)]
        #[tracing::instrument(skip_all)]
        pub(crate) async fn startup_app_interfaces(self: Arc<Self>) -> ConductorResult<()> {
            for (id, config) in &self.get_state().await?.app_interfaces {
                debug!("Starting up app interface: {:?}", id);
                let _ = self
                    .clone()
                    .add_app_interface(
                        either::Right(id.clone()),
                        config.driver.allowed_origins().clone(),
                        config.installed_app_id.clone(),
                    )
                    .await?;
            }
            Ok(())
        }
    }
}

/// DNA-related methods
mod dna_impls {
    use super::*;

    impl Conductor {
        /// Get the list of hashes of installed Dnas in this Conductor
        pub fn list_dnas(&self) -> Vec<DnaHash> {
            self.ribosome_store().share_ref(|ds| ds.list())
        }

        /// Get a [`DnaDef`] from the [`RibosomeStore`]
        pub fn get_dna_def(&self, hash: &DnaHash) -> Option<DnaDef> {
            self.ribosome_store().share_ref(|ds| ds.get_dna_def(hash))
        }

        /// Get a [`DnaFile`] from the [`RibosomeStore`]
        pub fn get_dna_file(&self, hash: &DnaHash) -> Option<DnaFile> {
            self.ribosome_store().share_ref(|ds| ds.get_dna_file(hash))
        }

        /// Get an [`EntryDef`] from the [`EntryDefBufferKey`]
        pub fn get_entry_def(&self, key: &EntryDefBufferKey) -> Option<EntryDef> {
            self.ribosome_store().share_ref(|ds| ds.get_entry_def(key))
        }

        /// Create a hash map of all existing DNA definitions, mapped to cell
        /// ids.
        pub fn get_dna_definitions(
            &self,
            app: &InstalledApp,
        ) -> ConductorResult<HashMap<CellId, DnaDefHashed>> {
            let mut dna_defs = HashMap::new();
            for cell_id in app.all_cells() {
                let ribosome = self.get_ribosome(cell_id.dna_hash())?;
                let dna_def = ribosome.dna_def();
                dna_defs.insert(cell_id.to_owned(), dna_def.to_owned());
            }
            Ok(dna_defs)
        }

        pub(crate) async fn register_dna_wasm(
            &self,
            ribosome: RealRibosome,
        ) -> ConductorResult<Vec<(EntryDefBufferKey, EntryDef)>> {
            let is_full_wasm_dna = ribosome
                .dna_def()
                .all_zomes()
                .all(|(_, zome_def)| matches!(zome_def, ZomeDef::Wasm(_)));
            // Only install wasm if the DNA is composed purely of WasmZomes (no InlineZomes)
            if is_full_wasm_dna {
                Ok(self.put_wasm(ribosome).await?)
            } else {
                Ok(Vec::with_capacity(0))
            }
        }

        pub(crate) fn register_dna_entry_defs(
            &self,
            entry_defs: Vec<(EntryDefBufferKey, EntryDef)>,
        ) {
            self.ribosome_store
                .share_mut(|d| d.add_entry_defs(entry_defs));
        }

        pub(crate) fn add_ribosome_to_store(&self, ribosome: RealRibosome) {
            self.ribosome_store.share_mut(|d| d.add_ribosome(ribosome));
        }

        pub(crate) async fn load_wasms_into_dna_files(
            &self,
        ) -> ConductorResult<(
            impl IntoIterator<Item = (DnaHash, RealRibosome)>,
            impl IntoIterator<Item = (EntryDefBufferKey, EntryDef)>,
        )> {
            let db = &self.spaces.wasm_db;

            // Load out all dna defs
            let (wasms, defs) = db
                .read_async(move |txn| {
                    // Get all the dna defs.
                    let dna_defs: Vec<_> = holochain_state::dna_def::get_all(&txn)?
                        .into_iter()
                        .collect();

                    // Gather all the unique wasms.
                    let unique_wasms = dna_defs
                        .iter()
                        .flat_map(|dna_def| {
                            dna_def
                                .all_zomes()
                                .map(|(zome_name, zome)| Ok(zome.wasm_hash(zome_name)?))
                        })
                        .collect::<ConductorResult<HashSet<_>>>()?;

                    // Get the code for each unique wasm.
                    let wasms = unique_wasms
                        .into_iter()
                        .map(|wasm_hash| {
                            holochain_state::wasm::get(&txn, &wasm_hash)?
                                .map(|hashed| hashed.into_content())
                                .ok_or(ConductorError::WasmMissing)
                                .map(|wasm| (wasm_hash, wasm))
                        })
                        .collect::<ConductorResult<HashMap<_, _>>>()?;
                    let wasms = holochain_state::dna_def::get_all(&txn)?
                        .into_iter()
                        .map(|dna_def| {
                            // Load all wasms for each dna_def from the wasm db into memory
                            let wasms = dna_def.all_zomes().filter_map(|(zome_name, zome)| {
                                let wasm_hash = zome.wasm_hash(zome_name).ok()?;
                                // Note this is a cheap arc clone.
                                wasms.get(&wasm_hash).cloned()
                            });
                            let wasms = wasms.collect::<Vec<_>>();
                            (dna_def, wasms)
                        })
                        // This needs to happen due to the environment not being Send
                        .collect::<Vec<_>>();
                    let defs = holochain_state::entry_def::get_all(&txn)?;
                    ConductorResult::Ok((wasms, defs))
                })
                .await?;
            // try to join all the tasks and return the list of dna files
            let wasms = wasms.into_iter().map(|(dna_def, wasms)| async move {
                let dna_file = DnaFile::new(dna_def.into_content(), wasms).await;
                let ribosome =
                    RealRibosome::new(dna_file, self.wasmer_module_cache.clone()).await?;
                ConductorResult::Ok((ribosome.dna_hash().clone(), ribosome))
            });
            let dnas = futures::future::try_join_all(wasms).await?;
            Ok((dnas, defs))
        }

        /// Get the root environment directory.
        pub fn root_db_dir(&self) -> &PathBuf {
            &self.spaces.db_dir
        }

        /// Get the keystore.
        pub fn keystore(&self) -> &MetaLairClient {
            &self.keystore
        }

        /// Get a reference to the conductor's HolochainP2p.
        pub fn holochain_p2p(&self) -> &holochain_p2p::HolochainP2pRef {
            &self.holochain_p2p
        }

        /// Remove cells from the cell map in the Conductor
        pub(crate) async fn remove_cells(&self, cell_ids: &[CellId]) {
            let to_cleanup: Vec<_> = self.running_cells.share_mut(|cells| {
                cell_ids
                    .iter()
                    .filter_map(|cell_id| cells.remove(cell_id).map(|c| (cell_id, c)))
                    .collect()
            });
            for (cell_id, item) in to_cleanup {
                if let Err(err) = item.cell.cleanup().await {
                    tracing::error!("Error cleaning up Cell: {:?}\nCellId: {}", err, cell_id);
                }
            }
        }

        /// Restart every paused app
        #[tracing::instrument(skip_all)]
        pub(crate) async fn start_paused_apps(&self) -> ConductorResult<AppStatusFx> {
            let (_, delta) = self
                .update_state_prime(|mut state| {
                    let ids = state.paused_apps().map(first).cloned().collect::<Vec<_>>();
                    if !ids.is_empty() {
                        tracing::info!("Restarting {} paused apps: {:#?}", ids.len(), ids);
                    }
                    let deltas: Vec<AppStatusFx> = ids
                        .into_iter()
                        .map(|id| {
                            state
                                .transition_app_status(&id, AppStatusTransition::Start)
                                .map(second)
                        })
                        .collect::<Result<Vec<_>, _>>()?;
                    let delta = deltas
                        .into_iter()
                        .fold(AppStatusFx::default(), AppStatusFx::combine);
                    Ok((state, delta))
                })
                .await?;
            Ok(delta)
        }

        pub(crate) async fn put_wasm(
            &self,
            ribosome: RealRibosome,
        ) -> ConductorResult<Vec<(EntryDefBufferKey, EntryDef)>> {
            let dna_def = ribosome.dna_def().clone();
            let code = ribosome.dna_file().code().clone().into_values();
            let zome_defs = get_entry_defs(ribosome).await?;
            self.put_wasm_code(dna_def, code, zome_defs).await
        }

        #[tracing::instrument(skip_all)]
        pub(crate) async fn put_wasm_code(
            &self,
            dna: DnaDefHashed,
            code: impl Iterator<Item = wasm::DnaWasm>,
            zome_defs: Vec<(EntryDefBufferKey, EntryDef)>,
        ) -> ConductorResult<Vec<(EntryDefBufferKey, EntryDef)>> {
            // TODO: PERF: This loop might be slow
            let wasms = futures::future::join_all(code.map(DnaWasmHashed::from_content)).await;

            self.spaces
                .wasm_db
                .write_async({
                    let zome_defs = zome_defs.clone();
                    move |txn| {
                        for dna_wasm in wasms {
                            if !holochain_state::wasm::contains(txn, dna_wasm.as_hash())? {
                                holochain_state::wasm::put(txn, dna_wasm)?;
                            }
                        }

                        for (key, entry_def) in zome_defs.clone() {
                            holochain_state::entry_def::put(txn, key, &entry_def)?;
                        }

                        if !holochain_state::dna_def::contains(txn, dna.as_hash())? {
                            holochain_state::dna_def::put(txn, dna.into_content())?;
                        }
                        StateMutationResult::Ok(())
                    }
                })
                .await?;

            Ok(zome_defs)
        }

        #[tracing::instrument(skip_all)]
        pub(crate) async fn load_dnas(&self) -> ConductorResult<()> {
            let (ribosomes, entry_defs) = self.load_wasms_into_dna_files().await?;
            self.ribosome_store().share_mut(|ds| {
                ds.add_ribosomes(ribosomes);
                ds.add_entry_defs(entry_defs);
            });
            Ok(())
        }

        /// Install a [`DnaFile`] in this Conductor
        pub async fn register_dna(&self, dna: DnaFile) -> ConductorResult<()> {
            if self.get_ribosome(dna.dna_hash()).is_ok() {
                // ribosome for dna is already registered in store
                return Ok(());
            }
            let ribosome = RealRibosome::new(dna, self.wasmer_module_cache.clone()).await?;
            let entry_defs = self.register_dna_wasm(ribosome.clone()).await?;

            self.register_dna_entry_defs(entry_defs);

            self.add_ribosome_to_store(ribosome);

            Ok(())
        }
    }
}

/// Network-related methods
mod network_impls {
    use std::time::Duration;

    use futures::future::join_all;
    use rusqlite::params;

    use holochain_conductor_api::{
        CellInfo, DnaStorageInfo, NetworkInfo, StorageBlob, StorageInfo,
    };
    use holochain_p2p::HolochainP2pSender;
    use holochain_sqlite::stats::{get_size_on_disk, get_used_size};
    use holochain_zome_types::block::Block;
    use holochain_zome_types::block::BlockTargetId;
    use kitsune_p2p::KitsuneAgent;
    use kitsune_p2p::KitsuneBinType;

    use crate::conductor::api::error::{
        zome_call_response_to_conductor_api_result, ConductorApiError,
    };

    use super::*;

    impl Conductor {
        /// Get signed agent info from the conductor
        pub async fn get_agent_infos(
            &self,
            cell_id: Option<CellId>,
        ) -> ConductorApiResult<Vec<AgentInfoSigned>> {
            match cell_id {
                Some(c) => {
                    let (d, a) = c.into_dna_and_agent();
                    let db = self.p2p_agents_db(&d);
                    Ok(get_single_agent_info(db.into(), d, a)
                        .await?
                        .map(|a| vec![a])
                        .unwrap_or_default())
                }
                None => {
                    let mut out = Vec::new();
                    // collecting so the mutex lock can close
                    let envs = self.spaces.get_from_spaces(|s| s.p2p_agents_db.clone());
                    for db in envs {
                        out.append(&mut all_agent_infos(db.into()).await?);
                    }
                    Ok(out)
                }
            }
        }

        pub(crate) async fn witness_nonce_from_calling_agent(
            &self,
            agent: AgentPubKey,
            nonce: Nonce256Bits,
            expires: Timestamp,
        ) -> ConductorResult<WitnessNonceResult> {
            Ok(witness_nonce(
                &self.spaces.conductor_db,
                agent,
                nonce,
                Timestamp::now(),
                expires,
            )
            .await?)
        }

        /// Block some target.
        pub async fn block(&self, input: Block) -> DatabaseResult<()> {
            self.spaces.block(input).await
        }

        /// Unblock some target.
        pub async fn unblock(&self, input: Block) -> DatabaseResult<()> {
            self.spaces.unblock(input).await
        }

        /// Check if some target is blocked.
        pub async fn is_blocked(
            &self,
            input: BlockTargetId,
            timestamp: Timestamp,
        ) -> DatabaseResult<bool> {
            self.spaces.is_blocked(input, timestamp).await
        }

        pub(crate) async fn prune_p2p_agents_db(&self) -> ConductorResult<()> {
            use holochain_p2p::AgentPubKeyExt;

            let mut space_to_agents = HashMap::new();

            for cell in self.running_cells.share_ref(|c| {
                <Result<_, one_err::OneErr>>::Ok(c.keys().cloned().collect::<Vec<_>>())
            })? {
                space_to_agents
                    .entry(cell.dna_hash().clone())
                    .or_insert_with(Vec::new)
                    .push(cell.agent_pubkey().to_kitsune());
            }

            for (space, agents) in space_to_agents {
                let db = self.spaces.p2p_agents_db(&space)?;
                p2p_prune(&db, agents).await?;
            }

            Ok(())
        }

        pub(crate) async fn network_info(
            &self,
            installed_app_id: &InstalledAppId,
            payload: &NetworkInfoRequestPayload,
        ) -> ConductorResult<Vec<NetworkInfo>> {
            use holochain_sqlite::sql::sql_cell::SUM_OF_RECEIVED_BYTES_SINCE_TIMESTAMP;

            let NetworkInfoRequestPayload {
                agent_pub_key,
                dnas,
                last_time_queried,
            } = payload;

            let app_info = self
                .get_app_info(installed_app_id)
                .await?
                .ok_or_else(|| ConductorError::AppNotInstalled(installed_app_id.clone()))?;

            if agent_pub_key != &app_info.agent_pub_key
                && !app_info
                    .cell_info
                    .values()
                    .flatten()
                    .any(|cell_info| match cell_info {
                        CellInfo::Provisioned(cell) => cell.cell_id.agent_pubkey() == agent_pub_key,
                        _ => false,
                    })
            {
                return Err(ConductorError::AppAccessError(
                    installed_app_id.clone(),
                    Box::new(agent_pub_key.clone()),
                ));
            }

            futures::future::join_all(dnas.iter().map(|dna| async move {
                let diagnostics = self.holochain_p2p.get_diagnostics(dna.clone()).await?;
                let fetch_pool_info = diagnostics
                    .fetch_pool
                    .info([dna.to_kitsune()].into_iter().collect());

                // query number of agents from peer db
                let db = { self.p2p_agents_db(dna) };

                let (current_number_of_peers, arc_size, total_network_peers) = db
                    .read_async({
                        let agent_pub_key = agent_pub_key.clone();
                        let space = dna.clone().into_kitsune();
                        move |txn| -> DatabaseResult<(u32, f64, u32)> {
                            let current_number_of_peers = txn.p2p_count_agents(space.clone())?;

                            // query arc size and extrapolated coverage and estimate total peers
                            let (arc_size, total_network_peers) = match txn.p2p_get_agent(
                                space.clone(),
                                &KitsuneAgent::new(agent_pub_key.get_raw_36().to_vec()),
                            )? {
                                None => (0.0, 0),
                                Some(agent) => {
                                    let arc_size = agent.storage_arc().coverage();
                                    let agents_in_arc = txn.p2p_gossip_query_agents(
                                        space.clone(),
                                        u64::MIN,
                                        u64::MAX,
                                        agent.storage_arc().inner().into(),
                                    )?;
                                    let number_of_agents_in_arc = agents_in_arc.len();
                                    let total_network_peers = if number_of_agents_in_arc == 0 {
                                        0
                                    } else {
                                        (number_of_agents_in_arc as f64 / arc_size) as u32
                                    };
                                    (arc_size, total_network_peers)
                                }
                            };

                            Ok((current_number_of_peers, arc_size, total_network_peers))
                        }
                    })
                    .await?;

                // get sum of bytes from dht and cache db since last time
                // request was made or since the beginning of time
                let last_time_queried = match last_time_queried {
                    Some(timestamp) => *timestamp,
                    None => Timestamp::ZERO,
                };
                let sum_of_bytes_row_fn = |row: &Row| {
                    row.get(0)
                        .map(|maybe_bytes_received: Option<u64>| maybe_bytes_received.unwrap_or(0))
                        .map_err(DatabaseError::SqliteError)
                };
                let dht_db = self
                    .get_or_create_dht_db(dna)
                    .map_err(|err| ConductorError::Other(Box::new(err)))?;
                let dht_bytes_received = dht_db
                    .read_async({
                        move |txn| {
                            txn.query_row_and_then(
                                SUM_OF_RECEIVED_BYTES_SINCE_TIMESTAMP,
                                params![last_time_queried.as_micros()],
                                sum_of_bytes_row_fn,
                            )
                        }
                    })
                    .await?;

                let cache_db = self
                    .get_or_create_cache_db(dna)
                    .map_err(|err| ConductorError::Other(Box::new(err)))?;
                let cache_bytes_received = cache_db
                    .read_async(move |txn| {
                        txn.query_row_and_then(
                            SUM_OF_RECEIVED_BYTES_SINCE_TIMESTAMP,
                            params![last_time_queried.as_micros()],
                            sum_of_bytes_row_fn,
                        )
                    })
                    .await?;
                let bytes_since_last_time_queried = dht_bytes_received + cache_bytes_received;

                // calculate open peer connections based on current gossip sessions
                let completed_rounds_since_last_time_queried = diagnostics
                    .metrics
                    .read()
                    .peer_node_histories()
                    .iter()
                    .flat_map(|(_, node_history)| node_history.completed_rounds.clone())
                    .filter(|completed_round| {
                        let now = tokio::time::Instant::now();
                        let round_start_time_diff = now - completed_round.start_time;
                        let round_start_timestamp =
                            Timestamp::from_micros(round_start_time_diff.as_micros() as i64);
                        round_start_timestamp > last_time_queried
                    })
                    .count() as u32;

                ConductorResult::Ok(NetworkInfo {
                    fetch_pool_info,
                    current_number_of_peers,
                    arc_size,
                    total_network_peers,
                    bytes_since_last_time_queried,
                    completed_rounds_since_last_time_queried,
                })
            }))
            .await
            .into_iter()
            .collect::<Result<Vec<_>, _>>()
        }

        #[tracing::instrument(skip_all)]
        pub(crate) async fn storage_info(&self) -> ConductorResult<StorageInfo> {
            let state = self.get_state().await?;

            let all_dna: HashMap<DnaHash, Vec<InstalledAppId>> = HashMap::new();
            let all_dna =
                state
                    .installed_apps()
                    .iter()
                    .fold(all_dna, |mut acc, (installed_app_id, app)| {
                        for dna_hash in app.all_cells().map(|cell_id| cell_id.dna_hash()) {
                            acc.entry(dna_hash.clone())
                                .or_default()
                                .push(installed_app_id.clone());
                        }

                        acc
                    });

            let app_data_blobs =
                futures::future::join_all(all_dna.iter().map(|(dna_hash, used_by)| async {
                    self.storage_info_for_dna(dna_hash, used_by).await
                }))
                .await
                .into_iter()
                .collect::<Result<Vec<StorageBlob>, ConductorError>>()?;

            Ok(StorageInfo {
                blobs: app_data_blobs,
            })
        }

        async fn storage_info_for_dna(
            &self,
            dna_hash: &DnaHash,
            used_by: &Vec<InstalledAppId>,
        ) -> ConductorResult<StorageBlob> {
            let authored_dbs = self.spaces.get_all_authored_dbs(dna_hash)?;
            let dht_db = self.spaces.dht_db(dna_hash)?;
            let cache_db = self.spaces.cache(dna_hash)?;

            Ok(StorageBlob::Dna(DnaStorageInfo {
                authored_data_size_on_disk: join_all(
                    authored_dbs
                        .iter()
                        .map(|db| db.read_async(get_size_on_disk)),
                )
                .await
                .into_iter()
                .map(|r| r.map_err(ConductorError::DatabaseError))
                .collect::<Result<Vec<_>, _>>()?
                .into_iter()
                .sum(),
                authored_data_size: join_all(
                    authored_dbs.iter().map(|db| db.read_async(get_used_size)),
                )
                .await
                .into_iter()
                .map(|r| r.map_err(ConductorError::DatabaseError))
                .collect::<Result<Vec<_>, _>>()?
                .into_iter()
                .sum(),
                dht_data_size_on_disk: dht_db
                    .read_async(get_size_on_disk)
                    .map_err(ConductorError::DatabaseError)
                    .await?,
                dht_data_size: dht_db
                    .read_async(get_used_size)
                    .map_err(ConductorError::DatabaseError)
                    .await?,
                cache_data_size_on_disk: cache_db
                    .read_async(get_size_on_disk)
                    .map_err(ConductorError::DatabaseError)
                    .await?,
                cache_data_size: cache_db
                    .read_async(get_used_size)
                    .map_err(ConductorError::DatabaseError)
                    .await?,
                used_by: used_by.clone(),
            }))
        }

        #[instrument(skip(self))]
        pub(crate) async fn dispatch_holochain_p2p_event(
            &self,
            event: holochain_p2p::event::HolochainP2pEvent,
        ) -> ConductorApiResult<()> {
            use HolochainP2pEvent::*;
            let dna_hash = event.dna_hash().clone();
            trace!(dispatch_event = ?event);
            match event {
                PutAgentInfoSigned {
                    peer_data, respond, ..
                } => {
                    let sender = self.p2p_batch_sender(&dna_hash);
                    let (result_sender, response) = tokio::sync::oneshot::channel();
                    let _ = sender
                        .send_timeout(
                            P2pBatch {
                                peer_data,
                                result_sender,
                            },
                            Duration::from_secs(10),
                        )
                        .await;
                    let res = match response.await {
                        Ok(r) => r.map_err(holochain_p2p::HolochainP2pError::other),
                        Err(e) => Err(holochain_p2p::HolochainP2pError::other(e)),
                    };
                    respond.respond(Ok(async move { res }.boxed().into()));
                }
                QueryAgentInfoSigned {
                    kitsune_space,
                    agents,
                    respond,
                    ..
                } => {
                    let db = { self.p2p_agents_db(&dna_hash) };
                    let res = list_all_agent_info(db.into(), kitsune_space)
                        .await
                        .map(|infos| match agents {
                            Some(agents) => infos
                                .into_iter()
                                .filter(|info| agents.contains(&info.agent))
                                .collect(),
                            None => infos,
                        })
                        .map_err(holochain_p2p::HolochainP2pError::other);
                    respond.respond(Ok(async move { res }.boxed().into()));
                }
                QueryGossipAgents {
                    since_ms,
                    until_ms,
                    arc_set,
                    respond,
                    ..
                } => {
                    let db = { self.p2p_agents_db(&dna_hash) };
                    let res = db
                        .p2p_gossip_query_agents(since_ms, until_ms, (*arc_set).clone())
                        .await
                        .map_err(holochain_p2p::HolochainP2pError::other);

                    respond.respond(Ok(async move { res }.boxed().into()));
                }
                QueryAgentInfoSignedNearBasis {
                    kitsune_space,
                    basis_loc,
                    limit,
                    respond,
                    ..
                } => {
                    let db = { self.p2p_agents_db(&dna_hash) };
                    let res = list_all_agent_info_signed_near_basis(
                        db.into(),
                        kitsune_space,
                        basis_loc,
                        limit,
                    )
                    .await
                    .map_err(holochain_p2p::HolochainP2pError::other);
                    respond.respond(Ok(async move { res }.boxed().into()));
                }
                QueryPeerDensity {
                    kitsune_space,
                    dht_arc,
                    respond,
                    ..
                } => {
                    let cutoff = self
                        .get_config()
                        .network
                        .tuning_params
                        .danger_gossip_recent_threshold();
                    let topo = self
                        .get_dna_def(&dna_hash)
                        .ok_or_else(|| DnaError::DnaMissing(dna_hash.clone()))?
                        .topology(cutoff);
                    let tuning = self.get_config().kitsune_tuning_params();
                    let db = { self.p2p_agents_db(&dna_hash) };
                    let res = query_peer_density(
                        db.into(),
                        topo,
                        tuning.to_arq_strat().into(),
                        kitsune_space,
                        dht_arc,
                    )
                    .await
                    .map_err(holochain_p2p::HolochainP2pError::other);
                    respond.respond(Ok(async move { res }.boxed().into()));
                }
                SignNetworkData {
                    respond,
                    to_agent,
                    data,
                    ..
                } => {
                    let signature = to_agent.sign_raw(self.keystore(), data.into()).await?;
                    respond.respond(Ok(async move { Ok(signature) }.boxed().into()));
                }
                HolochainP2pEvent::CallRemote { .. }
                | CountersigningSessionNegotiation { .. }
                | Get { .. }
                | GetMeta { .. }
                | GetLinks { .. }
                | CountLinks { .. }
                | GetAgentActivity { .. }
                | MustGetAgentActivity { .. }
                | ValidationReceiptsReceived { .. } => {
                    let cell_id =
                        CellId::new(event.dna_hash().clone(), event.target_agents().clone());
                    let cell = self.cell_by_id(&cell_id).await?;
                    cell.handle_holochain_p2p_event(event).await?;
                }
                Publish {
                    dna_hash,
                    respond,
                    request_validation_receipt,
                    countersigning_session,
                    ops,
                    ..
                } => {
                    async {
                        let res = self
                            .spaces
                            .handle_publish(
                                &dna_hash,
                                request_validation_receipt,
                                countersigning_session,
                                ops,
                            )
                            .await
                            .map_err(holochain_p2p::HolochainP2pError::other);
                        respond.respond(Ok(async move { res }.boxed().into()));
                    }
                    .instrument(debug_span!("handle_publish"))
                    .await;
                }
                FetchOpData {
                    respond,
                    query,
                    dna_hash,
                    ..
                } => {
                    async {
                        let res = self
                            .spaces
                            .handle_fetch_op_data(&dna_hash, query)
                            .await
                            .map_err(holochain_p2p::HolochainP2pError::other);
                        respond.respond(Ok(async move { res }.boxed().into()));
                    }
                    .instrument(debug_span!("handle_fetch_op_data"))
                    .await;
                }

                HolochainP2pEvent::QueryOpHashes {
                    dna_hash,
                    window,
                    max_ops,
                    include_limbo,
                    arc_set,
                    respond,
                    ..
                } => {
                    let res = self
                        .spaces
                        .handle_query_op_hashes(&dna_hash, arc_set, window, max_ops, include_limbo)
                        .await
                        .map_err(holochain_p2p::HolochainP2pError::other);

                    respond.respond(Ok(async move { res }.boxed().into()));
                }
            }
            Ok(())
        }

        /// List all host functions provided by this conductor for wasms.
        pub async fn list_wasm_host_functions(&self) -> ConductorApiResult<Vec<String>> {
            Ok(RealRibosome::tooling_imports().await?)
        }

        /// Invoke a zome function on a Cell
        pub async fn call_zome(&self, call: ZomeCall) -> ConductorApiResult<ZomeCallResult> {
            let cell = self.cell_by_id(&call.cell_id).await?;
            Ok(cell.call_zome(call, None).await?)
        }

        pub(crate) async fn call_zome_with_workspace(
            &self,
            call: ZomeCall,
            workspace_lock: SourceChainWorkspace,
        ) -> ConductorApiResult<ZomeCallResult> {
            debug!(cell_id = ?call.cell_id);
            let cell = self.cell_by_id(&call.cell_id).await?;
            Ok(cell.call_zome(call, Some(workspace_lock)).await?)
        }

        /// Make a zome call with deserialization and some error unwrapping built in
        pub async fn easy_call_zome<I, O, Z>(
            &self,
            provenance: &AgentPubKey,
            cap_secret: Option<CapSecret>,
            cell_id: CellId,
            zome_name: Z,
            fn_name: impl Into<FunctionName>,
            payload: I,
        ) -> ConductorApiResult<O>
        where
            ZomeName: From<Z>,
            I: Serialize + std::fmt::Debug,
            O: serde::de::DeserializeOwned + std::fmt::Debug,
        {
            let payload = ExternIO::encode(payload).expect("Couldn't serialize payload");
            let now = Timestamp::now();
            let (nonce, expires_at) =
                holochain_nonce::fresh_nonce(now).map_err(ConductorApiError::Other)?;
            let call_unsigned = ZomeCallUnsigned {
                cell_id,
                zome_name: zome_name.into(),
                fn_name: fn_name.into(),
                cap_secret,
                provenance: provenance.clone(),
                payload,
                nonce,
                expires_at,
            };
            let call =
                ZomeCall::try_from_unsigned_zome_call(self.keystore(), call_unsigned).await?;
            let response = self.call_zome(call).await;
            match response {
                Ok(Ok(response)) => Ok(zome_call_response_to_conductor_api_result(response)?),
                Ok(Err(error)) => Err(ConductorApiError::Other(Box::new(error))),
                Err(error) => Err(error),
            }
        }
    }
}

/// Methods related to app installation and management
mod app_impls {
    use super::*;

    impl Conductor {
        /// Install an app from minimal elements, without needing construct a whole AppBundle.
        /// (This function constructs a bundle under the hood.)
        /// This is just a convenience for testing.
        #[cfg(feature = "test_utils")]
        pub(crate) async fn install_app_minimal(
            self: Arc<Self>,
            installed_app_id: InstalledAppId,
            agent_key: AgentPubKey,
            data: &[(impl crate::sweettest::DnaWithRole, Option<MembraneProof>)],
        ) -> ConductorResult<()> {
            let payload = crate::sweettest::get_install_app_payload_from_dnas(
                installed_app_id,
                agent_key,
                data,
            )
            .await;

            self.install_app_bundle(payload).await?;

            Ok(())
        }

        /// Install DNAs and set up Cells as specified by an AppBundle
        #[tracing::instrument(skip_all)]
        pub async fn install_app_bundle(
            self: Arc<Self>,
            payload: InstallAppPayload,
        ) -> ConductorResult<InstalledApp> {
            let ignore_genesis_failure = payload.ignore_genesis_failure;

            let InstallAppPayload {
                source,
                agent_key,
                installed_app_id,
                membrane_proofs,
                existing_cells,
                network_seed,
                ..
            } = payload;

            let bundle = {
                let original_bundle = source.resolve().await?;
                if let Some(network_seed) = network_seed {
                    let mut manifest = original_bundle.manifest().to_owned();
                    manifest.set_network_seed(network_seed);
                    AppBundle::from(original_bundle.into_inner().update_manifest(manifest)?)
                } else {
                    original_bundle
                }
            };

            let manifest = bundle.manifest().clone();

            // Use deferred memproofs only if no memproofs are provided.
            // If a memproof map is provided, it will override the allow_deferred_memproofs setting,
            // and the provided memproofs will be used immediately.
            let defer_memproofs = match &manifest {
                AppManifest::V1(m) => m.allow_deferred_memproofs && membrane_proofs.is_none(),
            };
            let membrane_proofs = membrane_proofs.unwrap_or_default();

            let installed_app_id =
                installed_app_id.unwrap_or_else(|| manifest.app_name().to_owned());

            let local_dnas = self
                .ribosome_store()
                .share_ref(|store| bundle.get_all_dnas_from_store(store));

<<<<<<< HEAD
            let ops = bundle
                .resolve_cells(&local_dnas, agent_key.clone(), membrane_proofs)
                .await?;
=======
            let ops = if defer_memproofs {
                // XXX: passing in empty memproofs, because this function is not constructed well.
                //      it doesn't really need to know about the memproofs, it just needs to associate
                //      the proper cells with the proper memproofs.
                bundle
                    .resolve_cells(
                        &local_dnas,
                        agent_key.clone(),
                        Default::default(),
                        existing_cells,
                    )
                    .await?
            } else {
                bundle
                    .resolve_cells(
                        &local_dnas,
                        agent_key.clone(),
                        membrane_proofs,
                        existing_cells,
                    )
                    .await?
            };
>>>>>>> afb1183a
            let cells_to_create = ops.cells_to_create();

            // check if cells_to_create contains a cell identical to an existing one
            let state = self.get_state().await?;
            let all_cells: HashSet<_> = state
                .installed_apps()
                .values()
                .flat_map(|app| app.all_cells())
                .collect();
            let maybe_duplicate_cell_id = cells_to_create
                .iter()
                .find(|(cell_id, _)| all_cells.contains(cell_id));
            if let Some((duplicate_cell_id, _)) = maybe_duplicate_cell_id {
                return Err(ConductorError::CellAlreadyExists(
                    duplicate_cell_id.to_owned(),
                ));
            };

            for (dna, _) in ops.dnas_to_register {
                self.clone().register_dna(dna).await?;
            }

            if defer_memproofs {
                let roles = ops.role_assignments;
                let app = InstalledAppCommon::new(installed_app_id, agent_key, roles, manifest)?;

                let (_, app) = self
                    .update_state_prime(move |mut state| {
                        let app = state.add_app_awaiting_memproofs(app)?;
                        Ok((state, app))
                    })
                    .await?;
                Ok(app)
            } else {
                let cell_ids: Vec<_> = cells_to_create
                    .iter()
                    .map(|(cell_id, _)| cell_id.clone())
                    .collect();

                let genesis_result =
                    crate::conductor::conductor::genesis_cells(self.clone(), cells_to_create).await;

                if genesis_result.is_ok() || ignore_genesis_failure {
                    let roles = ops.role_assignments;
                    let app =
                        InstalledAppCommon::new(installed_app_id, agent_key, roles, manifest)?;

                    // Update the db
                    let stopped_app = self.add_disabled_app_to_db(app).await?;

                    // Return the result, which be may an error if no_rollback was specified
                    genesis_result.map(|()| stopped_app.into())
                } else if let Err(err) = genesis_result {
                    // Rollback created cells on error
                    self.remove_cells(&cell_ids).await;
                    Err(err)
                } else {
                    unreachable!()
                }
            }
        }

        /// Uninstall an app, removing all traces of it including its cells.
        ///
        /// This will fail if the app is depended upon by other apps via the UseExisting
        /// cell provisioning strategy, in which case the dependent app(s) would first need
        /// to be uninstalled, or the `force` param can be set to true.
        #[tracing::instrument(skip(self))]
        pub async fn uninstall_app(
            self: Arc<Self>,
            installed_app_id: &InstalledAppId,
            force: bool,
        ) -> ConductorResult<()> {
            let deps = self
                .get_state()
                .await?
                .get_dependent_apps(installed_app_id, true)?;

            // Only uninstall the app if there are no protected dependents,
            // or if force is used
            if force || deps.is_empty() {
                let self_clone = self.clone();
                let app = self.remove_app_from_db(installed_app_id).await?;
                tracing::debug!(msg = "Removed app from db.", app = ?app);

                // Remove cells which may now be dangling due to the removed app
                self_clone
                    .process_app_status_fx(AppStatusFx::SpinDown, None)
                    .await?;

                let installed_app_ids = self
                    .get_state()
                    .await?
                    .installed_apps()
                    .iter()
                    .map(|(app_id, _)| app_id.clone())
                    .collect::<HashSet<_>>();
                self.app_broadcast.retain(installed_app_ids);

                Ok(())
            } else {
                Err(ConductorError::AppHasDependents(
                    installed_app_id.clone(),
                    deps,
                ))
            }
        }

        /// List active AppIds
        pub async fn list_running_apps(&self) -> ConductorResult<Vec<InstalledAppId>> {
            let state = self.get_state().await?;
            Ok(state.running_apps().map(|(id, _)| id).cloned().collect())
        }

        /// List Apps with their information
        #[tracing::instrument(skip_all)]
        pub async fn list_apps(
            &self,
            status_filter: Option<AppStatusFilter>,
        ) -> ConductorResult<Vec<AppInfo>> {
            use AppStatusFilter::*;
            let conductor_state = self.get_state().await?;

            let apps_ids: Vec<&String> = match status_filter {
                Some(Enabled) => conductor_state.enabled_apps().map(|(id, _)| id).collect(),
                Some(Disabled) => conductor_state.disabled_apps().map(|(id, _)| id).collect(),
                Some(Running) => conductor_state.running_apps().map(|(id, _)| id).collect(),
                Some(Stopped) => conductor_state.stopped_apps().map(|(id, _)| id).collect(),
                Some(Paused) => conductor_state.paused_apps().map(|(id, _)| id).collect(),
                None => conductor_state.installed_apps().keys().collect(),
            };

            let app_infos: Vec<AppInfo> = apps_ids
                .into_iter()
                .map(|app_id| self.get_app_info_inner(app_id, &conductor_state))
                .collect::<Result<Vec<_>, _>>()?
                .into_iter()
                .flatten()
                .collect();

            Ok(app_infos)
        }

        /// Get the IDs of all active installed Apps which use this Cell
        #[tracing::instrument(skip_all)]
        pub async fn list_running_apps_for_dependent_cell_id(
            &self,
            cell_id: &CellId,
        ) -> ConductorResult<HashSet<InstalledAppId>> {
            Ok(self
                .get_state()
                .await?
                .running_apps()
                .filter(|(_, v)| v.all_cells().any(|i| i == cell_id))
                .map(|(k, _)| k)
                .cloned()
                .collect())
        }

        /// Find the ID of the first active installed App which uses this Cell
        #[tracing::instrument(skip_all)]
        pub async fn find_cell_with_role_alongside_cell(
            &self,
            cell_id: &CellId,
            role_name: &RoleName,
        ) -> ConductorResult<Option<CellId>> {
            Ok(self
                .get_state()
                .await?
                .running_apps()
                .find(|(_, running_app)| running_app.all_cells().any(|i| i == cell_id))
                .and_then(|(_, running_app)| {
                    running_app
                        .into_common()
                        .role(role_name)
                        .ok()
                        .map(|role| role.cell_id())
                        .cloned()
                }))
        }

        /// Get the IDs of all active installed Apps which use this Dna
        #[tracing::instrument(skip_all)]
        pub async fn list_running_apps_for_dependent_dna_hash(
            &self,
            dna_hash: &DnaHash,
        ) -> ConductorResult<HashSet<InstalledAppId>> {
            Ok(self
                .get_state()
                .await?
                .running_apps()
                .filter(|(_, v)| v.all_cells().any(|i| i.dna_hash() == dna_hash))
                .map(|(k, _)| k)
                .cloned()
                .collect())
        }

        /// Get info about an installed App, regardless of status
        pub async fn get_app_info(
            &self,
            installed_app_id: &InstalledAppId,
        ) -> ConductorResult<Option<AppInfo>> {
            let state = self.get_state().await?;
            let maybe_app_info = self.get_app_info_inner(installed_app_id, &state)?;
            Ok(maybe_app_info)
        }

        /// Run genesis for cells of an app which was installed using `allow_deferred_memproofs`
        pub async fn provide_memproofs(
            self: Arc<Self>,
            installed_app_id: &InstalledAppId,
            mut memproofs: MemproofMap,
        ) -> ConductorResult<()> {
            let state = self.get_state().await?;

            let app = state.get_app(installed_app_id)?;
            let cells_to_genesis = app
                .roles()
                .iter()
                .map(|(role_name, role)| (role.cell_id().clone(), memproofs.remove(role_name)))
                .collect();

            crate::conductor::conductor::genesis_cells(self.clone(), cells_to_genesis).await?;

            self.update_state({
                let installed_app_id = installed_app_id.clone();
                move |mut state| {
                    let app = state.get_app_mut(&installed_app_id)?;
                    app.status =
                        AppStatus::Disabled(DisabledAppReason::NotStartedAfterProvidingMemproofs);
                    Ok(state)
                }
            })
            .await?;

            self.clone()
                .create_and_add_initialized_cells_for_running_apps(Some(installed_app_id))
                .await?;
            let app_ids: HashSet<_> = [installed_app_id.to_owned()].into_iter().collect();
            let delta = self
                .clone()
                .reconcile_app_status_with_cell_status(Some(app_ids.clone()))
                .await?;
            self.process_app_status_fx(delta, Some(app_ids)).await?;
            Ok(())
        }

        /// Update the agent key for an installed app
        // TODO: fully implement after DPKI is available
        #[allow(unused)]
        pub async fn rotate_app_agent_key(
            &self,
            installed_app_id: &InstalledAppId,
        ) -> ConductorResult<AgentPubKey> {
            // TODO: use key derivation for DPKI
            let new_agent_key = self.keystore().new_sign_keypair_random().await?;
            let ret = new_agent_key.clone();
            self.update_state({
                let installed_app_id = installed_app_id.clone();
                move |mut state| {
                    let app = state.get_app_mut(&installed_app_id)?;
                    app.agent_key = new_agent_key;
                    // TODO: update all cell IDs in the roles
                    Ok(state)
                }
            })
            .await?;
            unimplemented!("this is a partial implementation for reference only")
        }

        fn get_app_info_inner(
            &self,
            app_id: &InstalledAppId,
            state: &ConductorState,
        ) -> ConductorResult<Option<AppInfo>> {
            match state.installed_apps().get(app_id) {
                None => Ok(None),
                Some(app) => {
                    let dna_definitions = self.get_dna_definitions(app)?;
                    Ok(Some(AppInfo::from_installed_app(app, &dna_definitions)))
                }
            }
        }
    }
}

/// Methods related to cell access
mod cell_impls {
    use std::collections::BTreeSet;

    use holochain_conductor_api::CompatibleCells;

    use super::*;

    impl Conductor {
        pub(crate) async fn cell_by_id(&self, cell_id: &CellId) -> ConductorResult<Arc<Cell>> {
            // Can only get a cell from the running_cells list
            if let Some(cell) = self.running_cells.share_ref(|c| c.get(cell_id).cloned()) {
                Ok(cell.cell)
            } else {
                // If not in running_cells list, check if the cell id is registered at all,
                // to give a different error message for disabled vs missing.
                let present = self
                    .get_state()
                    .await?
                    .installed_apps()
                    .values()
                    .flat_map(|app| app.all_cells())
                    .any(|id| id == cell_id);
                if present {
                    Err(ConductorError::CellDisabled(cell_id.clone()))
                } else {
                    Err(ConductorError::CellMissing(cell_id.clone()))
                }
            }
        }

        /// Iterator over cells which are fully "live", meaning they have been
        /// fully initialized and are registered with the kitsune network layer.
        /// Generally used to handle conductor interface requests.
        ///
        /// If a cell is in `running_cells`, then it is "live".
        pub fn running_cell_ids(&self) -> HashSet<CellId> {
            self.running_cells
                .share_ref(|cells| cells.keys().cloned().collect())
        }

        /// Returns all installed cells which are forward compatible with the specified DNA,
        /// including direct matches, by examining the "lineage" specified by DNAs of currently installed cells.
        ///
        /// Each DnaDef specifies a "lineage" field of DNA hashes, which indicates that the DNA is forward-compatible
        /// with the DNAs specified in its lineage. If the DnaHash parameter is contained within the lineage of any
        /// installed cell's DNA, that cell will be returned in the result set, since it has declared
        /// itself forward-compatible.
        pub async fn cells_by_dna_lineage(
            &self,
            dna_hash: &DnaHash,
        ) -> ConductorResult<CompatibleCells> {
            // TODO: OPTIMIZE: cache the DNA lineages
            Ok(self
                .get_state()
                .await?
                // Look in all installed apps
                .installed_apps()
                .values()
                .filter_map(|app| {
                    let cells_in_lineage: BTreeSet<_> = app
                        // Look in all cells for the app
                        .all_cells()
                        .filter_map(|cell_id| {
                            let cell_dna_hash = cell_id.dna_hash();
                            if cell_dna_hash == dna_hash {
                                // If a direct hit, include this CellId in the list of candidates
                                Some(cell_id.clone())
                            } else {
                                // If this cell *contains* the given DNA in *its* lineage, include it.
                                self.get_dna_def(cell_id.dna_hash())
                                    .map(|dna_def| dna_def.lineage.contains(dna_hash))
                                    .unwrap_or(false)
                                    .then(|| cell_id.clone())
                            }
                        })
                        .collect();
                    if cells_in_lineage.is_empty() {
                        None
                    } else {
                        Some((app.installed_app_id.clone(), cells_in_lineage))
                    }
                })
                .collect())
        }
    }
}

/// Methods related to clone cell management
mod clone_cell_impls {
    use holochain_zome_types::prelude::ClonedCell;

    use super::*;

    impl Conductor {
        /// Create a new cell in an existing app based on an existing DNA.
        ///
        /// # Returns
        ///
        /// A struct with the created cell's clone id and cell id.
        pub async fn create_clone_cell(
            self: Arc<Self>,
            installed_app_id: &InstalledAppId,
            payload: CreateCloneCellPayload,
        ) -> ConductorResult<ClonedCell> {
            let CreateCloneCellPayload {
                role_name,
                modifiers,
                membrane_proof,
                name,
            } = payload;

            if !modifiers.has_some_option_set() {
                return Err(ConductorError::CloneCellError(
                    "neither network_seed nor properties nor origin_time provided for clone cell"
                        .to_string(),
                ));
            }

            // add cell to app
            let clone_cell = self
                .add_clone_cell_to_app(
                    installed_app_id.clone(),
                    role_name.clone(),
                    modifiers.serialized()?,
                    name,
                )
                .await?;

            // run genesis on cloned cell
            let cells = vec![(clone_cell.cell_id.clone(), membrane_proof)];
            crate::conductor::conductor::genesis_cells(self.clone(), cells).await?;
            self.create_and_add_initialized_cells_for_running_apps(Some(installed_app_id))
                .await?;
            Ok(clone_cell)
        }

        /// Disable a clone cell.
        #[tracing::instrument(skip_all)]
        pub(crate) async fn disable_clone_cell(
            &self,
            installed_app_id: &InstalledAppId,
            DisableCloneCellPayload { clone_cell_id }: &DisableCloneCellPayload,
        ) -> ConductorResult<()> {
            let (_, removed_cell_id) = self
                .update_state_prime({
                    let app_id = installed_app_id.clone();
                    let clone_cell_id = clone_cell_id.to_owned();
                    move |mut state| {
                        let app = state.get_app_mut(&app_id)?;
                        let clone_id = app.get_clone_id(&clone_cell_id)?;
                        let cell_id = app.get_clone_cell_id(&clone_cell_id)?;
                        app.disable_clone_cell(&clone_id)?;
                        Ok((state, cell_id))
                    }
                })
                .await?;
            self.remove_cells(&[removed_cell_id]).await;
            Ok(())
        }

        /// Enable a disabled clone cell.
        #[tracing::instrument(skip_all)]
        pub async fn enable_clone_cell(
            self: Arc<Self>,
            installed_app_id: &InstalledAppId,
            payload: &EnableCloneCellPayload,
        ) -> ConductorResult<ClonedCell> {
            let conductor = self.clone();
            let (_, enabled_cell) = self
                .update_state_prime({
                    let app_id = installed_app_id.clone();
                    let clone_cell_id = payload.clone_cell_id.to_owned();
                    move |mut state| {
                        let app = state.get_app_mut(&app_id)?;
                        let clone_id = app.get_disabled_clone_id(&clone_cell_id)?;
                        let (cell_id, _) = app.enable_clone_cell(&clone_id)?.into_inner();
                        let app_role = app.role(&clone_id.as_base_role_name())?;
                        let original_dna_hash = app_role.cell_id().dna_hash().clone();
                        let ribosome = conductor.get_ribosome(cell_id.dna_hash())?;
                        let dna = ribosome.dna_file.dna();
                        let dna_modifiers = dna.modifiers.clone();
                        let name = dna.name.clone();
                        let enabled_cell = ClonedCell {
                            cell_id,
                            clone_id,
                            original_dna_hash,
                            dna_modifiers,
                            name,
                            enabled: true,
                        };
                        Ok((state, enabled_cell))
                    }
                })
                .await?;

            self.create_and_add_initialized_cells_for_running_apps(Some(installed_app_id))
                .await?;
            Ok(enabled_cell)
        }

        /// Delete a clone cell.
        #[tracing::instrument(skip_all)]
        pub(crate) async fn delete_clone_cell(
            &self,
            DeleteCloneCellPayload {
                app_id,
                clone_cell_id,
            }: &DeleteCloneCellPayload,
        ) -> ConductorResult<()> {
            self.update_state_prime({
                let app_id = app_id.clone();
                let clone_cell_id = clone_cell_id.clone();
                move |mut state| {
                    let app = state.get_app_mut(&app_id)?;
                    let clone_id = app.get_disabled_clone_id(&clone_cell_id)?;
                    app.delete_clone_cell(&clone_id)?;
                    Ok((state, ()))
                }
            })
            .await?;
            self.remove_dangling_cells().await?;
            Ok(())
        }
    }
}

/// Methods related to management of app and cell status
mod app_status_impls {
    use holochain_p2p::AgentPubKeyExt;

    use super::*;

    impl Conductor {
        /// Adjust which cells are present in the Conductor (adding and removing as
        /// needed) to match the current reality of all app statuses.
        /// - If a Cell is used by at least one Running app, then ensure it is added
        /// - If a Cell is used by no running apps, then ensure it is removed.
        #[tracing::instrument(skip(self))]
        pub async fn reconcile_cell_status_with_app_status(
            self: Arc<Self>,
        ) -> ConductorResult<CellStartupErrors> {
            self.remove_dangling_cells().await?;

            let results = self
                .create_and_add_initialized_cells_for_running_apps(None)
                .await?;
            Ok(results)
        }

        /// Enable an app
        #[tracing::instrument(skip(self))]
        pub async fn enable_app(
            self: Arc<Self>,
            app_id: InstalledAppId,
        ) -> ConductorResult<(InstalledApp, CellStartupErrors)> {
            let (app, delta) = self
                .transition_app_status(app_id.clone(), AppStatusTransition::Enable)
                .await?;
            let errors = self
                .process_app_status_fx(delta, Some(vec![app_id.to_owned()].into_iter().collect()))
                .await?;
            Ok((app, errors))
        }

        /// Disable an app
        #[tracing::instrument(skip(self))]
        pub async fn disable_app(
            self: Arc<Self>,
            app_id: InstalledAppId,
            reason: DisabledAppReason,
        ) -> ConductorResult<InstalledApp> {
            let (app, delta) = self
                .transition_app_status(app_id.clone(), AppStatusTransition::Disable(reason))
                .await?;
            self.process_app_status_fx(delta, Some(vec![app_id.to_owned()].into_iter().collect()))
                .await?;
            Ok(app)
        }

        /// Start an app
        #[tracing::instrument(skip(self))]
        pub async fn start_app(
            self: Arc<Self>,
            app_id: InstalledAppId,
        ) -> ConductorResult<InstalledApp> {
            let (app, delta) = self
                .transition_app_status(app_id.clone(), AppStatusTransition::Start)
                .await?;
            self.process_app_status_fx(delta, Some(vec![app_id.to_owned()].into_iter().collect()))
                .await?;
            Ok(app)
        }

        /// Register an app as disabled in the database
        #[tracing::instrument(skip_all)]
        pub(crate) async fn add_disabled_app_to_db(
            &self,
            app: InstalledAppCommon,
        ) -> ConductorResult<StoppedApp> {
            let (_, stopped_app) = self
                .update_state_prime(move |mut state| {
                    let stopped_app = state.add_app(app)?;
                    Ok((state, stopped_app))
                })
                .await?;
            Ok(stopped_app)
        }

        /// Transition an app's status to a new state.
        #[tracing::instrument(skip(self))]
        pub(crate) async fn transition_app_status(
            &self,
            app_id: InstalledAppId,
            transition: AppStatusTransition,
        ) -> ConductorResult<(InstalledApp, AppStatusFx)> {
            Ok(self
                .update_state_prime(move |mut state| {
                    let (app, delta) = state.transition_app_status(&app_id, transition)?.clone();
                    let app = app.clone();
                    Ok((state, (app, delta)))
                })
                .await?
                .1)
        }

        /// Pause an app
        #[tracing::instrument(skip(self))]
        #[cfg(any(test, feature = "test_utils"))]
        pub async fn pause_app(
            self: Arc<Self>,
            app_id: InstalledAppId,
            reason: PausedAppReason,
        ) -> ConductorResult<InstalledApp> {
            let (app, delta) = self
                .transition_app_status(app_id.clone(), AppStatusTransition::Pause(reason))
                .await?;
            self.process_app_status_fx(delta, Some(vec![app_id.clone()].into_iter().collect()))
                .await?;
            Ok(app)
        }

        /// Create any Cells which are missing for any running apps, then initialize
        /// and join them. (Joining could take a while.)
        #[tracing::instrument(skip_all)]
        pub(crate) async fn create_and_add_initialized_cells_for_running_apps(
            self: Arc<Self>,
            app_id: Option<&InstalledAppId>,
        ) -> ConductorResult<CellStartupErrors> {
            let results = self.clone().create_cells_for_running_apps(app_id).await?;
            let (new_cells, errors): (Vec<_>, Vec<_>) =
                results.into_iter().partition(Result::is_ok);

            let new_cells: Vec<_> = new_cells
                .into_iter()
                // We can unwrap the successes because of the partition
                .map(Result::unwrap)
                .collect();

            let errors = errors
                .into_iter()
                // throw away the non-Debug types which will be unwrapped away anyway
                .map(|r| r.map(|_| ()))
                // We can unwrap the errors because of the partition
                .map(Result::unwrap_err)
                .collect();

            // Add agents to local agent store in kitsune

            future::join_all(new_cells.iter().map(|(cell, _)| {
                let sleuth_id = self.config.sleuth_id();
                async move {
                    let p2p_agents_db = cell.p2p_agents_db().clone();
                    let cell_id = cell.id().clone();
                    let kagent = cell_id.agent_pubkey().to_kitsune();
                    let maybe_agent_info = p2p_agents_db.p2p_get_agent(&kagent).await.ok().flatten();
                    let maybe_initial_arq = maybe_agent_info.clone().map(|i| i.storage_arq);
                    let agent_pubkey = cell_id.agent_pubkey().clone();

                    let res = tokio::time::timeout(
                        JOIN_NETWORK_WAITING_PERIOD,
                        cell.holochain_p2p_dna().clone().join(
                            agent_pubkey,
                            maybe_agent_info,
                            maybe_initial_arq,
                        ),
                    )
                        .await;

                    match res {
                        Ok(r) => {
                            match r {
                                Ok(_) => {
                                    aitia::trace!(&hc_sleuth::Event::AgentJoined {
                                        node: sleuth_id,
                                        agent: cell_id.agent_pubkey().clone()
                                    });
                                }
                                Err(e) => {
                                    tracing::error!(
                                        "Network join failed for {cell_id}. This should never happen. Error: {e:?}"
                                    );
                                }
                            }
                        }
                        Err(_) => {
                            tracing::warn!(
                                "Network join took longer than {JOIN_NETWORK_WAITING_PERIOD:?} for {cell_id}. Cell startup proceeding anyway."
                            );
                        }
                    }
                }
            }))
                .await;

            // Add the newly created cells to the Conductor
            self.add_and_initialize_cells(new_cells);

            Ok(errors)
        }

        /// Adjust app statuses (via state transitions) to match the current
        /// reality of which Cells are present in the conductor.
        /// - Do not change state for Disabled apps. For all others:
        /// - If an app is Paused but all of its (required) Cells are on,
        ///     then set it to Running
        /// - If an app is Running but at least one of its (required) Cells are off,
        ///     then set it to Paused
        #[tracing::instrument(skip_all)]
        pub(crate) async fn reconcile_app_status_with_cell_status(
            &self,
            app_ids: Option<HashSet<InstalledAppId>>,
        ) -> ConductorResult<AppStatusFx> {
            use AppStatus::*;
            use AppStatusTransition::*;

            // NOTE: this is checking all *live* cells, meaning all cells
            // which have fully joined the network. This could lead to a race condition
            // when an app is first starting up, it checks its cell status, and if
            // all cells haven't joined the network yet, the app will get disabled again.
            //
            // How this *should* be handled is that join retrying should be more frequent,
            // and should be sure to update app state on every newly joined cell, so that
            // the app will be enabled as soon as all cells are fully live. For now though,
            // we might consider relaxing this check so that this race condition isn't
            // possible, and let ourselves be optimistic that all cells will join soon after
            // the app starts.
            let cell_ids: HashSet<CellId> = self.running_cell_ids();
            let (_, delta) = self
                .update_state_prime(move |mut state| {
                    tracing::trace!("begin");
                    #[allow(deprecated)]
                    let apps = state.installed_apps_mut().iter_mut().filter(|(id, _)| {
                        app_ids
                            .as_ref()
                            .map(|ids| ids.contains(&**id))
                            .unwrap_or(true)
                    });
                    let delta = apps
                        .into_iter()
                        .map(|(_app_id, app)| {
                            match app.status().clone() {
                                Running => {
                                    // If not all required cells are running, pause the app
                                    let missing: Vec<_> = app
                                        .required_cells()
                                        .filter(|id| !cell_ids.contains(id))
                                        .collect();
                                    if !missing.is_empty() {
                                        let reason = PausedAppReason::Error(format!(
                                            "Some cells are missing / not able to run: {:#?}",
                                            missing
                                        ));
                                        app.status.transition(Pause(reason))
                                    } else {
                                        AppStatusFx::NoChange
                                    }
                                }
                                Paused(_) => {
                                    // If all required cells are now running, restart the app
                                    if app.required_cells().all(|id| cell_ids.contains(id)) {
                                        app.status.transition(Start)
                                    } else {
                                        AppStatusFx::NoChange
                                    }
                                }
                                Disabled(_) => {
                                    // Disabled status should never automatically change.
                                    AppStatusFx::NoChange
                                }
                                AwaitingMemproofs => AppStatusFx::NoChange,
                            }
                        })
                        .fold(AppStatusFx::default(), AppStatusFx::combine);
                    tracing::trace!("end");
                    Ok((state, delta))
                })
                .await?;
            Ok(delta)
        }
    }
}

/// Methods related to management of Conductor state
mod state_impls {
    use super::*;

    impl Conductor {
        #[tracing::instrument(skip_all)]
        pub(crate) async fn get_state(&self) -> ConductorResult<ConductorState> {
            self.spaces.get_state().await
        }

        /// Update the internal state with a pure function mapping old state to new
        #[tracing::instrument(skip_all)]
        pub(crate) async fn update_state<F>(&self, f: F) -> ConductorResult<ConductorState>
        where
            F: Send + FnOnce(ConductorState) -> ConductorResult<ConductorState> + 'static,
        {
            self.spaces.update_state(f).await
        }

        /// Update the internal state with a pure function mapping old state to new,
        /// which may also produce an output value which will be the output of
        /// this function
        #[tracing::instrument(skip_all)]
        pub(crate) async fn update_state_prime<F, O>(
            &self,
            f: F,
        ) -> ConductorResult<(ConductorState, O)>
        where
            F: FnOnce(ConductorState) -> ConductorResult<(ConductorState, O)> + Send + 'static,
            O: Send + 'static,
        {
            self.check_running()?;
            self.spaces.update_state_prime(f).await
        }
    }
}

/// Methods related to zome function scheduling
mod scheduler_impls {
    use super::*;

    impl Conductor {
        pub(super) fn set_scheduler(&self, join_handle: tokio::task::JoinHandle<()>) {
            let mut scheduler = self.scheduler.lock();
            if let Some(existing_join_handle) = &*scheduler {
                existing_join_handle.abort();
            }
            *scheduler = Some(join_handle);
        }

        /// Start the scheduler. None is not an option.
        /// Calling this will:
        /// - Delete/unschedule all ephemeral scheduled functions GLOBALLY
        /// - Add an interval that runs IN ADDITION to previous invocations
        /// So ideally this would be called ONCE per conductor lifecycle ONLY.
        #[tracing::instrument(skip(self))]
        pub(crate) async fn start_scheduler(
            self: Arc<Self>,
            interval_period: std::time::Duration,
        ) -> StateMutationResult<()> {
            // Clear all ephemeral cruft in all cells before starting a scheduler.
            let tasks = self
                .spaces
                .get_from_spaces(|space| {
                    let all_dbs = space.get_all_authored_dbs();

                    all_dbs.into_iter().map(|db| async move {
                        db.write_async(delete_all_ephemeral_scheduled_fns).await
                    })
                })
                .into_iter()
                .flatten();

            futures::future::join_all(tasks).await;

            let scheduler_handle = self.clone();
            self.set_scheduler(tokio::task::spawn(async move {
                let mut interval = tokio::time::interval(interval_period);
                loop {
                    interval.tick().await;
                    scheduler_handle
                        .clone()
                        .dispatch_scheduled_fns(Timestamp::now())
                        .await;
                }
            }));

            Ok(())
        }

        /// The scheduler wants to dispatch any functions that are due.
        pub(crate) async fn dispatch_scheduled_fns(self: Arc<Self>, now: Timestamp) {
            let cell_arcs = {
                let mut cell_arcs = vec![];
                for cell_id in self.running_cell_ids() {
                    if let Ok(cell_arc) = self.cell_by_id(&cell_id).await {
                        cell_arcs.push(cell_arc);
                    }
                }
                cell_arcs
            };

            let tasks = cell_arcs
                .into_iter()
                .map(|cell_arc| cell_arc.dispatch_scheduled_fns(now));
            futures::future::join_all(tasks).await;
        }
    }
}

/// Miscellaneous methods
mod misc_impls {
    use std::sync::atomic::Ordering;

    use holochain_zome_types::action::builder;

    use super::*;

    impl Conductor {
        /// Grant a zome call capability for a cell
        pub async fn grant_zome_call_capability(
            &self,
            payload: GrantZomeCallCapabilityPayload,
        ) -> ConductorApiResult<ActionHash> {
            let GrantZomeCallCapabilityPayload { cell_id, cap_grant } = payload;

            // Must init before committing a grant
            let cell = self.cell_by_id(&cell_id).await?;
            cell.check_or_run_zome_init().await?;

            let source_chain = SourceChain::new(
                self.get_or_create_authored_db(
                    cell_id.dna_hash(),
                    cell.id().agent_pubkey().clone(),
                )?,
                self.get_or_create_dht_db(cell_id.dna_hash())?,
                self.get_or_create_space(cell_id.dna_hash())?
                    .dht_query_cache,
                self.keystore.clone(),
                cell_id.agent_pubkey().clone(),
            )
            .await?;

            let cap_grant_entry = Entry::CapGrant(cap_grant);
            let entry_hash = EntryHash::with_data_sync(&cap_grant_entry);
            let action_builder = builder::Create {
                entry_type: EntryType::CapGrant,
                entry_hash,
            };

            let action_hash = source_chain
                .put_weightless(
                    action_builder,
                    Some(cap_grant_entry),
                    ChainTopOrdering::default(),
                )
                .await?;

            let cell = self.cell_by_id(&cell_id).await?;
            source_chain.flush(cell.holochain_p2p_dna()).await?;

            Ok(action_hash)
        }

        /// Create a JSON dump of the cell's state
        #[tracing::instrument(skip_all)]
        pub async fn dump_cell_state(&self, cell_id: &CellId) -> ConductorApiResult<String> {
            let cell = self.cell_by_id(cell_id).await?;
            let authored_db = cell.get_or_create_authored_db()?;
            let dht_db = cell.dht_db();
            let space = cell_id.dna_hash();
            let p2p_agents_db = self.p2p_agents_db(space);

            let peer_dump =
                p2p_agent_store::dump_state(p2p_agents_db.into(), Some(cell_id.clone())).await?;
            let source_chain_dump = source_chain::dump_state(
                authored_db.clone().into(),
                cell_id.agent_pubkey().clone(),
            )
            .await?;

            let out = JsonDump {
                peer_dump,
                source_chain_dump,
                integration_dump: integration_dump(dht_db).await?,
            };
            // Add summary
            let summary = out.to_string();
            let out = (out, summary);
            Ok(serde_json::to_string_pretty(&out)?)
        }

        /// Create a JSON dump of the conductor's state
        pub async fn dump_conductor_state(&self) -> ConductorApiResult<String> {
            #[derive(Serialize, Debug)]
            pub struct ConductorSerialized {
                running_cells: Vec<(DnaHashB64, AgentPubKeyB64)>,
                shutting_down: bool,
                admin_websocket_ports: Vec<u16>,
                app_interfaces: Vec<AppInterfaceId>,
            }

            #[derive(Serialize, Debug)]
            struct ConductorDump {
                conductor: ConductorSerialized,
                state: ConductorState,
            }

            let conductor_state = self.get_state().await?;

            let conductor = ConductorSerialized {
                running_cells: self.running_cells.share_ref(|c| {
                    c.clone()
                        .into_keys()
                        .map(|id| {
                            let (dna, agent) = id.into_dna_and_agent();
                            (dna.into(), agent.into())
                        })
                        .collect()
                }),
                shutting_down: self.shutting_down.load(Ordering::SeqCst),
                admin_websocket_ports: self.admin_websocket_ports.share_ref(|p| p.clone()),
                app_interfaces: conductor_state.app_interfaces.keys().cloned().collect(),
            };

            let dump = ConductorDump {
                conductor,
                state: conductor_state,
            };

            let out = serde_json::to_string_pretty(&dump)?;

            Ok(out)
        }

        /// Create a comprehensive structured dump of a cell's state
        pub async fn dump_full_cell_state(
            &self,
            cell_id: &CellId,
            dht_ops_cursor: Option<u64>,
        ) -> ConductorApiResult<FullStateDump> {
            let authored_db =
                self.get_or_create_authored_db(cell_id.dna_hash(), cell_id.agent_pubkey().clone())?;
            let dht_db = self.get_or_create_dht_db(cell_id.dna_hash())?;
            let dna_hash = cell_id.dna_hash();
            let p2p_agents_db = self.spaces.p2p_agents_db(dna_hash)?;

            let peer_dump =
                p2p_agent_store::dump_state(p2p_agents_db.into(), Some(cell_id.clone())).await?;
            let source_chain_dump =
                source_chain::dump_state(authored_db.into(), cell_id.agent_pubkey().clone())
                    .await?;

            let out = FullStateDump {
                peer_dump,
                source_chain_dump,
                integration_dump: full_integration_dump(&dht_db, dht_ops_cursor).await?,
            };
            Ok(out)
        }

        /// JSON dump of network metrics
        pub async fn dump_network_metrics(
            &self,
            dna_hash: Option<DnaHash>,
        ) -> ConductorApiResult<String> {
            use holochain_p2p::HolochainP2pSender;
            self.holochain_p2p()
                .dump_network_metrics(dna_hash)
                .await
                .map_err(crate::conductor::api::error::ConductorApiError::other)
        }

        /// JSON dump of backend network stats
        pub async fn dump_network_stats(&self) -> ConductorApiResult<String> {
            use holochain_p2p::HolochainP2pSender;
            self.holochain_p2p()
                .dump_network_stats()
                .await
                .map_err(crate::conductor::api::error::ConductorApiError::other)
        }

        /// Add signed agent info to the conductor
        pub async fn add_agent_infos(
            &self,
            agent_infos: Vec<AgentInfoSigned>,
        ) -> ConductorApiResult<()> {
            let mut space_map = HashMap::new();
            for agent_info_signed in agent_infos {
                let space = agent_info_signed.space.clone();
                space_map
                    .entry(space)
                    .or_insert_with(Vec::new)
                    .push(agent_info_signed);
            }
            for (space, agent_infos) in space_map {
                let db = self.p2p_agents_db(&DnaHash::from_kitsune(&space));
                inject_agent_infos(db, agent_infos.iter()).await?;
            }
            Ok(())
        }

        /// Inject records into a source chain for a cell.
        /// If the records form a chain segment that can be "grafted" onto the existing chain, it will be.
        /// Otherwise, a new chain will be formed using the specified records.
        pub async fn graft_records_onto_source_chain(
            self: Arc<Self>,
            cell_id: CellId,
            validate: bool,
            records: Vec<Record>,
        ) -> ConductorApiResult<()> {
            graft_records_onto_source_chain::graft_records_onto_source_chain(
                self, cell_id, validate, records,
            )
            .await
        }

        /// Update coordinator zomes on an existing dna.
        pub async fn update_coordinators(
            &self,
            hash: &DnaHash,
            coordinator_zomes: CoordinatorZomes,
            wasms: Vec<wasm::DnaWasm>,
        ) -> ConductorResult<()> {
            // Note this isn't really concurrent safe. It would be a race condition to update the
            // same dna concurrently.
            let mut ribosome = self
                .ribosome_store()
                .share_ref(|d| match d.get_ribosome(hash) {
                    Some(dna) => Ok(dna),
                    None => Err(DnaError::DnaMissing(hash.to_owned())),
                })?;
            let _old_wasms = ribosome
                .dna_file
                .update_coordinators(coordinator_zomes.clone(), wasms.clone())
                .await?;

            // Add new wasm code to db.
            self.put_wasm_code(
                ribosome.dna_def().clone(),
                wasms.into_iter(),
                Vec::with_capacity(0),
            )
            .await?;

            // Update RibosomeStore.
            self.ribosome_store()
                .share_mut(|d| d.add_ribosome(ribosome));

            // TODO: Remove old wasm code? (Maybe this needs to be done on restart as it could be in use).

            Ok(())
        }
    }
}

/// Pure accessor methods
mod accessor_impls {
    use super::*;
    use tokio::sync::broadcast;

    impl Conductor {
        pub(crate) fn ribosome_store(&self) -> &RwShare<RibosomeStore> {
            &self.ribosome_store
        }

        pub(crate) fn get_queue_consumer_workflows(&self) -> QueueConsumerMap {
            self.spaces.queue_consumer_map.clone()
        }

        /// Get a signal broadcast sender for a cell.
        pub async fn get_signal_tx(
            &self,
            cell_id: &CellId,
        ) -> ConductorResult<broadcast::Sender<Signal>> {
            let app = self
                .find_app_containing_cell(cell_id)
                .await?
                .ok_or_else(|| ConductorError::CellMissing(cell_id.clone()))?;

            Ok(self.app_broadcast.create_send_handle(app.id().clone()))
        }

        /// Instantiate a Ribosome for use with a DNA
        pub(crate) fn get_ribosome(&self, dna_hash: &DnaHash) -> ConductorResult<RealRibosome> {
            self.ribosome_store
                .share_ref(|d| match d.get_ribosome(dna_hash) {
                    Some(r) => Ok(r),
                    None => Err(DnaError::DnaMissing(dna_hash.to_owned()).into()),
                })
        }

        /// Get a dna space or create it if one doesn't exist.
        pub(crate) fn get_or_create_space(&self, dna_hash: &DnaHash) -> DatabaseResult<Space> {
            self.spaces.get_or_create_space(dna_hash)
        }

        pub(crate) fn get_or_create_authored_db(
            &self,
            dna_hash: &DnaHash,
            author: AgentPubKey,
        ) -> DatabaseResult<DbWrite<DbKindAuthored>> {
            self.spaces.get_or_create_authored_db(dna_hash, author)
        }

        pub(crate) fn get_or_create_dht_db(
            &self,
            dna_hash: &DnaHash,
        ) -> DatabaseResult<DbWrite<DbKindDht>> {
            self.spaces.dht_db(dna_hash)
        }

        pub(crate) fn get_or_create_cache_db(
            &self,
            dna_hash: &DnaHash,
        ) -> DatabaseResult<DbWrite<DbKindCache>> {
            self.spaces.cache(dna_hash)
        }

        pub(crate) fn p2p_agents_db(&self, hash: &DnaHash) -> DbWrite<DbKindP2pAgents> {
            self.spaces
                .p2p_agents_db(hash)
                .expect("failed to open p2p_agent_store database")
        }

        pub(crate) fn p2p_batch_sender(
            &self,
            hash: &DnaHash,
        ) -> tokio::sync::mpsc::Sender<P2pBatch> {
            self.spaces
                .p2p_batch_sender(hash)
                .expect("failed to get p2p_batch_sender")
        }

        #[cfg(feature = "test_utils")]
        pub(crate) fn p2p_metrics_db(&self, hash: &DnaHash) -> DbWrite<DbKindP2pMetrics> {
            self.spaces
                .p2p_metrics_db(hash)
                .expect("failed to open p2p_metrics_store database")
        }

        /// Get the post commit sender.
        pub async fn post_commit_permit(
            &self,
        ) -> Result<tokio::sync::mpsc::OwnedPermit<PostCommitArgs>, SendError<()>> {
            self.post_commit.clone().reserve_owned().await
        }

        /// Get the conductor config
        pub fn get_config(&self) -> &ConductorConfig {
            &self.config
        }

        /// Get a TaskManagerClient
        pub fn task_manager(&self) -> TaskManagerClient {
            self.task_manager.clone()
        }

        /// Find the app which contains the given cell by its [CellId].
        #[tracing::instrument(skip_all)]
        pub async fn find_app_containing_cell(
            &self,
            cell_id: &CellId,
        ) -> ConductorResult<Option<InstalledApp>> {
            Ok(self
                .get_state()
                .await?
                .find_app_containing_cell(cell_id)
                .cloned())
        }
    }
}

mod authenticate_token_impls {
    use super::*;
    use holochain_conductor_api::{
        AppAuthenticationToken, AppAuthenticationTokenIssued, IssueAppAuthenticationTokenPayload,
    };

    impl Conductor {
        /// Issue a new app interface authentication token for the given `installed_app_id`.
        pub fn issue_app_authentication_token(
            &self,
            payload: IssueAppAuthenticationTokenPayload,
        ) -> ConductorResult<AppAuthenticationTokenIssued> {
            let (token, expires_at) = self.app_auth_token_store.share_mut(|app_connection_auth| {
                app_connection_auth.issue_token(
                    payload.installed_app_id,
                    payload.expiry_seconds,
                    payload.single_use,
                )
            });

            Ok(AppAuthenticationTokenIssued {
                token,
                expires_at: expires_at
                    .and_then(|i| i.duration_since(std::time::UNIX_EPOCH).ok())
                    .map(|d| Timestamp::saturating_from_dur(&d)),
            })
        }

        /// Revoke an app interface authentication token.
        pub fn revoke_app_authentication_token(
            &self,
            token: AppAuthenticationToken,
        ) -> ConductorResult<()> {
            self.app_auth_token_store
                .share_mut(|app_connection_auth| app_connection_auth.revoke_token(token));

            Ok(())
        }

        /// Authenticate the app interface authentication `token`, optionally requiring the token to
        /// have been issued for a specific `app_id`.
        ///
        /// Returns the [InstalledAppId] that the token was issued for.
        pub fn authenticate_app_token(
            &self,
            token: Vec<u8>,
            app_id: Option<InstalledAppId>,
        ) -> ConductorResult<InstalledAppId> {
            self.app_auth_token_store.share_mut(|app_connection_auth| {
                app_connection_auth.authenticate_token(token, app_id)
            })
        }
    }
}

/// Private methods, only used within the Conductor, never called from outside.
impl Conductor {
    fn add_admin_port(&self, port: u16) {
        self.admin_websocket_ports.share_mut(|p| p.push(port));
    }

    /// Add fully constructed cells to the cell map in the Conductor
    #[allow(deprecated)]
    #[tracing::instrument(skip_all)]
    fn add_and_initialize_cells(&self, cells: Vec<(Cell, InitialQueueTriggers)>) {
        let (new_cells, triggers): (Vec<_>, Vec<_>) = cells.into_iter().unzip();
        self.running_cells.share_mut(|cells| {
            for cell in new_cells {
                let cell_id = cell.id().clone();
                tracing::debug!(?cell_id, "added cell");
                cells.insert(
                    cell_id,
                    CellItem {
                        cell: Arc::new(cell),
                        status: CellStatus::Joined,
                    },
                );
            }
        });
        for trigger in triggers {
            trigger.initialize_workflows();
        }
    }

    /// Remove all Cells which are not referenced by any Enabled app.
    /// (Cells belonging to Paused apps are not considered "dangling" and will not be removed).
    ///
    /// Additionally, if the cell is being removed because the last app referencing it was uninstalled,
    /// all data used by that cell (across Authored, DHT, and Cache databases) will also be removed.
    #[tracing::instrument(skip_all)]
    async fn remove_dangling_cells(&self) -> ConductorResult<()> {
        let state = self.get_state().await?;

        let keepers: HashSet<&CellId> = state
            .enabled_apps()
            .flat_map(|(_, app)| app.all_cells().collect::<HashSet<_>>())
            .collect();

        let all_cells: HashSet<&CellId> = state
            .installed_apps()
            .iter()
            .flat_map(|(_, app)| app.all_cells().collect::<HashSet<_>>())
            .collect();

        let all_dnas: HashSet<_> = all_cells.iter().map(|cell_id| cell_id.dna_hash()).collect();

        // Clean up all cells that will be dropped (leave network, etc.)
        let cells_to_cleanup: Vec<_> = self.running_cells.share_mut(|cells| {
            let to_remove: Vec<_> = cells
                .keys()
                .filter(|id| !keepers.contains(id))
                .cloned()
                .collect();

            // remove all but the keepers
            to_remove
                .iter()
                .filter_map(|cell_id| cells.remove(cell_id))
                .map(|item| item.cell)
                .collect()
        });

        // Stop all long-running tasks for cells about to be dropped
        for cell in cells_to_cleanup.iter() {
            cell.cleanup().await?;
        }

        // Find any cleaned up cells which are no longer used by any app,
        // so that we can remove their data from the databases.
        let cells_to_purge = cells_to_cleanup
            .iter()
            .filter_map(|cell| (!all_cells.contains(cell.id())).then_some(cell.id().clone()));

        // Find any DNAs from cleaned up cells which don't have representation in any cells
        // in any installed app, so that we can remove their data from the databases.
        let dnas_to_purge = cells_to_cleanup
            .iter()
            .map(|cell| cell.id().dna_hash())
            .filter(|dna| !all_dnas.contains(dna));

        // Delete all data from authored databases which are longer installed
        for cell_id in cells_to_purge {
            let db = self
                .spaces
                .get_or_create_authored_db(cell_id.dna_hash(), cell_id.agent_pubkey().clone())?;
            let mut path = db.path().clone();
            if let Err(err) = ffs::remove_file(&path).await {
                tracing::warn!(?err, "Could not remove primary DB file, probably because it is still in use. Purging all data instead.");
                db.write_async(purge_data).await?;
            }
            path.set_extension("");
            let stem = path.to_string_lossy();
            for ext in ["db-shm", "db-wal"] {
                let path = PathBuf::from(format!("{stem}.{ext}"));
                if let Err(err) = ffs::remove_file(&path).await {
                    let err = err.remove_backtrace();
                    tracing::warn!(?err, "Failed to remove DB file");
                }
            }
        }

        // For any DNAs no longer represented in any installed app,
        // purge data from those DNA-specific databases
        for dna_hash in dnas_to_purge {
            futures::future::join_all(
                [
                    self.spaces
                        .dht_db(dna_hash)
                        .unwrap()
                        .write_async(purge_data)
                        .boxed(),
                    self.spaces
                        .cache(dna_hash)
                        .unwrap()
                        .write_async(purge_data)
                        .boxed(),
                    // TODO: also delete stale Wasms
                ]
                .into_iter(),
            )
            .await
            .into_iter()
            .collect::<Result<Vec<()>, _>>()?;
        }

        Ok(())
    }

    /// Attempt to create all necessary Cells which have not already been created
    /// and added to the conductor, namely the cells which are referenced by
    /// Running apps. If there are no cells to create, this function does nothing.
    ///
    /// Accepts an optional app id to only create cells of that app instead of all apps.
    ///
    /// Returns a Result for each attempt so that successful creations can be
    /// handled alongside the failures.
    #[tracing::instrument(skip_all)]
    #[allow(clippy::complexity)]
    async fn create_cells_for_running_apps(
        self: Arc<Self>,
        app_id: Option<&InstalledAppId>,
    ) -> ConductorResult<Vec<Result<(Cell, InitialQueueTriggers), (CellId, CellError)>>> {
        // Closure for creating all cells in an app
        let state = self.get_state().await?;

        let app_cells: HashSet<CellId> = match app_id {
            Some(app_id) => {
                let app = state.get_app(app_id)?;
                if app.status().is_running() {
                    app.all_enabled_cells().cloned().collect()
                } else {
                    HashSet::new()
                }
            }
            None =>
            // Collect all CellIds across all apps, deduped
            {
                state
                    .installed_apps()
                    .iter()
                    .filter(|(_, app)| app.status().is_running())
                    .flat_map(|(_id, app)| app.all_enabled_cells().collect::<Vec<&CellId>>())
                    .cloned()
                    .collect()
            }
        };

        // calculate the existing cells so we can filter those out, only creating
        // cells for CellIds that don't have cells
        let on_cells: HashSet<CellId> = self
            .running_cells
            .share_ref(|c| c.keys().cloned().collect());

        let tasks = app_cells.difference(&on_cells).map(|cell_id| {
            let handle = self.clone();
            let chc = handle.chc(self.keystore().clone(), cell_id);
            async move {
                let holochain_p2p_cell =
                    handle.holochain_p2p.to_dna(cell_id.dna_hash().clone(), chc);

                let space = handle
                    .get_or_create_space(cell_id.dna_hash())
                    .map_err(|e| CellError::FailedToCreateDnaSpace(ConductorError::from(e).into()))
                    .map_err(|err| (cell_id.clone(), err))?;

                let signal_tx = handle
                    .get_signal_tx(cell_id)
                    .await
                    .map_err(|err| (cell_id.clone(), CellError::ConductorError(Box::new(err))))?;

                tracing::info!(?cell_id, "Creating a cell");
                Cell::create(
                    cell_id.clone(),
                    handle,
                    space,
                    holochain_p2p_cell,
                    signal_tx,
                )
                .await
                .map_err(|err| (cell_id.clone(), err))
            }
        });

        // Join on all apps and return a list of
        // apps that had successfully created cells
        // and any apps that encounted errors
        Ok(futures::future::join_all(tasks).await)
    }

    /// Deal with the side effects of an app status state transition
    #[tracing::instrument(skip_all)]
    async fn process_app_status_fx(
        self: Arc<Self>,
        delta: AppStatusFx,
        app_ids: Option<HashSet<InstalledAppId>>,
    ) -> ConductorResult<CellStartupErrors> {
        use AppStatusFx::*;
        let mut last = (delta, vec![]);
        loop {
            tracing::debug!(msg = "Processing app status delta", delta = ?last.0);
            last = match last.0 {
                NoChange => break,
                SpinDown => {
                    // Reconcile cell status so that dangling cells can leave the network and be removed
                    let errors = self.clone().reconcile_cell_status_with_app_status().await?;

                    // TODO: This should probably be emitted over the admin interface
                    if !errors.is_empty() {
                        error!(msg = "Errors when trying to stop app(s)", ?errors);
                    }
                    (NoChange, errors)
                }
                SpinUp | Both => {
                    // Reconcile cell status so that missing/pending cells can become fully joined
                    let errors = self.clone().reconcile_cell_status_with_app_status().await?;

                    // Reconcile app status in case some cells failed to join, so the app can be paused
                    let delta = self
                        .clone()
                        .reconcile_app_status_with_cell_status(app_ids.clone())
                        .await?;

                    // TODO: This should probably be emitted over the admin interface
                    if !errors.is_empty() {
                        error!(msg = "Errors when trying to start app(s)", ?errors);
                    }
                    (delta, errors)
                }
                Error(err) => return Err(ConductorError::AppStatusError(err)),
            };
        }

        Ok(last.1)
    }

    /// Entirely remove an app from the database, returning the removed app.
    #[tracing::instrument(skip_all)]
    async fn remove_app_from_db(&self, app_id: &InstalledAppId) -> ConductorResult<InstalledApp> {
        let (_state, app) = self
            .update_state_prime({
                let app_id = app_id.clone();
                move |mut state| {
                    let app = state.remove_app(&app_id)?;
                    Ok((state, app))
                }
            })
            .await?;
        Ok(app)
    }

    /// Associate a new clone cell with an existing app.
    #[tracing::instrument(skip_all)]
    async fn add_clone_cell_to_app(
        &self,
        app_id: InstalledAppId,
        role_name: RoleName,
        dna_modifiers: DnaModifiersOpt,
        name: Option<String>,
    ) -> ConductorResult<ClonedCell> {
        let ribosome_store = &self.ribosome_store;
        // retrieve base cell DNA hash from conductor
        let (_, base_cell_dna_hash) = self
            .update_state_prime({
                let app_id = app_id.clone();
                let role_name = role_name.clone();
                move |mut state| {
                    let app = state.get_app_mut(&app_id)?;
                    let app_role = app.primary_role(&role_name)?;
                    if app_role.is_clone_limit_reached() {
                        return Err(ConductorError::AppError(AppError::CloneLimitExceeded(
                            app_role.clone_limit(),
                            app_role.clone(),
                        )));
                    }
                    let original_dna_hash = app_role.dna_hash().clone();
                    Ok((state, original_dna_hash))
                }
            })
            .await?;
        let original_dna_hash = base_cell_dna_hash.clone();

        // clone cell from base cell DNA
        let clone_dna = ribosome_store.share_ref(|rs| {
            let mut dna_file = rs
                .get_dna_file(&base_cell_dna_hash)
                .ok_or(DnaError::DnaMissing(base_cell_dna_hash))?
                .update_modifiers(dna_modifiers);
            if let Some(name) = name {
                dna_file = dna_file.set_name(name);
            }
            Ok::<_, DnaError>(dna_file)
        })?;
        let name = clone_dna.dna().name.clone();
        let dna_modifiers = clone_dna.dna().modifiers.clone();
        let clone_dna_hash = clone_dna.dna_hash().to_owned();

        // add clone cell to app and instantiate resulting clone cell
        let (_, installed_clone_cell) = self
            .update_state_prime(move |mut state| {
                let state_copy = state.clone();
                let app = state.get_app_mut(&app_id)?;
                let agent_key = app.primary_role(&role_name)?.agent_key().to_owned();
                let clone_cell_id = CellId::new(clone_dna_hash, agent_key);

                // if cell id of new clone cell already exists, reject as duplicate
                if state_copy
                    .installed_apps()
                    .iter()
                    .flat_map(|(_, app)| app.all_cells())
                    .any(|cell_id| *cell_id == clone_cell_id)
                {
                    return Err(ConductorError::AppError(AppError::DuplicateCellId(
                        clone_cell_id,
                    )));
                }

                let clone_id = app.add_clone(&role_name, &clone_cell_id)?;
                let installed_clone_cell = ClonedCell {
                    cell_id: clone_cell_id,
                    clone_id,
                    original_dna_hash,
                    dna_modifiers,
                    name,
                    enabled: true,
                };
                Ok((state, installed_clone_cell))
            })
            .await?;

        // register clone cell dna in ribosome store
        self.register_dna(clone_dna).await?;
        Ok(installed_clone_cell)
    }

    /// Print the current setup in a machine readable way
    fn print_setup(&self) {
        use std::fmt::Write;
        let mut out = String::new();
        self.admin_websocket_ports
            .share_ref(|admin_websocket_ports| {
                for port in admin_websocket_ports {
                    writeln!(&mut out, "###ADMIN_PORT:{}###", port)
                        .expect("Can't write setup to std out");
                }
            });
        println!("\n###HOLOCHAIN_SETUP###\n{}###HOLOCHAIN_SETUP_END###", out);
    }
}

/// Methods only available with feature "test_utils"
#[cfg(any(test, feature = "test_utils"))]
#[allow(missing_docs)]
mod test_utils_impls {
    use super::*;
    use tokio::sync::broadcast;

    impl Conductor {
        pub async fn get_state_from_handle(&self) -> ConductorResult<ConductorState> {
            self.get_state().await
        }

        pub fn subscribe_to_app_signals(
            &self,
            installed_app_id: InstalledAppId,
        ) -> broadcast::Receiver<Signal> {
            self.app_broadcast.subscribe(installed_app_id)
        }

        pub fn get_dht_db(&self, dna_hash: &DnaHash) -> ConductorApiResult<DbWrite<DbKindDht>> {
            Ok(self.get_or_create_dht_db(dna_hash)?)
        }
        pub fn get_dht_db_cache(
            &self,
            dna_hash: &DnaHash,
        ) -> ConductorApiResult<holochain_types::db_cache::DhtDbQueryCache> {
            Ok(self.get_or_create_space(dna_hash)?.dht_query_cache)
        }

        pub async fn get_cache_db(
            &self,
            cell_id: &CellId,
        ) -> ConductorApiResult<DbWrite<DbKindCache>> {
            let cell = self.cell_by_id(cell_id).await?;
            Ok(cell.cache().clone())
        }

        pub fn get_p2p_db(&self, space: &DnaHash) -> DbWrite<DbKindP2pAgents> {
            self.p2p_agents_db(space)
        }

        pub fn get_p2p_metrics_db(&self, space: &DnaHash) -> DbWrite<DbKindP2pMetrics> {
            self.p2p_metrics_db(space)
        }

        pub fn get_spaces(&self) -> Spaces {
            self.spaces.clone()
        }

        pub async fn get_cell_triggers(
            &self,
            cell_id: &CellId,
        ) -> ConductorApiResult<QueueTriggers> {
            let cell = self.cell_by_id(cell_id).await?;
            Ok(cell.triggers().clone())
        }
    }
}

fn purge_data(txn: &mut Transaction) -> DatabaseResult<()> {
    txn.execute("DELETE FROM DhtOp", ())?;
    txn.execute("DELETE FROM Action", ())?;
    txn.execute("DELETE FROM Entry", ())?;
    txn.execute("DELETE FROM ValidationReceipt", ())?;
    txn.execute("DELETE FROM ChainLock", ())?;
    txn.execute("DELETE FROM ScheduledFunctions", ())?;
    Ok(())
}

/// Perform Genesis on the source chains for each of the specified CellIds.
///
/// If genesis fails for any cell, this entire function fails, and all other
/// partial or complete successes are rolled back.
/// Note this function takes read locks so should not be called from within a read lock.
pub(crate) async fn genesis_cells(
    conductor: ConductorHandle,
    cell_ids_with_proofs: Vec<(CellId, Option<MembraneProof>)>,
) -> ConductorResult<()> {
    let cells_tasks = cell_ids_with_proofs.into_iter().map(|(cell_id, proof)| {
        let conductor = conductor.clone();
        let cell_id_inner = cell_id.clone();
        tokio::spawn(async move {
            let space = conductor
                .get_or_create_space(cell_id_inner.dna_hash())
                .map_err(|e| CellError::FailedToCreateDnaSpace(ConductorError::from(e).into()))?;

            let authored_db =
                space.get_or_create_authored_db(cell_id_inner.agent_pubkey().clone())?;
            let dht_db = space.dht_db;
            let dht_db_cache = space.dht_query_cache;
            let chc = conductor.chc(conductor.keystore().clone(), &cell_id_inner);
            let ribosome = conductor
                .get_ribosome(cell_id_inner.dna_hash())
                .map_err(Box::new)?;

            Cell::genesis(
                cell_id_inner.clone(),
                conductor,
                authored_db,
                dht_db,
                dht_db_cache,
                ribosome,
                proof,
                chc,
            )
            .await
        })
        .map_err(CellError::from)
        .map(|genesis_result| (cell_id, genesis_result.and_then(|r| r)))
    });
    let (_success, errors): (Vec<CellId>, Vec<(CellId, CellError)>) =
        futures::future::join_all(cells_tasks)
            .await
            .into_iter()
            .partition_map(|(cell_id, r)| match r {
                Ok(()) => either::Either::Left(cell_id),
                Err(err) => either::Either::Right((cell_id, err)),
            });

    // TODO: Reference count the databases successfully created here and clean them up on error.

    // If there were errors, cleanup and return the errors
    if !errors.is_empty() {
        Err(ConductorError::GenesisFailed { errors })
    } else {
        Ok(())
    }
}

/// Dump the integration json state.
pub async fn integration_dump<Db: ReadAccess<DbKindDht>>(
    vault: &Db,
) -> ConductorApiResult<IntegrationStateDump> {
    vault
        .read_async(move |txn| {
            let integrated = txn.query_row(
                "SELECT count(hash) FROM DhtOp WHERE when_integrated IS NOT NULL",
                [],
                |row| row.get(0),
            )?;
            let integration_limbo = txn.query_row(
                "SELECT count(hash) FROM DhtOp WHERE when_integrated IS NULL AND validation_stage = 3",
                [],
                |row| row.get(0),
            )?;
            let validation_limbo = txn.query_row(
                "
                SELECT count(hash) FROM DhtOp
                WHERE when_integrated IS NULL
                AND
                (validation_stage IS NULL OR validation_stage < 3)
                ",
                [],
                |row| row.get(0),
            )?;
            ConductorApiResult::Ok(IntegrationStateDump {
                validation_limbo,
                integration_limbo,
                integrated,
            })
        })
        .await
}

/// Dump the full integration json state.
/// Careful! This will return a lot of data.
pub async fn full_integration_dump(
    vault: &DbRead<DbKindDht>,
    dht_ops_cursor: Option<u64>,
) -> ConductorApiResult<FullIntegrationStateDump> {
    vault
        .read_async(move |txn| {
            let integrated =
                query_dht_ops_from_statement(&txn, state_dump::DHT_OPS_INTEGRATED, dht_ops_cursor)?;

            let validation_limbo = query_dht_ops_from_statement(
                &txn,
                state_dump::DHT_OPS_IN_VALIDATION_LIMBO,
                dht_ops_cursor,
            )?;

            let integration_limbo = query_dht_ops_from_statement(
                &txn,
                state_dump::DHT_OPS_IN_INTEGRATION_LIMBO,
                dht_ops_cursor,
            )?;

            let dht_ops_cursor = txn
                .query_row(state_dump::DHT_OPS_ROW_ID, [], |row| row.get(0))
                .unwrap_or(0);

            ConductorApiResult::Ok(FullIntegrationStateDump {
                validation_limbo,
                integration_limbo,
                integrated,
                dht_ops_cursor,
            })
        })
        .await
}

fn query_dht_ops_from_statement(
    txn: &Transaction,
    stmt_str: &str,
    dht_ops_cursor: Option<u64>,
) -> ConductorApiResult<Vec<DhtOp>> {
    let final_stmt_str = match dht_ops_cursor {
        Some(cursor) => format!("{} AND rowid > {}", stmt_str, cursor),
        None => stmt_str.into(),
    };

    let mut stmt = txn.prepare(final_stmt_str.as_str())?;

    let r: Vec<DhtOp> = stmt
        .query_and_then([], |row| {
            holochain_state::query::map_sql_dht_op(false, "dht_type", row)
        })?
        .collect::<StateQueryResult<Vec<_>>>()?;
    Ok(r)
}

#[instrument(skip(p2p_evt, handle))]
async fn p2p_event_task(
    p2p_evt: holochain_p2p::event::HolochainP2pEventReceiver,
    handle: ConductorHandle,
) {
    /// The number of events we allow to run in parallel before
    /// starting to await on the join handles.
    const NUM_PARALLEL_EVTS: usize = 512;
    let num_tasks = Arc::new(std::sync::atomic::AtomicUsize::new(0));
    let max_time = Arc::new(std::sync::atomic::AtomicU64::new(0));
    let duration_metric = create_p2p_event_duration_metric();
    p2p_evt
        .for_each_concurrent(NUM_PARALLEL_EVTS, |evt| {
            let handle = handle.clone();
            let num_tasks = num_tasks.clone();
            let max_time = max_time.clone();
            let duration_metric = duration_metric.clone();
            async move {
                // Track whether the concurrency limit has been reached and keep the start time for reporting if so.
                let start = Instant::now();
                let current_num_tasks = num_tasks.fetch_add(1, std::sync::atomic::Ordering::Relaxed) + 1;

                let evt_dna_hash = evt.dna_hash().clone();

                // This loop is critical, ensure that nothing in the dispatch kills it by blocking permanently
                match tokio::time::timeout(std::time::Duration::from_secs(30), handle.dispatch_holochain_p2p_event(evt)).await {
                    Ok(Ok(())) => {}
                    Ok(Err(e)) => {
                        tracing::error!(
                                message = "error dispatching network event",
                                error = ?e,
                            );
                    }
                    Err(_) => {
                        tracing::error!("timeout while dispatching network event");
                    }
                }

                if current_num_tasks >= NUM_PARALLEL_EVTS {
                    let el = start.elapsed();
                    let us = el.as_micros() as u64;
                    let max_us = max_time
                        .fetch_max(us, std::sync::atomic::Ordering::Relaxed)
                        .max(us);

                    let s = tracing::info_span!("holochain_perf", this_event_time = ?el, max_event_micros = %max_us);
                    s.in_scope(|| tracing::info!("dispatch_holochain_p2p_event is saturated"))
                } else {
                    max_time.store(0, std::sync::atomic::Ordering::Relaxed);
                }

                duration_metric.record(start.elapsed().as_secs_f64(), &[
                    opentelemetry_api::KeyValue::new("dna_hash", format!("{:?}", evt_dna_hash)),
                ]);

                num_tasks.fetch_sub(1, std::sync::atomic::Ordering::Relaxed);
            }
                .in_current_span()
        })
        .await;

    tracing::info!("p2p_event_task has ended");
}<|MERGE_RESOLUTION|>--- conflicted
+++ resolved
@@ -1492,34 +1492,14 @@
                 .ribosome_store()
                 .share_ref(|store| bundle.get_all_dnas_from_store(store));
 
-<<<<<<< HEAD
             let ops = bundle
-                .resolve_cells(&local_dnas, agent_key.clone(), membrane_proofs)
+                .resolve_cells(
+                    &local_dnas,
+                    agent_key.clone(),
+                    membrane_proofs,
+                    existing_cells,
+                )
                 .await?;
-=======
-            let ops = if defer_memproofs {
-                // XXX: passing in empty memproofs, because this function is not constructed well.
-                //      it doesn't really need to know about the memproofs, it just needs to associate
-                //      the proper cells with the proper memproofs.
-                bundle
-                    .resolve_cells(
-                        &local_dnas,
-                        agent_key.clone(),
-                        Default::default(),
-                        existing_cells,
-                    )
-                    .await?
-            } else {
-                bundle
-                    .resolve_cells(
-                        &local_dnas,
-                        agent_key.clone(),
-                        membrane_proofs,
-                        existing_cells,
-                    )
-                    .await?
-            };
->>>>>>> afb1183a
             let cells_to_create = ops.cells_to_create();
 
             // check if cells_to_create contains a cell identical to an existing one
