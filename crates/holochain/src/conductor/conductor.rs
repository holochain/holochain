--- conflicted
+++ resolved
@@ -1451,7 +1451,8 @@
                     let dna = dr.dna().clone();
                     let dna_hash = dna.dna_hash().clone();
                     let dnas_to_register = (dna, mp.clone());
-                    let role_assignments = (dr.role(), AppRoleAssignment::new(dna_hash, true, 255));
+                    let role_assignments =
+                        (dr.role(), AppRolePrimary::new(dna_hash, true, 255).into());
                     (dnas_to_register, role_assignments)
                 })
                 .unzip();
@@ -1477,21 +1478,7 @@
             ops: AppRoleResolution,
             ignore_genesis_failure: bool,
         ) -> ConductorResult<InstalledApp> {
-<<<<<<< HEAD
             let dpki = self.running_services().dpki.clone();
-=======
-            let ignore_genesis_failure = payload.ignore_genesis_failure;
-
-            let InstallAppPayload {
-                source,
-                agent_key,
-                installed_app_id,
-                membrane_proofs,
-                existing_cells,
-                network_seed,
-                ..
-            } = payload;
->>>>>>> 1930068b
 
             // if dpki is installed, load dpki state
             let mut dpki = if let Some(d) = dpki.as_ref() {
@@ -1519,7 +1506,6 @@
                         derivation_details.app_index, derivation_details.key_index
                     );
 
-<<<<<<< HEAD
                     let derivation_path = derivation_details.to_derivation_path();
                     let derivation_bytes = derivation_path
                         .iter()
@@ -1554,31 +1540,6 @@
                 };
 
             let cells_to_create = ops.cells_to_create(agent_key.clone());
-=======
-            let ops = if defer_memproofs {
-                // XXX: passing in empty memproofs, because this function is not constructed well.
-                //      it doesn't really need to know about the memproofs, it just needs to associate
-                //      the proper cells with the proper memproofs.
-                bundle
-                    .resolve_cells(
-                        &local_dnas,
-                        agent_key.clone(),
-                        Default::default(),
-                        existing_cells,
-                    )
-                    .await?
-            } else {
-                bundle
-                    .resolve_cells(
-                        &local_dnas,
-                        agent_key.clone(),
-                        membrane_proofs,
-                        existing_cells,
-                    )
-                    .await?
-            };
-            let cells_to_create = ops.cells_to_create();
->>>>>>> 1930068b
 
             // check if cells_to_create contains a cell identical to an existing one
             let state = self.get_state().await?;
@@ -1709,6 +1670,7 @@
                 agent_key,
                 installed_app_id,
                 membrane_proofs,
+                existing_cells,
                 network_seed,
                 ..
             } = payload;
@@ -1744,7 +1706,9 @@
                 .ribosome_store()
                 .share_ref(|store| bundle.get_all_dnas_from_store(store));
 
-            let ops = bundle.resolve_cells(&local_dnas, membrane_proofs).await?;
+            let ops = bundle
+                .resolve_cells(&local_dnas, membrane_proofs, existing_cells)
+                .await?;
 
             self.clone()
                 .install_app_common(
@@ -1757,17 +1721,12 @@
                 .await
         }
 
-<<<<<<< HEAD
-        /// Uninstall an app
-        #[cfg_attr(feature = "instrument", tracing::instrument(skip(self)))]
-=======
         /// Uninstall an app, removing all traces of it including its cells.
         ///
         /// This will fail if the app is depended upon by other apps via the UseExisting
         /// cell provisioning strategy, in which case the dependent app(s) would first need
         /// to be uninstalled, or the `force` param can be set to true.
-        #[tracing::instrument(skip(self))]
->>>>>>> 1930068b
+        #[cfg_attr(feature = "instrument", tracing::instrument(skip(self)))]
         pub async fn uninstall_app(
             self: Arc<Self>,
             installed_app_id: &InstalledAppId,
@@ -1776,13 +1735,6 @@
             let deps = self
                 .get_state()
                 .await?
-<<<<<<< HEAD
-                .installed_apps_and_services()
-                .iter()
-                .map(|(app_id, _)| app_id.clone())
-                .collect::<HashSet<_>>();
-            self.app_broadcast.retain(installed_app_ids);
-=======
                 .get_dependent_apps(installed_app_id, true)?;
 
             // Only uninstall the app if there are no protected dependents,
@@ -1796,13 +1748,13 @@
                 self_clone
                     .process_app_status_fx(AppStatusFx::SpinDown, None)
                     .await?;
->>>>>>> 1930068b
 
                 let installed_app_ids = self
                     .get_state()
                     .await?
-                    .installed_apps()
+                    .installed_apps_and_services()
                     .iter()
+                    .filter(|(app_id, _)| is_app(app_id))
                     .map(|(app_id, _)| app_id.clone())
                     .collect::<HashSet<_>>();
                 self.app_broadcast.retain(installed_app_ids);
@@ -1912,7 +1864,7 @@
                     running_app
                         .clone()
                         .into_common()
-                        .role(role_name)
+                        .primary_role(role_name)
                         .ok()
                         .map(|role| {
                             CellId::new(role.dna_hash().clone(), running_app.agent_key().clone())
@@ -1957,18 +1909,13 @@
 
             let app = state.get_app(installed_app_id)?;
             let cells_to_genesis = app
-                .roles()
-                .iter()
-<<<<<<< HEAD
+                .primary_roles()
                 .map(|(role_name, role)| {
                     (
-                        CellId::new(role.base_dna_hash.clone(), app.agent_key.clone()),
+                        CellId::new(role.dna_hash().clone(), app.agent_key.clone()),
                         memproofs.remove(role_name),
                     )
                 })
-=======
-                .map(|(role_name, role)| (role.cell_id().clone(), memproofs.remove(role_name)))
->>>>>>> 1930068b
                 .collect();
 
             crate::conductor::conductor::genesis_cells(self.clone(), cells_to_genesis).await?;
@@ -2154,7 +2101,7 @@
 
             let state = self.get_state().await?;
             let app = state.get_app(installed_app_id)?;
-            let app_role = app.role(&role_name)?;
+            let app_role = app.primary_role(&role_name)?;
             // If base cell has been provisioned, check first in Deepkey if agent key is valid
             if app_role.is_provisioned {
                 if let Some(dpki) = self.running_services().dpki {
@@ -2245,8 +2192,8 @@
                         let app = state.get_app_mut(&app_id)?;
                         let clone_id = app.get_disabled_clone_id(&clone_cell_id)?;
                         let (cell_id, _) = app.enable_clone_cell(&clone_id)?.into_inner();
-                        let app_role = app.role(&clone_id.as_base_role_name())?;
-                        let original_dna_hash = app_role.cell_id().dna_hash().clone();
+                        let app_role = app.primary_role(&clone_id.as_base_role_name())?;
+                        let original_dna_hash = app_role.dna_hash().clone();
                         let ribosome = conductor.get_ribosome(cell_id.dna_hash())?;
                         let dna = ribosome.dna_file.dna();
                         let dna_modifiers = dna.modifiers.clone();
@@ -3599,11 +3546,7 @@
             .update_state_prime(move |mut state| {
                 let state_copy = state.clone();
                 let app = state.get_app_mut(&app_id)?;
-<<<<<<< HEAD
                 let agent_key = app.agent_key().to_owned();
-=======
-                let agent_key = app.primary_role(&role_name)?.agent_key().to_owned();
->>>>>>> 1930068b
                 let clone_cell_id = CellId::new(clone_dna_hash, agent_key);
 
                 // if cell id of new clone cell already exists, reject as duplicate
