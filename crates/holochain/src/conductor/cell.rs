--- conflicted
+++ resolved
@@ -599,44 +599,6 @@
         until: Timestamp,
     ) -> CellResult<Vec<DhtOpHash>> {
         // FIXME: Test this query.
-<<<<<<< HEAD
-        // TODO: Figure out how to make DhtArc.contains()
-        // into a WHERE constraint.
-        let result = self.env().conn()?.with_reader(|txn| {
-            let mut stmt = txn.prepare(
-                "
-                SELECT DhtOp.hash, DhtOp.basis_hash
-                FROM DHtOp
-                WHERE
-                DhtOp.when_integrated >= :from
-                AND
-                DhtOp.when_integrated < :to
-                ",
-            )?;
-            let r = stmt
-                .query_map(
-                    named_params! {
-                        ":from": since,
-                        ":to": until,
-                    },
-                    |row| {
-                        let hash: DhtOpHash = row.get("hash")?;
-                        let basis_hash: AnyDhtHash = row.get("basis_hash")?;
-                        Ok((hash, basis_hash))
-                    },
-                )?
-                .filter_map(|r| match r {
-                    Ok((hash, basis)) => {
-                        if dht_arc.contains(basis.get_loc()) {
-                            Some(Ok(hash))
-                        } else {
-                            None
-                        }
-                    }
-                    Err(e) => Some(Err(e)),
-                })
-                .collect::<rusqlite::Result<Vec<_>>>()?;
-=======
         let full = (dht_arc.coverage() - 1.0).abs() < f64::EPSILON;
         let (storage_1, storage_2) = split_arc(&dht_arc);
         let mut conn = self.env().conn()?;
@@ -683,7 +645,6 @@
                         .collect::<rusqlite::Result<Vec<_>>>()?,
                 }
             };
->>>>>>> 97a9c341
             DatabaseResult::Ok(r)
         })?;
         Ok(result)
