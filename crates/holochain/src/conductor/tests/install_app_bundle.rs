--- conflicted
+++ resolved
@@ -2,11 +2,7 @@
 use std::path::PathBuf;
 
 use crate::{conductor::error::ConductorError, sweettest::*};
-<<<<<<< HEAD
-use ::fixt::prelude::strum_macros;
 use holo_hash::DnaHash;
-=======
->>>>>>> 1930068b
 use holochain_types::prelude::*;
 use holochain_wasm_test_utils::TestWasm;
 use maplit::btreeset;
@@ -337,88 +333,8 @@
             source: AppBundleSource::Bundle(bundle),
             installed_app_id: Some("app_2".into()),
             network_seed: None,
-<<<<<<< HEAD
-            membrane_proofs: HashMap::new(),
-            ignore_genesis_failure: false,
-        })
-        .await
-        .unwrap();
-}
-
-#[tokio::test(flavor = "multi_thread")]
-async fn network_seed_regression() {
-    let conductor = SweetConductor::from_standard_config().await;
-    let tmp = tempdir().unwrap();
-    let (dna, _, _) = SweetDnaFile::from_test_wasms(
-        "".into(),
-        vec![TestWasm::Create],
-        holochain_serialized_bytes::SerializedBytes::default(),
-    )
-    .await;
-
-    let dna_path = tmp.as_ref().join("the.dna");
-    DnaBundle::from_dna_file(dna)
-        .unwrap()
-        .write_to_file(&dna_path)
-        .await
-        .unwrap();
-
-    let manifest = {
-        let roles = vec![AppRoleManifest {
-            name: "rolename".into(),
-            dna: AppRoleDnaManifest {
-                location: Some(DnaLocation::Path(dna_path)),
-                modifiers: DnaModifiersOpt::default(),
-                installed_hash: None,
-                clone_limit: 0,
-            },
-            provisioning: None,
-        }];
-
-        AppManifestCurrentBuilder::default()
-            .name("app".into())
-            .description(None)
-            .roles(roles)
-            .build()
-            .unwrap()
-    };
-
-    let bundle1 = AppBundle::new(manifest.clone().into(), vec![], PathBuf::from("."))
-        .await
-        .unwrap();
-    let bundle2 = AppBundle::new(manifest.into(), vec![], PathBuf::from("."))
-        .await
-        .unwrap();
-
-    // if both of these apps can be installed under the same agent, the
-    // network seed change was successful -- otherwise there will be a
-    // CellAlreadyInstalled error.
-
-    let _app1 = conductor
-        .clone()
-        .install_app_bundle(InstallAppPayload {
-            agent_key: None,
-            source: AppBundleSource::Bundle(bundle1),
-            installed_app_id: Some("no-seed".into()),
-            network_seed: None,
-            membrane_proofs: HashMap::new(),
-            ignore_genesis_failure: false,
-        })
-        .await
-        .unwrap();
-
-    let _app2 = conductor
-        .clone()
-        .install_app_bundle(InstallAppPayload {
-            agent_key: None,
-            source: AppBundleSource::Bundle(bundle2),
-            installed_app_id: Some("yes-seed".into()),
-            network_seed: Some("seed".into()),
-            membrane_proofs: HashMap::new(),
-=======
-            membrane_proofs: Default::default(),
-            existing_cells: Default::default(),
->>>>>>> 1930068b
+            membrane_proofs: Default::default(),
+            existing_cells: Default::default(),
             ignore_genesis_failure: false,
         })
         .await
@@ -609,7 +525,7 @@
     let app_1 = conductor
         .clone()
         .install_app_bundle(InstallAppPayload {
-            agent_key: alice.clone(),
+            agent_key: Some(alice.clone()),
             source: AppBundleSource::Bundle(bundle1),
             installed_app_id: Some("app_1".into()),
             network_seed: None,
@@ -625,7 +541,7 @@
         let err = conductor
             .clone()
             .install_app_bundle(InstallAppPayload {
-                agent_key: bob.clone(),
+                agent_key: Some(bob.clone()),
                 source: AppBundleSource::Bundle(bundle2(false).await),
                 installed_app_id: Some("app_2".into()),
                 network_seed: None,
@@ -646,7 +562,7 @@
         let err = conductor
             .clone()
             .install_app_bundle(InstallAppPayload {
-                agent_key: bob.clone(),
+                agent_key: Some(bob.clone()),
                 source: AppBundleSource::Bundle(bundle2(true).await),
                 installed_app_id: Some("app_2".into()),
                 network_seed: None,
@@ -677,7 +593,7 @@
     let app_2 = conductor
         .clone()
         .install_app_bundle(InstallAppPayload {
-            agent_key: bob.clone(),
+            agent_key: Some(bob.clone()),
             source: AppBundleSource::Bundle(bundle2(true).await),
             installed_app_id: Some("app_2".into()),
             network_seed: None,
@@ -706,107 +622,6 @@
         assert!(r.is_err());
     }
 
-<<<<<<< HEAD
-impl TestCase {
-    async fn install(self, common: &TestcaseCommon) -> (DnaHash, Self) {
-        let case = self;
-        let case_str = case.to_string();
-        let TestCase(app_seed, role_seed, dna_seed, app_loc, dna_loc) = case;
-        let dna = match dna_seed {
-            Seed::None => common.dnas[0].clone(),
-            Seed::A => common.dnas[1].clone(),
-            Seed::B => common.dnas[2].clone(),
-        };
-        let dna_hash = dna.dna_hash();
-
-        let dna_modifiers = match role_seed {
-            Seed::None => DnaModifiersOpt::none(),
-            Seed::A => DnaModifiersOpt::none().with_network_seed(Seed::A.to_string()),
-            Seed::B => DnaModifiersOpt::none().with_network_seed(Seed::B.to_string()),
-        };
-
-        let dna_path = common
-            .tmp
-            .as_ref()
-            .join(format!("{}.dna", dna_seed.to_string()));
-
-        let bundle = match dna_loc {
-            Location::Bundle => {
-                let hashpath = PathBuf::from(dna_hash.to_string());
-                let roles = vec![AppRoleManifest {
-                    name: "rolename".into(),
-                    dna: AppRoleDnaManifest {
-                        location: Some(DnaLocation::Bundled(hashpath.clone())),
-                        modifiers: dna_modifiers.clone(),
-                        installed_hash: None,
-                        clone_limit: 10,
-                    },
-                    provisioning: Some(CellProvisioning::Create { deferred: false }),
-                }];
-                let manifest = AppManifestCurrentBuilder::default()
-                    .name(case_str.clone())
-                    .description(None)
-                    .roles(roles)
-                    .build()
-                    .unwrap();
-                let resources = vec![(hashpath, DnaBundle::from_dna_file(dna.clone()).unwrap())];
-
-                AppBundle::new(manifest.into(), resources, PathBuf::from("."))
-                    .await
-                    .unwrap()
-            }
-            Location::Path => {
-                // use path
-                let roles = vec![AppRoleManifest {
-                    name: "rolename".into(),
-                    dna: AppRoleDnaManifest {
-                        location: Some(DnaLocation::Path(dna_path.clone())),
-                        modifiers: dna_modifiers.clone(),
-                        installed_hash: None,
-                        clone_limit: 0,
-                    },
-                    provisioning: None,
-                }];
-
-                let manifest = AppManifestCurrentBuilder::default()
-                    .name(case_str.clone())
-                    .description(None)
-                    .roles(roles)
-                    .build()
-                    .unwrap();
-                AppBundle::new(manifest.into(), vec![], PathBuf::from("."))
-                    .await
-                    .unwrap()
-            }
-        };
-
-        let network_seed = match app_seed {
-            Seed::None => None,
-            Seed::A => Some(Seed::A.to_string()),
-            Seed::B => Some(Seed::B.to_string()),
-        };
-
-        let source = match app_loc {
-            Location::Path => {
-                // Unnecessary duplication, but it's ok.
-                let happ_path = common.tmp.as_ref().join(&case_str);
-                bundle.write_to_file(&happ_path).await.unwrap();
-                AppBundleSource::Path(happ_path)
-            }
-            Location::Bundle => AppBundleSource::Bundle(bundle),
-        };
-
-        let app = common
-            .conductor
-            .clone()
-            .install_app_bundle(InstallAppPayload {
-                agent_key: None,
-                source,
-                installed_app_id: Some(case_str.clone()),
-                network_seed,
-                membrane_proofs: HashMap::new(),
-                ignore_genesis_failure: false,
-=======
     {
         // - Grant the capability
         let secret = CapSecret::from([1; 64]);
@@ -819,7 +634,6 @@
                     access: CapAccess::Transferable { secret },
                     functions: GrantedFunctions::All,
                 },
->>>>>>> 1930068b
             })
             .await
             .unwrap();
