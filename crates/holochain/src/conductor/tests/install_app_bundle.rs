use std::collections::BTreeSet;
use std::path::PathBuf;

use crate::{conductor::error::ConductorError, sweettest::*};
use holo_hash::DnaHash;
use holochain_types::prelude::*;
use holochain_wasm_test_utils::TestWasm;
use maplit::btreeset;
use matches::assert_matches;

#[tokio::test(flavor = "multi_thread")]
async fn clone_only_provisioning_creates_no_cell_and_allows_cloning() {
    holochain_trace::test_run();

    let mut conductor = SweetConductor::from_standard_config().await;

    async fn make_payload(clone_limit: u32) -> InstallAppPayload {
        // The integrity zome in this WASM will fail if the properties are not set. This helps verify that genesis
        // is not being run for the clone-only cell and will only run for the cloned cells.
        let (dna, _, _) = SweetDnaFile::unique_from_test_wasms(vec![
            TestWasm::GenesisSelfCheckRequiresProperties,
        ])
        .await;
        let path = PathBuf::from(format!("{}", dna.dna_hash()));
        let modifiers = DnaModifiersOpt::none();

        let roles = vec![AppRoleManifest {
            name: "name".into(),
            dna: AppRoleDnaManifest {
                location: Some(DnaLocation::Bundled(path.clone())),
                modifiers: modifiers.clone(),
                installed_hash: None,
                clone_limit,
            },
            provisioning: Some(CellProvisioning::CloneOnly),
        }];

        let manifest = AppManifestCurrentBuilder::default()
            .name("test_app".into())
            .description(None)
            .roles(roles)
            .build()
            .unwrap();
        let dna_bundle = DnaBundle::from_dna_file(dna.clone()).unwrap();
        let resources = vec![(path.clone(), dna_bundle)];
        let bundle = AppBundle::new(manifest.clone().into(), resources, PathBuf::from("."))
            .await
            .unwrap();

        InstallAppPayload {
            agent_key: None,
            source: AppBundleSource::Bundle(bundle),
            installed_app_id: Some("app_1".into()),
            network_seed: None,
            membrane_proofs: Default::default(),
            existing_cells: Default::default(),
            ignore_genesis_failure: false,
            allow_throwaway_random_agent_key: true,
        }
    }

    // Fails due to clone limit of 0
    assert_matches!(
        conductor
            .clone()
            .install_app_bundle(make_payload(0).await)
            .await
            .unwrap_err(),
        ConductorError::AppBundleError(AppBundleError::AppManifestError(
            AppManifestError::InvalidStrategyCloneOnly(_)
        ))
    );

    {
        // Succeeds with clone limit of 1
        let app = conductor
            .clone()
            .install_app_bundle(make_payload(1).await)
            .await
            .unwrap();

        // No cells in this app due to CloneOnly provisioning strategy
        assert_eq!(app.all_cells().count(), 0);
        assert_eq!(app.role_assignments().len(), 1);
    }
    {
        let clone_cell = conductor
            .create_clone_cell(
                &"app_1".into(),
                CreateCloneCellPayload {
                    role_name: "name".into(),
                    modifiers: DnaModifiersOpt::none()
                        .with_network_seed("1".into())
                        .with_properties(YamlProperties::new(serde_yaml::Value::String(
                            "foo".into(),
                        ))),
                    membrane_proof: None,
                    name: Some("Johnny".into()),
                },
            )
            .await
            .unwrap();

        let state = conductor.get_state().await.unwrap();
        let app = state.get_app(&"app_1".to_string()).unwrap();

        assert_eq!(clone_cell.name, "Johnny".to_string());
        assert_eq!(app.role_assignments().len(), 1);
        assert_eq!(app.clone_cells().count(), 1);
    }
    {
        let err = conductor
            .create_clone_cell(
                &"app_1".into(),
                CreateCloneCellPayload {
                    role_name: "name".into(),
                    modifiers: DnaModifiersOpt::none()
                        .with_network_seed("1".into())
                        .with_properties(YamlProperties::new(serde_yaml::Value::String(
                            "foo".into(),
                        ))),
                    membrane_proof: None,
                    name: None,
                },
            )
            .await
            .unwrap_err();
        assert_matches!(
            err,
            ConductorError::AppError(AppError::CloneLimitExceeded(1, _))
        );
        let state = conductor.get_state().await.unwrap();
        let app = state.get_app(&"app_1".to_string()).unwrap();

        assert_eq!(app.all_cells().count(), 1);
    }
    // TODO: test that the cell can't be provisioned later
}

#[tokio::test(flavor = "multi_thread")]
async fn reject_duplicate_app_for_same_agent() {
    let conductor = SweetConductor::from_standard_config().await;

    let (dna, _, _) = SweetDnaFile::unique_from_test_wasms(vec![TestWasm::Create]).await;
    let path = PathBuf::from(format!("{}", dna.dna_hash()));
    let modifiers = DnaModifiersOpt::none();

    let roles = vec![AppRoleManifest {
        name: "name".into(),
        dna: AppRoleDnaManifest {
            location: Some(DnaLocation::Bundled(path.clone())),
            modifiers: modifiers.clone(),
            installed_hash: None,
            clone_limit: 0,
        },
        provisioning: Some(CellProvisioning::Create { deferred: false }),
    }];

    let manifest = AppManifestCurrentBuilder::default()
        .name("test_app".into())
        .description(None)
        .roles(roles)
        .build()
        .unwrap();
    let resources = vec![(path.clone(), DnaBundle::from_dna_file(dna.clone()).unwrap())];
    let bundle = AppBundle::new(manifest.clone().into(), resources, PathBuf::from("."))
        .await
        .unwrap();

    let app = conductor
        .clone()
        .install_app_bundle(InstallAppPayload {
            agent_key: None,
            source: AppBundleSource::Bundle(bundle),
            installed_app_id: Some("app_1".into()),
            network_seed: None,
            membrane_proofs: Default::default(),
            existing_cells: Default::default(),
            ignore_genesis_failure: false,
            allow_throwaway_random_agent_key: true,
        })
        .await
        .unwrap();
    let alice = app.agent_key().clone();

    let cell_id = CellId::new(dna.dna_hash().to_owned(), app.agent_key().clone());

    let resources = vec![(path.clone(), DnaBundle::from_dna_file(dna.clone()).unwrap())];
    let bundle = AppBundle::new(manifest.clone().into(), resources, PathBuf::from("."))
        .await
        .unwrap();
    let duplicate_install_with_app_disabled = conductor
        .clone()
        .install_app_bundle(InstallAppPayload {
            source: AppBundleSource::Bundle(bundle),
            agent_key: Some(alice.clone()),
            installed_app_id: Some("app_2".into()),
            membrane_proofs: Default::default(),
            existing_cells: Default::default(),
            ignore_genesis_failure: false,
            allow_throwaway_random_agent_key: true,
            network_seed: None,
        })
        .await;
    assert_matches!(
        duplicate_install_with_app_disabled.unwrap_err(),
        ConductorError::CellAlreadyExists(id) if id == cell_id
    );

    // enable app
    conductor.enable_app("app_1".into()).await.unwrap();

    let resources = vec![(path.clone(), DnaBundle::from_dna_file(dna.clone()).unwrap())];
    let bundle = AppBundle::new(manifest.clone().into(), resources, PathBuf::from("."))
        .await
        .unwrap();
    let duplicate_install_with_app_enabled = conductor
        .clone()
        .install_app_bundle(InstallAppPayload {
            source: AppBundleSource::Bundle(bundle),
            agent_key: Some(alice.clone()),
            installed_app_id: Some("app_2".into()),
            membrane_proofs: Default::default(),
            existing_cells: Default::default(),
            ignore_genesis_failure: false,
            allow_throwaway_random_agent_key: true,
            network_seed: None,
        })
        .await;
    assert_matches!(
        duplicate_install_with_app_enabled.unwrap_err(),
        ConductorError::CellAlreadyExists(id) if id == cell_id
    );

    let resources = vec![(path, DnaBundle::from_dna_file(dna.clone()).unwrap())];
    let bundle = AppBundle::new(manifest.into(), resources, PathBuf::from("."))
        .await
        .unwrap();
    let valid_install_of_second_app = conductor
        .clone()
        .install_app_bundle(InstallAppPayload {
            source: AppBundleSource::Bundle(bundle),
            agent_key: Some(alice.clone()),
            installed_app_id: Some("app_2".into()),
            membrane_proofs: Default::default(),
            existing_cells: Default::default(),
            ignore_genesis_failure: false,
            allow_throwaway_random_agent_key: true,
            network_seed: Some("network".into()),
        })
        .await;
    assert!(valid_install_of_second_app.is_ok());
}

#[tokio::test(flavor = "multi_thread")]
async fn can_install_app_a_second_time_using_nothing_but_the_manifest_from_app_info() {
    let conductor = SweetConductor::from_standard_config().await;

    let (dna, _, _) = SweetDnaFile::unique_from_test_wasms(vec![TestWasm::Create]).await;
    let path = PathBuf::from(format!("{}", dna.dna_hash()));
    let modifiers = DnaModifiersOpt::default()
        .with_network_seed("initial seed".into())
        .with_origin_time(Timestamp::now());

    let roles = vec![AppRoleManifest {
        name: "name".into(),
        dna: AppRoleDnaManifest {
            location: Some(DnaLocation::Bundled(path.clone())),
            modifiers: modifiers.clone(),
            // Note that there is no installed hash provided. We'll check that this changes later.
            installed_hash: None,
            clone_limit: 0,
        },
        provisioning: Some(CellProvisioning::Create { deferred: false }),
    }];

    let manifest = AppManifestCurrentBuilder::default()
        .name("test_app".into())
        .description(None)
        .roles(roles)
        .build()
        .unwrap();

    let resources = vec![(path.clone(), DnaBundle::from_dna_file(dna.clone()).unwrap())];

    let bundle = AppBundle::new(manifest.clone().into(), resources, PathBuf::from("."))
        .await
        .unwrap();

    conductor
        .clone()
        .install_app_bundle(InstallAppPayload {
            agent_key: None,
            source: AppBundleSource::Bundle(bundle),
            installed_app_id: Some("app_1".into()),
            network_seed: Some("final seed".into()),
            membrane_proofs: Default::default(),
            existing_cells: Default::default(),
            ignore_genesis_failure: false,
            allow_throwaway_random_agent_key: true,
        })
        .await
        .unwrap();

    let manifest = conductor
        .get_app_info(&"app_1".to_string())
        .await
        .unwrap()
        .unwrap()
        .manifest;

    let installed_dna = dna.update_modifiers(
        modifiers
            .with_network_seed("final seed".into())
            .serialized()
            .unwrap(),
    );
    let installed_dna_hash = DnaHash::with_data_sync(installed_dna.dna_def());

    // Check that the returned manifest has the installed DNA hash properly set
    assert_eq!(
        manifest.app_roles()[0].dna.installed_hash,
        Some(installed_dna_hash.into())
    );

    assert_eq!(
        manifest.app_roles()[0].dna.modifiers.network_seed,
        Some("final seed".into())
    );

    let bundle = AppBundle::new(manifest, vec![], PathBuf::from("."))
        .await
        .unwrap();

    conductor
        .clone()
        .install_app_bundle(InstallAppPayload {
            agent_key: None,
            source: AppBundleSource::Bundle(bundle),
            installed_app_id: Some("app_2".into()),
            network_seed: None,
            membrane_proofs: Default::default(),
            existing_cells: Default::default(),
            ignore_genesis_failure: false,
            allow_throwaway_random_agent_key: true,
        })
        .await
        .unwrap();
}

#[tokio::test(flavor = "multi_thread")]
async fn cells_by_dna_lineage() {
    let mut conductor = SweetConductor::from_standard_config().await;

    async fn mk_dna(lineage: &[&DnaHash]) -> DnaFile {
        let (dna, _, _) = SweetDnaFile::unique_from_test_wasms(vec![TestWasm::Create]).await;
        let (def, code) = dna.into_parts();
        let mut def = def.into_content();
        def.lineage = lineage.iter().map(|h| (**h).to_owned()).collect();
        DnaFile::from_parts(def.into_hashed(), code)
    }

    // The lineage of a DNA includes the DNA itself
    let dna1 = mk_dna(&[]).await;
    let dna2 = mk_dna(&[dna1.dna_hash()]).await;
    let dna3 = mk_dna(&[dna1.dna_hash(), dna2.dna_hash()]).await;
    // dna1 is removed from the lineage
    let dna4 = mk_dna(&[dna2.dna_hash(), dna3.dna_hash()]).await;
    let dnax = mk_dna(&[]).await;

    let app1 = conductor.setup_app("app1", [&dna1, &dnax]).await.unwrap();
    let app2 = conductor.setup_app("app2", [&dna2]).await.unwrap();
    let app3 = conductor.setup_app("app3", [&dna3]).await.unwrap();
    let app4 = conductor.setup_app("app4", [&dna4]).await.unwrap();

    let lin1 = conductor
        .cells_by_dna_lineage(dna1.dna_hash())
        .await
        .unwrap();
    let lin2 = conductor
        .cells_by_dna_lineage(dna2.dna_hash())
        .await
        .unwrap();
    let lin3 = conductor
        .cells_by_dna_lineage(dna3.dna_hash())
        .await
        .unwrap();
    let lin4 = conductor
        .cells_by_dna_lineage(dna4.dna_hash())
        .await
        .unwrap();
    let linx = conductor
        .cells_by_dna_lineage(dnax.dna_hash())
        .await
        .unwrap();

    fn app_cells(app: &SweetApp, indices: &[usize]) -> (String, BTreeSet<CellId>) {
        (
            app.installed_app_id().clone(),
            indices
                .iter()
                .map(|i| app.cells()[*i].cell_id().clone())
                .collect(),
        )
    }

    pretty_assertions::assert_eq!(
        lin1,
        btreeset![
            app_cells(&app1, &[0]),
            app_cells(&app2, &[0]),
            app_cells(&app3, &[0]),
            // no dna4: dna1 was "removed"
        ]
    );
    pretty_assertions::assert_eq!(
        lin2,
        btreeset![
            // no dna1: it's in the past
            app_cells(&app2, &[0]),
            app_cells(&app3, &[0]),
            app_cells(&app4, &[0]),
        ]
    );
    pretty_assertions::assert_eq!(
        lin3,
        btreeset![
            // no dna1 or dna2: they're in the past
            app_cells(&app3, &[0]),
            app_cells(&app4, &[0]),
        ]
    );
    pretty_assertions::assert_eq!(
        lin4,
        btreeset![
            // all other dnas are in the past
            app_cells(&app4, &[0]),
        ]
    );
    pretty_assertions::assert_eq!(linx, btreeset![app_cells(&app1, &[1]),]);
}

#[tokio::test(flavor = "multi_thread")]
async fn use_existing_integration() {
    let conductor = SweetConductor::from_standard_config().await;

    let (dna1, _, _) = SweetDnaFile::unique_from_test_wasms(vec![TestWasm::WhoAmI]).await;
    let (dna2, _, _) = SweetDnaFile::unique_from_test_wasms(vec![TestWasm::WhoAmI]).await;

    let bundle1 = {
        let path = PathBuf::from(format!("{}", dna1.dna_hash()));

        let roles = vec![AppRoleManifest {
            name: "created".into(),
            dna: AppRoleDnaManifest {
                location: Some(DnaLocation::Bundled(path.clone())),
                modifiers: DnaModifiersOpt::none(),
                installed_hash: None,
                clone_limit: 0,
            },
            provisioning: Some(CellProvisioning::Create { deferred: false }),
        }];

        let manifest = AppManifestCurrentBuilder::default()
            .name("test_app".into())
            .description(None)
            .roles(roles)
            .build()
            .unwrap();

        let resources = vec![(
            path.clone(),
            DnaBundle::from_dna_file(dna1.clone()).unwrap(),
        )];
        AppBundle::new(manifest.clone().into(), resources, PathBuf::from("."))
            .await
            .unwrap()
    };

    let bundle2 = |correct: bool| {
        let dna2 = dna2.clone();
        async move {
            let path = PathBuf::from(format!("{}", dna2.dna_hash()));
            let installed_hash = if correct {
                Some(dna2.dna_hash().clone().into())
            } else {
                None
            };

            let roles = vec![
                AppRoleManifest {
                    name: "created".into(),
                    dna: AppRoleDnaManifest {
                        location: Some(DnaLocation::Bundled(path.clone())),
                        modifiers: DnaModifiersOpt::none(),
                        installed_hash: None,
                        clone_limit: 0,
                    },
                    provisioning: Some(CellProvisioning::Create { deferred: false }),
                },
                AppRoleManifest {
                    name: "extant".into(),
                    dna: AppRoleDnaManifest {
                        location: None,
                        modifiers: DnaModifiersOpt::none(),
                        installed_hash,
                        clone_limit: 0,
                    },
                    provisioning: Some(CellProvisioning::UseExisting { protected: true }),
                },
            ];

            let manifest = AppManifestCurrentBuilder::default()
                .name("test_app".into())
                .description(None)
                .roles(roles)
                .build()
                .unwrap();

            let resources = vec![(
                path.clone(),
                DnaBundle::from_dna_file(dna2.clone()).unwrap(),
            )];
            AppBundle::new(manifest.clone().into(), resources, PathBuf::from("."))
                .await
                .unwrap()
        }
    };

    // Install the "dependency" app
    let app_1 = conductor
        .clone()
        .install_app_bundle(InstallAppPayload {
            agent_key: None,
            source: AppBundleSource::Bundle(bundle1),
            installed_app_id: Some("app_1".into()),
            network_seed: None,
            membrane_proofs: Default::default(),
            existing_cells: Default::default(),
            ignore_genesis_failure: false,
            allow_throwaway_random_agent_key: true,
        })
        .await
        .unwrap();

<<<<<<< HEAD
    let _app2 = conductor
        .clone()
        .install_app_bundle(InstallAppPayload {
            agent_key: agent.clone(),
            source: AppBundleSource::Bundle(bundle2),
            installed_app_id: Some("yes-seed".into()),
            network_seed: Some("seed".into()),
            membrane_proofs: HashMap::new(),
            #[cfg(feature = "chc")]
            ignore_genesis_failure: false,
        })
        .await
        .unwrap();
}

/// Test all possible combinations of Locations and network seeds:
#[tokio::test(flavor = "multi_thread")]
#[cfg(feature = "glacial_tests")]
#[ignore = "this is a really useful comprehensive test, but it's so dang slow"]
async fn network_seed_affects_dna_hash_when_app_bundle_is_installed() {
    struct TestcaseCommon {
        conductor: SweetConductor,
        dnas: Vec<DnaFile>,
        tmp: TempDir,
        _start: std::time::Instant,
    }

    #[derive(Clone, Copy, Debug, strum_macros::ToString)]
    enum Location {
        Path,
        Bundle,
    }

    #[derive(Clone, Copy, Debug, PartialEq, Eq, strum_macros::ToString)]
    enum Seed {
        None,
        A,
        B,
    }

    #[derive(Debug)]
    struct TestCase(Seed, Seed, Seed, Location, Location);

    impl ToString for TestCase {
        fn to_string(&self) -> String {
            format!(
                "{}-{}-{}-{}-{}",
                self.0.to_string(),
                self.1.to_string(),
                self.2.to_string(),
                self.3.to_string(),
                self.4.to_string(),
            )
        }
    }

    impl TestCase {
        async fn install(self, common: &TestcaseCommon) -> (DnaHash, Self) {
            let case = self;
            let case_str = case.to_string();
            let TestCase(app_seed, role_seed, dna_seed, app_loc, dna_loc) = case;
            let dna = match dna_seed {
                Seed::None => common.dnas[0].clone(),
                Seed::A => common.dnas[1].clone(),
                Seed::B => common.dnas[2].clone(),
            };
            let dna_hash = dna.dna_hash();
            let agent_key = SweetAgents::one(common.conductor.keystore()).await;

            let dna_modifiers = match role_seed {
                Seed::None => DnaModifiersOpt::none(),
                Seed::A => DnaModifiersOpt::none().with_network_seed(Seed::A.to_string()),
                Seed::B => DnaModifiersOpt::none().with_network_seed(Seed::B.to_string()),
            };

            let dna_path = common
                .tmp
                .as_ref()
                .join(format!("{}.dna", dna_seed.to_string()));

            let bundle = match dna_loc {
                Location::Bundle => {
                    let hashpath = PathBuf::from(dna_hash.to_string());
                    let roles = vec![AppRoleManifest {
                        name: "rolename".into(),
                        dna: AppRoleDnaManifest {
                            location: Some(DnaLocation::Bundled(hashpath.clone())),
                            modifiers: dna_modifiers.clone(),
                            installed_hash: None,
                            clone_limit: 10,
                        },
                        provisioning: Some(CellProvisioning::Create { deferred: false }),
                    }];
                    let manifest = AppManifestCurrentBuilder::default()
                        .name(case_str.clone())
                        .description(None)
                        .roles(roles)
                        .build()
                        .unwrap();
                    let resources =
                        vec![(hashpath, DnaBundle::from_dna_file(dna.clone()).unwrap())];

                    AppBundle::new(manifest.into(), resources, PathBuf::from("."))
                        .await
                        .unwrap()
                }
                Location::Path => {
                    // use path
                    let roles = vec![AppRoleManifest {
                        name: "rolename".into(),
                        dna: AppRoleDnaManifest {
                            location: Some(DnaLocation::Path(dna_path.clone())),
                            modifiers: dna_modifiers.clone(),
                            installed_hash: Some(dna_hash.clone().into()),
                            clone_limit: 0,
                        },
                        provisioning: None,
                    }];

                    let manifest = AppManifestCurrentBuilder::default()
                        .name(case_str.clone())
                        .description(None)
                        .roles(roles)
                        .build()
                        .unwrap();
                    AppBundle::new(manifest.into(), vec![], PathBuf::from("."))
                        .await
                        .unwrap()
                }
            };

            let network_seed = match app_seed {
                Seed::None => None,
                Seed::A => Some(Seed::A.to_string()),
                Seed::B => Some(Seed::B.to_string()),
            };

            let source = match app_loc {
                Location::Path => {
                    // Unnecessary duplication, but it's ok.
                    let happ_path = common.tmp.as_ref().join(&case_str);
                    bundle.write_to_file(&happ_path).await.unwrap();
                    AppBundleSource::Path(happ_path)
                }
                Location::Bundle => AppBundleSource::Bundle(bundle),
            };

            let app = common
                .conductor
                .clone()
                .install_app_bundle(InstallAppPayload {
                    agent_key,
                    source,
                    installed_app_id: Some(case_str.clone()),
                    network_seed,
                    membrane_proofs: HashMap::new(),
                    #[cfg(feature = "chc")]
                    ignore_genesis_failure: false,
                })
                .await
                .unwrap();

            let installed_hash = app.all_cells().next().unwrap().dna_hash().clone();
            (installed_hash, case)
        }
    }

    let conductor = SweetConductor::from_standard_config().await;
    let tmp = tempdir().unwrap();
    let (dna, _, _) = SweetDnaFile::from_test_wasms(
        "".to_string(),
        vec![TestWasm::Create],
        holochain_serialized_bytes::SerializedBytes::default(),
    )
    .await;

    let write_dna = |seed: Seed| {
        let mut dna = dna.clone();
        let path = tmp.as_ref().join(format!("{}.dna", seed.to_string()));
        async move {
            if seed != Seed::None {
                dna = dna.with_network_seed(seed.to_string()).await;
            }
            DnaBundle::from_dna_file(dna.clone())
                .unwrap()
                .write_to_file(&path)
                .await
                .unwrap();
            dna
        }
    };

    let dnas = futures::future::join_all(vec![write_dna(None), write_dna(A), write_dna(B)]).await;

    let c = TestcaseCommon {
        conductor,
        dnas: dnas.clone(),
        tmp,
        _start: std::time::Instant::now(),
    };
=======
    {
        // Fail to install the "dependent" app because the dependent DNA hash is not set in the manifest
        let err = conductor
            .clone()
            .install_app_bundle(InstallAppPayload {
                agent_key: None,
                source: AppBundleSource::Bundle(bundle2(false).await),
                installed_app_id: Some("app_2".into()),
                network_seed: None,
                membrane_proofs: Default::default(),
                existing_cells: Default::default(),
                ignore_genesis_failure: false,
                allow_throwaway_random_agent_key: true,
            })
            .await
            .unwrap_err();
>>>>>>> 81d27040

        assert!(matches!(
            err,
            ConductorError::AppBundleError(AppBundleError::AppManifestError(_))
        ));
    }
    {
        // Fail to install the dependent app because the existing CellId is not specified
        let err = conductor
            .clone()
            .install_app_bundle(InstallAppPayload {
                agent_key: None,
                source: AppBundleSource::Bundle(bundle2(true).await),
                installed_app_id: Some("app_2".into()),
                network_seed: None,
                membrane_proofs: Default::default(),
                existing_cells: Default::default(),
                ignore_genesis_failure: false,
                allow_throwaway_random_agent_key: true,
            })
            .await
            .unwrap_err();

        assert!(matches!(
            err,
            ConductorError::AppBundleError(AppBundleError::CellResolutionFailure(_, _))
        ));
    }
<<<<<<< HEAD
=======

    // Get the existing cell id through the normal means
    let appmap = conductor
        .cells_by_dna_lineage(dna1.dna_hash())
        .await
        .unwrap();
    assert_eq!(appmap.len(), 1);
    let (app_name, cells) = appmap.first().unwrap();
    assert_eq!(app_name, "app_1");
    assert_eq!(cells.len(), 1);
    let cell_id = cells.first().unwrap().clone();

    let app_2 = conductor
        .clone()
        .install_app_bundle(InstallAppPayload {
            agent_key: None,
            source: AppBundleSource::Bundle(bundle2(true).await),
            installed_app_id: Some("app_2".into()),
            network_seed: None,
            membrane_proofs: Default::default(),
            existing_cells: maplit::hashmap! {
                "extant".to_string() => cell_id
            },
            ignore_genesis_failure: false,
            allow_throwaway_random_agent_key: true,
        })
        .await
        .unwrap();

    let cell_id_1 = app_1.all_cells().next().unwrap().clone();
    let cell_id_2 = app_2.all_cells().next().unwrap().clone();
    let zome2 = SweetZome::new(cell_id_2.clone(), "whoami".into());

    conductor.enable_app("app_1".into()).await.unwrap();
    conductor.enable_app("app_2".into()).await.unwrap();
    {
        // - Call the existing dependency cell via the dependent cell, which fails
        // because the proper capability has not been granted
        let r: Result<AgentInfo, _> = conductor
            .call_fallible(&zome2, "who_are_they_role", "extant".to_string())
            .await;
        assert!(r.is_err());
    }

    {
        // - Grant the capability
        let secret = CapSecret::from([1; 64]);
        conductor
            .grant_zome_call_capability(GrantZomeCallCapabilityPayload {
                cell_id: cell_id_1.clone(),
                cap_grant: ZomeCallCapGrant {
                    tag: "tag".into(),
                    // access: CapAccess::Unrestricted,
                    access: CapAccess::Transferable { secret },
                    functions: GrantedFunctions::All,
                },
            })
            .await
            .unwrap();

        // - Call the existing dependency cell via the dependent cell
        let r: AgentInfo = conductor
            .call_from_fallible(
                cell_id_2.agent_pubkey(),
                None,
                &zome2,
                "who_are_they_role_secret",
                ("extant".to_string(), Some(secret)),
            )
            .await
            .unwrap();
        assert_eq!(r.agent_initial_pubkey, *cell_id_1.agent_pubkey());
    }

    // Ideally, we shouldn't be able to disable app_1 because it's depended on by enabled app_2.
    // For now, we are just emitting warnings about this.
    conductor
        .disable_app("app_1".into(), DisabledAppReason::User)
        .await
        .unwrap();
    conductor
        .disable_app("app_2".into(), DisabledAppReason::User)
        .await
        .unwrap();
    conductor
        .disable_app("app_1".into(), DisabledAppReason::User)
        .await
        .unwrap();

    // Can't uninstall app because of dependents
    let err = conductor
        .clone()
        .uninstall_app(&"app_1".to_string(), false)
        .await
        .unwrap_err();
    assert_matches!(
        err,
        ConductorError::AppHasDependents(a, b) if a == *"app_1" && b == vec!["app_2".to_string()]
    );

    // Can still uninstall app with force
    conductor
        .clone()
        .uninstall_app(&"app_1".to_string(), true)
        .await
        .unwrap();
>>>>>>> 81d27040
}<|MERGE_RESOLUTION|>--- conflicted
+++ resolved
@@ -543,208 +543,6 @@
         .await
         .unwrap();
 
-<<<<<<< HEAD
-    let _app2 = conductor
-        .clone()
-        .install_app_bundle(InstallAppPayload {
-            agent_key: agent.clone(),
-            source: AppBundleSource::Bundle(bundle2),
-            installed_app_id: Some("yes-seed".into()),
-            network_seed: Some("seed".into()),
-            membrane_proofs: HashMap::new(),
-            #[cfg(feature = "chc")]
-            ignore_genesis_failure: false,
-        })
-        .await
-        .unwrap();
-}
-
-/// Test all possible combinations of Locations and network seeds:
-#[tokio::test(flavor = "multi_thread")]
-#[cfg(feature = "glacial_tests")]
-#[ignore = "this is a really useful comprehensive test, but it's so dang slow"]
-async fn network_seed_affects_dna_hash_when_app_bundle_is_installed() {
-    struct TestcaseCommon {
-        conductor: SweetConductor,
-        dnas: Vec<DnaFile>,
-        tmp: TempDir,
-        _start: std::time::Instant,
-    }
-
-    #[derive(Clone, Copy, Debug, strum_macros::ToString)]
-    enum Location {
-        Path,
-        Bundle,
-    }
-
-    #[derive(Clone, Copy, Debug, PartialEq, Eq, strum_macros::ToString)]
-    enum Seed {
-        None,
-        A,
-        B,
-    }
-
-    #[derive(Debug)]
-    struct TestCase(Seed, Seed, Seed, Location, Location);
-
-    impl ToString for TestCase {
-        fn to_string(&self) -> String {
-            format!(
-                "{}-{}-{}-{}-{}",
-                self.0.to_string(),
-                self.1.to_string(),
-                self.2.to_string(),
-                self.3.to_string(),
-                self.4.to_string(),
-            )
-        }
-    }
-
-    impl TestCase {
-        async fn install(self, common: &TestcaseCommon) -> (DnaHash, Self) {
-            let case = self;
-            let case_str = case.to_string();
-            let TestCase(app_seed, role_seed, dna_seed, app_loc, dna_loc) = case;
-            let dna = match dna_seed {
-                Seed::None => common.dnas[0].clone(),
-                Seed::A => common.dnas[1].clone(),
-                Seed::B => common.dnas[2].clone(),
-            };
-            let dna_hash = dna.dna_hash();
-            let agent_key = SweetAgents::one(common.conductor.keystore()).await;
-
-            let dna_modifiers = match role_seed {
-                Seed::None => DnaModifiersOpt::none(),
-                Seed::A => DnaModifiersOpt::none().with_network_seed(Seed::A.to_string()),
-                Seed::B => DnaModifiersOpt::none().with_network_seed(Seed::B.to_string()),
-            };
-
-            let dna_path = common
-                .tmp
-                .as_ref()
-                .join(format!("{}.dna", dna_seed.to_string()));
-
-            let bundle = match dna_loc {
-                Location::Bundle => {
-                    let hashpath = PathBuf::from(dna_hash.to_string());
-                    let roles = vec![AppRoleManifest {
-                        name: "rolename".into(),
-                        dna: AppRoleDnaManifest {
-                            location: Some(DnaLocation::Bundled(hashpath.clone())),
-                            modifiers: dna_modifiers.clone(),
-                            installed_hash: None,
-                            clone_limit: 10,
-                        },
-                        provisioning: Some(CellProvisioning::Create { deferred: false }),
-                    }];
-                    let manifest = AppManifestCurrentBuilder::default()
-                        .name(case_str.clone())
-                        .description(None)
-                        .roles(roles)
-                        .build()
-                        .unwrap();
-                    let resources =
-                        vec![(hashpath, DnaBundle::from_dna_file(dna.clone()).unwrap())];
-
-                    AppBundle::new(manifest.into(), resources, PathBuf::from("."))
-                        .await
-                        .unwrap()
-                }
-                Location::Path => {
-                    // use path
-                    let roles = vec![AppRoleManifest {
-                        name: "rolename".into(),
-                        dna: AppRoleDnaManifest {
-                            location: Some(DnaLocation::Path(dna_path.clone())),
-                            modifiers: dna_modifiers.clone(),
-                            installed_hash: Some(dna_hash.clone().into()),
-                            clone_limit: 0,
-                        },
-                        provisioning: None,
-                    }];
-
-                    let manifest = AppManifestCurrentBuilder::default()
-                        .name(case_str.clone())
-                        .description(None)
-                        .roles(roles)
-                        .build()
-                        .unwrap();
-                    AppBundle::new(manifest.into(), vec![], PathBuf::from("."))
-                        .await
-                        .unwrap()
-                }
-            };
-
-            let network_seed = match app_seed {
-                Seed::None => None,
-                Seed::A => Some(Seed::A.to_string()),
-                Seed::B => Some(Seed::B.to_string()),
-            };
-
-            let source = match app_loc {
-                Location::Path => {
-                    // Unnecessary duplication, but it's ok.
-                    let happ_path = common.tmp.as_ref().join(&case_str);
-                    bundle.write_to_file(&happ_path).await.unwrap();
-                    AppBundleSource::Path(happ_path)
-                }
-                Location::Bundle => AppBundleSource::Bundle(bundle),
-            };
-
-            let app = common
-                .conductor
-                .clone()
-                .install_app_bundle(InstallAppPayload {
-                    agent_key,
-                    source,
-                    installed_app_id: Some(case_str.clone()),
-                    network_seed,
-                    membrane_proofs: HashMap::new(),
-                    #[cfg(feature = "chc")]
-                    ignore_genesis_failure: false,
-                })
-                .await
-                .unwrap();
-
-            let installed_hash = app.all_cells().next().unwrap().dna_hash().clone();
-            (installed_hash, case)
-        }
-    }
-
-    let conductor = SweetConductor::from_standard_config().await;
-    let tmp = tempdir().unwrap();
-    let (dna, _, _) = SweetDnaFile::from_test_wasms(
-        "".to_string(),
-        vec![TestWasm::Create],
-        holochain_serialized_bytes::SerializedBytes::default(),
-    )
-    .await;
-
-    let write_dna = |seed: Seed| {
-        let mut dna = dna.clone();
-        let path = tmp.as_ref().join(format!("{}.dna", seed.to_string()));
-        async move {
-            if seed != Seed::None {
-                dna = dna.with_network_seed(seed.to_string()).await;
-            }
-            DnaBundle::from_dna_file(dna.clone())
-                .unwrap()
-                .write_to_file(&path)
-                .await
-                .unwrap();
-            dna
-        }
-    };
-
-    let dnas = futures::future::join_all(vec![write_dna(None), write_dna(A), write_dna(B)]).await;
-
-    let c = TestcaseCommon {
-        conductor,
-        dnas: dnas.clone(),
-        tmp,
-        _start: std::time::Instant::now(),
-    };
-=======
     {
         // Fail to install the "dependent" app because the dependent DNA hash is not set in the manifest
         let err = conductor
@@ -761,7 +559,6 @@
             })
             .await
             .unwrap_err();
->>>>>>> 81d27040
 
         assert!(matches!(
             err,
@@ -790,8 +587,6 @@
             ConductorError::AppBundleError(AppBundleError::CellResolutionFailure(_, _))
         ));
     }
-<<<<<<< HEAD
-=======
 
     // Get the existing cell id through the normal means
     let appmap = conductor
@@ -898,5 +693,4 @@
         .uninstall_app(&"app_1".to_string(), true)
         .await
         .unwrap();
->>>>>>> 81d27040
 }