#![allow(dead_code)]
use std::{collections::HashMap, path::PathBuf};

use crate::conductor::api::error::ConductorApiError;
use crate::{conductor::error::ConductorError, sweettest::*};
use ::fixt::prelude::strum_macros;
use holo_hash::{AgentPubKey, DnaHash};
use holochain_types::prelude::*;
use holochain_wasm_test_utils::TestWasm;
use matches::assert_matches;
use tempfile::{tempdir, TempDir};

#[tokio::test(flavor = "multi_thread")]
async fn clone_only_provisioning_creates_no_cell_and_allows_cloning() {
    holochain_trace::test_run();

    let mut conductor = SweetConductor::from_standard_config().await;
    let agent = SweetAgents::one(conductor.keystore()).await;

    async fn make_payload(agent_key: AgentPubKey, clone_limit: u32) -> InstallAppPayload {
        // The integrity zome in this WASM will fail if the properties are not set. This helps verify that genesis
        // is not being run for the clone-only cell and will only run for the cloned cells.
        let (dna, _, _) = SweetDnaFile::unique_from_test_wasms(vec![
            TestWasm::GenesisSelfCheckRequiresProperties,
        ])
        .await;
        let path = PathBuf::from(format!("{}", dna.dna_hash()));
        let modifiers = DnaModifiersOpt::none();
        let installed_dna_hash = DnaHash::with_data_sync(dna.dna_def());

        let roles = vec![AppRoleManifest {
            name: "name".into(),
            dna: AppRoleDnaManifest {
                location: Some(DnaLocation::Bundled(path.clone())),
                modifiers: modifiers.clone(),
                installed_hash: Some(installed_dna_hash.into()),
                clone_limit,
            },
            provisioning: Some(CellProvisioning::CloneOnly),
        }];

        let manifest = AppManifestCurrentBuilder::default()
            .name("test_app".into())
            .description(None)
            .roles(roles)
            .build()
            .unwrap();
        let dna_bundle = DnaBundle::from_dna_file(dna.clone()).unwrap();
        let resources = vec![(path.clone(), dna_bundle)];
        let bundle = AppBundle::new(manifest.clone().into(), resources, PathBuf::from("."))
            .await
            .unwrap();

        InstallAppPayload {
            agent_key,
            source: AppBundleSource::Bundle(bundle),
            installed_app_id: Some("app_1".into()),
            network_seed: None,
<<<<<<< HEAD
            membrane_proofs: HashMap::new().into(),
=======
            membrane_proofs: HashMap::new(),
            #[cfg(feature = "chc")]
>>>>>>> c30873ff
            ignore_genesis_failure: false,
        }
    }

    // Fails due to clone limit of 0
    assert_matches!(
        conductor
            .clone()
            .install_app_bundle(make_payload(agent.clone(), 0).await)
            .await
            .unwrap_err(),
        ConductorError::AppBundleError(AppBundleError::AppManifestError(
            AppManifestError::InvalidStrategyCloneOnly(_)
        ))
    );

    {
        // Succeeds with clone limit of 1
        let app = conductor
            .clone()
            .install_app_bundle(make_payload(agent.clone(), 1).await)
            .await
            .unwrap();

        // No cells in this app due to CloneOnly provisioning strategy
        assert_eq!(app.all_cells().count(), 0);
        assert_eq!(app.role_assignments().len(), 1);
    }
    {
        let clone_cell = conductor
            .create_clone_cell(
                &"app_1".into(),
                CreateCloneCellPayload {
                    role_name: "name".into(),
                    modifiers: DnaModifiersOpt::none()
                        .with_network_seed("1".into())
                        .with_properties(YamlProperties::new(serde_yaml::Value::String(
                            "foo".into(),
                        ))),
                    membrane_proof: None,
                    name: Some("Johnny".into()),
                },
            )
            .await
            .unwrap();

        let state = conductor.get_state().await.unwrap();
        let app = state.get_app(&"app_1".to_string()).unwrap();

        assert_eq!(clone_cell.name, "Johnny".to_string());
        assert_eq!(*clone_cell.cell_id.agent_pubkey(), agent);
        assert_eq!(app.role_assignments().len(), 1);
        assert_eq!(app.clone_cells().count(), 1);
    }
    {
        let err = conductor
            .create_clone_cell(
                &"app_1".into(),
                CreateCloneCellPayload {
                    role_name: "name".into(),
                    modifiers: DnaModifiersOpt::none()
                        .with_network_seed("1".into())
                        .with_properties(YamlProperties::new(serde_yaml::Value::String(
                            "foo".into(),
                        ))),
                    membrane_proof: None,
                    name: None,
                },
            )
            .await
            .unwrap_err();
        assert_matches!(
            err,
            ConductorApiError::ConductorError(ConductorError::AppError(
                AppError::CloneLimitExceeded(1, _)
            ))
        );
        let state = conductor.get_state().await.unwrap();
        let app = state.get_app(&"app_1".to_string()).unwrap();

        assert_eq!(app.all_cells().count(), 1);
    }
    // TODO: test that the cell can't be provisioned later
}

#[tokio::test(flavor = "multi_thread")]
async fn reject_duplicate_app_for_same_agent() {
    let conductor = SweetConductor::from_standard_config().await;
    let alice = SweetAgents::one(conductor.keystore()).await;

    let (dna, _, _) = SweetDnaFile::unique_from_test_wasms(vec![TestWasm::Create]).await;
    let path = PathBuf::from(format!("{}", dna.dna_hash()));
    let modifiers = DnaModifiersOpt::none();
    let installed_dna_hash = DnaHash::with_data_sync(dna.dna_def());
    let cell_id = CellId::new(dna.dna_hash().to_owned(), alice.clone());

    let roles = vec![AppRoleManifest {
        name: "name".into(),
        dna: AppRoleDnaManifest {
            location: Some(DnaLocation::Bundled(path.clone())),
            modifiers: modifiers.clone(),
            installed_hash: Some(installed_dna_hash.into()),
            clone_limit: 0,
        },
        provisioning: Some(CellProvisioning::Create { deferred: false }),
    }];

    let manifest = AppManifestCurrentBuilder::default()
        .name("test_app".into())
        .description(None)
        .roles(roles)
        .build()
        .unwrap();
    let resources = vec![(path.clone(), DnaBundle::from_dna_file(dna.clone()).unwrap())];
    let bundle = AppBundle::new(manifest.clone().into(), resources, PathBuf::from("."))
        .await
        .unwrap();

    conductor
        .clone()
        .install_app_bundle(InstallAppPayload {
            agent_key: alice.clone(),
            source: AppBundleSource::Bundle(bundle),
            installed_app_id: Some("app_1".into()),
            network_seed: None,
<<<<<<< HEAD
            membrane_proofs: HashMap::new().into(),
=======
            membrane_proofs: HashMap::new(),
            #[cfg(feature = "chc")]
>>>>>>> c30873ff
            ignore_genesis_failure: false,
        })
        .await
        .unwrap();

    let resources = vec![(path.clone(), DnaBundle::from_dna_file(dna.clone()).unwrap())];
    let bundle = AppBundle::new(manifest.clone().into(), resources, PathBuf::from("."))
        .await
        .unwrap();
    let duplicate_install_with_app_disabled = conductor
        .clone()
        .install_app_bundle(InstallAppPayload {
            source: AppBundleSource::Bundle(bundle),
            agent_key: alice.clone(),
            installed_app_id: Some("app_2".into()),
<<<<<<< HEAD
            membrane_proofs: HashMap::new().into(),
=======
            membrane_proofs: HashMap::new(),
            #[cfg(feature = "chc")]
>>>>>>> c30873ff
            ignore_genesis_failure: false,
            network_seed: None,
        })
        .await;
    assert_matches!(
        duplicate_install_with_app_disabled.unwrap_err(),
        ConductorError::CellAlreadyExists(id) if id == cell_id
    );

    // enable app
    conductor.enable_app("app_1".into()).await.unwrap();

    let resources = vec![(path.clone(), DnaBundle::from_dna_file(dna.clone()).unwrap())];
    let bundle = AppBundle::new(manifest.clone().into(), resources, PathBuf::from("."))
        .await
        .unwrap();
    let duplicate_install_with_app_enabled = conductor
        .clone()
        .install_app_bundle(InstallAppPayload {
            source: AppBundleSource::Bundle(bundle),
            agent_key: alice.clone(),
            installed_app_id: Some("app_2".into()),
<<<<<<< HEAD
            membrane_proofs: HashMap::new().into(),
=======
            membrane_proofs: HashMap::new(),
            #[cfg(feature = "chc")]
>>>>>>> c30873ff
            ignore_genesis_failure: false,
            network_seed: None,
        })
        .await;
    assert_matches!(
        duplicate_install_with_app_enabled.unwrap_err(),
        ConductorError::CellAlreadyExists(id) if id == cell_id
    );

    let resources = vec![(path, DnaBundle::from_dna_file(dna.clone()).unwrap())];
    let bundle = AppBundle::new(manifest.into(), resources, PathBuf::from("."))
        .await
        .unwrap();
    let valid_install_of_second_app = conductor
        .clone()
        .install_app_bundle(InstallAppPayload {
            source: AppBundleSource::Bundle(bundle),
            agent_key: alice.clone(),
            installed_app_id: Some("app_2".into()),
<<<<<<< HEAD
            membrane_proofs: HashMap::new().into(),
=======
            membrane_proofs: HashMap::new(),
            #[cfg(feature = "chc")]
>>>>>>> c30873ff
            ignore_genesis_failure: false,
            network_seed: Some("network".into()),
        })
        .await;
    assert!(valid_install_of_second_app.is_ok());
}

#[tokio::test(flavor = "multi_thread")]
async fn can_install_app_a_second_time_using_nothing_but_the_manifest_from_app_info() {
    let conductor = SweetConductor::from_standard_config().await;
    let (alice, bobbo) = SweetAgents::two(conductor.keystore()).await;

    let (dna, _, _) = SweetDnaFile::unique_from_test_wasms(vec![TestWasm::Create]).await;
    let path = PathBuf::from(format!("{}", dna.dna_hash()));
    let modifiers = DnaModifiersOpt::default()
        .with_network_seed("initial seed".into())
        .with_origin_time(Timestamp::now());

    let roles = vec![AppRoleManifest {
        name: "name".into(),
        dna: AppRoleDnaManifest {
            location: Some(DnaLocation::Bundled(path.clone())),
            modifiers: modifiers.clone(),
            // Note that there is no installed hash provided. We'll check that this changes later.
            installed_hash: None,
            clone_limit: 0,
        },
        provisioning: Some(CellProvisioning::Create { deferred: false }),
    }];

    let manifest = AppManifestCurrentBuilder::default()
        .name("test_app".into())
        .description(None)
        .roles(roles)
        .build()
        .unwrap();

    let resources = vec![(path.clone(), DnaBundle::from_dna_file(dna.clone()).unwrap())];

    let bundle = AppBundle::new(manifest.clone().into(), resources, PathBuf::from("."))
        .await
        .unwrap();

    conductor
        .clone()
        .install_app_bundle(InstallAppPayload {
            agent_key: alice.clone(),
            source: AppBundleSource::Bundle(bundle),
            installed_app_id: Some("app_1".into()),
            network_seed: Some("final seed".into()),
<<<<<<< HEAD
            membrane_proofs: HashMap::new().into(),
=======
            membrane_proofs: HashMap::new(),
            #[cfg(feature = "chc")]
>>>>>>> c30873ff
            ignore_genesis_failure: false,
        })
        .await
        .unwrap();

    let manifest = conductor
        .get_app_info(&"app_1".to_string())
        .await
        .unwrap()
        .unwrap()
        .manifest;

    let installed_dna = dna.update_modifiers(
        modifiers
            .with_network_seed("final seed".into())
            .serialized()
            .unwrap(),
    );
    let installed_dna_hash = DnaHash::with_data_sync(installed_dna.dna_def());

    // Check that the returned manifest has the installed DNA hash properly set
    assert_eq!(
        manifest.app_roles()[0].dna.installed_hash,
        Some(installed_dna_hash.into())
    );

    assert_eq!(
        manifest.app_roles()[0].dna.modifiers.network_seed,
        Some("final seed".into())
    );

    let bundle = AppBundle::new(manifest, vec![], PathBuf::from("."))
        .await
        .unwrap();

    conductor
        .clone()
        .install_app_bundle(InstallAppPayload {
            agent_key: bobbo,
            source: AppBundleSource::Bundle(bundle),
            installed_app_id: Some("app_2".into()),
            network_seed: None,
<<<<<<< HEAD
            membrane_proofs: HashMap::new().into(),
=======
            membrane_proofs: HashMap::new(),
            #[cfg(feature = "chc")]
>>>>>>> c30873ff
            ignore_genesis_failure: false,
        })
        .await
        .unwrap();
}

#[tokio::test(flavor = "multi_thread")]
async fn network_seed_regression() {
    let conductor = SweetConductor::from_standard_config().await;
    let agent = SweetAgents::one(conductor.keystore()).await;
    let tmp = tempdir().unwrap();
    let (dna, _, _) = SweetDnaFile::from_test_wasms(
        "".into(),
        vec![TestWasm::Create],
        holochain_serialized_bytes::SerializedBytes::default(),
    )
    .await;

    let dna_path = tmp.as_ref().join("the.dna");
    DnaBundle::from_dna_file(dna)
        .unwrap()
        .write_to_file(&dna_path)
        .await
        .unwrap();

    let manifest = {
        let roles = vec![AppRoleManifest {
            name: "rolename".into(),
            dna: AppRoleDnaManifest {
                location: Some(DnaLocation::Path(dna_path)),
                modifiers: DnaModifiersOpt::default(),
                installed_hash: None,
                clone_limit: 0,
            },
            provisioning: None,
        }];

        AppManifestCurrentBuilder::default()
            .name("app".into())
            .description(None)
            .roles(roles)
            .build()
            .unwrap()
    };

    let bundle1 = AppBundle::new(manifest.clone().into(), vec![], PathBuf::from("."))
        .await
        .unwrap();
    let bundle2 = AppBundle::new(manifest.into(), vec![], PathBuf::from("."))
        .await
        .unwrap();

    // if both of these apps can be installed under the same agent, the
    // network seed change was successful -- otherwise there will be a
    // CellAlreadyInstalled error.

    let _app1 = conductor
        .clone()
        .install_app_bundle(InstallAppPayload {
            agent_key: agent.clone(),
            source: AppBundleSource::Bundle(bundle1),
            installed_app_id: Some("no-seed".into()),
            network_seed: None,
<<<<<<< HEAD
            membrane_proofs: HashMap::new().into(),
=======
            membrane_proofs: HashMap::new(),
            #[cfg(feature = "chc")]
>>>>>>> c30873ff
            ignore_genesis_failure: false,
        })
        .await
        .unwrap();

    let _app2 = conductor
        .clone()
        .install_app_bundle(InstallAppPayload {
            agent_key: agent.clone(),
            source: AppBundleSource::Bundle(bundle2),
            installed_app_id: Some("yes-seed".into()),
            network_seed: Some("seed".into()),
<<<<<<< HEAD
            membrane_proofs: HashMap::new().into(),
=======
            membrane_proofs: HashMap::new(),
            #[cfg(feature = "chc")]
>>>>>>> c30873ff
            ignore_genesis_failure: false,
        })
        .await
        .unwrap();
}

/// Test all possible combinations of Locations and network seeds:
#[tokio::test(flavor = "multi_thread")]
#[cfg(feature = "glacial_tests")]
#[ignore = "this is a really useful comprehensive test, but it's so dang slow"]
async fn network_seed_affects_dna_hash_when_app_bundle_is_installed() {
    let conductor = SweetConductor::from_standard_config().await;
    let tmp = tempdir().unwrap();
    let (dna, _, _) = SweetDnaFile::from_test_wasms(
        "".to_string(),
        vec![TestWasm::Create],
        holochain_serialized_bytes::SerializedBytes::default(),
    )
    .await;

    let write_dna = |seed: Seed| {
        let mut dna = dna.clone();
        let path = tmp.as_ref().join(format!("{}.dna", seed.to_string()));
        async move {
            if seed != Seed::None {
                dna = dna.with_network_seed(seed.to_string()).await;
            }
            DnaBundle::from_dna_file(dna.clone())
                .unwrap()
                .write_to_file(&path)
                .await
                .unwrap();
            dna
        }
    };

    let dnas = futures::future::join_all(vec![write_dna(None), write_dna(A), write_dna(B)]).await;

    let c = TestcaseCommon {
        conductor,
        dnas: dnas.clone(),
        tmp,
        _start: std::time::Instant::now(),
    };

    use Location::*;
    use Seed::*;

    let both = [Bundle, Path];

    let all_locs = both.iter().flat_map(|a| both.iter().map(|b| (*a, *b)));

    // Build up two equality groups. All outcomes in each group should have equal hashes,
    // and each group's hash should be different from the other group's hash.

    // Hashes when using empty network seed
    let mut group_0 = vec![];
    // Hashes when using network seed "A"
    let mut group_a = vec![];
    // There is no need for a group_b since "A" and "B" are essentially interchangeable

    // Populate the groups with all (most) possible combinations of seed values and location specifiers
    for (app_loc, dna_loc) in all_locs {
        group_0.extend([TestCase(None, None, None, app_loc, dna_loc).install(&c)]);
        group_a.extend([
            TestCase(A, None, None, app_loc, dna_loc).install(&c),
            TestCase(None, A, None, app_loc, dna_loc).install(&c),
            TestCase(None, None, A, app_loc, dna_loc).install(&c),
            //
            TestCase(A, A, None, app_loc, dna_loc).install(&c),
            TestCase(A, None, A, app_loc, dna_loc).install(&c),
            TestCase(None, A, A, app_loc, dna_loc).install(&c),
            //
            TestCase(A, B, None, app_loc, dna_loc).install(&c),
            TestCase(A, None, B, app_loc, dna_loc).install(&c),
            TestCase(None, A, B, app_loc, dna_loc).install(&c),
            //
            TestCase(A, B, B, app_loc, dna_loc).install(&c),
        ]);
    }

    let group_0 = futures::future::join_all(group_0).await;
    let group_a = futures::future::join_all(group_a).await;

    let (hash_0, case_0) = &group_0[0];
    let (hash_a, case_a) = &group_a[0];

    dbg!(mapvec(dnas.iter(), |d| d.dna_hash()));
    dbg!(&hash_0, mapvec(group_0.iter(), |(h, c)| (h, c.to_string())));
    dbg!(&hash_a, mapvec(group_a.iter(), |(h, c)| (h, c.to_string())));

    assert_eq!(hash_0, dnas[0].dna_hash());
    assert_eq!(hash_a, dnas[1].dna_hash());
    assert_ne!(hash_0, hash_a);

    for (h, c) in group_0.iter() {
        assert_eq!(
            hash_0,
            h,
            "case mismatch: {}, {}",
            case_0.to_string(),
            c.to_string()
        );
    }
    for (h, c) in group_a.iter() {
        assert_eq!(
            hash_a,
            h,
            "case mismatch: {}, {}",
            case_a.to_string(),
            c.to_string()
        );
    }
}

struct TestcaseCommon {
    conductor: SweetConductor,
    dnas: Vec<DnaFile>,
    tmp: TempDir,
    _start: std::time::Instant,
}

#[derive(Clone, Copy, Debug, strum_macros::ToString)]
enum Location {
    Path,
    Bundle,
}

#[derive(Clone, Copy, Debug, PartialEq, Eq, strum_macros::ToString)]
enum Seed {
    None,
    A,
    B,
}

#[derive(Debug)]
struct TestCase(Seed, Seed, Seed, Location, Location);

impl ToString for TestCase {
    fn to_string(&self) -> String {
        format!(
            "{}-{}-{}-{}-{}",
            self.0.to_string(),
            self.1.to_string(),
            self.2.to_string(),
            self.3.to_string(),
            self.4.to_string(),
        )
    }
}

impl TestCase {
    async fn install(self, common: &TestcaseCommon) -> (DnaHash, Self) {
        let case = self;
        let case_str = case.to_string();
        let TestCase(app_seed, role_seed, dna_seed, app_loc, dna_loc) = case;
        let dna = match dna_seed {
            Seed::None => common.dnas[0].clone(),
            Seed::A => common.dnas[1].clone(),
            Seed::B => common.dnas[2].clone(),
        };
        let dna_hash = dna.dna_hash();
        let agent_key = SweetAgents::one(common.conductor.keystore()).await;

        let dna_modifiers = match role_seed {
            Seed::None => DnaModifiersOpt::none(),
            Seed::A => DnaModifiersOpt::none().with_network_seed(Seed::A.to_string()),
            Seed::B => DnaModifiersOpt::none().with_network_seed(Seed::B.to_string()),
        };

        let dna_path = common
            .tmp
            .as_ref()
            .join(format!("{}.dna", dna_seed.to_string()));

        let bundle = match dna_loc {
            Location::Bundle => {
                let hashpath = PathBuf::from(dna_hash.to_string());
                let roles = vec![AppRoleManifest {
                    name: "rolename".into(),
                    dna: AppRoleDnaManifest {
                        location: Some(DnaLocation::Bundled(hashpath.clone())),
                        modifiers: dna_modifiers.clone(),
                        installed_hash: None,
                        clone_limit: 10,
                    },
                    provisioning: Some(CellProvisioning::Create { deferred: false }),
                }];
                let manifest = AppManifestCurrentBuilder::default()
                    .name(case_str.clone())
                    .description(None)
                    .roles(roles)
                    .build()
                    .unwrap();
                let resources = vec![(hashpath, DnaBundle::from_dna_file(dna.clone()).unwrap())];

                AppBundle::new(manifest.into(), resources, PathBuf::from("."))
                    .await
                    .unwrap()
            }
            Location::Path => {
                // use path
                let roles = vec![AppRoleManifest {
                    name: "rolename".into(),
                    dna: AppRoleDnaManifest {
                        location: Some(DnaLocation::Path(dna_path.clone())),
                        modifiers: dna_modifiers.clone(),
                        installed_hash: Some(dna_hash.clone().into()),
                        clone_limit: 0,
                    },
                    provisioning: None,
                }];

                let manifest = AppManifestCurrentBuilder::default()
                    .name(case_str.clone())
                    .description(None)
                    .roles(roles)
                    .build()
                    .unwrap();
                AppBundle::new(manifest.into(), vec![], PathBuf::from("."))
                    .await
                    .unwrap()
            }
        };

        let network_seed = match app_seed {
            Seed::None => None,
            Seed::A => Some(Seed::A.to_string()),
            Seed::B => Some(Seed::B.to_string()),
        };

        let source = match app_loc {
            Location::Path => {
                // Unnecessary duplication, but it's ok.
                let happ_path = common.tmp.as_ref().join(&case_str);
                bundle.write_to_file(&happ_path).await.unwrap();
                AppBundleSource::Path(happ_path)
            }
            Location::Bundle => AppBundleSource::Bundle(bundle),
        };

        let app = common
            .conductor
            .clone()
            .install_app_bundle(InstallAppPayload {
                agent_key,
                source,
                installed_app_id: Some(case_str.clone()),
                network_seed,
<<<<<<< HEAD
                membrane_proofs: HashMap::new().into(),
=======
                membrane_proofs: HashMap::new(),
                #[cfg(feature = "chc")]
>>>>>>> c30873ff
                ignore_genesis_failure: false,
            })
            .await
            .unwrap();

        let installed_hash = app.all_cells().next().unwrap().dna_hash().clone();
        (installed_hash, case)
    }
}<|MERGE_RESOLUTION|>--- conflicted
+++ resolved
@@ -56,12 +56,7 @@
             source: AppBundleSource::Bundle(bundle),
             installed_app_id: Some("app_1".into()),
             network_seed: None,
-<<<<<<< HEAD
-            membrane_proofs: HashMap::new().into(),
-=======
-            membrane_proofs: HashMap::new(),
-            #[cfg(feature = "chc")]
->>>>>>> c30873ff
+            membrane_proofs: HashMap::new(),
             ignore_genesis_failure: false,
         }
     }
@@ -187,12 +182,7 @@
             source: AppBundleSource::Bundle(bundle),
             installed_app_id: Some("app_1".into()),
             network_seed: None,
-<<<<<<< HEAD
-            membrane_proofs: HashMap::new().into(),
-=======
-            membrane_proofs: HashMap::new(),
-            #[cfg(feature = "chc")]
->>>>>>> c30873ff
+            membrane_proofs: HashMap::new(),
             ignore_genesis_failure: false,
         })
         .await
@@ -208,12 +198,7 @@
             source: AppBundleSource::Bundle(bundle),
             agent_key: alice.clone(),
             installed_app_id: Some("app_2".into()),
-<<<<<<< HEAD
-            membrane_proofs: HashMap::new().into(),
-=======
-            membrane_proofs: HashMap::new(),
-            #[cfg(feature = "chc")]
->>>>>>> c30873ff
+            membrane_proofs: HashMap::new(),
             ignore_genesis_failure: false,
             network_seed: None,
         })
@@ -236,12 +221,7 @@
             source: AppBundleSource::Bundle(bundle),
             agent_key: alice.clone(),
             installed_app_id: Some("app_2".into()),
-<<<<<<< HEAD
-            membrane_proofs: HashMap::new().into(),
-=======
-            membrane_proofs: HashMap::new(),
-            #[cfg(feature = "chc")]
->>>>>>> c30873ff
+            membrane_proofs: HashMap::new(),
             ignore_genesis_failure: false,
             network_seed: None,
         })
@@ -261,12 +241,7 @@
             source: AppBundleSource::Bundle(bundle),
             agent_key: alice.clone(),
             installed_app_id: Some("app_2".into()),
-<<<<<<< HEAD
-            membrane_proofs: HashMap::new().into(),
-=======
-            membrane_proofs: HashMap::new(),
-            #[cfg(feature = "chc")]
->>>>>>> c30873ff
+            membrane_proofs: HashMap::new(),
             ignore_genesis_failure: false,
             network_seed: Some("network".into()),
         })
@@ -317,12 +292,7 @@
             source: AppBundleSource::Bundle(bundle),
             installed_app_id: Some("app_1".into()),
             network_seed: Some("final seed".into()),
-<<<<<<< HEAD
-            membrane_proofs: HashMap::new().into(),
-=======
-            membrane_proofs: HashMap::new(),
-            #[cfg(feature = "chc")]
->>>>>>> c30873ff
+            membrane_proofs: HashMap::new(),
             ignore_genesis_failure: false,
         })
         .await
@@ -365,12 +335,7 @@
             source: AppBundleSource::Bundle(bundle),
             installed_app_id: Some("app_2".into()),
             network_seed: None,
-<<<<<<< HEAD
-            membrane_proofs: HashMap::new().into(),
-=======
-            membrane_proofs: HashMap::new(),
-            #[cfg(feature = "chc")]
->>>>>>> c30873ff
+            membrane_proofs: HashMap::new(),
             ignore_genesis_failure: false,
         })
         .await
@@ -434,12 +399,7 @@
             source: AppBundleSource::Bundle(bundle1),
             installed_app_id: Some("no-seed".into()),
             network_seed: None,
-<<<<<<< HEAD
-            membrane_proofs: HashMap::new().into(),
-=======
-            membrane_proofs: HashMap::new(),
-            #[cfg(feature = "chc")]
->>>>>>> c30873ff
+            membrane_proofs: HashMap::new(),
             ignore_genesis_failure: false,
         })
         .await
@@ -452,12 +412,7 @@
             source: AppBundleSource::Bundle(bundle2),
             installed_app_id: Some("yes-seed".into()),
             network_seed: Some("seed".into()),
-<<<<<<< HEAD
-            membrane_proofs: HashMap::new().into(),
-=======
-            membrane_proofs: HashMap::new(),
-            #[cfg(feature = "chc")]
->>>>>>> c30873ff
+            membrane_proofs: HashMap::new(),
             ignore_genesis_failure: false,
         })
         .await
@@ -707,12 +662,7 @@
                 source,
                 installed_app_id: Some(case_str.clone()),
                 network_seed,
-<<<<<<< HEAD
-                membrane_proofs: HashMap::new().into(),
-=======
                 membrane_proofs: HashMap::new(),
-                #[cfg(feature = "chc")]
->>>>>>> c30873ff
                 ignore_genesis_failure: false,
             })
             .await
