use crate::{
    conductor::{api::error::ConductorApiError, error::ConductorError, CellError},
    sweettest::*,
};
use holo_hash::ActionHash;
use holochain_conductor_api::CellInfo;
use holochain_types::prelude::*;
use holochain_wasm_test_utils::TestWasm;
use matches::matches;

#[tokio::test(flavor = "multi_thread")]
async fn create_clone_cell_without_modifiers_fails() {
    let conductor = SweetConductor::from_standard_config().await;
    let result = conductor
        .clone()
        .create_clone_cell(
            &"".into(),
            CreateCloneCellPayload {
                role_name: "".to_string(),
                modifiers: DnaModifiersOpt::none(),
                membrane_proof: None,
                name: None,
            },
        )
        .await;
    assert!(result.is_err());
}

#[tokio::test(flavor = "multi_thread")]
async fn create_clone_cell_with_wrong_app_or_role_name_fails() {
    let (dna, _, _) = SweetDnaFile::unique_from_test_wasms(vec![TestWasm::Create]).await;
    let role_name: RoleName = "dna_1".to_string();
    let mut conductor = SweetConductor::from_standard_config().await;
    let app = conductor
        .setup_app("app", [&(role_name.clone(), dna)])
        .await
        .unwrap();

    let result = conductor
        .clone()
        .create_clone_cell(
            &"wrong_app_id".into(),
            CreateCloneCellPayload {
                role_name: role_name.clone(),
                modifiers: DnaModifiersOpt::none().with_network_seed("seed".to_string()),
                membrane_proof: None,
                name: None,
            },
        )
        .await;
    assert!(result.is_err());

    let result = conductor
        .clone()
        .create_clone_cell(
            app.installed_app_id(),
            CreateCloneCellPayload {
                role_name: "wrong_role_name".to_string(),
                modifiers: DnaModifiersOpt::none().with_network_seed("seed".to_string()),
                membrane_proof: None,
                name: None,
            },
        )
        .await;
    assert!(result.is_err());
}

#[tokio::test(flavor = "multi_thread")]
async fn create_clone_cell_creates_callable_cell() {
    let (dna, _, _) = SweetDnaFile::unique_from_test_wasms(vec![TestWasm::Create]).await;
    let role_name: RoleName = "dna_1".to_string();
    let mut conductor = SweetConductor::from_standard_config().await;
    let app = conductor
        .setup_app("app", [&(role_name.clone(), dna.clone())])
        .await
        .unwrap();

    let clone_name = "test_name".to_string();
    let clone_cell = conductor
        .clone()
        .create_clone_cell(
            app.installed_app_id(),
            CreateCloneCellPayload {
                role_name: role_name.clone(),
                modifiers: DnaModifiersOpt::none().with_network_seed("seed".to_string()),
                membrane_proof: None,
                name: Some(clone_name.clone()),
            },
        )
        .await
        .unwrap();
    assert_eq!(clone_cell.enabled, true);
    assert_eq!(clone_cell.name, clone_name);

    let zome = SweetZome::new(
        clone_cell.cell_id.clone(),
        TestWasm::Create.coordinator_zome_name(),
    );
    let zome_call_response: Result<ActionHash, _> = conductor
        .call_fallible(&zome, "call_create_entry", ())
        .await;
    assert!(zome_call_response.is_ok());
}

#[tokio::test(flavor = "multi_thread")]
async fn create_clone_cell_run_twice_returns_correct_clones() {
    let (dna, _, _) = SweetDnaFile::unique_from_test_wasms(vec![TestWasm::Create]).await;
    let role_name: RoleName = "dna_1".to_string();
    let mut conductor = SweetConductor::from_standard_config().await;
    let app = conductor
        .setup_app("app", [&(role_name.clone(), dna.clone())])
        .await
        .unwrap();

    let clone_cell_0 = conductor
        .clone()
        .create_clone_cell(
            app.installed_app_id(),
            CreateCloneCellPayload {
                role_name: role_name.clone(),
                modifiers: DnaModifiersOpt::none().with_network_seed("seed_1".to_string()),
                membrane_proof: None,
                name: None,
            },
        )
        .await
        .unwrap();
    assert_eq!(clone_cell_0.clone_id, CloneId::new(&role_name, 0)); // clone index starts at 0
    assert_eq!(clone_cell_0.original_dna_hash, dna.dna_hash().to_owned());

    let clone_cell_1 = conductor
        .clone()
        .create_clone_cell(
            app.installed_app_id(),
            CreateCloneCellPayload {
                role_name: role_name.clone(),
                modifiers: DnaModifiersOpt::none().with_network_seed("seed_2".to_string()),
                membrane_proof: None,
                name: None,
            },
        )
        .await
        .unwrap();
    assert_eq!(clone_cell_1.clone_id, CloneId::new(&role_name, 1));
    assert_eq!(clone_cell_1.original_dna_hash, dna.dna_hash().to_owned());
}

#[tokio::test(flavor = "multi_thread")]
async fn create_identical_clone_cell_twice_fails() {
    let (dna, _, _) = SweetDnaFile::unique_from_test_wasms(vec![TestWasm::Create]).await;
    let role_name: RoleName = "dna_1".to_string();
    let mut conductor = SweetConductor::from_standard_config().await;
    let apps = conductor
        .setup_apps("app", 2, [&(role_name.clone(), dna.clone())])
        .await
        .unwrap()
        .into_inner();
    let alice_app = &apps[0];
    let bob_app = &apps[1];
    let clone_cell_payload = CreateCloneCellPayload {
        role_name: role_name.clone(),
        modifiers: DnaModifiersOpt::none().with_network_seed("seed".to_string()),
        membrane_proof: None,
        name: None,
    };

    let alice_clone_cell = conductor
        .clone()
        .create_clone_cell(alice_app.installed_app_id(), clone_cell_payload.clone())
        .await
        .unwrap();

    let identical_clone_cell_err = conductor
        .clone()
        .create_clone_cell(alice_app.installed_app_id(), clone_cell_payload.clone())
        .await;
    matches!(
        identical_clone_cell_err,
        Err(ConductorError::AppError(AppError::DuplicateCellId(cell_id))) if cell_id == alice_clone_cell.cell_id
    );

    // disable clone cell and try again to create an identical clone
    conductor
        .clone()
<<<<<<< HEAD
        .disable_clone_cell(&DisableCloneCellPayload {
            app_id: alice_app.installed_app_id().clone(),
            clone_cell_id: CloneCellId::DnaHash(alice_clone_cell.cell_id.dna_hash().clone()),
        })
=======
        .disable_clone_cell(
            alice_app.installed_app_id(),
            &DisableCloneCellPayload {
                clone_cell_id: CloneCellId::CellId(alice_clone_cell.cell_id.clone()),
            },
        )
>>>>>>> 52bffa08
        .await
        .unwrap();
    let identical_clone_cell_err = conductor
        .clone()
        .create_clone_cell(alice_app.installed_app_id(), clone_cell_payload.clone())
        .await;
    matches!(
        identical_clone_cell_err,
        Err(ConductorError::AppError(AppError::DuplicateCellId(cell_id))) if cell_id == alice_clone_cell.cell_id
    );

    // ensure that bob can clone cell with identical hash in same conductor
    let bob_clone_cell = conductor
        .clone()
        .create_clone_cell(bob_app.installed_app_id(), clone_cell_payload)
        .await
        .unwrap();
    assert_eq!(
        alice_clone_cell.original_dna_hash,
        bob_clone_cell.original_dna_hash
    );
    assert_eq!(
        alice_clone_cell.cell_id.dna_hash(),
        bob_clone_cell.cell_id.dna_hash()
    );
}

#[tokio::test(flavor = "multi_thread")]
async fn clone_cell_deletion() {
    let (dna, _, _) = SweetDnaFile::unique_from_test_wasms(vec![TestWasm::Create]).await;
    let role_name: RoleName = "dna_1".to_string();
    let mut conductor = SweetConductor::from_standard_config().await;
    let app_id = "app";
    conductor
        .setup_app(app_id, [&(role_name.clone(), dna)])
        .await
        .unwrap();
    let clone_cell = conductor
        .clone()
        .create_clone_cell(
            &app_id.into(),
            CreateCloneCellPayload {
                role_name: role_name.clone(),
                modifiers: DnaModifiersOpt::none().with_network_seed("seed_1".to_string()),
                membrane_proof: None,
                name: None,
            },
        )
        .await
        .unwrap();
    let clone_id = CloneCellId::CloneId(clone_cell.clone().clone_id);

    // disable clone cell
    conductor
        .raw_handle()
        .disable_clone_cell(
            &app_id.into(),
            &DisableCloneCellPayload {
                clone_cell_id: clone_id.clone(),
            },
        )
        .await
        .unwrap();

    // calling the cell after disabling fails
    let zome = SweetZome::new(
        clone_cell.cell_id.clone(),
        TestWasm::Create.coordinator_zome_name(),
    );
    let zome_call_response: Result<ActionHash, _> = conductor
        .call_fallible(&zome, "call_create_entry", ())
        .await;
    assert!(zome_call_response.is_err());

    // enable the disabled clone cell by clone id
    let enabled_clone_cell = conductor
        .raw_handle()
        .enable_clone_cell(
            &app_id.into(),
            &DisableCloneCellPayload {
                clone_cell_id: clone_id.clone(),
            },
        )
        .await
        .unwrap();

    // assert the enabled clone cell is the previously created clone cell
    assert_eq!(enabled_clone_cell, clone_cell);

    // assert that the cell appears in app info's cell data again
    let app_info = conductor
        .get_app_info(&app_id.to_string())
        .await
        .unwrap()
        .unwrap();
    let cell_info_for_role = app_info.cell_info.get(&role_name).unwrap();
    assert!(cell_info_for_role
        .iter()
        .find(|cell_info| if let CellInfo::Cloned(cell) = cell_info {
            cell.cell_id == clone_cell.cell_id.clone()
        } else {
            false
        })
        .is_some());

    // calling the cell after restoring succeeds
    let zome_call_response: Result<ActionHash, _> = conductor
        .call_fallible(&zome, "call_create_entry", ())
        .await;
    assert!(zome_call_response.is_ok());

    // disable clone cell again
    conductor
        .raw_handle()
        .disable_clone_cell(
            &app_id.into(),
            &DisableCloneCellPayload {
                clone_cell_id: clone_id.clone(),
            },
        )
        .await
        .unwrap();

    // enable clone cell by cell id
    let enabled_clone_cell = conductor
        .raw_handle()
<<<<<<< HEAD
        .enable_clone_cell(&DisableCloneCellPayload {
            app_id: app_id.into(),
            clone_cell_id: CloneCellId::DnaHash(clone_cell.cell_id.dna_hash().clone()),
        })
=======
        .enable_clone_cell(
            &app_id.into(),
            &DisableCloneCellPayload {
                clone_cell_id: CloneCellId::CellId(clone_cell.cell_id.clone()),
            },
        )
>>>>>>> 52bffa08
        .await
        .unwrap();

    // assert the enabled clone cell is the previously created clone cell
    assert_eq!(enabled_clone_cell, clone_cell);

    // disable and delete clone cell
    conductor
        .raw_handle()
        .disable_clone_cell(
            &app_id.into(),
            &DisableCloneCellPayload {
                clone_cell_id: clone_id.clone(),
            },
        )
        .await
        .unwrap();
    conductor
        .raw_handle()
        .delete_clone_cell(&DeleteCloneCellPayload {
            app_id: app_id.into(),
            clone_cell_id: CloneCellId::DnaHash(clone_cell.cell_id.dna_hash().clone()),
        })
        .await
        .unwrap();
    // assert the deleted cell cannot be enabled
    let disable_result = conductor
        .raw_handle()
        .enable_clone_cell(
            &app_id.into(),
            &DisableCloneCellPayload {
                clone_cell_id: clone_id.clone(),
            },
        )
        .await;
    assert!(disable_result.is_err());
}

#[tokio::test(flavor = "multi_thread")]
async fn conductor_can_startup_with_cloned_cell() {
    let (dna, _, _) = SweetDnaFile::unique_from_test_wasms(vec![TestWasm::Create]).await;
    let role_name: RoleName = "dna_1".to_string();
    let mut conductor = SweetConductor::from_standard_config().await;
    let app = conductor
        .setup_app("app", [&(role_name.clone(), dna)])
        .await
        .unwrap();

    let clone_cell = conductor
        .clone()
        .create_clone_cell(
            app.installed_app_id(),
            CreateCloneCellPayload {
                role_name: role_name.clone(),
                modifiers: DnaModifiersOpt::none().with_network_seed("seed_1".to_string()),
                membrane_proof: None,
                name: None,
            },
        )
        .await
        .unwrap();

    // calling the cell works
    let zome = SweetZome::new(
        clone_cell.cell_id.clone(),
        TestWasm::Create.coordinator_zome_name(),
    );
    let zome_call_response: Result<ActionHash, _> = conductor
        .call_fallible(&zome, "call_create_entry", ())
        .await;
    assert!(zome_call_response.is_ok());

    conductor.shutdown().await;
    conductor.startup().await;

    // calling the cell works after restart
    let zome = SweetZome::new(
        clone_cell.cell_id.clone(),
        TestWasm::Create.coordinator_zome_name(),
    );
    let zome_call_response: Result<ActionHash, _> = conductor
        .call_fallible(&zome, "call_create_entry", ())
        .await;
    assert!(zome_call_response.is_ok());

    conductor
        .clone()
<<<<<<< HEAD
        .disable_clone_cell(&DisableCloneCellPayload {
            app_id: app.installed_app_id().clone(),
            clone_cell_id: CloneCellId::DnaHash(clone_cell.cell_id.dna_hash().clone()),
        })
=======
        .disable_clone_cell(
            app.installed_app_id(),
            &DisableCloneCellPayload {
                clone_cell_id: CloneCellId::CellId(clone_cell.cell_id.clone()),
            },
        )
>>>>>>> 52bffa08
        .await
        .unwrap();

    // calling the cell after disabling fails
    let zome = SweetZome::new(
        clone_cell.cell_id.clone(),
        TestWasm::Create.coordinator_zome_name(),
    );
    let zome_call_response: Result<ActionHash, _> = conductor
        .call_fallible(&zome, "call_create_entry", ())
        .await;
    matches!(zome_call_response, Err(ConductorApiError::CellError(CellError::CellDisabled(cell_id))) if cell_id == clone_cell.cell_id.clone());

    conductor.shutdown().await;
    conductor.startup().await;

    // calling the cell still fails after restart, cell still disabled
    let zome = SweetZome::new(
        clone_cell.cell_id.clone(),
        TestWasm::Create.coordinator_zome_name(),
    );
    let zome_call_response: Result<ActionHash, _> = conductor
        .call_fallible(&zome, "call_create_entry", ())
        .await;
    matches!(zome_call_response, Err(ConductorApiError::CellError(CellError::CellDisabled(cell_id))) if cell_id == clone_cell.cell_id.clone());
}<|MERGE_RESOLUTION|>--- conflicted
+++ resolved
@@ -182,19 +182,12 @@
     // disable clone cell and try again to create an identical clone
     conductor
         .clone()
-<<<<<<< HEAD
-        .disable_clone_cell(&DisableCloneCellPayload {
-            app_id: alice_app.installed_app_id().clone(),
-            clone_cell_id: CloneCellId::DnaHash(alice_clone_cell.cell_id.dna_hash().clone()),
-        })
-=======
         .disable_clone_cell(
             alice_app.installed_app_id(),
             &DisableCloneCellPayload {
-                clone_cell_id: CloneCellId::CellId(alice_clone_cell.cell_id.clone()),
-            },
-        )
->>>>>>> 52bffa08
+                clone_cell_id: CloneCellId::DnaHash(alice_clone_cell.cell_id.dna_hash().clone()),
+            },
+        )
         .await
         .unwrap();
     let identical_clone_cell_err = conductor
@@ -227,15 +220,15 @@
     let (dna, _, _) = SweetDnaFile::unique_from_test_wasms(vec![TestWasm::Create]).await;
     let role_name: RoleName = "dna_1".to_string();
     let mut conductor = SweetConductor::from_standard_config().await;
-    let app_id = "app";
-    conductor
-        .setup_app(app_id, [&(role_name.clone(), dna)])
+    let app_id = "app".to_string();
+    conductor
+        .setup_app(&app_id, [&(role_name.clone(), dna)])
         .await
         .unwrap();
     let clone_cell = conductor
         .clone()
         .create_clone_cell(
-            &app_id.into(),
+            &app_id,
             CreateCloneCellPayload {
                 role_name: role_name.clone(),
                 modifiers: DnaModifiersOpt::none().with_network_seed("seed_1".to_string()),
@@ -251,7 +244,7 @@
     conductor
         .raw_handle()
         .disable_clone_cell(
-            &app_id.into(),
+            &app_id,
             &DisableCloneCellPayload {
                 clone_cell_id: clone_id.clone(),
             },
@@ -273,7 +266,7 @@
     let enabled_clone_cell = conductor
         .raw_handle()
         .enable_clone_cell(
-            &app_id.into(),
+            &app_id,
             &DisableCloneCellPayload {
                 clone_cell_id: clone_id.clone(),
             },
@@ -285,11 +278,7 @@
     assert_eq!(enabled_clone_cell, clone_cell);
 
     // assert that the cell appears in app info's cell data again
-    let app_info = conductor
-        .get_app_info(&app_id.to_string())
-        .await
-        .unwrap()
-        .unwrap();
+    let app_info = conductor.get_app_info(&app_id).await.unwrap().unwrap();
     let cell_info_for_role = app_info.cell_info.get(&role_name).unwrap();
     assert!(cell_info_for_role
         .iter()
@@ -310,7 +299,7 @@
     conductor
         .raw_handle()
         .disable_clone_cell(
-            &app_id.into(),
+            &app_id,
             &DisableCloneCellPayload {
                 clone_cell_id: clone_id.clone(),
             },
@@ -321,49 +310,42 @@
     // enable clone cell by cell id
     let enabled_clone_cell = conductor
         .raw_handle()
-<<<<<<< HEAD
-        .enable_clone_cell(&DisableCloneCellPayload {
-            app_id: app_id.into(),
+        .enable_clone_cell(
+            &app_id,
+            &DisableCloneCellPayload {
+                clone_cell_id: CloneCellId::DnaHash(clone_cell.cell_id.dna_hash().clone()),
+            },
+        )
+        .await
+        .unwrap();
+
+    // assert the enabled clone cell is the previously created clone cell
+    assert_eq!(enabled_clone_cell, clone_cell);
+
+    // disable and delete clone cell
+    conductor
+        .raw_handle()
+        .disable_clone_cell(
+            &app_id,
+            &DisableCloneCellPayload {
+                clone_cell_id: clone_id.clone(),
+            },
+        )
+        .await
+        .unwrap();
+    conductor
+        .raw_handle()
+        .delete_clone_cell(&DeleteCloneCellPayload {
+            app_id: app_id.clone(),
             clone_cell_id: CloneCellId::DnaHash(clone_cell.cell_id.dna_hash().clone()),
         })
-=======
-        .enable_clone_cell(
-            &app_id.into(),
-            &DisableCloneCellPayload {
-                clone_cell_id: CloneCellId::CellId(clone_cell.cell_id.clone()),
-            },
-        )
->>>>>>> 52bffa08
-        .await
-        .unwrap();
-
-    // assert the enabled clone cell is the previously created clone cell
-    assert_eq!(enabled_clone_cell, clone_cell);
-
-    // disable and delete clone cell
-    conductor
-        .raw_handle()
-        .disable_clone_cell(
-            &app_id.into(),
-            &DisableCloneCellPayload {
-                clone_cell_id: clone_id.clone(),
-            },
-        )
-        .await
-        .unwrap();
-    conductor
-        .raw_handle()
-        .delete_clone_cell(&DeleteCloneCellPayload {
-            app_id: app_id.into(),
-            clone_cell_id: CloneCellId::DnaHash(clone_cell.cell_id.dna_hash().clone()),
-        })
         .await
         .unwrap();
     // assert the deleted cell cannot be enabled
     let disable_result = conductor
         .raw_handle()
         .enable_clone_cell(
-            &app_id.into(),
+            &app_id,
             &DisableCloneCellPayload {
                 clone_cell_id: clone_id.clone(),
             },
@@ -421,19 +403,12 @@
 
     conductor
         .clone()
-<<<<<<< HEAD
-        .disable_clone_cell(&DisableCloneCellPayload {
-            app_id: app.installed_app_id().clone(),
-            clone_cell_id: CloneCellId::DnaHash(clone_cell.cell_id.dna_hash().clone()),
-        })
-=======
         .disable_clone_cell(
             app.installed_app_id(),
             &DisableCloneCellPayload {
-                clone_cell_id: CloneCellId::CellId(clone_cell.cell_id.clone()),
-            },
-        )
->>>>>>> 52bffa08
+                clone_cell_id: CloneCellId::DnaHash(clone_cell.cell_id.dna_hash().clone()),
+            },
+        )
         .await
         .unwrap();
 
