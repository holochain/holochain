--- conflicted
+++ resolved
@@ -61,19 +61,12 @@
 
     // disable clone cell 2
     conductor
-<<<<<<< HEAD
-        .disable_clone_cell(&DisableCloneCellPayload {
-            app_id: app_id.clone(),
-            clone_cell_id: CloneCellId::DnaHash(clone_cell_2.cell_id.dna_hash().clone()),
-        })
-=======
         .disable_clone_cell(
             &app_id,
             &DisableCloneCellPayload {
-                clone_cell_id: CloneCellId::CellId(clone_cell_2.cell_id.clone()),
+                clone_cell_id: CloneCellId::DnaHash(clone_cell_2.cell_id.dna_hash().clone()),
             },
         )
->>>>>>> 52bffa08
         .await
         .unwrap();
 
@@ -128,19 +121,12 @@
     // tests that the enable_clone_cell fn returns the right DNA hash
     let reenabled_clone_cell = conductor
         .clone()
-<<<<<<< HEAD
-        .enable_clone_cell(&EnableCloneCellPayload {
-            app_id: app_id.clone(),
-            clone_cell_id: CloneCellId::DnaHash(clone_cell_2.cell_id.dna_hash().clone()),
-        })
-=======
         .enable_clone_cell(
             &app_id,
             &EnableCloneCellPayload {
-                clone_cell_id: CloneCellId::CellId(clone_cell_2.cell_id.clone()),
+                clone_cell_id: CloneCellId::DnaHash(clone_cell_2.cell_id.dna_hash().clone()),
             },
         )
->>>>>>> 52bffa08
         .await
         .unwrap();
     assert_eq!(
