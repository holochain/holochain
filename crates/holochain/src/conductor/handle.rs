//! Defines [ConductorHandle], a lightweight cloneable reference to a Conductor
//! with a limited public interface.
//!
//! A ConductorHandle can be produced via [Conductor::into_handle]
//!
//! ```rust, no_run
//! async fn async_main () {
//! use holochain_state::test_utils::test_environments;
//! use holochain::conductor::{Conductor, ConductorBuilder, ConductorHandle};
//! let envs = test_environments();
//! let handle: ConductorHandle = ConductorBuilder::new()
//!    .test(&envs, &[])
//!    .await
//!    .unwrap();
//!
//! // handles are cloneable
//! let handle2 = handle.clone();
//!
//! assert_eq!(handle.list_dnas().await.unwrap(), vec![]);
//! handle.shutdown().await;
//!
//! // handle2 will only get errors from now on, since the other handle
//! // shut down the conductor.
//! assert!(handle2.list_dnas().await.is_err());
//!
//! # }
//! ```
//!
//! The purpose of this handle is twofold:
//!
//! First, it specifies how to synchronize
//! read/write access to a single Conductor across multiple references. The various
//! Conductor APIs - [CellConductorApi], [AdminInterfaceApi], and [AppInterfaceApi],
//! use a ConductorHandle as their sole method of interaction with a Conductor.
//!
//! Secondly, it hides the concrete type of the Conductor behind a dyn Trait.
//! The Conductor is a central point of configuration, and has several
//! type parameters, used to modify functionality including specifying mock
//! types for testing. If we did not have a way of hiding this type genericity,
//! code which interacted with the Conductor would also have to be highly generic.

use super::api::error::ConductorApiResult;
use super::api::ZomeCall;
use super::conductor::CellStatus;
use super::config::AdminInterfaceConfig;
use super::error::ConductorResult;
use super::integration_dump;
use super::interface::SignalBroadcaster;
use super::manager::spawn_task_manager;
use super::manager::TaskManagerClient;
use super::manager::TaskManagerRunHandle;
use super::p2p_agent_store;
use super::p2p_agent_store::all_agent_infos;
use super::p2p_agent_store::get_agent_info_signed;
use super::p2p_agent_store::inject_agent_infos;
use super::p2p_agent_store::put_agent_info_signed;
use super::p2p_agent_store::query_agent_info_signed;
use super::p2p_agent_store::query_agent_info_signed_near_basis;
use super::Cell;
use super::CellError;
use super::Conductor;
use crate::conductor::p2p_agent_store::get_single_agent_info;
use crate::conductor::p2p_metrics::put_metric_datum;
use crate::conductor::p2p_metrics::query_metrics;
use crate::core::ribosome::real_ribosome::RealRibosome;
use crate::core::workflow::ZomeCallResult;
use derive_more::From;
use futures::future::FutureExt;
use futures::StreamExt;
use holochain_conductor_api::conductor::EnvironmentRootPath;
use holochain_conductor_api::AppStatusFilter;
use holochain_conductor_api::InstalledAppInfo;
use holochain_conductor_api::JsonDump;
use holochain_p2p::event::HolochainP2pEvent;
use holochain_p2p::event::HolochainP2pEvent::*;
use holochain_p2p::DnaHashExt;
use holochain_p2p::HolochainP2pCell;
use holochain_p2p::HolochainP2pCellT;
use holochain_sqlite::db::DbKind;
use holochain_state::host_fn_workspace::HostFnWorkspace;
use holochain_state::source_chain;
use holochain_types::prelude::*;
use kitsune_p2p::agent_store::AgentInfoSigned;
use kitsune_p2p::KitsuneSpace;
use kitsune_p2p_types::config::JOIN_NETWORK_TIMEOUT;
use std::collections::HashMap;
use std::{collections::HashSet, sync::Arc};
use tokio::sync::RwLock;
use tracing::*;

#[cfg(any(test, feature = "test_utils"))]
use super::state::ConductorState;
#[cfg(any(test, feature = "test_utils"))]
use crate::core::queue_consumer::QueueTriggers;

/// A handle to the Conductor that can easily be passed around and cheaply cloned
pub type ConductorHandle = Arc<dyn ConductorHandleT>;

/// A list of Cells which failed to start, and why
pub type CellStartupErrors = Vec<(CellId, CellError)>;

/// Base trait for ConductorHandle
#[mockall::automock]
#[async_trait::async_trait]
pub trait ConductorHandleT: Send + Sync {
    /// Returns error if conductor is shutting down
    async fn check_running(&self) -> ConductorResult<()>;

    /// Initialize the task manager, add admin interfaces from config,
    /// start up app interfaces from db, and register all tasks.
    ///
    /// This requires a concrete ConductorHandle to be passed into the
    /// interface tasks. This is a bit weird to do, but it was the only way
    /// around having a circular reference in the types.
    ///
    /// Never use a ConductorHandle for different Conductor here!
    async fn initialize_conductor(
        self: Arc<Self>,
        admin_configs: Vec<AdminInterfaceConfig>,
    ) -> ConductorResult<CellStartupErrors>;

    /// Add a collection of admin interfaces from config
    async fn add_admin_interfaces(
        self: Arc<Self>,
        configs: Vec<AdminInterfaceConfig>,
    ) -> ConductorResult<()>;

    /// Add an app interface
    async fn add_app_interface(self: Arc<Self>, port: u16) -> ConductorResult<u16>;

    /// List the app interfaces currently install.
    async fn list_app_interfaces(&self) -> ConductorResult<Vec<u16>>;

    /// Install a [Dna] in this Conductor
    async fn register_dna(&self, dna: DnaFile) -> ConductorResult<()>;

    /// Get the list of hashes of installed Dnas in this Conductor
    async fn list_dnas(&self) -> ConductorResult<Vec<DnaHash>>;

    /// Get a [Dna] from the [DnaStore]
    async fn get_dna(&self, hash: &DnaHash) -> Option<DnaFile>;

    /// Get an instance of a [RealRibosome] for the DnaHash
    async fn get_ribosome(&self, dna_hash: &DnaHash) -> ConductorResult<RealRibosome>;

    /// Get a [EntryDef] from the [EntryDefBuffer]
    async fn get_entry_def(&self, key: &EntryDefBufferKey) -> Option<EntryDef>;

    /// Add the [DnaFile]s from the wasm and dna_def databases into memory
    async fn load_dnas(&self) -> ConductorResult<()>;

    /// Dispatch a network event to the correct cell.
    /// Warning: returning an error from this function kills the network for the conductor.
    async fn dispatch_holochain_p2p_event(
        &self,
        event: holochain_p2p::event::HolochainP2pEvent,
    ) -> ConductorApiResult<()>;

    /// Invoke a zome function on a Cell
    async fn call_zome(&self, invocation: ZomeCall) -> ConductorApiResult<ZomeCallResult>;

    /// Invoke a zome function on a Cell with a workspace
    async fn call_zome_with_workspace(
        &self,
        invocation: ZomeCall,
        workspace_lock: HostFnWorkspace,
    ) -> ConductorApiResult<ZomeCallResult>;

    /// Get a Websocket port which will
    async fn get_arbitrary_admin_websocket_port(&self) -> Option<u16>;

    /// Return the JoinHandle for all managed tasks, which when resolved will
    /// signal that the Conductor has completely shut down.
    ///
    /// NB: The JoinHandle is not cloneable,
    /// so this can only ever be called successfully once.
    async fn take_shutdown_handle(&self) -> Option<TaskManagerRunHandle>;

    /// Send a signal to all managed tasks asking them to end ASAP.
    async fn shutdown(&self);

    /// Request access to this conductor's keystore
    fn keystore(&self) -> &KeystoreSender;

    /// Request access to this conductor's networking handle
    fn holochain_p2p(&self) -> &holochain_p2p::HolochainP2pRef;

    /// Create a new Cell in an existing App based on an existing DNA
    async fn create_clone_cell(
        self: Arc<Self>,
        payload: CreateCloneCellPayload,
    ) -> ConductorResult<CellId>;

    /// Destroy a cloned Cell
    async fn destroy_clone_cell(self: Arc<Self>, cell_id: CellId) -> ConductorResult<()>;

    /// Install Cells into ConductorState based on installation info, and run
    /// genesis on all new source chains
    async fn install_app(
        self: Arc<Self>,
        installed_app_id: InstalledAppId,
        cell_data_with_proofs: Vec<(InstalledCell, Option<MembraneProof>)>,
    ) -> ConductorResult<()>;

    /// Install DNAs and set up Cells as specified by an AppBundle
    async fn install_app_bundle(
        self: Arc<Self>,
        payload: InstallAppBundlePayload,
    ) -> ConductorResult<StoppedApp>;

    /// Uninstall an app from the state DB and remove all running Cells
    async fn uninstall_app(self: Arc<Self>, app: &InstalledAppId) -> ConductorResult<()>;

    /// Adjust app statuses (via state transitions) to match the current
    /// reality of which Cells are present in the conductor.
    async fn reconcile_app_status_with_cell_status(
        &self,
        app_ids: Option<HashSet<InstalledAppId>>,
    ) -> ConductorResult<AppStatusFx>;

    /// Adjust which cells are present in the Conductor (adding and removing as
    /// needed) to match the current reality of all app statuses.
    /// - If a Cell is used by at least one Running app, then ensure it is added
    /// - If a Cell is used by no running apps, then ensure it is removed.
    async fn reconcile_cell_status_with_app_status(
        self: Arc<Self>,
    ) -> ConductorResult<CellStartupErrors>;

    /// Activate an app
    async fn enable_app(
        self: Arc<Self>,
        app_id: &InstalledAppId,
    ) -> ConductorResult<(InstalledApp, CellStartupErrors)>;

    /// Disable an app
    async fn disable_app(
        self: Arc<Self>,
        app_id: &InstalledAppId,
        reason: DisabledAppReason,
    ) -> ConductorResult<InstalledApp>;

    /// Start an enabled but stopped (paused) app
    async fn start_app(self: Arc<Self>, app_id: &InstalledAppId) -> ConductorResult<InstalledApp>;

    /// Stop a running app while leaving it enabled. FOR TESTING ONLY.
    #[cfg(any(test, feature = "test_utils"))]
    async fn pause_app(
        self: Arc<Self>,
        app_id: &InstalledAppId,
        reason: PausedAppReason,
    ) -> ConductorResult<InstalledApp>;

    /// List Cell Ids
    async fn list_cell_ids(&self, filter: Option<CellStatus>) -> ConductorResult<Vec<CellId>>;

    /// List Active AppIds
    async fn list_running_apps(&self) -> ConductorResult<Vec<InstalledAppId>>;

    /// List Apps with their information
    async fn list_apps(
        &self,
        status_filter: Option<AppStatusFilter>,
    ) -> ConductorResult<Vec<InstalledAppInfo>>;

    /// Get the IDs of all active installed Apps which use this Cell
    async fn list_running_apps_for_required_cell_id(
        &self,
        cell_id: &CellId,
    ) -> ConductorResult<HashSet<InstalledAppId>>;

    /// Dump the cells state
    async fn dump_cell_state(&self, cell_id: &CellId) -> ConductorApiResult<String>;

    /// Access the broadcast Sender which will send a Signal across every
    /// attached app interface
    async fn signal_broadcaster(&self) -> SignalBroadcaster;

    /// Get info about an installed App, whether active or inactive
    async fn get_app_info(
        &self,
        installed_app_id: &InstalledAppId,
    ) -> ConductorResult<Option<InstalledAppInfo>>;

    /// Add signed agent info to the conductor
    async fn add_agent_infos(&self, agent_infos: Vec<AgentInfoSigned>) -> ConductorApiResult<()>;

    /// Get signed agent info from the conductor
    async fn get_agent_infos(
        &self,
        cell_id: Option<CellId>,
    ) -> ConductorApiResult<Vec<AgentInfoSigned>>;

    /// Print the current setup in a machine readable way.
    async fn print_setup(&self);

    /// Retrieve the environment for this cell.
    async fn get_cell_env_readonly(&self, cell_id: &CellId) -> ConductorApiResult<EnvRead>;

    /// Manually remove some cells. Should only be used when handling errors in Cells,
    /// allowing individual Cells to be shut down.
    async fn remove_cells(&self, cell_ids: &[CellId]);

    /// Retrieve the environment for this cell. FOR TESTING ONLY.
    #[cfg(any(test, feature = "test_utils"))]
    async fn get_cell_env(&self, cell_id: &CellId) -> ConductorApiResult<EnvWrite>;

    /// Retrieve the database for this cell. FOR TESTING ONLY.
    #[cfg(any(test, feature = "test_utils"))]
    async fn get_cache_env(&self, cell_id: &CellId) -> ConductorApiResult<EnvWrite>;

    /// Retrieve the database for networking. FOR TESTING ONLY.
    #[cfg(any(test, feature = "test_utils"))]
    async fn get_p2p_env(&self, space: Arc<KitsuneSpace>) -> EnvWrite;

    /// Retrieve Senders for triggering workflows. FOR TESTING ONLY.
    #[cfg(any(test, feature = "test_utils"))]
    async fn get_cell_triggers(&self, cell_id: &CellId) -> ConductorApiResult<QueueTriggers>;

    /// Retrieve the ConductorState. FOR TESTING ONLY.
    #[cfg(any(test, feature = "test_utils"))]
    async fn get_state_from_handle(&self) -> ConductorApiResult<ConductorState>;

    /// Add a "test" app interface for sending and receiving signals. FOR TESTING ONLY.
    #[cfg(any(test, feature = "test_utils"))]
    async fn add_test_app_interface(&self, id: super::state::AppInterfaceId)
        -> ConductorResult<()>;

<<<<<<< HEAD
    #[cfg(any(test, feature = "test_utils"))]
    /// Check whether this conductor should skip gossip.
    fn should_skip_publish(&self) -> bool;

    #[cfg(any(test, feature = "test_utils"))]
    /// For testing we can choose to skip publish.
    fn set_skip_publish(&self, skip_publish: bool);
=======
    /// Manually coerce cells to a given CellStatus. FOR TESTING ONLY.
    #[cfg(any(test, feature = "test_utils"))]
    async fn update_cell_status(&self, cell_ids: &[CellId], status: CellStatus);

    /// Manually coerce app to a given AppStatus. FOR TESTING ONLY.
    #[cfg(any(test, feature = "test_utils"))]
    async fn transition_app_status(
        &self,
        app_id: &InstalledAppId,
        transition: AppStatusTransition,
    ) -> ConductorResult<(InstalledApp, AppStatusFx)>;

    // TODO: would be nice to have methods for accessing the underlying Conductor,
    // but this trait doesn't know the concrete type of Conductor underlying,
    // and using generics seems problematic with mockall::automock.
    // Something like this would be desirable, but ultimately doesn't work.
    //
    // type DS: Send + Sync + DnaStore;
    //
    // /// Get immutable access to the inner conductor state via a read lock
    // async fn conductor<F, T>(&self, f: F) -> ConductorApiResult<T>
    // where
    //     F: FnOnce(&Conductor<<Self as ConductorHandleT>::DS>) -> ConductorApiResult<T>,
    // {
    //     let c = self.conductor.read().await;
    //     f(&c)
    // }
    //
    // /// Get mutable access to the inner conductor state via a write lock
    // async fn conductor_mut<F, T>(&self, f: F) -> ConductorApiResult<T>
    // where
    //     F: FnOnce(&mut Conductor<<Self as ConductorHandleT>::DS>) -> ConductorApiResult<T>,
    // {
    //     let mut c = self.conductor.write().await;
    //     f(&mut c)
    // }
>>>>>>> b7b92bba
}

/// The current "production" implementation of a ConductorHandle.
/// The implementation specifies how read/write access to the Conductor
/// should be synchronized across multiple concurrent Handles.
///
/// Synchronization is currently achieved via a simple RwLock, but
/// this could be swapped out with, e.g. a channel Sender/Receiver pair
/// using an actor model.
#[derive(From)]
pub struct ConductorHandleImpl<DS: DnaStore + 'static> {
<<<<<<< HEAD
    pub(crate) conductor: RwLock<Conductor<DS>>,
    pub(crate) keystore: KeystoreSender,
    pub(crate) holochain_p2p: holochain_p2p::HolochainP2pRef,

    // Testing:
    #[cfg(any(test, feature = "test_utils"))]
    /// All conductors should skip publishing.
    /// This is useful for testing gossip.
    pub skip_publish: std::sync::atomic::AtomicBool,
=======
    pub(super) conductor: RwLock<Conductor<DS>>,
    pub(super) keystore: KeystoreSender,
    pub(super) holochain_p2p: holochain_p2p::HolochainP2pRef,

    /// The root environment directory where all environments are created
    pub(super) root_env_dir: EnvironmentRootPath,

    /// The database for storing AgentInfoSigned
    pub(super) p2p_env: Arc<parking_lot::Mutex<HashMap<Arc<KitsuneSpace>, EnvWrite>>>,

    /// The database for storing p2p MetricDatum(s)
    pub(super) p2p_metrics_env: Arc<parking_lot::Mutex<HashMap<Arc<KitsuneSpace>, EnvWrite>>>,
>>>>>>> b7b92bba
}

#[async_trait::async_trait]
impl<DS: DnaStore + 'static> ConductorHandleT for ConductorHandleImpl<DS> {
    /// Check that shutdown has not been called
    async fn check_running(&self) -> ConductorResult<()> {
        self.conductor.read().await.check_running()
    }

    async fn add_admin_interfaces(
        self: Arc<Self>,
        configs: Vec<AdminInterfaceConfig>,
    ) -> ConductorResult<()> {
        let mut lock = self.conductor.write().await;
        lock.add_admin_interfaces_via_handle(configs, self.clone())
            .await
    }

    async fn initialize_conductor(
        self: Arc<Self>,
        admin_configs: Vec<AdminInterfaceConfig>,
    ) -> ConductorResult<CellStartupErrors> {
        self.load_dnas().await?;

        {
            let mut conductor = self.conductor.write().await;

            // Start the task manager
            if conductor.task_manager.is_some() {
                panic!("Cannot start task manager twice");
            }
            let (task_add_sender, run_handle) = spawn_task_manager(self.clone());
            let (task_stop_broadcaster, _) = tokio::sync::broadcast::channel::<()>(1);
            conductor.task_manager = Some(TaskManagerClient::new(
                task_add_sender,
                task_stop_broadcaster,
                run_handle,
            ));

            conductor
                .add_admin_interfaces_via_handle(admin_configs, self.clone())
                .await?;

            conductor
                .startup_app_interfaces_via_handle(self.clone())
                .await?;

            // We don't care what fx are returned here, since all cells need to
            // be spun up
            let _ = conductor.start_paused_apps().await?;
        };

        self.process_app_status_fx(AppStatusFx::SpinUp, None).await
    }

    async fn add_app_interface(self: Arc<Self>, port: u16) -> ConductorResult<u16> {
        let mut lock = self.conductor.write().await;
        lock.add_app_interface_via_handle(either::Left(port), self.clone())
            .await
    }

    async fn list_app_interfaces(&self) -> ConductorResult<Vec<u16>> {
        self.conductor.read().await.list_app_interfaces().await
    }

    async fn register_dna(&self, dna: DnaFile) -> ConductorResult<()> {
        self.register_genotype(dna.clone()).await?;
        self.conductor.write().await.register_phenotype(dna).await
    }

    async fn load_dnas(&self) -> ConductorResult<()> {
        let (dnas, entry_defs) = self
            .conductor
            .read()
            .await
            .load_wasms_into_dna_files()
            .await?;
        let mut lock = self.conductor.write().await;
        lock.dna_store_mut().add_dnas(dnas);
        lock.dna_store_mut().add_entry_defs(entry_defs);
        Ok(())
    }

    async fn list_dnas(&self) -> ConductorResult<Vec<DnaHash>> {
        Ok(self.conductor.read().await.dna_store().list())
    }

    async fn get_dna(&self, hash: &DnaHash) -> Option<DnaFile> {
        self.conductor.read().await.dna_store().get(hash)
    }

    async fn get_ribosome(&self, dna_hash: &DnaHash) -> ConductorResult<RealRibosome> {
        self.conductor.read().await.get_ribosome(dna_hash)
    }

    async fn get_entry_def(&self, key: &EntryDefBufferKey) -> Option<EntryDef> {
        self.conductor.read().await.dna_store().get_entry_def(key)
    }

    #[instrument(skip(self))]
    async fn dispatch_holochain_p2p_event(
        &self,
        event: holochain_p2p::event::HolochainP2pEvent,
    ) -> ConductorApiResult<()> {
        let space = event.dna_hash().to_kitsune();
        trace!(dispatch_event = ?event);
        match event {
            PutAgentInfoSigned {
                agent_info_signed,
                respond,
                ..
            } => {
                let env = { self.p2p_env(space) };
                let res = put_agent_info_signed(env, agent_info_signed)
                    .await
                    .map_err(holochain_p2p::HolochainP2pError::other);
                respond.respond(Ok(async move { res }.boxed().into()));
            }
            GetAgentInfoSigned {
                kitsune_space,
                kitsune_agent,
                respond,
                ..
            } => {
                let env = { self.p2p_env(space) };
                let res = get_agent_info_signed(env, kitsune_space, kitsune_agent)
                    .map_err(holochain_p2p::HolochainP2pError::other);
                respond.respond(Ok(async move { res }.boxed().into()));
            }
            QueryAgentInfoSigned {
                kitsune_space,
                respond,
                ..
            } => {
                let env = { self.p2p_env(space) };
                let res = query_agent_info_signed(env, kitsune_space)
                    .map_err(holochain_p2p::HolochainP2pError::other);
                respond.respond(Ok(async move { res }.boxed().into()));
            }
            QueryGossipAgents {
                since_ms,
                until_ms,
                arc_set,
                respond,
                ..
            } => {
                use holochain_sqlite::db::AsP2pAgentStoreConExt;
                let env = { self.conductor.read().await.p2p_env(space) };
                let res = env
                    .conn()?
                    .p2p_gossip_query_agents(since_ms, until_ms, (*arc_set).clone())
                    // FIXME: This sucks we have to iterate through the whole vec just to add Arcs.
                    // Are arcs really saving us that much?
                    .map(|r| {
                        r.into_iter()
                            .map(|(agent, arc)| (Arc::new(agent), arc))
                            .collect()
                    })
                    .map_err(holochain_p2p::HolochainP2pError::other);
                respond.respond(Ok(async move { res }.boxed().into()));
            }
            QueryAgentInfoSignedNearBasis {
                kitsune_space,
                basis_loc,
                limit,
                respond,
                ..
            } => {
                let env = { self.p2p_env(space) };
                let res = query_agent_info_signed_near_basis(env, kitsune_space, basis_loc, limit)
                    .map_err(holochain_p2p::HolochainP2pError::other);
                respond.respond(Ok(async move { res }.boxed().into()));
            }
            PutMetricDatum {
                respond,
                agent,
                metric,
                timestamp,
                ..
            } => {
                let env = { self.p2p_metrics_env(space) };
                let res = put_metric_datum(env, agent, metric, timestamp)
                    .await
                    .map_err(holochain_p2p::HolochainP2pError::other);
                respond.respond(Ok(async move { res }.boxed().into()));
            }
            QueryMetrics { respond, query, .. } => {
                let env = { self.p2p_metrics_env(space) };
                let res = query_metrics(env, query)
                    .await
                    .map_err(holochain_p2p::HolochainP2pError::other);
                respond.respond(Ok(async move { res }.boxed().into()));
            }
            SignNetworkData {
                respond,
                to_agent,
                data,
                ..
            } => {
                let signature = to_agent.sign_raw(self.keystore(), &data).await?;
                respond.respond(Ok(async move { Ok(signature) }.boxed().into()));
            }
            HolochainP2pEvent::CallRemote { .. }
            | Publish { .. }
            | GetValidationPackage { .. }
            | Get { .. }
            | GetMeta { .. }
            | GetLinks { .. }
            | GetAgentActivity { .. }
            | ValidationReceiptReceived { .. }
            | FetchOpHashesForConstraints { .. }
            | FetchOpHashData { .. } => {
                let cell_id = CellId::new(
                    event.dna_hash().clone(),
                    event.target_agent_as_ref().clone(),
                );
                let cell = self.cell_by_id(&cell_id).await?;
                cell.handle_holochain_p2p_event(event).await?;
            }
            HashesForTimeWindow {
                to_agents,
                dna_hash,
                window,
                max_ops,
                respond,
                ..
            } => {
                let mut hashes_and_times = Vec::with_capacity(to_agents.len());

                // For each cell collect the hashes and times that fit within the
                // agents interval and time window.
                for (agent, arc_set) in to_agents {
                    let cell_id = CellId::new(dna_hash.clone(), agent);
                    let cell = self.cell_by_id(&cell_id).await?;
                    match cell
                        .handle_hashes_for_time_window(arc_set, window.clone())
                        .await
                    {
                        Ok(t) => hashes_and_times.extend(t),
                        Err(e) => {
                            // If there's an error for any cell we want to fail the whole call.
                            respond.respond(Ok(async move {
                                Err(holochain_p2p::HolochainP2pError::other(e))
                            }
                            .boxed()
                            .into()));
                            return Ok(());
                        }
                    }
                }
                // Remove any duplicate hashes.
                // Note vec must be sorted to remove duplicates.
                hashes_and_times.sort_unstable_by(|a, b| a.0.cmp(&b.0));
                hashes_and_times.dedup_by(|a, b| a.0 == b.0);

                // Now sort by time so we can take up to max_ops.
                hashes_and_times.sort_unstable_by_key(|(_, t)| *t);

                // The start time bound if there is one.
                let start = hashes_and_times.first().map(|(_, t)| *t);

                // The end time bound if there is one.
                let end = hashes_and_times
                    .iter()
                    .take(max_ops)
                    .last()
                    .map(|(_, t)| *t);

                // Extract the hashes.
                let hashes = hashes_and_times
                    .into_iter()
                    .map(|(h, _)| h)
                    .take(max_ops)
                    .collect();

                // The range is exclusive so we add one to the end.
                let range =
                    start.and_then(|s| end.map(|e| (hashes, s..(e.checked_add(1).unwrap_or(0)))));

                respond.respond(Ok(async move { Ok(range) }.boxed().into()));
            }
        }
        Ok(())
    }

    async fn call_zome(&self, call: ZomeCall) -> ConductorApiResult<ZomeCallResult> {
        let cell = self.cell_by_id(&call.cell_id).await?;
        Ok(cell.call_zome(call, None).await?)
    }

    async fn call_zome_with_workspace(
        &self,
        call: ZomeCall,
        workspace_lock: HostFnWorkspace,
    ) -> ConductorApiResult<ZomeCallResult> {
        debug!(cell_id = ?call.cell_id);
        let cell = self.cell_by_id(&call.cell_id).await?;
        Ok(cell.call_zome(call, Some(workspace_lock)).await?)
    }

    async fn take_shutdown_handle(&self) -> Option<TaskManagerRunHandle> {
        self.conductor.write().await.take_shutdown_handle()
    }

    async fn get_arbitrary_admin_websocket_port(&self) -> Option<u16> {
        self.conductor
            .read()
            .await
            .get_arbitrary_admin_websocket_port()
    }

    async fn shutdown(&self) {
        self.conductor.write().await.shutdown()
    }

    fn keystore(&self) -> &KeystoreSender {
        &self.keystore
    }

    fn holochain_p2p(&self) -> &holochain_p2p::HolochainP2pRef {
        &self.holochain_p2p
    }

    async fn create_clone_cell(
        self: Arc<Self>,
        payload: CreateCloneCellPayload,
    ) -> ConductorResult<CellId> {
        let CreateCloneCellPayload {
            properties,
            dna_hash,
            installed_app_id,
            agent_key,
            slot_id,
            membrane_proof,
        } = payload;
        {
            let conductor = self.conductor.read().await;
            let cell_id = CellId::new(dna_hash, agent_key);
            let cells = vec![(cell_id.clone(), membrane_proof)];
            conductor.genesis_cells(cells, self.clone()).await?;
        }
        {
            let mut conductor = self.conductor.write().await;
            let properties = properties.unwrap_or_else(|| ().into());
            let cell_id = conductor
                .add_clone_cell_to_app(&installed_app_id, &slot_id, properties)
                .await?;
            Ok(cell_id)
        }
    }

    async fn destroy_clone_cell(self: Arc<Self>, _cell_id: CellId) -> ConductorResult<()> {
        todo!()
    }

    async fn install_app(
        self: Arc<Self>,
        installed_app_id: InstalledAppId,
        cell_data: Vec<(InstalledCell, Option<MembraneProof>)>,
    ) -> ConductorResult<()> {
        self.conductor
            .read()
            .await
            .genesis_cells(
                cell_data
                    .iter()
                    .map(|(c, p)| (c.as_id().clone(), p.clone()))
                    .collect(),
                self.clone(),
            )
            .await?;

        let cell_data = cell_data.into_iter().map(|(c, _)| c);
        let app = InstalledAppCommon::new_legacy(installed_app_id, cell_data)?;

        // Update the db
        let _ = self
            .conductor
            .write()
            .await
            .add_disabled_app_to_db(app)
            .await?;

        Ok(())
    }

    async fn install_app_bundle(
        self: Arc<Self>,
        payload: InstallAppBundlePayload,
    ) -> ConductorResult<StoppedApp> {
        let InstallAppBundlePayload {
            source,
            agent_key,
            installed_app_id,
            membrane_proofs,
            uid,
        } = payload;

        let bundle: AppBundle = {
            let original_bundle = source.resolve().await?;
            if let Some(uid) = uid {
                let mut manifest = original_bundle.manifest().to_owned();
                manifest.set_uid(uid);
                AppBundle::from(original_bundle.into_inner().update_manifest(manifest)?)
            } else {
                original_bundle
            }
        };

        let installed_app_id =
            installed_app_id.unwrap_or_else(|| bundle.manifest().app_name().to_owned());
        let ops = bundle
            .resolve_cells(agent_key.clone(), DnaGamut::placeholder(), membrane_proofs)
            .await?;

        let cells_to_create = ops.cells_to_create();

        for (dna, _) in ops.dnas_to_register {
            self.clone().register_dna(dna).await?;
        }

        self.conductor
            .read()
            .await
            .genesis_cells(cells_to_create, self.clone())
            .await?;

        let slots = ops.slots;
        let app = InstalledAppCommon::new(installed_app_id, agent_key, slots);

        // Update the db
        let stopped_app = self
            .conductor
            .write()
            .await
            .add_disabled_app_to_db(app)
            .await?;

        Ok(stopped_app)
    }

    #[tracing::instrument(skip(self))]
    async fn reconcile_app_status_with_cell_status(
        &self,
        app_ids: Option<HashSet<InstalledAppId>>,
    ) -> ConductorResult<AppStatusFx> {
        self.conductor
            .write()
            .await
            .reconcile_app_status_with_cell_status(app_ids)
            .await
    }

    #[tracing::instrument(skip(self))]
    async fn reconcile_cell_status_with_app_status(
        self: Arc<Self>,
    ) -> ConductorResult<CellStartupErrors> {
        self.conductor.write().await.remove_dangling_cells().await?;

        let results = self
            .create_and_add_initialized_cells_for_running_apps(self.clone())
            .await?;
        Ok(results)
    }

    #[tracing::instrument(skip(self))]
    async fn enable_app(
        self: Arc<Self>,
        app_id: &InstalledAppId,
    ) -> ConductorResult<(InstalledApp, CellStartupErrors)> {
        let (app, delta) = self
            .conductor
            .write()
            .await
            .transition_app_status(&app_id, AppStatusTransition::Enable)
            .await?;
        let errors = self
            .process_app_status_fx(delta, Some(vec![app_id.to_owned()].into_iter().collect()))
            .await?;
        Ok((app, errors))
    }

    #[tracing::instrument(skip(self))]
    async fn disable_app(
        self: Arc<Self>,
        app_id: &InstalledAppId,
        reason: DisabledAppReason,
    ) -> ConductorResult<InstalledApp> {
        let (app, delta) = self
            .conductor
            .write()
            .await
            .transition_app_status(&app_id, AppStatusTransition::Disable(reason))
            .await?;
        self.process_app_status_fx(delta, Some(vec![app_id.to_owned()].into_iter().collect()))
            .await?;
        Ok(app)
    }

    #[tracing::instrument(skip(self))]
    async fn start_app(self: Arc<Self>, app_id: &InstalledAppId) -> ConductorResult<InstalledApp> {
        let (app, delta) = self
            .conductor
            .write()
            .await
            .transition_app_status(&app_id, AppStatusTransition::Start)
            .await?;
        self.process_app_status_fx(delta, Some(vec![app_id.to_owned()].into_iter().collect()))
            .await?;
        Ok(app)
    }

    #[tracing::instrument(skip(self))]
    #[cfg(any(test, feature = "test_utils"))]
    async fn pause_app(
        self: Arc<Self>,
        app_id: &InstalledAppId,
        reason: PausedAppReason,
    ) -> ConductorResult<InstalledApp> {
        let (app, delta) = self
            .conductor
            .write()
            .await
            .transition_app_status(&app_id, AppStatusTransition::Pause(reason))
            .await?;
        self.process_app_status_fx(delta, Some(vec![app_id.clone()].into_iter().collect()))
            .await?;
        Ok(app)
    }

    #[tracing::instrument(skip(self))]
    async fn uninstall_app(
        self: Arc<Self>,
        installed_app_id: &InstalledAppId,
    ) -> ConductorResult<()> {
        let self_clone = self.clone();
        {
            // Ensure that the conductor lock is dropped before the self_clone
            // is used, or else deadlock will ensue
            let mut conductor = self.conductor.write().await;
            let app = conductor.remove_app_from_db(installed_app_id).await?;
            tracing::debug!(msg = "Removed app from db.", app = ?app);
        }
        // Remove cells which may now be dangling due to the removed app
        self_clone
            .process_app_status_fx(AppStatusFx::SpinDown, None)
            .await?;
        Ok(())
    }

    async fn list_cell_ids(&self, filter: Option<CellStatus>) -> ConductorResult<Vec<CellId>> {
        self.conductor.read().await.list_cell_ids(filter).await
    }

    async fn list_running_apps(&self) -> ConductorResult<Vec<InstalledAppId>> {
        self.conductor.read().await.list_running_apps().await
    }

    async fn list_apps(
        &self,
        status_filter: Option<AppStatusFilter>,
    ) -> ConductorResult<Vec<InstalledAppInfo>> {
        self.conductor.read().await.list_apps(status_filter).await
    }

    async fn list_running_apps_for_required_cell_id(
        &self,
        cell_id: &CellId,
    ) -> ConductorResult<HashSet<InstalledAppId>> {
        self.conductor
            .read()
            .await
            .list_running_apps_for_cell_id(cell_id)
            .await
    }

    async fn dump_cell_state(&self, cell_id: &CellId) -> ConductorApiResult<String> {
        let conductor = self.conductor.read().await;

        let cell = conductor.cell_by_id(cell_id)?;
        let arc = cell.env();

        let space = cell_id.dna_hash().to_kitsune();
        let p2p_env = self
            .p2p_env
            .lock()
            .get(&space)
            .cloned()
            .expect("invalid cell space");

        let peer_dump = p2p_agent_store::dump_state(p2p_env.into(), Some(cell_id.clone()))?;
        let source_chain_dump =
            source_chain::dump_state(arc.clone().into(), cell_id.agent_pubkey().clone()).await?;

        let out = JsonDump {
            peer_dump,
            source_chain_dump,
            integration_dump: integration_dump(&arc.clone().into()).await?,
        };
        // Add summary
        let summary = out.to_string();
        let out = (out, summary);
        Ok(serde_json::to_string_pretty(&out)?)
    }

    async fn signal_broadcaster(&self) -> SignalBroadcaster {
        self.conductor.read().await.signal_broadcaster()
    }

    async fn get_app_info(
        &self,
        installed_app_id: &InstalledAppId,
    ) -> ConductorResult<Option<InstalledAppInfo>> {
        Ok(self
            .conductor
            .read()
            .await
            .get_state()
            .await?
            .get_app_info(installed_app_id))
    }

    async fn add_agent_infos(&self, agent_infos: Vec<AgentInfoSigned>) -> ConductorApiResult<()> {
        let mut space_map = HashMap::new();
        for agent_info_signed in agent_infos {
            let space = agent_info_signed.space.clone();
            space_map
                .entry(space)
                .or_insert_with(Vec::new)
                .push(agent_info_signed);
        }
        for (space, agent_infos) in space_map {
            let env = self.p2p_env(space);
            inject_agent_infos(env, agent_infos.iter()).await?;
        }
        Ok(())
    }

    async fn get_agent_infos(
        &self,
        cell_id: Option<CellId>,
    ) -> ConductorApiResult<Vec<AgentInfoSigned>> {
        match cell_id {
            Some(c) => {
                let (d, a) = c.into_dna_and_agent();
                let space = d.to_kitsune();
                let env = self.p2p_env(space);
                Ok(get_single_agent_info(env.into(), d, a)?
                    .map(|a| vec![a])
                    .unwrap_or_default())
            }
            None => {
                let mut out = Vec::new();
                // collecting so the mutex lock can close
                let envs = self.p2p_env.lock().values().cloned().collect::<Vec<_>>();
                for env in envs {
                    out.append(&mut all_agent_infos(env.into())?);
                }
                Ok(out)
            }
        }
    }

    async fn print_setup(&self) {
        self.conductor.read().await.print_setup()
    }

    async fn get_cell_env_readonly(&self, cell_id: &CellId) -> ConductorApiResult<EnvRead> {
        let cell = self.cell_by_id(cell_id).await?;
        Ok(cell.env().clone().into())
    }

    async fn remove_cells(&self, cell_ids: &[CellId]) {
        let mut lock = self.conductor.write().await;
        lock.remove_cells(cell_ids.to_vec()).await
    }

    #[cfg(any(test, feature = "test_utils"))]
    async fn get_cell_env(&self, cell_id: &CellId) -> ConductorApiResult<EnvWrite> {
        let cell = self.cell_by_id(cell_id).await?;
        Ok(cell.env().clone())
    }

    #[cfg(any(test, feature = "test_utils"))]
    async fn get_cache_env(&self, cell_id: &CellId) -> ConductorApiResult<EnvWrite> {
        let cell = self.cell_by_id(cell_id).await?;
        Ok(cell.cache().clone())
    }

    #[cfg(any(test, feature = "test_utils"))]
    async fn get_p2p_env(&self, space: Arc<KitsuneSpace>) -> EnvWrite {
        self.p2p_env(space)
    }

    #[cfg(any(test, feature = "test_utils"))]
    async fn get_cell_triggers(&self, cell_id: &CellId) -> ConductorApiResult<QueueTriggers> {
        let cell = self.cell_by_id(cell_id).await?;
        Ok(cell.triggers().clone())
    }

    #[cfg(any(test, feature = "test_utils"))]
    async fn get_state_from_handle(&self) -> ConductorApiResult<ConductorState> {
        let lock = self.conductor.read().await;
        Ok(lock.get_state_from_handle().await?)
    }

    #[cfg(any(test, feature = "test_utils"))]
    async fn add_test_app_interface(
        &self,
        id: super::state::AppInterfaceId,
    ) -> ConductorResult<()> {
        let mut lock = self.conductor.write().await;
        lock.add_test_app_interface(id).await
    }

    #[cfg(any(test, feature = "test_utils"))]
<<<<<<< HEAD
    fn should_skip_publish(&self) -> bool {
        self.skip_publish.load(std::sync::atomic::Ordering::Relaxed)
    }

    #[cfg(any(test, feature = "test_utils"))]
    fn set_skip_publish(&self, skip_publish: bool) {
        self.skip_publish
            .store(skip_publish, std::sync::atomic::Ordering::Relaxed);
=======
    async fn update_cell_status(&self, cell_ids: &[CellId], status: CellStatus) {
        let mut lock = self.conductor.write().await;
        lock.update_cell_status(cell_ids, status)
    }

    #[cfg(any(test, feature = "test_utils"))]
    async fn transition_app_status(
        &self,
        app_id: &InstalledAppId,
        transition: AppStatusTransition,
    ) -> ConductorResult<(InstalledApp, AppStatusFx)> {
        let mut lock = self.conductor.write().await;
        lock.transition_app_status(app_id, transition).await
>>>>>>> b7b92bba
    }
}

impl<DS: DnaStore + 'static> ConductorHandleImpl<DS> {
    async fn cell_by_id(&self, cell_id: &CellId) -> ConductorApiResult<Arc<Cell>> {
        let lock = self.conductor.read().await;
        Ok(lock.cell_by_id(cell_id)?)
    }

    /// Install just the "code parts" (the wasm and entry defs) of a dna
    async fn register_genotype(&self, dna: DnaFile) -> ConductorResult<()> {
        let entry_defs = self.conductor.read().await.register_dna_wasm(dna).await?;
        self.conductor
            .write()
            .await
            .register_dna_entry_defs(entry_defs)
            .await?;
        Ok(())
    }

    /// Deal with the side effects of an app status state transition
    async fn process_app_status_fx(
        self: Arc<Self>,
        delta: AppStatusFx,
        app_ids: Option<HashSet<InstalledAppId>>,
    ) -> ConductorResult<CellStartupErrors> {
        use AppStatusFx::*;
        let mut last = (delta, vec![]);
        loop {
            tracing::debug!(msg = "Processing app status delta", delta = ?last.0);
            last = match last.0 {
                NoChange => break,
                SpinDown => {
                    // Reconcile cell status so that dangling cells can leave the network and be removed
                    let errors = self.clone().reconcile_cell_status_with_app_status().await?;

                    // TODO: This should probably be emitted over the admin interface
                    if !errors.is_empty() {
                        error!(msg = "Errors when trying to stop app(s)", ?errors);
                    }

                    (NoChange, errors)
                }
                SpinUp | Both => {
                    // Reconcile cell status so that missing/pending cells can become fully joined
                    let errors = self.clone().reconcile_cell_status_with_app_status().await?;

                    // Reconcile app status in case some cells failed to join, so the app can be paused
                    let delta = self
                        .clone()
                        .reconcile_app_status_with_cell_status(app_ids.clone())
                        .await?;

                    // TODO: This should probably be emitted over the admin interface
                    if !errors.is_empty() {
                        error!(msg = "Errors when trying to start app(s)", ?errors);
                    }

                    (delta, errors)
                }
            };
        }

        Ok(last.1)
    }

    /// Create any Cells which are missing for any running apps, then initialize
    /// and join them. (Joining could take a while.)
    pub(super) async fn create_and_add_initialized_cells_for_running_apps(
        &self,
        conductor_handle: ConductorHandle,
    ) -> ConductorResult<CellStartupErrors> {
        let results = self
            .conductor
            .read()
            .await
            .create_cells_for_running_apps(conductor_handle)
            .await?;
        let (new_cells, errors): (Vec<_>, Vec<_>) = results.into_iter().partition(Result::is_ok);

        let new_cells = new_cells
            .into_iter()
            // We can unwrap the successes because of the partition
            .map(Result::unwrap)
            .collect();

        let errors = errors
            .into_iter()
            // throw away the non-Debug types which will be unwrapped away anyway
            .map(|r| r.map(|_| ()))
            // We can unwrap the errors because of the partition
            .map(Result::unwrap_err)
            .collect();

        // Add the newly created cells to the Conductor with the PendingJoin
        // status, and start their workflow loops
        self.conductor
            .write()
            .await
            .add_and_initialize_cells(new_cells);

        // Join these newly created cells to the network
        // (as well as any others which need joining)
        self.join_all_pending_cells().await;

        Ok(errors)
    }

    /// Attempt to join all PendingJoin cells to the kitsune network.
    /// Returns the cells which were joined during this call.
    ///
    /// NB: this could take as long as JOIN_NETWORK_TIMEOUT, which is significant.
    ///   Be careful to only await this future if it's important that cells be
    ///   joined before proceeding.
    async fn join_all_pending_cells(&self) -> Vec<CellId> {
        // Join the network but ignore errors because the
        // space retries joining all cells every 5 minutes.

        let pending_cells: Vec<(CellId, HolochainP2pCell)> = self
            .conductor
            .read()
            .await
            .pending_cells()
            .map(|(id, cell)| (id.clone(), cell.holochain_p2p_cell().clone()))
            .collect();

        let tasks = pending_cells.into_iter()
            .map(|(cell_id, network)| async move {
                match tokio::time::timeout(JOIN_NETWORK_TIMEOUT, network.join()).await {
                    Ok(Err(e)) => {
                        tracing::info!(error = ?e, cell_id = ?cell_id, "Error while trying to join the network");
                        None
                    }
                    Err(_) => {
                        tracing::info!(cell_id = ?cell_id, "Timed out trying to join the network");
                        None
                    }
                    Ok(Ok(_)) => Some(cell_id),
                }
            });

        let maybes: Vec<_> = futures::stream::iter(tasks)
            .buffer_unordered(100)
            .collect()
            .await;

        let cell_ids: Vec<_> = maybes.into_iter().flatten().collect();

        // Update the status of the cells which were able to join the network
        // (may or may not be all cells which were added)
        self.conductor
            .write()
            .await
            .update_cell_status(cell_ids.as_slice(), CellStatus::Joined);

        cell_ids
    }

    pub(super) fn p2p_env(&self, space: Arc<KitsuneSpace>) -> EnvWrite {
        let mut p2p_env = self.p2p_env.lock();
        p2p_env
            .entry(space.clone())
            .or_insert_with(move || {
                let root_env_dir = self.root_env_dir.as_ref();
                let keystore = self.keystore.clone();
                EnvWrite::open(root_env_dir, DbKind::P2pAgentStore(space), keystore)
                    .expect("failed to open p2p_agent_store database")
            })
            .clone()
    }

    pub(super) fn p2p_metrics_env(&self, space: Arc<KitsuneSpace>) -> EnvWrite {
        let mut p2p_metrics_env = self.p2p_metrics_env.lock();
        p2p_metrics_env
            .entry(space.clone())
            .or_insert_with(move || {
                let root_env_dir = self.root_env_dir.as_ref();
                let keystore = self.keystore.clone();
                EnvWrite::open(root_env_dir, DbKind::P2pMetrics(space), keystore)
                    .expect("failed to open p2p_metrics database")
            })
            .clone()
    }
}<|MERGE_RESOLUTION|>--- conflicted
+++ resolved
@@ -325,7 +325,6 @@
     async fn add_test_app_interface(&self, id: super::state::AppInterfaceId)
         -> ConductorResult<()>;
 
-<<<<<<< HEAD
     #[cfg(any(test, feature = "test_utils"))]
     /// Check whether this conductor should skip gossip.
     fn should_skip_publish(&self) -> bool;
@@ -333,7 +332,7 @@
     #[cfg(any(test, feature = "test_utils"))]
     /// For testing we can choose to skip publish.
     fn set_skip_publish(&self, skip_publish: bool);
-=======
+
     /// Manually coerce cells to a given CellStatus. FOR TESTING ONLY.
     #[cfg(any(test, feature = "test_utils"))]
     async fn update_cell_status(&self, cell_ids: &[CellId], status: CellStatus);
@@ -370,7 +369,6 @@
     //     let mut c = self.conductor.write().await;
     //     f(&mut c)
     // }
->>>>>>> b7b92bba
 }
 
 /// The current "production" implementation of a ConductorHandle.
@@ -382,30 +380,24 @@
 /// using an actor model.
 #[derive(From)]
 pub struct ConductorHandleImpl<DS: DnaStore + 'static> {
-<<<<<<< HEAD
-    pub(crate) conductor: RwLock<Conductor<DS>>,
-    pub(crate) keystore: KeystoreSender,
-    pub(crate) holochain_p2p: holochain_p2p::HolochainP2pRef,
+    pub(super) conductor: RwLock<Conductor<DS>>,
+    pub(super) keystore: KeystoreSender,
+    pub(super) holochain_p2p: holochain_p2p::HolochainP2pRef,
+
+    /// The root environment directory where all environments are created
+    pub(super) root_env_dir: EnvironmentRootPath,
+
+    /// The database for storing AgentInfoSigned
+    pub(super) p2p_env: Arc<parking_lot::Mutex<HashMap<Arc<KitsuneSpace>, EnvWrite>>>,
+
+    /// The database for storing p2p MetricDatum(s)
+    pub(super) p2p_metrics_env: Arc<parking_lot::Mutex<HashMap<Arc<KitsuneSpace>, EnvWrite>>>,
 
     // Testing:
     #[cfg(any(test, feature = "test_utils"))]
     /// All conductors should skip publishing.
     /// This is useful for testing gossip.
     pub skip_publish: std::sync::atomic::AtomicBool,
-=======
-    pub(super) conductor: RwLock<Conductor<DS>>,
-    pub(super) keystore: KeystoreSender,
-    pub(super) holochain_p2p: holochain_p2p::HolochainP2pRef,
-
-    /// The root environment directory where all environments are created
-    pub(super) root_env_dir: EnvironmentRootPath,
-
-    /// The database for storing AgentInfoSigned
-    pub(super) p2p_env: Arc<parking_lot::Mutex<HashMap<Arc<KitsuneSpace>, EnvWrite>>>,
-
-    /// The database for storing p2p MetricDatum(s)
-    pub(super) p2p_metrics_env: Arc<parking_lot::Mutex<HashMap<Arc<KitsuneSpace>, EnvWrite>>>,
->>>>>>> b7b92bba
 }
 
 #[async_trait::async_trait]
@@ -1122,7 +1114,6 @@
     }
 
     #[cfg(any(test, feature = "test_utils"))]
-<<<<<<< HEAD
     fn should_skip_publish(&self) -> bool {
         self.skip_publish.load(std::sync::atomic::Ordering::Relaxed)
     }
@@ -1131,7 +1122,9 @@
     fn set_skip_publish(&self, skip_publish: bool) {
         self.skip_publish
             .store(skip_publish, std::sync::atomic::Ordering::Relaxed);
-=======
+    }
+
+    #[cfg(any(test, feature = "test_utils"))]
     async fn update_cell_status(&self, cell_ids: &[CellId], status: CellStatus) {
         let mut lock = self.conductor.write().await;
         lock.update_cell_status(cell_ids, status)
@@ -1145,7 +1138,6 @@
     ) -> ConductorResult<(InstalledApp, AppStatusFx)> {
         let mut lock = self.conductor.write().await;
         lock.transition_app_status(app_id, transition).await
->>>>>>> b7b92bba
     }
 }
 
