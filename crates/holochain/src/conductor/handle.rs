--- conflicted
+++ resolved
@@ -387,11 +387,7 @@
 /// Specify changes to be made to the Devsettings.
 /// None means no change, Some means make the specified change.
 #[derive(Default)]
-<<<<<<< HEAD
-pub struct DevSettingsDelta {
-=======
 pub(crate) struct DevSettingsDelta {
->>>>>>> 3202f618
     /// Determines whether publishing should be enabled
     pub publish: Option<bool>,
     /// Determines whether storage arc resizing should be enabled
