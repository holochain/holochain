//! Defines [ConductorHandle], a lightweight cloneable reference to a Conductor
//! with a limited public interface.
//!
//! A ConductorHandle can be produced via [Conductor::into_handle]
//!
//! ```rust, no_run
//! async fn async_main () {
//! use holochain_state::test_utils::test_environments;
//! use holochain::conductor::{Conductor, ConductorBuilder, ConductorHandle};
//! let envs = test_environments();
//! let handle: ConductorHandle = ConductorBuilder::new()
//!    .test(&envs, &[])
//!    .await
//!    .unwrap();
//!
//! // handles are cloneable
//! let handle2 = handle.clone();
//!
//! assert_eq!(handle.list_dnas().await.unwrap(), vec![]);
//! handle.shutdown().await;
//!
//! // handle2 will only get errors from now on, since the other handle
//! // shut down the conductor.
//! assert!(handle2.list_dnas().await.is_err());
//!
//! # }
//! ```
//!
//! The purpose of this handle is twofold:
//!
//! First, it specifies how to synchronize
//! read/write access to a single Conductor across multiple references. The various
//! Conductor APIs - [CellConductorApi], [AdminInterfaceApi], and [AppInterfaceApi],
//! use a ConductorHandle as their sole method of interaction with a Conductor.
//!
//! Secondly, it hides the concrete type of the Conductor behind a dyn Trait.
//! The Conductor is a central point of configuration, and has several
//! type parameters, used to modify functionality including specifying mock
//! types for testing. If we did not have a way of hiding this type genericity,
//! code which interacted with the Conductor would also have to be highly generic.

use super::api::error::ConductorApiResult;
use super::api::ZomeCall;
use super::conductor::CellStatus;
use super::config::AdminInterfaceConfig;
use super::error::ConductorResult;
use super::integration_dump;
use super::interface::SignalBroadcaster;
use super::manager::spawn_task_manager;
use super::manager::TaskManagerClient;
use super::manager::TaskManagerRunHandle;
use super::p2p_agent_store;
use super::p2p_agent_store::all_agent_infos;
use super::p2p_agent_store::get_agent_info_signed;
use super::p2p_agent_store::inject_agent_infos;
use super::p2p_agent_store::list_all_agent_info;
use super::p2p_agent_store::list_all_agent_info_signed_near_basis;
use super::Cell;
use super::CellError;
use super::Conductor;
use crate::conductor::p2p_agent_store::get_single_agent_info;
use crate::conductor::p2p_agent_store::query_peer_density;
use crate::conductor::p2p_metrics::put_metric_datum;
use crate::conductor::p2p_metrics::query_metrics;
use crate::core::ribosome::real_ribosome::RealRibosome;
use crate::core::workflow::publish_dht_ops_workflow::ForcePublishHandler;
use crate::core::workflow::publish_dht_ops_workflow::ForcePublishSender;
use crate::core::workflow::ZomeCallResult;
use derive_more::From;
use futures::future::FutureExt;
use futures::StreamExt;
use holochain_conductor_api::conductor::EnvironmentRootPath;
use holochain_conductor_api::AppStatusFilter;
use holochain_conductor_api::InstalledAppInfo;
use holochain_conductor_api::JsonDump;
use holochain_p2p::event::HolochainP2pEvent;
use holochain_p2p::event::HolochainP2pEvent::*;
use holochain_p2p::DnaHashExt;
use holochain_p2p::HolochainP2pCell;
use holochain_p2p::HolochainP2pCellT;
use holochain_sqlite::db::DbKind;
use holochain_state::host_fn_workspace::HostFnWorkspace;
use holochain_state::source_chain;
use holochain_types::prelude::*;
use kitsune_p2p::agent_store::AgentInfoSigned;
use kitsune_p2p::KitsuneSpace;
use kitsune_p2p_types::config::JOIN_NETWORK_TIMEOUT;
use std::collections::HashMap;
use std::{collections::HashSet, sync::Arc};
use tokio::sync::RwLock;
use tracing::*;

#[cfg(any(test, feature = "test_utils"))]
use super::state::ConductorState;
#[cfg(any(test, feature = "test_utils"))]
use crate::core::queue_consumer::QueueTriggers;

/// A handle to the Conductor that can easily be passed around and cheaply cloned
pub type ConductorHandle = Arc<dyn ConductorHandleT>;

/// A list of Cells which failed to start, and why
pub type CellStartupErrors = Vec<(CellId, CellError)>;

/// Base trait for ConductorHandle
#[mockall::automock]
#[async_trait::async_trait]
pub trait ConductorHandleT: Send + Sync {
    /// Returns error if conductor is shutting down
    async fn check_running(&self) -> ConductorResult<()>;

    /// Initialize the task manager, add admin interfaces from config,
    /// start up app interfaces from db, and register all tasks.
    ///
    /// This requires a concrete ConductorHandle to be passed into the
    /// interface tasks. This is a bit weird to do, but it was the only way
    /// around having a circular reference in the types.
    ///
    /// Never use a ConductorHandle for different Conductor here!
    async fn initialize_conductor(
        self: Arc<Self>,
        admin_configs: Vec<AdminInterfaceConfig>,
    ) -> ConductorResult<CellStartupErrors>;

    /// Add a collection of admin interfaces from config
    async fn add_admin_interfaces(
        self: Arc<Self>,
        configs: Vec<AdminInterfaceConfig>,
    ) -> ConductorResult<()>;

    /// Add an app interface
    async fn add_app_interface(self: Arc<Self>, port: u16) -> ConductorResult<u16>;

    /// List the app interfaces currently install.
    async fn list_app_interfaces(&self) -> ConductorResult<Vec<u16>>;

    /// Install a [Dna] in this Conductor
    async fn register_dna(&self, dna: DnaFile) -> ConductorResult<()>;

    /// Get the list of hashes of installed Dnas in this Conductor
    async fn list_dnas(&self) -> ConductorResult<Vec<DnaHash>>;

    /// Get a [Dna] from the [DnaStore]
    async fn get_dna(&self, hash: &DnaHash) -> Option<DnaFile>;

    /// Get an instance of a [RealRibosome] for the DnaHash
    async fn get_ribosome(&self, dna_hash: &DnaHash) -> ConductorResult<RealRibosome>;

    /// Get a [EntryDef] from the [EntryDefBuffer]
    async fn get_entry_def(&self, key: &EntryDefBufferKey) -> Option<EntryDef>;

    /// Add the [DnaFile]s from the wasm and dna_def databases into memory
    async fn load_dnas(&self) -> ConductorResult<()>;

    /// Dispatch a network event to the correct cell.
    /// Warning: returning an error from this function kills the network for the conductor.
    async fn dispatch_holochain_p2p_event(
        &self,
        event: holochain_p2p::event::HolochainP2pEvent,
    ) -> ConductorApiResult<()>;

    /// Invoke a zome function on a Cell
    async fn call_zome(&self, invocation: ZomeCall) -> ConductorApiResult<ZomeCallResult>;

    /// Invoke a zome function on a Cell with a workspace
    async fn call_zome_with_workspace(
        &self,
        invocation: ZomeCall,
        workspace_lock: HostFnWorkspace,
    ) -> ConductorApiResult<ZomeCallResult>;

    /// Get a Websocket port which will
    async fn get_arbitrary_admin_websocket_port(&self) -> Option<u16>;

    /// Return the JoinHandle for all managed tasks, which when resolved will
    /// signal that the Conductor has completely shut down.
    ///
    /// NB: The JoinHandle is not cloneable,
    /// so this can only ever be called successfully once.
    async fn take_shutdown_handle(&self) -> Option<TaskManagerRunHandle>;

    /// Send a signal to all managed tasks asking them to end ASAP.
    async fn shutdown(&self);

    /// Request access to this conductor's keystore
    fn keystore(&self) -> &KeystoreSender;

    /// Request access to this conductor's networking handle
    fn holochain_p2p(&self) -> &holochain_p2p::HolochainP2pRef;

    /// Create a new Cell in an existing App based on an existing DNA
    async fn create_clone_cell(
        self: Arc<Self>,
        payload: CreateCloneCellPayload,
    ) -> ConductorResult<CellId>;

    /// Destroy a cloned Cell
    async fn destroy_clone_cell(self: Arc<Self>, cell_id: CellId) -> ConductorResult<()>;

    /// Install Cells into ConductorState based on installation info, and run
    /// genesis on all new source chains
    async fn install_app(
        self: Arc<Self>,
        installed_app_id: InstalledAppId,
        cell_data_with_proofs: Vec<(InstalledCell, Option<MembraneProof>)>,
    ) -> ConductorResult<()>;

    /// Install DNAs and set up Cells as specified by an AppBundle
    async fn install_app_bundle(
        self: Arc<Self>,
        payload: InstallAppBundlePayload,
    ) -> ConductorResult<StoppedApp>;

    /// Uninstall an app from the state DB and remove all running Cells
    async fn uninstall_app(self: Arc<Self>, app: &InstalledAppId) -> ConductorResult<()>;

    /// Adjust app statuses (via state transitions) to match the current
    /// reality of which Cells are present in the conductor.
    async fn reconcile_app_status_with_cell_status(
        &self,
        app_ids: Option<HashSet<InstalledAppId>>,
    ) -> ConductorResult<AppStatusFx>;

    /// Adjust which cells are present in the Conductor (adding and removing as
    /// needed) to match the current reality of all app statuses.
    /// - If a Cell is used by at least one Running app, then ensure it is added
    /// - If a Cell is used by no running apps, then ensure it is removed.
    async fn reconcile_cell_status_with_app_status(
        self: Arc<Self>,
    ) -> ConductorResult<CellStartupErrors>;

    /// Activate an app
    async fn enable_app(
        self: Arc<Self>,
        app_id: InstalledAppId,
    ) -> ConductorResult<(InstalledApp, CellStartupErrors)>;

    /// Disable an app
    async fn disable_app(
        self: Arc<Self>,
        app_id: InstalledAppId,
        reason: DisabledAppReason,
    ) -> ConductorResult<InstalledApp>;

    /// Start an enabled but stopped (paused) app
    async fn start_app(self: Arc<Self>, app_id: InstalledAppId) -> ConductorResult<InstalledApp>;

    /// Stop a running app while leaving it enabled. FOR TESTING ONLY.
    #[cfg(any(test, feature = "test_utils"))]
    async fn pause_app(
        self: Arc<Self>,
        app_id: InstalledAppId,
        reason: PausedAppReason,
    ) -> ConductorResult<InstalledApp>;

    /// List Cell Ids
    async fn list_cell_ids(&self, filter: Option<CellStatus>) -> ConductorResult<Vec<CellId>>;

    /// List Active AppIds
    async fn list_running_apps(&self) -> ConductorResult<Vec<InstalledAppId>>;

    /// List Apps with their information
    async fn list_apps(
        &self,
        status_filter: Option<AppStatusFilter>,
    ) -> ConductorResult<Vec<InstalledAppInfo>>;

    /// Get the IDs of all active installed Apps which use this Cell
    async fn list_running_apps_for_required_cell_id(
        &self,
        cell_id: &CellId,
    ) -> ConductorResult<HashSet<InstalledAppId>>;

    /// Dump the cells state
    async fn dump_cell_state(&self, cell_id: &CellId) -> ConductorApiResult<String>;

    /// Access the broadcast Sender which will send a Signal across every
    /// attached app interface
    async fn signal_broadcaster(&self) -> SignalBroadcaster;

    /// Get info about an installed App, whether active or inactive
    async fn get_app_info(
        &self,
        installed_app_id: &InstalledAppId,
    ) -> ConductorResult<Option<InstalledAppInfo>>;

    /// Add signed agent info to the conductor
    async fn add_agent_infos(&self, agent_infos: Vec<AgentInfoSigned>) -> ConductorApiResult<()>;

    /// Get signed agent info from the conductor
    async fn get_agent_infos(
        &self,
        cell_id: Option<CellId>,
    ) -> ConductorApiResult<Vec<AgentInfoSigned>>;

    /// Print the current setup in a machine readable way.
    async fn print_setup(&self);

    /// Retrieve the environment for this cell.
    async fn get_cell_env_readonly(&self, cell_id: &CellId) -> ConductorApiResult<EnvRead>;

    /// Manually remove some cells. Should only be used when handling errors in Cells,
    /// allowing individual Cells to be shut down.
    async fn remove_cells(&self, cell_ids: &[CellId]);

    /// Get the force publish handler.
    fn force_publish_handler(&self) -> ForcePublishHandler;

    #[cfg(any(test, feature = "test_utils"))]
    /// Force all publish dht op workflows to publish DhtOps without enough
    /// validation receipts immediately.
    async fn force_all_publish_dht_ops(&self);

    /// Retrieve the environment for this cell. FOR TESTING ONLY.
    #[cfg(any(test, feature = "test_utils"))]
    async fn get_cell_env(&self, cell_id: &CellId) -> ConductorApiResult<EnvWrite>;

    /// Retrieve the database for this cell. FOR TESTING ONLY.
    #[cfg(any(test, feature = "test_utils"))]
    async fn get_cache_env(&self, cell_id: &CellId) -> ConductorApiResult<EnvWrite>;

    /// Retrieve the database for networking. FOR TESTING ONLY.
    #[cfg(any(test, feature = "test_utils"))]
    async fn get_p2p_env(&self, space: Arc<KitsuneSpace>) -> EnvWrite;

    /// Retrieve Senders for triggering workflows. FOR TESTING ONLY.
    #[cfg(any(test, feature = "test_utils"))]
    async fn get_cell_triggers(&self, cell_id: &CellId) -> ConductorApiResult<QueueTriggers>;

    /// Retrieve the ConductorState. FOR TESTING ONLY.
    #[cfg(any(test, feature = "test_utils"))]
    async fn get_state_from_handle(&self) -> ConductorApiResult<ConductorState>;

    /// Add a "test" app interface for sending and receiving signals. FOR TESTING ONLY.
    #[cfg(any(test, feature = "test_utils"))]
    async fn add_test_app_interface(&self, id: super::state::AppInterfaceId)
        -> ConductorResult<()>;

    #[cfg(any(test, feature = "test_utils"))]
    /// Check whether this conductor should skip publish.
    fn should_skip_publish(&self) -> bool;

    #[cfg(any(test, feature = "test_utils"))]
    /// For testing we can choose to skip publish.
    fn set_skip_publish(&self, skip_publish: bool);

    /// Manually coerce cells to a given CellStatus. FOR TESTING ONLY.
    #[cfg(any(test, feature = "test_utils"))]
    async fn update_cell_status(&self, cell_ids: &[CellId], status: CellStatus);

    /// Manually coerce app to a given AppStatus. FOR TESTING ONLY.
    #[cfg(any(test, feature = "test_utils"))]
    async fn transition_app_status(
        &self,
        app_id: InstalledAppId,
        transition: AppStatusTransition,
    ) -> ConductorResult<(InstalledApp, AppStatusFx)>;

    // TODO: would be nice to have methods for accessing the underlying Conductor,
    // but this trait doesn't know the concrete type of Conductor underlying,
    // and using generics seems problematic with mockall::automock.
    // Something like this would be desirable, but ultimately doesn't work.
    //
    // type DS: Send + Sync + DnaStore;
    //
    // /// Get immutable access to the inner conductor state via a read lock
    // async fn conductor<F, T>(&self, f: F) -> ConductorApiResult<T>
    // where
    //     F: FnOnce(&Conductor<<Self as ConductorHandleT>::DS>) -> ConductorApiResult<T>,
    // {
    //     let c = self.conductor.read().await;
    //     f(&c)
    // }
    //
    // /// Get mutable access to the inner conductor state via a write lock
    // async fn conductor_mut<F, T>(&self, f: F) -> ConductorApiResult<T>
    // where
    //     F: FnOnce(&mut Conductor<<Self as ConductorHandleT>::DS>) -> ConductorApiResult<T>,
    // {
    //     let mut c = self.conductor.write().await;
    //     f(&mut c)
    // }
}

/// The current "production" implementation of a ConductorHandle.
/// The implementation specifies how read/write access to the Conductor
/// should be synchronized across multiple concurrent Handles.
///
/// Synchronization is currently achieved via a simple RwLock, but
/// this could be swapped out with, e.g. a channel Sender/Receiver pair
/// using an actor model.
#[derive(From)]
pub struct ConductorHandleImpl<DS: DnaStore + 'static> {
    pub(super) conductor: RwLock<Conductor<DS>>,
    pub(super) keystore: KeystoreSender,
    pub(super) holochain_p2p: holochain_p2p::HolochainP2pRef,

    /// The root environment directory where all environments are created
    pub(super) root_env_dir: EnvironmentRootPath,

    /// The database for storing AgentInfoSigned
    pub(super) p2p_env: Arc<parking_lot::Mutex<HashMap<Arc<KitsuneSpace>, EnvWrite>>>,

    /// The database for storing p2p MetricDatum(s)
    pub(super) p2p_metrics_env: Arc<parking_lot::Mutex<HashMap<Arc<KitsuneSpace>, EnvWrite>>>,

<<<<<<< HEAD
    /// The force publish sender to force all publish dht op workflows to
    /// publish any DhtOps without enough validation receipts.
    pub(super) force_publish_sender: ForcePublishSender,
=======
    /// Database sync level
    pub(super) db_sync_level: DbSyncLevel,
>>>>>>> d7a6ac36

    // Testing:
    #[cfg(any(test, feature = "test_utils"))]
    /// All conductors should skip publishing.
    /// This is useful for testing gossip.
    pub skip_publish: std::sync::atomic::AtomicBool,
}

#[async_trait::async_trait]
impl<DS: DnaStore + 'static> ConductorHandleT for ConductorHandleImpl<DS> {
    /// Check that shutdown has not been called
    async fn check_running(&self) -> ConductorResult<()> {
        self.conductor.read().await.check_running()
    }

    async fn add_admin_interfaces(
        self: Arc<Self>,
        configs: Vec<AdminInterfaceConfig>,
    ) -> ConductorResult<()> {
        let mut lock = self.conductor.write().await;
        lock.add_admin_interfaces_via_handle(configs, self.clone())
            .await
    }

    async fn initialize_conductor(
        self: Arc<Self>,
        admin_configs: Vec<AdminInterfaceConfig>,
    ) -> ConductorResult<CellStartupErrors> {
        self.load_dnas().await?;

        {
            let mut conductor = self.conductor.write().await;

            // Start the task manager
            if conductor.task_manager.is_some() {
                panic!("Cannot start task manager twice");
            }
            let (task_add_sender, run_handle) = spawn_task_manager(self.clone());
            let (task_stop_broadcaster, _) = tokio::sync::broadcast::channel::<()>(1);
            conductor.task_manager = Some(TaskManagerClient::new(
                task_add_sender,
                task_stop_broadcaster,
                run_handle,
            ));

            conductor
                .add_admin_interfaces_via_handle(admin_configs, self.clone())
                .await?;

            conductor
                .startup_app_interfaces_via_handle(self.clone())
                .await?;

            // We don't care what fx are returned here, since all cells need to
            // be spun up
            let _ = conductor.start_paused_apps().await?;
        };

        self.process_app_status_fx(AppStatusFx::SpinUp, None).await
    }

    async fn add_app_interface(self: Arc<Self>, port: u16) -> ConductorResult<u16> {
        let mut lock = self.conductor.write().await;
        lock.add_app_interface_via_handle(either::Left(port), self.clone())
            .await
    }

    async fn list_app_interfaces(&self) -> ConductorResult<Vec<u16>> {
        self.conductor.read().await.list_app_interfaces().await
    }

    async fn register_dna(&self, dna: DnaFile) -> ConductorResult<()> {
        self.register_genotype(dna.clone()).await?;
        self.conductor.write().await.register_phenotype(dna).await
    }

    async fn load_dnas(&self) -> ConductorResult<()> {
        let (dnas, entry_defs) = self
            .conductor
            .read()
            .await
            .load_wasms_into_dna_files()
            .await?;
        let mut lock = self.conductor.write().await;
        lock.dna_store_mut().add_dnas(dnas);
        lock.dna_store_mut().add_entry_defs(entry_defs);
        Ok(())
    }

    async fn list_dnas(&self) -> ConductorResult<Vec<DnaHash>> {
        Ok(self.conductor.read().await.dna_store().list())
    }

    async fn get_dna(&self, hash: &DnaHash) -> Option<DnaFile> {
        self.conductor.read().await.dna_store().get(hash)
    }

    async fn get_ribosome(&self, dna_hash: &DnaHash) -> ConductorResult<RealRibosome> {
        self.conductor.read().await.get_ribosome(dna_hash)
    }

    async fn get_entry_def(&self, key: &EntryDefBufferKey) -> Option<EntryDef> {
        self.conductor.read().await.dna_store().get_entry_def(key)
    }

    #[instrument(skip(self))]
    async fn dispatch_holochain_p2p_event(
        &self,
        event: holochain_p2p::event::HolochainP2pEvent,
    ) -> ConductorApiResult<()> {
        let space = event.dna_hash().to_kitsune();
        trace!(dispatch_event = ?event);
        match event {
            PutAgentInfoSigned {
                peer_data, respond, ..
            } => {
                let env = { self.p2p_env(space) };
                let res = inject_agent_infos(env, peer_data.iter())
                    .await
                    .map_err(holochain_p2p::HolochainP2pError::other);
                respond.respond(Ok(async move { res }.boxed().into()));
            }
            GetAgentInfoSigned {
                kitsune_space,
                kitsune_agent,
                respond,
                ..
            } => {
                let env = { self.p2p_env(space) };
                let res = get_agent_info_signed(env, kitsune_space, kitsune_agent)
                    .map_err(holochain_p2p::HolochainP2pError::other);
                respond.respond(Ok(async move { res }.boxed().into()));
            }
            QueryAgentInfoSigned {
                kitsune_space,
                agents,
                respond,
                ..
            } => {
                let env = { self.p2p_env(space) };
                let res = list_all_agent_info(env, kitsune_space)
                    .map(|infos| match agents {
                        Some(agents) => infos
                            .into_iter()
                            .filter(|info| agents.contains(&info.agent))
                            .collect(),
                        None => infos,
                    })
                    .map_err(holochain_p2p::HolochainP2pError::other);
                respond.respond(Ok(async move { res }.boxed().into()));
            }
            QueryGossipAgents {
                since_ms,
                until_ms,
                arc_set,
                respond,
                ..
            } => {
                use holochain_sqlite::db::AsP2pAgentStoreConExt;
                let env = { self.p2p_env(space) };
                let res = env
                    .conn()?
                    .p2p_gossip_query_agents(since_ms, until_ms, (*arc_set).clone())
                    // FIXME: This sucks we have to iterate through the whole vec just to add Arcs.
                    // Are arcs really saving us that much?
                    .map(|r| {
                        r.into_iter()
                            .map(|(agent, arc)| (Arc::new(agent), arc))
                            .collect()
                    })
                    .map_err(holochain_p2p::HolochainP2pError::other);
                respond.respond(Ok(async move { res }.boxed().into()));
            }
            QueryAgentInfoSignedNearBasis {
                kitsune_space,
                basis_loc,
                limit,
                respond,
                ..
            } => {
                let env = { self.p2p_env(space) };
                let res =
                    list_all_agent_info_signed_near_basis(env, kitsune_space, basis_loc, limit)
                        .map_err(holochain_p2p::HolochainP2pError::other);
                respond.respond(Ok(async move { res }.boxed().into()));
            }
            QueryPeerDensity {
                kitsune_space,
                dht_arc,
                respond,
                ..
            } => {
                let env = { self.p2p_env(space) };
                let res = query_peer_density(env, kitsune_space, dht_arc)
                    .map_err(holochain_p2p::HolochainP2pError::other);
                respond.respond(Ok(async move { res }.boxed().into()));
            }
            PutMetricDatum {
                respond,
                agent,
                metric,
                timestamp,
                ..
            } => {
                let env = { self.p2p_metrics_env(space) };
                let res = put_metric_datum(env, agent, metric, timestamp)
                    .await
                    .map_err(holochain_p2p::HolochainP2pError::other);
                respond.respond(Ok(async move { res }.boxed().into()));
            }
            QueryMetrics { respond, query, .. } => {
                let env = { self.p2p_metrics_env(space) };
                let res = query_metrics(env, query)
                    .await
                    .map_err(holochain_p2p::HolochainP2pError::other);
                respond.respond(Ok(async move { res }.boxed().into()));
            }
            SignNetworkData {
                respond,
                to_agent,
                data,
                ..
            } => {
                let signature = to_agent.sign_raw(self.keystore(), &data).await?;
                respond.respond(Ok(async move { Ok(signature) }.boxed().into()));
            }
            HolochainP2pEvent::CallRemote { .. }
            | CountersigningAuthorityResponse { .. }
            | Publish { .. }
            | GetValidationPackage { .. }
            | Get { .. }
            | GetMeta { .. }
            | GetLinks { .. }
            | GetAgentActivity { .. }
            | ValidationReceiptReceived { .. }
            | FetchOpData { .. } => {
                let cell_id = CellId::new(event.dna_hash().clone(), event.target_agents().clone());
                let cell = self.cell_by_id(&cell_id).await?;
                cell.handle_holochain_p2p_event(event).await?;
            }

            // This event does not have a single Cell as a target, so we handle
            // it at the conductor level.
            // TODO: perhaps we can do away with the assumption that each event
            //       is meant for a single Cell, i.e. allow batching in general
            HolochainP2pEvent::QueryOpHashes {
                dna_hash,
                to_agents,
                window,
                max_ops,
                include_limbo,
                respond,
                ..
            } => {
                let mut hashes_and_times = Vec::with_capacity(to_agents.len());

                // For each cell collect the hashes and times that fit within the
                // agents interval and time window.
                for (agent, arc_set) in to_agents {
                    let cell_id = CellId::new(dna_hash.clone(), agent);
                    let cell = self.cell_by_id(&cell_id).await?;
                    match cell
                        .handle_query_op_hashes(arc_set, window.clone(), include_limbo)
                        .await
                    {
                        Ok(t) => hashes_and_times.extend(t),
                        Err(e) => {
                            // If there's an error for any cell we want to fail the whole call.
                            respond.respond(Ok(async move {
                                Err(holochain_p2p::HolochainP2pError::other(e))
                            }
                            .boxed()
                            .into()));
                            return Ok(());
                        }
                    }
                }
                // Remove any duplicate hashes.
                // Note vec must be sorted to remove duplicates.
                hashes_and_times.sort_unstable_by(|a, b| a.0.cmp(&b.0));
                hashes_and_times.dedup_by(|a, b| a.0 == b.0);

                // Now sort by time so we can take up to max_ops.
                hashes_and_times.sort_unstable_by_key(|(_, t)| *t);

                // The start time bound if there is one.
                let start = hashes_and_times.first().map(|(_, t)| *t);

                // The end time bound if there is one.
                let end = hashes_and_times
                    .get(max_ops)
                    .or_else(|| hashes_and_times.last())
                    .map(|(_, t)| *t);

                // Extract the hashes.
                let hashes: Vec<_> = hashes_and_times
                    .into_iter()
                    .take(max_ops)
                    .map(|(h, _)| h)
                    .collect();

                // The range is exclusive so we add one to the end.
                let range = start.and_then(|s| {
                    end.map(|e| {
                        (
                            hashes,
                            s..(e.saturating_add(&std::time::Duration::from_millis(1))),
                        )
                    })
                });

                respond.respond(Ok(async move { Ok(range) }.boxed().into()));
            }
        }
        Ok(())
    }

    async fn call_zome(&self, call: ZomeCall) -> ConductorApiResult<ZomeCallResult> {
        let cell = self.cell_by_id(&call.cell_id).await?;
        Ok(cell.call_zome(call, None).await?)
    }

    async fn call_zome_with_workspace(
        &self,
        call: ZomeCall,
        workspace_lock: HostFnWorkspace,
    ) -> ConductorApiResult<ZomeCallResult> {
        debug!(cell_id = ?call.cell_id);
        let cell = self.cell_by_id(&call.cell_id).await?;
        Ok(cell.call_zome(call, Some(workspace_lock)).await?)
    }

    async fn take_shutdown_handle(&self) -> Option<TaskManagerRunHandle> {
        self.conductor.write().await.take_shutdown_handle()
    }

    async fn get_arbitrary_admin_websocket_port(&self) -> Option<u16> {
        self.conductor
            .read()
            .await
            .get_arbitrary_admin_websocket_port()
    }

    async fn shutdown(&self) {
        self.conductor.write().await.shutdown()
    }

    fn keystore(&self) -> &KeystoreSender {
        &self.keystore
    }

    fn holochain_p2p(&self) -> &holochain_p2p::HolochainP2pRef {
        &self.holochain_p2p
    }

    async fn create_clone_cell(
        self: Arc<Self>,
        payload: CreateCloneCellPayload,
    ) -> ConductorResult<CellId> {
        let CreateCloneCellPayload {
            properties,
            dna_hash,
            installed_app_id,
            agent_key,
            slot_id,
            membrane_proof,
        } = payload;
        let cell_id = CellId::new(dna_hash, agent_key);
        let cells = vec![(cell_id.clone(), membrane_proof)];

        // Gather the directory and keystore to avoid holding the conductor read lock.
        let (root_env_dir, keystore) = {
            let lock = self.conductor.read().await;
            let root_env_dir = std::path::PathBuf::from(lock.root_env_dir().clone());
            let keystore = lock.keystore().clone();
            (root_env_dir, keystore)
        };
        // Run genesis on cells.
        crate::conductor::conductor::genesis_cells(
            root_env_dir,
            keystore,
            cells,
            self.clone(),
            self.db_sync_level,
        )
        .await?;

        {
            let mut conductor = self.conductor.write().await;
            let properties = properties.unwrap_or_else(|| ().into());
            let cell_id = conductor
                .add_clone_cell_to_app(installed_app_id, slot_id, properties)
                .await?;
            Ok(cell_id)
        }
    }

    async fn destroy_clone_cell(self: Arc<Self>, _cell_id: CellId) -> ConductorResult<()> {
        todo!()
    }

    async fn install_app(
        self: Arc<Self>,
        installed_app_id: InstalledAppId,
        cell_data: Vec<(InstalledCell, Option<MembraneProof>)>,
    ) -> ConductorResult<()> {
        // Gather the directory and keystore to avoid holding the conductor read lock.
        let (root_env_dir, keystore) = {
            let lock = self.conductor.read().await;
            let root_env_dir = std::path::PathBuf::from(lock.root_env_dir().clone());
            let keystore = lock.keystore().clone();
            (root_env_dir, keystore)
        };

        crate::conductor::conductor::genesis_cells(
            root_env_dir,
            keystore,
            cell_data
                .iter()
                .map(|(c, p)| (c.as_id().clone(), p.clone()))
                .collect(),
            self.clone(),
            self.db_sync_level,
        )
        .await?;

        let cell_data = cell_data.into_iter().map(|(c, _)| c);
        let app = InstalledAppCommon::new_legacy(installed_app_id, cell_data)?;

        // Update the db
        let _ = self
            .conductor
            .write()
            .await
            .add_disabled_app_to_db(app)
            .await?;

        Ok(())
    }

    async fn install_app_bundle(
        self: Arc<Self>,
        payload: InstallAppBundlePayload,
    ) -> ConductorResult<StoppedApp> {
        let InstallAppBundlePayload {
            source,
            agent_key,
            installed_app_id,
            membrane_proofs,
            uid,
        } = payload;

        let bundle: AppBundle = {
            let original_bundle = source.resolve().await?;
            if let Some(uid) = uid {
                let mut manifest = original_bundle.manifest().to_owned();
                manifest.set_uid(uid);
                AppBundle::from(original_bundle.into_inner().update_manifest(manifest)?)
            } else {
                original_bundle
            }
        };

        let installed_app_id =
            installed_app_id.unwrap_or_else(|| bundle.manifest().app_name().to_owned());
        let ops = bundle
            .resolve_cells(agent_key.clone(), DnaGamut::placeholder(), membrane_proofs)
            .await?;

        let cells_to_create = ops.cells_to_create();

        for (dna, _) in ops.dnas_to_register {
            self.clone().register_dna(dna).await?;
        }

        // Gather the directory and keystore to avoid holding the conductor read lock.
        let (root_env_dir, keystore) = {
            let lock = self.conductor.read().await;
            let root_env_dir = std::path::PathBuf::from(lock.root_env_dir().clone());
            let keystore = lock.keystore().clone();
            (root_env_dir, keystore)
        };

        crate::conductor::conductor::genesis_cells(
            root_env_dir,
            keystore,
            cells_to_create,
            self.clone(),
            self.db_sync_level,
        )
        .await?;

        let slots = ops.slots;
        let app = InstalledAppCommon::new(installed_app_id, agent_key, slots);

        // Update the db
        let stopped_app = self
            .conductor
            .write()
            .await
            .add_disabled_app_to_db(app)
            .await?;

        Ok(stopped_app)
    }

    #[tracing::instrument(skip(self))]
    async fn reconcile_app_status_with_cell_status(
        &self,
        app_ids: Option<HashSet<InstalledAppId>>,
    ) -> ConductorResult<AppStatusFx> {
        self.conductor
            .write()
            .await
            .reconcile_app_status_with_cell_status(app_ids)
            .await
    }

    #[tracing::instrument(skip(self))]
    async fn reconcile_cell_status_with_app_status(
        self: Arc<Self>,
    ) -> ConductorResult<CellStartupErrors> {
        self.conductor.write().await.remove_dangling_cells().await?;

        let results = self
            .create_and_add_initialized_cells_for_running_apps(self.clone())
            .await?;
        Ok(results)
    }

    #[tracing::instrument(skip(self))]
    async fn enable_app(
        self: Arc<Self>,
        app_id: InstalledAppId,
    ) -> ConductorResult<(InstalledApp, CellStartupErrors)> {
        let (app, delta) = self
            .conductor
            .write()
            .await
            .transition_app_status(app_id.clone(), AppStatusTransition::Enable)
            .await?;
        let errors = self
            .process_app_status_fx(delta, Some(vec![app_id.to_owned()].into_iter().collect()))
            .await?;
        Ok((app, errors))
    }

    #[tracing::instrument(skip(self))]
    async fn disable_app(
        self: Arc<Self>,
        app_id: InstalledAppId,
        reason: DisabledAppReason,
    ) -> ConductorResult<InstalledApp> {
        let (app, delta) = self
            .conductor
            .write()
            .await
            .transition_app_status(app_id.clone(), AppStatusTransition::Disable(reason))
            .await?;
        self.process_app_status_fx(delta, Some(vec![app_id.to_owned()].into_iter().collect()))
            .await?;
        Ok(app)
    }

    #[tracing::instrument(skip(self))]
    async fn start_app(self: Arc<Self>, app_id: InstalledAppId) -> ConductorResult<InstalledApp> {
        let (app, delta) = self
            .conductor
            .write()
            .await
            .transition_app_status(app_id.clone(), AppStatusTransition::Start)
            .await?;
        self.process_app_status_fx(delta, Some(vec![app_id.to_owned()].into_iter().collect()))
            .await?;
        Ok(app)
    }

    #[tracing::instrument(skip(self))]
    #[cfg(any(test, feature = "test_utils"))]
    async fn pause_app(
        self: Arc<Self>,
        app_id: InstalledAppId,
        reason: PausedAppReason,
    ) -> ConductorResult<InstalledApp> {
        let (app, delta) = self
            .conductor
            .write()
            .await
            .transition_app_status(app_id.clone(), AppStatusTransition::Pause(reason))
            .await?;
        self.process_app_status_fx(delta, Some(vec![app_id.clone()].into_iter().collect()))
            .await?;
        Ok(app)
    }

    #[tracing::instrument(skip(self))]
    async fn uninstall_app(
        self: Arc<Self>,
        installed_app_id: &InstalledAppId,
    ) -> ConductorResult<()> {
        let self_clone = self.clone();
        {
            // Ensure that the conductor lock is dropped before the self_clone
            // is used, or else deadlock will ensue
            let mut conductor = self.conductor.write().await;
            let app = conductor.remove_app_from_db(installed_app_id).await?;
            tracing::debug!(msg = "Removed app from db.", app = ?app);
        }
        // Remove cells which may now be dangling due to the removed app
        self_clone
            .process_app_status_fx(AppStatusFx::SpinDown, None)
            .await?;
        Ok(())
    }

    async fn list_cell_ids(&self, filter: Option<CellStatus>) -> ConductorResult<Vec<CellId>> {
        self.conductor.read().await.list_cell_ids(filter).await
    }

    async fn list_running_apps(&self) -> ConductorResult<Vec<InstalledAppId>> {
        self.conductor.read().await.list_running_apps().await
    }

    async fn list_apps(
        &self,
        status_filter: Option<AppStatusFilter>,
    ) -> ConductorResult<Vec<InstalledAppInfo>> {
        self.conductor.read().await.list_apps(status_filter).await
    }

    async fn list_running_apps_for_required_cell_id(
        &self,
        cell_id: &CellId,
    ) -> ConductorResult<HashSet<InstalledAppId>> {
        self.conductor
            .read()
            .await
            .list_running_apps_for_cell_id(cell_id)
            .await
    }

    async fn dump_cell_state(&self, cell_id: &CellId) -> ConductorApiResult<String> {
        let conductor = self.conductor.read().await;

        let cell = conductor.cell_by_id(cell_id)?;
        let arc = cell.env();

        let space = cell_id.dna_hash().to_kitsune();
        let p2p_env = self
            .p2p_env
            .lock()
            .get(&space)
            .cloned()
            .expect("invalid cell space");

        let peer_dump = p2p_agent_store::dump_state(p2p_env.into(), Some(cell_id.clone()))?;
        let source_chain_dump =
            source_chain::dump_state(arc.clone().into(), cell_id.agent_pubkey().clone()).await?;

        let out = JsonDump {
            peer_dump,
            source_chain_dump,
            integration_dump: integration_dump(&arc.clone().into()).await?,
        };
        // Add summary
        let summary = out.to_string();
        let out = (out, summary);
        Ok(serde_json::to_string_pretty(&out)?)
    }

    async fn signal_broadcaster(&self) -> SignalBroadcaster {
        self.conductor.read().await.signal_broadcaster()
    }

    async fn get_app_info(
        &self,
        installed_app_id: &InstalledAppId,
    ) -> ConductorResult<Option<InstalledAppInfo>> {
        Ok(self
            .conductor
            .read()
            .await
            .get_state()
            .await?
            .get_app_info(installed_app_id))
    }

    async fn add_agent_infos(&self, agent_infos: Vec<AgentInfoSigned>) -> ConductorApiResult<()> {
        let mut space_map = HashMap::new();
        for agent_info_signed in agent_infos {
            let space = agent_info_signed.space.clone();
            space_map
                .entry(space)
                .or_insert_with(Vec::new)
                .push(agent_info_signed);
        }
        for (space, agent_infos) in space_map {
            let env = self.p2p_env(space);
            inject_agent_infos(env, agent_infos.iter()).await?;
        }
        Ok(())
    }

    async fn get_agent_infos(
        &self,
        cell_id: Option<CellId>,
    ) -> ConductorApiResult<Vec<AgentInfoSigned>> {
        match cell_id {
            Some(c) => {
                let (d, a) = c.into_dna_and_agent();
                let space = d.to_kitsune();
                let env = self.p2p_env(space);
                Ok(get_single_agent_info(env.into(), d, a)?
                    .map(|a| vec![a])
                    .unwrap_or_default())
            }
            None => {
                let mut out = Vec::new();
                // collecting so the mutex lock can close
                let envs = self.p2p_env.lock().values().cloned().collect::<Vec<_>>();
                for env in envs {
                    out.append(&mut all_agent_infos(env.into())?);
                }
                Ok(out)
            }
        }
    }

    async fn print_setup(&self) {
        self.conductor.read().await.print_setup()
    }

    async fn get_cell_env_readonly(&self, cell_id: &CellId) -> ConductorApiResult<EnvRead> {
        let cell = self.cell_by_id(cell_id).await?;
        Ok(cell.env().clone().into())
    }

    async fn remove_cells(&self, cell_ids: &[CellId]) {
        let mut lock = self.conductor.write().await;
        lock.remove_cells(cell_ids.to_vec()).await
    }

    fn force_publish_handler(&self) -> ForcePublishHandler {
        self.force_publish_sender.handler()
    }

    #[cfg(any(test, feature = "test_utils"))]
    async fn force_all_publish_dht_ops(&self) {
        self.force_publish_sender.force();
        self.conductor
            .read()
            .await
            .trigger_all_publish_dht_ops_workflows()
    }

    #[cfg(any(test, feature = "test_utils"))]
    async fn get_cell_env(&self, cell_id: &CellId) -> ConductorApiResult<EnvWrite> {
        let cell = self.cell_by_id(cell_id).await?;
        Ok(cell.env().clone())
    }

    #[cfg(any(test, feature = "test_utils"))]
    async fn get_cache_env(&self, cell_id: &CellId) -> ConductorApiResult<EnvWrite> {
        let cell = self.cell_by_id(cell_id).await?;
        Ok(cell.cache().clone())
    }

    #[cfg(any(test, feature = "test_utils"))]
    async fn get_p2p_env(&self, space: Arc<KitsuneSpace>) -> EnvWrite {
        self.p2p_env(space)
    }

    #[cfg(any(test, feature = "test_utils"))]
    async fn get_cell_triggers(&self, cell_id: &CellId) -> ConductorApiResult<QueueTriggers> {
        let cell = self.cell_by_id(cell_id).await?;
        Ok(cell.triggers().clone())
    }

    #[cfg(any(test, feature = "test_utils"))]
    async fn get_state_from_handle(&self) -> ConductorApiResult<ConductorState> {
        let lock = self.conductor.read().await;
        Ok(lock.get_state_from_handle().await?)
    }

    #[cfg(any(test, feature = "test_utils"))]
    async fn add_test_app_interface(
        &self,
        id: super::state::AppInterfaceId,
    ) -> ConductorResult<()> {
        let mut lock = self.conductor.write().await;
        lock.add_test_app_interface(id).await
    }

    #[cfg(any(test, feature = "test_utils"))]
    fn should_skip_publish(&self) -> bool {
        self.skip_publish.load(std::sync::atomic::Ordering::Relaxed)
    }

    #[cfg(any(test, feature = "test_utils"))]
    fn set_skip_publish(&self, skip_publish: bool) {
        self.skip_publish
            .store(skip_publish, std::sync::atomic::Ordering::Relaxed);
    }

    #[cfg(any(test, feature = "test_utils"))]
    async fn update_cell_status(&self, cell_ids: &[CellId], status: CellStatus) {
        let mut lock = self.conductor.write().await;
        lock.update_cell_status(cell_ids, status)
    }

    #[cfg(any(test, feature = "test_utils"))]
    async fn transition_app_status(
        &self,
        app_id: InstalledAppId,
        transition: AppStatusTransition,
    ) -> ConductorResult<(InstalledApp, AppStatusFx)> {
        let mut lock = self.conductor.write().await;
        lock.transition_app_status(app_id, transition).await
    }
}

impl<DS: DnaStore + 'static> ConductorHandleImpl<DS> {
    async fn cell_by_id(&self, cell_id: &CellId) -> ConductorApiResult<Arc<Cell>> {
        let lock = self.conductor.read().await;
        Ok(lock.cell_by_id(cell_id)?)
    }

    /// Install just the "code parts" (the wasm and entry defs) of a dna
    async fn register_genotype(&self, dna: DnaFile) -> ConductorResult<()> {
        let entry_defs = self.conductor.read().await.register_dna_wasm(dna).await?;
        self.conductor
            .write()
            .await
            .register_dna_entry_defs(entry_defs)
            .await?;
        Ok(())
    }

    /// Deal with the side effects of an app status state transition
    async fn process_app_status_fx(
        self: Arc<Self>,
        delta: AppStatusFx,
        app_ids: Option<HashSet<InstalledAppId>>,
    ) -> ConductorResult<CellStartupErrors> {
        use AppStatusFx::*;
        let mut last = (delta, vec![]);
        loop {
            tracing::debug!(msg = "Processing app status delta", delta = ?last.0);
            last = match last.0 {
                NoChange => break,
                SpinDown => {
                    // Reconcile cell status so that dangling cells can leave the network and be removed
                    let errors = self.clone().reconcile_cell_status_with_app_status().await?;

                    // TODO: This should probably be emitted over the admin interface
                    if !errors.is_empty() {
                        error!(msg = "Errors when trying to stop app(s)", ?errors);
                    }

                    (NoChange, errors)
                }
                SpinUp | Both => {
                    // Reconcile cell status so that missing/pending cells can become fully joined
                    let errors = self.clone().reconcile_cell_status_with_app_status().await?;

                    // Reconcile app status in case some cells failed to join, so the app can be paused
                    let delta = self
                        .clone()
                        .reconcile_app_status_with_cell_status(app_ids.clone())
                        .await?;

                    // TODO: This should probably be emitted over the admin interface
                    if !errors.is_empty() {
                        error!(msg = "Errors when trying to start app(s)", ?errors);
                    }

                    (delta, errors)
                }
            };
        }

        Ok(last.1)
    }

    /// Create any Cells which are missing for any running apps, then initialize
    /// and join them. (Joining could take a while.)
    pub(super) async fn create_and_add_initialized_cells_for_running_apps(
        &self,
        conductor_handle: ConductorHandle,
    ) -> ConductorResult<CellStartupErrors> {
        let results = self
            .conductor
            .read()
            .await
            .create_cells_for_running_apps(conductor_handle)
            .await?;
        let (new_cells, errors): (Vec<_>, Vec<_>) = results.into_iter().partition(Result::is_ok);

        let new_cells = new_cells
            .into_iter()
            // We can unwrap the successes because of the partition
            .map(Result::unwrap)
            .collect();

        let errors = errors
            .into_iter()
            // throw away the non-Debug types which will be unwrapped away anyway
            .map(|r| r.map(|_| ()))
            // We can unwrap the errors because of the partition
            .map(Result::unwrap_err)
            .collect();

        // Add the newly created cells to the Conductor with the PendingJoin
        // status, and start their workflow loops
        self.conductor
            .write()
            .await
            .add_and_initialize_cells(new_cells);

        // Join these newly created cells to the network
        // (as well as any others which need joining)
        self.join_all_pending_cells().await;

        Ok(errors)
    }

    /// Attempt to join all PendingJoin cells to the kitsune network.
    /// Returns the cells which were joined during this call.
    ///
    /// NB: this could take as long as JOIN_NETWORK_TIMEOUT, which is significant.
    ///   Be careful to only await this future if it's important that cells be
    ///   joined before proceeding.
    async fn join_all_pending_cells(&self) -> Vec<CellId> {
        // Join the network but ignore errors because the
        // space retries joining all cells every 5 minutes.

        let pending_cells: Vec<(CellId, HolochainP2pCell)> = self
            .conductor
            .read()
            .await
            .pending_cells()
            .map(|(id, cell)| (id.clone(), cell.holochain_p2p_cell().clone()))
            .collect();

        let tasks = pending_cells.into_iter()
            .map(|(cell_id, network)| async move {
                match tokio::time::timeout(JOIN_NETWORK_TIMEOUT, network.join()).await {
                    Ok(Err(e)) => {
                        tracing::info!(error = ?e, cell_id = ?cell_id, "Error while trying to join the network");
                        None
                    }
                    Err(_) => {
                        tracing::info!(cell_id = ?cell_id, "Timed out trying to join the network");
                        None
                    }
                    Ok(Ok(_)) => Some(cell_id),
                }
            });

        let maybes: Vec<_> = futures::stream::iter(tasks)
            .buffer_unordered(100)
            .collect()
            .await;

        let cell_ids: Vec<_> = maybes.into_iter().flatten().collect();

        // Update the status of the cells which were able to join the network
        // (may or may not be all cells which were added)
        self.conductor
            .write()
            .await
            .update_cell_status(cell_ids.as_slice(), CellStatus::Joined);

        cell_ids
    }

    pub(super) fn p2p_env(&self, space: Arc<KitsuneSpace>) -> EnvWrite {
        let mut p2p_env = self.p2p_env.lock();
        let db_sync_level = self.db_sync_level;
        p2p_env
            .entry(space.clone())
            .or_insert_with(move || {
                let root_env_dir = self.root_env_dir.as_ref();
                let keystore = self.keystore.clone();
                EnvWrite::open_with_sync_level(
                    root_env_dir,
                    DbKind::P2pAgentStore(space),
                    keystore,
                    db_sync_level,
                )
                .expect("failed to open p2p_agent_store database")
            })
            .clone()
    }

    pub(super) fn p2p_metrics_env(&self, space: Arc<KitsuneSpace>) -> EnvWrite {
        let mut p2p_metrics_env = self.p2p_metrics_env.lock();
        let db_sync_level = self.db_sync_level;
        p2p_metrics_env
            .entry(space.clone())
            .or_insert_with(move || {
                let root_env_dir = self.root_env_dir.as_ref();
                let keystore = self.keystore.clone();
                EnvWrite::open_with_sync_level(
                    root_env_dir,
                    DbKind::P2pMetrics(space),
                    keystore,
                    db_sync_level,
                )
                .expect("failed to open p2p_metrics database")
            })
            .clone()
    }
}<|MERGE_RESOLUTION|>--- conflicted
+++ resolved
@@ -63,8 +63,6 @@
 use crate::conductor::p2p_metrics::put_metric_datum;
 use crate::conductor::p2p_metrics::query_metrics;
 use crate::core::ribosome::real_ribosome::RealRibosome;
-use crate::core::workflow::publish_dht_ops_workflow::ForcePublishHandler;
-use crate::core::workflow::publish_dht_ops_workflow::ForcePublishSender;
 use crate::core::workflow::ZomeCallResult;
 use derive_more::From;
 use futures::future::FutureExt;
@@ -301,14 +299,6 @@
     /// Manually remove some cells. Should only be used when handling errors in Cells,
     /// allowing individual Cells to be shut down.
     async fn remove_cells(&self, cell_ids: &[CellId]);
-
-    /// Get the force publish handler.
-    fn force_publish_handler(&self) -> ForcePublishHandler;
-
-    #[cfg(any(test, feature = "test_utils"))]
-    /// Force all publish dht op workflows to publish DhtOps without enough
-    /// validation receipts immediately.
-    async fn force_all_publish_dht_ops(&self);
 
     /// Retrieve the environment for this cell. FOR TESTING ONLY.
     #[cfg(any(test, feature = "test_utils"))]
@@ -403,14 +393,8 @@
     /// The database for storing p2p MetricDatum(s)
     pub(super) p2p_metrics_env: Arc<parking_lot::Mutex<HashMap<Arc<KitsuneSpace>, EnvWrite>>>,
 
-<<<<<<< HEAD
-    /// The force publish sender to force all publish dht op workflows to
-    /// publish any DhtOps without enough validation receipts.
-    pub(super) force_publish_sender: ForcePublishSender,
-=======
     /// Database sync level
     pub(super) db_sync_level: DbSyncLevel,
->>>>>>> d7a6ac36
 
     // Testing:
     #[cfg(any(test, feature = "test_utils"))]
@@ -1153,19 +1137,6 @@
         lock.remove_cells(cell_ids.to_vec()).await
     }
 
-    fn force_publish_handler(&self) -> ForcePublishHandler {
-        self.force_publish_sender.handler()
-    }
-
-    #[cfg(any(test, feature = "test_utils"))]
-    async fn force_all_publish_dht_ops(&self) {
-        self.force_publish_sender.force();
-        self.conductor
-            .read()
-            .await
-            .trigger_all_publish_dht_ops_workflows()
-    }
-
     #[cfg(any(test, feature = "test_utils"))]
     async fn get_cell_env(&self, cell_id: &CellId) -> ConductorApiResult<EnvWrite> {
         let cell = self.cell_by_id(cell_id).await?;
