--- conflicted
+++ resolved
@@ -1237,39 +1237,6 @@
         conductor_handle.shutdown().await.unwrap().unwrap();
     }
 
-<<<<<<< HEAD
-    async fn make_dna(network_seed: &str, zomes: Vec<TestWasm>) -> DnaFile {
-        DnaFile::new(
-            DnaDef {
-                name: "conductor_test".to_string(),
-                modifiers: DnaModifiers {
-                    network_seed: network_seed.to_string(),
-                    properties: SerializedBytes::try_from(()).unwrap(),
-                    origin_time: Timestamp::HOLOCHAIN_EPOCH,
-                    quantum_time: holochain_p2p::dht::spacetime::STANDARD_QUANTUM_TIME,
-                },
-                integrity_zomes: zomes
-                    .clone()
-                    .into_iter()
-                    .map(TestZomes::from)
-                    .map(|z| z.integrity.into_inner())
-                    .collect(),
-                coordinator_zomes: zomes
-                    .clone()
-                    .into_iter()
-                    .map(TestZomes::from)
-                    .map(|z| z.coordinator.into_inner())
-                    .collect(),
-                #[cfg(feature = "unstable-migration")]
-                lineage: Default::default(),
-            },
-            zomes.into_iter().flat_map(Vec::<DnaWasm>::from),
-        )
-        .await
-    }
-
-=======
->>>>>>> deb22025
     /// Check that we can add and get agent info for a conductor
     /// across the admin websocket.
     #[tokio::test(flavor = "multi_thread")]
