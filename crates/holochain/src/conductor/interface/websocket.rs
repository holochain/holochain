//! Module for establishing Websocket-based Interfaces,
//! i.e. those configured with `InterfaceDriver::Websocket`

use super::error::InterfaceResult;
use crate::conductor::conductor::app_broadcast::AppBroadcast;
use crate::conductor::manager::TaskManagerClient;
use holochain_serialized_bytes::SerializedBytes;
use holochain_types::signal::Signal;
use holochain_websocket::ReceiveMessage;
use holochain_websocket::WebsocketConfig;
use holochain_websocket::WebsocketListener;
use holochain_websocket::WebsocketReceiver;
use holochain_websocket::WebsocketSender;
use std::io::ErrorKind;
use std::net::{Ipv4Addr, Ipv6Addr, SocketAddrV4, SocketAddrV6};

use crate::conductor::api::{AdminInterfaceApi, AppAuthentication, AppInterfaceApi};
use holochain_conductor_api::{
    AdminRequest, AdminResponse, AppAuthenticationRequest, AppRequest, AppResponse,
};
use holochain_types::app::InstalledAppId;
use holochain_types::websocket::AllowedOrigins;
use std::sync::Arc;
use tokio::pin;
use tokio::sync::broadcast;
use tokio::task::JoinHandle;
use tracing::*;

/// Concurrency count for websocket message processing.
/// This could represent a significant memory investment for
/// e.g. app installations, but we also need enough buffer
/// to accommodate interdependent operations.
const CONCURRENCY_COUNT: usize = 128;

/// The maximum number of connections allowed to the admin interface
pub const MAX_CONNECTIONS: usize = 400;

/// Create a WebsocketListener to be used in interfaces
pub async fn spawn_websocket_listener(
    port: u16,
    allowed_origins: AllowedOrigins,
) -> InterfaceResult<WebsocketListener> {
    trace!("Initializing Admin interface");

    let mut config = WebsocketConfig::LISTENER_DEFAULT;
    config.allowed_origins = Some(allowed_origins);

    let listener = WebsocketListener::dual_bind(
        Arc::new(config),
        SocketAddrV4::new(Ipv4Addr::LOCALHOST, port),
        SocketAddrV6::new(Ipv6Addr::LOCALHOST, port, 0, 0),
    )
    .await?;
    trace!("LISTENING AT: {:?}", listener.local_addrs()?);
    Ok(listener)
}

type TaskListInner = Arc<parking_lot::Mutex<Vec<JoinHandle<()>>>>;

/// Abort tokio tasks on Drop.
#[derive(Default, Clone)]
struct TaskList(pub TaskListInner);
impl Drop for TaskList {
    fn drop(&mut self) {
        debug!("TaskList Dropped!");
        for h in self.0.lock().iter() {
            h.abort();
        }
    }
}

impl TaskList {
    /// Clean up already closed tokio tasks.
    pub fn prune(&mut self) {
        self.0.lock().retain(|h| !h.is_finished());
    }
}

/// Create an Admin Interface, which only receives AdminRequest messages
/// from the external client
pub fn spawn_admin_interface_tasks(
    tm: TaskManagerClient,
    listener: WebsocketListener,
    api: AdminInterfaceApi,
    port: u16,
) {
    tm.add_conductor_task_ignored(&format!("admin interface, port {}", port), move || {
        async move {
            let mut task_list = TaskList::default();
            // establish a new connection to a client
            loop {
                match listener.accept().await {
                    Ok((_, rx_from_iface)) => {
                        task_list.prune();
                        let conn_count = task_list.0.lock().len();
                        if conn_count >= MAX_CONNECTIONS {
                            warn!("Connection limit reached, dropping newly opened connection. num_connections={}", conn_count);
                            // Max connections so drop this connection
                            // which will close it.
                            continue;
                        };
                        debug!("Accepting new connection with number of existing connections {}", conn_count);
                        task_list.0.lock().push(tokio::task::spawn(recv_incoming_admin_msgs(
                            api.clone(),
                            rx_from_iface,
                        )));
                    }
                    Err(err) => {
                        warn!("Admin socket connection failed: {}", err);
                    }
                }
            }
        }
    });
}

/// Create an App Interface, which includes the ability to receive signals
/// from Cells via a broadcast channel
pub async fn spawn_app_interface_task(
    tm: TaskManagerClient,
    port: u16,
    allowed_origins: AllowedOrigins,
    installed_app_id: Option<InstalledAppId>,
    api: AppInterfaceApi,
    app_broadcast: AppBroadcast,
) -> InterfaceResult<u16> {
    trace!("Initializing App interface");

    let mut config = WebsocketConfig::LISTENER_DEFAULT;
    config.allowed_origins = Some(allowed_origins);

    let listener = WebsocketListener::dual_bind(
        Arc::new(config),
        SocketAddrV4::new(Ipv4Addr::LOCALHOST, port),
        SocketAddrV6::new(Ipv6Addr::LOCALHOST, port, 0, 0),
    )
    .await?;
    let addrs = listener.local_addrs()?;
    trace!("LISTENING AT: {:?}", addrs);
    let port = addrs[0].port();

    tm.add_conductor_task_ignored("app interface new connection handler", move || {
        async move {
            let task_list = TaskList::default();
            // establish a new connection to a client
            loop {
                match listener.accept().await {
                    Ok((tx_to_iface, rx_from_iface)) => {
                        authenticate_incoming_app_connection(
                            task_list.0.clone(),
                            api.clone(),
                            rx_from_iface,
                            app_broadcast.clone(),
                            tx_to_iface,
                            installed_app_id.clone(),
                            port,
                        );
                    }
                    Err(err) => {
                        warn!("App socket connection failed: {}", err);
                    }
                }
            }
        }
    });
    Ok(port)
}

/// Polls for messages coming in from the external client.
/// Used by Admin interface.
async fn recv_incoming_admin_msgs(api: AdminInterfaceApi, rx_from_iface: WebsocketReceiver) {
    use futures::stream::StreamExt;

    tracing::info!("Starting admin listener");

    let rx_from_iface =
        futures::stream::unfold(rx_from_iface, move |mut rx_from_iface| async move {
            match rx_from_iface.recv().await {
                Ok(r) => Some((r, rx_from_iface)),
                Err(err) => {
                    info!(?err);
                    None
                }
            }
        });

    // TODO - metrics to indicate if we're getting overloaded here.
    rx_from_iface
        .for_each_concurrent(CONCURRENCY_COUNT, move |msg| {
            let api = api.clone();
            async move {
                if let Err(e) = handle_incoming_admin_message(msg, api.clone()).await {
                    error!(error = &e as &dyn std::error::Error)
                }
            }
        })
        .await;

    info!("Admin listener finished");
}

/// Takes an open connection and waits for an authentication message to complete the connection
/// registration.
/// If the connection is not authenticated within 10s or any other content is sent, then the
/// connection is dropped.
/// If the authentication succeeds, then message handling tasks are spawned to handle normal
/// communication with the client.
fn authenticate_incoming_app_connection(
    task_list: TaskListInner,
    api: AppInterfaceApi,
    mut rx_from_iface: WebsocketReceiver,
    app_broadcast: AppBroadcast,
    tx_to_iface: WebsocketSender,
    installed_app_id: Option<InstalledAppId>,
    port: u16,
) {
    let join_handle = tokio::task::spawn({
        let task_list = task_list.clone();
        async move {
            let auth_payload_result = tokio::time::timeout(std::time::Duration::from_secs(10), async {
                if let Ok(msg) = rx_from_iface.recv::<AppRequest>().await {
                    return match msg {
                        ReceiveMessage::Authenticate(auth_payload) => {
                            Ok(auth_payload)
                        }
                        _ => {
                            warn!("Connection to Holochain app port {port} tried to send a message before authenticating. Dropping connection.");
                            Err(())
                        }
                    }
                }

                warn!("Could not receive authentication message, the client either disconnected or sent a message that didn't decode to an authentication request. Dropping connection.");
                Err(())
            }).await;

            match auth_payload_result {
                Err(_) => {
                    warn!("Connection to Holochain app port {port} timed out while awaiting authentication. Dropping connection.");
                }
                Ok(Err(_)) => {
                    // Already logged, continue to drop connection
                }
                Ok(Ok(auth_payload)) => {
                    let payload: AppAuthenticationRequest = match SerializedBytes::from(
                        holochain_serialized_bytes::UnsafeBytes::from(auth_payload),
                    )
                    .try_into()
                    {
                        Ok(payload) => payload,
                        Err(e) => {
                            warn!("Holochain app port {port} received a payload that failed to decode into an authentication payload: {e}. Dropping connection.");
                            return;
                        }
                    };

                    match api
                        .auth(AppAuthentication {
                            token: payload.token,
                            installed_app_id,
                        })
                        .await
                    {
                        Ok(installed_app_id) => {
                            // Once authentication passes we know which app this connection is for,
                            // so we can subscribe to app signals now.
                            let rx_from_cell = app_broadcast.subscribe(installed_app_id.clone());

                            spawn_app_signals_handler(
                                task_list.clone(),
                                rx_from_cell,
                                tx_to_iface.clone(),
                                port,
                                installed_app_id.clone(),
                            );
                            spawn_recv_incoming_app_msgs(
                                task_list,
                                api,
                                rx_from_iface,
                                installed_app_id,
                            );
                        }
                        Err(e) => {
                            warn!("Connection to Holochain app port {port} failed to authenticate: {e}. Dropping connection.");
                        }
                    }
                }
            }
        }
    });

    let mut task_list_lock = task_list.lock();
    task_list_lock.push(join_handle);
}

/// Starts a task that listens for signals coming from apps with `rx_from_cell` and sends them to
/// the connected client via `tx_to_iface`.
fn spawn_app_signals_handler(
    task_list: TaskListInner,
    rx_from_cell: broadcast::Receiver<Signal>,
    tx_to_iface: WebsocketSender,
    port: u16,
    installed_app_id: InstalledAppId,
) {
    use futures::stream::StreamExt;

    let rx_from_cell = futures::stream::unfold(rx_from_cell, move |mut rx_from_cell| {
        let installed_app_id = installed_app_id.clone();
        async move {
            loop {
                match rx_from_cell.recv().await {
                    // We missed some signals, but the channel is still open
                    Err(tokio::sync::broadcast::error::RecvError::Lagged(dropped)) => {
                        warn!("Holochain app port {port} dropped {dropped} signals. The app '{installed_app_id}' is emitting signals too fast.");
                        continue;
                    }
                    Ok(item) => return Some((item, rx_from_cell)),
                    _ => {
                        debug!("SignalChannelClosed");
                        return None;
                    }
                }
            }
        }
    });

    task_list.lock().push(tokio::task::spawn(async move {
        pin!(rx_from_cell);
        loop {
            if let Some(signal) = rx_from_cell.next().await {
                trace!(msg = "Sending signal!", ?signal);
                if let Err(err) = tx_to_iface.signal(signal).await {
                    if err.kind() == ErrorKind::Other && err.to_string() == "WebsocketClosed" {
                        info!(
                            "Client has closed their websocket connection, closing signal handler"
                        );
                    } else {
                        error!(?err, "failed to emit signal, closing emitter");
                    }
                    break;
                }
            } else {
                trace!("No more signals from this cell, closing signal handler");
                break;
            }
        }
    }));
}

/// Starts a task that listens for messages coming from the external client on `rx_from_iface`
/// and calls the provided `api` to handle them. Responses from the `api` are sent back to the
/// client via `tx_to_iface`.
fn spawn_recv_incoming_app_msgs(
    task_list: TaskListInner,
    api: AppInterfaceApi,
    rx_from_iface: WebsocketReceiver,
    installed_app_id: InstalledAppId,
) {
    use futures::stream::StreamExt;

    trace!("CONNECTION: {}", rx_from_iface.peer_addr());

    let rx_from_iface =
        futures::stream::unfold(rx_from_iface, move |mut rx_from_iface| async move {
            match rx_from_iface.recv().await {
                Ok(r) => Some((r, rx_from_iface)),
                Err(err) => {
                    info!(?err);
                    None
                }
            }
        });

    // TODO - metrics to indicate if we're getting overloaded here.
    task_list
        .lock()
        .push(tokio::task::spawn(rx_from_iface.for_each_concurrent(
            CONCURRENCY_COUNT,
            move |msg| {
                let installed_app_id = installed_app_id.clone();
                let api = api.clone();
                async move {
                    if let Err(err) = handle_incoming_app_message(msg, installed_app_id, api).await
                    {
                        error!(?err, "error handling app websocket message");
                    }
                }
            },
        )));
}

/// Handles messages on admin interfaces
async fn handle_incoming_admin_message(
    ws_msg: ReceiveMessage<AdminRequest>,
    api: AdminInterfaceApi,
) -> InterfaceResult<()> {
    match ws_msg {
        ReceiveMessage::Signal(_) => {
            warn!("Unexpected Signal From client");
            Ok(())
        }
        ReceiveMessage::Authenticate(_) => {
            warn!("Unexpected Authenticate from client on an admin interface");
            Ok(())
        }
        ReceiveMessage::Request(data, respond) => {
            use holochain_serialized_bytes::SerializedBytesError;
            let result: AdminResponse = api.handle_request(Ok(data)).await?;
            // Have to jump through some hoops, because our response type
            // only implements try_into, but the responder needs try_from.
            let result = result.try_into();
            #[derive(Debug)]
            struct Cnv(Result<SerializedBytes, SerializedBytesError>);
            impl std::convert::TryFrom<Cnv> for SerializedBytes {
                type Error = SerializedBytesError;
                fn try_from(b: Cnv) -> Result<SerializedBytes, Self::Error> {
                    b.0
                }
            }
            let result = Cnv(result);
            respond.respond(result).await?;
            Ok(())
        }
    }
}

/// Handles messages on app interfaces
async fn handle_incoming_app_message(
    ws_msg: ReceiveMessage<AppRequest>,
    installed_app_id: InstalledAppId,
    api: AppInterfaceApi,
) -> InterfaceResult<()> {
    match ws_msg {
        ReceiveMessage::Signal(_) => {
            warn!("Unexpected Signal from client");
            Ok(())
        }
        ReceiveMessage::Authenticate(_) => {
            warn!("Unexpected Authenticate from client");
            Ok(())
        }
        ReceiveMessage::Request(data, respond) => {
            use holochain_serialized_bytes::SerializedBytesError;
            let result: AppResponse = api.handle_request(installed_app_id, Ok(data)).await?;
            // Have to jump through some hoops, because our response type
            // only implements try_into, but the responder needs try_from.
            let result = result.try_into();
            #[derive(Debug)]
            struct Cnv(Result<SerializedBytes, SerializedBytesError>);
            impl std::convert::TryFrom<Cnv> for SerializedBytes {
                type Error = SerializedBytesError;
                fn try_from(b: Cnv) -> Result<SerializedBytes, Self::Error> {
                    b.0
                }
            }
            let result = Cnv(result);
            respond.respond(result).await?;
            Ok(())
        }
    }
}

/// Test items needed by other crates
#[cfg(any(test, feature = "test_utils"))]
pub use crate::test_utils::setup_app_in_new_conductor;

#[cfg(test)]
pub mod test {
    use super::*;
    use crate::conductor::api::error::ExternalApiWireError;
    use crate::conductor::api::AdminInterfaceApi;
    use crate::conductor::api::AdminRequest;
    use crate::conductor::api::AdminResponse;
    use crate::conductor::api::AppInterfaceApi;
    use crate::conductor::conductor::ConductorBuilder;
    use crate::conductor::state::ConductorState;
    use crate::conductor::Conductor;
    use crate::conductor::ConductorHandle;
    use crate::fixt::RealRibosomeFixturator;
    use crate::sweettest::websocket_client_by_port;
    use crate::sweettest::SweetConductorConfig;
    use crate::sweettest::SweetDnaFile;
    use crate::sweettest::WsPollRecv;
    use crate::sweettest::{app_bundle_from_dnas, authenticate_app_ws_client};
    use crate::test_utils::install_app_in_conductor;
    use ::fixt::prelude::*;
    use holochain_conductor_api::conductor::ConductorConfig;
    use holochain_conductor_api::conductor::DpkiConfig;
    use holochain_conductor_api::*;
    use holochain_keystore::test_keystore;
    use holochain_p2p::{AgentPubKeyExt, DnaHashExt};
    use holochain_serialized_bytes::prelude::*;
    use holochain_sqlite::prelude::*;
    use holochain_state::prelude::*;
    use holochain_trace;
    use holochain_types::test_utils::fake_agent_pubkey_1;
    use holochain_types::test_utils::fake_dna_zomes;
    use holochain_wasm_test_utils::TestWasm;
    use holochain_wasm_test_utils::TestZomes;
    use holochain_zome_types::test_utils::fake_agent_pubkey_2;
    use kitsune_p2p::agent_store::AgentInfoSigned;
    use kitsune_p2p::dependencies::kitsune_p2p_types::fetch_pool::FetchPoolInfo;
    use kitsune_p2p::{KitsuneAgent, KitsuneSpace};
    use kitsune_p2p_types::fixt::*;
    use matches::assert_matches;
    use pretty_assertions::assert_eq;
    use std::collections::{HashMap, HashSet};
    use std::convert::TryInto;
    use tempfile::TempDir;
    use uuid::Uuid;

    async fn test_handle_incoming_admin_message(
        msg: AdminRequest,
        respond: impl FnOnce(AdminResponse) + 'static + Send,
        api: AdminInterfaceApi,
    ) -> InterfaceResult<()> {
        let result: AdminResponse = api.handle_request(Ok(msg)).await?;
        respond(result);
        Ok(())
    }

    async fn test_handle_incoming_app_message(
        installed_app_id: InstalledAppId,
        msg: AppRequest,
        respond: impl FnOnce(AppResponse) + 'static + Send,
        api: AppInterfaceApi,
    ) -> InterfaceResult<()> {
        let result: AppResponse = api.handle_request(installed_app_id, Ok(msg)).await?;
        respond(result);
        Ok(())
    }

    #[tokio::test(flavor = "multi_thread")]
    async fn signal_in_post_commit() {
        holochain_trace::test_run();
        let db_dir = test_db_dir();
        let conductor_handle = ConductorBuilder::new()
            .with_data_root_path(db_dir.path().to_path_buf().into())
            .test(&[])
            .await
            .unwrap();

        let admin_port = conductor_handle
            .clone()
            .add_admin_interfaces(vec![AdminInterfaceConfig {
                driver: InterfaceDriver::Websocket {
                    port: 0,
                    allowed_origins: AllowedOrigins::Any,
                },
            }])
            .await
            .unwrap()[0];

        let (admin_tx, rx) = websocket_client_by_port(admin_port).await.unwrap();
        let _rx = WsPollRecv::new::<AdminResponse>(rx);

        let (dna_file, _, _) =
            SweetDnaFile::unique_from_test_wasms(vec![TestWasm::PostCommitSignal]).await;
<<<<<<< HEAD
        let app_bundle = app_bundle_from_dnas(&[dna_file.clone()]).await;
=======
        let app_bundle = app_bundle_from_dnas([&dna_file], false).await;
>>>>>>> 96e00d2e
        let request = AdminRequest::InstallApp(Box::new(InstallAppPayload {
            source: AppBundleSource::Bundle(app_bundle),
            agent_key: None,
            installed_app_id: None,
            membrane_proofs: HashMap::new().into(),
            network_seed: None,
            #[cfg(feature = "chc")]
            ignore_genesis_failure: false,
        }));
        let response: AdminResponse = admin_tx.request(request).await.unwrap();
        let app_info = match response {
            AdminResponse::AppInstalled(app_info) => app_info,
            _ => panic!("didn't install app"),
        };
        let cell_id = match &app_info
            .cell_info
            .get(&dna_file.dna_hash().to_string())
            .unwrap()[0]
        {
            CellInfo::Provisioned(cell) => cell.cell_id.clone(),
            _ => panic!("emit_signal cell not available"),
        };
        let agent_key = cell_id.agent_pubkey().clone();

        // Activate cells
        let request = AdminRequest::EnableApp {
            installed_app_id: app_info.installed_app_id.clone(),
        };
        let response: AdminResponse = admin_tx.request(request).await.unwrap();
        assert_matches!(response, AdminResponse::AppEnabled { .. });

        // Attach App Interface
        let request = AdminRequest::AttachAppInterface {
            port: None,
            allowed_origins: AllowedOrigins::Any,
            installed_app_id: None,
        };
        let response: AdminResponse = admin_tx.request(request).await.unwrap();
        let app_port = match response {
            AdminResponse::AppInterfaceAttached { port } => port,
            _ => panic!("app interface couldn't be attached"),
        };

        let (app_tx, mut rx) = websocket_client_by_port(app_port).await.unwrap();
        let (s_send, mut s_recv) = tokio::sync::mpsc::unbounded_channel();
        let app_rx_task = tokio::task::spawn(async move {
            while let Ok(ReceiveMessage::Signal(s)) = rx.recv::<AppResponse>().await {
                s_send.send(s).unwrap();
            }
        });
        authenticate_app_ws_client(
            app_tx.clone(),
            conductor_handle
                .get_arbitrary_admin_websocket_port()
                .expect("No admin port on this conductor"),
            app_info.installed_app_id,
        )
        .await;

        // Call Zome
        let (nonce, expires_at) = holochain_nonce::fresh_nonce(Timestamp::now()).unwrap();
        let request = AppRequest::CallZome(Box::new(
            ZomeCall::try_from_unsigned_zome_call(
                conductor_handle.keystore(),
                ZomeCallUnsigned {
                    provenance: agent_key.clone(),
                    cell_id: cell_id.clone(),
                    zome_name: TestWasm::EmitSignal.coordinator_zome_name(),
                    fn_name: "commit_entry_and_emit_signal_post_commit".into(),
                    cap_secret: None,
                    payload: ExternIO::encode(()).unwrap(),
                    nonce,
                    expires_at,
                },
            )
            .await
            .unwrap(),
        ));
        let _: AppResponse = app_tx.request(request).await.unwrap();

        #[derive(Serialize, Deserialize, SerializedBytes, Debug)]
        #[serde(tag = "type")]
        pub enum TestSignal {
            Tested,
        }

        // ensure that the signal is received and is decodable
        match Signal::try_from_vec(s_recv.recv().await.unwrap()).unwrap() {
            Signal::App { signal, .. } => {
                let expected = AppSignal::new(ExternIO::encode(TestSignal::Tested).unwrap());
                assert_eq!(expected, signal);
            }
            oth => panic!("unexpected: {oth:?}"),
        }

        app_rx_task.abort();
    }

    async fn setup_admin() -> (Arc<TempDir>, ConductorHandle) {
        let db_dir = test_db_dir();
        let conductor_handle = Conductor::builder()
            .with_data_root_path(db_dir.path().to_path_buf().into())
            .test(&[])
            .await
            .unwrap();
        (Arc::new(db_dir), conductor_handle)
    }

    async fn setup_admin_fake_cells(
        agent: AgentPubKey,
        dnas_with_proofs: Vec<(DnaFile, Option<MembraneProof>)>,
    ) -> (Arc<TempDir>, ConductorHandle) {
        let db_dir = test_db_dir();
        let config = holochain::sweettest::SweetConductorConfig::standard()
            .no_dpki()
            .into();
        let conductor_handle = ConductorBuilder::new()
            .config(config)
            .with_data_root_path(db_dir.path().to_path_buf().into())
            .test(&[])
            .await
            .unwrap();

        for (dna, _) in dnas_with_proofs.iter() {
            conductor_handle.register_dna(dna.clone()).await.unwrap();
        }

        conductor_handle
            .clone()
            .install_app_minimal("test app".to_string(), Some(agent), &dnas_with_proofs)
            .await
            .unwrap();

        (Arc::new(db_dir), conductor_handle)
    }

    async fn activate(conductor_handle: ConductorHandle) -> ConductorHandle {
        conductor_handle
            .clone()
            .enable_app("test app".to_string())
            .await
            .unwrap();

        let errors = conductor_handle
            .clone()
            .reconcile_cell_status_with_app_status()
            .await
            .unwrap();

        assert!(errors.is_empty());

        conductor_handle
    }

    async fn call_zome<R: FnOnce(AppResponse) + 'static + Send>(
        conductor_handle: ConductorHandle,
        cell_id: CellId,
        wasm: TestWasm,
        function_name: String,
        respond: R,
    ) {
        // Now make sure we can call a zome once again
        let mut request: ZomeCall =
            crate::fixt::ZomeCallInvocationFixturator::new(crate::fixt::NamedInvocation(
                cell_id.clone(),
                wasm.into(),
                function_name,
                ExternIO::encode(()).unwrap(),
            ))
            .next()
            .unwrap()
            .into();
        request.cell_id = cell_id;
        request = request
            .resign_zome_call(&test_keystore(), fixt!(AgentPubKey, Predictable, 0))
            .await
            .unwrap();

        let msg = AppRequest::CallZome(Box::new(request));
        test_handle_incoming_app_message(
            "".to_string(),
            msg,
            respond,
            AppInterfaceApi::new(conductor_handle.clone()),
        )
        .await
        .unwrap();
    }

    #[tokio::test(flavor = "multi_thread")]
    #[ignore]
    #[allow(unreachable_code, unused_variables)]
    async fn invalid_request() {
        holochain_trace::test_run();
        let (_tmpdir, conductor_handle) = setup_admin().await;
        let admin_api = AdminInterfaceApi::new(conductor_handle.clone());
        let dna_payload = InstallAppDnaPayload::hash_only(fake_dna_hash(1), "".to_string());
        let agent_key = fake_agent_pubkey_1();
        let payload = todo!("Use new payload struct");
        // let payload = InstallAppPayload {
        //     dnas: vec![dna_payload],
        //     installed_app_id: "test app".to_string(),
        //     agent_key,
        // };
        let msg = AdminRequest::InstallApp(Box::new(payload));
        let msg = msg.try_into().unwrap();
        let respond = |response: AdminResponse| {
            assert_matches!(
                response,
                AdminResponse::Error(ExternalApiWireError::DnaReadError(_))
            );
        };
        test_handle_incoming_admin_message(msg, respond, admin_api)
            .await
            .unwrap();
        conductor_handle.shutdown();
    }

    #[tokio::test(flavor = "multi_thread")]
    async fn websocket_call_zome_function() {
        holochain_trace::test_run();
        let uuid = Uuid::new_v4();
        let dna = fake_dna_zomes(
            &uuid.to_string(),
            vec![(TestWasm::Foo.into(), TestWasm::Foo.into())],
        );

        // warm the zome
        let _ = RealRibosomeFixturator::new(crate::fixt::curve::Zomes(vec![TestWasm::Foo]))
            .next()
            .unwrap();

        let dna_hash = dna.dna_hash().clone();

        let (_tmpdir, _, handle, agent_key) =
            setup_app_in_new_conductor("test app".to_string(), None, vec![(dna, None)]).await;
        let cell_id = CellId::from((dna_hash.clone(), agent_key));

        call_zome(
            handle.clone(),
            cell_id.clone(),
            TestWasm::Foo,
            "foo".into(),
            |response: AppResponse| {
                assert_matches!(response, AppResponse::ZomeCalled { .. });
            },
        )
        .await;

        // the time here should be almost the same (about +0.1ms) vs. the raw real_ribosome call
        // the overhead of a websocket request locally is small

        handle.shutdown().await.unwrap().unwrap();
    }

    #[tokio::test(flavor = "multi_thread")]
    async fn gossip_info_request() {
        holochain_trace::test_run();
        let uuid = Uuid::new_v4();
        let dna = fake_dna_zomes(
            &uuid.to_string(),
            vec![(TestWasm::Foo.into(), TestWasm::Foo.into())],
        );

        // warm the zome
        let _ = RealRibosomeFixturator::new(crate::fixt::curve::Zomes(vec![TestWasm::Foo]))
            .next()
            .unwrap();

        let dna_hash = dna.dna_hash().clone();

        let (_tmpdir, app_api, handle, agent_pub_key) =
            setup_app_in_new_conductor("test app".to_string(), None, vec![(dna, None)]).await;
        let request = NetworkInfoRequestPayload {
            agent_pub_key,
            dnas: vec![dna_hash],
            last_time_queried: None,
        };

        let msg = AppRequest::NetworkInfo(Box::new(request));
        let respond = |response: AppResponse| match response {
            AppResponse::NetworkInfo(info) => {
                assert_eq!(
                    info,
                    vec![NetworkInfo {
                        fetch_pool_info: FetchPoolInfo::default(),
                        current_number_of_peers: 1,
                        arc_size: 1.0,
                        total_network_peers: 1,
                        bytes_since_last_time_queried: 1838,
                        completed_rounds_since_last_time_queried: 0,
                    }]
                )
            }
            other => panic!("unexpected response {:?}", other),
        };
        test_handle_incoming_app_message("test app".to_string(), msg, respond, app_api)
            .await
            .unwrap();
        // the time here should be almost the same (about +0.1ms) vs. the raw real_ribosome call
        // the overhead of a websocket request locally is small

        handle.shutdown().await.unwrap().unwrap();
    }

    #[tokio::test(flavor = "multi_thread")]
    async fn storage_info() {
        holochain_trace::test_run();
        let uuid_1 = Uuid::new_v4();
        let dna_1 = fake_dna_zomes(
            &uuid_1.to_string(),
            vec![(TestWasm::Foo.into(), TestWasm::Foo.into())],
        );
        let uuid_2 = Uuid::new_v4();
        let dna_2 = fake_dna_zomes(
            &uuid_2.to_string(),
            vec![(TestWasm::Foo.into(), TestWasm::Foo.into())],
        );

        // warm the zome
        let _ = RealRibosomeFixturator::new(crate::fixt::curve::Zomes(vec![TestWasm::Foo]))
            .next()
            .unwrap();

        let cell_id_1 = CellId::from((dna_1.dna_hash().clone(), fake_agent_pubkey_1()));

        let cell_id_2 = CellId::from((dna_2.dna_hash().clone(), fake_agent_pubkey_1()));

        // Run the same DNA in cell 3 to check that grouping works correctly
        let cell_id_3 = CellId::from((dna_2.dna_hash().clone(), fake_agent_pubkey_2()));

        let db_dir = test_db_dir();

        let handle = ConductorBuilder::new()
            .config(ConductorConfig {
                dpki: Some(DpkiConfig::disabled()),
                ..Default::default()
            })
            .with_data_root_path(db_dir.path().to_path_buf().into())
            .test(&[])
            .await
            .unwrap();

        install_app_in_conductor(
            handle.clone(),
            "test app 1".to_string(),
            Some(cell_id_1.agent_pubkey().clone()),
            &[(dna_1, None)],
        )
        .await;

        install_app_in_conductor(
            handle.clone(),
            "test app 2".to_string(),
            Some(cell_id_2.agent_pubkey().clone()),
            &[(dna_2.clone(), None)],
        )
        .await;

        install_app_in_conductor(
            handle.clone(),
            "test app 3".to_string(),
            Some(cell_id_3.agent_pubkey().clone()),
            &[(dna_2, None)],
        )
        .await;

        let msg = AdminRequest::StorageInfo;
        let respond = move |response: AdminResponse| match response {
            AdminResponse::StorageInfo(info) => {
                assert_eq!(info.blobs.len(), 2);

                let blob_one: &DnaStorageInfo =
                    get_app_data_storage_info(&info, "test app 1".to_string());
                dbg!(&blob_one);

                assert_eq!(blob_one.used_by, vec!["test app 1".to_string()]);
                assert!(blob_one.authored_data_size > 12_000);
                assert!(blob_one.authored_data_size_on_disk > 110_000);
                assert!(blob_one.dht_data_size > 12_000);
                assert!(blob_one.dht_data_size_on_disk > 110_000);
                assert!(blob_one.cache_data_size > 7_000);
                assert!(blob_one.cache_data_size_on_disk > 110_000);

                let blob_two: &DnaStorageInfo =
                    get_app_data_storage_info(&info, "test app 2".to_string());
                dbg!(&blob_two);

                let mut used_by_two = blob_two.used_by.clone();
                used_by_two.sort();
                assert_eq!(
                    used_by_two,
                    vec!["test app 2".to_string(), "test app 3".to_string()]
                );
                assert!(blob_two.authored_data_size > 17_000);
                assert!(blob_two.authored_data_size_on_disk > 110_000);
                assert!(blob_two.dht_data_size > 17_000);
                assert!(blob_two.dht_data_size_on_disk > 110_000);
                assert!(blob_two.cache_data_size > 7_000);
                assert!(blob_two.cache_data_size_on_disk > 110_000);
            }
            other => panic!("unexpected response {:?}", other),
        };
        test_handle_incoming_admin_message(msg, respond, AdminInterfaceApi::new(handle.clone()))
            .await
            .unwrap();

        handle.shutdown().await.unwrap().unwrap();
    }

    #[tokio::test(flavor = "multi_thread")]
    async fn enable_disable_enable_app() {
        holochain_trace::test_run();
        let agent_key = fake_agent_pubkey_1();
        let mut dnas = Vec::new();
        for _i in 0..2 as u32 {
            let integrity_zomes = vec![TestWasm::Link.into()];
            let coordinator_zomes = vec![TestWasm::Link.into()];
            let def = DnaDef::unique_from_zomes(integrity_zomes, coordinator_zomes);
            dnas.push(DnaFile::new(def, Vec::<DnaWasm>::from(TestWasm::Link)).await);
        }
        let dna_hashes = dnas.iter().map(|d| d.dna_hash()).collect::<Vec<_>>();
        let dnas_with_proofs = dnas.iter().cloned().map(|d| (d, None)).collect::<Vec<_>>();
        let cell_id_0 = CellId::new(
            dnas_with_proofs
                .first()
                .cloned()
                .unwrap()
                .0
                .dna_hash()
                .clone(),
            agent_key.clone(),
        );

        let (_tmpdir, conductor_handle) =
            setup_admin_fake_cells(agent_key.clone(), dnas_with_proofs).await;

        let app_id = "test app".to_string();

        // Enable the app
        println!("### ENABLE ###");

        let msg = AdminRequest::EnableApp {
            installed_app_id: app_id.clone(),
        };
        let msg = msg.try_into().unwrap();
        let respond = |response: AdminResponse| {
            assert_matches!(response, AdminResponse::AppEnabled { .. });
        };

        test_handle_incoming_admin_message(
            msg,
            respond,
            AdminInterfaceApi::new(conductor_handle.clone()),
        )
        .await
        .unwrap();

        // Get the state
        let initial_state: ConductorState = conductor_handle.get_state_from_handle().await.unwrap();

        // Now make sure we can call a zome
        println!("### CALL ZOME ###");

        call_zome(
            conductor_handle.clone(),
            cell_id_0.clone(),
            TestWasm::Link,
            "get_links".into(),
            |response: AppResponse| {
                assert_matches!(response, AppResponse::ZomeCalled { .. });
            },
        )
        .await;

        // State should match
        let state = conductor_handle.get_state_from_handle().await.unwrap();
        assert_eq!(initial_state, state);

        // Check it is running, and get all cells
        let cell_ids: HashSet<CellId> = state
            .get_app(&app_id)
            .map(|app| {
                assert_eq!(*app.status(), AppStatus::Running);
                app
            })
            .unwrap()
            .all_cells()
            .collect();

        // Collect the expected result
        let expected = dna_hashes
            .into_iter()
            .map(|hash| CellId::from((hash.clone(), agent_key.clone())))
            .collect::<HashSet<_>>();

        assert_eq!(expected, cell_ids);

        // Check that it is returned in get_app_info as running
        let maybe_info = conductor_handle.get_app_info(&app_id).await.unwrap();
        if let Some(info) = maybe_info {
            assert_eq!(info.installed_app_id, app_id);
            assert_matches!(info.status, AppInfoStatus::Running);
        } else {
            assert!(false);
        }

        // Now deactivate app
        println!("### DISABLE ###");

        let msg = AdminRequest::DisableApp {
            installed_app_id: app_id.clone(),
        };
        let msg = msg.try_into().unwrap();
        let respond = |response: AdminResponse| {
            assert_matches!(response, AdminResponse::AppDisabled);
        };

        test_handle_incoming_admin_message(
            msg,
            respond,
            AdminInterfaceApi::new(conductor_handle.clone()),
        )
        .await
        .unwrap();

        // Get the state
        let state = conductor_handle.get_state_from_handle().await.unwrap();

        // Check it's deactivated, and get all cells
        let cell_ids: HashSet<CellId> = state
            .get_app(&app_id)
            .map(|app| {
                assert_matches!(*app.status(), AppStatus::Disabled(_));
                app
            })
            .unwrap()
            .all_cells()
            .collect();

        assert_eq!(expected, cell_ids);

        // Check that it is returned in get_app_info as deactivated
        let maybe_info = conductor_handle.get_app_info(&app_id).await.unwrap();
        if let Some(info) = maybe_info {
            assert_eq!(info.installed_app_id, app_id);
            assert_matches!(info.status, AppInfoStatus::Disabled { .. });
        } else {
            assert!(false);
        }

        // Enable the app one more time
        println!("### ENABLE ###");

        let msg = AdminRequest::EnableApp {
            installed_app_id: app_id.clone(),
        };
        let msg = msg.try_into().unwrap();
        let respond = |response: AdminResponse| {
            assert_matches!(response, AdminResponse::AppEnabled { .. });
        };

        test_handle_incoming_admin_message(
            msg,
            respond,
            AdminInterfaceApi::new(conductor_handle.clone()),
        )
        .await
        .unwrap();

        // Get the state again after reenabling, make sure it's identical to the initial state.
        let state: ConductorState = conductor_handle.get_state_from_handle().await.unwrap();
        assert_eq!(initial_state, state);

        // Now make sure we can call a zome once again
        println!("### CALL ZOME ###");

        call_zome(
            conductor_handle.clone(),
            cell_id_0.clone(),
            TestWasm::Link,
            "get_links".into(),
            |response: AppResponse| {
                assert_matches!(response, AppResponse::ZomeCalled { .. });
            },
        )
        .await;

        conductor_handle.shutdown().await.unwrap().unwrap();
    }

    #[tokio::test(flavor = "multi_thread")]
    async fn attach_app_interface() {
        holochain_trace::test_run();
        let (_tmpdir, conductor_handle) = setup_admin().await;
        let admin_api = AdminInterfaceApi::new(conductor_handle.clone());
        let msg = AdminRequest::AttachAppInterface {
            port: None,
            allowed_origins: AllowedOrigins::Any,
            installed_app_id: None,
        };
        let msg = msg.try_into().unwrap();
        let respond = |response: AdminResponse| {
            assert_matches!(response, AdminResponse::AppInterfaceAttached { .. });
        };
        test_handle_incoming_admin_message(msg, respond, admin_api)
            .await
            .unwrap();
        conductor_handle.shutdown().await.unwrap().unwrap();
    }

    #[tokio::test(flavor = "multi_thread")]
    async fn dump_state() {
        holochain_trace::test_run();
        let uuid = Uuid::new_v4();
        let dna = fake_dna_zomes(
            &uuid.to_string(),
            vec![("zomey".into(), TestWasm::Foo.into())],
        );
        let agent_pubkey = fake_agent_pubkey_1();
        let cell_id = CellId::from((dna.dna_hash().clone(), agent_pubkey.clone()));

        let (_tmpdir, conductor_handle) =
            setup_admin_fake_cells(agent_pubkey, vec![(dna, None)]).await;
        let conductor_handle = activate(conductor_handle).await;

        // Allow agents time to join
        tokio::time::sleep(std::time::Duration::from_secs(2)).await;

        // Get state
        let expected = conductor_handle.dump_cell_state(&cell_id).await.unwrap();

        let admin_api = AdminInterfaceApi::new(conductor_handle.clone());
        let msg = AdminRequest::DumpState {
            cell_id: Box::new(cell_id),
        };
        let msg = msg.try_into().unwrap();
        let respond = move |response: AdminResponse| {
            assert_matches!(response, AdminResponse::StateDumped(s) if s == expected);
        };
        test_handle_incoming_admin_message(msg, respond, admin_api)
            .await
            .unwrap();
        conductor_handle.shutdown().await.unwrap().unwrap();
    }

    async fn make_dna(network_seed: &str, zomes: Vec<TestWasm>) -> DnaFile {
        DnaFile::new(
            DnaDef {
                name: "conductor_test".to_string(),
                modifiers: DnaModifiers {
                    network_seed: network_seed.to_string(),
                    properties: SerializedBytes::try_from(()).unwrap(),
                    origin_time: Timestamp::HOLOCHAIN_EPOCH,
                    quantum_time: holochain_p2p::dht::spacetime::STANDARD_QUANTUM_TIME,
                },
                integrity_zomes: zomes
                    .clone()
                    .into_iter()
                    .map(TestZomes::from)
                    .map(|z| z.integrity.into_inner())
                    .collect(),
                coordinator_zomes: zomes
                    .clone()
                    .into_iter()
                    .map(TestZomes::from)
                    .map(|z| z.coordinator.into_inner())
                    .collect(),
            },
            zomes.into_iter().flat_map(|t| Vec::<DnaWasm>::from(t)),
        )
        .await
    }

    /// Check that we can add and get agent info for a conductor
    /// across the admin websocket.
    #[tokio::test(flavor = "multi_thread")]
    async fn add_agent_info_via_admin() {
        holochain_trace::test_run();
        let dnas = vec![
            make_dna("1", vec![TestWasm::Anchor]).await,
            make_dna("2", vec![TestWasm::Anchor]).await,
        ];

        let mut conductor = SweetConductorConfig::standard()
            .no_dpki()
            .build_conductor()
            .await;

        let agent = conductor.setup_app("app", &dnas).await.unwrap().cells()[0]
            .agent_pubkey()
            .clone();

        let handle = conductor.raw_handle();
        let spaces = handle.get_spaces();
        let dnas = dnas
            .into_iter()
            .map(|d| d.dna_hash().clone())
            .collect::<Vec<_>>();

        // - Give time for the agents to join the network.
        crate::assert_eq_retry_10s!(
            {
                let mut count = 0;
                for env in spaces.get_from_spaces(|s| s.p2p_agents_db.clone()) {
                    let space = env.kind().0.clone();
                    count += env.test_read(move |txn| txn.p2p_list_agents(space).unwrap().len())
                }
                count
            },
            2
        );

        // - Get agents and space
        let agent_infos = AgentInfoSignedFixturator::new(Unpredictable)
            .take(5)
            .collect::<Vec<_>>();

        let mut expect = to_key(agent_infos.clone());
        let k0 = (dnas[0].to_kitsune(), agent.to_kitsune());
        let k1 = (dnas[1].to_kitsune(), agent.to_kitsune());
        expect.push(k0.clone());
        expect.push(k1.clone());
        expect.sort();

        let admin_api = AdminInterfaceApi::new(handle.clone());

        // - Add the agent infos
        let req = AdminRequest::AddAgentInfo { agent_infos };
        let r = make_req(admin_api.clone(), req).await.await.unwrap();
        assert_matches!(r, AdminResponse::AgentInfoAdded);

        // - Request all the infos
        let req = AdminRequest::AgentInfo { cell_id: None };
        let r = make_req(admin_api.clone(), req).await.await.unwrap();
        let results = to_key(unwrap_to::unwrap_to!(r => AdminResponse::AgentInfo).clone());
        assert_eq!(expect, results);

        // - Request the first cell
        let req = AdminRequest::AgentInfo {
            cell_id: Some(CellId::new(dnas[0].clone(), agent.clone())),
        };
        let r = make_req(admin_api.clone(), req).await.await.unwrap();
        let results = to_key(unwrap_to::unwrap_to!(r => AdminResponse::AgentInfo).clone());

        assert_eq!(vec![k0], results);

        // - Request the second cell
        let req = AdminRequest::AgentInfo {
            cell_id: Some(CellId::new(dnas[1].clone(), agent.clone())),
        };
        let r = make_req(admin_api.clone(), req).await.await.unwrap();
        let results = to_key(unwrap_to::unwrap_to!(r => AdminResponse::AgentInfo).clone());

        assert_eq!(vec![k1], results);
    }

    async fn make_req(
        admin_api: AdminInterfaceApi,
        req: AdminRequest,
    ) -> tokio::sync::oneshot::Receiver<AdminResponse> {
        let msg = req.try_into().unwrap();
        let (tx, rx) = tokio::sync::oneshot::channel();

        let respond = move |response: AdminResponse| {
            tx.send(response).unwrap();
        };

        test_handle_incoming_admin_message(msg, respond, admin_api)
            .await
            .unwrap();
        rx
    }

    fn to_key(r: Vec<AgentInfoSigned>) -> Vec<(Arc<KitsuneSpace>, Arc<KitsuneAgent>)> {
        let mut results = r
            .into_iter()
            .map(|a| (a.space.clone(), a.agent.clone()))
            .collect::<Vec<_>>();
        results.sort();
        results
    }

    fn get_app_data_storage_info(
        info: &StorageInfo,
        match_app_id: InstalledAppId,
    ) -> &DnaStorageInfo {
        info.blobs
            .iter()
            .filter_map(|blob| match blob {
                StorageBlob::Dna(app_data) => {
                    if app_data.used_by.contains(&match_app_id) {
                        Some(app_data)
                    } else {
                        None
                    }
                }
            })
            .last()
            .unwrap()
    }
}<|MERGE_RESOLUTION|>--- conflicted
+++ resolved
@@ -556,11 +556,7 @@
 
         let (dna_file, _, _) =
             SweetDnaFile::unique_from_test_wasms(vec![TestWasm::PostCommitSignal]).await;
-<<<<<<< HEAD
-        let app_bundle = app_bundle_from_dnas(&[dna_file.clone()]).await;
-=======
-        let app_bundle = app_bundle_from_dnas([&dna_file], false).await;
->>>>>>> 96e00d2e
+        let app_bundle = app_bundle_from_dnas(&[dna_file.clone()], false).await;
         let request = AdminRequest::InstallApp(Box::new(InstallAppPayload {
             source: AppBundleSource::Bundle(app_bundle),
             agent_key: None,
