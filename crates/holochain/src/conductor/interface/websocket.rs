//! Module for establishing Websocket-based Interfaces,
//! i.e. those configured with `InterfaceDriver::Websocket`

use super::error::InterfaceError;
use super::error::InterfaceResult;
use crate::conductor::conductor::StopReceiver;
use crate::conductor::interface::*;
use crate::conductor::manager::ManagedTaskHandle;
use crate::conductor::manager::ManagedTaskResult;
use holochain_serialized_bytes::SerializedBytes;
use holochain_types::signal::Signal;
use holochain_websocket::ListenerHandle;
use holochain_websocket::ListenerItem;
use holochain_websocket::WebsocketConfig;
use holochain_websocket::WebsocketListener;
use holochain_websocket::WebsocketMessage;
use holochain_websocket::WebsocketReceiver;
use holochain_websocket::WebsocketSender;
use std::convert::TryFrom;

use std::sync::atomic::AtomicIsize;
use std::sync::atomic::Ordering;
use std::sync::Arc;
use tokio::sync::broadcast;
use tokio_stream::StreamExt;
use tracing::*;
use url2::url2;

// TODO: This is arbitrary, choose reasonable size.
/// Number of signals in buffer before applying
/// back pressure.
pub(crate) const SIGNAL_BUFFER_SIZE: usize = 50;
const MAX_CONNECTIONS: isize = 400;

/// Create a WebsocketListener to be used in interfaces
pub async fn spawn_websocket_listener(
    port: u16,
) -> InterfaceResult<(
    ListenerHandle,
    impl futures::stream::Stream<Item = ListenerItem>,
)> {
    trace!("Initializing Admin interface");
    let listener = WebsocketListener::bind_with_handle(
        url2!("ws://127.0.0.1:{}", port),
        Arc::new(WebsocketConfig::default()),
    )
    .await?;
    trace!("LISTENING AT: {}", listener.0.local_addr());
    Ok(listener)
}

/// Create an Admin Interface, which only receives AdminRequest messages
/// from the external client
pub fn spawn_admin_interface_task<A: InterfaceApi>(
    handle: ListenerHandle,
    listener: impl futures::stream::Stream<Item = ListenerItem> + Send + 'static,
    api: A,
    mut stop_rx: StopReceiver,
) -> InterfaceResult<ManagedTaskHandle> {
    Ok(tokio::task::spawn(async move {
        // Task that will kill the listener and all child connections.
        tokio::task::spawn(
            handle.close_on(async move { stop_rx.recv().await.map(|_| true).unwrap_or(true) }),
        );

        let num_connections = Arc::new(AtomicIsize::new(0));
        futures::pin_mut!(listener);
        // establish a new connection to a client
        while let Some(connection) = listener.next().await {
            match connection {
                Ok((_, rx_from_iface)) => {
                    if num_connections.fetch_add(1, Ordering::Relaxed) > MAX_CONNECTIONS {
                        // Max connections so drop this connection
                        // which will close it.
                        continue;
                    };
                    tokio::task::spawn(recv_incoming_admin_msgs(
                        api.clone(),
                        rx_from_iface,
                        num_connections.clone(),
                    ));
                }
                Err(err) => {
                    warn!("Admin socket connection failed: {}", err);
                }
            }
        }
        ManagedTaskResult::Ok(())
    }))
}

/// Create an App Interface, which includes the ability to receive signals
/// from Cells via a broadcast channel
pub async fn spawn_app_interface_task<A: InterfaceApi>(
    port: u16,
    api: A,
    signal_broadcaster: broadcast::Sender<Signal>,
    mut stop_rx: StopReceiver,
) -> InterfaceResult<(u16, ManagedTaskHandle)> {
    trace!("Initializing App interface");
    let (handle, mut listener) = WebsocketListener::bind_with_handle(
        url2!("ws://127.0.0.1:{}", port),
        Arc::new(WebsocketConfig::default()),
    )
    .await?;
    trace!("LISTENING AT: {}", handle.local_addr());
    let port = handle
        .local_addr()
        .port()
        .ok_or(InterfaceError::PortError)?;
    // Task that will kill the listener and all child connections.
    tokio::task::spawn(
        handle.close_on(async move { stop_rx.recv().await.map(|_| true).unwrap_or(true) }),
    );
    let task = tokio::task::spawn(async move {
        // establish a new connection to a client
        while let Some(connection) = listener.next().await {
            match connection {
                Ok((tx_to_iface, rx_from_iface)) => {
                    let rx_from_cell = signal_broadcaster.subscribe();
                    spawn_recv_incoming_msgs_and_outgoing_signals(
                        api.clone(),
                        rx_from_iface,
                        rx_from_cell,
                        tx_to_iface,
                    );
                }
                Err(err) => {
                    warn!("Admin socket connection failed: {}", err);
                }
            }
        }

        ManagedTaskResult::Ok(())
    });
    Ok((port, task))
}

/// Polls for messages coming in from the external client.
/// Used by Admin interface.
async fn recv_incoming_admin_msgs<A: InterfaceApi>(
    api: A,
    rx_from_iface: WebsocketReceiver,
    num_connections: Arc<AtomicIsize>,
) {
    use futures::stream::StreamExt;

    rx_from_iface
        .for_each_concurrent(4096, move |msg| {
            let api = api.clone();
            async move {
                if let Err(e) = handle_incoming_message(msg, api.clone()).await {
                    error!(error = &e as &dyn std::error::Error)
                }
            }
        })
        .await;
    num_connections.fetch_sub(1, Ordering::SeqCst);
}

/// Polls for messages coming in from the external client while simultaneously
/// polling for signals being broadcast from the Cells associated with this
/// App interface.
fn spawn_recv_incoming_msgs_and_outgoing_signals<A: InterfaceApi>(
    api: A,
    rx_from_iface: WebsocketReceiver,
    rx_from_cell: broadcast::Receiver<Signal>,
    tx_to_iface: WebsocketSender,
) {
    use futures::stream::StreamExt;

    trace!("CONNECTION: {}", rx_from_iface.remote_addr());

    let rx_from_cell = futures::stream::unfold(rx_from_cell, |mut rx_from_cell| async move {
        if let Ok(item) = rx_from_cell.recv().await {
            Some((item, rx_from_cell))
        } else {
            None
        }
    });

    tokio::task::spawn(rx_from_cell.for_each_concurrent(4096, move |signal| {
        let mut tx_to_iface = tx_to_iface.clone();
        async move {
            trace!(msg = "Sending signal!", ?signal);
            if let Err(err) = async move {
                let bytes = SerializedBytes::try_from(signal)?;
                tx_to_iface.signal(bytes).await?;
                InterfaceResult::Ok(())
            }
            .await
            {
                error!(?err, "error emitting signal");
            }
        }
    }));

    tokio::task::spawn(rx_from_iface.for_each_concurrent(4096, move |msg| {
        let api = api.clone();
        async move {
            if let Err(err) = handle_incoming_message(msg, api).await {
                error!(?err, "error handling websocket message");
            }
        }
    }));
}

/// Handles messages on all interfaces
async fn handle_incoming_message<A>(ws_msg: WebsocketMessage, api: A) -> InterfaceResult<()>
where
    A: InterfaceApi,
{
    let (bytes, respond) = ws_msg;
    Ok(respond
        .respond(api.handle_request(bytes.try_into()).await?.try_into()?)
        .await?)
}

/// Test items needed by other crates
#[cfg(any(test, feature = "test_utils"))]
pub use crate::test_utils::setup_app;

#[cfg(test)]
pub mod test {
    use super::*;
    use crate::conductor::api::error::ExternalApiWireError;
    use crate::conductor::api::AdminRequest;
    use crate::conductor::api::AdminResponse;
    use crate::conductor::api::RealAdminInterfaceApi;
    use crate::conductor::conductor::ConductorBuilder;
    use crate::conductor::state::ConductorState;
    use crate::conductor::Conductor;
    use crate::conductor::ConductorHandle;
    use crate::fixt::RealRibosomeFixturator;
    use crate::test_utils::conductor_setup::ConductorTestData;
    use ::fixt::prelude::*;
    use futures::future::FutureExt;
    use holochain_p2p::{AgentPubKeyExt, DnaHashExt};
    use holochain_serialized_bytes::prelude::*;
    use holochain_sqlite::prelude::*;
    use holochain_state::prelude::test_db_dir;
    use holochain_types::prelude::*;
    use holochain_types::test_utils::fake_agent_pubkey_1;
    use holochain_types::test_utils::fake_dna_zomes;
    use holochain_wasm_test_utils::TestWasm;
    use holochain_wasm_test_utils::TestZomes;
    use holochain_websocket::Respond;
    use holochain_zome_types::cell::CellId;
    use holochain_zome_types::test_utils::fake_agent_pubkey_2;
    use holochain_zome_types::ExternIO;
    use kitsune_p2p::agent_store::AgentInfoSigned;
    use kitsune_p2p::fixt::AgentInfoSignedFixturator;
    use kitsune_p2p::{KitsuneAgent, KitsuneSpace};
    use matches::assert_matches;
    use observability;
    use std::collections::{HashMap, HashSet};
    use std::convert::TryInto;
    use tempfile::TempDir;
    use uuid::Uuid;

    #[derive(Debug, serde::Serialize, serde::Deserialize, SerializedBytes)]
    #[serde(rename_all = "snake_case", tag = "type", content = "data")]
    // NB: intentionally misspelled to test for serialization errors :)
    enum AdmonRequest {
        InstallsDna(String),
    }

    async fn setup_admin() -> (Arc<TempDir>, ConductorHandle) {
        let db_dir = test_db_dir();
        let conductor_handle = Conductor::builder().test(db_dir.path(), &[]).await.unwrap();
        (Arc::new(db_dir), conductor_handle)
    }

    async fn setup_admin_fake_cells(
        dnas: Vec<DnaFile>,
        cell_ids_with_proofs: Vec<(CellId, Option<MembraneProof>)>,
    ) -> (Arc<TempDir>, ConductorHandle) {
        let db_dir = test_db_dir();
        let conductor_handle = ConductorBuilder::new()
            .test(db_dir.path(), &[])
            .await
            .unwrap();

        for dna in dnas {
            conductor_handle.register_dna(dna).await.unwrap();
        }

        let cell_data = cell_ids_with_proofs
            .into_iter()
            .map(|(c, p)| (InstalledCell::new(c, nanoid::nanoid!()), p))
            .collect();

        conductor_handle
            .clone()
            .install_app("test app".to_string(), cell_data)
            .await
            .unwrap();

        (Arc::new(db_dir), conductor_handle)
    }

    async fn activate(conductor_handle: ConductorHandle) -> ConductorHandle {
        conductor_handle
            .clone()
            .enable_app("test app".to_string())
            .await
            .unwrap();

        let errors = conductor_handle
            .clone()
            .reconcile_cell_status_with_app_status()
            .await
            .unwrap();

        assert!(errors.is_empty());

        conductor_handle
    }

    #[tokio::test(flavor = "multi_thread")]
    async fn serialization_failure() {
        let (_tmpdir, conductor_handle) = setup_admin().await;
        let admin_api = RealAdminInterfaceApi::new(conductor_handle.clone());
        let msg = AdmonRequest::InstallsDna("".into());
        let msg = msg.try_into().unwrap();
        let respond = |bytes: SerializedBytes| {
            let response: AdminResponse = bytes.try_into().unwrap();
            assert_matches!(
                response,
                AdminResponse::Error(ExternalApiWireError::Deserialization(_))
            );
            async { Ok(()) }.boxed().into()
        };
        let respond = Respond::Request(Box::new(respond));
        let msg = (msg, respond);
        handle_incoming_message(msg, admin_api).await.unwrap();
        conductor_handle.shutdown();
    }

    // @todo fix test by using new InstallApp call
    // #[tokio::test(flavor = "multi_thread")]
    // async fn invalid_request() {
    //     observability::test_run().ok();
    //     let (_tmpdir, conductor_handle) = setup_admin().await;
    //     let admin_api = RealAdminInterfaceApi::new(conductor_handle.clone());
    //     let dna_payload = InstallAppDnaPayload::hash_only(fake_dna_hash(1), "".to_string());
    //     let agent_key = fake_agent_pubkey_1();
    //     let payload = InstallAppPayload {
    //         dnas: vec![dna_payload],
    //         installed_app_id: "test app".to_string(),
    //         agent_key,
    //     };
    //     let msg = AdminRequest::InstallApp(Box::new(payload));
    //     let msg = msg.try_into().unwrap();
    //     let respond = |bytes: SerializedBytes| {
    //         let response: AdminResponse = bytes.try_into().unwrap();
    //         assert_matches!(
    //             response,
    //             AdminResponse::Error(ExternalApiWireError::DnaReadError(_))
    //         );
    //         async { Ok(()) }.boxed().into()
    //     };
    //     let respond = Respond::Request(Box::new(respond));
    //     let msg = (msg, respond);
    //     handle_incoming_message(msg, admin_api).await.unwrap();
    //     conductor_handle.shutdown();
    // }

    #[tokio::test(flavor = "multi_thread")]
    async fn websocket_call_zome_function() {
        observability::test_run().ok();
        let uuid = Uuid::new_v4();
        let dna = fake_dna_zomes(
            &uuid.to_string(),
            vec![(TestWasm::Foo.into(), TestWasm::Foo.into())],
        );

        // warm the zome
        let _ = RealRibosomeFixturator::new(crate::fixt::curve::Zomes(vec![TestWasm::Foo]))
            .next()
            .unwrap();

        let dna_hash = dna.dna_hash().clone();
        let cell_id = CellId::from((dna_hash.clone(), fake_agent_pubkey_1()));
        let installed_cell = InstalledCell::new(cell_id.clone(), "handle".into());

        let (_tmpdir, app_api, handle) = setup_app(vec![dna], vec![(installed_cell, None)]).await;
        let mut request: ZomeCall =
            crate::fixt::ZomeCallInvocationFixturator::new(crate::fixt::NamedInvocation(
                cell_id.clone(),
                TestWasm::Foo.into(),
                "foo".into(),
                ExternIO::encode(()).unwrap(),
            ))
            .next()
            .unwrap()
            .into();
        request.cell_id = cell_id;
<<<<<<< HEAD
        let msg = AppRequest::CallZome(Box::new(request));
=======
        request = request
            .resign_zome_call(&test_keystore(), fixt!(AgentPubKey, Predictable, 0))
            .await
            .unwrap();

        let msg = AppRequest::ZomeCall(Box::new(request));
>>>>>>> 0cc994bf
        let msg = msg.try_into().unwrap();
        let respond = |bytes: SerializedBytes| {
            let response: AppResponse = bytes.try_into().unwrap();
            assert_matches!(response, AppResponse::ZomeCalled { .. });
            async { Ok(()) }.boxed().into()
        };
        let respond = Respond::Request(Box::new(respond));
        let msg = (msg, respond);
        handle_incoming_message(msg, app_api).await.unwrap();
        // the time here should be almost the same (about +0.1ms) vs. the raw real_ribosome call
        // the overhead of a websocket request locally is small
        let shutdown = handle.take_shutdown_handle().unwrap();
        handle.shutdown();
        shutdown.await.unwrap().unwrap();
    }

    #[tokio::test(flavor = "multi_thread")]
    async fn gossip_info_request() {
        observability::test_run().ok();
        let uuid = Uuid::new_v4();
        let dna = fake_dna_zomes(
            &uuid.to_string(),
            vec![(TestWasm::Foo.into(), TestWasm::Foo.into())],
        );

        // warm the zome
        let _ = RealRibosomeFixturator::new(crate::fixt::curve::Zomes(vec![TestWasm::Foo]))
            .next()
            .unwrap();

        let dna_hash = dna.dna_hash().clone();
        let cell_id = CellId::from((dna_hash.clone(), fake_agent_pubkey_1()));
        let installed_cell = InstalledCell::new(cell_id.clone(), "handle".into());

        let (_tmpdir, app_api, handle) = setup_app(vec![dna], vec![(installed_cell, None)]).await;
        let request = GossipInfoRequestPayload {
            dnas: vec![dna_hash],
        };

        let msg = AppRequest::GossipInfo(Box::new(request));
        let msg = msg.try_into().unwrap();
        let respond = |bytes: SerializedBytes| {
            let response: AppResponse = bytes.try_into().unwrap();
            match response {
                AppResponse::GossipInfo(info) => {
                    assert_eq!(
                        info,
                        vec![DnaGossipInfo {
                            total_historical_gossip_throughput: HistoricalGossipThroughput::default(
                            )
                        }]
                    )
                }
                other => panic!("unexpected response {:?}", other),
            }
            async { Ok(()) }.boxed().into()
        };
        let respond = Respond::Request(Box::new(respond));
        let msg = (msg, respond);
        handle_incoming_message(msg, app_api).await.unwrap();
        // the time here should be almost the same (about +0.1ms) vs. the raw real_ribosome call
        // the overhead of a websocket request locally is small
        let shutdown = handle.take_shutdown_handle().unwrap();
        handle.shutdown();
        shutdown.await.unwrap().unwrap();
    }

    #[tokio::test(flavor = "multi_thread")]
    async fn enable_disable_app() {
        observability::test_run().ok();
        let agent_key = fake_agent_pubkey_1();
        let mut dnas = Vec::new();
        for _i in 0..2 as u32 {
            let zomes = vec![TestWasm::Foo.into()];
            let def = DnaDef::unique_from_zomes(zomes.clone(), Vec::new());
            dnas.push(DnaFile::new(def, Vec::<DnaWasm>::from(TestWasm::Foo)).await);
        }
        let dna_map = dnas
            .iter()
            .cloned()
            .map(|dna| (dna.dna_hash().clone(), dna))
            .collect::<HashMap<_, _>>();
        let dna_hashes = dna_map.keys().cloned().collect::<Vec<_>>();
        let cell_ids_with_proofs = dna_hashes
            .iter()
            .cloned()
            .map(|hash| (CellId::from((hash, agent_key.clone())), None))
            .collect::<Vec<_>>();

        let (_tmpdir, conductor_handle) = setup_admin_fake_cells(dnas, cell_ids_with_proofs).await;
        let shutdown = conductor_handle.take_shutdown_handle().unwrap();
        let app_id = "test app".to_string();

        // Activate the app
        let msg = AdminRequest::EnableApp {
            installed_app_id: app_id.clone(),
        };
        let msg = msg.try_into().unwrap();
        let respond = |bytes: SerializedBytes| {
            let response: AdminResponse = bytes.try_into().unwrap();
            assert_matches!(response, AdminResponse::AppEnabled { .. });
            async { Ok(()) }.boxed().into()
        };
        let respond = Respond::Request(Box::new(respond));
        let msg = (msg, respond);

        handle_incoming_message(msg, RealAdminInterfaceApi::new(conductor_handle.clone()))
            .await
            .unwrap();

        // Get the state
        let state: ConductorState = conductor_handle.get_state_from_handle().await.unwrap();

        // Check it is running, and get all cells
        let cell_ids: HashSet<CellId> = state
            .get_app(&app_id)
            .map(|app| {
                assert_eq!(*app.status(), AppStatus::Running);
                app
            })
            .unwrap()
            .all_cells()
            .cloned()
            .collect();

        // Collect the expected result
        let expected = dna_hashes
            .into_iter()
            .map(|hash| CellId::from((hash, agent_key.clone())))
            .collect::<HashSet<_>>();

        assert_eq!(expected, cell_ids);

        // Check that it is returned in get_app_info as running
        let maybe_info = state.get_app_info(&app_id);
        if let Some(info) = maybe_info {
            assert_eq!(info.installed_app_id, app_id);
            assert_matches!(info.status, InstalledAppInfoStatus::Running);
        } else {
            assert!(false);
        }

        // Now deactivate app
        let msg = AdminRequest::DisableApp {
            installed_app_id: app_id.clone(),
        };
        let msg = msg.try_into().unwrap();
        let respond = |bytes: SerializedBytes| {
            let response: AdminResponse = bytes.try_into().unwrap();
            assert_matches!(response, AdminResponse::AppDisabled);
            async { Ok(()) }.boxed().into()
        };
        let respond = Respond::Request(Box::new(respond));
        let msg = (msg, respond);

        handle_incoming_message(msg, RealAdminInterfaceApi::new(conductor_handle.clone()))
            .await
            .unwrap();

        // Get the state
        let state = conductor_handle.get_state_from_handle().await.unwrap();

        // Check it's deactivated, and get all cells
        let cell_ids: HashSet<CellId> = state
            .get_app(&app_id)
            .map(|app| {
                assert_matches!(*app.status(), AppStatus::Disabled(_));
                app
            })
            .unwrap()
            .all_cells()
            .cloned()
            .collect();

        assert_eq!(expected, cell_ids);

        // Check that it is returned in get_app_info as deactivated
        let maybe_info = state.get_app_info(&app_id);
        if let Some(info) = maybe_info {
            assert_eq!(info.installed_app_id, app_id);
            assert_matches!(info.status, InstalledAppInfoStatus::Disabled { .. });
        } else {
            assert!(false);
        }

        conductor_handle.shutdown();
        shutdown.await.unwrap().unwrap();
    }

    #[tokio::test(flavor = "multi_thread")]
    async fn attach_app_interface() {
        observability::test_run().ok();
        let (_tmpdir, conductor_handle) = setup_admin().await;
        let shutdown = conductor_handle.take_shutdown_handle().unwrap();
        let admin_api = RealAdminInterfaceApi::new(conductor_handle.clone());
        let msg = AdminRequest::AttachAppInterface { port: None };
        let msg = msg.try_into().unwrap();
        let respond = |bytes: SerializedBytes| {
            let response: AdminResponse = bytes.try_into().unwrap();
            assert_matches!(response, AdminResponse::AppInterfaceAttached { .. });
            async { Ok(()) }.boxed().into()
        };
        let respond = Respond::Request(Box::new(respond));
        let msg = (msg, respond);
        handle_incoming_message(msg, admin_api).await.unwrap();
        conductor_handle.shutdown();
        shutdown.await.unwrap().unwrap();
    }

    #[tokio::test(flavor = "multi_thread")]
    async fn dump_state() {
        observability::test_run().ok();
        let uuid = Uuid::new_v4();
        let dna = fake_dna_zomes(
            &uuid.to_string(),
            vec![("zomey".into(), TestWasm::Foo.into())],
        );
        let cell_id = CellId::from((dna.dna_hash().clone(), fake_agent_pubkey_1()));

        let (_tmpdir, conductor_handle) =
            setup_admin_fake_cells(vec![dna], vec![(cell_id.clone(), None)]).await;
        let conductor_handle = activate(conductor_handle).await;
        let shutdown = conductor_handle.take_shutdown_handle().unwrap();
        // Allow agents time to join
        tokio::time::sleep(std::time::Duration::from_secs(2)).await;

        // Get state
        let expected = conductor_handle.dump_cell_state(&cell_id).await.unwrap();

        let admin_api = RealAdminInterfaceApi::new(conductor_handle.clone());
        let msg = AdminRequest::DumpState {
            cell_id: Box::new(cell_id),
        };
        let msg = msg.try_into().unwrap();
        let respond = move |bytes: SerializedBytes| {
            let response: AdminResponse = bytes.try_into().unwrap();
            assert_matches!(response, AdminResponse::StateDumped(s) if s == expected);
            async { Ok(()) }.boxed().into()
        };
        let respond = Respond::Request(Box::new(respond));
        let msg = (msg, respond);
        handle_incoming_message(msg, admin_api).await.unwrap();
        conductor_handle.shutdown();
        shutdown.await.unwrap().unwrap();
    }

    async fn make_dna(network_seed: &str, zomes: Vec<TestWasm>) -> DnaFile {
        DnaFile::new(
            DnaDef {
                name: "conductor_test".to_string(),
                modifiers: DnaModifiers {
                    network_seed: network_seed.to_string(),
                    properties: SerializedBytes::try_from(()).unwrap(),
                    origin_time: Timestamp::HOLOCHAIN_EPOCH,
                    quantum_time: holochain_p2p::dht::spacetime::STANDARD_QUANTUM_TIME,
                },
                integrity_zomes: zomes
                    .clone()
                    .into_iter()
                    .map(TestZomes::from)
                    .map(|z| z.integrity.into_inner())
                    .collect(),
                coordinator_zomes: zomes
                    .clone()
                    .into_iter()
                    .map(TestZomes::from)
                    .map(|z| z.coordinator.into_inner())
                    .collect(),
            },
            zomes.into_iter().flat_map(|t| Vec::<DnaWasm>::from(t)),
        )
        .await
    }

    /// Check that we can add and get agent info for a conductor
    /// across the admin websocket.
    #[tokio::test(flavor = "multi_thread")]
    async fn add_agent_info_via_admin() {
        observability::test_run().ok();
        let test_db_dir = test_db_dir();
        let agents = vec![fake_agent_pubkey_1(), fake_agent_pubkey_2()];
        let dnas = vec![
            make_dna("1", vec![TestWasm::Anchor]).await,
            make_dna("2", vec![TestWasm::Anchor]).await,
        ];
        let mut conductor_test = ConductorTestData::new(
            test_db_dir,
            dnas.clone(),
            agents.clone(),
            Default::default(),
        )
        .await
        .0;
        let handle = conductor_test.handle();
        let spaces = handle.get_spaces();
        let dnas = dnas
            .into_iter()
            .map(|d| d.dna_hash().clone())
            .collect::<Vec<_>>();

        // - Give time for the agents to join the network.
        crate::assert_eq_retry_10s!(
            {
                let mut count = 0;
                for env in spaces.get_from_spaces(|s| s.p2p_agents_db.clone()) {
                    let mut conn = env.conn().unwrap();
                    let txn = conn.transaction().unwrap();
                    count += txn.p2p_list_agents().unwrap().len();
                }
                count
            },
            4
        );

        // - Get agents and space
        let agent_infos = AgentInfoSignedFixturator::new(Unpredictable)
            .take(5)
            .collect::<Vec<_>>();

        let mut expect = to_key(agent_infos.clone());
        let k00 = (dnas[0].to_kitsune(), agents[0].to_kitsune());
        let k01 = (dnas[0].to_kitsune(), agents[1].to_kitsune());
        let k10 = (dnas[1].to_kitsune(), agents[0].to_kitsune());
        let k11 = (dnas[1].to_kitsune(), agents[1].to_kitsune());
        expect.push(k00.clone());
        expect.push(k01.clone());
        expect.push(k10.clone());
        expect.push(k11.clone());
        expect.sort();

        let admin_api = RealAdminInterfaceApi::new(handle.clone());

        // - Add the agent infos
        let req = AdminRequest::AddAgentInfo { agent_infos };
        let r = make_req(admin_api.clone(), req).await.await.unwrap();
        assert_matches!(r, AdminResponse::AgentInfoAdded);

        // - Request all the infos
        let req = AdminRequest::RequestAgentInfo { cell_id: None };
        let r = make_req(admin_api.clone(), req).await.await.unwrap();
        let results = to_key(unwrap_to::unwrap_to!(r => AdminResponse::AgentInfoRequested).clone());
        assert_eq!(expect, results);

        // - Request the dna 0 agent 0
        let req = AdminRequest::RequestAgentInfo {
            cell_id: Some(CellId::new(dnas[0].clone(), agents[0].clone())),
        };
        let r = make_req(admin_api.clone(), req).await.await.unwrap();
        let results = to_key(unwrap_to::unwrap_to!(r => AdminResponse::AgentInfoRequested).clone());

        assert_eq!(vec![k00], results);

        // - Request the dna 0 agent 1
        let req = AdminRequest::RequestAgentInfo {
            cell_id: Some(CellId::new(dnas[0].clone(), agents[1].clone())),
        };
        let r = make_req(admin_api.clone(), req).await.await.unwrap();
        let results = to_key(unwrap_to::unwrap_to!(r => AdminResponse::AgentInfoRequested).clone());

        assert_eq!(vec![k01], results);

        // - Request the dna 1 agent 0
        let req = AdminRequest::RequestAgentInfo {
            cell_id: Some(CellId::new(dnas[1].clone(), agents[0].clone())),
        };
        let r = make_req(admin_api.clone(), req).await.await.unwrap();
        let results = to_key(unwrap_to::unwrap_to!(r => AdminResponse::AgentInfoRequested).clone());

        assert_eq!(vec![k10], results);

        // - Request the dna 1 agent 1
        let req = AdminRequest::RequestAgentInfo {
            cell_id: Some(CellId::new(dnas[1].clone(), agents[1].clone())),
        };
        let r = make_req(admin_api.clone(), req).await.await.unwrap();
        let results = to_key(unwrap_to::unwrap_to!(r => AdminResponse::AgentInfoRequested).clone());

        assert_eq!(vec![k11], results);

        conductor_test.shutdown_conductor().await;
    }

    async fn make_req(
        admin_api: RealAdminInterfaceApi,
        req: AdminRequest,
    ) -> tokio::sync::oneshot::Receiver<AdminResponse> {
        let msg = req.try_into().unwrap();
        let (tx, rx) = tokio::sync::oneshot::channel();

        let respond = move |bytes: SerializedBytes| {
            let response: AdminResponse = bytes.try_into().unwrap();
            tx.send(response).unwrap();
            async { Ok(()) }.boxed().into()
        };
        let respond = Respond::Request(Box::new(respond));
        let msg = (msg, respond);

        handle_incoming_message(msg, admin_api).await.unwrap();
        rx
    }

    fn to_key(r: Vec<AgentInfoSigned>) -> Vec<(Arc<KitsuneSpace>, Arc<KitsuneAgent>)> {
        let mut results = r
            .into_iter()
            .map(|a| (a.space.clone(), a.agent.clone()))
            .collect::<Vec<_>>();
        results.sort();
        results
    }
}<|MERGE_RESOLUTION|>--- conflicted
+++ resolved
@@ -396,16 +396,12 @@
             .unwrap()
             .into();
         request.cell_id = cell_id;
-<<<<<<< HEAD
-        let msg = AppRequest::CallZome(Box::new(request));
-=======
         request = request
             .resign_zome_call(&test_keystore(), fixt!(AgentPubKey, Predictable, 0))
             .await
             .unwrap();
 
-        let msg = AppRequest::ZomeCall(Box::new(request));
->>>>>>> 0cc994bf
+        let msg = AppRequest::CallZome(Box::new(request));
         let msg = msg.try_into().unwrap();
         let respond = |bytes: SerializedBytes| {
             let response: AppResponse = bytes.try_into().unwrap();
