//! Module for establishing Websocket-based Interfaces,
//! i.e. those configured with `InterfaceDriver::Websocket`

use super::error::InterfaceError;
use super::error::InterfaceResult;
use crate::conductor::interface::*;
use crate::conductor::manager::ManagedTaskResult;
use crate::conductor::manager::TaskManagerClient;
use futures::FutureExt;
use holochain_serialized_bytes::SerializedBytes;
use holochain_types::signal::Signal;
use holochain_websocket::ListenerHandle;
use holochain_websocket::ListenerItem;
use holochain_websocket::WebsocketConfig;
use holochain_websocket::WebsocketListener;
use holochain_websocket::WebsocketMessage;
use holochain_websocket::WebsocketReceiver;
use holochain_websocket::WebsocketSender;
use std::convert::TryFrom;

use std::sync::Arc;
use tokio::sync::broadcast;
use tokio::task::JoinHandle;
use tokio_stream::StreamExt;
use tracing::*;
use url2::url2;

// TODO: This is arbitrary, choose reasonable size.
/// Number of signals in buffer before applying
/// back pressure.
pub(crate) const SIGNAL_BUFFER_SIZE: usize = 50;
/// The maximum number of connections allowed to the admin interface
pub const MAX_CONNECTIONS: usize = 400;

/// Create a WebsocketListener to be used in interfaces
pub async fn spawn_websocket_listener(
    port: u16,
) -> InterfaceResult<(
    ListenerHandle,
    impl futures::stream::Stream<Item = ListenerItem>,
)> {
    trace!("Initializing Admin interface");
    let listener = WebsocketListener::bind_with_handle(
        url2!("ws://127.0.0.1:{}", port),
        Arc::new(WebsocketConfig::default()),
    )
    .await?;
    trace!("LISTENING AT: {}", listener.0.local_addr());
    Ok(listener)
}

/// Create an Admin Interface, which only receives AdminRequest messages
/// from the external client
pub fn spawn_admin_interface_tasks<A: InterfaceApi>(
    tm: TaskManagerClient,
    handle: ListenerHandle,
    listener: impl futures::stream::Stream<Item = ListenerItem> + Send + 'static,
    api: A,
    port: u16,
) {
    // Task that will kill the listener and all child connections.
    tm.add_conductor_task_ignored("admin interface websocket closer", |stop| {
        handle.close_on(stop.map(|_| true)).map(Ok)
    });

    tm.add_conductor_task_ignored(&format!("admin interface, port {}", port), |_stop| {
        async move {
            let mut active_connections = Vec::new();
            futures::pin_mut!(listener);
            // establish a new connection to a client
            while let Some(connection) = listener.next().await {
                active_connections.retain_mut(|handle: &mut JoinHandle<()>| !handle.is_finished());

                match connection {
                    Ok((_, rx_from_iface)) => {
                        if active_connections.len() >= MAX_CONNECTIONS {
                            warn!("Connection limit reached, dropping newly opened connection. num_connections={}", active_connections.len());
                            // Max connections so drop this connection
                            // which will close it.
                            continue;
                        };
                        debug!("Accepting new connection with number of existing connections {}", active_connections.len());
                        active_connections.push(tokio::task::spawn(recv_incoming_admin_msgs(
                            api.clone(),
                            rx_from_iface,
                        )));
                    }
                    Err(err) => {
                        warn!("Admin socket connection failed: {}", err);
                    }
                }
            }
            ManagedTaskResult::Ok(())
        }
    });
}

/// Create an App Interface, which includes the ability to receive signals
/// from Cells via a broadcast channel
pub async fn spawn_app_interface_task<A: InterfaceApi>(
    tm: TaskManagerClient,
    port: u16,
    api: A,
    signal_broadcaster: broadcast::Sender<Signal>,
) -> InterfaceResult<u16> {
    trace!("Initializing App interface");
    let (handle, mut listener) = WebsocketListener::bind_with_handle(
        url2!("ws://127.0.0.1:{}", port),
        Arc::new(WebsocketConfig::default()),
    )
    .await?;
    trace!("LISTENING AT: {}", handle.local_addr());
    let port = handle
        .local_addr()
        .port()
        .ok_or(InterfaceError::PortError)?;
    // Task that will kill the listener and all child connections.
    tm.add_conductor_task_ignored("app interface websocket closer", |stop| {
        handle.close_on(stop.map(|_| true)).map(Ok)
    });
    tm.add_conductor_task_ignored("app interface new connection handler", |_stop| {
        async move {
            // establish a new connection to a client
            while let Some(connection) = listener.next().await {
                match connection {
                    Ok((tx_to_iface, rx_from_iface)) => {
                        let rx_from_cell = signal_broadcaster.subscribe();
                        spawn_recv_incoming_msgs_and_outgoing_signals(
                            api.clone(),
                            rx_from_iface,
                            rx_from_cell,
                            tx_to_iface,
                        );
                    }
                    Err(err) => {
                        warn!("Admin socket connection failed: {}", err);
                    }
                }
            }

            ManagedTaskResult::Ok(())
        }
    });
    Ok(port)
}

/// Polls for messages coming in from the external client.
/// Used by Admin interface.
async fn recv_incoming_admin_msgs<A: InterfaceApi>(api: A, rx_from_iface: WebsocketReceiver) {
    use futures::stream::StreamExt;

    rx_from_iface
        .for_each_concurrent(4096, move |msg| {
            let api = api.clone();
            async move {
                if let Err(e) = handle_incoming_message(msg, api.clone()).await {
                    error!(error = &e as &dyn std::error::Error)
                }
            }
        })
        .await;
}

/// Polls for messages coming in from the external client while simultaneously
/// polling for signals being broadcast from the Cells associated with this
/// App interface.
fn spawn_recv_incoming_msgs_and_outgoing_signals<A: InterfaceApi>(
    api: A,
    rx_from_iface: WebsocketReceiver,
    rx_from_cell: broadcast::Receiver<Signal>,
    tx_to_iface: WebsocketSender,
) {
    use futures::stream::StreamExt;

    trace!("CONNECTION: {}", rx_from_iface.remote_addr());

    let rx_from_cell = futures::stream::unfold(rx_from_cell, |mut rx_from_cell| async move {
        if let Ok(item) = rx_from_cell.recv().await {
            Some((item, rx_from_cell))
        } else {
            None
        }
    });

    tokio::task::spawn(rx_from_cell.for_each_concurrent(4096, move |signal| {
        let mut tx_to_iface = tx_to_iface.clone();
        async move {
            trace!(msg = "Sending signal!", ?signal);
            if let Err(err) = async move {
                let bytes = SerializedBytes::try_from(signal)?;
                tx_to_iface.signal(bytes).await?;
                InterfaceResult::Ok(())
            }
            .await
            {
                error!(?err, "error emitting signal");
            }
        }
    }));

    tokio::task::spawn(rx_from_iface.for_each_concurrent(4096, move |msg| {
        let api = api.clone();
        async move {
            if let Err(err) = handle_incoming_message(msg, api).await {
                error!(?err, "error handling websocket message");
            }
        }
    }));
}

/// Handles messages on all interfaces
async fn handle_incoming_message<A>(ws_msg: WebsocketMessage, api: A) -> InterfaceResult<()>
where
    A: InterfaceApi,
{
    let (bytes, respond) = ws_msg;
    Ok(respond
        .respond(api.handle_request(bytes.try_into()).await?.try_into()?)
        .await?)
}

/// Test items needed by other crates
#[cfg(any(test, feature = "test_utils"))]
pub use crate::test_utils::setup_app_in_new_conductor;

#[cfg(test)]
pub mod test {
    use super::*;
    use crate::conductor::api::error::ExternalApiWireError;
    use crate::conductor::api::AdminRequest;
    use crate::conductor::api::AdminResponse;
    use crate::conductor::api::RealAdminInterfaceApi;
    use crate::conductor::conductor::ConductorBuilder;
    use crate::conductor::state::ConductorState;
    use crate::conductor::Conductor;
    use crate::conductor::ConductorHandle;
    use crate::fixt::RealRibosomeFixturator;
    use crate::sweettest::SweetConductor;
    use crate::test_utils::install_app_in_conductor;
    use ::fixt::prelude::*;
    use futures::future::FutureExt;
    use holochain_keystore::test_keystore;
    use holochain_p2p::{AgentPubKeyExt, DnaHashExt};
    use holochain_serialized_bytes::prelude::*;
    use holochain_sqlite::prelude::*;
    use holochain_state::prelude::*;
    use holochain_trace;
    use holochain_types::test_utils::fake_agent_pubkey_1;
    use holochain_types::test_utils::fake_dna_zomes;
    use holochain_wasm_test_utils::TestWasm;
    use holochain_wasm_test_utils::TestZomes;
    use holochain_websocket::Respond;
    use holochain_zome_types::test_utils::fake_agent_pubkey_2;
    use kitsune_p2p::agent_store::AgentInfoSigned;
    use kitsune_p2p::dependencies::kitsune_p2p_types::fetch_pool::FetchPoolInfo;
    use kitsune_p2p::{KitsuneAgent, KitsuneSpace};
    use kitsune_p2p_types::fixt::*;
    use matches::assert_matches;
    use pretty_assertions::assert_eq;
    use std::collections::HashSet;
    use std::convert::TryInto;
    use tempfile::TempDir;
    use uuid::Uuid;

    #[derive(Debug, serde::Serialize, serde::Deserialize, SerializedBytes)]
    #[serde(rename_all = "snake_case", tag = "type", content = "data")]
    // NB: intentionally misspelled to test for serialization errors :)
    enum AdmonRequest {
        InstallsDna(String),
    }

    async fn setup_admin() -> (Arc<TempDir>, ConductorHandle) {
        let db_dir = test_db_dir();
        let conductor_handle = Conductor::builder()
            .with_data_root_path(db_dir.path().to_path_buf().into())
            .test(&[])
            .await
            .unwrap();
        (Arc::new(db_dir), conductor_handle)
    }

    async fn setup_admin_fake_cells(
        agent: AgentPubKey,
        dnas_with_proofs: Vec<(DnaFile, Option<MembraneProof>)>,
    ) -> (Arc<TempDir>, ConductorHandle) {
        let db_dir = test_db_dir();
        let conductor_handle = ConductorBuilder::new()
            .with_data_root_path(db_dir.path().to_path_buf().into())
            .test(&[])
            .await
            .unwrap();

        for (dna, _) in dnas_with_proofs.iter() {
            conductor_handle.register_dna(dna.clone()).await.unwrap();
        }

        conductor_handle
            .clone()
<<<<<<< HEAD
            .install_app_legacy("test app".to_string(), Some(agent), &dnas_with_proofs)
=======
            .install_app_minimal("test app".to_string(), agent, &dnas_with_proofs)
>>>>>>> cee25ff7
            .await
            .unwrap();

        (Arc::new(db_dir), conductor_handle)
    }

    async fn activate(conductor_handle: ConductorHandle) -> ConductorHandle {
        conductor_handle
            .clone()
            .enable_app("test app".to_string())
            .await
            .unwrap();

        let errors = conductor_handle
            .clone()
            .reconcile_cell_status_with_app_status()
            .await
            .unwrap();

        assert!(errors.is_empty());

        conductor_handle
    }

    async fn call_zome(
        conductor_handle: ConductorHandle,
        cell_id: CellId,
        wasm: TestWasm,
        function_name: String,
        respond: holochain_websocket::Response,
    ) {
        // Now make sure we can call a zome once again
        let mut request: ZomeCall =
            crate::fixt::ZomeCallInvocationFixturator::new(crate::fixt::NamedInvocation(
                cell_id.clone(),
                wasm.into(),
                function_name,
                ExternIO::encode(()).unwrap(),
            ))
            .next()
            .unwrap()
            .into();
        request.cell_id = cell_id;
        request = request
            .resign_zome_call(&test_keystore(), fixt!(AgentPubKey, Predictable, 0))
            .await
            .unwrap();

        let msg = AppRequest::CallZome(Box::new(request));
        let msg = msg.try_into().unwrap();
        let respond = Respond::Request(Box::new(respond));
        let msg = (msg, respond);
        handle_incoming_message(msg, RealAppInterfaceApi::new(conductor_handle.clone()))
            .await
            .unwrap();
    }

    #[tokio::test(flavor = "multi_thread")]
    async fn serialization_failure() {
        let (_tmpdir, conductor_handle) = setup_admin().await;
        let admin_api = RealAdminInterfaceApi::new(conductor_handle.clone());
        let msg = AdmonRequest::InstallsDna("".into());
        let msg = msg.try_into().unwrap();
        let respond = |bytes: SerializedBytes| {
            let response: AdminResponse = bytes.try_into().unwrap();
            assert_matches!(
                response,
                AdminResponse::Error(ExternalApiWireError::Deserialization(_))
            );
            async { Ok(()) }.boxed().into()
        };
        let respond = Respond::Request(Box::new(respond));
        let msg = (msg, respond);
        handle_incoming_message(msg, admin_api).await.unwrap();
        conductor_handle.shutdown();
    }

    #[tokio::test(flavor = "multi_thread")]
    #[ignore]
    #[allow(unreachable_code, unused_variables)]
    async fn invalid_request() {
        holochain_trace::test_run().ok();
        let (_tmpdir, conductor_handle) = setup_admin().await;
        let admin_api = RealAdminInterfaceApi::new(conductor_handle.clone());
        let dna_payload = InstallAppDnaPayload::hash_only(fake_dna_hash(1), "".to_string());
        let agent_key = fake_agent_pubkey_1();
        let payload = todo!("Use new payload struct");
        // let payload = InstallAppPayload {
        //     dnas: vec![dna_payload],
        //     installed_app_id: "test app".to_string(),
        //     agent_key,
        // };
        let msg = AdminRequest::InstallApp(Box::new(payload));
        let msg = msg.try_into().unwrap();
        let respond = |bytes: SerializedBytes| {
            let response: AdminResponse = bytes.try_into().unwrap();
            assert_matches!(
                response,
                AdminResponse::Error(ExternalApiWireError::DnaReadError(_))
            );
            async { Ok(()) }.boxed().into()
        };
        let respond = Respond::Request(Box::new(respond));
        let msg = (msg, respond);
        handle_incoming_message(msg, admin_api).await.unwrap();
        conductor_handle.shutdown();
    }

    #[tokio::test(flavor = "multi_thread")]
    async fn websocket_call_zome_function() {
        holochain_trace::test_run().ok();
        let uuid = Uuid::new_v4();
        let dna = fake_dna_zomes(
            &uuid.to_string(),
            vec![(TestWasm::Foo.into(), TestWasm::Foo.into())],
        );

        // warm the zome
        let _ = RealRibosomeFixturator::new(crate::fixt::curve::Zomes(vec![TestWasm::Foo]))
            .next()
            .unwrap();

        let dna_hash = dna.dna_hash().clone();
        let cell_id = CellId::from((dna_hash.clone(), fake_agent_pubkey_1()));

        let (_tmpdir, _, handle) = setup_app_in_new_conductor(
            "test app".to_string(),
            cell_id.agent_pubkey().clone(),
            vec![(dna, None)],
        )
        .await;

        call_zome(
            handle.clone(),
            cell_id.clone(),
            TestWasm::Foo,
            "foo".into(),
            Box::new(|bytes: SerializedBytes| {
                let response: AppResponse = bytes.try_into().unwrap();
                assert_matches!(response, AppResponse::ZomeCalled { .. });
                async { Ok(()) }.boxed().into()
            }),
        )
        .await;

        // the time here should be almost the same (about +0.1ms) vs. the raw real_ribosome call
        // the overhead of a websocket request locally is small

        handle.shutdown().await.unwrap().unwrap();
    }

    #[tokio::test(flavor = "multi_thread")]
    async fn gossip_info_request() {
        holochain_trace::test_run().ok();
        let uuid = Uuid::new_v4();
        let dna = fake_dna_zomes(
            &uuid.to_string(),
            vec![(TestWasm::Foo.into(), TestWasm::Foo.into())],
        );

        // warm the zome
        let _ = RealRibosomeFixturator::new(crate::fixt::curve::Zomes(vec![TestWasm::Foo]))
            .next()
            .unwrap();

        let dna_hash = dna.dna_hash().clone();
        let agent_pub_key = fake_agent_pubkey_1();

        let (_tmpdir, app_api, handle) = setup_app_in_new_conductor(
            "test app".to_string(),
            agent_pub_key.clone(),
            vec![(dna, None)],
        )
        .await;
        let request = NetworkInfoRequestPayload {
            agent_pub_key,
            dnas: vec![dna_hash],
            last_time_queried: None,
        };

        let msg = AppRequest::NetworkInfo(Box::new(request));
        let msg = msg.try_into().unwrap();
        let respond = |bytes: SerializedBytes| {
            let response: AppResponse = bytes.try_into().unwrap();
            match response {
                AppResponse::NetworkInfo(info) => {
                    assert_eq!(
                        info,
                        vec![NetworkInfo {
                            fetch_pool_info: FetchPoolInfo::default(),
                            current_number_of_peers: 1,
                            arc_size: 1.0,
                            total_network_peers: 1,
                            bytes_since_last_time_queried: 1848,
                            completed_rounds_since_last_time_queried: 0,
                        }]
                    )
                }
                other => panic!("unexpected response {:?}", other),
            }
            async { Ok(()) }.boxed().into()
        };
        let respond = Respond::Request(Box::new(respond));
        let msg = (msg, respond);
        handle_incoming_message(msg, app_api).await.unwrap();
        // the time here should be almost the same (about +0.1ms) vs. the raw real_ribosome call
        // the overhead of a websocket request locally is small

        handle.shutdown().await.unwrap().unwrap();
    }

    #[tokio::test(flavor = "multi_thread")]
    async fn storage_info() {
        holochain_trace::test_run().ok();
        let uuid_1 = Uuid::new_v4();
        let dna_1 = fake_dna_zomes(
            &uuid_1.to_string(),
            vec![(TestWasm::Foo.into(), TestWasm::Foo.into())],
        );
        let uuid_2 = Uuid::new_v4();
        let dna_2 = fake_dna_zomes(
            &uuid_2.to_string(),
            vec![(TestWasm::Foo.into(), TestWasm::Foo.into())],
        );

        // warm the zome
        let _ = RealRibosomeFixturator::new(crate::fixt::curve::Zomes(vec![TestWasm::Foo]))
            .next()
            .unwrap();

        let cell_id_1 = CellId::from((dna_1.dna_hash().clone(), fake_agent_pubkey_1()));

        let cell_id_2 = CellId::from((dna_2.dna_hash().clone(), fake_agent_pubkey_1()));

        // Run the same DNA in cell 3 to check that grouping works correctly
        let cell_id_3 = CellId::from((dna_2.dna_hash().clone(), fake_agent_pubkey_2()));

        let (_tmpdir, _, handle) = setup_app_in_new_conductor(
            "test app 1".to_string(),
            cell_id_1.agent_pubkey().clone(),
            vec![(dna_1, None)],
        )
        .await;

        install_app_in_conductor(
            handle.clone(),
            "test app 2".to_string(),
            cell_id_2.agent_pubkey().clone(),
            &[(dna_2.clone(), None)],
        )
        .await;

        install_app_in_conductor(
            handle.clone(),
            "test app 3".to_string(),
            cell_id_3.agent_pubkey().clone(),
            &[(dna_2, None)],
        )
        .await;

        let msg = AdminRequest::StorageInfo;
        let msg = msg.try_into().unwrap();
        let respond = move |bytes: SerializedBytes| {
            let response: AdminResponse = bytes.try_into().unwrap();
            match response {
                AdminResponse::StorageInfo(info) => {
                    assert_eq!(info.blobs.len(), 2);

                    let blob_one: &DnaStorageInfo =
                        get_app_data_storage_info(&info, "test app 1".to_string());

                    assert_eq!(blob_one.used_by, vec!["test app 1".to_string()]);
                    assert!(blob_one.authored_data_size > 12000);
                    assert!(blob_one.authored_data_size_on_disk > 114000);
                    assert!(blob_one.dht_data_size > 12000);
                    assert!(blob_one.dht_data_size_on_disk > 114000);
                    assert!(blob_one.cache_data_size > 7000);
                    assert!(blob_one.cache_data_size_on_disk > 114000);

                    let blob_two: &DnaStorageInfo =
                        get_app_data_storage_info(&info, "test app 2".to_string());

                    let mut used_by_two = blob_two.used_by.clone();
                    used_by_two.sort();
                    assert_eq!(
                        used_by_two,
                        vec!["test app 2".to_string(), "test app 3".to_string()]
                    );
                    assert!(blob_two.authored_data_size > 17000);
                    assert!(blob_two.authored_data_size_on_disk > 114000);
                    assert!(blob_two.dht_data_size > 17000);
                    assert!(blob_two.dht_data_size_on_disk > 114000);
                    assert!(blob_two.cache_data_size > 7000);
                    assert!(blob_two.cache_data_size_on_disk > 114000);
                }
                other => panic!("unexpected response {:?}", other),
            }
            async { Ok(()) }.boxed().into()
        };
        let respond = Respond::Request(Box::new(respond));
        let msg = (msg, respond);
        handle_incoming_message(msg, RealAdminInterfaceApi::new(handle.clone()))
            .await
            .unwrap();

        handle.shutdown().await.unwrap().unwrap();
    }

    #[tokio::test(flavor = "multi_thread")]
    async fn enable_disable_enable_app() {
        holochain_trace::test_run().ok();
        let agent_key = fake_agent_pubkey_1();
        let mut dnas = Vec::new();
        for _i in 0..2 as u32 {
            let integrity_zomes = vec![TestWasm::Link.into()];
            let coordinator_zomes = vec![TestWasm::Link.into()];
            let def = DnaDef::unique_from_zomes(integrity_zomes, coordinator_zomes);
            dnas.push(DnaFile::new(def, Vec::<DnaWasm>::from(TestWasm::Link)).await);
        }
        let dna_hashes = dnas.iter().map(|d| d.dna_hash()).collect::<Vec<_>>();
        let dnas_with_proofs = dnas.iter().cloned().map(|d| (d, None)).collect::<Vec<_>>();
        let cell_id_0 = CellId::new(
            dnas_with_proofs
                .first()
                .cloned()
                .unwrap()
                .0
                .dna_hash()
                .clone(),
            agent_key.clone(),
        );

        let (_tmpdir, conductor_handle) =
            setup_admin_fake_cells(agent_key.clone(), dnas_with_proofs).await;

        let app_id = "test app".to_string();

        // Enable the app
        println!("### ENABLE ###");

        let msg = AdminRequest::EnableApp {
            installed_app_id: app_id.clone(),
        };
        let msg = msg.try_into().unwrap();
        let respond = |bytes: SerializedBytes| {
            let response: AdminResponse = bytes.try_into().unwrap();
            assert_matches!(response, AdminResponse::AppEnabled { .. });
            async { Ok(()) }.boxed().into()
        };
        let respond = Respond::Request(Box::new(respond));
        let msg = (msg, respond);

        handle_incoming_message(msg, RealAdminInterfaceApi::new(conductor_handle.clone()))
            .await
            .unwrap();

        // Get the state
        let initial_state: ConductorState = conductor_handle.get_state_from_handle().await.unwrap();

        // Now make sure we can call a zome
        println!("### CALL ZOME ###");

        call_zome(
            conductor_handle.clone(),
            cell_id_0.clone(),
            TestWasm::Link,
            "get_links".into(),
            Box::new(|bytes: SerializedBytes| {
                let response: AppResponse = bytes.try_into().unwrap();
                assert_matches!(response, AppResponse::ZomeCalled { .. });
                async { Ok(()) }.boxed().into()
            }),
        )
        .await;

        // State should match
        let state = conductor_handle.get_state_from_handle().await.unwrap();
        assert_eq!(initial_state, state);

        // Check it is running, and get all cells
        let cell_ids: HashSet<CellId> = state
            .get_app(&app_id)
            .map(|app| {
                assert_eq!(*app.status(), AppStatus::Running);
                app
            })
            .unwrap()
            .all_cells()
            .cloned()
            .collect();

        // Collect the expected result
        let expected = dna_hashes
            .into_iter()
            .map(|hash| CellId::from((hash.clone(), agent_key.clone())))
            .collect::<HashSet<_>>();

        assert_eq!(expected, cell_ids);

        // Check that it is returned in get_app_info as running
        let maybe_info = conductor_handle.get_app_info(&app_id).await.unwrap();
        if let Some(info) = maybe_info {
            assert_eq!(info.installed_app_id, app_id);
            assert_matches!(info.status, AppInfoStatus::Running);
        } else {
            assert!(false);
        }

        // Now deactivate app
        println!("### DISABLE ###");

        let msg = AdminRequest::DisableApp {
            installed_app_id: app_id.clone(),
        };
        let msg = msg.try_into().unwrap();
        let respond = |bytes: SerializedBytes| {
            let response: AdminResponse = bytes.try_into().unwrap();
            assert_matches!(response, AdminResponse::AppDisabled);
            async { Ok(()) }.boxed().into()
        };
        let respond = Respond::Request(Box::new(respond));
        let msg = (msg, respond);

        handle_incoming_message(msg, RealAdminInterfaceApi::new(conductor_handle.clone()))
            .await
            .unwrap();

        // Get the state
        let state = conductor_handle.get_state_from_handle().await.unwrap();

        // Check it's deactivated, and get all cells
        let cell_ids: HashSet<CellId> = state
            .get_app(&app_id)
            .map(|app| {
                assert_matches!(*app.status(), AppStatus::Disabled(_));
                app
            })
            .unwrap()
            .all_cells()
            .cloned()
            .collect();

        assert_eq!(expected, cell_ids);

        // Check that it is returned in get_app_info as deactivated
        let maybe_info = conductor_handle.get_app_info(&app_id).await.unwrap();
        if let Some(info) = maybe_info {
            assert_eq!(info.installed_app_id, app_id);
            assert_matches!(info.status, AppInfoStatus::Disabled { .. });
        } else {
            assert!(false);
        }

        // Enable the app one more time
        println!("### ENABLE ###");

        let msg = AdminRequest::EnableApp {
            installed_app_id: app_id.clone(),
        };
        let msg = msg.try_into().unwrap();
        let respond = |bytes: SerializedBytes| {
            let response: AdminResponse = bytes.try_into().unwrap();
            assert_matches!(response, AdminResponse::AppEnabled { .. });
            async { Ok(()) }.boxed().into()
        };
        let respond = Respond::Request(Box::new(respond));
        let msg = (msg, respond);

        handle_incoming_message(msg, RealAdminInterfaceApi::new(conductor_handle.clone()))
            .await
            .unwrap();

        // Get the state again after reenabling, make sure it's identical to the initial state.
        let state: ConductorState = conductor_handle.get_state_from_handle().await.unwrap();
        assert_eq!(initial_state, state);

        // Now make sure we can call a zome once again
        println!("### CALL ZOME ###");

        call_zome(
            conductor_handle.clone(),
            cell_id_0.clone(),
            TestWasm::Link,
            "get_links".into(),
            Box::new(|bytes: SerializedBytes| {
                let response: AppResponse = bytes.try_into().unwrap();
                assert_matches!(response, AppResponse::ZomeCalled { .. });
                async { Ok(()) }.boxed().into()
            }),
        )
        .await;

        conductor_handle.shutdown().await.unwrap().unwrap();
    }

    #[tokio::test(flavor = "multi_thread")]
    async fn attach_app_interface() {
        holochain_trace::test_run().ok();
        let (_tmpdir, conductor_handle) = setup_admin().await;
        let admin_api = RealAdminInterfaceApi::new(conductor_handle.clone());
        let msg = AdminRequest::AttachAppInterface { port: None };
        let msg = msg.try_into().unwrap();
        let respond = |bytes: SerializedBytes| {
            let response: AdminResponse = bytes.try_into().unwrap();
            assert_matches!(response, AdminResponse::AppInterfaceAttached { .. });
            async { Ok(()) }.boxed().into()
        };
        let respond = Respond::Request(Box::new(respond));
        let msg = (msg, respond);
        handle_incoming_message(msg, admin_api).await.unwrap();
        conductor_handle.shutdown().await.unwrap().unwrap();
    }

    #[tokio::test(flavor = "multi_thread")]
    async fn dump_state() {
        holochain_trace::test_run().ok();
        let uuid = Uuid::new_v4();
        let dna = fake_dna_zomes(
            &uuid.to_string(),
            vec![("zomey".into(), TestWasm::Foo.into())],
        );
        let agent_pubkey = fake_agent_pubkey_1();
        let cell_id = CellId::from((dna.dna_hash().clone(), agent_pubkey.clone()));

        let (_tmpdir, conductor_handle) =
            setup_admin_fake_cells(agent_pubkey, vec![(dna, None)]).await;
        let conductor_handle = activate(conductor_handle).await;

        // Allow agents time to join
        tokio::time::sleep(std::time::Duration::from_secs(2)).await;

        // Get state
        let expected = conductor_handle.dump_cell_state(&cell_id).await.unwrap();

        let admin_api = RealAdminInterfaceApi::new(conductor_handle.clone());
        let msg = AdminRequest::DumpState {
            cell_id: Box::new(cell_id),
        };
        let msg = msg.try_into().unwrap();
        let respond = move |bytes: SerializedBytes| {
            let response: AdminResponse = bytes.try_into().unwrap();
            assert_matches!(response, AdminResponse::StateDumped(s) if s == expected);
            async { Ok(()) }.boxed().into()
        };
        let respond = Respond::Request(Box::new(respond));
        let msg = (msg, respond);
        handle_incoming_message(msg, admin_api).await.unwrap();
        conductor_handle.shutdown().await.unwrap().unwrap();
    }

    async fn make_dna(network_seed: &str, zomes: Vec<TestWasm>) -> DnaFile {
        DnaFile::new(
            DnaDef {
                name: "conductor_test".to_string(),
                modifiers: DnaModifiers {
                    network_seed: network_seed.to_string(),
                    properties: SerializedBytes::try_from(()).unwrap(),
                    origin_time: Timestamp::HOLOCHAIN_EPOCH,
                    quantum_time: holochain_p2p::dht::spacetime::STANDARD_QUANTUM_TIME,
                },
                compatibility: DnaCompatParams::fake(),
                integrity_zomes: zomes
                    .clone()
                    .into_iter()
                    .map(TestZomes::from)
                    .map(|z| z.integrity.into_inner())
                    .collect(),
                coordinator_zomes: zomes
                    .clone()
                    .into_iter()
                    .map(TestZomes::from)
                    .map(|z| z.coordinator.into_inner())
                    .collect(),
            },
            zomes.into_iter().flat_map(|t| Vec::<DnaWasm>::from(t)),
        )
        .await
    }

    /// Check that we can add and get agent info for a conductor
    /// across the admin websocket.
    #[tokio::test(flavor = "multi_thread")]
    async fn add_agent_info_via_admin() {
        holochain_trace::test_run().ok();
        let dnas = vec![
            make_dna("1", vec![TestWasm::Anchor]).await,
            make_dna("2", vec![TestWasm::Anchor]).await,
        ];

        let mut conductor = SweetConductor::from_standard_config().await;
        let agent = conductor.setup_app("app", &dnas).await.unwrap().cells()[0]
            .agent_pubkey()
            .clone();

        let handle = conductor.raw_handle();
        let spaces = handle.get_spaces();
        let dnas = dnas
            .into_iter()
            .map(|d| d.dna_hash().clone())
            .collect::<Vec<_>>();

        // - Give time for the agents to join the network.
        crate::assert_eq_retry_10s!(
            {
                let mut count = 0;
                for env in spaces.get_from_spaces(|s| s.p2p_agents_db.clone()) {
                    let space = env.kind().0.clone();
                    count += env.test_read(move |txn| txn.p2p_list_agents(space).unwrap().len())
                }
                count
            },
            2
        );

        // - Get agents and space
        let agent_infos = AgentInfoSignedFixturator::new(Unpredictable)
            .take(5)
            .collect::<Vec<_>>();

        let mut expect = to_key(agent_infos.clone());
        let k0 = (dnas[0].to_kitsune(), agent.to_kitsune());
        let k1 = (dnas[1].to_kitsune(), agent.to_kitsune());
        expect.push(k0.clone());
        expect.push(k1.clone());
        expect.sort();

        let admin_api = RealAdminInterfaceApi::new(handle.clone());

        // - Add the agent infos
        let req = AdminRequest::AddAgentInfo { agent_infos };
        let r = make_req(admin_api.clone(), req).await.await.unwrap();
        assert_matches!(r, AdminResponse::AgentInfoAdded);

        // - Request all the infos
        let req = AdminRequest::AgentInfo { cell_id: None };
        let r = make_req(admin_api.clone(), req).await.await.unwrap();
        let results = to_key(unwrap_to::unwrap_to!(r => AdminResponse::AgentInfo).clone());
        assert_eq!(expect, results);

        // - Request the first cell
        let req = AdminRequest::AgentInfo {
            cell_id: Some(CellId::new(dnas[0].clone(), agent.clone())),
        };
        let r = make_req(admin_api.clone(), req).await.await.unwrap();
        let results = to_key(unwrap_to::unwrap_to!(r => AdminResponse::AgentInfo).clone());

        assert_eq!(vec![k0], results);

        // - Request the second cell
        let req = AdminRequest::AgentInfo {
            cell_id: Some(CellId::new(dnas[1].clone(), agent.clone())),
        };
        let r = make_req(admin_api.clone(), req).await.await.unwrap();
        let results = to_key(unwrap_to::unwrap_to!(r => AdminResponse::AgentInfo).clone());

        assert_eq!(vec![k1], results);
    }

    async fn make_req(
        admin_api: RealAdminInterfaceApi,
        req: AdminRequest,
    ) -> tokio::sync::oneshot::Receiver<AdminResponse> {
        let msg = req.try_into().unwrap();
        let (tx, rx) = tokio::sync::oneshot::channel();

        let respond = move |bytes: SerializedBytes| {
            let response: AdminResponse = bytes.try_into().unwrap();
            tx.send(response).unwrap();
            async { Ok(()) }.boxed().into()
        };
        let respond = Respond::Request(Box::new(respond));
        let msg = (msg, respond);

        handle_incoming_message(msg, admin_api).await.unwrap();
        rx
    }

    fn to_key(r: Vec<AgentInfoSigned>) -> Vec<(Arc<KitsuneSpace>, Arc<KitsuneAgent>)> {
        let mut results = r
            .into_iter()
            .map(|a| (a.space.clone(), a.agent.clone()))
            .collect::<Vec<_>>();
        results.sort();
        results
    }

    fn get_app_data_storage_info(
        info: &StorageInfo,
        match_app_id: InstalledAppId,
    ) -> &DnaStorageInfo {
        info.blobs
            .iter()
            .filter_map(|blob| match blob {
                StorageBlob::Dna(app_data) => {
                    if app_data.used_by.contains(&match_app_id) {
                        Some(app_data)
                    } else {
                        None
                    }
                }
            })
            .last()
            .unwrap()
    }
}<|MERGE_RESOLUTION|>--- conflicted
+++ resolved
@@ -296,11 +296,7 @@
 
         conductor_handle
             .clone()
-<<<<<<< HEAD
-            .install_app_legacy("test app".to_string(), Some(agent), &dnas_with_proofs)
-=======
-            .install_app_minimal("test app".to_string(), agent, &dnas_with_proofs)
->>>>>>> cee25ff7
+            .install_app_minimal("test app".to_string(), Some(agent), &dnas_with_proofs)
             .await
             .unwrap();
 
