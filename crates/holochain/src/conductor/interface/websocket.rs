--- conflicted
+++ resolved
@@ -444,31 +444,7 @@
 
     #[tokio::test(flavor = "multi_thread")]
     async fn signal_in_post_commit() {
-<<<<<<< HEAD
-        holochain_trace::test_run().ok();
-=======
-        struct PollRecv(tokio::task::JoinHandle<()>);
-
-        impl Drop for PollRecv {
-            fn drop(&mut self) {
-                self.0.abort();
-            }
-        }
-
-        impl PollRecv {
-            pub fn new<D>(mut rx: WebsocketReceiver) -> Self
-            where
-                D: std::fmt::Debug,
-                SerializedBytes: TryInto<D, Error = SerializedBytesError>,
-            {
-                Self(tokio::task::spawn(async move {
-                    while rx.recv::<D>().await.is_ok() {}
-                }))
-            }
-        }
-
         holochain_trace::test_run();
->>>>>>> f94d3eac
         let db_dir = test_db_dir();
         let conductor_handle = ConductorBuilder::new()
             .with_data_root_path(db_dir.path().to_path_buf().into())
