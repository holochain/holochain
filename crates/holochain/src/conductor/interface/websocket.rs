--- conflicted
+++ resolved
@@ -254,11 +254,8 @@
     use holochain_zome_types::test_utils::fake_agent_pubkey_2;
     use holochain_zome_types::ExternIO;
     use kitsune_p2p::agent_store::AgentInfoSigned;
-<<<<<<< HEAD
+    use kitsune_p2p::dependencies::kitsune_p2p_fetch::FetchQueueInfo;
     use kitsune_p2p::dependencies::kitsune_p2p_fetch::FetchQueueInfoStateful;
-=======
-    use kitsune_p2p::dependencies::kitsune_p2p_fetch::FetchQueueInfo;
->>>>>>> cf966326
     use kitsune_p2p::fixt::AgentInfoSignedFixturator;
     use kitsune_p2p::{KitsuneAgent, KitsuneSpace};
     use matches::assert_matches;
@@ -483,11 +480,7 @@
                     assert_eq!(
                         info,
                         vec![NetworkInfo {
-<<<<<<< HEAD
                             fetch_queue_info: FetchQueueInfoStateful::default()
-=======
-                            fetch_queue_info: FetchQueueInfo::default()
->>>>>>> cf966326
                         }]
                     )
                 }
