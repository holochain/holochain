--- conflicted
+++ resolved
@@ -259,10 +259,6 @@
                         })
                         .await
                     {
-<<<<<<< HEAD
-                        Ok(_installed_app_id) => {
-                            spawn_recv_incoming_msgs_and_outgoing_signals(
-=======
                         Ok(installed_app_id) => {
                             // Once authentication passes we know which app this connection is for,
                             // so we can subscribe to app signals now.
@@ -276,7 +272,6 @@
                                 installed_app_id.clone(),
                             );
                             spawn_recv_incoming_app_msgs(
->>>>>>> 52bffa08
                                 task_list,
                                 api,
                                 rx_from_iface,
@@ -486,12 +481,9 @@
     use crate::sweettest::{app_bundle_from_dnas, authenticate_app_ws_client};
     use crate::test_utils::install_app_in_conductor;
     use ::fixt::prelude::*;
-<<<<<<< HEAD
     use holochain_conductor_api::conductor::ConductorConfig;
     use holochain_conductor_api::conductor::DpkiConfig;
-=======
     use holochain_conductor_api::*;
->>>>>>> 52bffa08
     use holochain_keystore::test_keystore;
     use holochain_p2p::{AgentPubKeyExt, DnaHashExt};
     use holochain_serialized_bytes::prelude::*;
