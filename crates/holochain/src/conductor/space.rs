--- conflicted
+++ resolved
@@ -109,15 +109,11 @@
     pub dht_query_cache: DhtDbQueryCache,
 
     /// Countersigning workspace for session state.
-<<<<<<< HEAD
-    pub countersigning_workspace: CountersigningWorkspace,
-=======
     pub countersigning_workspaces:
         Arc<parking_lot::Mutex<HashMap<CellId, Arc<CountersigningWorkspace>>>>,
 
     /// Witnessing workspace that is shared across this cell.
     pub witnessing_workspace: WitnessingWorkspace,
->>>>>>> ac0cf13f
 
     /// Witnessing workspace that is shared across this cell.
     pub witnessing_workspace: WitnessingWorkspace,
@@ -817,14 +813,6 @@
         ));
         let p2p_batch_sender = tx;
 
-<<<<<<< HEAD
-        let countersigning_workspace = CountersigningWorkspace::new(
-            config
-                .conductor_tuning_params()
-                .countersigning_resolution_retry_delay(),
-        );
-=======
->>>>>>> ac0cf13f
         let witnessing_workspace = WitnessingWorkspace::default();
         let incoming_op_hashes = IncomingOpHashes::default();
         let incoming_ops_batch = IncomingOpsBatch::default();
@@ -837,11 +825,7 @@
             p2p_agents_db,
             p2p_metrics_db,
             p2p_batch_sender,
-<<<<<<< HEAD
-            countersigning_workspace,
-=======
             countersigning_workspaces: Default::default(),
->>>>>>> ac0cf13f
             witnessing_workspace,
             incoming_op_hashes,
             incoming_ops_batch,
