//! This module contains data and functions for running operations
//! at the level of a [`DnaHash`] space.
//! Multiple [`Cell`](crate::conductor::Cell)'s could share the same space.
use std::{collections::HashMap, sync::Arc, time::Duration};

use holo_hash::{AgentPubKey, DhtOpHash, DnaHash};
use holochain_conductor_api::conductor::{ConductorConfig, DatabaseRootPath};
use holochain_keystore::MetaLairClient;
use holochain_p2p::{
    dht::{
        arq::{power_and_count_from_length, ArqBoundsSet},
        hash::RegionHash,
        prelude::Topology,
        region::{RegionBounds, RegionData},
        region_set::{RegionCoordSetLtcs, RegionSetLtcs},
        spacetime::TelescopingTimes,
        ArqBounds, ArqStrat,
    },
    dht_arc::{DhtArcRange, DhtArcSet},
    event::FetchOpDataQuery,
};
use holochain_sqlite::{
    conn::{DbSyncLevel, DbSyncStrategy},
    db::{
        DbKindAuthored, DbKindCache, DbKindConductor, DbKindDht, DbKindP2pAgents, DbKindP2pMetrics,
        DbKindWasm, DbWrite, ReadAccess,
    },
    prelude::{DatabaseError, DatabaseResult},
};
use holochain_state::{
    mutations,
    prelude::{from_blob, StateQueryResult},
    query::{map_sql_dht_op_common, StateQueryError},
    source_chain::{SourceChain, SourceChainResult},
};
use holochain_types::{
    db_cache::DhtDbQueryCache,
    dht_op::{DhtOp, DhtOpType},
};
use holochain_zome_types::{Entry, EntryVisibility, SignedAction, Timestamp};
use kitsune_p2p::{
    event::{TimeWindow, TimeWindowInclusive},
    KitsuneP2pConfig,
};
use rusqlite::{named_params, OptionalExtension};
use tracing::instrument;

use crate::conductor::{error::ConductorError, state::ConductorState};
use crate::core::{
    queue_consumer::QueueConsumerMap,
    workflow::{
        countersigning_workflow::{incoming_countersigning, CountersigningWorkspace},
        incoming_dht_ops_workflow::{
            incoming_dht_ops_workflow, IncomingOpHashes, IncomingOpsBatch,
        },
    },
};

use super::{
    conductor::RwShare,
    error::ConductorResult,
    p2p_agent_store::{self, P2pBatch},
};
use std::convert::TryInto;

#[cfg(test)]
mod tests;

#[derive(Clone)]
/// This is the set of all current
/// [`DnaHash`] spaces for all cells
/// installed on this conductor.
pub struct Spaces {
    map: RwShare<HashMap<DnaHash, Space>>,
    pub(crate) db_dir: Arc<DatabaseRootPath>,
    pub(crate) db_sync_strategy: DbSyncStrategy,
    /// The map of running queue consumer workflows.
    pub(crate) queue_consumer_map: QueueConsumerMap,
    pub(crate) conductor_db: DbWrite<DbKindConductor>,
    pub(crate) wasm_db: DbWrite<DbKindWasm>,
    network_config: KitsuneP2pConfig,
}

#[derive(Clone)]
/// This is the set of data required at the
/// [`DnaHash`] space level.
/// All cells in the same [`DnaHash`] space
/// will share these.
pub struct Space {
    /// The dna hash for this space.
    pub dna_hash: Arc<DnaHash>,

    /// The caches databases. These are shared across cells.
    /// There is one per unique Dna.
    pub cache_db: DbWrite<DbKindCache>,

    /// The conductor database. There is only one of these.
    pub conductor_db: DbWrite<DbKindConductor>,

    /// The authored databases. These are shared across cells.
    /// There is one per unique Dna.
    pub authored_db: DbWrite<DbKindAuthored>,

    /// The dht databases. These are shared across cells.
    /// There is one per unique Dna.
    pub dht_db: DbWrite<DbKindDht>,

    /// The database for storing AgentInfoSigned
    pub p2p_agents_db: DbWrite<DbKindP2pAgents>,

    /// The database for storing p2p MetricDatum(s)
    pub p2p_metrics_db: DbWrite<DbKindP2pMetrics>,

    /// The batch sender for writes to the p2p database.
    pub p2p_batch_sender: tokio::sync::mpsc::Sender<P2pBatch>,

    /// A cache for slow database queries.
    pub dht_query_cache: DhtDbQueryCache,

    /// Countersigning workspace that is shared across this cell.
    pub countersigning_workspace: CountersigningWorkspace,

    /// Incoming op hashes that are queued for processing.
    pub incoming_op_hashes: IncomingOpHashes,

    /// Incoming ops batch for this space.
    pub incoming_ops_batch: IncomingOpsBatch,
}

#[cfg(test)]
pub struct TestSpaces {
    pub spaces: Spaces,
    pub test_spaces: HashMap<DnaHash, TestSpace>,
    pub queue_consumer_map: QueueConsumerMap,
}
#[cfg(test)]
pub struct TestSpace {
    pub space: Space,
    _temp_dir: tempfile::TempDir,
}

impl Spaces {
    /// Create a new empty set of [`DnaHash`] spaces.
    pub fn new(config: &ConductorConfig) -> ConductorResult<Self> {
        let root_db_dir = config.environment_path.clone();
        let db_sync_strategy = config.db_sync_strategy;
        let db_sync_level = match db_sync_strategy {
            DbSyncStrategy::Fast => DbSyncLevel::Off,
            DbSyncStrategy::Resilient => DbSyncLevel::Normal,
        };
        let conductor_db =
            DbWrite::open_with_sync_level(root_db_dir.as_ref(), DbKindConductor, db_sync_level)?;
        let wasm_db =
            DbWrite::open_with_sync_level(root_db_dir.as_ref(), DbKindWasm, db_sync_level)?;
        Ok(Spaces {
            map: RwShare::new(HashMap::new()),
            db_dir: Arc::new(root_db_dir),
            db_sync_strategy,
            queue_consumer_map: QueueConsumerMap::new(),
            conductor_db,
            wasm_db,
            network_config: config.network.clone().unwrap_or_default(),
        })
    }

    /// Get the holochain conductor state
    pub async fn get_state(&self) -> ConductorResult<ConductorState> {
        let state = self
            .conductor_db
            .async_reader(|txn| {
                let state = txn
                    .query_row("SELECT blob FROM ConductorState WHERE id = 1", [], |row| {
                        row.get("blob")
                    })
                    .optional()?;
                match state {
                    Some(state) => ConductorResult::Ok(Some(from_blob(state)?)),
                    None => ConductorResult::Ok(None),
                }
            })
            .await?;

        match state {
            Some(state) => Ok(state),
            // update_state will again try to read the state. It's a little
            // inefficient in the infrequent case where we haven't saved the
            // state yet, but more atomic, so worth it.
            None => self.update_state(Ok).await,
        }
    }

    /// Update the internal state with a pure function mapping old state to new
    pub async fn update_state<F: Send>(&self, f: F) -> ConductorResult<ConductorState>
    where
        F: FnOnce(ConductorState) -> ConductorResult<ConductorState> + 'static,
    {
        let (state, _) = self.update_state_prime(|s| Ok((f(s)?, ()))).await?;
        Ok(state)
    }

    /// Update the internal state with a pure function mapping old state to new,
    /// which may also produce an output value which will be the output of
    /// this function
    pub async fn update_state_prime<F, O>(&self, f: F) -> ConductorResult<(ConductorState, O)>
    where
        F: FnOnce(ConductorState) -> ConductorResult<(ConductorState, O)> + Send + 'static,
        O: Send + 'static,
    {
        let output = self
            .conductor_db
            .async_commit(move |txn| {
                let state = txn
                    .query_row("SELECT blob FROM ConductorState WHERE id = 1", [], |row| {
                        row.get("blob")
                    })
                    .optional()?;
                let state = match state {
                    Some(state) => from_blob(state)?,
                    None => ConductorState::default(),
                };
                let (new_state, output) = f(state)?;
                mutations::insert_conductor_state(txn, (&new_state).try_into()?)?;
                Result::<_, ConductorError>::Ok((new_state, output))
            })
            .await?;
        Ok(output)
    }

    /// Get something from every space
    pub fn get_from_spaces<R, F: FnMut(&Space) -> R>(&self, f: F) -> Vec<R> {
        self.map
            .share_ref(|spaces| spaces.values().map(f).collect())
    }

    /// Get the space if it exists or create it if it doesn't.
    pub fn get_or_create_space(&self, dna_hash: &DnaHash) -> ConductorResult<Space> {
        self.get_or_create_space_ref(dna_hash, Space::clone)
    }

    fn get_or_create_space_ref<F, R>(&self, dna_hash: &DnaHash, f: F) -> ConductorResult<R>
    where
        F: Fn(&Space) -> R,
    {
        match self.map.share_ref(|spaces| spaces.get(dna_hash).map(&f)) {
            Some(r) => Ok(r),
            None => self
                .map
                .share_mut(|spaces| match spaces.entry(dna_hash.clone()) {
                    std::collections::hash_map::Entry::Occupied(entry) => Ok(f(entry.get())),
                    std::collections::hash_map::Entry::Vacant(entry) => {
                        let space = Space::new(
                            Arc::new(dna_hash.clone()),
                            &self.db_dir,
                            self.db_sync_strategy,
                        )?;

                        let r = f(&space);
                        entry.insert(space);
                        Ok(r)
                    }
                }),
        }
    }

    /// Get the cache database (this will create the space if it doesn't already exist).
    pub fn cache(&self, dna_hash: &DnaHash) -> ConductorResult<DbWrite<DbKindCache>> {
        self.get_or_create_space_ref(dna_hash, |space| space.cache_db.clone())
    }

    /// Get the authored database (this will create the space if it doesn't already exist).
    pub fn authored_db(&self, dna_hash: &DnaHash) -> ConductorResult<DbWrite<DbKindAuthored>> {
        self.get_or_create_space_ref(dna_hash, |space| space.authored_db.clone())
    }

    /// Get the dht database (this will create the space if it doesn't already exist).
    pub fn dht_db(&self, dna_hash: &DnaHash) -> ConductorResult<DbWrite<DbKindDht>> {
        self.get_or_create_space_ref(dna_hash, |space| space.dht_db.clone())
    }

    /// Get the peer database (this will create the space if it doesn't already exist).
    pub fn p2p_agents_db(&self, dna_hash: &DnaHash) -> ConductorResult<DbWrite<DbKindP2pAgents>> {
        self.get_or_create_space_ref(dna_hash, |space| space.p2p_agents_db.clone())
    }

    /// Get the peer database (this will create the space if it doesn't already exist).
    pub fn p2p_metrics_db(&self, dna_hash: &DnaHash) -> ConductorResult<DbWrite<DbKindP2pMetrics>> {
        self.get_or_create_space_ref(dna_hash, |space| space.p2p_metrics_db.clone())
    }

    /// Get the batch sender (this will create the space if it doesn't already exist).
    pub fn p2p_batch_sender(
        &self,
        dna_hash: &DnaHash,
    ) -> ConductorResult<tokio::sync::mpsc::Sender<P2pBatch>> {
        self.get_or_create_space_ref(dna_hash, |space| space.p2p_batch_sender.clone())
    }

    #[instrument(skip(self))]
    /// the network module is requesting a list of dht op hashes
    /// Get the [`DhtOpHash`]es and authored timestamps for a given time window.
    pub async fn handle_query_op_hashes(
        &self,
        dna_hash: &DnaHash,
        dht_arc_set: DhtArcSet,
        window: TimeWindow,
        max_ops: usize,
        include_limbo: bool,
    ) -> ConductorResult<Option<(Vec<DhtOpHash>, TimeWindowInclusive)>> {
        // The exclusive window bounds.
        let start = window.start;
        let end = window.end;
        let max_ops: u32 = max_ops.try_into().unwrap_or(u32::MAX);

        let db = self.dht_db(dna_hash)?;
<<<<<<< HEAD
        let include_limbo = include_limbo
            .then_some("\n")
            .unwrap_or("AND DhtOp.when_integrated IS NOT NULL\n");
=======

        let include_limbo = if include_limbo {
            "\n"
        } else {
            "AND DhtOp.when_integrated IS NOT NULL\n"
        };
>>>>>>> 12cc3e03

        let intervals = dht_arc_set.intervals();
        let sql = if let Some(DhtArcRange::Full) = intervals.first() {
            format!(
                "{} {} {}",
                holochain_sqlite::sql::sql_cell::FETCH_OP_HASHES_P1,
                include_limbo,
                holochain_sqlite::sql::sql_cell::FETCH_OP_HASHES_P2,
            )
        } else {
            let sql_ranges = intervals
                .into_iter()
                .filter(|i| matches!(i, &DhtArcRange::Bounded(_, _)))
                .map(|interval| match interval {
                    DhtArcRange::Bounded(start_loc, end_loc) => {
                        if start_loc <= end_loc {
                            format!(
                                "AND storage_center_loc >= {} AND storage_center_loc <= {} \n ",
                                start_loc, end_loc
                            )
                        } else {
                            format!(
                                "AND (storage_center_loc < {} OR storage_center_loc > {}) \n ",
                                end_loc, start_loc
                            )
                        }
                    }
                    _ => unreachable!(),
                })
                .collect::<String>();
            format!(
                "{} {} {} {}",
                holochain_sqlite::sql::sql_cell::FETCH_OP_HASHES_P1,
                include_limbo,
                sql_ranges,
                holochain_sqlite::sql::sql_cell::FETCH_OP_HASHES_P2,
            )
        };
        let results = db
            .async_reader(move |txn| {
                let mut stmt = txn.prepare_cached(&sql)?;
                let hashes = stmt
                    .query_map(
                        named_params! {
                            ":from": start,
                            ":to": end,
                            ":limit": max_ops,
                        },
                        |row| row.get("hash"),
                    )?
                    .collect::<rusqlite::Result<Vec<DhtOpHash>>>()?;
                let range = hashes.first().and_then(|s| hashes.last().map(|e| (s, e)));
                match range {
                    Some((start, end)) => {
                        let start: Timestamp = txn.query_row(
                            "SELECT authored_timestamp FROM DhtOp WHERE hash = ?",
                            [start],
                            |row| row.get(0),
                        )?;
                        let end: Timestamp = txn.query_row(
                            "SELECT authored_timestamp FROM DhtOp WHERE hash = ?",
                            [end],
                            |row| row.get(0),
                        )?;
                        DatabaseResult::Ok(Some((hashes, start..=end)))
                    }
                    None => Ok(None),
                }
            })
            .await?;

        Ok(results)
    }

    /// The network module needs info about various groupings ("regions") of ops
    ///
    /// Note that this always includes all ops regardless of integration status.
    /// This is to avoid the degenerate case of freshly joining a network, and
    /// having several new peers gossiping with you at once about the same regions.
    /// If we calculate our region hash only by integrated ops, we will experience
    /// mismatches for a large number of ops repeatedly until we have integrated
    /// those ops. Note that when *sending* ops we filter out ops in limbo.
    pub async fn handle_fetch_op_regions(
        &self,
        dna_hash: &DnaHash,
        topology: Topology,
        dht_arc_set: DhtArcSet,
    ) -> ConductorResult<RegionSetLtcs> {
        let sql = holochain_sqlite::sql::sql_cell::FETCH_OP_REGION;
        let max_chunks = ArqStrat::default().max_chunks();
        let arq_set = ArqBoundsSet::new(
            dht_arc_set
                .intervals()
                .into_iter()
                .map(|i| {
                    let len = i.length();
                    let (pow, _) = power_and_count_from_length(&topology.space, len, max_chunks);
                    ArqBounds::from_interval_rounded(&topology, pow, i).0
                })
                .collect(),
        );
        let times = TelescopingTimes::historical(&topology);
        let coords = RegionCoordSetLtcs::new(times, arq_set);
        let coords_clone = coords.clone();
        let db = self.dht_db(dna_hash)?;
        db.async_reader(move |txn| {
            let mut stmt = txn.prepare_cached(sql).map_err(DatabaseError::from)?;
            Ok(coords_clone.into_region_set(|(_, coords)| {
                let bounds = coords.to_bounds(&topology);
                let (x0, x1) = bounds.x;
                let (t0, t1) = bounds.t;
                stmt.query_row(
                    named_params! {
                        ":storage_start_loc": x0,
                        ":storage_end_loc": x1,
                        ":timestamp_min": t0,
                        ":timestamp_max": t1,
                    },
                    |row| {
                        let total_action_size: f64 = row.get("total_action_size")?;
                        let total_entry_size: f64 = row.get("total_entry_size")?;
                        let size = total_action_size + total_entry_size;
                        Ok(RegionData {
                            hash: RegionHash::from_vec(row.get("xor_hash")?)
                                .expect("region hash must be 32 bytes"),
                            size: size.min(u32::MAX as f64) as u32,
                            count: row.get("count")?,
                        })
                    },
                )
            })?)
        })
        .await
    }

    #[instrument(skip(self, query))]
    /// The network module is requesting the content for dht ops
    pub async fn handle_fetch_op_data(
        &self,
        dna_hash: &DnaHash,
        query: FetchOpDataQuery,
    ) -> ConductorResult<Vec<(holo_hash::DhtOpHash, holochain_types::dht_op::DhtOp)>> {
        match query {
            FetchOpDataQuery::Hashes {
                op_hash_list,
                include_limbo,
            } => {
                self.handle_fetch_op_data_by_hashes(dna_hash, op_hash_list, include_limbo)
                    .await
            }
            FetchOpDataQuery::Regions(regions) => {
                self.handle_fetch_op_data_by_regions(dna_hash, regions)
                    .await
            }
        }
    }

    #[instrument(skip(self, regions))]
    /// The network module is requesting the content for dht ops
    pub async fn handle_fetch_op_data_by_regions(
        &self,
        dna_hash: &DnaHash,
        regions: Vec<RegionBounds>,
    ) -> ConductorResult<Vec<(holo_hash::DhtOpHash, holochain_types::dht_op::DhtOp)>> {
        let sql = holochain_sqlite::sql::sql_cell::FETCH_OPS_BY_REGION;
        Ok(self
            .dht_db(dna_hash)?
            .async_reader(move |txn| {
                let mut stmt = txn.prepare_cached(sql).map_err(StateQueryError::from)?;
                let results = regions
                    .into_iter()
                    .map(|bounds| {
                        let (x0, x1) = bounds.x;
                        let (t0, t1) = bounds.t;
                        stmt.query_and_then(
                            named_params! {
                                ":storage_start_loc": x0,
                                ":storage_end_loc": x1,
                                ":timestamp_min": t0,
                                ":timestamp_max": t1,
                            },
                            |row| {
                                let hash: DhtOpHash =
                                    row.get("hash").map_err(StateQueryError::from)?;
                                Ok(map_sql_dht_op_common(row)?.map(|op| (hash, op)))
                            },
                        )
                        .map_err(StateQueryError::from)?
                        .collect::<Result<Vec<Option<_>>, StateQueryError>>()
                    })
                    .collect::<Result<Vec<Vec<Option<_>>>, _>>()?
                    .into_iter()
                    .flatten()
                    .flatten()
                    .collect();
                StateQueryResult::Ok(results)
            })
            .await?)
    }

    #[instrument(skip(self, op_hashes))]
    /// The network module is requesting the content for dht ops
    pub async fn handle_fetch_op_data_by_hashes(
        &self,
        dna_hash: &DnaHash,
        op_hashes: Vec<holo_hash::DhtOpHash>,
        include_limbo: bool,
    ) -> ConductorResult<Vec<(holo_hash::DhtOpHash, holochain_types::dht_op::DhtOp)>> {
        let mut sql = "
            SELECT DhtOp.hash, DhtOp.type AS dht_type,
            Action.blob AS action_blob, Entry.blob AS entry_blob
            FROM DHtOp
            JOIN Action ON DhtOp.action_hash = Action.hash
            LEFT JOIN Entry ON Action.entry_hash = Entry.hash
            WHERE
            DhtOp.hash = ?
        "
        .to_string();

        if !include_limbo {
            sql.push_str(
                "
                AND
                DhtOp.when_integrated IS NOT NULL
            ",
            );
        }

        let db = self.dht_db(dna_hash)?;
        let results = db
            .async_reader(move |txn| {
                let mut out = Vec::with_capacity(op_hashes.len());
                for hash in op_hashes {
                    let mut stmt = txn.prepare_cached(&sql)?;
                    let mut rows = stmt.query([hash])?;
                    if let Some(row) = rows.next()? {
                        let action = from_blob::<SignedAction>(row.get("action_blob")?)?;
                        let op_type: DhtOpType = row.get("dht_type")?;
                        let hash: DhtOpHash = row.get("hash")?;
                        // Check the entry isn't private before gossiping it.
                        let mut entry: Option<Entry> = None;
                        if action
                            .0
                            .entry_type()
                            .filter(|et| *et.visibility() == EntryVisibility::Public)
                            .is_some()
                        {
                            let e: Option<Vec<u8>> = row.get("entry_blob")?;
                            entry = match e {
                                Some(entry) => Some(from_blob::<Entry>(entry)?),
                                None => None,
                            };
                        }
                        let op = DhtOp::from_type(op_type, action, entry)?;
                        out.push((hash, op))
                    } else {
                        return Err(holochain_state::query::StateQueryError::Sql(
                            rusqlite::Error::QueryReturnedNoRows,
                        ));
                    }
                }
                StateQueryResult::Ok(out)
            })
            .await?;
        Ok(results)
    }

    #[instrument(skip(self, request_validation_receipt, ops))]
    /// we are receiving a "publish" event from the network
    pub async fn handle_publish(
        &self,
        dna_hash: &DnaHash,
        request_validation_receipt: bool,
        countersigning_session: bool,
        ops: Vec<holochain_types::dht_op::DhtOp>,
    ) -> ConductorResult<()> {
        use futures::StreamExt;
        let ops = futures::stream::iter(ops.into_iter().map(|op| {
            let hash = DhtOpHash::with_data_sync(&op);
            (hash, op)
        }))
        .collect()
        .await;

        // If this is a countersigning session then
        // send it to the countersigning workflow otherwise
        // send it to the incoming ops workflow.
        if countersigning_session {
            let (workspace, trigger) = self.get_or_create_space_ref(dna_hash, |space| {
                (
                    space.countersigning_workspace.clone(),
                    self.queue_consumer_map
                        .countersigning_trigger(space.dna_hash.clone()),
                )
            })?;
            let trigger = match trigger {
                Some(t) => t,
                // If the workflow has not been spawned yet we can't handle incoming messages.
                None => return Ok(()),
            };
            incoming_countersigning(ops, &workspace, trigger)?;
        } else {
            let space = self.get_or_create_space(dna_hash)?;
            let trigger = match self
                .queue_consumer_map
                .sys_validation_trigger(space.dna_hash.clone())
            {
                Some(t) => t,
                // If the workflow has not been spawned yet we can't handle incoming messages.
                // Note this is not an error because only a validation receipt is proof of a publish.
                None => return Ok(()),
            };
            incoming_dht_ops_workflow(&space, trigger, ops, request_validation_receipt).await?;
        }
        Ok(())
    }

    /// Get the recent_threshold based on the kitsune network config
    pub fn recent_threshold(&self) -> Duration {
        self.network_config
            .tuning_params
            .danger_gossip_recent_threshold()
    }
}

impl Space {
    fn new(
        dna_hash: Arc<DnaHash>,
        root_db_dir: &DatabaseRootPath,
        db_sync_strategy: DbSyncStrategy,
    ) -> ConductorResult<Self> {
        use holochain_p2p::DnaHashExt;
        let space = dna_hash.to_kitsune();
        let db_sync_level = match db_sync_strategy {
            DbSyncStrategy::Fast => DbSyncLevel::Off,
            DbSyncStrategy::Resilient => DbSyncLevel::Normal,
        };
        let cache = DbWrite::open_with_sync_level(
            root_db_dir.as_ref(),
            DbKindCache(dna_hash.clone()),
            db_sync_level,
        )?;
        let authored_db = DbWrite::open_with_sync_level(
            root_db_dir.as_ref(),
            DbKindAuthored(dna_hash.clone()),
            DbSyncLevel::Normal,
        )?;
        let dht_db = DbWrite::open_with_sync_level(
            root_db_dir.as_ref(),
            DbKindDht(dna_hash.clone()),
            db_sync_level,
        )?;
        let p2p_agents_db = DbWrite::open_with_sync_level(
            root_db_dir.as_ref(),
            DbKindP2pAgents(space.clone()),
            db_sync_level,
        )?;
        let p2p_metrics_db = DbWrite::open_with_sync_level(
            root_db_dir.as_ref(),
            DbKindP2pMetrics(space),
            db_sync_level,
        )?;
        let conductor_db: DbWrite<DbKindConductor> =
            DbWrite::open_with_sync_level(root_db_dir.as_ref(), DbKindConductor, db_sync_level)?;

        let (tx, rx) = tokio::sync::mpsc::channel(100);
        tokio::spawn(p2p_agent_store::p2p_put_all_batch(
            p2p_agents_db.clone(),
            rx,
        ));
        let p2p_batch_sender = tx;

        let countersigning_workspace = CountersigningWorkspace::new();
        let incoming_op_hashes = IncomingOpHashes::default();
        let incoming_ops_batch = IncomingOpsBatch::default();
        let dht_query_cache = DhtDbQueryCache::new(dht_db.clone().into());
        let r = Self {
            dna_hash,
            cache_db: cache,
            authored_db,
            dht_db,
            p2p_agents_db,
            p2p_metrics_db,
            p2p_batch_sender,
            countersigning_workspace,
            incoming_op_hashes,
            incoming_ops_batch,
            dht_query_cache,
            conductor_db,
        };
        Ok(r)
    }

    /// Construct a SourceChain for an author in this Space
    pub async fn source_chain(
        &self,
        keystore: MetaLairClient,
        author: AgentPubKey,
    ) -> SourceChainResult<SourceChain> {
        SourceChain::raw_empty(
            self.authored_db.clone(),
            self.dht_db.clone(),
            self.dht_query_cache.clone(),
            keystore,
            author,
        )
        .await
    }
}

#[cfg(test)]
impl TestSpaces {
    pub fn new(dna_hashes: impl IntoIterator<Item = DnaHash>) -> Self {
        let queue_consumer_map = QueueConsumerMap::new();
        Self::with_queue_consumer(dna_hashes, queue_consumer_map)
    }

    pub fn with_queue_consumer(
        dna_hashes: impl IntoIterator<Item = DnaHash>,
        queue_consumer_map: QueueConsumerMap,
    ) -> Self {
        let mut test_spaces: HashMap<DnaHash, _> = HashMap::new();
        for hash in dna_hashes.into_iter() {
            test_spaces.insert(hash.clone(), TestSpace::new(hash));
        }
        let temp_dir = tempfile::Builder::new()
            .prefix("holochain-test-environments")
            .tempdir()
            .unwrap();
        let spaces = Spaces::new(&ConductorConfig {
            environment_path: temp_dir.path().to_path_buf().into(),
            ..Default::default()
        })
        .unwrap();
        spaces.map.share_mut(|map| {
            map.extend(
                test_spaces
                    .iter()
                    .map(|(k, v)| (k.clone(), v.space.clone())),
            );
        });
        Self {
            queue_consumer_map,
            spaces,
            test_spaces,
        }
    }
}

#[cfg(test)]
impl TestSpace {
    pub fn new(dna_hash: DnaHash) -> Self {
        let temp_dir = tempfile::Builder::new()
            .prefix("holochain-test-environments")
            .tempdir()
            .unwrap();

        Self {
            space: Space::new(
                Arc::new(dna_hash),
                &temp_dir.path().to_path_buf().into(),
                Default::default(),
            )
            .unwrap(),
            _temp_dir: temp_dir,
        }
    }
}<|MERGE_RESOLUTION|>--- conflicted
+++ resolved
@@ -312,18 +312,12 @@
         let max_ops: u32 = max_ops.try_into().unwrap_or(u32::MAX);
 
         let db = self.dht_db(dna_hash)?;
-<<<<<<< HEAD
-        let include_limbo = include_limbo
-            .then_some("\n")
-            .unwrap_or("AND DhtOp.when_integrated IS NOT NULL\n");
-=======
 
         let include_limbo = if include_limbo {
             "\n"
         } else {
             "AND DhtOp.when_integrated IS NOT NULL\n"
         };
->>>>>>> 12cc3e03
 
         let intervals = dht_arc_set.intervals();
         let sql = if let Some(DhtArcRange::Full) = intervals.first() {
