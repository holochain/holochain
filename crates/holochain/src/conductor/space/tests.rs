use std::sync::Arc;
use std::time::Duration;

use arbitrary::*;
use contrafact::Fact;
use holo_hash::HasHash;
use holochain_cascade::test_utils::fill_db;
use holochain_conductor_api::conductor::ConductorConfig;
use holochain_keystore::test_keystore;
use holochain_p2p::dht::hash::RegionHash;
use holochain_p2p::dht::prelude::Dimension;
use holochain_p2p::dht::region::RegionData;
use holochain_p2p::dht::spacetime::STANDARD_QUANTUM_TIME;
use holochain_p2p::dht_arc::DhtArcSet;
use holochain_types::dht_op::{DhtOp, DhtOpHashed};
use holochain_types::facts::valid_dht_op;
use holochain_types::prelude::*;
use kitsune_p2p_types::dht::ArqStrat;
use rand::Rng;

use crate::conductor::kitsune_host_impl::query_region_set;

use super::Spaces;

/// Test that `fetch_op_regions` returns regions which correctly describe
/// the set of ops in the database, and that `fetch_ops_by_region` returns the
/// entire set of ops.
///
/// Constructs 100 ops in the historical time window, and 100 ops in the recent
/// time window, the latter of which will be ignored. Calculates the region set
/// for the full arc across all of history, and ensures that the regions
/// fully cover all 100 ops.
#[tokio::test(flavor = "multi_thread")]
async fn test_region_queries() {
    const NUM_OPS: usize = 100;

    // let _g = holochain_trace::test_run().ok();

    let mut g = random_generator();

    let temp_dir = tempfile::TempDir::new().unwrap();
    let data_root_path = temp_dir.path().to_path_buf().into();

<<<<<<< HEAD
    let spaces = Spaces::new(
        ConductorConfig {
            environment_path: path.into(),
            ..Default::default()
        }
        .into(),
    )
=======
    let spaces = Spaces::new(&ConductorConfig {
        data_root_path: Some(data_root_path),
        ..Default::default()
    })
>>>>>>> 6c5390a0
    .unwrap();
    let keystore = test_keystore();
    let agent = keystore.new_sign_keypair_random().await.unwrap();

    let mut dna_def = DnaDef::arbitrary(&mut g).unwrap();
    let q_us = Dimension::standard_time().quantum as u64;
    let tq = Duration::from_micros(q_us);
    let tq5 = Duration::from_micros(q_us * 5);
    let five_quanta_ago = (Timestamp::now() - tq5).unwrap();
    let tq_ms = tq.as_millis() as u64;

    // - The origin time is five time quanta ago
    dna_def.modifiers.origin_time = five_quanta_ago.clone();
    dna_def.modifiers.quantum_time = STANDARD_QUANTUM_TIME;

    // Cutoff duration is 2 quanta, meaning historic gossip goes up to 1 quantum ago
    let cutoff = Duration::from_micros(q_us * 2);
    let topo = dna_def.topology(cutoff);
    let strat = ArqStrat::default();

    // Builds an arbitrary valid op at the given timestamp
    let mut arbitrary_valid_op = |timestamp: Timestamp| -> DhtOp {
        let mut op = DhtOp::arbitrary(&mut g).unwrap();
        *op.author_mut() = agent.clone();
        let mut fact = valid_dht_op(keystore.clone(), agent.clone(), true);
        op = fact.satisfy(&mut g, op).unwrap();
        *op.timestamp_mut() = timestamp;
        op
    };

    let dna_def = DnaDefHashed::from_content_sync(dna_def);
    let db = spaces.dht_db(dna_def.as_hash()).unwrap();
    let mut ops = vec![];

    // - Check that we have no ops to begin with
    let region_set = query_region_set(db.clone(), topo.clone(), &strat, Arc::new(DhtArcSet::Full))
        .await
        .unwrap();
    let region_sum: RegionData = region_set.regions().map(|r| r.data).sum();
    assert_eq!(region_sum.count as usize, 0);

    for _ in 0..NUM_OPS {
        // timestamp is between 1 and 4 time quanta ago, which is the historical
        // window
        let op = arbitrary_valid_op(
            (five_quanta_ago + Duration::from_millis(rand::thread_rng().gen_range(0..tq_ms * 4)))
                .unwrap(),
        );
        let op = DhtOpHashed::from_content_sync(op);
        fill_db(&db, op.clone()).await;
        ops.push(op.clone());

        // also construct ops which are in the recent time window,
        // to test that these ops don't get returned in region queries.
        let op2 = arbitrary_valid_op(
            (five_quanta_ago
                + Duration::from_millis(rand::thread_rng().gen_range(tq_ms * 4..=tq_ms * 5)))
            .unwrap(),
        );
        let op2 = DhtOpHashed::from_content_sync(op2);
        fill_db(&db, op2).await;
    }
    let region_set = query_region_set(db.clone(), topo.clone(), &strat, Arc::new(DhtArcSet::Full))
        .await
        .unwrap();

    // - Check that the aggregate of all region data matches expectations
    let region_sum: RegionData = region_set.regions().map(|r| r.data).sum();
    let hash_sum = ops
        .iter()
        .map(|op| RegionHash::from_vec(op.as_hash().get_raw_39().to_vec()).unwrap())
        .sum();

    // If the left side is greater, then the recent ops are being mistakenly included.
    // If the right side is greater, then something is wrong with the query.
    assert_eq!(region_sum.count as usize, NUM_OPS);
    assert_eq!(region_sum.hash, hash_sum);

    let mut fetched_ops: Vec<_> = spaces
        .handle_fetch_op_data_by_regions(
            dna_def.as_hash(),
            region_set
                .regions()
                .map(|r| r.coords.to_bounds(&topo))
                .collect(),
        )
        .await
        .unwrap()
        .into_iter()
        .map(|(hash, _)| hash)
        .collect();

    let mut inserted_ops: Vec<_> = ops.into_iter().map(|op| op.into_hash()).collect();
    fetched_ops.sort();
    inserted_ops.sort();

    assert_eq!(fetched_ops.len(), NUM_OPS);
    assert_eq!(inserted_ops, fetched_ops);
}<|MERGE_RESOLUTION|>--- conflicted
+++ resolved
@@ -41,20 +41,13 @@
     let temp_dir = tempfile::TempDir::new().unwrap();
     let data_root_path = temp_dir.path().to_path_buf().into();
 
-<<<<<<< HEAD
     let spaces = Spaces::new(
         ConductorConfig {
-            environment_path: path.into(),
+            data_root_path: Some(data_root_path),
             ..Default::default()
         }
         .into(),
     )
-=======
-    let spaces = Spaces::new(&ConductorConfig {
-        data_root_path: Some(data_root_path),
-        ..Default::default()
-    })
->>>>>>> 6c5390a0
     .unwrap();
     let keystore = test_keystore();
     let agent = keystore.new_sign_keypair_random().await.unwrap();
