use std::sync::Arc;
use std::time::Duration;

use arbitrary::*;
use contrafact::Fact;
use holo_hash::HasHash;
use holochain_cascade::test_utils::fill_db;
use holochain_conductor_api::conductor::ConductorConfig;
use holochain_p2p::dht::hash::RegionHash;
use holochain_p2p::dht::prelude::Dimension;
use holochain_p2p::dht::region::RegionData;
use holochain_p2p::dht::spacetime::STANDARD_QUANTUM_TIME;
use holochain_p2p::dht_arc::DhtArcSet;
use holochain_types::dht_op::facts::valid_dht_op;
use holochain_types::dht_op::{DhtOp, DhtOpHashed};
use holochain_types::prelude::*;
use holochain_zome_types::{DnaDef, DnaDefHashed};
use kitsune_p2p_types::dht::ArqStrat;
use rand::Rng;

use crate::conductor::kitsune_host_impl::query_region_set;

use super::Spaces;

/// Test that `fetch_op_regions` returns regions which correctly describe
/// the set of ops in the database, and that `fetch_ops_by_region` returns the
/// entire set of ops.
///
/// Constructs 100 ops in the historical time window, and 100 ops in the recent
/// time window, the latter of which will be ignored. Calculates the region set
/// for the full arc across all of history, and ensures that the regions
/// fully cover all 100 ops.
#[tokio::test(flavor = "multi_thread")]
async fn test_region_queries() {
    const NUM_OPS: usize = 100;

    // let _g = holochain_trace::test_run().ok();

    let mut g = random_generator();

    let temp_dir = tempfile::TempDir::new().unwrap();
    let path = temp_dir.path().to_path_buf();

    let spaces = Spaces::new(&ConductorConfig {
        environment_path: path.into(),
        ..Default::default()
    })
    .unwrap();
    let keystore = test_keystore();
    let agent = keystore.new_sign_keypair_random().await.unwrap();

    let mut dna_def = DnaDef::arbitrary(&mut g).unwrap();
    let q_us = Dimension::standard_time().quantum as u64;
    let tq = Duration::from_micros(q_us);
    let tq5 = Duration::from_micros(q_us * 5);
    let five_quanta_ago = (Timestamp::now() - tq5).unwrap();
    let tq_ms = tq.as_millis() as u64;

    // - The origin time is five time quanta ago
    dna_def.modifiers.origin_time = five_quanta_ago.clone();
    dna_def.modifiers.quantum_time = STANDARD_QUANTUM_TIME;

    // Cutoff duration is 2 quanta, meaning historic gossip goes up to 1 quantum ago
    let cutoff = Duration::from_micros(q_us * 2);
    let topo = dna_def.topology(cutoff);
    let strat = ArqStrat::default();

    // Builds an arbitrary valid op at the given timestamp
    let mut arbitrary_valid_op = |timestamp: Timestamp| -> DhtOp {
        let mut op = DhtOp::arbitrary(&mut g).unwrap();
        *op.author_mut() = agent.clone();
        let mut fact = valid_dht_op(keystore.clone(), agent.clone(), true);
<<<<<<< HEAD
        let mut op = fact
            .satisfy(op, &mut Unstructured::new(&NOISE).into())
            .unwrap();
=======
        op = fact.satisfy(op, &mut g).unwrap();
>>>>>>> 7108754f
        *op.timestamp_mut() = timestamp;
        op
    };

    let dna_def = DnaDefHashed::from_content_sync(dna_def);
    let db = spaces.dht_db(dna_def.as_hash()).unwrap();
    let mut ops = vec![];

    // - Check that we have no ops to begin with
    let region_set = query_region_set(db.clone(), topo.clone(), &strat, Arc::new(DhtArcSet::Full))
        .await
        .unwrap();
    let region_sum: RegionData = region_set.regions().map(|r| r.data).sum();
    assert_eq!(region_sum.count as usize, 0);

    for _ in 0..NUM_OPS {
        // timestamp is between 1 and 4 time quanta ago, which is the historical
        // window
        let op = arbitrary_valid_op(
            (five_quanta_ago + Duration::from_millis(rand::thread_rng().gen_range(0..tq_ms * 4)))
                .unwrap(),
        );
        let op = DhtOpHashed::from_content_sync(op);
        fill_db(&db, op.clone());
        ops.push(op.clone());

        // also construct ops which are in the recent time window,
        // to test that these ops don't get returned in region queries.
        let op2 = arbitrary_valid_op(
            (five_quanta_ago
                + Duration::from_millis(rand::thread_rng().gen_range(tq_ms * 4..=tq_ms * 5)))
            .unwrap(),
        );
        let op2 = DhtOpHashed::from_content_sync(op2);
        fill_db(&db, op2);
    }
    let region_set = query_region_set(db.clone(), topo.clone(), &strat, Arc::new(DhtArcSet::Full))
        .await
        .unwrap();

    // - Check that the aggregate of all region data matches expectations
    let region_sum: RegionData = region_set.regions().map(|r| r.data).sum();
    let hash_sum = ops
        .iter()
        .map(|op| RegionHash::from_vec(op.as_hash().get_raw_39().to_vec()).unwrap())
        .sum();

    // If the left side is greater, then the recent ops are being mistakenly included.
    // If the right side is greater, then something is wrong with the query.
    assert_eq!(region_sum.count as usize, NUM_OPS);
    assert_eq!(region_sum.hash, hash_sum);

    let mut fetched_ops: Vec<_> = spaces
        .handle_fetch_op_data_by_regions(
            dna_def.as_hash(),
            region_set
                .regions()
                .map(|r| r.coords.to_bounds(&topo))
                .collect(),
        )
        .await
        .unwrap()
        .into_iter()
        .map(|(hash, _)| hash)
        .collect();

    let mut inserted_ops: Vec<_> = ops.into_iter().map(|op| op.into_hash()).collect();
    fetched_ops.sort();
    inserted_ops.sort();

    assert_eq!(fetched_ops.len(), NUM_OPS);
    assert_eq!(inserted_ops, fetched_ops);
}<|MERGE_RESOLUTION|>--- conflicted
+++ resolved
@@ -70,13 +70,7 @@
         let mut op = DhtOp::arbitrary(&mut g).unwrap();
         *op.author_mut() = agent.clone();
         let mut fact = valid_dht_op(keystore.clone(), agent.clone(), true);
-<<<<<<< HEAD
-        let mut op = fact
-            .satisfy(op, &mut Unstructured::new(&NOISE).into())
-            .unwrap();
-=======
         op = fact.satisfy(op, &mut g).unwrap();
->>>>>>> 7108754f
         *op.timestamp_mut() = timestamp;
         op
     };
