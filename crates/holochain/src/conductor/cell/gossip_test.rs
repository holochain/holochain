use crate::sweettest::*;
use crate::test_utils::conductor_setup::ConductorTestData;
use crate::test_utils::consistency_10s;
use crate::test_utils::inline_zomes::simple_create_read_zome;
use hdk::prelude::*;
use holochain_sqlite::prelude::*;
use holochain_state::prelude::fresh_reader_test;
use holochain_test_wasm_common::AnchorInput;
use holochain_wasm_test_utils::TestWasm;
use kitsune_p2p::KitsuneP2pConfig;

#[tokio::test(flavor = "multi_thread")]
async fn gossip_test() {
    observability::test_run().ok();
    let config = SweetConductorConfig::standard().no_publish();
    let mut conductors = SweetConductorBatch::from_config(2, config).await;

<<<<<<< HEAD
    for c in conductors.iter() {
        c.update_dev_settings(DevSettingsDelta {
            publish: Some(false),
            ..Default::default()
        });
    }
    let (dna_file, _, _) = SweetDnaFile::unique_from_test_wasms(vec![TestWasm::Anchor]).await;
=======
    let (dna_file, _, _) = SweetDnaFile::unique_from_test_wasms(vec![TestWasm::Anchor])
        .await
        .unwrap();
>>>>>>> 189acb46

    let apps = conductors.setup_app("app", &[dna_file]).await.unwrap();
    let ((cell_1,), (cell_2,)) = apps.into_tuples();
    conductors.exchange_peer_info().await;

    let anchor = AnchorInput("alice".to_string(), "0".to_string());
    let _: EntryHash = conductors[0]
        .call(&cell_1.zome(TestWasm::Anchor), "anchor", anchor)
        .await;

    consistency_10s([&cell_1, &cell_2]).await;

    let hashes: EntryHashes = conductors[1]
        .call(
            &cell_2.zome(TestWasm::Anchor),
            "list_anchor_addresses",
            "alice",
        )
        .await;
    assert_eq!(hashes.0.len(), 1);
}

#[tokio::test(flavor = "multi_thread")]
async fn signature_smoke_test() {
    observability::test_run().ok();
    let mut network_config = KitsuneP2pConfig::default();
    network_config.transport_pool = vec![kitsune_p2p::TransportConfig::Mem {}];
    // Hit an actual bootstrap service so it can blow up and return an error if we get our end of
    // things totally wrong.
    network_config.bootstrap_service = Some(url2::url2!("{}", kitsune_p2p::BOOTSTRAP_SERVICE_DEV));
    let zomes = vec![TestWasm::Anchor];
    let mut conductor_test =
        ConductorTestData::with_network_config(zomes.clone(), false, network_config.clone()).await;
    conductor_test.shutdown_conductor().await;
}

#[tokio::test(flavor = "multi_thread")]
async fn agent_info_test() {
    observability::test_run().ok();
    let config = SweetConductorConfig::standard().no_publish();
    let mut conductors = SweetConductorBatch::from_config(2, config).await;

    let (dna_file, _, _) =
        SweetDnaFile::unique_from_inline_zomes(("zome", simple_create_read_zome())).await;

    let apps = conductors.setup_app("app", &[dna_file]).await.unwrap();
    let ((cell_1,), (cell_2,)) = apps.into_tuples();
    conductors.exchange_peer_info().await;

    let p2p_agents_dbs: Vec<_> = conductors
        .iter()
        .filter_map(|c| {
            c.spaces
                .get_from_spaces(|s| s.p2p_agents_db.clone())
                .first()
                .cloned()
        })
        .collect();

    consistency_10s([&cell_1, &cell_2]).await;
    for p2p_agents_db in p2p_agents_dbs {
        let len = fresh_reader_test(p2p_agents_db.clone(), |txn| {
            txn.p2p_list_agents().unwrap().len()
        });
        assert_eq!(len, 2);
    }
}<|MERGE_RESOLUTION|>--- conflicted
+++ resolved
@@ -15,19 +15,7 @@
     let config = SweetConductorConfig::standard().no_publish();
     let mut conductors = SweetConductorBatch::from_config(2, config).await;
 
-<<<<<<< HEAD
-    for c in conductors.iter() {
-        c.update_dev_settings(DevSettingsDelta {
-            publish: Some(false),
-            ..Default::default()
-        });
-    }
     let (dna_file, _, _) = SweetDnaFile::unique_from_test_wasms(vec![TestWasm::Anchor]).await;
-=======
-    let (dna_file, _, _) = SweetDnaFile::unique_from_test_wasms(vec![TestWasm::Anchor])
-        .await
-        .unwrap();
->>>>>>> 189acb46
 
     let apps = conductors.setup_app("app", &[dna_file]).await.unwrap();
     let ((cell_1,), (cell_2,)) = apps.into_tuples();
