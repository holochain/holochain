use super::SweetZome;
use hdk::prelude::*;
use holo_hash::DnaHash;
<<<<<<< HEAD
use holochain_types::prelude::*;

=======
use holochain_p2p::{dht_arc::ArcInterval, AgentPubKeyExt, HolochainP2pCell};
use holochain_types::prelude::*;
use kitsune_p2p::actor::TestBackdoor;
>>>>>>> 692c8544
/// A reference to a Cell created by a SweetConductor installation function.
/// It has very concise methods for calling a zome on this cell
#[derive(Clone, derive_more::Constructor)]
pub struct SweetCell {
    pub(super) cell_id: CellId,
    pub(super) cell_env: EnvWrite,
    pub(super) network: HolochainP2pCell,
}

impl SweetCell {
    /// Accessor for CellId
    pub fn cell_id(&self) -> &CellId {
        &self.cell_id
    }

    /// Get the environment for this cell
    pub fn env(&self) -> &EnvWrite {
        &self.cell_env
    }

    /// Accessor for AgentPubKey
    pub fn agent_pubkey(&self) -> &AgentPubKey {
        &self.cell_id.agent_pubkey()
    }

    /// Accessor for DnaHash
    pub fn dna_hash(&self) -> &DnaHash {
        &self.cell_id.dna_hash()
    }

    /// Get a SweetZome with the given name
    pub fn zome<Z: Into<ZomeName>>(&self, zome_name: Z) -> SweetZome {
        SweetZome::new(self.cell_id.clone(), zome_name.into())
    }

    /// Inject peer info for the given cells into this cell's peer store
    pub async fn inject_peer_info<C>(&self, cells: C)
    where
        C: Iterator<Item = Self> + Send,
    {
        let agent_infos = cells.map(|c| todo!("make agent info"));
        crate::conductor::p2p_agent_store::inject_agent_infos(
            self.p2p_agents_env.clone(),
            agent_infos,
        )
        .await
        .unwrap();
    }
}

#[cfg(feature = "unchecked-dht-location")]
use holochain_p2p::{
    dht_arc::{ArcInterval, DhtLocation},
    AgentPubKeyExt,
};
#[cfg(feature = "unchecked-dht-location")]
use holochain_sqlite::db::*;

#[cfg(feature = "unchecked-dht-location")]
impl SweetCell {
    /// Coerce the agent's storage arc to the specified value.
    /// The arc need not be centered on the agent's DHT location, which is
    /// typically a requirement "in the real world", but this can be useful
    /// for integration tests of gossip.
    ///
    #[cfg(feature = "test_utils")]
    pub async fn set_storage_arc(&self, arc: ArcInterval) {
        use holochain_p2p::HolochainP2pCellT;

        let agent = self.cell_id.agent_pubkey().to_kitsune();
        self.network
            .test_backdoor(TestBackdoor::SetArc(agent, arc))
            .await
            .unwrap();
    }

    pub fn inject_fake_ops<L>(&self, locations: L)
    where
        L: Iterator<Item = DhtLocation>,
    {
        use ::fixt::prelude::*;
        self.cell_env.conn().unwrap().with_commit_sync(|txn| {
            for loc in locations {
                let header_hash = fixt!(HeaderHash);
                let mut op_hash = fixt!(DhtOpHash);
                let timestamp = fixt!(Timestamp);

                op_hash.set_loc(loc);
                let op_lite = DhtOpLight::StoreElement(header_hash.clone(), None, header_hash);
                holochain_state::mutations::insert_op_lite(txn, op_lite, op_hash, true, timestamp)
                    .unwrap();
            }
        })
    }
}<|MERGE_RESOLUTION|>--- conflicted
+++ resolved
@@ -1,14 +1,9 @@
 use super::SweetZome;
 use hdk::prelude::*;
 use holo_hash::DnaHash;
-<<<<<<< HEAD
-use holochain_types::prelude::*;
-
-=======
 use holochain_p2p::{dht_arc::ArcInterval, AgentPubKeyExt, HolochainP2pCell};
 use holochain_types::prelude::*;
 use kitsune_p2p::actor::TestBackdoor;
->>>>>>> 692c8544
 /// A reference to a Cell created by a SweetConductor installation function.
 /// It has very concise methods for calling a zome on this cell
 #[derive(Clone, derive_more::Constructor)]
