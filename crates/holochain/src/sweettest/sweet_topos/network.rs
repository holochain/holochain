--- conflicted
+++ resolved
@@ -544,15 +544,8 @@
 
             assert!(topology.add_simple_edge(0, 1, edge.clone()));
 
-<<<<<<< HEAD
-                assert_eq!(Ok(()), topology.integrity_check());
-            },
-            7_000_000
-        );
-=======
             assert_eq!(Ok(()), topology.integrity_check());
         });
->>>>>>> cbb839b1
     }
 
     #[test]
@@ -573,21 +566,11 @@
             // Force add it for the test.
             topology.graph.add_edge(0.into(), 0.into(), edge);
 
-<<<<<<< HEAD
-                assert_eq!(
-                    Err(NetworkTopologyError::IntegritySelfEdge),
-                    topology.integrity_check()
-                );
-            },
-            7_000_000
-        );
-=======
             assert_eq!(
                 Err(NetworkTopologyError::IntegritySelfEdge),
                 topology.integrity_check()
             );
         });
->>>>>>> cbb839b1
     }
 
     #[test]
@@ -618,21 +601,11 @@
             // Force add it for the test.
             topology.graph.add_edge(0.into(), 1.into(), edge);
 
-<<<<<<< HEAD
-                assert_eq!(
-                    Err(NetworkTopologyError::IntegrityDuplicateEdge),
-                    topology.integrity_check()
-                );
-            },
-            7_000_000
-        );
-=======
             assert_eq!(
                 Err(NetworkTopologyError::IntegrityDuplicateEdge),
                 topology.integrity_check()
             );
         });
->>>>>>> cbb839b1
     }
 
     #[test]
@@ -665,21 +638,11 @@
             // Force add it for the test.
             topology.graph.add_edge(0.into(), 1.into(), edge);
 
-<<<<<<< HEAD
-                assert_eq!(
-                    Err(NetworkTopologyError::IntegritySourceConductorMismatch),
-                    topology.integrity_check()
-                );
-            },
-            7_000_000
-        );
-=======
             assert_eq!(
                 Err(NetworkTopologyError::IntegritySourceConductorMismatch),
                 topology.integrity_check()
             );
         });
->>>>>>> cbb839b1
     }
 
     #[test]
@@ -710,20 +673,10 @@
             // Force add it for the test.
             topology.graph.add_edge(0.into(), 1.into(), edge);
 
-<<<<<<< HEAD
-                assert_eq!(
-                    Err(NetworkTopologyError::IntegrityTargetConductorMismatch),
-                    topology.integrity_check()
-                );
-            },
-            7_000_000
-        );
-=======
             assert_eq!(
                 Err(NetworkTopologyError::IntegrityTargetConductorMismatch),
                 topology.integrity_check()
             );
         });
->>>>>>> cbb839b1
     }
 }