--- conflicted
+++ resolved
@@ -86,22 +86,6 @@
     /// Test that we can build a network with a single node.
     #[test]
     fn test_sweet_topos_sized_network_single_node() {
-<<<<<<< HEAD
-        crate::big_stack_test!(
-            async move {
-                let mut g = unstructured_noise().into();
-                let fact = SizedNetworkFact {
-                    nodes: 1,
-                    agents: 1..=1,
-                };
-                let graph = fact.build_fallible(&mut g).unwrap();
-                assert_eq!(graph.node_count(), 1);
-                assert_eq!(graph.edge_count(), 0);
-                assert_eq!(graph.strict_partitions(), 1);
-            },
-            7_000_000
-        );
-=======
         crate::big_stack_test!(async move {
             let mut g = unstructured_noise().into();
             let fact = SizedNetworkFact {
@@ -113,28 +97,11 @@
             assert_eq!(graph.edge_count(), 0);
             assert_eq!(graph.strict_partitions(), 1);
         });
->>>>>>> cbb839b1
     }
 
     /// Test that we can build a network with a dozen nodes.
     #[test]
     fn test_sweet_topos_sized_network_dozen_nodes() {
-<<<<<<< HEAD
-        crate::big_stack_test!(
-            async move {
-                let mut g = unstructured_noise().into();
-                let fact = SizedNetworkFact {
-                    nodes: 12,
-                    agents: 1..=2,
-                };
-                let graph = fact.build_fallible(&mut g).unwrap();
-                assert_eq!(graph.node_count(), 12);
-                assert_eq!(graph.edge_count(), 0);
-                assert_eq!(graph.strict_partitions(), 12);
-            },
-            7_000_000
-        );
-=======
         crate::big_stack_test!(async move {
             let mut g = unstructured_noise().into();
             let fact = SizedNetworkFact {
@@ -146,27 +113,11 @@
             assert_eq!(graph.edge_count(), 0);
             assert_eq!(graph.strict_partitions(), 12);
         });
->>>>>>> cbb839b1
     }
 
     /// Test that we can build a network with a number of nodes within a range.
     #[test]
     fn test_sweet_topos_sized_network_range() {
-<<<<<<< HEAD
-        crate::big_stack_test!(
-            async move {
-                let mut g = unstructured_noise().into();
-                let fact = SizedNetworkFact::from_range(&mut g, 1..=10, 3..=5).unwrap();
-                let graph = fact.clone().build_fallible(&mut g).unwrap();
-                assert!(graph.node_count() >= 1);
-                assert!(graph.node_count() <= 10);
-                assert_eq!(graph.node_count(), fact.nodes);
-                assert_eq!(graph.edge_count(), 0);
-                assert_eq!(graph.strict_partitions(), fact.nodes);
-            },
-            7_000_000
-        )
-=======
         crate::big_stack_test!(async move {
             let mut g = unstructured_noise().into();
             let fact = SizedNetworkFact::from_range(&mut g, 1..=10, 3..=5).unwrap();
@@ -177,6 +128,5 @@
             assert_eq!(graph.edge_count(), 0);
             assert_eq!(graph.strict_partitions(), fact.nodes);
         })
->>>>>>> cbb839b1
     }
 }