use std::path::PathBuf;

use holochain_types::prelude::*;

use super::DnaWithRole;

/// Get a "standard" AppBundle from a single DNA, with Create provisioning,
/// with no modifiers, clone limit of 255, and arbitrary role names
pub async fn app_bundle_from_dnas<'a>(
    dnas_with_roles: impl IntoIterator<Item = &'a (impl DnaWithRole + 'a)>,
) -> AppBundle {
    let (roles, resources): (Vec<_>, Vec<_>) = dnas_with_roles
        .into_iter()
        .map(|dr| {
            let dna = dr.dna();
            let path = PathBuf::from(format!("{}", dna.dna_hash()));
            let modifiers = DnaModifiersOpt::none();
            let installed_dna_hash = DnaHash::with_data_sync(dna.dna_def());
            let manifest = AppRoleManifest {
                name: dr.role(),
                dna: AppRoleDnaManifest {
                    location: Some(DnaLocation::Bundled(path.clone())),
                    modifiers,
                    installed_hash: Some(installed_dna_hash.into()),
                    clone_limit: 255,
                },
                provisioning: Some(CellProvisioning::Create { deferred: false }),
            };
            let bundle = DnaBundle::from_dna_file(dna.clone()).unwrap();
            (manifest, (path, bundle))
        })
        .unzip();

    let manifest = AppManifestCurrentBuilder::default()
        .name("[generated]".into())
        .description(None)
        .roles(roles)
        .build()
        .unwrap();

    AppBundle::new(manifest.clone().into(), resources, PathBuf::from("."))
        .await
        .unwrap()
}

/// Get a "standard" InstallAppPayload from a single DNA
pub async fn get_install_app_payload_from_dnas(
    installed_app_id: impl Into<InstalledAppId>,
<<<<<<< HEAD
    agent_key: Option<AgentPubKey>,
    dnas: impl IntoIterator<Item = &DnaFile>,
=======
    agent_key: AgentPubKey,
    data: &[(impl DnaWithRole, Option<MembraneProof>)],
>>>>>>> 02aac761
) -> InstallAppPayload {
    let dnas_with_roles: Vec<_> = data.iter().map(|(dr, _)| dr).collect();
    let bundle = app_bundle_from_dnas(dnas_with_roles).await;
    let membrane_proofs = data
        .iter()
        .map(|(dr, memproof)| (dr.role(), memproof.clone().unwrap_or_default()))
        .collect();
    InstallAppPayload {
        agent_key,
        source: AppBundleSource::Bundle(bundle),
        installed_app_id: Some(installed_app_id.into()),
        network_seed: None,
        membrane_proofs,
        #[cfg(feature = "chc")]
        ignore_genesis_failure: false,
    }
}<|MERGE_RESOLUTION|>--- conflicted
+++ resolved
@@ -46,13 +46,8 @@
 /// Get a "standard" InstallAppPayload from a single DNA
 pub async fn get_install_app_payload_from_dnas(
     installed_app_id: impl Into<InstalledAppId>,
-<<<<<<< HEAD
     agent_key: Option<AgentPubKey>,
-    dnas: impl IntoIterator<Item = &DnaFile>,
-=======
-    agent_key: AgentPubKey,
     data: &[(impl DnaWithRole, Option<MembraneProof>)],
->>>>>>> 02aac761
 ) -> InstallAppPayload {
     let dnas_with_roles: Vec<_> = data.iter().map(|(dr, _)| dr).collect();
     let bundle = app_bundle_from_dnas(dnas_with_roles).await;
