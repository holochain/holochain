--- conflicted
+++ resolved
@@ -525,11 +525,7 @@
     pub async fn app_ws_client(&self, installed_app_id: InstalledAppId) -> (WebsocketSender, WebsocketReceiver) {
         let port = self
             .raw_handle()
-<<<<<<< HEAD
-            .add_app_interface(installed_app_id, 0)
-=======
-            .add_app_interface(either::Either::Left(0), AllowedOrigins::Any)
->>>>>>> 2a279513
+            .add_app_interface(installed_app_id, 0, AllowedOrigins::Any)
             .await
             .expect("Couldn't create app interface");
         websocket_client_by_port(port).await.unwrap()
