--- conflicted
+++ resolved
@@ -18,11 +18,7 @@
 use holochain_state::test_utils::TestDir;
 use holochain_types::prelude::*;
 use holochain_websocket::*;
-<<<<<<< HEAD
-use kitsune_p2p::KitsuneP2pConfig;
 use rand::Rng;
-=======
->>>>>>> 189acb46
 use std::path::Path;
 use std::sync::Arc;
 
@@ -118,16 +114,10 @@
     }
 
     /// Create a SweetConductor with a new set of TestEnvs from the given config
-<<<<<<< HEAD
-    pub async fn from_config(config: ConductorConfig) -> SweetConductor {
+    pub async fn from_config<C: Into<ConductorConfig>>(config: C) -> SweetConductor {
+        let config = config.into();
         let dir = TestDir::new(test_db_dir());
         let handle = Self::handle_from_existing(&dir, test_keystore(), &config, &[]).await;
-=======
-    pub async fn from_config<C: Into<ConductorConfig>>(config: C) -> SweetConductor {
-        let config = config.into();
-        let dir = test_db_dir();
-        let handle = Self::handle_from_existing(dir.path(), test_keystore(), &config, &[]).await;
->>>>>>> 189acb46
         Self::new(handle, dir, config).await
     }
 
