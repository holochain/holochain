--- conflicted
+++ resolved
@@ -1,15 +1,8 @@
 //! A wrapper around ConductorHandle with more convenient methods for testing
 // TODO [ B-03669 ] move to own crate
 
-<<<<<<< HEAD
-use super::{
-    DynSweetRendezvous, SweetAgents, SweetApp, SweetAppBatch, SweetCell, SweetConductorConfig,
-    SweetConductorHandle, NUM_CREATED,
-};
-=======
 use super::*;
 use crate::conductor::state::AppInterfaceId;
->>>>>>> 08527c69
 use crate::conductor::ConductorHandle;
 use crate::conductor::{
     api::error::ConductorApiResult, config::ConductorConfig, error::ConductorResult, space::Spaces,
