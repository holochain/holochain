//! A wrapper around ConductorHandle with more convenient methods for testing
// TODO [ B-03669 ] move to own crate

use super::{
    DynSweetRendezvous, SweetAgents, SweetApp, SweetAppBatch, SweetCell, SweetConductorConfig,
    SweetConductorHandle, NUM_CREATED,
};
use crate::conductor::state::AppInterfaceId;
use crate::conductor::ConductorHandle;
use crate::conductor::{
    api::error::ConductorApiResult, config::ConductorConfig, error::ConductorResult, space::Spaces,
    CellError, Conductor, ConductorBuilder,
};
use ::fixt::prelude::StdRng;
use hdk::prelude::*;
use holochain_conductor_api::{CellInfo, ProvisionedCell};
use holochain_keystore::MetaLairClient;
use holochain_state::prelude::test_db_dir;
use holochain_state::test_utils::TestDir;
use holochain_types::prelude::*;
use holochain_websocket::*;
use nanoid::nanoid;
use rand::Rng;
use std::path::Path;
use std::sync::atomic::Ordering;
use std::sync::Arc;
use std::time::{Duration, Instant};

/// Standin until std::io::Error::other is stablized.
pub fn err_other<E>(error: E) -> std::io::Error
where
    E: Into<Box<dyn std::error::Error + Send + Sync>>,
{
    std::io::Error::new(std::io::ErrorKind::Other, error.into())
}

/// A stream of signals.
pub type SignalStream = Box<dyn tokio_stream::Stream<Item = Signal> + Send + Sync + Unpin>;

/// A useful Conductor abstraction for testing, allowing startup and shutdown as well
/// as easy installation of apps across multiple Conductors and Agents.
///
/// This is intentionally NOT `Clone`, because the drop handle triggers a shutdown of
/// the conductor handle, which would render all other cloned instances useless,
/// as well as the fact that the SweetConductor has some extra state which would not
/// be tracked by cloned instances.
/// If you need multiple references to a SweetConductor, put it in an Arc
#[derive(derive_more::From)]
pub struct SweetConductor {
    handle: Option<SweetConductorHandle>,
    db_dir: TestDir,
    keystore: MetaLairClient,
    pub(crate) spaces: Spaces,
    config: Arc<ConductorConfig>,
    dnas: Vec<DnaFile>,
    signal_stream: Option<SignalStream>,
    rendezvous: Option<DynSweetRendezvous>,
}

/// ID based equality is good for SweetConductors so we can track them
/// independently no matter what kind of mutations/state might eventuate.
impl PartialEq for SweetConductor {
    fn eq(&self, other: &Self) -> bool {
        self.id() == other.id()
    }
}

impl Eq for SweetConductor {}

/// Standard config for SweetConductors
pub fn standard_config() -> SweetConductorConfig {
    SweetConductorConfig::standard()
}

/// A DnaFile with a role name assigned.
///
/// This trait is implemented for both `DnaFile` and (`RoleName, DnaFile)` tuples.
/// When a test doesn't need to specify a RoleName, it can use just the DnaFile,
/// in which case an arbitrary RoleName will be assigned.
<<<<<<< HEAD
pub trait DnaWithRole: Clone + std::fmt::Debug + Sized {
=======
pub trait DnaWithRole: Clone + Sized {
>>>>>>> cee25ff7
    /// The associated role name
    fn role(&self) -> RoleName;

    /// The DNA
    fn dna(&self) -> &DnaFile;
<<<<<<< HEAD

    /// The DNA
    fn into_dna(self) -> DnaFile;

    /// Replace the DNA without changing the role
    fn replace_dna(self, dna: DnaFile) -> (RoleName, DnaFile) {
        (self.role(), dna)
    }
=======
>>>>>>> cee25ff7
}

impl DnaWithRole for DnaFile {
    fn role(&self) -> RoleName {
        self.dna_hash().to_string()
    }

    fn dna(&self) -> &DnaFile {
        self
<<<<<<< HEAD
    }

    fn into_dna(self) -> DnaFile {
        self
=======
>>>>>>> cee25ff7
    }
}

impl DnaWithRole for (RoleName, DnaFile) {
    fn role(&self) -> RoleName {
        self.0.clone()
    }

    fn dna(&self) -> &DnaFile {
        &self.1
<<<<<<< HEAD
    }

    fn into_dna(self) -> DnaFile {
        self.1
=======
>>>>>>> cee25ff7
    }
}

impl SweetConductor {
    /// Get the ID of this conductor for manual equality checks.
    pub fn id(&self) -> String {
        self.config
            .tracing_scope()
            .expect("SweetConductor must have a tracing scope set")
    }

    /// Create a SweetConductor from an already-built ConductorHandle and environments
    /// RibosomeStore
    /// The conductor will be supplied with a single test AppInterface named
    /// "sweet-interface" so that signals may be emitted
    pub async fn new(
        handle: ConductorHandle,
        env_dir: TestDir,
        config: Arc<ConductorConfig>,
        rendezvous: Option<DynSweetRendezvous>,
    ) -> SweetConductor {
        // Automatically add a test app interface
        handle
            .add_test_app_interface(AppInterfaceId::default())
            .await
            .expect("Couldn't set up test app interface");

        // Get a stream of all signals since conductor startup
        let signal_stream = handle.signal_broadcaster().subscribe_merged();

        // XXX: this is a bit wonky.
        // We create a Spaces instance here purely because it's easier to initialize
        // the per-space databases this way. However, we actually use the TestEnvs
        // to actually access those databases.
        // As a TODO, we can remove the need for TestEnvs in sweettest or have
        // some other better integration between the two.
        let spaces = Spaces::new(config.clone()).unwrap();

        let keystore = handle.keystore().clone();

        Self {
            handle: Some(SweetConductorHandle(handle)),
            db_dir: env_dir,
            keystore,
            spaces,
            config,
            dnas: Vec::new(),
            signal_stream: Some(Box::new(signal_stream)),
            rendezvous,
        }
    }

    /// Create a SweetConductor with a new set of TestEnvs from the given config
    pub async fn from_config<C>(config: C) -> SweetConductor
    where
        C: Into<SweetConductorConfig>,
    {
        Self::create_with_defaults(config, None, None::<DynSweetRendezvous>).await
    }

    /// Create a SweetConductor with a new set of TestEnvs from the given config
    pub async fn from_config_rendezvous<C, R>(config: C, rendezvous: R) -> SweetConductor
    where
        C: Into<SweetConductorConfig>,
        R: Into<DynSweetRendezvous> + Clone,
    {
        Self::create_with_defaults(config, None, Some(rendezvous)).await
    }

    /// Create a SweetConductor with a new set of TestEnvs from the given config
    pub async fn create_with_defaults<C, R>(
        config: C,
        keystore: Option<MetaLairClient>,
        rendezvous: Option<R>,
    ) -> SweetConductor
    where
        C: Into<SweetConductorConfig>,
        R: Into<DynSweetRendezvous> + Clone,
    {
        Self::create_with_defaults_and_metrics(config, keystore, rendezvous, false).await
    }

    /// Create a SweetConductor with a new set of TestEnvs from the given config
    /// and a metrics initialization.
    pub async fn create_with_defaults_and_metrics<C, R>(
        config: C,
        keystore: Option<MetaLairClient>,
        rendezvous: Option<R>,
        with_metrics: bool,
    ) -> SweetConductor
    where
        C: Into<SweetConductorConfig>,
        R: Into<DynSweetRendezvous> + Clone,
    {
        let rendezvous = rendezvous.map(|r| r.into());
        let dir = TestDir::new(test_db_dir());

        assert!(
            dir.read_dir().unwrap().next().is_none(),
            "Test dir not empty - {:?}",
            dir.to_path_buf()
        );

        if with_metrics {
            #[cfg(feature = "metrics_influxive")]
            holochain_metrics::HolochainMetricsConfig::new(dir.as_ref())
                .init()
                .await;
        }

        let mut config: ConductorConfig = if let Some(r) = rendezvous.clone() {
            config.into().into_conductor_config(&*r).await
        } else {
            config.into().into()
        };

        if config.tracing_scope().is_none() {
            config.network.tracing_scope = Some(format!(
                "{}.{}",
                NUM_CREATED.load(Ordering::SeqCst),
                nanoid!(5)
            ));
        }

        if config.data_root_path.is_none() {
            config.data_root_path = Some(dir.as_ref().to_path_buf().into());
        }

        let handle = Self::handle_from_existing(
            keystore.unwrap_or_else(holochain_keystore::test_keystore),
            &config,
            &[],
        )
        .await;
        Self::new(handle, dir, Arc::new(config), rendezvous).await
    }

    /// Create a SweetConductor from a partially-configured ConductorBuilder
    pub async fn from_builder(builder: ConductorBuilder) -> SweetConductor {
        let db_dir = TestDir::new(test_db_dir());
        let config = builder.config.clone();
        let handle = builder
            .with_data_root_path(db_dir.as_ref().to_path_buf().into())
            .test(&[])
            .await
            .unwrap();
        Self::new(handle, db_dir, Arc::new(config), None).await
    }

    /// Create a handle from an existing environment and config
    pub async fn handle_from_existing(
        keystore: MetaLairClient,
        config: &ConductorConfig,
        extra_dnas: &[DnaFile],
    ) -> ConductorHandle {
        NUM_CREATED.fetch_add(1, Ordering::SeqCst);

        Conductor::builder()
            .config(config.clone())
            .with_keystore(keystore)
            .no_print_setup()
            .test(extra_dnas)
            .await
            .unwrap()
    }

    /// Create a SweetConductor with a new set of TestEnvs from the given config
    pub async fn from_standard_config() -> SweetConductor {
        Self::from_config(standard_config()).await
    }

    /// Get the rendezvous config that this conductor is using, if any
    pub fn get_rendezvous_config(&self) -> Option<DynSweetRendezvous> {
        self.rendezvous.clone()
    }

    /// Access the database path for this conductor
    pub fn db_path(&self) -> &Path {
        &self.db_dir
    }

    /// Make the temp db dir persistent
    pub fn persist_dbs(&mut self) -> &Path {
        self.db_dir.persist();
        &self.db_dir
    }

    /// Access the MetaLairClient for this conductor
    pub fn keystore(&self) -> MetaLairClient {
        self.keystore.clone()
    }

    /// Convenience function that uses the internal handle to enable an app
    pub async fn enable_app(
        &self,
        id: InstalledAppId,
    ) -> ConductorResult<(InstalledApp, Vec<(CellId, CellError)>)> {
        self.raw_handle().enable_app(id).await
    }

    /// Convenience function that uses the internal handle to disable an app
    pub async fn disable_app(
        &self,
        id: InstalledAppId,
        reason: DisabledAppReason,
    ) -> ConductorResult<InstalledApp> {
        self.raw_handle().disable_app(id, reason).await
    }

    /// Convenience function that uses the internal handle to start an app
    pub async fn start_app(&self, id: InstalledAppId) -> ConductorResult<InstalledApp> {
        self.raw_handle().start_app(id).await
    }

    /// Convenience function that uses the internal handle to pause an app
    pub async fn pause_app(
        &self,
        id: InstalledAppId,
        reason: PausedAppReason,
    ) -> ConductorResult<InstalledApp> {
        self.raw_handle().pause_app(id, reason).await
    }

    /// Install the dna first.
    /// This allows a big speed up when
    /// installing many apps with the same dna
    async fn setup_app_1_register_dna(
        &mut self,
        dna_files: impl IntoIterator<Item = &DnaFile>,
    ) -> ConductorApiResult<()> {
        for dna_file in dna_files.into_iter() {
            self.register_dna(dna_file.to_owned()).await?;
            self.dnas.push(dna_file.to_owned());
        }
        Ok(())
    }

    /// Install the app and enable it
    // TODO: make this take a more flexible config for specifying things like
    // membrane proofs
    async fn setup_app_2_install_and_enable(
        &mut self,
        installed_app_id: &str,
<<<<<<< HEAD
        agent: Option<AgentPubKey>,
        dnas_with_roles: &[impl DnaWithRole],
    ) -> ConductorApiResult<AgentPubKey> {
        let installed_app_id = installed_app_id.to_string();

        let dna_compat = self.get_dna_compat().await;
        let dnas_with_proof: Vec<_> = dnas_with_roles
            .iter()
            .cloned()
            .map(|dr| {
                // Apply the DnaCompatParams to modify the DNAs
                let dna = dr
                    .dna()
                    .clone()
                    .update_modifiers(Default::default(), dna_compat.clone());
                (dr.replace_dna(dna), None)
            })
            .collect();

        let agent = self
            .raw_handle()
            .install_app_legacy(installed_app_id.clone(), agent, &dnas_with_proof)
=======
        agent: AgentPubKey,
        dnas_with_roles: &[impl DnaWithRole],
    ) -> ConductorApiResult<()> {
        let installed_app_id = installed_app_id.to_string();

        let dnas_with_proof: Vec<_> = dnas_with_roles
            .iter()
            .map(|dr| (dr.to_owned(), None))
            .collect();
        self.raw_handle()
            .install_app_minimal(installed_app_id.clone(), agent, &dnas_with_proof)
>>>>>>> cee25ff7
            .await?;

        self.raw_handle().enable_app(installed_app_id).await?;
        Ok(agent)
    }

    /// Build the SweetCells after `setup_cells` has been run
    /// The setup is split into two parts because the Cell environments
    /// are not available until after `setup_cells` has run, and it is
    /// better to do that once for all apps in the case of multiple apps being
    /// set up at once.
    async fn setup_app_3_create_sweet_app(
        &self,
        installed_app_id: &str,
        agent: AgentPubKey,
        roles: &[RoleName],
    ) -> ConductorApiResult<SweetApp> {
        // Must get the app info to determine the actual DNA hash of what was installed,
        // especially because of the modifying effect of DnaCompatParams

        let info = self
            .raw_handle()
            .get_app_info(&installed_app_id.to_owned())
            .await
            .expect("Error getting AppInfo for just-installed app")
            .expect("Couldn't get AppInfo for just-installed app");

        let mut sweet_cells = Vec::new();

        for role in roles {
            if let Some(CellInfo::Provisioned(ProvisionedCell { cell_id, .. })) =
                info.cell_info[role].first()
            {
                assert_eq!(cell_id.agent_pubkey(), &agent, "Agent mismatch for cell");

                // Initialize per-space databases
                let _space = self.spaces.get_or_create_space(cell_id.dna_hash())?;

                // Create and add the SweetCell
                sweet_cells.push(self.get_sweet_cell(cell_id.clone())?);
            }
        }

        Ok(SweetApp::new(installed_app_id.into(), sweet_cells))
    }

    /// Construct a SweetCell for a cell which has already been created
    pub fn get_sweet_cell(&self, cell_id: CellId) -> ConductorApiResult<SweetCell> {
        let (dna_hash, agent) = cell_id.into_dna_and_agent();
        let cell_authored_db = self.raw_handle().get_authored_db(&dna_hash)?;
        let cell_dht_db = self.raw_handle().get_dht_db(&dna_hash)?;
        let conductor_config = self.config.clone();
        let cell_id = CellId::new(dna_hash, agent);
        Ok(SweetCell {
            cell_id,
            cell_authored_db,
            cell_dht_db,
            conductor_config,
        })
    }

    /// Opinionated app setup.
<<<<<<< HEAD
    /// Creates an app for the given agent, if specified, using the given DnaFiles,
    /// with no extra configuration.
    pub async fn setup_app_for_optional_agent<'a>(
        &mut self,
        installed_app_id: &str,
        agent: Option<AgentPubKey>,
=======
    /// Creates an app for the given agent, using the given DnaFiles, with no extra configuration.
    pub async fn setup_app_for_agent<'a>(
        &mut self,
        installed_app_id: &str,
        agent: AgentPubKey,
>>>>>>> cee25ff7
        dnas_with_roles: impl IntoIterator<Item = &'a (impl DnaWithRole + 'a)>,
    ) -> ConductorApiResult<SweetApp> {
        let dnas_with_roles: Vec<_> = dnas_with_roles.into_iter().cloned().collect();
        let dnas = dnas_with_roles
            .iter()
            .map(|dr| dr.dna())
            .collect::<Vec<_>>();
        self.setup_app_1_register_dna(dnas.clone()).await?;
<<<<<<< HEAD
        let agent = self
            .setup_app_2_install_and_enable(installed_app_id, agent, dnas_with_roles.as_slice())
            .await?;
=======
        self.setup_app_2_install_and_enable(
            installed_app_id,
            agent.clone(),
            dnas_with_roles.as_slice(),
        )
        .await?;

>>>>>>> cee25ff7
        self.raw_handle()
            .reconcile_cell_status_with_app_status()
            .await?;
        let roles = dnas_with_roles
            .iter()
            .map(|dr| dr.role())
            .collect::<Vec<_>>();
        self.setup_app_3_create_sweet_app(installed_app_id, agent, &roles)
            .await
    }

<<<<<<< HEAD
    /// Opinionated app setup.
    /// Creates an app for the given agent, using the given DnaFiles, with no extra configuration.
    pub async fn setup_app_for_agent<'a>(
        &mut self,
        installed_app_id: &str,
        agent: AgentPubKey,
        dnas_with_roles: impl IntoIterator<Item = &'a (impl DnaWithRole + 'a)>,
    ) -> ConductorApiResult<SweetApp> {
        self.setup_app_for_optional_agent(installed_app_id, Some(agent), dnas_with_roles)
=======
        let dna_hashes = dnas.iter().map(|r| r.dna_hash().clone());
        self.setup_app_3_create_sweet_app(installed_app_id, agent, dna_hashes)
>>>>>>> cee25ff7
            .await
    }

    /// Opinionated app setup.
    /// Creates an app using the given DnaFiles, with no extra configuration.
    /// An AgentPubKey will be generated, and is accessible via the returned SweetApp.
    pub async fn setup_app<'a>(
        &mut self,
        installed_app_id: &str,
<<<<<<< HEAD
        dnas_with_roles: impl IntoIterator<Item = &'a (impl DnaWithRole + 'a)> + Clone,
    ) -> ConductorApiResult<SweetApp> {
        // If DPKI is in use, we must let DPKI generate the agent key
        if self.running_services().dpki.is_some() {
            self.setup_app_for_optional_agent(installed_app_id, None, dnas_with_roles)
                .await
        } else {
            let agent = SweetAgents::one(self.keystore()).await;
            self.setup_app_for_optional_agent(installed_app_id, Some(agent), dnas_with_roles)
                .await
        }
=======
        dnas: impl IntoIterator<Item = &'a (impl DnaWithRole + 'a)> + Clone,
    ) -> ConductorApiResult<SweetApp> {
        let agent = SweetAgents::one(self.keystore()).await;
        self.setup_app_for_agent(installed_app_id, agent, dnas)
            .await
>>>>>>> cee25ff7
    }

    /// Opinionated app setup. Creates one app per agent, using the given DnaFiles.
    ///
    /// All InstalledAppIds and RoleNames are auto-generated. In tests driven directly
    /// by Rust, you typically won't care what these values are set to, but in case you
    /// do, they are set as so:
    /// - InstalledAppId: {app_id_prefix}-{agent_pub_key}
    /// - RoleName: {dna_hash}
    ///
    /// Returns a batch of SweetApps, sorted in the same order as Agents passed in.
    pub async fn setup_app_for_agents<'a>(
        &mut self,
        app_id_prefix: &str,
        agents: impl IntoIterator<Item = &AgentPubKey>,
        dnas_with_roles: impl IntoIterator<Item = &'a (impl DnaWithRole + 'a)>,
    ) -> ConductorApiResult<SweetAppBatch> {
        let agents: Vec<_> = agents.into_iter().collect();
        let dnas_with_roles: Vec<_> = dnas_with_roles.into_iter().cloned().collect();
        let dnas: Vec<&DnaFile> = dnas_with_roles.iter().map(|dr| dr.dna()).collect();
<<<<<<< HEAD
        let roles: Vec<RoleName> = dnas_with_roles.iter().map(|dr| dr.role()).collect();
=======
>>>>>>> cee25ff7
        self.setup_app_1_register_dna(dnas.clone()).await?;
        for &agent in agents.iter() {
            let installed_app_id = format!("{}{}", app_id_prefix, agent);
            self.setup_app_2_install_and_enable(
                &installed_app_id,
<<<<<<< HEAD
                Some(agent.to_owned()),
=======
                agent.to_owned(),
>>>>>>> cee25ff7
                &dnas_with_roles,
            )
            .await?;
        }

        self.raw_handle()
            .reconcile_cell_status_with_app_status()
            .await?;

        let mut apps = Vec::new();
        for agent in agents {
            let installed_app_id = format!("{}{}", app_id_prefix, agent);
            apps.push(
<<<<<<< HEAD
                self.setup_app_3_create_sweet_app(&installed_app_id, agent.clone(), &roles)
                    .await?,
=======
                self.setup_app_3_create_sweet_app(
                    &installed_app_id,
                    agent.clone(),
                    dnas.clone().into_iter().map(|d| d.dna_hash().clone()),
                )
                .await?,
>>>>>>> cee25ff7
            );
        }

        Ok(SweetAppBatch(apps))
    }

    /// Install DPKI a bit more concisely
    pub async fn install_dpki(&self, dna: DnaFile) {
        self.raw_handle().install_dpki(dna).await.unwrap()
    }

    /// Call into the underlying create_clone_cell function, and register the
    /// created dna with SweetConductor so it will be reloaded on restart.
    pub async fn create_clone_cell(
        &mut self,
        payload: CreateCloneCellPayload,
    ) -> ConductorApiResult<holochain_zome_types::clone::ClonedCell> {
        let clone = self.raw_handle().create_clone_cell(payload).await?;
        let dna_file = self.get_dna_file(clone.cell_id.dna_hash()).unwrap();
        self.dnas.push(dna_file);
        Ok(clone)
    }

    /// Get a stream of all Signals emitted on the "sweet-interface" AppInterface.
    ///
    /// This is designed to crash if called more than once, because as currently
    /// implemented, creating multiple signal streams would simply cause multiple
    /// consumers of the same underlying streams, not a fresh subscription
    pub fn signals(&mut self) -> SignalStream {
        self.signal_stream
            .take()
            .expect("Can't take the SweetConductor signal stream twice")
    }

    /// Get a new websocket client which can send requests over the admin
    /// interface. It presupposes that an admin interface has been configured.
    /// (The standard_config includes an admin interface at port 0.)
    pub async fn admin_ws_client(&self) -> (WebsocketSender, WebsocketReceiver) {
        let port = self
            .get_arbitrary_admin_websocket_port()
            .expect("No admin port open on conductor");
        websocket_client_by_port(port).await.unwrap()
    }

    /// Create a new app interface and get a websocket client which can send requests
    /// to it.
    pub async fn app_ws_client(&self) -> (WebsocketSender, WebsocketReceiver) {
        let port = self
            .raw_handle()
            .add_app_interface(either::Either::Left(0))
            .await
            .expect("Couldn't create app interface");
        websocket_client_by_port(port).await.unwrap()
    }

    /// Shutdown this conductor.
    /// This will wait for the conductor to shutdown but
    /// keep the inner state to restart it.
    ///
    /// Attempting to use this conductor without starting it up again will cause a panic.
    pub async fn shutdown(&mut self) {
        self.try_shutdown().await.unwrap();
    }

    /// Shutdown this conductor.
    /// This will wait for the conductor to shutdown but
    /// keep the inner state to restart it.
    ///
    /// Attempting to use this conductor without starting it up again will cause a panic.
    pub async fn try_shutdown(&mut self) -> std::io::Result<()> {
        if let Some(handle) = self.handle.take() {
            aitia::trace!(&hc_sleuth::Event::SweetConductorShutdown {
                node: handle.config.sleuth_id()
            });
            handle
                .shutdown()
                .await
                .map_err(err_other)?
                .map_err(err_other)
        } else {
            panic!("Attempted to shutdown conductor which was already shutdown");
        }
    }

    /// Start up this conductor if it's not already running.
    pub async fn startup(&mut self) {
        if self.handle.is_none() {
            // There's a db dir in the sweet conductor and the config, that are
            // supposed to be the same. Let's assert that they are.
            assert_eq!(
                Some(self.db_dir.as_ref().to_path_buf().into()),
                self.config.data_root_path,
                "SweetConductor db_dir and config.data_root_path are not the same",
            );
            self.handle = Some(SweetConductorHandle(
                Self::handle_from_existing(
                    self.keystore.clone(),
                    &self.config,
                    self.dnas.as_slice(),
                )
                .await,
            ));
        } else {
            panic!("Attempted to start conductor which was already started");
        }
    }

    /// Check if this conductor is running
    pub fn is_running(&self) -> bool {
        self.handle.is_some()
    }

    /// Get the underlying SweetConductorHandle.
    #[allow(dead_code)]
    pub fn sweet_handle(&self) -> SweetConductorHandle {
        self.handle
            .as_ref()
            .map(|h| h.clone_privately())
            .expect("Tried to use a conductor that is offline")
    }

    /// Get the ConductorHandle within this Conductor.
    /// Be careful when using this, because this leaks out handles, which may
    /// make it harder to shut down the conductor during tests.
    pub fn raw_handle(&self) -> ConductorHandle {
        self.handle
            .as_ref()
            .map(|h| h.0.clone())
            .expect("Tried to use a conductor that is offline")
    }

    /// Force trigger all dht ops that haven't received
    /// enough validation receipts yet.
    pub async fn force_all_publish_dht_ops(&self) {
        use futures::stream::StreamExt;
        if let Some(handle) = self.handle.as_ref() {
            let iter = handle.running_cell_ids().into_iter().map(|id| async move {
                let db = self.get_authored_db(id.dna_hash()).unwrap();
                let trigger = self.get_cell_triggers(&id).await.unwrap();
                (db, trigger)
            });
            futures::stream::iter(iter)
                .then(|f| f)
                .for_each(|(db, mut triggers)| async move {
                    // The line below was added when migrating to rust edition 2021, per
                    // https://doc.rust-lang.org/edition-guide/rust-2021/disjoint-capture-in-closures.html#migration
                    let _ = &triggers;
                    crate::test_utils::force_publish_dht_ops(&db, &mut triggers.publish_dht_ops)
                        .await
                        .unwrap();
                })
                .await;
        }
    }

    /// Let each conductor know about each others' agents so they can do networking
    pub async fn exchange_peer_info(conductors: impl IntoIterator<Item = &Self>) {
        let mut all = Vec::new();
        for c in conductors.into_iter() {
            for env in c.spaces.get_from_spaces(|s| s.p2p_agents_db.clone()) {
                all.push(env.clone());
            }
        }
        crate::conductor::p2p_agent_store::exchange_peer_info(all).await;
    }

    /// Drop the specified agent keys from each conductor's peer table
    pub async fn forget_peer_info(
        conductors: impl IntoIterator<Item = &Self>,
        agents_to_forget: impl IntoIterator<Item = &AgentPubKey>,
    ) {
        let mut all = Vec::new();
        for c in conductors.into_iter() {
            for env in c.spaces.get_from_spaces(|s| s.p2p_agents_db.clone()) {
                all.push(env.clone());
            }
        }

        crate::conductor::p2p_agent_store::forget_peer_info(all, agents_to_forget).await;
    }

    /// Let each conductor know about each others' agents so they can do networking
    pub async fn exchange_peer_info_sampled(
        conductors: impl IntoIterator<Item = &Self>,
        rng: &mut StdRng,
        s: usize,
    ) {
        let mut all = Vec::new();
        for c in conductors.into_iter() {
            for env in c.spaces.get_from_spaces(|s| s.p2p_agents_db.clone()) {
                all.push(env.clone());
            }
        }
        let connectivity = covering(rng, all.len(), s);
        crate::conductor::p2p_agent_store::exchange_peer_info_sparse(all, connectivity).await;
    }

    /// Wait for at least one gossip round to have completed for the given cell
    ///
    /// Note that this is really a crutch. If gossip starts fast enough then this is unnecessary
    /// but that doesn't necessarily happen. Waiting for gossip to have started before, for example,
    /// waiting for something else like consistency is useful to ensure that communication has
    /// actually started.
    pub async fn require_initial_gossip_activity_for_cell(
        &self,
        cell: &SweetCell,
        min_peers: u32,
        timeout: Duration,
    ) {
        let handle = self.raw_handle();

        let wait_start = Instant::now();
        loop {
            let (number_of_peers, completed_rounds) = handle
                .network_info(&NetworkInfoRequestPayload {
                    agent_pub_key: cell.agent_pubkey().clone(),
                    dnas: vec![cell.cell_id.dna_hash().clone()],
                    last_time_queried: None, // Just care about seeing the first data
                })
                .await
                .expect("Could not get network info")
                .first()
                .map_or((0, 0), |info| {
                    (
                        info.current_number_of_peers,
                        info.completed_rounds_since_last_time_queried,
                    )
                });

            if number_of_peers >= min_peers && completed_rounds > 0 {
                tracing::info!(
                    "Took {}s for cell {} to complete {} gossip rounds",
                    wait_start.elapsed().as_secs(),
                    cell.cell_id(),
                    completed_rounds
                );
                return;
            }

            tokio::time::sleep(std::time::Duration::from_millis(500)).await;

            if wait_start.elapsed() > timeout {
                panic!(
                    "Timed out waiting for gossip to start for cell {}",
                    cell.cell_id()
                );
            }
        }
    }
}

/// Get a websocket client on localhost at the specified port
pub async fn websocket_client_by_port(
    port: u16,
) -> WebsocketResult<(WebsocketSender, WebsocketReceiver)> {
    holochain_websocket::connect(
        url2::url2!("ws://127.0.0.1:{}", port),
        Arc::new(WebsocketConfig::default()),
    )
    .await
}

impl Drop for SweetConductor {
    fn drop(&mut self) {
        if let Some(handle) = self.handle.take() {
            tokio::task::spawn(handle.shutdown());
        }
    }
}

impl AsRef<SweetConductorHandle> for SweetConductor {
    fn as_ref(&self) -> &SweetConductorHandle {
        self.handle
            .as_ref()
            .expect("Tried to use a conductor that is offline")
    }
}

impl std::ops::Deref for SweetConductor {
    type Target = SweetConductorHandle;

    fn deref(&self) -> &Self::Target {
        self.handle
            .as_ref()
            .expect("Tried to use a conductor that is offline")
    }
}

impl std::borrow::Borrow<SweetConductorHandle> for SweetConductor {
    fn borrow(&self) -> &SweetConductorHandle {
        self.handle
            .as_ref()
            .expect("Tried to use a conductor that is offline")
    }
}

impl std::fmt::Debug for SweetConductor {
    fn fmt(&self, f: &mut std::fmt::Formatter<'_>) -> std::fmt::Result {
        f.debug_struct("SweetConductor")
            .field("db_dir", &self.db_dir)
            .field("config", &self.config)
            .field("dnas", &self.dnas)
            .finish()
    }
}

fn covering(rng: &mut StdRng, n: usize, s: usize) -> Vec<HashSet<usize>> {
    let nodes: Vec<_> = (0..n)
        .map(|i| {
            let peers: HashSet<_> = std::iter::repeat_with(|| rng.gen_range(0..n))
                .filter(|j| i != *j)
                .take(s)
                .collect();
            peers
        })
        .collect();
    let mut visited = HashSet::<usize>::new();
    let mut queue = vec![0];
    while let Some(next) = queue.pop() {
        let unvisited: Vec<_> = nodes[next]
            .iter()
            .filter(|p| !visited.contains(p))
            .copied()
            .collect();
        queue.extend(unvisited.iter());
        visited.extend(unvisited.iter());
        if visited.len() == n {
            break;
        }
    }
    if visited.len() < n {
        panic!("Covering could not be created. Try a higher s value.");
    }
    nodes
}<|MERGE_RESOLUTION|>--- conflicted
+++ resolved
@@ -77,17 +77,12 @@
 /// This trait is implemented for both `DnaFile` and (`RoleName, DnaFile)` tuples.
 /// When a test doesn't need to specify a RoleName, it can use just the DnaFile,
 /// in which case an arbitrary RoleName will be assigned.
-<<<<<<< HEAD
 pub trait DnaWithRole: Clone + std::fmt::Debug + Sized {
-=======
-pub trait DnaWithRole: Clone + Sized {
->>>>>>> cee25ff7
     /// The associated role name
     fn role(&self) -> RoleName;
 
     /// The DNA
     fn dna(&self) -> &DnaFile;
-<<<<<<< HEAD
 
     /// The DNA
     fn into_dna(self) -> DnaFile;
@@ -96,8 +91,6 @@
     fn replace_dna(self, dna: DnaFile) -> (RoleName, DnaFile) {
         (self.role(), dna)
     }
-=======
->>>>>>> cee25ff7
 }
 
 impl DnaWithRole for DnaFile {
@@ -107,13 +100,10 @@
 
     fn dna(&self) -> &DnaFile {
         self
-<<<<<<< HEAD
     }
 
     fn into_dna(self) -> DnaFile {
         self
-=======
->>>>>>> cee25ff7
     }
 }
 
@@ -124,13 +114,10 @@
 
     fn dna(&self) -> &DnaFile {
         &self.1
-<<<<<<< HEAD
     }
 
     fn into_dna(self) -> DnaFile {
         self.1
-=======
->>>>>>> cee25ff7
     }
 }
 
@@ -374,7 +361,6 @@
     async fn setup_app_2_install_and_enable(
         &mut self,
         installed_app_id: &str,
-<<<<<<< HEAD
         agent: Option<AgentPubKey>,
         dnas_with_roles: &[impl DnaWithRole],
     ) -> ConductorApiResult<AgentPubKey> {
@@ -396,20 +382,7 @@
 
         let agent = self
             .raw_handle()
-            .install_app_legacy(installed_app_id.clone(), agent, &dnas_with_proof)
-=======
-        agent: AgentPubKey,
-        dnas_with_roles: &[impl DnaWithRole],
-    ) -> ConductorApiResult<()> {
-        let installed_app_id = installed_app_id.to_string();
-
-        let dnas_with_proof: Vec<_> = dnas_with_roles
-            .iter()
-            .map(|dr| (dr.to_owned(), None))
-            .collect();
-        self.raw_handle()
             .install_app_minimal(installed_app_id.clone(), agent, &dnas_with_proof)
->>>>>>> cee25ff7
             .await?;
 
         self.raw_handle().enable_app(installed_app_id).await?;
@@ -472,20 +445,12 @@
     }
 
     /// Opinionated app setup.
-<<<<<<< HEAD
     /// Creates an app for the given agent, if specified, using the given DnaFiles,
     /// with no extra configuration.
     pub async fn setup_app_for_optional_agent<'a>(
         &mut self,
         installed_app_id: &str,
         agent: Option<AgentPubKey>,
-=======
-    /// Creates an app for the given agent, using the given DnaFiles, with no extra configuration.
-    pub async fn setup_app_for_agent<'a>(
-        &mut self,
-        installed_app_id: &str,
-        agent: AgentPubKey,
->>>>>>> cee25ff7
         dnas_with_roles: impl IntoIterator<Item = &'a (impl DnaWithRole + 'a)>,
     ) -> ConductorApiResult<SweetApp> {
         let dnas_with_roles: Vec<_> = dnas_with_roles.into_iter().cloned().collect();
@@ -494,19 +459,9 @@
             .map(|dr| dr.dna())
             .collect::<Vec<_>>();
         self.setup_app_1_register_dna(dnas.clone()).await?;
-<<<<<<< HEAD
         let agent = self
             .setup_app_2_install_and_enable(installed_app_id, agent, dnas_with_roles.as_slice())
             .await?;
-=======
-        self.setup_app_2_install_and_enable(
-            installed_app_id,
-            agent.clone(),
-            dnas_with_roles.as_slice(),
-        )
-        .await?;
-
->>>>>>> cee25ff7
         self.raw_handle()
             .reconcile_cell_status_with_app_status()
             .await?;
@@ -518,7 +473,6 @@
             .await
     }
 
-<<<<<<< HEAD
     /// Opinionated app setup.
     /// Creates an app for the given agent, using the given DnaFiles, with no extra configuration.
     pub async fn setup_app_for_agent<'a>(
@@ -528,10 +482,6 @@
         dnas_with_roles: impl IntoIterator<Item = &'a (impl DnaWithRole + 'a)>,
     ) -> ConductorApiResult<SweetApp> {
         self.setup_app_for_optional_agent(installed_app_id, Some(agent), dnas_with_roles)
-=======
-        let dna_hashes = dnas.iter().map(|r| r.dna_hash().clone());
-        self.setup_app_3_create_sweet_app(installed_app_id, agent, dna_hashes)
->>>>>>> cee25ff7
             .await
     }
 
@@ -541,7 +491,6 @@
     pub async fn setup_app<'a>(
         &mut self,
         installed_app_id: &str,
-<<<<<<< HEAD
         dnas_with_roles: impl IntoIterator<Item = &'a (impl DnaWithRole + 'a)> + Clone,
     ) -> ConductorApiResult<SweetApp> {
         // If DPKI is in use, we must let DPKI generate the agent key
@@ -553,13 +502,6 @@
             self.setup_app_for_optional_agent(installed_app_id, Some(agent), dnas_with_roles)
                 .await
         }
-=======
-        dnas: impl IntoIterator<Item = &'a (impl DnaWithRole + 'a)> + Clone,
-    ) -> ConductorApiResult<SweetApp> {
-        let agent = SweetAgents::one(self.keystore()).await;
-        self.setup_app_for_agent(installed_app_id, agent, dnas)
-            .await
->>>>>>> cee25ff7
     }
 
     /// Opinionated app setup. Creates one app per agent, using the given DnaFiles.
@@ -580,20 +522,13 @@
         let agents: Vec<_> = agents.into_iter().collect();
         let dnas_with_roles: Vec<_> = dnas_with_roles.into_iter().cloned().collect();
         let dnas: Vec<&DnaFile> = dnas_with_roles.iter().map(|dr| dr.dna()).collect();
-<<<<<<< HEAD
         let roles: Vec<RoleName> = dnas_with_roles.iter().map(|dr| dr.role()).collect();
-=======
->>>>>>> cee25ff7
         self.setup_app_1_register_dna(dnas.clone()).await?;
         for &agent in agents.iter() {
             let installed_app_id = format!("{}{}", app_id_prefix, agent);
             self.setup_app_2_install_and_enable(
                 &installed_app_id,
-<<<<<<< HEAD
                 Some(agent.to_owned()),
-=======
-                agent.to_owned(),
->>>>>>> cee25ff7
                 &dnas_with_roles,
             )
             .await?;
@@ -607,17 +542,8 @@
         for agent in agents {
             let installed_app_id = format!("{}{}", app_id_prefix, agent);
             apps.push(
-<<<<<<< HEAD
                 self.setup_app_3_create_sweet_app(&installed_app_id, agent.clone(), &roles)
                     .await?,
-=======
-                self.setup_app_3_create_sweet_app(
-                    &installed_app_id,
-                    agent.clone(),
-                    dnas.clone().into_iter().map(|d| d.dna_hash().clone()),
-                )
-                .await?,
->>>>>>> cee25ff7
             );
         }
 
