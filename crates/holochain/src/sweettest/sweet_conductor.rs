--- conflicted
+++ resolved
@@ -699,8 +699,13 @@
     /// Let each conductor know about each others' agents so they can do networking
     pub async fn exchange_peer_info(conductors: impl Clone + IntoIterator<Item = &Self>) {
         let mut all = Vec::new();
-<<<<<<< HEAD
-        for c in conductors.clone().into_iter() {
+        for c in conductors.into_iter() {
+            if c.get_config().has_rendezvous_bootstrap() {
+                panic!(
+                    "exchange_peer_info cannot reliably be used with rendezvous bootstrap servers"
+                );
+            }
+
             if let Some(dpki_dna_hash) = c
                 .running_services()
                 .dpki
@@ -709,13 +714,6 @@
             {
                 // Ensure the space is created for DPKI so the agent db exists
                 c.spaces.get_or_create_space(dpki_dna_hash).unwrap();
-=======
-        for c in conductors.into_iter() {
-            if c.get_config().has_rendezvous_bootstrap() {
-                panic!(
-                    "exchange_peer_info cannot reliably be used with rendezvous bootstrap servers"
-                );
->>>>>>> 46806453
             }
             for env in c.spaces.get_from_spaces(|s| s.p2p_agents_db.clone()) {
                 all.push(env.clone());
@@ -815,7 +813,6 @@
         }
     }
 
-<<<<<<< HEAD
     /// Instantiate a source chain object for the given agent and DNA hash.
     pub async fn get_agent_source_chain(
         &self,
@@ -832,11 +829,11 @@
         )
         .await
         .unwrap()
-=======
+    }
+
     /// Getter
     pub fn rendezvous(&self) -> Option<&Arc<dyn SweetRendezvous + Send + Sync>> {
         self.rendezvous.as_ref()
->>>>>>> 46806453
     }
 }
 
