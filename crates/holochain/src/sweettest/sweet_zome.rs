--- conflicted
+++ resolved
@@ -22,15 +22,7 @@
     }
 }
 
-<<<<<<< HEAD
-#[deprecated = "alias for SweetInlineZomes"]
-/// Alias for SweetInlineZomes
-pub type SweetEasyInline = SweetInlineZomes;
-
 #[derive(Default, Clone)]
-=======
-#[derive(Default)]
->>>>>>> 6fc7f858
 /// A helper for creating an [`InlineZomeSet`] consisting of a single
 /// integrity zome and a single coordinator zome.
 pub struct SweetInlineZomes(pub InlineZomeSet);
