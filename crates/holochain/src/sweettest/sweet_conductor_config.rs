--- conflicted
+++ resolved
@@ -1,21 +1,13 @@
 use std::sync::{atomic::AtomicUsize, Arc};
 
 use crate::sweettest::SweetRendezvous;
-<<<<<<< HEAD
-use holochain_conductor_api::{conductor::ConductorConfig, AdminInterfaceConfig, InterfaceDriver};
-use kitsune_p2p_types::config::{KitsuneP2pConfig, TransportConfig};
-
-pub(crate) static NUM_CREATED: AtomicUsize = AtomicUsize::new(0);
-=======
 use holochain_conductor_api::{
     conductor::{ConductorConfig, ConductorTuningParams},
     AdminInterfaceConfig, InterfaceDriver,
 };
-use kitsune_p2p_types::{
-    config::{KitsuneP2pConfig, TransportConfig},
-    dependencies::lair_keystore_api::dependencies::nanoid::nanoid,
-};
->>>>>>> 6c5390a0
+use kitsune_p2p_types::config::{KitsuneP2pConfig, TransportConfig};
+
+pub(crate) static NUM_CREATED: AtomicUsize = AtomicUsize::new(0);
 
 /// Wrapper around ConductorConfig with some helpful builder methods
 #[derive(
@@ -128,8 +120,6 @@
         self
     }
 
-<<<<<<< HEAD
-=======
     /// Apply a function to the conductor's tuning parameters to customise them.
     pub fn tune_conductor(mut self, f: impl FnOnce(&mut ConductorTuningParams)) -> Self {
         if let Some(ref mut params) = self.0.tuning_params {
@@ -138,17 +128,6 @@
         self
     }
 
-    /// Set the tracing scope to a new random value
-    pub fn random_scope(&self) -> Self {
-        let scope = nanoid!();
-        let mut this = self.clone();
-        let network = this.network.get_or_insert_with(Default::default);
-        network.tracing_scope = Some(scope.clone());
-        this.tracing_scope = Some(scope);
-        this
-    }
-
->>>>>>> 6c5390a0
     /// Completely disable networking
     pub fn no_networking(mut self) -> Self {
         self.0.network = self.0.network.clone().tune(|mut tp| {
