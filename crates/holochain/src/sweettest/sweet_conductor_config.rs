--- conflicted
+++ resolved
@@ -37,11 +37,8 @@
             tuning_params: Some(ConductorTuningParams {
                 sys_validation_retry_delay: Some(std::time::Duration::from_secs(1)),
                 countersigning_resolution_retry_delay: Some(std::time::Duration::from_secs(3)),
-<<<<<<< HEAD
+                countersigning_resolution_retry_limit: None,
                 min_publish_interval: None,
-=======
-                countersigning_resolution_retry_limit: None,
->>>>>>> 4e719a81
             }),
             ..Default::default()
         }
