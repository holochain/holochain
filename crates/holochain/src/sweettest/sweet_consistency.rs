//! Methods for awaiting consistency between cells of the same DNA

use hc_sleuth::SleuthId;

use crate::{
    prelude::*,
    test_utils::{consistency_dbs, ConsistencyResult},
};
use std::time::Duration;

use super::*;

<<<<<<< HEAD
/// Wait for all cells to reach consistency for 10 seconds
#[macro_export]
macro_rules! await_consistency {
    ($secs:literal, $cells:expr $(,)?) => {{
        let dur = std::time::Duration::from_secs($secs);
        if let Err(err) = $crate::sweettest::sweet_consistency::consistency(dur, $cells).await {
            println!("{err}");
            panic!("`await_consistency!()` failure. Error printed above.");
        }
    }};
}

/// Wait for all cells to reach consistency for 10 seconds
#[macro_export]
macro_rules! await_consistency_advanced {
    ($secs:literal, $cells:expr $(,)?) => {
        let dur = std::time::Duration::from_secs($secs);
        if let Err(err) =
            $crate::sweettest::sweet_consistency::consistency_advanced(dur, $cells).await
        {
            println!("{err}");
            panic!("`await_consistency_advanced!()` failure. Error printed above.");
        }
    };
}

/// Wait for all cells to reach consistency
#[tracing::instrument(skip(all_cells))]
pub async fn consistency<'a, I: IntoIterator<Item = &'a SweetCell>>(
    timeout: Duration,
    all_cells: I,
) -> Result<(), String> {
    consistency_advanced(timeout, all_cells.into_iter().map(|c| (c, true))).await
=======
/// A duration expressed properly, or just as seconds
#[derive(derive_more::From, Debug)]
pub enum DurationOrSeconds {
    /// Proper duration
    Duration(Duration),
    /// Just seconds
    Seconds(u64),
}

impl DurationOrSeconds {
    /// Get the proper duration
    pub fn into_duration(self) -> Duration {
        match self {
            Self::Duration(d) => d,
            Self::Seconds(s) => Duration::from_secs(s),
        }
    }
}

/// Wait for all cells to reach consistency
#[tracing::instrument(skip_all)]
pub async fn await_consistency<'a, I: IntoIterator<Item = &'a SweetCell>>(
    timeout: impl Into<DurationOrSeconds>,
    all_cells: I,
) -> ConsistencyResult {
    await_consistency_advanced(timeout, all_cells.into_iter().map(|c| (c, true))).await
>>>>>>> eac2dba8
}

/// Wait for all cells to reach consistency,
/// with the option to specify that some cells are offline.
///
/// Cells paired with a `false` value will have their authored ops counted towards the total,
/// but not their integrated ops (since they are not online to integrate things).
/// This is useful for tests where nodes go offline.
<<<<<<< HEAD
#[tracing::instrument(skip(all_cells))]
pub async fn consistency_advanced<'a, I: IntoIterator<Item = (&'a SweetCell, bool)>>(
    timeout: Duration,
    all_cells: I,
) -> Result<(), String> {
=======
#[tracing::instrument(skip_all)]
pub async fn await_consistency_advanced<'a, I: IntoIterator<Item = (&'a SweetCell, bool)>>(
    timeout: impl Into<DurationOrSeconds>,
    all_cells: I,
) -> ConsistencyResult {
>>>>>>> eac2dba8
    #[allow(clippy::type_complexity)]
    let all_cell_dbs: Vec<(
        SleuthId,
        AgentPubKey,
        DbRead<DbKindAuthored>,
        Option<DbRead<DbKindDht>>,
    )> = all_cells
        .into_iter()
        .map(|(c, online)| {
            (
                c.conductor_config().sleuth_id(),
                c.agent_pubkey().clone(),
                c.authored_db().clone().into(),
                online.then(|| c.dht_db().clone().into()),
            )
        })
        .collect();
    let all_cell_dbs: Vec<_> = all_cell_dbs
        .iter()
        .map(|c| (&c.0, &c.1, &c.2, c.3.as_ref()))
        .collect();
<<<<<<< HEAD
    consistency_dbs(&all_cell_dbs[..], timeout).await
=======
    consistency_dbs(&all_cell_dbs[..], timeout.into().into_duration()).await
}

/// Wait for all cells to reach consistency for 10 seconds
#[deprecated = "Use `await_consistency()` with a timeout of `10` instead"]
pub async fn consistency_10s<'a, I: IntoIterator<Item = &'a SweetCell>>(all_cells: I) {
    await_consistency(10, all_cells).await.unwrap()
}

/// Wait for all cells to reach consistency for 60 seconds
#[deprecated = "Use `await_consistency()` with a timeout of `60` instead"]
pub async fn consistency_60s<'a, I: IntoIterator<Item = &'a SweetCell>>(all_cells: I) {
    await_consistency(60, all_cells).await.unwrap()
>>>>>>> eac2dba8
}<|MERGE_RESOLUTION|>--- conflicted
+++ resolved
@@ -10,41 +10,6 @@
 
 use super::*;
 
-<<<<<<< HEAD
-/// Wait for all cells to reach consistency for 10 seconds
-#[macro_export]
-macro_rules! await_consistency {
-    ($secs:literal, $cells:expr $(,)?) => {{
-        let dur = std::time::Duration::from_secs($secs);
-        if let Err(err) = $crate::sweettest::sweet_consistency::consistency(dur, $cells).await {
-            println!("{err}");
-            panic!("`await_consistency!()` failure. Error printed above.");
-        }
-    }};
-}
-
-/// Wait for all cells to reach consistency for 10 seconds
-#[macro_export]
-macro_rules! await_consistency_advanced {
-    ($secs:literal, $cells:expr $(,)?) => {
-        let dur = std::time::Duration::from_secs($secs);
-        if let Err(err) =
-            $crate::sweettest::sweet_consistency::consistency_advanced(dur, $cells).await
-        {
-            println!("{err}");
-            panic!("`await_consistency_advanced!()` failure. Error printed above.");
-        }
-    };
-}
-
-/// Wait for all cells to reach consistency
-#[tracing::instrument(skip(all_cells))]
-pub async fn consistency<'a, I: IntoIterator<Item = &'a SweetCell>>(
-    timeout: Duration,
-    all_cells: I,
-) -> Result<(), String> {
-    consistency_advanced(timeout, all_cells.into_iter().map(|c| (c, true))).await
-=======
 /// A duration expressed properly, or just as seconds
 #[derive(derive_more::From, Debug)]
 pub enum DurationOrSeconds {
@@ -71,7 +36,6 @@
     all_cells: I,
 ) -> ConsistencyResult {
     await_consistency_advanced(timeout, all_cells.into_iter().map(|c| (c, true))).await
->>>>>>> eac2dba8
 }
 
 /// Wait for all cells to reach consistency,
@@ -80,19 +44,11 @@
 /// Cells paired with a `false` value will have their authored ops counted towards the total,
 /// but not their integrated ops (since they are not online to integrate things).
 /// This is useful for tests where nodes go offline.
-<<<<<<< HEAD
-#[tracing::instrument(skip(all_cells))]
-pub async fn consistency_advanced<'a, I: IntoIterator<Item = (&'a SweetCell, bool)>>(
-    timeout: Duration,
-    all_cells: I,
-) -> Result<(), String> {
-=======
 #[tracing::instrument(skip_all)]
 pub async fn await_consistency_advanced<'a, I: IntoIterator<Item = (&'a SweetCell, bool)>>(
     timeout: impl Into<DurationOrSeconds>,
     all_cells: I,
 ) -> ConsistencyResult {
->>>>>>> eac2dba8
     #[allow(clippy::type_complexity)]
     let all_cell_dbs: Vec<(
         SleuthId,
@@ -114,9 +70,6 @@
         .iter()
         .map(|c| (&c.0, &c.1, &c.2, c.3.as_ref()))
         .collect();
-<<<<<<< HEAD
-    consistency_dbs(&all_cell_dbs[..], timeout).await
-=======
     consistency_dbs(&all_cell_dbs[..], timeout.into().into_duration()).await
 }
 
@@ -130,5 +83,4 @@
 #[deprecated = "Use `await_consistency()` with a timeout of `60` instead"]
 pub async fn consistency_60s<'a, I: IntoIterator<Item = &'a SweetCell>>(all_cells: I) {
     await_consistency(60, all_cells).await.unwrap()
->>>>>>> eac2dba8
 }