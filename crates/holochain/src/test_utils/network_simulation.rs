--- conflicted
+++ resolved
@@ -386,12 +386,8 @@
     let mut network = KitsuneP2pConfig::default();
     network.tuning_params = Arc::new(tuning);
     let config = ConductorConfig {
-<<<<<<< HEAD
         network,
-=======
-        network: Some(network),
         data_root_path: Some(tmpdir.path().to_path_buf().into()),
->>>>>>> 6c5390a0
         ..Default::default()
     };
     let mut conductor = SweetConductor::from_config(config).await;
