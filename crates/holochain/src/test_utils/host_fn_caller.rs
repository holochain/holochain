--- conflicted
+++ resolved
@@ -183,10 +183,6 @@
         );
         let ribosome = Arc::new(ribosome);
         let zome = ribosome.dna_def().get_zome(&zome_name).unwrap();
-<<<<<<< HEAD
-        let call_context = Arc::new(CallContext::new(zome, host_access.into()));
-        (ribosome, call_context, workspace_lock)
-=======
         let call_context = Arc::new(CallContext::new(
             zome,
             FunctionName::new("not_sure_what_should_be_here"),
@@ -194,8 +190,7 @@
             // Auth as the author.
             InvocationAuth::Cap(cell_id.agent_pubkey().clone(), None),
         ));
-        (env, ribosome, call_context, workspace_lock)
->>>>>>> 35564564
+        (ribosome, call_context, workspace_lock)
     }
 }
 
