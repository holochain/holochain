//! Utilities for testing the consistency of the dht.

use std::{
    collections::{HashMap, HashSet},
    sync::Arc,
    time::Duration,
};

use futures::stream::StreamExt;
use holo_hash::{AgentPubKey, DhtOpHash, DnaHash};
use holochain_p2p::{
    dht_arc::{DhtArc, DhtLocation},
    AgentPubKeyExt, DhtOpHashExt,
};
use holochain_sqlite::prelude::{
    DatabaseResult, DbKindAuthored, DbKindDht, DbKindP2pAgents, ReadAccess,
};
use holochain_state::prelude::*;
use kitsune_p2p::{KitsuneAgent, KitsuneOpHash};
use kitsune_p2p_types::consistency::*;
use rusqlite::named_params;

use crate::conductor::ConductorHandle;

struct Stores {
    agent: Arc<KitsuneAgent>,
    authored_db: DbRead<DbKindAuthored>,
    p2p_agents_db: DbRead<DbKindP2pAgents>,
}

#[derive(Clone)]
struct Reporter(tokio::sync::mpsc::Sender<SessionMessage>, Arc<KitsuneAgent>);

const CONCURRENCY: usize = 100;

/// A helper for checking consistency of all published ops for all cells in all conductors
/// has reached consistency in a sharded context.
pub async fn local_machine_session(conductors: &[ConductorHandle], timeout: Duration) {
    // For each space get all the cells, their db and the p2p envs.
    let mut spaces = HashMap::new();
    for (i, c) in conductors.iter().enumerate() {
        for cell_id in c.running_cell_ids() {
            let space = spaces
                .entry(cell_id.dna_hash().clone())
                .or_insert_with(|| vec![None; conductors.len()]);
            if space[i].is_none() {
                let p2p_agents_db: DbRead<DbKindP2pAgents> =
                    c.get_p2p_db(cell_id.dna_hash()).into();
                space[i] = Some((p2p_agents_db, Vec::new()));
            }
            space[i].as_mut().unwrap().1.push((
                c.get_or_create_authored_db(cell_id.dna_hash(), cell_id.agent_pubkey().clone())
                    .unwrap()
                    .into(),
                c.get_dht_db(cell_id.dna_hash()).unwrap().into(),
                cell_id.agent_pubkey().to_kitsune(),
            ));
        }
    }

    // Run a consistency session for each space.
    for (_, conductors) in spaces {
        // The agents we need to wait for.
        let mut wait_for_agents = HashSet::new();

        // Maps to environments.
        let mut agent_dht_map = HashMap::new();
        let mut agent_p2p_map = HashMap::new();

        // All the agents that should be held.
        let mut all_agents = Vec::new();
        // All the op hashes that should be held.
        let mut all_hashes = Vec::new();
        let (tx, rx) = tokio::sync::mpsc::channel(1000);

        // Gather the expected agents and op hashes from each conductor.
        for (p2p_agents_db, agents) in conductors.into_iter().flatten() {
            wait_for_agents.extend(agents.iter().map(|(_, _, agent)| agent.clone()));
            agent_dht_map.extend(agents.iter().cloned().map(|(_, dht, agent)| (agent, dht)));
            agent_p2p_map.extend(
                agents
                    .iter()
                    .cloned()
                    .map(|(_, _, a)| (a, p2p_agents_db.clone())),
            );
            let (a, h) = gather_conductor_data(p2p_agents_db, agents).await;
            all_agents.extend(a);
            all_hashes.extend(h);
        }

        // Spawn a background task that will run each
        // cells self consistency check against the data that
        // they are expected to hold.
        tokio::spawn(expect_all(
            tx,
            timeout,
            all_agents,
            all_hashes,
            agent_dht_map,
            agent_p2p_map,
        ));

        // Wait up to the timeout for all the agents to report success.
        wait_for_consistency(rx, wait_for_agents, timeout).await;
    }
}

/// Get consistency for a particular hash.
pub async fn local_machine_session_with_hashes(
    handles: Vec<&ConductorHandle>,
    hashes: impl Iterator<Item = (DhtLocation, DhtOpHash)>,
    space: &DnaHash,
    timeout: Duration,
) {
    // Grab the environments and cells for each conductor in this space.
    let mut conductors = vec![None; handles.len()];
    for (i, c) in handles.iter().enumerate() {
        for cell_id in c.running_cell_ids() {
            if cell_id.dna_hash() != space {
                continue;
            }
            if conductors[i].is_none() {
                let p2p_agents_db: DbRead<DbKindP2pAgents> =
                    c.get_p2p_db(cell_id.dna_hash()).into();
                conductors[i] = Some((p2p_agents_db, Vec::new()));
            }
            conductors[i].as_mut().unwrap().1.push((
                c.get_dht_db(cell_id.dna_hash()).unwrap().into(),
                cell_id.agent_pubkey().to_kitsune(),
            ));
        }
    }

    // Convert the hashes to kitsune.
    let all_hashes = hashes
        .into_iter()
        .map(|(l, h)| (l, h.into_kitsune_raw()))
        .collect::<Vec<_>>();
    // The agents we need to wait for.
    let mut wait_for_agents = HashSet::new();

    // Maps to environments.
    let mut agent_dht_map = HashMap::new();
    let mut agent_p2p_map = HashMap::new();

    // All the agents that should be held.
    let mut all_agents = Vec::new();
    let (tx, rx) = tokio::sync::mpsc::channel(1000);

    // Gather the expected agents from each conductor.
    for (p2p_agents_db, agents) in conductors.into_iter().flatten() {
        wait_for_agents.extend(agents.iter().map(|(_, agent)| agent.clone()));
        agent_dht_map.extend(agents.iter().cloned().map(|(e, a)| (a, e)));
        agent_p2p_map.extend(
            agents
                .iter()
                .cloned()
                .map(|(_, a)| (a, p2p_agents_db.clone())),
        );
        for (_, agent) in &agents {
            if let Some(storage_arc) = request_arc(&p2p_agents_db, (**agent).clone())
                .await
                .unwrap()
            {
                all_agents.push((agent.clone(), storage_arc));
            }
        }
    }

    // Spawn a background task that will run each
    // cells self consistency check against the data that
    // they are expected to hold.
    tokio::spawn(expect_all(
        tx,
        timeout,
        all_agents,
        all_hashes,
        agent_dht_map,
        agent_p2p_map,
    ));

    // Wait up to the timeout for all the agents to report success.
    wait_for_consistency(rx, wait_for_agents, timeout).await;
}

impl Reporter {
    /// Send a report back.
    async fn send_report(&self, report: SessionReport) {
        if self
            .0
            .send(SessionMessage {
                from: self.1.clone(),
                report,
            })
            .await
            .is_err()
        {
            tracing::error!("Failed to message for consistency session");
        }
    }
}

/// Wait for all agents to report success, timeout or failure.
/// Additionally print out debug tracing with some statistics.
#[tracing::instrument(skip(rx, agents))]
async fn wait_for_consistency(
    mut rx: tokio::sync::mpsc::Receiver<SessionMessage>,
    mut agents: HashSet<Arc<KitsuneAgent>>,
    timeout: Duration,
) {
    // When the session began.
    let start = tokio::time::Instant::now();
    // When the session is expected to end with a buffer to allow agents to timeout first.
    let deadline = tokio::time::Instant::now() + timeout + Duration::from_secs(1);

    // Stats.
    let total_agents = agents.len();
    let mut timeouts = 0;
    let mut errors = 0;
    let mut success = 0;
    let mut average_time = Duration::default();
    let mut amount_held = HashMap::new();
    let avg_held = |amount_held: &HashMap<_, _>| {
        let (p_agent_held, p_hash_held) = amount_held.values().fold(
            (0.0, 0.0),
            |(mut p_agent_held, mut p_hash_held), (ma, ea, mh, eh)| {
                p_agent_held += (*ea - *ma) as f32 / *ea as f32;
                p_hash_held += (*eh - *mh) as f32 / *eh as f32;
                (p_agent_held, p_hash_held)
            },
        );
        let avg_agent_held = p_agent_held / amount_held.len() as f32 * 100.0;
        let avg_hash_held = p_hash_held / amount_held.len() as f32 * 100.0;
        (avg_agent_held.round(), avg_hash_held.round())
    };

    // While we haven't timed out collect messages from all agents, print traces and update stats.
    while let Ok(Some(SessionMessage { from, report })) =
        tokio::time::timeout_at(deadline, rx.recv()).await
    {
        // Incase the future is always ready we need to check for timeout here as well.
        if tokio::time::Instant::now() > deadline {
            break;
        }
        match report {
            SessionReport::KeepAlive {
                missing_agents,
                missing_hashes,
                expected_agents,
                expected_hashes,
            } => {
                let e = amount_held
                    .entry(from.clone())
                    .or_insert_with(|| (0, 0, 0, 0));
                e.0 = missing_agents;
                e.1 = expected_agents;
                e.2 = missing_hashes;
                e.3 = expected_hashes;
                tracing::debug!(
                    "{:?} is still missing {} of {} agents and {} of {} hashes",
                    from,
                    missing_agents,
                    expected_agents,
                    missing_hashes,
                    expected_hashes,
                );
            }
            SessionReport::Complete { elapsed_ms } => {
                agents.remove(&from);
                tracing::debug!("{:?} has reached consistency in {}ms", from, elapsed_ms);
                average_time += Duration::from_millis(elapsed_ms as u64);
                success += 1;
                if agents.is_empty() {
                    break;
                }
            }
            SessionReport::Timeout {
                missing_agents,
                missing_hashes,
            } => {
                agents.remove(&from);
                tracing::debug!(
                    "{:?} has timed out before reaching consistency. \nMissing Agents: {:?}\nMissing Hashes: {:?}",
                    from,
                    missing_agents,
                    missing_hashes
                );
                timeouts += 1;
                if agents.is_empty() {
                    break;
                }
            }
            SessionReport::Error { error } => {
                agents.remove(&from);
                tracing::debug!(
                    "{:?} has failed the consistency session with error {}",
                    from,
                    error
                );
                errors += 1;
                if agents.is_empty() {
                    break;
                }
            }
        }
        let (avg_agent_held, avg_hash_held) = avg_held(&amount_held);
        tracing::debug!(
            "{} of {} agents have still not reached consistency in {:?}. The average consistency is currently reached in {:?}. {}% agents held, {}% hashes held.",
            agents.len(),
            total_agents,
            start.elapsed(),
            average_time.checked_div(success as u32).unwrap_or_default(),
            avg_agent_held,
            avg_hash_held,
        );
    }
    if tokio::time::Instant::now() > deadline {
        timeouts += agents.len();
        agents.clear();
        tracing::debug!(
            "Timed out with {} of {} agents have still not reaching consistency",
            agents.len(),
            total_agents
        );
    }
    let (avg_agent_held, avg_hash_held) = avg_held(&amount_held);
    tracing::debug!(
        "
REPORT:
Total elapsed: {:?}
Successful agents: {} in an average of {:?}
Timed out agents: {}
Failed out agents: {}
Total agents: {}
Average agents held: {}%.
Average hashes held: {}%.
        ",
        start.elapsed(),
        success,
        average_time.checked_div(success as u32).unwrap_or_default(),
        timeouts,
        errors,
        total_agents,
        avg_agent_held,
        avg_hash_held,
    );
}

/// Gather all the published op hashes and agents from a conductor.
async fn gather_conductor_data(
    p2p_agents_db: DbRead<DbKindP2pAgents>,
    agents: Vec<(DbRead<DbKindAuthored>, DbRead<DbKindDht>, Arc<KitsuneAgent>)>,
) -> (
    Vec<(Arc<KitsuneAgent>, DhtArc)>,
    Vec<(DhtLocation, KitsuneOpHash)>,
) {
    // Create the stores iterator with the environments to search.
    let stores = agents
        .iter()
        .cloned()
        .map(|(authored_db, _, agent)| Stores {
            agent,
            authored_db,
            p2p_agents_db: p2p_agents_db.clone(),
        });
    let all_published_data = gather_published_data(stores, CONCURRENCY)
        .await
        .expect("Failed to gather published data from conductor");
    let mut all_hashes = Vec::new();
    let mut all_agents = Vec::with_capacity(all_published_data.len());

    // Collect all the published hashes and agents.
    for PublishedData {
        agent,
        storage_arc,
        published_hashes,
    } in all_published_data
    {
        all_hashes.extend(published_hashes);
        all_agents.push((agent, storage_arc));
    }
    (all_agents, all_hashes)
}

/// Generate the consistency session and then check all agents concurrently.
async fn expect_all(
    tx: tokio::sync::mpsc::Sender<SessionMessage>,
    timeout: Duration,
    all_agents: Vec<(Arc<KitsuneAgent>, DhtArc)>,
    all_hashes: Vec<(DhtLocation, KitsuneOpHash)>,
    agent_dht_map: HashMap<Arc<KitsuneAgent>, DbRead<DbKindDht>>,
    agent_p2p_map: HashMap<Arc<KitsuneAgent>, DbRead<DbKindP2pAgents>>,
) {
    let iter = generate_session(&all_agents, &all_hashes, timeout, agent_dht_map);
    check_all(iter, tx, agent_p2p_map).await;
}

/// Generate the consistency sessions for each agent along with their environments.
/// This is where we check which agents should be holding which hashes and agents.
fn generate_session<'iter>(
    all_agents: &'iter Vec<(Arc<KitsuneAgent>, DhtArc)>,
    all_hashes: &'iter Vec<(DhtLocation, KitsuneOpHash)>,
    timeout: Duration,
    agent_dht_map: HashMap<Arc<KitsuneAgent>, DbRead<DbKindDht>>,
) -> impl Iterator<Item = (Arc<KitsuneAgent>, ConsistencySession, DbRead<DbKindDht>)> + 'iter {
    all_agents
        .iter()
        .map(move |(agent, arc)| {
            let mut published_hashes = Vec::new();
            let mut expected_agents = Vec::new();
            for (basis_loc, hash) in all_hashes.iter() {
                if arc.contains(*basis_loc) {
                    published_hashes.push(hash.clone());
                }
            }
            for (agent, _) in all_agents.iter() {
                if arc.contains(kitsune_p2p::KitsuneBinType::get_loc(&(**agent))) {
                    expected_agents.push(agent.clone());
                }
            }
            (
                agent.clone(),
                ExpectedData {
                    expected_agents,
                    expected_hashes: published_hashes,
                },
            )
        })
        .map(move |(agent, expected_data)| {
            (
                agent,
                ConsistencySession {
                    keep_alive: Some(Duration::from_secs(1)),
                    frequency: Duration::from_millis(100),
                    timeout,
                    expected_data,
                },
            )
        })
        .filter_map(move |(agent, expected_session)| {
            agent_dht_map
                .get(&agent)
                .cloned()
                .map(|db| (agent, expected_session, db))
        })
}

/// Concurrently check all agents for consistency.
/// Report back the results on the channel.
/// Checks will report timeouts and failures.
async fn check_all(
    iter: impl Iterator<Item = (Arc<KitsuneAgent>, ConsistencySession, DbRead<DbKindDht>)>,
    tx: tokio::sync::mpsc::Sender<SessionMessage>,
    agent_p2p_map: HashMap<Arc<KitsuneAgent>, DbRead<DbKindP2pAgents>>,
) {
    futures::stream::iter(iter)
        .for_each_concurrent(CONCURRENCY, |(agent, expected_session, dht_db)| {
            let tx = tx.clone();
            let p2p_agents_db = agent_p2p_map
                .get(&agent)
                .cloned()
                .expect("Must contain all p2p envs, this is a bug.");
            let reporter = Reporter(tx, agent);
            check_expected_data(reporter, expected_session, dht_db, p2p_agents_db)
        })
        .await;
}

/// Check the expected data against for a single agent.
async fn check_expected_data(
    reporter: Reporter,
    session: ConsistencySession,
    dht_db: DbRead<DbKindDht>,
    p2p_agents_db: DbRead<DbKindP2pAgents>,
) {
    if let Err(e) =
        check_expected_data_inner(reporter.clone(), session, dht_db, p2p_agents_db).await
    {
        reporter
            .send_report(SessionReport::Error {
                error: e.to_string(),
            })
            .await;
    }
}

/// The check expected data inner loop.
/// This runs for each agent until success, failure or timeout.
/// All outcomes are reported back on the channel.
async fn check_expected_data_inner(
    reporter: Reporter,
    session: ConsistencySession,
    dht_db: DbRead<DbKindDht>,
    p2p_agents_db: DbRead<DbKindP2pAgents>,
) -> DatabaseResult<()> {
    // Unpack the session.
    let ConsistencySession {
        keep_alive,
        frequency,
        timeout,
        expected_data:
            ExpectedData {
                expected_agents,
                mut expected_hashes,
            },
    } = session;

    // When we started.
    let start = tokio::time::Instant::now();
    // When we should finish.
    let deadline = tokio::time::Instant::now() + timeout;
    // The last time we sent a keep alive.
    let mut last_keep_alive = start;
    // How frequently we should poll the database.
    let mut frequency = tokio::time::interval(frequency);
    frequency.set_missed_tick_behavior(tokio::time::MissedTickBehavior::Delay);

    // The agents and hashes we are still missing.
    let mut missing_agents = Vec::with_capacity(expected_agents.len());
    let mut missing_hashes = Vec::with_capacity(expected_hashes.len());

    // If we have not timed out then check at the set frequency.
    while tokio::time::timeout_at(deadline, frequency.tick())
        .await
        .is_ok()
    {
        // If the frequency interval is always ready the timeout
        // won't check so we also need to check for timeout here.
        if tokio::time::Instant::now() > deadline {
            break;
        }

        // Check the agents.
        missing_agents = check_agents(&p2p_agents_db, &expected_agents)
            .await?
            .collect();

        // Check the hashes.
        check_hashes(&dht_db, &mut expected_hashes, &mut missing_hashes).await?;

        // If both are now empty we report success.
        if missing_agents.is_empty() && missing_hashes.is_empty() {
            reporter
                .send_report(SessionReport::Complete {
                    elapsed_ms: start.elapsed().as_millis() as u32,
                })
                .await;
            return Ok(());
        }

        // If it's time to send a keep alive then do so now.
        if keep_alive.map_or(false, |k| last_keep_alive.elapsed() > k) {
            reporter
                .send_report(SessionReport::KeepAlive {
                    missing_agents: missing_agents.len() as u32,
                    expected_agents: expected_agents.len() as u32,
                    missing_hashes: missing_hashes.len() as u32,
                    expected_hashes: expected_hashes.len() as u32,
                })
                .await;

            // Update the last keep alive time.
            last_keep_alive = tokio::time::Instant::now();
        }
    }

    // We have not succeeded by now so we have timed out.
    reporter
        .send_report(SessionReport::Timeout {
            missing_agents: missing_agents.into_iter().cloned().collect(),
            missing_hashes,
        })
        .await;
    Ok(())
}

/// Check the agent is holding the expected agents in their peer store.
// Seems these lifetimes are actually needed.
#[allow(clippy::needless_lifetimes)]
async fn check_agents<'iter>(
    p2p_agents_db: &DbRead<DbKindP2pAgents>,
    expected_agents: &'iter [Arc<KitsuneAgent>],
) -> DatabaseResult<impl Iterator<Item = &'iter Arc<KitsuneAgent>> + 'iter> {
    // Poll the peer database for the currently held agents.
    let agents_held: HashSet<_> = p2p_agents_db
        .p2p_list_agents()
        .await?
        .into_iter()
        .map(|a| a.agent.clone())
        .collect();

    // Filter out the currently held agents from the expected agents to return any missing.
    Ok(expected_agents
        .iter()
        .filter(move |a| !agents_held.contains(&(**a))))
}

/// Check the op hashes we are meant to be holding.
#[tracing::instrument(skip_all)]
async fn check_hashes(
    dht_db: &DbRead<DbKindDht>,
    expected_hashes: &mut Vec<KitsuneOpHash>,
    missing_hashes: &mut Vec<KitsuneOpHash>,
) -> DatabaseResult<()> {
    // Clear the missing hashes from the last check. This doesn't affect allocation.
    missing_hashes.clear();

    // We need to swap these hashes so we can move them into the async_reader
    // without reallocating.
    let expected = std::mem::replace(expected_hashes, Vec::with_capacity(0));
    let mut missing = std::mem::replace(missing_hashes, Vec::with_capacity(0));

    // Poll the vault database for each expected hashes existence.
    let mut r = dht_db
                .read_async(move |txn| {
                    for hash in &expected {
                        // TODO: This might be too slow, could instead save the holochain hash versions.
                        let h_hash: DhtOpHash = DhtOpHashExt::from_kitsune_raw(hash.clone());
                        let integrated: bool = txn.query_row(
                            "
                            SELECT EXISTS(
                                SELECT 1 FROM DhtOp WHERE hash = :hash AND when_integrated IS NOT NULL
                            )
                            ",
                            named_params! {
                                ":hash": h_hash,
                            },
                            |row| row.get(0),
                        )?;
                        if !integrated {
                            missing.push(hash.clone());
                        }
                    }
                    DatabaseResult::Ok((expected, missing))
                })
                .await?;
    // Put the data back.
    std::mem::swap(&mut r.0, expected_hashes);
    std::mem::swap(&mut r.1, missing_hashes);
    Ok(())
}

/// Concurrently Gather all published op hashes and agent's storage arcs.
async fn gather_published_data(
    iter: impl Iterator<Item = Stores>,
    concurrency: usize,
) -> StateQueryResult<Vec<PublishedData>> {
    use futures::stream::TryStreamExt;
    let iter = iter.map(|stores| async move {
        let published_hashes = request_published_ops(&stores.authored_db, None)
            .await?
            .into_iter()
            .map(|(l, h, _)| (l, h))
            .collect();
        let storage_arc = request_arc(&stores.p2p_agents_db, (*stores.agent).clone()).await?;
        Ok(storage_arc.map(|storage_arc| {
            // The line below was added when migrating to rust edition 2021, per
            // https://doc.rust-lang.org/edition-guide/rust-2021/disjoint-capture-in-closures.html#migration
            let _ = &stores;
            PublishedData {
                agent: stores.agent,
                storage_arc,
                published_hashes,
            }
        }))
    });
    futures::stream::iter(iter)
        .buffer_unordered(concurrency)
        .try_filter_map(futures::future::ok)
        .try_collect()
        .await
}

/// Request the published hashes for the given agent.
pub async fn request_published_ops<AuthorDb>(
    db: &AuthorDb,
    author: Option<AgentPubKey>,
) -> StateQueryResult<Vec<(DhtLocation, KitsuneOpHash, DhtOp)>>
where
    AuthorDb: ReadAccess<DbKindAuthored>,
{
    db.read_async(|txn| {
        // Collect all ops except StoreEntry's that are private.
        let sql_common = "
        SELECT
        DhtOp.hash as dht_op_hash,
        DhtOp.storage_center_loc as loc,
        DhtOp.type as dht_type,
        Action.blob as action_blob,
        Entry.blob as entry_blob
        FROM DhtOp
        LEFT JOIN
        Action ON DhtOp.action_hash = Action.hash
        LEFT JOIN
        Entry ON Action.entry_hash = Entry.hash
        WHERE
        (DhtOp.type != :store_entry OR Action.private_entry = 0)
        ";

        let r = if let Some(author) = author {
            txn.prepare(&format!(
                "
                        {}
                        AND
                        Action.author = :author
                    ",
                sql_common
            ))?
            .query_and_then(
                named_params! {
                    ":store_entry": ChainOpType::StoreEntry,
                    ":author": author,
                },
                |row| {
                    let h: DhtOpHash = row.get("dht_op_hash")?;
                    let loc: u32 = row.get("loc")?;
<<<<<<< HEAD
                    let op = holochain_state::query::map_sql_dht_op(false, "dht_type", row)?;
=======
                    let op_type: DhtOpType = row.get("dht_type")?;
>>>>>>> 9273e1e4

                    match op_type {
                        DhtOpType::Chain(op_type) => {
                            let action = from_blob::<SignedAction>(row.get("action_blob")?)?;
                            let entry = match action.0.entry_type().map(|et| et.visibility()) {
                                Some(EntryVisibility::Public) => {
                                    let entry: Option<Vec<u8>> = row.get("entry_blob")?;
                                    match entry {
                                        Some(entry) => Some(from_blob::<Entry>(entry)?),
                                        None => None,
                                    }
                                }
                                _ => None,
                            };
                            let op = ChainOp::from_type(op_type, action, entry)?.into();
                            StateQueryResult::Ok((loc.into(), h.into_kitsune_raw(), op))
                        }
                    }
                },
            )?
            .collect::<StateQueryResult<_>>()?
        } else {
            txn.prepare(sql_common)?
                .query_and_then(
                    named_params! {
                        ":store_entry": ChainOpType::StoreEntry,
                    },
                    |row| {
                        let h: DhtOpHash = row.get("dht_op_hash")?;
                        let loc: u32 = row.get("loc")?;
<<<<<<< HEAD
                        let op = holochain_state::query::map_sql_dht_op(false, "dht_type", row)?;
                        StateQueryResult::Ok((loc.into(), h.into_kitsune_raw(), op))
=======
                        let op_type: DhtOpType = row.get("dht_type")?;
                        match op_type {
                            DhtOpType::Chain(op_type) => {
                                let action = from_blob::<SignedAction>(row.get("action_blob")?)?;
                                let entry = match action.0.entry_type().map(|et| et.visibility()) {
                                    Some(EntryVisibility::Public) => {
                                        let entry: Option<Vec<u8>> = row.get("entry_blob")?;
                                        match entry {
                                            Some(entry) => Some(from_blob::<Entry>(entry)?),
                                            None => None,
                                        }
                                    }
                                    _ => None,
                                };
                                let op = ChainOp::from_type(op_type, action, entry)?.into();
                                StateQueryResult::Ok((loc.into(), h.into_kitsune_raw(), op))
                            }
                        }
>>>>>>> 9273e1e4
                    },
                )?
                .collect::<StateQueryResult<_>>()?
        };
        StateQueryResult::Ok(r)
    })
    .await
}

/// Request the storage arc for the given agent.
async fn request_arc(
    db: &DbRead<DbKindP2pAgents>,
    agent: KitsuneAgent,
) -> StateQueryResult<Option<DhtArc>> {
    Ok(db
        .p2p_get_agent(&agent)
        .await?
        .map(|info| info.storage_arc()))
}<|MERGE_RESOLUTION|>--- conflicted
+++ resolved
@@ -714,29 +714,9 @@
                 |row| {
                     let h: DhtOpHash = row.get("dht_op_hash")?;
                     let loc: u32 = row.get("loc")?;
-<<<<<<< HEAD
                     let op = holochain_state::query::map_sql_dht_op(false, "dht_type", row)?;
-=======
-                    let op_type: DhtOpType = row.get("dht_type")?;
->>>>>>> 9273e1e4
-
-                    match op_type {
-                        DhtOpType::Chain(op_type) => {
-                            let action = from_blob::<SignedAction>(row.get("action_blob")?)?;
-                            let entry = match action.0.entry_type().map(|et| et.visibility()) {
-                                Some(EntryVisibility::Public) => {
-                                    let entry: Option<Vec<u8>> = row.get("entry_blob")?;
-                                    match entry {
-                                        Some(entry) => Some(from_blob::<Entry>(entry)?),
-                                        None => None,
-                                    }
-                                }
-                                _ => None,
-                            };
-                            let op = ChainOp::from_type(op_type, action, entry)?.into();
-                            StateQueryResult::Ok((loc.into(), h.into_kitsune_raw(), op))
-                        }
-                    }
+
+                    Ok((loc.into(), h.into_kitsune_raw(), op))
                 },
             )?
             .collect::<StateQueryResult<_>>()?
@@ -749,29 +729,8 @@
                     |row| {
                         let h: DhtOpHash = row.get("dht_op_hash")?;
                         let loc: u32 = row.get("loc")?;
-<<<<<<< HEAD
                         let op = holochain_state::query::map_sql_dht_op(false, "dht_type", row)?;
                         StateQueryResult::Ok((loc.into(), h.into_kitsune_raw(), op))
-=======
-                        let op_type: DhtOpType = row.get("dht_type")?;
-                        match op_type {
-                            DhtOpType::Chain(op_type) => {
-                                let action = from_blob::<SignedAction>(row.get("action_blob")?)?;
-                                let entry = match action.0.entry_type().map(|et| et.visibility()) {
-                                    Some(EntryVisibility::Public) => {
-                                        let entry: Option<Vec<u8>> = row.get("entry_blob")?;
-                                        match entry {
-                                            Some(entry) => Some(from_blob::<Entry>(entry)?),
-                                            None => None,
-                                        }
-                                    }
-                                    _ => None,
-                                };
-                                let op = ChainOp::from_type(op_type, action, entry)?.into();
-                                StateQueryResult::Ok((loc.into(), h.into_kitsune_raw(), op))
-                            }
-                        }
->>>>>>> 9273e1e4
                     },
                 )?
                 .collect::<StateQueryResult<_>>()?
