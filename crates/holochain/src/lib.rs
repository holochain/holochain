//! All the components you need to build a Holochain Conductor

// TODO investigate this lint
#![allow(clippy::result_large_err)]
// We have a lot of usages of type aliases to `&String`, which clippy objects to.
#![allow(clippy::ptr_arg)]
#![recursion_limit = "256"]

#[cfg(feature = "hdk")]
pub use hdk::HDI_VERSION;

#[cfg(feature = "hdk")]
pub use hdk::HDK_VERSION;

/// Current Holochain Conductor rust crate version.
pub const HOLOCHAIN_VERSION: &str = env!("CARGO_PKG_VERSION");

pub mod conductor;
#[allow(missing_docs)]
pub mod core;
#[allow(missing_docs)]
#[cfg(feature = "test_utils")]
pub mod fixt;

#[cfg(any(test, feature = "test_utils"))]
#[deny(missing_docs)]
pub mod sweettest;
#[cfg(any(test, feature = "test_utils"))]
#[deny(missing_docs)]
pub mod test_utils;

// this is here so that wasm ribosome macros can reference it
pub use holochain_wasmer_host;
pub use tracing;

// TODO can probably move these to integration test once
// we work out the test utils stuff
#[cfg(test)]
mod local_network_tests;

pub mod prelude {
    pub use holo_hash;
    pub use holochain_p2p::{AgentPubKeyExt, DhtOpHashExt, DnaHashExt, HolochainP2pSender};

    #[cfg(feature = "hdk")]
    pub use hdk::link::GetLinksInputBuilder;

    #[cfg(not(feature = "fuzzing"))]
    pub use holochain_types::prelude::{fixt, *};
<<<<<<< HEAD
    // #[cfg(not(feature = "fuzzing"))]
    // pub use kitsune_p2p::*;
=======
    #[cfg(not(feature = "fuzzing"))]
    pub use kitsune_p2p::{KITSUNE_PROTOCOL_VERSION, *};
>>>>>>> d42605e0

    #[cfg(feature = "fuzzing")]
    pub use holochain_types::prelude::{fixt, *};
    #[cfg(feature = "fuzzing")]
    pub use kitsune_p2p::{NOISE, *};

    #[cfg(feature = "test_utils")]
    pub use holochain_types::inline_zome::*;
}<|MERGE_RESOLUTION|>--- conflicted
+++ resolved
@@ -45,18 +45,8 @@
     #[cfg(feature = "hdk")]
     pub use hdk::link::GetLinksInputBuilder;
 
-    #[cfg(not(feature = "fuzzing"))]
     pub use holochain_types::prelude::{fixt, *};
-<<<<<<< HEAD
-    // #[cfg(not(feature = "fuzzing"))]
-    // pub use kitsune_p2p::*;
-=======
-    #[cfg(not(feature = "fuzzing"))]
-    pub use kitsune_p2p::{KITSUNE_PROTOCOL_VERSION, *};
->>>>>>> d42605e0
 
-    #[cfg(feature = "fuzzing")]
-    pub use holochain_types::prelude::{fixt, *};
     #[cfg(feature = "fuzzing")]
     pub use kitsune_p2p::{NOISE, *};
 
