use holochain_2020::conductor::{
    config::ConductorConfig, error::ConductorError, interactive, paths::ConfigFilePath, Conductor,
    ConductorHandle,
};
use std::error::Error;
use std::path::PathBuf;
use structopt::StructOpt;
use sx_types::observability::{self, Output};
use tracing::*;

const ERROR_CODE: i32 = 42;

#[derive(Debug, StructOpt)]
#[structopt(name = "holochain", about = "The Holochain Conductor.")]
struct Opt {
    #[structopt(
        long,
        help = "Outputs structured json from logging:
    - None: No logging at all (fastest)
    - Log: Output logs to stdout with spans (human readable)
    - Compact: Same as Log but with less information
    - Json: Output logs as structured json (machine readable)
    ",
        default_value = "Log"
    )]
    structured: Output,

    #[structopt(
        short = "c",
        long,
        help = "Path to a TOML file containing conductor configuration"
    )]
    config_path: Option<PathBuf>,

    #[structopt(
        short = "i",
        long,
        help = "Receive helpful prompts to create missing files and directories,
    useful when running a conductor for the first time"
    )]
    interactive: bool,
<<<<<<< HEAD

    #[structopt(
        long = "example",
        help = "Run a very basic interface example, just to have something to do"
    )]
    run_interface_example: bool,

    #[structopt(long = "ghost", help = "run with the test ghost conductor")]
    ghost: bool,
=======
>>>>>>> 8a88f6be
}

fn main() {
    tokio::runtime::Builder::new()
        // we use both IO and Time tokio utilities
        .enable_all()
        // we want to use multiple threads
        .threaded_scheduler()
        // we want to use thread count matching cpu count
        // (sometimes tokio by default only uses half cpu core threads)
        .core_threads(num_cpus::get())
        // give our threads a descriptive name (they'll be numbered too)
        .thread_name("holochain-tokio-thread")
        // build the runtime
        .build()
        // panic if we cannot (we cannot run without it)
        .expect("can build tokio runtime")
        // the async_main function should only end if our program is done
        .block_on(async_main())
}

async fn async_main() {
    // Sets up a human-readable panic message with a request for bug reports
    //
    // See https://docs.rs/human-panic/1.0.3/human_panic/
    human_panic::setup_panic!();

    let opt = Opt::from_args();
    observability::init_fmt(opt.structured).expect("Failed to start contextual logging");
    debug!("observability initialized");

    let config_path_default = opt.config_path.is_none();
    let config_path: ConfigFilePath = opt.config_path.map(Into::into).unwrap_or_default();
    debug!("config_path: {}", config_path);

    let config: ConductorConfig = if opt.interactive {
        // Load config, offer to create default config if missing
        interactive::load_config_or_prompt_for_default(config_path)
            .expect("Could not load conductor config")
            .unwrap_or_else(|| {
                println!("Cannot continue without configuration");
                std::process::exit(ERROR_CODE);
            })
    } else {
        // Load config, throw friendly error on failure
        match ConductorConfig::load_toml(config_path.as_ref()) {
            Err(ConductorError::ConfigMissing(_)) => {
                display_friendly_missing_config_message(config_path, config_path_default);
                std::process::exit(ERROR_CODE);
            }
            Err(ConductorError::DeserializationError(err)) => {
                display_friendly_malformed_config_message(config_path, err);
                std::process::exit(ERROR_CODE);
            }
            result => result.expect("Could not load conductor config"),
        }
    };

    // If interactive mode, give the user a chance to create LMDB env if missing
    let env_path = PathBuf::from(config.environment_path.clone());
    if opt.interactive && !env_path.is_dir() {
        match interactive::prompt_for_environment_dir(&env_path) {
            Ok(true) => println!("LMDB environment created."),
            Ok(false) => {
                println!("Cannot continue without LMDB environment set.");
                std::process::exit(ERROR_CODE);
            }
            result => {
                result.expect("Couldn't auto-create environment dir");
            }
        }
    }

    if opt.ghost {
        println!("RUNNING WITH GHOST CONDUCTOR");

        let mut conductor = Conductor::build()
            .spawn_ghost_conductor_with_config(config)
            .await
            .expect("Could not initialize Conductor from configuration");

        conductor
            .wait(())
            .await
            .expect("conductor should exit gracefully")
            .await;

        println!("GHOST CONDUCTOR EXITED");

        return;
    }

    // Initialize the Conductor
    let conductor: ConductorHandle = Conductor::build()
        .with_config(config)
        .await
        .expect("Could not initialize Conductor from configuration");

    info!("Conductor successfully initialized.");
    // kick off actual conductor task here
    conductor
        .wait()
        .await
        .map_err(|e| {
            error!(error = &e as &dyn Error, "Failed to join the main task");
        })
        .ok();

    // TODO: on SIGINT/SIGKILL, kill the conductor:
    // conductor.kill().await
}

fn display_friendly_missing_config_message(config_path: ConfigFilePath, config_path_default: bool) {
    if config_path_default {
        println!(
            "
Error: The conductor is set up to load its configuration from the default path:

    {path}

but this file doesn't exist. If you meant to specify a path, run this command
again with the -c option. Otherwise, please either create a TOML config file at
this path yourself, or rerun the command with the '-i' flag, which will help you
automatically create a default config file.
        ",
            path = config_path,
        );
    } else {
        println!(
            "
Error: You asked to load configuration from the path:

    {path}

but this file doesn't exist. Please either create a TOML config file at this
path yourself, or rerun the command with the '-i' flag, which will help you
automatically create a default config file.
        ",
            path = config_path,
        );
    }
}

fn display_friendly_malformed_config_message(config_path: ConfigFilePath, error: toml::de::Error) {
    println!(
        "
The specified config file ({})
could not be parsed, because it is not valid TOML. Please check and fix the
file, or delete the file and run the conductor again with the -i flag to create
a valid default configuration. Details:

    {}

    ",
        config_path, error
    )
}<|MERGE_RESOLUTION|>--- conflicted
+++ resolved
@@ -39,18 +39,9 @@
     useful when running a conductor for the first time"
     )]
     interactive: bool,
-<<<<<<< HEAD
-
-    #[structopt(
-        long = "example",
-        help = "Run a very basic interface example, just to have something to do"
-    )]
-    run_interface_example: bool,
 
     #[structopt(long = "ghost", help = "run with the test ghost conductor")]
     ghost: bool,
-=======
->>>>>>> 8a88f6be
 }
 
 fn main() {
