//! Utils for Holochain tests
use crate::conductor::api::RealAppInterfaceApi;
use crate::conductor::config::AdminInterfaceConfig;
use crate::conductor::config::ConductorConfig;
use crate::conductor::config::InterfaceDriver;
use crate::conductor::integration_dump;
use crate::conductor::p2p_agent_store;
use crate::conductor::ConductorBuilder;
use crate::conductor::ConductorHandle;
use crate::core::queue_consumer::TriggerSender;
use crate::core::ribosome::ZomeCallInvocation;
use ::fixt::prelude::*;
use aitia::Fact;
use hc_sleuth::SleuthId;
use hdk::prelude::ZomeName;
use holo_hash::fixt::*;
use holo_hash::*;
use holochain_conductor_api::conductor::paths::DataRootPath;
use holochain_conductor_api::IntegrationStateDump;
use holochain_conductor_api::IntegrationStateDumps;
use holochain_conductor_api::ZomeCall;
use holochain_keystore::MetaLairClient;
use holochain_nonce::fresh_nonce;
use holochain_p2p::actor::HolochainP2pRefToDna;
use holochain_p2p::dht::prelude::Topology;
use holochain_p2p::dht::ArqStrat;
use holochain_p2p::dht::PeerViewQ;
use holochain_p2p::event::HolochainP2pEvent;
use holochain_p2p::spawn_holochain_p2p;
use holochain_p2p::HolochainP2pDna;
use holochain_p2p::HolochainP2pRef;
use holochain_p2p::HolochainP2pSender;
use holochain_p2p::NetworkCompatParams;
use holochain_serialized_bytes::SerializedBytesError;
use holochain_sqlite::prelude::DatabaseResult;
use holochain_state::prelude::from_blob;
use holochain_state::prelude::test_db_dir;
use holochain_state::prelude::SourceChainResult;
use holochain_state::prelude::StateQueryResult;
use holochain_state::source_chain;
use holochain_types::db_cache::DhtDbQueryCache;
use holochain_types::prelude::*;
use holochain_types::test_utils::fake_dna_file;
use holochain_types::test_utils::fake_dna_zomes;
use holochain_wasm_test_utils::TestWasm;
use kitsune_p2p_types::config::KitsuneP2pConfig;
use kitsune_p2p_types::ok_fut;
use rusqlite::named_params;
use std::collections::HashSet;
use std::sync::Arc;
use std::time::Duration;
use tempfile::TempDir;
use tokio::sync::mpsc;

pub use itertools;

pub mod consistency;
pub mod hc_stress_test;
pub mod host_fn_caller;
pub mod inline_zomes;
pub mod network_simulation;

mod wait_for;
pub use wait_for::*;

mod big_stack_test;

mod generate_records;
pub use generate_records::*;
use holochain_types::websocket::AllowedOrigins;

<<<<<<< HEAD
pub use crate::{await_consistency, await_consistency_advanced};

=======
>>>>>>> eac2dba8
use self::consistency::request_published_ops;

/// Produce file and line number info at compile-time
#[macro_export]
macro_rules! here {
    ($test: expr) => {
        concat!($test, " !!!_LOOK HERE:---> ", file!(), ":", line!())
    };
}

/// Create metadata mocks easily by passing in
/// expected functions, return data and with_f checks
#[macro_export]
macro_rules! meta_mock {
    () => {{
        holochain_state::metadata::MockMetadataBuf::new()
    }};
    ($fun:ident) => {{
        let d: Vec<holochain_types::metadata::TimedActionHash> = Vec::new();
        meta_mock!($fun, d)
    }};
    ($fun:ident, $data:expr) => {{
        let mut metadata = holochain_state::metadata::MockMetadataBuf::new();
        metadata.$fun().returning({
            move |_| {
                Ok(Box::new(fallible_iterator::convert(
                    $data
                        .clone()
                        .into_iter()
                        .map(holochain_types::metadata::TimedActionHash::from)
                        .map(Ok),
                )))
            }
        });
        metadata
    }};
    ($fun:ident, $data:expr, $match_fn:expr) => {{
        let mut metadata = holochain_state::metadata::MockMetadataBuf::new();
        metadata.$fun().returning({
            move |a| {
                if $match_fn(a) {
                    Ok(Box::new(fallible_iterator::convert(
                        $data
                            .clone()
                            .into_iter()
                            .map(holochain_types::metadata::TimedActionHash::from)
                            .map(Ok),
                    )))
                } else {
                    let mut data = $data.clone();
                    data.clear();
                    Ok(Box::new(fallible_iterator::convert(
                        data.into_iter()
                            .map(holochain_types::metadata::TimedActionHash::from)
                            .map(Ok),
                    )))
                }
            }
        });
        metadata
    }};
}

/// A running test network with a joined cell.
/// Will shutdown on drop.
pub struct TestNetwork {
    network: Option<HolochainP2pRef>,
    respond_task: Option<tokio::task::JoinHandle<()>>,
    dna_network: HolochainP2pDna,

    /// List of arguments used for `check_op_data` calls
    #[allow(clippy::type_complexity)]
    pub check_op_data_calls: Arc<
        std::sync::Mutex<
            Vec<(
                kitsune_p2p_types::KSpace,
                Vec<kitsune_p2p_types::KOpHash>,
                Option<kitsune_p2p::dependencies::kitsune_p2p_fetch::FetchContext>,
            )>,
        >,
    >,
}

impl TestNetwork {
    /// Create a new test network
    #[allow(clippy::type_complexity)]
    fn new(
        network: HolochainP2pRef,
        respond_task: tokio::task::JoinHandle<()>,
        dna_network: HolochainP2pDna,
        check_op_data_calls: Arc<
            std::sync::Mutex<
                Vec<(
                    kitsune_p2p_types::KSpace,
                    Vec<kitsune_p2p_types::KOpHash>,
                    Option<kitsune_p2p::dependencies::kitsune_p2p_fetch::FetchContext>,
                )>,
            >,
        >,
    ) -> Self {
        Self {
            network: Some(network),
            respond_task: Some(respond_task),
            dna_network,
            check_op_data_calls,
        }
    }

    /// Get the holochain p2p network
    pub fn network(&self) -> HolochainP2pRef {
        self.network
            .as_ref()
            .expect("Tried to use network while it was shutting down")
            .clone()
    }

    /// Get the cell network
    pub fn dna_network(&self) -> HolochainP2pDna {
        self.dna_network.clone()
    }
}

impl Drop for TestNetwork {
    fn drop(&mut self) {
        use ghost_actor::GhostControlSender;
        let network = self.network.take().unwrap();
        let respond_task = self.respond_task.take().unwrap();
        tokio::task::spawn(async move {
            network.ghost_actor_shutdown_immediate().await.ok();
            respond_task.await.ok();
        });
    }
}

/// Convenience constructor for cell networks
pub async fn test_network(
    dna_hash: Option<DnaHash>,
    agent_key: Option<AgentPubKey>,
) -> TestNetwork {
    test_network_inner::<fn(&HolochainP2pEvent) -> bool>(dna_hash, agent_key, None).await
}

/// Convenience constructor for cell networks
/// where you need to filter some events into a channel
pub async fn test_network_with_events<F>(
    dna_hash: Option<DnaHash>,
    agent_key: Option<AgentPubKey>,
    filter: F,
    evt_send: mpsc::Sender<HolochainP2pEvent>,
) -> TestNetwork
where
    F: Fn(&HolochainP2pEvent) -> bool + Send + 'static,
{
    test_network_inner(dna_hash, agent_key, Some((filter, evt_send))).await
}

async fn test_network_inner<F>(
    dna_hash: Option<DnaHash>,
    agent_key: Option<AgentPubKey>,
    mut events: Option<(F, mpsc::Sender<HolochainP2pEvent>)>,
) -> TestNetwork
where
    F: Fn(&HolochainP2pEvent) -> bool + Send + 'static,
{
    let mut config = holochain_p2p::kitsune_p2p::dependencies::kitsune_p2p_types::config::KitsuneP2pConfig::default();
    let mut tuning =
        kitsune_p2p_types::config::tuning_params_struct::KitsuneP2pTuningParams::default();
    tuning.tx2_implicit_timeout_ms = 500;
    let tuning = std::sync::Arc::new(tuning);
    let cutoff = tuning.danger_gossip_recent_threshold();
    config.tuning_params = tuning;

    let check_op_data_calls = Arc::new(std::sync::Mutex::new(Vec::new()));

    let test_host = {
        let check_op_data_calls = check_op_data_calls.clone();
        kitsune_p2p::HostStub::with_check_op_data(Box::new(move |space, list, ctx| {
            let out = list.iter().map(|_| false).collect();
            check_op_data_calls.lock().unwrap().push((space, list, ctx));
            futures::FutureExt::boxed(async move { Ok(out) }).into()
        }))
    };

    let (network, mut recv) = spawn_holochain_p2p(
        config,
        holochain_p2p::kitsune_p2p::dependencies::kitsune_p2p_types::tls::TlsConfig::new_ephemeral(
        )
        .await
        .unwrap(),
        test_host,
        NetworkCompatParams::default(),
    )
    .await
    .unwrap();
    let respond_task = tokio::task::spawn(async move {
        use tokio_stream::StreamExt;
        while let Some(evt) = recv.next().await {
            if let Some((filter, tx)) = &mut events {
                if filter(&evt) {
                    tx.send(evt).await.unwrap();
                    continue;
                }
            }
            use holochain_p2p::event::HolochainP2pEvent::*;
            match evt {
                SignNetworkData { respond, .. } => {
                    respond.r(ok_fut(Ok([0; 64].into())));
                }
                PutAgentInfoSigned { respond, .. } => {
                    respond.r(ok_fut(Ok(())));
                }
                QueryAgentInfoSigned { respond, .. } => {
                    respond.r(ok_fut(Ok(vec![])));
                }
                QueryAgentInfoSignedNearBasis { respond, .. } => {
                    respond.r(ok_fut(Ok(vec![])));
                }
                QueryGossipAgents { respond, .. } => {
                    respond.r(ok_fut(Ok(vec![])));
                }
                QueryPeerDensity { respond, .. } => {
                    respond.r(ok_fut(Ok(PeerViewQ::new(
                        Topology::standard_epoch(cutoff),
                        ArqStrat::default(),
                        vec![],
                    )
                    .into())));
                }
                oth => tracing::warn!(?oth, "UnhandledEvent"),
            }
        }
    });
    let dna = dna_hash.unwrap_or_else(|| fixt!(DnaHash));
    let mut key_fixt = AgentPubKeyFixturator::new(Predictable);
    let agent_key = agent_key.unwrap_or_else(|| key_fixt.next().unwrap());
    let dna_network = network.to_dna(dna.clone(), None);
    network
        .join(dna.clone(), agent_key, None, None)
        .await
        .unwrap();
    TestNetwork::new(network, respond_task, dna_network, check_op_data_calls)
}

/// Do what's necessary to install an app
pub async fn install_app(
    name: &str,
    agent: AgentPubKey,
    data: &[(DnaFile, Option<MembraneProof>)],
    conductor_handle: ConductorHandle,
) {
    for (dna, _) in data.iter() {
        conductor_handle.register_dna(dna.clone()).await.unwrap();
    }
    conductor_handle
        .clone()
        .install_app_minimal(name.to_string(), Some(agent), data)
        .await
        .unwrap();

    conductor_handle
        .clone()
        .enable_app(name.to_string())
        .await
        .unwrap();

    let errors = conductor_handle
        .reconcile_cell_status_with_app_status()
        .await
        .unwrap();

    assert!(errors.is_empty(), "{:?}", errors);
}

/// Payload for installing cells
pub type DnasWithProofs = Vec<(DnaFile, Option<MembraneProof>)>;

/// One of various ways to setup an app, used somewhere...
pub async fn setup_app_in_new_conductor(
    installed_app_id: InstalledAppId,
    agent: AgentPubKey,
    dnas: DnasWithProofs,
) -> (Arc<TempDir>, RealAppInterfaceApi, ConductorHandle) {
    let db_dir = test_db_dir();

    let conductor_handle = ConductorBuilder::new()
        .with_data_root_path(db_dir.path().to_path_buf().into())
        .test(&[])
        .await
        .unwrap();

    install_app_in_conductor(conductor_handle.clone(), installed_app_id, agent, &dnas).await;

    let handle = conductor_handle.clone();

    (
        Arc::new(db_dir),
        RealAppInterfaceApi::new(conductor_handle),
        handle,
    )
}

/// Install an app into an existing conductor instance
pub async fn install_app_in_conductor(
    conductor_handle: ConductorHandle,
    installed_app_id: InstalledAppId,
    agent: AgentPubKey,
    dnas_with_proofs: &[(DnaFile, Option<MembraneProof>)],
) {
    for (dna, _) in dnas_with_proofs {
        conductor_handle.register_dna(dna.clone()).await.unwrap();
    }

    conductor_handle
        .clone()
        .install_app_minimal(installed_app_id.clone(), Some(agent), dnas_with_proofs)
        .await
        .unwrap();

    conductor_handle
        .clone()
        .enable_app(installed_app_id)
        .await
        .unwrap();

    let errors = conductor_handle
        .clone()
        .reconcile_cell_status_with_app_status()
        .await
        .unwrap();

    assert!(errors.is_empty());
}

/// Setup an app for testing
/// apps_data is a vec of app nicknames with vecs of their cell data
pub async fn setup_app_with_names(
    agent: AgentPubKey,
    apps_data: Vec<(&str, DnasWithProofs)>,
) -> (TempDir, RealAppInterfaceApi, ConductorHandle) {
    let dir = test_db_dir();
    let (iface, handle) =
        setup_app_inner(dir.path().to_path_buf().into(), agent, apps_data, None).await;
    (dir, iface, handle)
}

/// Setup an app with a custom network config for testing
/// apps_data is a vec of app nicknames with vecs of their cell data.
pub async fn setup_app_with_network(
    agent: AgentPubKey,
    apps_data: Vec<(&str, DnasWithProofs)>,
    network: KitsuneP2pConfig,
) -> (TempDir, RealAppInterfaceApi, ConductorHandle) {
    let dir = test_db_dir();
    let (iface, handle) = setup_app_inner(
        dir.path().to_path_buf().into(),
        agent,
        apps_data,
        Some(network),
    )
    .await;
    (dir, iface, handle)
}

/// Setup an app with full configurability
pub async fn setup_app_inner(
    data_root_path: DataRootPath,
    agent: AgentPubKey,
    apps_data: Vec<(&str, DnasWithProofs)>,
    network: Option<KitsuneP2pConfig>,
) -> (RealAppInterfaceApi, ConductorHandle) {
    let config = ConductorConfig {
        data_root_path: Some(data_root_path.clone()),
        admin_interfaces: Some(vec![AdminInterfaceConfig {
            driver: InterfaceDriver::Websocket {
                port: 0,
                allowed_origins: AllowedOrigins::Any,
            },
        }]),
        network: network.unwrap_or_default(),
        ..Default::default()
    };
    let conductor_handle = ConductorBuilder::new()
        .config(config)
        .test(&[])
        .await
        .unwrap();

    for (app_name, cell_data) in apps_data {
        install_app(
            app_name,
            agent.clone(),
            &cell_data,
            conductor_handle.clone(),
        )
        .await;
    }

    let handle = conductor_handle.clone();

    (RealAppInterfaceApi::new(conductor_handle), handle)
}

/// If HC_WASM_CACHE_PATH is set warm the cache
pub fn warm_wasm_tests() {
    if let Some(_path) = std::env::var_os("HC_WASM_CACHE_PATH") {
        let wasms: Vec<_> = TestWasm::iter().collect();
        crate::fixt::RealRibosomeFixturator::new(crate::fixt::curve::Zomes(wasms))
            .next()
            .unwrap();
    }
}

/// Consistency was failed to be reached. Here's a report.
#[derive(derive_more::From)]
pub struct ConsistencyError(String);

impl std::fmt::Debug for ConsistencyError {
    fn fmt(&self, f: &mut std::fmt::Formatter<'_>) -> std::fmt::Result {
        write!(f, "{}", self.0)
    }
}

/// Alias
pub type ConsistencyResult = Result<(), ConsistencyError>;

/// Wait for all cell envs to reach consistency, meaning that every op
/// published by every cell has been integrated by every node
pub async fn consistency_dbs<AuthorDb, DhtDb>(
    all_cell_dbs: &[(&SleuthId, &AgentPubKey, &AuthorDb, Option<&DhtDb>)],
    timeout: Duration,
<<<<<<< HEAD
) -> Result<(), String>
=======
) -> ConsistencyResult
>>>>>>> eac2dba8
where
    AuthorDb: ReadAccess<DbKindAuthored>,
    DhtDb: ReadAccess<DbKindDht>,
{
    let mut published = HashSet::new();
    for (_, author, db, _) in all_cell_dbs.iter() {
        published.extend(
            request_published_ops(*db, Some((*author).to_owned()))
                .await
                .unwrap()
                .into_iter()
                .map(|(_, _, op)| op),
        );
    }
    let published = Arc::new(published.into_iter().collect::<Vec<_>>());
    let all_node_ids: HashSet<_> = all_cell_dbs
        .iter()
        .map(|(node_id, _, _, _)| node_id)
        .collect();

    futures::future::join_all(
        all_cell_dbs
            .iter()
            .flat_map(|(node_id, _, _, d)| Some((d.as_ref()?, node_id)))
            .map(move |(&db, node_id)| {
                let others: Vec<String> = all_node_ids
                    .difference(&[node_id].into_iter().collect())
                    .map(|n| n.to_string())
                    .collect();
                wait_for_integration_diff(others, db.clone(), published.clone(), timeout)
            }),
    )
    .await
    .into_iter()
<<<<<<< HEAD
    .collect::<Result<Vec<()>, String>>()?;
=======
    .collect::<Result<Vec<()>, ConsistencyError>>()?;
>>>>>>> eac2dba8
    Ok(())
}

const CONSISTENCY_DELAY_LOW: Duration = Duration::from_millis(100);
const CONSISTENCY_DELAY_MID: Duration = Duration::from_millis(500);
const CONSISTENCY_DELAY_HIGH: Duration = Duration::from_millis(1000);

/// Wait for num_attempts * delay, or until all published ops have been integrated.
/// If the timeout is reached, print a report including a diff of all published ops
/// which were not integrated.
async fn wait_for_integration_diff<Db: ReadAccess<DbKindDht>>(
    node_ids: Vec<SleuthId>,
    db: Db,
    published: Arc<Vec<DhtOp>>,
    timeout: Duration,
<<<<<<< HEAD
) -> Result<(), String> {
=======
) -> ConsistencyResult {
>>>>>>> eac2dba8
    fn display_op(op: &DhtOp) -> String {
        format!(
            "{} {:>3}  {} ({})",
            op.action().author(),
            op.action().action_seq(),
            // op.to_light().action_hash().clone(),
            op.get_type(),
            op.action().action_type(),
        )
    }

    let header = format!("{:54} {:>3}  {}", "author", "seq", "op_type (action_type)",);
    let start = tokio::time::Instant::now();

    let num_published = published.len();
    while start.elapsed() < timeout {
        let num_integrated = get_integrated_count(&db).await;
        let delay = if num_integrated >= num_published {
            if num_integrated > num_published {
                tracing::warn!("num integrated ops ({}) > num published ops ({}), meaning you may not be accounting for all nodes in this test.
                Consistency may not be complete.", num_integrated, num_published)
            }
            return Ok(());
        } else {
            let total_time_waited = start.elapsed();
            let queries = query_integration(&db).await;
            tracing::debug!(?num_integrated, ?total_time_waited, counts = ?queries, "consistency-status");

            if total_time_waited > Duration::from_secs(10) {
                CONSISTENCY_DELAY_HIGH
            } else if total_time_waited > Duration::from_secs(1) {
                CONSISTENCY_DELAY_MID
            } else {
                CONSISTENCY_DELAY_LOW
            }
        };
        tokio::time::sleep(delay).await;
    }

    // Timeout has been reached at this point, so print a helpful report

    if published.is_empty() {
<<<<<<< HEAD
        return Err(format!("No ops were published in {timeout:?}"));
=======
        return Err(format!("No ops were published in {timeout:?}").into());
>>>>>>> eac2dba8
    }

    // Otherwise just print a report of which ops were not integrated
    let mut published_displays: Vec<_> = published.iter().map(display_op).collect();
    let mut integrated: Vec<_> = get_integrated_ops(&db)
        .await
        .iter()
        .map(display_op)
        .collect();
    published_displays.sort();
    integrated.sort();

    let unintegrated = diff::slice(&published_displays, &integrated)
        .into_iter()
        .filter_map(|d| match d {
            diff::Result::Left(l) => Some(l),
            _ => None,
        })
        .cloned()
        .collect::<Vec<_>>();

    if unintegrated.is_empty() {
        // Even though the main loop failed, the final check shows that we have all ops!
        return Ok(());
    }

    if let Some(s) = hc_sleuth::SUBSCRIBER.get() {
        // If hc_sleuth has been initialized, print a sleuthy report

        let ctx = s.lock();
        for fact in published
            .iter()
            .map(DhtOpHash::with_data_sync)
            .flat_map(|hash| {
                node_ids
                    .iter()
                    .map(move |node_id| hc_sleuth::Event::Integrated {
                        by: node_id.clone(),
                        op: hash.clone(),
                    })
            })
        {
            let tr = fact.clone().traverse(&ctx);
            if let Some(report) = aitia::simple_report(&tr) {
                println!("aitia report for {fact:#?}:\n\n{report}")
            }
        }
    }

    let integration_dump = integration_dump(&db).await.unwrap();

    Err(format!(
        "Consistency not achieved after {:?}. Expected {} ops, but only {} integrated. Unintegrated ops:\n\n{}\n{}\n\n{:?}",
        timeout,
        num_published,
        integrated.len(),
        header,
        unintegrated.join("\n"),
        integration_dump,
<<<<<<< HEAD
    ))
=======
    ).into())
>>>>>>> eac2dba8
}

/// Wait for num_attempts * delay, or until all published ops have been integrated.
#[tracing::instrument(skip(db))]
pub async fn wait_for_integration<Db: ReadAccess<DbKindDht>>(
    db: &Db,
    num_published: usize,
    num_attempts: usize,
    delay: Duration,
) {
    for i in 0..num_attempts {
        let num_integrated = get_integrated_count(db).await;
        if num_integrated >= num_published {
            if num_integrated > num_published {
                tracing::warn!("num integrated ops > num published ops, meaning you may not be accounting for all nodes in this test.
                Consistency may not be complete.")
            }
            return;
        } else {
            let total_time_waited = delay * i as u32;
            tracing::debug!(?num_integrated, ?total_time_waited, counts = ?query_integration(db).await, "consistency-status");
        }
        tokio::time::sleep(delay).await;
    }

    panic!("Consistency not achieved after {} attempts", num_attempts);
}

#[tracing::instrument(skip(envs))]
/// Show authored data for each cell environment
pub async fn show_authored<Db: ReadAccess<DbKindAuthored>>(envs: &[&Db]) {
    for (i, &db) in envs.iter().enumerate() {
        db.read_async(move |txn| -> DatabaseResult<()> {
            txn.prepare("SELECT DISTINCT Action.seq, Action.type, Action.entry_hash FROM Action JOIN DhtOp ON Action.hash = DhtOp.hash")
            .unwrap()
            .query_map([], |row| {
                let action_type: String = row.get("type")?;
                let seq: u32 = row.get("seq")?;
                let entry: Option<EntryHash> = row.get("entry_hash")?;
                Ok((action_type, seq, entry))
            })
            .unwrap()
            .for_each(|r|{
                let (action_type, seq, entry) = r.unwrap();
                tracing::debug!(chain = %i, %seq, ?action_type, ?entry);
            });

            Ok(())
        }).await.unwrap();
    }
}

/// Get multiple db states with compact Display representation
pub async fn get_integration_dumps<Db: ReadAccess<DbKindDht>>(
    dbs: &[&Db],
) -> IntegrationStateDumps {
    let mut output = Vec::new();
    for db in dbs {
        let db = *db;
        output.push(query_integration(db).await);
    }
    IntegrationStateDumps(output)
}

/// Show the current db state.
pub async fn query_integration<Db: ReadAccess<DbKindDht>>(db: &Db) -> IntegrationStateDump {
    crate::conductor::integration_dump(&db.clone().into())
        .await
        .unwrap()
}

async fn get_integrated_count<Db: ReadAccess<DbKindDht>>(db: &Db) -> usize {
    db.read_async(move |txn| -> DatabaseResult<usize> {
        Ok(txn.query_row(
            "SELECT COUNT(hash) FROM DhtOp WHERE DhtOp.when_integrated IS NOT NULL",
            [],
            |row| row.get(0),
        )?)
    })
    .await
    .unwrap()
}

/// Get all [`DhtOps`] integrated by this node
pub async fn get_integrated_ops<Db: ReadAccess<DbKindDht>>(db: &Db) -> Vec<DhtOp> {
    db.read_async(move |txn| -> StateQueryResult<Vec<DhtOp>> {
        txn.prepare(
            "
            SELECT
            DhtOp.type, Action.blob as action_blob, Entry.blob as entry_blob
            FROM DhtOp
            JOIN
            Action ON DhtOp.action_hash = Action.hash
            LEFT JOIN
            Entry ON Action.entry_hash = Entry.hash
            WHERE
            DhtOp.when_integrated IS NOT NULL
            ORDER BY DhtOp.rowid ASC
        ",
        )
        .unwrap()
        .query_and_then(named_params! {}, |row| {
            let op_type: DhtOpType = row.get("type")?;
            let action: SignedAction = from_blob(row.get("action_blob")?)?;
            let entry: Option<Vec<u8>> = row.get("entry_blob")?;
            let entry: Option<Entry> = match entry {
                Some(entry) => Some(from_blob::<Entry>(entry)?),
                None => None,
            };
            Ok(DhtOp::from_type(op_type, action, entry)?)
        })
        .unwrap()
        .collect::<StateQueryResult<_>>()
    })
    .await
    .unwrap()
}

/// Helper for displaying agent infos stored on a conductor
pub async fn display_agent_infos(conductor: &ConductorHandle) {
    for cell_id in conductor.running_cell_ids() {
        let space = cell_id.dna_hash();
        let db = conductor.get_p2p_db(space);
        let info = p2p_agent_store::dump_state(db.into(), Some(cell_id))
            .await
            .unwrap();
        tracing::debug!(%info);
    }
}

/// Helper to create a signed zome invocation for tests
pub async fn new_zome_call<P, Z: Into<ZomeName>>(
    keystore: &MetaLairClient,
    cell_id: &CellId,
    func: &str,
    payload: P,
    zome: Z,
) -> Result<ZomeCall, SerializedBytesError>
where
    P: serde::Serialize + std::fmt::Debug,
{
    let zome_call_unsigned = new_zome_call_unsigned(cell_id, func, payload, zome)?;
    Ok(
        ZomeCall::try_from_unsigned_zome_call(keystore, zome_call_unsigned)
            .await
            .unwrap(),
    )
}

/// Helper to create an unsigned zome invocation for tests
pub fn new_zome_call_unsigned<P, Z: Into<ZomeName>>(
    cell_id: &CellId,
    func: &str,
    payload: P,
    zome: Z,
) -> Result<ZomeCallUnsigned, SerializedBytesError>
where
    P: serde::Serialize + std::fmt::Debug,
{
    let (nonce, expires_at) = fresh_nonce(Timestamp::now()).unwrap();
    Ok(ZomeCallUnsigned {
        cell_id: cell_id.clone(),
        zome_name: zome.into(),
        cap_secret: Some(CapSecretFixturator::new(Unpredictable).next().unwrap()),
        fn_name: func.into(),
        payload: ExternIO::encode(payload)?,
        provenance: cell_id.agent_pubkey().clone(),
        nonce,
        expires_at,
    })
}

/// Helper to create a zome invocation for tests
pub async fn new_invocation<P, Z: Into<Zome> + Clone>(
    keystore: &MetaLairClient,
    cell_id: &CellId,
    func: &str,
    payload: P,
    zome: Z,
) -> Result<ZomeCallInvocation, SerializedBytesError>
where
    P: serde::Serialize + std::fmt::Debug,
{
    let ZomeCall {
        cell_id,
        cap_secret,
        fn_name,
        payload,
        provenance,
        signature,
        nonce,
        expires_at,
        ..
    } = new_zome_call(keystore, cell_id, func, payload, zome.clone().into()).await?;
    Ok(ZomeCallInvocation {
        cell_id,
        zome: zome.into(),
        cap_secret,
        fn_name,
        payload,
        provenance,
        signature,
        nonce,
        expires_at,
    })
}

/// A fixture example dna for unit testing.
pub fn fake_valid_dna_file(network_seed: &str) -> DnaFile {
    fake_dna_zomes(
        network_seed,
        vec![(TestWasm::Foo.into(), TestWasm::Foo.into())],
    )
}

/// Run genesis on the source chain for testing.
pub async fn fake_genesis(
    vault: DbWrite<DbKindAuthored>,
    dht_db: DbWrite<DbKindDht>,
    keystore: MetaLairClient,
) -> SourceChainResult<()> {
    fake_genesis_for_agent(vault, dht_db, fake_agent_pubkey_1(), keystore).await
}

/// Run genesis on the source chain for a specific agent for testing.
pub async fn fake_genesis_for_agent(
    vault: DbWrite<DbKindAuthored>,
    dht_db: DbWrite<DbKindDht>,
    agent: AgentPubKey,
    keystore: MetaLairClient,
) -> SourceChainResult<()> {
    let dna = fake_dna_file("cool dna");
    let dna_hash = dna.dna_hash().clone();

    source_chain::genesis(
        vault,
        dht_db.clone(),
        &DhtDbQueryCache::new(dht_db.clone().into()),
        keystore,
        dna_hash,
        agent,
        None,
        None,
    )
    .await
}

/// Force all dht ops without enough validation receipts to be published.
pub async fn force_publish_dht_ops(
    vault: &DbWrite<DbKindAuthored>,
    publish_trigger: &mut TriggerSender,
) -> DatabaseResult<()> {
    vault
        .write_async(|txn| {
            DatabaseResult::Ok(txn.execute(
                "UPDATE DhtOp SET last_publish_time = NULL WHERE receipts_complete IS NULL",
                [],
            )?)
        })
        .await?;
    publish_trigger.trigger(&"force_publish_dht_ops");
    Ok(())
}<|MERGE_RESOLUTION|>--- conflicted
+++ resolved
@@ -69,11 +69,6 @@
 pub use generate_records::*;
 use holochain_types::websocket::AllowedOrigins;
 
-<<<<<<< HEAD
-pub use crate::{await_consistency, await_consistency_advanced};
-
-=======
->>>>>>> eac2dba8
 use self::consistency::request_published_ops;
 
 /// Produce file and line number info at compile-time
@@ -504,11 +499,7 @@
 pub async fn consistency_dbs<AuthorDb, DhtDb>(
     all_cell_dbs: &[(&SleuthId, &AgentPubKey, &AuthorDb, Option<&DhtDb>)],
     timeout: Duration,
-<<<<<<< HEAD
-) -> Result<(), String>
-=======
 ) -> ConsistencyResult
->>>>>>> eac2dba8
 where
     AuthorDb: ReadAccess<DbKindAuthored>,
     DhtDb: ReadAccess<DbKindDht>,
@@ -543,11 +534,7 @@
     )
     .await
     .into_iter()
-<<<<<<< HEAD
-    .collect::<Result<Vec<()>, String>>()?;
-=======
     .collect::<Result<Vec<()>, ConsistencyError>>()?;
->>>>>>> eac2dba8
     Ok(())
 }
 
@@ -563,11 +550,7 @@
     db: Db,
     published: Arc<Vec<DhtOp>>,
     timeout: Duration,
-<<<<<<< HEAD
-) -> Result<(), String> {
-=======
 ) -> ConsistencyResult {
->>>>>>> eac2dba8
     fn display_op(op: &DhtOp) -> String {
         format!(
             "{} {:>3}  {} ({})",
@@ -610,11 +593,7 @@
     // Timeout has been reached at this point, so print a helpful report
 
     if published.is_empty() {
-<<<<<<< HEAD
-        return Err(format!("No ops were published in {timeout:?}"));
-=======
         return Err(format!("No ops were published in {timeout:?}").into());
->>>>>>> eac2dba8
     }
 
     // Otherwise just print a report of which ops were not integrated
@@ -674,11 +653,7 @@
         header,
         unintegrated.join("\n"),
         integration_dump,
-<<<<<<< HEAD
-    ))
-=======
     ).into())
->>>>>>> eac2dba8
 }
 
 /// Wait for num_attempts * delay, or until all published ops have been integrated.
