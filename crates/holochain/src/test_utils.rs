//! Utils for Holochain tests
use crate::conductor::api::AppInterfaceApi;
use crate::conductor::config::AdminInterfaceConfig;
use crate::conductor::config::ConductorConfig;
use crate::conductor::config::InterfaceDriver;
use crate::conductor::integration_dump;
use crate::conductor::p2p_agent_store;
use crate::conductor::ConductorBuilder;
use crate::conductor::ConductorHandle;
use crate::core::queue_consumer::TriggerSender;
use crate::core::ribosome::ZomeCallInvocation;
use ::fixt::prelude::*;
use aitia::Fact;
use hc_sleuth::SleuthId;
use hdk::prelude::ZomeName;
use holo_hash::fixt::*;
use holo_hash::*;
use holochain_conductor_api::conductor::paths::DataRootPath;
use holochain_conductor_api::IntegrationStateDump;
use holochain_conductor_api::IntegrationStateDumps;
use holochain_conductor_api::ZomeCall;
use holochain_keystore::MetaLairClient;
use holochain_nonce::fresh_nonce;
use holochain_p2p::actor::HolochainP2pRefToDna;
use holochain_p2p::dht::prelude::Topology;
use holochain_p2p::dht::ArqStrat;
use holochain_p2p::dht::PeerViewQ;
use holochain_p2p::event::HolochainP2pEvent;
use holochain_p2p::spawn_holochain_p2p;
use holochain_p2p::HolochainP2pDna;
use holochain_p2p::HolochainP2pRef;
use holochain_p2p::HolochainP2pSender;
use holochain_p2p::NetworkCompatParams;
use holochain_serialized_bytes::SerializedBytesError;
use holochain_sqlite::prelude::DatabaseResult;
use holochain_state::prelude::from_blob;
use holochain_state::prelude::test_db_dir;
use holochain_state::prelude::SourceChainResult;
use holochain_state::prelude::StateQueryResult;
use holochain_state::source_chain;
use holochain_types::db_cache::DhtDbQueryCache;
use holochain_types::prelude::*;
use holochain_types::test_utils::fake_dna_file;
use holochain_types::test_utils::fake_dna_zomes;
use holochain_wasm_test_utils::TestWasm;
use kitsune_p2p_types::config::KitsuneP2pConfig;
use kitsune_p2p_types::ok_fut;
use rusqlite::named_params;
use std::collections::HashSet;
use std::sync::Arc;
use std::time::Duration;
use tempfile::TempDir;
use tokio::sync::mpsc;

pub use itertools;

pub mod consistency;
pub mod hc_stress_test;
pub mod host_fn_caller;
pub mod inline_zomes;
pub mod network_simulation;

mod wait_for;
pub use wait_for::*;

mod big_stack_test;

mod generate_records;
pub use generate_records::*;
use holochain_types::websocket::AllowedOrigins;

use self::consistency::request_published_ops;

/// Produce file and line number info at compile-time
#[macro_export]
macro_rules! here {
    ($test: expr) => {
        concat!($test, " !!!_LOOK HERE:---> ", file!(), ":", line!())
    };
}

/// Create metadata mocks easily by passing in
/// expected functions, return data and with_f checks
#[macro_export]
macro_rules! meta_mock {
    () => {{
        holochain_state::metadata::MockMetadataBuf::new()
    }};
    ($fun:ident) => {{
        let d: Vec<holochain_types::metadata::TimedActionHash> = Vec::new();
        meta_mock!($fun, d)
    }};
    ($fun:ident, $data:expr) => {{
        let mut metadata = holochain_state::metadata::MockMetadataBuf::new();
        metadata.$fun().returning({
            move |_| {
                Ok(Box::new(fallible_iterator::convert(
                    $data
                        .clone()
                        .into_iter()
                        .map(holochain_types::metadata::TimedActionHash::from)
                        .map(Ok),
                )))
            }
        });
        metadata
    }};
    ($fun:ident, $data:expr, $match_fn:expr) => {{
        let mut metadata = holochain_state::metadata::MockMetadataBuf::new();
        metadata.$fun().returning({
            move |a| {
                if $match_fn(a) {
                    Ok(Box::new(fallible_iterator::convert(
                        $data
                            .clone()
                            .into_iter()
                            .map(holochain_types::metadata::TimedActionHash::from)
                            .map(Ok),
                    )))
                } else {
                    let mut data = $data.clone();
                    data.clear();
                    Ok(Box::new(fallible_iterator::convert(
                        data.into_iter()
                            .map(holochain_types::metadata::TimedActionHash::from)
                            .map(Ok),
                    )))
                }
            }
        });
        metadata
    }};
}

/// A running test network with a joined cell.
/// Will shutdown on drop.
pub struct TestNetwork {
    network: Option<HolochainP2pRef>,
    respond_task: Option<tokio::task::JoinHandle<()>>,
    dna_network: HolochainP2pDna,

    /// List of arguments used for `check_op_data` calls
    #[allow(clippy::type_complexity)]
    pub check_op_data_calls: Arc<
        std::sync::Mutex<
            Vec<(
                kitsune_p2p_types::KSpace,
                Vec<kitsune_p2p_types::KOpHash>,
                Option<kitsune_p2p::dependencies::kitsune_p2p_fetch::FetchContext>,
            )>,
        >,
    >,
}

impl TestNetwork {
    /// Create a new test network
    #[allow(clippy::type_complexity)]
    fn new(
        network: HolochainP2pRef,
        respond_task: tokio::task::JoinHandle<()>,
        dna_network: HolochainP2pDna,
        check_op_data_calls: Arc<
            std::sync::Mutex<
                Vec<(
                    kitsune_p2p_types::KSpace,
                    Vec<kitsune_p2p_types::KOpHash>,
                    Option<kitsune_p2p::dependencies::kitsune_p2p_fetch::FetchContext>,
                )>,
            >,
        >,
    ) -> Self {
        Self {
            network: Some(network),
            respond_task: Some(respond_task),
            dna_network,
            check_op_data_calls,
        }
    }

    /// Get the holochain p2p network
    pub fn network(&self) -> HolochainP2pRef {
        self.network
            .as_ref()
            .expect("Tried to use network while it was shutting down")
            .clone()
    }

    /// Get the cell network
    pub fn dna_network(&self) -> HolochainP2pDna {
        self.dna_network.clone()
    }
}

impl Drop for TestNetwork {
    fn drop(&mut self) {
        use ghost_actor::GhostControlSender;
        let network = self.network.take().unwrap();
        let respond_task = self.respond_task.take().unwrap();
        tokio::task::spawn(async move {
            network.ghost_actor_shutdown_immediate().await.ok();
            respond_task.await.ok();
        });
    }
}

/// Convenience constructor for cell networks
pub async fn test_network(
    dna_hash: Option<DnaHash>,
    agent_key: Option<AgentPubKey>,
) -> TestNetwork {
    test_network_inner::<fn(&HolochainP2pEvent) -> bool>(dna_hash, agent_key, None).await
}

/// Convenience constructor for cell networks
/// where you need to filter some events into a channel
pub async fn test_network_with_events<F>(
    dna_hash: Option<DnaHash>,
    agent_key: Option<AgentPubKey>,
    filter: F,
    evt_send: mpsc::Sender<HolochainP2pEvent>,
) -> TestNetwork
where
    F: Fn(&HolochainP2pEvent) -> bool + Send + 'static,
{
    test_network_inner(dna_hash, agent_key, Some((filter, evt_send))).await
}

async fn test_network_inner<F>(
    dna_hash: Option<DnaHash>,
    agent_key: Option<AgentPubKey>,
    mut events: Option<(F, mpsc::Sender<HolochainP2pEvent>)>,
) -> TestNetwork
where
    F: Fn(&HolochainP2pEvent) -> bool + Send + 'static,
{
    let mut config = holochain_p2p::kitsune_p2p::dependencies::kitsune_p2p_types::config::KitsuneP2pConfig::default();
    let mut tuning =
        kitsune_p2p_types::config::tuning_params_struct::KitsuneP2pTuningParams::default();
    tuning.tx2_implicit_timeout_ms = 500;
    let tuning = std::sync::Arc::new(tuning);
    let cutoff = tuning.danger_gossip_recent_threshold();
    config.tuning_params = tuning;

    let check_op_data_calls = Arc::new(std::sync::Mutex::new(Vec::new()));

    let test_host = {
        let check_op_data_calls = check_op_data_calls.clone();
        kitsune_p2p::HostStub::with_check_op_data(Box::new(move |space, list, ctx| {
            let out = list.iter().map(|_| false).collect();
            check_op_data_calls.lock().unwrap().push((space, list, ctx));
            futures::FutureExt::boxed(async move { Ok(out) }).into()
        }))
    };

    let (network, mut recv) = spawn_holochain_p2p(
        config,
        holochain_p2p::kitsune_p2p::dependencies::kitsune_p2p_types::tls::TlsConfig::new_ephemeral(
        )
        .await
        .unwrap(),
        test_host,
        NetworkCompatParams::default(),
    )
    .await
    .unwrap();
    let respond_task = tokio::task::spawn(async move {
        use tokio_stream::StreamExt;
        while let Some(evt) = recv.next().await {
            if let Some((filter, tx)) = &mut events {
                if filter(&evt) {
                    tx.send(evt).await.unwrap();
                    continue;
                }
            }
            use holochain_p2p::event::HolochainP2pEvent::*;
            match evt {
                SignNetworkData { respond, .. } => {
                    respond.r(ok_fut(Ok([0; 64].into())));
                }
                PutAgentInfoSigned { respond, .. } => {
                    respond.r(ok_fut(Ok(vec![])));
                }
                QueryAgentInfoSigned { respond, .. } => {
                    respond.r(ok_fut(Ok(vec![])));
                }
                QueryAgentInfoSignedNearBasis { respond, .. } => {
                    respond.r(ok_fut(Ok(vec![])));
                }
                QueryGossipAgents { respond, .. } => {
                    respond.r(ok_fut(Ok(vec![])));
                }
                QueryPeerDensity { respond, .. } => {
                    respond.r(ok_fut(Ok(PeerViewQ::new(
                        Topology::standard_epoch(cutoff),
                        ArqStrat::default(),
                        vec![],
                    )
                    .into())));
                }
                oth => tracing::warn!(?oth, "UnhandledEvent"),
            }
        }
    });
    let dna = dna_hash.unwrap_or_else(|| fixt!(DnaHash));
    let mut key_fixt = AgentPubKeyFixturator::new(Predictable);
    let agent_key = agent_key.unwrap_or_else(|| key_fixt.next().unwrap());
    let dna_network = network.to_dna(dna.clone(), None);
    network
        .join(dna.clone(), agent_key, None, None)
        .await
        .unwrap();
    TestNetwork::new(network, respond_task, dna_network, check_op_data_calls)
}

/// Do what's necessary to install an app
pub async fn install_app(
    name: &str,
    agent: AgentPubKey,
    data: &[(DnaFile, Option<MembraneProof>)],
    conductor_handle: ConductorHandle,
) {
    for (dna, _) in data.iter() {
        conductor_handle.register_dna(dna.clone()).await.unwrap();
    }
    conductor_handle
        .clone()
        .install_app_minimal(name.to_string(), agent, data)
        .await
        .unwrap();

    conductor_handle
        .clone()
        .enable_app(name.to_string())
        .await
        .unwrap();

    let errors = conductor_handle
        .reconcile_cell_status_with_app_status()
        .await
        .unwrap();

    assert!(errors.is_empty(), "{:?}", errors);
}

/// Payload for installing cells
pub type DnasWithProofs = Vec<(DnaFile, Option<MembraneProof>)>;

/// One of various ways to setup an app, used somewhere...
pub async fn setup_app_in_new_conductor(
    installed_app_id: InstalledAppId,
    agent: AgentPubKey,
    dnas: DnasWithProofs,
) -> (Arc<TempDir>, AppInterfaceApi, ConductorHandle) {
    let db_dir = test_db_dir();

    let conductor_handle = ConductorBuilder::new()
        .with_data_root_path(db_dir.path().to_path_buf().into())
        .test(&[])
        .await
        .unwrap();

    install_app_in_conductor(conductor_handle.clone(), installed_app_id, agent, &dnas).await;

    let handle = conductor_handle.clone();

    (
        Arc::new(db_dir),
        AppInterfaceApi::new(conductor_handle),
        handle,
    )
}

/// Install an app into an existing conductor instance
pub async fn install_app_in_conductor(
    conductor_handle: ConductorHandle,
    installed_app_id: InstalledAppId,
    agent: AgentPubKey,
    dnas_with_proofs: &[(DnaFile, Option<MembraneProof>)],
) {
    for (dna, _) in dnas_with_proofs {
        conductor_handle.register_dna(dna.clone()).await.unwrap();
    }

    conductor_handle
        .clone()
        .install_app_minimal(installed_app_id.clone(), agent, dnas_with_proofs)
        .await
        .unwrap();

    conductor_handle
        .clone()
        .enable_app(installed_app_id)
        .await
        .unwrap();

    let errors = conductor_handle
        .clone()
        .reconcile_cell_status_with_app_status()
        .await
        .unwrap();

    assert!(errors.is_empty());
}

/// Setup an app for testing
/// apps_data is a vec of app nicknames with vecs of their cell data
pub async fn setup_app_with_names(
    agent: AgentPubKey,
    apps_data: Vec<(&str, DnasWithProofs)>,
) -> (TempDir, AppInterfaceApi, ConductorHandle) {
    let dir = test_db_dir();
    let (iface, handle) =
        setup_app_inner(dir.path().to_path_buf().into(), agent, apps_data, None).await;
    (dir, iface, handle)
}

/// Setup an app with a custom network config for testing
/// apps_data is a vec of app nicknames with vecs of their cell data.
pub async fn setup_app_with_network(
    agent: AgentPubKey,
    apps_data: Vec<(&str, DnasWithProofs)>,
    network: KitsuneP2pConfig,
) -> (TempDir, AppInterfaceApi, ConductorHandle) {
    let dir = test_db_dir();
    let (iface, handle) = setup_app_inner(
        dir.path().to_path_buf().into(),
        agent,
        apps_data,
        Some(network),
    )
    .await;
    (dir, iface, handle)
}

/// Setup an app with full configurability
pub async fn setup_app_inner(
    data_root_path: DataRootPath,
    agent: AgentPubKey,
    apps_data: Vec<(&str, DnasWithProofs)>,
    network: Option<KitsuneP2pConfig>,
) -> (AppInterfaceApi, ConductorHandle) {
    let config = ConductorConfig {
        data_root_path: Some(data_root_path.clone()),
        admin_interfaces: Some(vec![AdminInterfaceConfig {
            driver: InterfaceDriver::Websocket {
                port: 0,
                allowed_origins: AllowedOrigins::Any,
            },
        }]),
        network: network.unwrap_or_default(),
        ..Default::default()
    };
    let conductor_handle = ConductorBuilder::new()
        .config(config)
        .test(&[])
        .await
        .unwrap();

    for (app_name, cell_data) in apps_data {
        install_app(
            app_name,
            agent.clone(),
            &cell_data,
            conductor_handle.clone(),
        )
        .await;
    }

    let handle = conductor_handle.clone();

    (AppInterfaceApi::new(conductor_handle), handle)
}

/// If HC_WASM_CACHE_PATH is set warm the cache
pub fn warm_wasm_tests() {
    if let Some(_path) = std::env::var_os("HC_WASM_CACHE_PATH") {
        let wasms: Vec<_> = TestWasm::iter().collect();
        crate::fixt::RealRibosomeFixturator::new(crate::fixt::curve::Zomes(wasms))
            .next()
            .unwrap();
    }
}

/// Consistency was failed to be reached. Here's a report.
#[derive(derive_more::From)]
pub struct ConsistencyError(String);

impl std::fmt::Debug for ConsistencyError {
    fn fmt(&self, f: &mut std::fmt::Formatter<'_>) -> std::fmt::Result {
        write!(f, "{}", self.0)
    }
}

/// Alias
pub type ConsistencyResult = Result<(), ConsistencyError>;

/// Wait for all cell envs to reach consistency, meaning that every op
/// published by every cell has been integrated by every node
pub async fn consistency_dbs<AuthorDb, DhtDb>(
    all_cell_dbs: &[(&SleuthId, &AgentPubKey, &AuthorDb, Option<&DhtDb>)],
    timeout: Duration,
) -> ConsistencyResult
where
    AuthorDb: ReadAccess<DbKindAuthored>,
    DhtDb: ReadAccess<DbKindDht>,
{
    let mut published = HashSet::new();
    for (_, author, db, _) in all_cell_dbs.iter() {
        published.extend(
            request_published_ops(*db, Some((*author).to_owned()))
                .await
                .unwrap()
                .into_iter()
                .map(|(_, _, op)| op),
        );
    }
    let published = Arc::new(published.into_iter().collect::<Vec<_>>());
    let all_node_ids: HashSet<_> = all_cell_dbs
        .iter()
        .map(|(node_id, _, _, _)| node_id)
        .collect();

    futures::future::join_all(
        all_cell_dbs
            .iter()
            .flat_map(|(node_id, _, _, d)| Some((d.as_ref()?, node_id)))
            .map(move |(&db, node_id)| {
                let others: Vec<String> = all_node_ids
                    .difference(&[node_id].into_iter().collect())
                    .map(|n| n.to_string())
                    .collect();
                wait_for_integration_diff(others, db.clone(), published.clone(), timeout)
            }),
    )
    .await
    .into_iter()
    .collect::<Result<Vec<()>, ConsistencyError>>()?;
    Ok(())
}

const CONSISTENCY_DELAY_LOW: Duration = Duration::from_millis(100);
const CONSISTENCY_DELAY_MID: Duration = Duration::from_millis(500);
const CONSISTENCY_DELAY_HIGH: Duration = Duration::from_millis(1000);

/// Wait for num_attempts * delay, or until all published ops have been integrated.
/// If the timeout is reached, print a report including a diff of all published ops
/// which were not integrated.
#[tracing::instrument(skip(db, published))]
async fn wait_for_integration_diff<Db: ReadAccess<DbKindDht>>(
    node_ids: Vec<SleuthId>,
    db: Db,
    published: Arc<Vec<DhtOp>>,
    timeout: Duration,
) -> ConsistencyResult {
    fn display_op(op: &DhtOp) -> String {
<<<<<<< HEAD
        match op {
            DhtOp::ChainOp(op) => format!(
                "{} {:>3}  {} ({})",
                op.action().author(),
                op.action().action_seq(),
                op.get_type(),
                op.action().action_type(),
            ),
            DhtOp::WarrantOp(_op) => unreachable!("todo: warrants"),
        }
=======
        format!(
            "{} {:>3} {} {} {} ({})",
            op.action().author(),
            op.action().action_seq(),
            op.to_hash(),
            op.action().to_hash(),
            op.get_type(),
            op.action().action_type(),
        )
>>>>>>> c745c934
    }

    let header = format!(
        "{:53} {:>3} {:53} {:53} {}",
        "author", "seq", "op_hash", "action_hash", "op_type (action_type)",
    );
    let start = tokio::time::Instant::now();

    let num_published = published.len();
    while start.elapsed() < timeout {
        let num_integrated = get_integrated_count(&db).await;
        let delay = if num_integrated >= num_published {
            if num_integrated > num_published {
                tracing::warn!("num integrated ops ({}) > num published ops ({}), meaning you may not be accounting for all nodes in this test.
                Consistency may not be complete.", num_integrated, num_published)
            }
            return Ok(());
        } else {
            let total_time_waited = start.elapsed();
            let queries = query_integration(&db).await;
            tracing::debug!(?num_integrated, ?total_time_waited, counts = ?queries, "consistency-status");

            if total_time_waited > Duration::from_secs(10) {
                CONSISTENCY_DELAY_HIGH
            } else if total_time_waited > Duration::from_secs(1) {
                CONSISTENCY_DELAY_MID
            } else {
                CONSISTENCY_DELAY_LOW
            }
        };
        tokio::time::sleep(delay).await;
    }

    // Timeout has been reached at this point, so print a helpful report

    if published.is_empty() {
        return Err(format!("No ops were published in {timeout:?}").into());
    }

    // Otherwise just print a report of which ops were not integrated
    let mut published_displays: Vec<_> = published.iter().map(display_op).collect();
    let mut integrated: Vec<_> = get_integrated_ops(&db)
        .await
        .iter()
        .map(display_op)
        .collect();
    published_displays.sort();
    integrated.sort();

    let unintegrated = diff::slice(&published_displays, &integrated)
        .into_iter()
        .filter_map(|d| match d {
            diff::Result::Left(l) => Some(l),
            _ => None,
        })
        .cloned()
        .collect::<Vec<_>>();

    if unintegrated.is_empty() {
        // Even though the main loop failed, the final check shows that we have all ops!
        return Ok(());
    }

    if let Some(s) = hc_sleuth::SUBSCRIBER.get() {
        // If hc_sleuth has been initialized, print a sleuthy report

        let ctx = s.lock();
        for fact in published
            .iter()
            .map(DhtOpHash::with_data_sync)
            .flat_map(|hash| {
                node_ids
                    .iter()
                    .map(move |node_id| hc_sleuth::Event::Integrated {
                        by: node_id.clone(),
                        op: hash.clone(),
                    })
            })
        {
            let tr = fact.clone().traverse(&ctx);
            if let Some(report) = aitia::simple_report(&tr) {
                println!("aitia report for {fact:#?}:\n\n{report}")
            }
        }
    }

    let integration_dump = integration_dump(&db).await.unwrap();

    Err(format!(
        "Consistency not achieved after {:?}. Expected {} ops, but only {} integrated. Unintegrated ops:\n\n{}\n{}\n\n{:?}",
        timeout,
        num_published,
        integrated.len(),
        header,
        unintegrated.join("\n"),
        integration_dump,
    ).into())
}

/// Wait for num_attempts * delay, or until all published ops have been integrated.
#[tracing::instrument(skip(db))]
pub async fn wait_for_integration<Db: ReadAccess<DbKindDht>>(
    db: &Db,
    num_published: usize,
    num_attempts: usize,
    delay: Duration,
) {
    for i in 0..num_attempts {
        let num_integrated = get_integrated_count(db).await;
        if num_integrated >= num_published {
            if num_integrated > num_published {
                tracing::warn!("num integrated ops > num published ops, meaning you may not be accounting for all nodes in this test.
                Consistency may not be complete.")
            }
            return;
        } else {
            let total_time_waited = delay * i as u32;
            tracing::debug!(?num_integrated, ?total_time_waited, counts = ?query_integration(db).await);
        }
        tokio::time::sleep(delay).await;
    }

    panic!("Consistency not achieved after {} attempts", num_attempts);
}

#[tracing::instrument(skip(envs))]
/// Show authored data for each cell environment
pub async fn show_authored<Db: ReadAccess<DbKindAuthored>>(envs: &[&Db]) {
    for (i, &db) in envs.iter().enumerate() {
        db.read_async(move |txn| -> DatabaseResult<()> {
            txn.prepare("SELECT DISTINCT Action.seq, Action.type, Action.entry_hash FROM Action JOIN DhtOp ON Action.hash = DhtOp.hash")
            .unwrap()
            .query_map([], |row| {
                let action_type: String = row.get("type")?;
                let seq: u32 = row.get("seq")?;
                let entry: Option<EntryHash> = row.get("entry_hash")?;
                Ok((action_type, seq, entry))
            })
            .unwrap()
            .for_each(|r|{
                let (action_type, seq, entry) = r.unwrap();
                tracing::debug!(chain = %i, %seq, ?action_type, ?entry);
            });

            Ok(())
        }).await.unwrap();
    }
}

/// Get multiple db states with compact Display representation
pub async fn get_integration_dumps<Db: ReadAccess<DbKindDht>>(
    dbs: &[&Db],
) -> IntegrationStateDumps {
    let mut output = Vec::new();
    for db in dbs {
        let db = *db;
        output.push(query_integration(db).await);
    }
    IntegrationStateDumps(output)
}

/// Show the current db state.
pub async fn query_integration<Db: ReadAccess<DbKindDht>>(db: &Db) -> IntegrationStateDump {
    crate::conductor::integration_dump(&db.clone().into())
        .await
        .unwrap()
}

async fn get_integrated_count<Db: ReadAccess<DbKindDht>>(db: &Db) -> usize {
    db.read_async(move |txn| -> DatabaseResult<usize> {
        Ok(txn.query_row(
            "SELECT COUNT(hash) FROM DhtOp WHERE DhtOp.when_integrated IS NOT NULL",
            [],
            |row| row.get(0),
        )?)
    })
    .await
    .unwrap()
}

/// Get all [`DhtOps`](holochain_types::prelude::DhtOp) integrated by this node
pub async fn get_integrated_ops<Db: ReadAccess<DbKindDht>>(db: &Db) -> Vec<DhtOp> {
    db.read_async(move |txn| -> StateQueryResult<Vec<DhtOp>> {
        txn.prepare(
            "
            SELECT
            DhtOp.type, Action.blob as action_blob, Entry.blob as entry_blob
            FROM DhtOp
            LEFT JOIN
            Action ON DhtOp.action_hash = Action.hash
            LEFT JOIN
            Entry ON Action.entry_hash = Entry.hash
            WHERE
            DhtOp.when_integrated IS NOT NULL
            ORDER BY DhtOp.rowid ASC
        ",
        )
        .unwrap()
        .query_and_then(named_params! {}, |row| {
            let op_type: DhtOpType = row.get("type")?;
            match op_type {
                DhtOpType::Chain(op_type) => {
                    let action: SignedAction = from_blob(row.get("action_blob")?)?;
                    let entry: Option<Vec<u8>> = row.get("entry_blob")?;
                    let entry: Option<Entry> = match entry {
                        Some(entry) => Some(from_blob::<Entry>(entry)?),
                        None => None,
                    };
                    Ok(ChainOp::from_type(op_type, action, entry)?.into())
                }
            }
        })
        .unwrap()
        .collect::<StateQueryResult<_>>()
    })
    .await
    .unwrap()
}

/// Helper for displaying agent infos stored on a conductor
pub async fn display_agent_infos(conductor: &ConductorHandle) {
    for cell_id in conductor.running_cell_ids() {
        let space = cell_id.dna_hash();
        let db = conductor.get_p2p_db(space);
        let info = p2p_agent_store::dump_state(db.into(), Some(cell_id))
            .await
            .unwrap();
        tracing::debug!(%info);
    }
}

/// Helper to create a signed zome invocation for tests
pub async fn new_zome_call<P, Z: Into<ZomeName>>(
    keystore: &MetaLairClient,
    cell_id: &CellId,
    func: &str,
    payload: P,
    zome: Z,
) -> Result<ZomeCall, SerializedBytesError>
where
    P: serde::Serialize + std::fmt::Debug,
{
    let zome_call_unsigned = new_zome_call_unsigned(cell_id, func, payload, zome)?;
    Ok(
        ZomeCall::try_from_unsigned_zome_call(keystore, zome_call_unsigned)
            .await
            .unwrap(),
    )
}

/// Helper to create an unsigned zome invocation for tests
pub fn new_zome_call_unsigned<P, Z: Into<ZomeName>>(
    cell_id: &CellId,
    func: &str,
    payload: P,
    zome: Z,
) -> Result<ZomeCallUnsigned, SerializedBytesError>
where
    P: serde::Serialize + std::fmt::Debug,
{
    let (nonce, expires_at) = fresh_nonce(Timestamp::now()).unwrap();
    Ok(ZomeCallUnsigned {
        cell_id: cell_id.clone(),
        zome_name: zome.into(),
        cap_secret: Some(CapSecretFixturator::new(Unpredictable).next().unwrap()),
        fn_name: func.into(),
        payload: ExternIO::encode(payload)?,
        provenance: cell_id.agent_pubkey().clone(),
        nonce,
        expires_at,
    })
}

/// Helper to create a zome invocation for tests
pub async fn new_invocation<P, Z: Into<Zome> + Clone>(
    keystore: &MetaLairClient,
    cell_id: &CellId,
    func: &str,
    payload: P,
    zome: Z,
) -> Result<ZomeCallInvocation, SerializedBytesError>
where
    P: serde::Serialize + std::fmt::Debug,
{
    let ZomeCall {
        cell_id,
        cap_secret,
        fn_name,
        payload,
        provenance,
        signature,
        nonce,
        expires_at,
        ..
    } = new_zome_call(keystore, cell_id, func, payload, zome.clone().into()).await?;
    Ok(ZomeCallInvocation {
        cell_id,
        zome: zome.into(),
        cap_secret,
        fn_name,
        payload,
        provenance,
        signature,
        nonce,
        expires_at,
    })
}

/// A fixture example dna for unit testing.
pub fn fake_valid_dna_file(network_seed: &str) -> DnaFile {
    fake_dna_zomes(
        network_seed,
        vec![(TestWasm::Foo.into(), TestWasm::Foo.into())],
    )
}

/// Run genesis on the source chain for testing.
pub async fn fake_genesis(
    vault: DbWrite<DbKindAuthored>,
    dht_db: DbWrite<DbKindDht>,
    keystore: MetaLairClient,
) -> SourceChainResult<()> {
    fake_genesis_for_agent(vault, dht_db, fake_agent_pubkey_1(), keystore).await
}

/// Run genesis on the source chain for a specific agent for testing.
pub async fn fake_genesis_for_agent(
    vault: DbWrite<DbKindAuthored>,
    dht_db: DbWrite<DbKindDht>,
    agent: AgentPubKey,
    keystore: MetaLairClient,
) -> SourceChainResult<()> {
    let dna = fake_dna_file("cool dna");
    let dna_hash = dna.dna_hash().clone();

    source_chain::genesis(
        vault,
        dht_db.clone(),
        &DhtDbQueryCache::new(dht_db.clone().into()),
        keystore,
        dna_hash,
        agent,
        None,
        None,
    )
    .await
}

/// Force all dht ops without enough validation receipts to be published.
pub async fn force_publish_dht_ops(
    vault: &DbWrite<DbKindAuthored>,
    publish_trigger: &mut TriggerSender,
) -> DatabaseResult<()> {
    vault
        .write_async(|txn| {
            DatabaseResult::Ok(txn.execute(
                "UPDATE DhtOp SET last_publish_time = NULL WHERE receipts_complete IS NULL",
                [],
            )?)
        })
        .await?;
    publish_trigger.trigger(&"force_publish_dht_ops");
    Ok(())
}<|MERGE_RESOLUTION|>--- conflicted
+++ resolved
@@ -553,28 +553,18 @@
     timeout: Duration,
 ) -> ConsistencyResult {
     fn display_op(op: &DhtOp) -> String {
-<<<<<<< HEAD
         match op {
-            DhtOp::ChainOp(op) => format!(
-                "{} {:>3}  {} ({})",
+            DhtOp::ChainOp(op) =>         format!(
+                "{} {:>3} {} {} {} ({})",
                 op.action().author(),
                 op.action().action_seq(),
+                op.to_hash(),
+                op.action().to_hash(),
                 op.get_type(),
                 op.action().action_type(),
             ),
             DhtOp::WarrantOp(_op) => unreachable!("todo: warrants"),
         }
-=======
-        format!(
-            "{} {:>3} {} {} {} ({})",
-            op.action().author(),
-            op.action().action_seq(),
-            op.to_hash(),
-            op.action().to_hash(),
-            op.get_type(),
-            op.action().action_type(),
-        )
->>>>>>> c745c934
     }
 
     let header = format!(
