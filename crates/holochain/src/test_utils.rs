//! Utils for Holochain tests
use crate::conductor::api::RealAppInterfaceApi;
use crate::conductor::conductor::CellStatus;
use crate::conductor::config::AdminInterfaceConfig;
use crate::conductor::config::ConductorConfig;
use crate::conductor::config::InterfaceDriver;
use crate::conductor::p2p_agent_store;
use crate::conductor::ConductorBuilder;
use crate::conductor::ConductorHandle;
use crate::core::queue_consumer::TriggerSender;
use crate::core::ribosome::ZomeCallInvocation;
use crate::core::workflow::publish_dht_ops_workflow::get_ops_to_publish;
use ::fixt::prelude::*;
use hdk::prelude::ZomeName;
use holo_hash::fixt::*;
use holo_hash::*;
use holochain_conductor_api::IntegrationStateDump;
use holochain_conductor_api::IntegrationStateDumps;
use holochain_conductor_api::ZomeCall;
use holochain_keystore::MetaLairClient;
use holochain_p2p::actor::HolochainP2pRefToDna;
use holochain_p2p::dht::prelude::Topology;
use holochain_p2p::dht::ArqStrat;
use holochain_p2p::dht::PeerViewQ;
use holochain_p2p::event::HolochainP2pEvent;
use holochain_p2p::spawn_holochain_p2p;
use holochain_p2p::HolochainP2pDna;
use holochain_p2p::HolochainP2pRef;
use holochain_p2p::HolochainP2pSender;
use holochain_serialized_bytes::SerializedBytesError;
use holochain_sqlite::prelude::DatabaseResult;
use holochain_state::nonce::fresh_nonce;
use holochain_state::prelude::from_blob;
use holochain_state::prelude::test_db_dir;
use holochain_state::prelude::SourceChainResult;
use holochain_state::prelude::StateQueryResult;
use holochain_state::source_chain;
use holochain_state::test_utils::fresh_reader_test;
use holochain_types::db_cache::DhtDbQueryCache;
use holochain_types::prelude::*;
use holochain_wasm_test_utils::TestWasm;
use kitsune_p2p::KitsuneP2pConfig;
use kitsune_p2p_types::ok_fut;
use rusqlite::named_params;
use std::collections::HashSet;
use std::path::Path;
use std::sync::Arc;
use std::time::Duration;
use tempfile::TempDir;
use tokio::sync::mpsc;

pub use itertools;

pub mod conductor_setup;
pub mod consistency;
pub mod host_fn_caller;
pub mod inline_zomes;
pub mod network_simulation;

mod wait_for;
pub use wait_for::*;

pub use crate::sweettest::sweet_consistency::*;

/// Produce file and line number info at compile-time
#[macro_export]
macro_rules! here {
    ($test: expr) => {
        concat!($test, " !!!_LOOK HERE:---> ", file!(), ":", line!())
    };
}

/// Create metadata mocks easily by passing in
/// expected functions, return data and with_f checks
#[macro_export]
macro_rules! meta_mock {
    () => {{
        holochain_state::metadata::MockMetadataBuf::new()
    }};
    ($fun:ident) => {{
        let d: Vec<holochain_types::metadata::TimedActionHash> = Vec::new();
        meta_mock!($fun, d)
    }};
    ($fun:ident, $data:expr) => {{
        let mut metadata = holochain_state::metadata::MockMetadataBuf::new();
        metadata.$fun().returning({
            move |_| {
                Ok(Box::new(fallible_iterator::convert(
                    $data
                        .clone()
                        .into_iter()
                        .map(holochain_types::metadata::TimedActionHash::from)
                        .map(Ok),
                )))
            }
        });
        metadata
    }};
    ($fun:ident, $data:expr, $match_fn:expr) => {{
        let mut metadata = holochain_state::metadata::MockMetadataBuf::new();
        metadata.$fun().returning({
            move |a| {
                if $match_fn(a) {
                    Ok(Box::new(fallible_iterator::convert(
                        $data
                            .clone()
                            .into_iter()
                            .map(holochain_types::metadata::TimedActionHash::from)
                            .map(Ok),
                    )))
                } else {
                    let mut data = $data.clone();
                    data.clear();
                    Ok(Box::new(fallible_iterator::convert(
                        data.into_iter()
                            .map(holochain_types::metadata::TimedActionHash::from)
                            .map(Ok),
                    )))
                }
            }
        });
        metadata
    }};
}

/// A running test network with a joined cell.
/// Will shutdown on drop.
pub struct TestNetwork {
    network: Option<HolochainP2pRef>,
    respond_task: Option<tokio::task::JoinHandle<()>>,
    dna_network: HolochainP2pDna,

    /// List of arguments used for `check_op_data` calls
    #[allow(clippy::type_complexity)]
    pub check_op_data_calls: Arc<
        std::sync::Mutex<
            Vec<(
                kitsune_p2p_types::KSpace,
                Vec<kitsune_p2p_types::KOpHash>,
                Option<kitsune_p2p::dependencies::kitsune_p2p_fetch::FetchContext>,
            )>,
        >,
    >,
}

impl TestNetwork {
    /// Create a new test network
    #[allow(clippy::type_complexity)]
    fn new(
        network: HolochainP2pRef,
        respond_task: tokio::task::JoinHandle<()>,
        dna_network: HolochainP2pDna,
        check_op_data_calls: Arc<
            std::sync::Mutex<
                Vec<(
                    kitsune_p2p_types::KSpace,
                    Vec<kitsune_p2p_types::KOpHash>,
                    Option<kitsune_p2p::dependencies::kitsune_p2p_fetch::FetchContext>,
                )>,
            >,
        >,
    ) -> Self {
        Self {
            network: Some(network),
            respond_task: Some(respond_task),
            dna_network,
            check_op_data_calls,
        }
    }

    /// Get the holochain p2p network
    pub fn network(&self) -> HolochainP2pRef {
        self.network
            .as_ref()
            .expect("Tried to use network while it was shutting down")
            .clone()
    }

    /// Get the cell network
    pub fn dna_network(&self) -> HolochainP2pDna {
        self.dna_network.clone()
    }
}

impl Drop for TestNetwork {
    fn drop(&mut self) {
        use ghost_actor::GhostControlSender;
        let network = self.network.take().unwrap();
        let respond_task = self.respond_task.take().unwrap();
        tokio::task::spawn(async move {
            network.ghost_actor_shutdown_immediate().await.ok();
            respond_task.await.ok();
        });
    }
}

/// Convenience constructor for cell networks
pub async fn test_network(
    dna_hash: Option<DnaHash>,
    agent_key: Option<AgentPubKey>,
) -> TestNetwork {
    test_network_inner::<fn(&HolochainP2pEvent) -> bool>(dna_hash, agent_key, None).await
}

/// Convenience constructor for cell networks
/// where you need to filter some events into a channel
pub async fn test_network_with_events<F>(
    dna_hash: Option<DnaHash>,
    agent_key: Option<AgentPubKey>,
    filter: F,
    evt_send: mpsc::Sender<HolochainP2pEvent>,
) -> TestNetwork
where
    F: Fn(&HolochainP2pEvent) -> bool + Send + 'static,
{
    test_network_inner(dna_hash, agent_key, Some((filter, evt_send))).await
}

async fn test_network_inner<F>(
    dna_hash: Option<DnaHash>,
    agent_key: Option<AgentPubKey>,
    mut events: Option<(F, mpsc::Sender<HolochainP2pEvent>)>,
) -> TestNetwork
where
    F: Fn(&HolochainP2pEvent) -> bool + Send + 'static,
{
    let mut config = holochain_p2p::kitsune_p2p::KitsuneP2pConfig::default();
    let mut tuning =
        kitsune_p2p_types::config::tuning_params_struct::KitsuneP2pTuningParams::default();
    tuning.tx2_implicit_timeout_ms = 500;
    let tuning = std::sync::Arc::new(tuning);
    let cutoff = tuning.danger_gossip_recent_threshold();
    config.tuning_params = tuning;

    let check_op_data_calls = Arc::new(std::sync::Mutex::new(Vec::new()));

    let test_host = {
        let check_op_data_calls = check_op_data_calls.clone();
        kitsune_p2p::HostStub::with_check_op_data(Box::new(move |space, list, ctx| {
            let out = list.iter().map(|_| false).collect();
            check_op_data_calls.lock().unwrap().push((space, list, ctx));
            futures::FutureExt::boxed(async move { Ok(out) }).into()
        }))
    };

    let (network, mut recv) = spawn_holochain_p2p(
        config,
        holochain_p2p::kitsune_p2p::dependencies::kitsune_p2p_types::tls::TlsConfig::new_ephemeral(
        )
        .await
        .unwrap(),
        test_host,
    )
    .await
    .unwrap();
    let respond_task = tokio::task::spawn(async move {
        use tokio_stream::StreamExt;
        while let Some(evt) = recv.next().await {
            if let Some((filter, tx)) = &mut events {
                if filter(&evt) {
                    tx.send(evt).await.unwrap();
                    continue;
                }
            }
            use holochain_p2p::event::HolochainP2pEvent::*;
            match evt {
                SignNetworkData { respond, .. } => {
                    respond.r(ok_fut(Ok([0; 64].into())));
                }
                PutAgentInfoSigned { respond, .. } => {
                    respond.r(ok_fut(Ok(())));
                }
                QueryAgentInfoSigned { respond, .. } => {
                    respond.r(ok_fut(Ok(vec![])));
                }
                QueryAgentInfoSignedNearBasis { respond, .. } => {
                    respond.r(ok_fut(Ok(vec![])));
                }
                QueryGossipAgents { respond, .. } => {
                    respond.r(ok_fut(Ok(vec![])));
                }
                QueryPeerDensity { respond, .. } => {
                    respond.r(ok_fut(Ok(PeerViewQ::new(
                        Topology::standard_epoch(cutoff),
                        ArqStrat::default(),
                        vec![],
                    )
                    .into())));
                }
                oth => tracing::warn!(?oth, "UnhandledEvent"),
            }
        }
    });
    let dna = dna_hash.unwrap_or_else(|| fixt!(DnaHash));
    let mut key_fixt = AgentPubKeyFixturator::new(Predictable);
    let agent_key = agent_key.unwrap_or_else(|| key_fixt.next().unwrap());
    let dna_network = network.to_dna(dna.clone(), None);
    network
        .join(dna.clone(), agent_key, None, None)
        .await
        .unwrap();
    TestNetwork::new(network, respond_task, dna_network, check_op_data_calls)
}

/// Do what's necessary to install an app
pub async fn install_app(
    name: &str,
    cell_data: Vec<(InstalledCell, Option<MembraneProof>)>,
    dnas: Vec<DnaFile>,
    conductor_handle: ConductorHandle,
) {
    for dna in dnas {
        conductor_handle.register_dna(dna).await.unwrap();
    }
    conductor_handle
        .clone()
        .install_app_legacy(name.to_string(), cell_data)
        .await
        .unwrap();

    conductor_handle
        .clone()
        .enable_app(name.to_string())
        .await
        .unwrap();

    let errors = conductor_handle
        .reconcile_cell_status_with_app_status()
        .await
        .unwrap();

    assert!(errors.is_empty(), "{:?}", errors);
}

/// Payload for installing cells
pub type InstalledCellsWithProofs = Vec<(InstalledCell, Option<MembraneProof>)>;

/// One of various ways to setup an app, used somewhere...
pub async fn setup_app_in_new_conductor(
    installed_app_id: InstalledAppId,
    dnas: Vec<DnaFile>,
    cell_data: Vec<(InstalledCell, Option<MembraneProof>)>,
) -> (Arc<TempDir>, RealAppInterfaceApi, ConductorHandle) {
    let db_dir = test_db_dir();

    let conductor_handle = ConductorBuilder::new()
        .test(db_dir.path(), &[])
        .await
        .unwrap();

    install_app_in_conductor(conductor_handle.clone(), installed_app_id, dnas, cell_data).await;

    let handle = conductor_handle.clone();

    (
        Arc::new(db_dir),
        RealAppInterfaceApi::new(conductor_handle),
        handle,
    )
}

/// Install an app into an existing conductor instance
pub async fn install_app_in_conductor(
    conductor_handle: ConductorHandle,
    installed_app_id: InstalledAppId,
    dnas: Vec<DnaFile>,
    cell_data: Vec<(InstalledCell, Option<MembraneProof>)>,
) {
    for dna in dnas {
        conductor_handle.register_dna(dna).await.unwrap();
    }

    conductor_handle
        .clone()
        .install_app_legacy(installed_app_id.clone(), cell_data)
        .await
        .unwrap();

    conductor_handle
        .clone()
        .enable_app(installed_app_id)
        .await
        .unwrap();

    let errors = conductor_handle
        .clone()
        .reconcile_cell_status_with_app_status()
        .await
        .unwrap();

    assert!(errors.is_empty());
}

/// Setup an app for testing
/// apps_data is a vec of app nicknames with vecs of their cell data
pub async fn setup_app_with_names(
    apps_data: Vec<(&str, InstalledCellsWithProofs)>,
    dnas: Vec<DnaFile>,
) -> (TempDir, RealAppInterfaceApi, ConductorHandle) {
    let dir = test_db_dir();
    let (iface, handle) = setup_app_inner(dir.path(), apps_data, dnas, None).await;
    (dir, iface, handle)
}

/// Setup an app with a custom network config for testing
/// apps_data is a vec of app nicknames with vecs of their cell data.
pub async fn setup_app_with_network(
    apps_data: Vec<(&str, InstalledCellsWithProofs)>,
    dnas: Vec<DnaFile>,
    network: KitsuneP2pConfig,
) -> (TempDir, RealAppInterfaceApi, ConductorHandle) {
    let dir = test_db_dir();
    let (iface, handle) = setup_app_inner(dir.path(), apps_data, dnas, Some(network)).await;
    (dir, iface, handle)
}

/// Setup an app with full configurability
pub async fn setup_app_inner(
    db_dir: &Path,
    apps_data: Vec<(&str, InstalledCellsWithProofs)>,
    dnas: Vec<DnaFile>,
    network: Option<KitsuneP2pConfig>,
) -> (RealAppInterfaceApi, ConductorHandle) {
    let conductor_handle = ConductorBuilder::new()
        .config(ConductorConfig {
            admin_interfaces: Some(vec![AdminInterfaceConfig {
                driver: InterfaceDriver::Websocket { port: 0 },
            }]),
            network,
            ..Default::default()
        })
        .test(db_dir, &[])
        .await
        .unwrap();

    for (app_name, cell_data) in apps_data {
        install_app(app_name, cell_data, dnas.clone(), conductor_handle.clone()).await;
    }

    let handle = conductor_handle.clone();

    (RealAppInterfaceApi::new(conductor_handle), handle)
}

/// If HC_WASM_CACHE_PATH is set warm the cache
pub fn warm_wasm_tests() {
    if let Some(_path) = std::env::var_os("HC_WASM_CACHE_PATH") {
        let wasms: Vec<_> = TestWasm::iter().collect();
        crate::fixt::RealRibosomeFixturator::new(crate::fixt::curve::Zomes(wasms))
            .next()
            .unwrap();
    }
}

/// Wait for all cell envs to reach consistency, meaning that every op
/// published by every cell has been integrated by every node
pub async fn consistency_dbs<AuthorDb, DhtDb>(
    all_cell_dbs: &[(&AgentPubKey, &AuthorDb, Option<&DhtDb>)],
    num_attempts: usize,
    delay: Duration,
) where
    AuthorDb: ReadAccess<DbKindAuthored>,
    DhtDb: ReadAccess<DbKindDht>,
{
    let mut published = HashSet::new();
    for (author, db, _) in all_cell_dbs.iter() {
        published.extend(
            get_ops_to_publish((*author).to_owned(), *db)
                .await
                .unwrap()
                .into_iter()
                .map(|(_, _, ops)| ops),
        );
    }
    let published = published.into_iter().collect::<Vec<_>>();
    for &db in all_cell_dbs.iter().flat_map(|(_, _, d)| d) {
        wait_for_integration_diff(db, &published, num_attempts, delay).await
    }
}

/// Wait for num_attempts * delay, or until all published ops have been integrated.
/// If the timeout is reached, print a report including a diff of all published ops
/// which were not integrated.
#[tracing::instrument(skip(db))]
async fn wait_for_integration_diff<Db: ReadAccess<DbKindDht>>(
    db: &Db,
    published: &[DhtOp],
    num_attempts: usize,
    delay: Duration,
) {
    fn display_op(op: &DhtOp) -> String {
        format!(
            "{} {:>3}  {}  {} ({})",
            op.action().author(),
            op.action().action_seq(),
            op.to_light().action_hash().clone(),
            op.get_type(),
            op.action().action_type(),
        )
    }

    let header = format!(
        "{} {:>3}  {}  {}",
        "author", "seq", "hash", "op_type(action_type)",
    );

    let num_published = published.len();
    let mut num_integrated = 0;
    for i in 0..num_attempts {
<<<<<<< HEAD
        num_integrated = get_integrated_count(db);
        if num_integrated >= num_published {
            if num_integrated > num_published {
                tracing::warn!("num integrated ops > num published ops, meaning you may not be accounting for all nodes in this test.
=======
        let count = display_integration(db);
        if count >= expected_count {
            if count > expected_count {
                tracing::warn!("count > expected_count, meaning you may not be accounting for all nodes in this test.
>>>>>>> e3fb507b
                Consistency may not be complete.")
            }
            return;
        } else {
            let total_time_waited = delay * i as u32;
            tracing::debug!(?num_integrated, ?total_time_waited, counts = ?query_integration(db).await);
        }
        tokio::time::sleep(delay).await;
    }

    let mut published: Vec<_> = published.iter().map(display_op).collect();
    let mut integrated: Vec<_> = get_integrated_ops(db).iter().map(display_op).collect();
    published.sort();
    integrated.sort();

    let unintegrated = diff::slice(&published, &integrated)
        .into_iter()
        .filter_map(|d| match d {
            diff::Result::Left(l) => Some(l),
            _ => None,
        })
        .cloned()
        .collect::<Vec<_>>();

    // let unpublished = diff::slice(published, &integrated)
    //     .into_iter()
    //     .filter_map(|d| match d {
    //         diff::Result::Right(l) => Some(l),
    //         _ => None,
    //     })
    //     .map(display_op)
    //     .collect::<Vec<_>>();

    assert!(
        unintegrated.len() > 0,
        "consistency should only fail if items were published but not integrated"
    );

    let timeout = delay * num_attempts as u32;

    panic!(
        "Consistency not achieved after {:?}ms. Expected {} ops, but only {} integrated. Unintegrated ops:\n\n{}\n{}",
        timeout.as_millis(),
        num_published,
        num_integrated,
        header,
        unintegrated.join("\n"),
    );
}

/// Wait for num_attempts * delay, or until all published ops have been integrated.
#[tracing::instrument(skip(db))]
pub async fn wait_for_integration<Db: ReadAccess<DbKindDht>>(
    db: &Db,
    num_published: usize,
    num_attempts: usize,
    delay: Duration,
) {
    for i in 0..num_attempts {
        let num_integrated = get_integrated_count(db);
        if num_integrated >= num_published {
            if num_integrated > num_published {
                tracing::warn!("num integrated ops > num published ops, meaning you may not be accounting for all nodes in this test.
                Consistency may not be complete.")
            }
            return;
        } else {
            let total_time_waited = delay * i as u32;
            tracing::debug!(?num_integrated, ?total_time_waited, counts = ?query_integration(db).await);
        }
        tokio::time::sleep(delay).await;
    }

    panic!("Consistency not achieved after {} attempts", num_attempts);
}

#[tracing::instrument(skip(envs))]
/// Show authored data for each cell environment
pub fn show_authored<Db: ReadAccess<DbKindAuthored>>(envs: &[&Db]) {
    for (i, &db) in envs.iter().enumerate() {
        fresh_reader_test(db.clone(), |txn| {
            txn.prepare("SELECT DISTINCT Action.seq, Action.type, Action.entry_hash FROM Action JOIN DhtOp ON Action.hash = DhtOp.hash")
            .unwrap()
            .query_map([], |row| {
                let action_type: String = row.get("type")?;
                let seq: u32 = row.get("seq")?;
                let entry: Option<EntryHash> = row.get("entry_hash")?;
                Ok((action_type, seq, entry))
            })
            .unwrap()
            .for_each(|r|{
                let (action_type, seq, entry) = r.unwrap();
                tracing::debug!(chain = %i, %seq, ?action_type, ?entry);
            });
        });
    }
}

/// Get multiple db states with compact Display representation
pub async fn get_integration_dumps<Db: ReadAccess<DbKindDht>>(
    dbs: &[&Db],
) -> IntegrationStateDumps {
    let mut output = Vec::new();
    for db in dbs {
        let db = *db;
        output.push(query_integration(db).await);
    }
    IntegrationStateDumps(output)
}

/// Show the current db state.
pub async fn query_integration<Db: ReadAccess<DbKindDht>>(db: &Db) -> IntegrationStateDump {
    crate::conductor::integration_dump(&db.clone().into())
        .await
        .unwrap()
}

<<<<<<< HEAD
fn get_integrated_count<Db: ReadAccess<DbKindDht>>(db: &Db) -> usize {
=======
fn display_integration<Db: ReadAccess<DbKindDht>>(db: &Db) -> usize {
>>>>>>> e3fb507b
    fresh_reader_test(db.clone(), |txn| {
        txn.query_row(
            "SELECT COUNT(hash) FROM DhtOp WHERE DhtOp.when_integrated IS NOT NULL",
            [],
            |row| row.get(0),
        )
        .unwrap()
    })
}

/// Get all [`DhtOps`] integrated by this node
pub fn get_integrated_ops<Db: ReadAccess<DbKindDht>>(db: &Db) -> Vec<DhtOp> {
    fresh_reader_test(db.clone(), |txn| {
        txn.prepare(
            "
            SELECT
            DhtOp.type, Action.blob as action_blob, Entry.blob as entry_blob
            FROM DhtOp
            JOIN
            Action ON DhtOp.action_hash = Action.hash
            LEFT JOIN
            Entry ON Action.entry_hash = Entry.hash
            WHERE
            DhtOp.when_integrated IS NOT NULL
            ORDER BY DhtOp.rowid ASC
        ",
        )
        .unwrap()
        .query_and_then(named_params! {}, |row| {
            let op_type: DhtOpType = row.get("type")?;
            let action: SignedAction = from_blob(row.get("action_blob")?)?;
            let entry: Option<Vec<u8>> = row.get("entry_blob")?;
            let entry: Option<Entry> = match entry {
                Some(entry) => Some(from_blob::<Entry>(entry)?),
                None => None,
            };
            Ok(DhtOp::from_type(op_type, action, entry)?)
        })
        .unwrap()
        .collect::<StateQueryResult<_>>()
        .unwrap()
    })
}

/// Helper for displaying agent infos stored on a conductor
pub async fn display_agent_infos(conductor: &ConductorHandle) {
    for cell_id in conductor.running_cell_ids(Some(CellStatus::Joined)) {
        let space = cell_id.dna_hash();
        let db = conductor.get_p2p_db(space);
        let info = p2p_agent_store::dump_state(db.into(), Some(cell_id))
            .await
            .unwrap();
        tracing::debug!(%info);
    }
}

/// Helper to create a signed zome invocation for tests
pub async fn new_zome_call<P, Z: Into<ZomeName>>(
    keystore: &MetaLairClient,
    cell_id: &CellId,
    func: &str,
    payload: P,
    zome: Z,
) -> Result<ZomeCall, SerializedBytesError>
where
    P: serde::Serialize + std::fmt::Debug,
{
    let zome_call_unsigned = new_zome_call_unsigned(cell_id, func, payload, zome)?;
    Ok(
        ZomeCall::try_from_unsigned_zome_call(keystore, zome_call_unsigned)
            .await
            .unwrap(),
    )
}

/// Helper to create an unsigned zome invocation for tests
pub fn new_zome_call_unsigned<P, Z: Into<ZomeName>>(
    cell_id: &CellId,
    func: &str,
    payload: P,
    zome: Z,
) -> Result<ZomeCallUnsigned, SerializedBytesError>
where
    P: serde::Serialize + std::fmt::Debug,
{
    let (nonce, expires_at) = fresh_nonce(Timestamp::now()).unwrap();
    Ok(ZomeCallUnsigned {
        cell_id: cell_id.clone(),
        zome_name: zome.into(),
        cap_secret: Some(CapSecretFixturator::new(Unpredictable).next().unwrap()),
        fn_name: func.into(),
        payload: ExternIO::encode(payload)?,
        provenance: cell_id.agent_pubkey().clone(),
        nonce,
        expires_at,
    })
}

/// Helper to create a zome invocation for tests
pub async fn new_invocation<P, Z: Into<Zome> + Clone>(
    keystore: &MetaLairClient,
    cell_id: &CellId,
    func: &str,
    payload: P,
    zome: Z,
) -> Result<ZomeCallInvocation, SerializedBytesError>
where
    P: serde::Serialize + std::fmt::Debug,
{
    let ZomeCall {
        cell_id,
        cap_secret,
        fn_name,
        payload,
        provenance,
        signature,
        nonce,
        expires_at,
        ..
    } = new_zome_call(keystore, cell_id, func, payload, zome.clone().into()).await?;
    Ok(ZomeCallInvocation {
        cell_id,
        zome: zome.into(),
        cap_secret,
        fn_name,
        payload,
        provenance,
        signature,
        nonce,
        expires_at,
    })
}

/// A fixture example dna for unit testing.
pub fn fake_valid_dna_file(network_seed: &str) -> DnaFile {
    fake_dna_zomes(
        network_seed,
        vec![(TestWasm::Foo.into(), TestWasm::Foo.into())],
    )
}

/// Run genesis on the source chain for testing.
pub async fn fake_genesis(
    vault: DbWrite<DbKindAuthored>,
    dht_db: DbWrite<DbKindDht>,
    keystore: MetaLairClient,
) -> SourceChainResult<()> {
    fake_genesis_for_agent(vault, dht_db, fake_agent_pubkey_1(), keystore).await
}

/// Run genesis on the source chain for a specific agent for testing.
pub async fn fake_genesis_for_agent(
    vault: DbWrite<DbKindAuthored>,
    dht_db: DbWrite<DbKindDht>,
    agent: AgentPubKey,
    keystore: MetaLairClient,
) -> SourceChainResult<()> {
    let dna = fake_dna_file("cool dna");
    let dna_hash = dna.dna_hash().clone();

    source_chain::genesis(
        vault,
        dht_db.clone(),
        &DhtDbQueryCache::new(dht_db.clone().into()),
        keystore,
        dna_hash,
        agent,
        None,
        None,
    )
    .await
}

/// Force all dht ops without enough validation receipts to be published.
pub async fn force_publish_dht_ops(
    vault: &DbWrite<DbKindAuthored>,
    publish_trigger: &mut TriggerSender,
) -> DatabaseResult<()> {
    vault
        .async_commit(|txn| {
            DatabaseResult::Ok(txn.execute(
                "UPDATE DhtOp SET last_publish_time = NULL WHERE receipts_complete IS NULL",
                [],
            )?)
        })
        .await?;
    publish_trigger.trigger(&"force_publish_dht_ops");
    Ok(())
}<|MERGE_RESOLUTION|>--- conflicted
+++ resolved
@@ -507,17 +507,10 @@
     let num_published = published.len();
     let mut num_integrated = 0;
     for i in 0..num_attempts {
-<<<<<<< HEAD
         num_integrated = get_integrated_count(db);
         if num_integrated >= num_published {
             if num_integrated > num_published {
                 tracing::warn!("num integrated ops > num published ops, meaning you may not be accounting for all nodes in this test.
-=======
-        let count = display_integration(db);
-        if count >= expected_count {
-            if count > expected_count {
-                tracing::warn!("count > expected_count, meaning you may not be accounting for all nodes in this test.
->>>>>>> e3fb507b
                 Consistency may not be complete.")
             }
             return;
@@ -528,6 +521,8 @@
         tokio::time::sleep(delay).await;
     }
 
+    // Timeout has been reached at this point, so print a helpful report
+
     let mut published: Vec<_> = published.iter().map(display_op).collect();
     let mut integrated: Vec<_> = get_integrated_ops(db).iter().map(display_op).collect();
     published.sort();
@@ -541,15 +536,6 @@
         })
         .cloned()
         .collect::<Vec<_>>();
-
-    // let unpublished = diff::slice(published, &integrated)
-    //     .into_iter()
-    //     .filter_map(|d| match d {
-    //         diff::Result::Right(l) => Some(l),
-    //         _ => None,
-    //     })
-    //     .map(display_op)
-    //     .collect::<Vec<_>>();
 
     assert!(
         unintegrated.len() > 0,
@@ -635,11 +621,7 @@
         .unwrap()
 }
 
-<<<<<<< HEAD
 fn get_integrated_count<Db: ReadAccess<DbKindDht>>(db: &Db) -> usize {
-=======
-fn display_integration<Db: ReadAccess<DbKindDht>>(db: &Db) -> usize {
->>>>>>> e3fb507b
     fresh_reader_test(db.clone(), |txn| {
         txn.query_row(
             "SELECT COUNT(hash) FROM DhtOp WHERE DhtOp.when_integrated IS NOT NULL",
