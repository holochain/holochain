--- conflicted
+++ resolved
@@ -446,23 +446,12 @@
         admin_interfaces: Some(vec![AdminInterfaceConfig {
             driver: InterfaceDriver::Websocket { port: 0 },
         }]),
-        network,
+        network: network.unwrap_or_default(),
         ..Default::default()
     };
     let conductor_handle = ConductorBuilder::new()
-<<<<<<< HEAD
-        .config(ConductorConfig {
-            admin_interfaces: Some(vec![AdminInterfaceConfig {
-                driver: InterfaceDriver::Websocket { port: 0 },
-            }]),
-            network: network.unwrap_or_default(),
-            ..Default::default()
-        })
-        .test(db_dir, &[])
-=======
         .config(config)
         .test(&[])
->>>>>>> 6c5390a0
         .await
         .unwrap();
 
