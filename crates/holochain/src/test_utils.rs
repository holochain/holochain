--- conflicted
+++ resolved
@@ -351,16 +351,7 @@
     installed_app_id: InstalledAppId,
     agent: Option<AgentPubKey>,
     dnas: DnasWithProofs,
-<<<<<<< HEAD
-) -> (
-    Arc<TempDir>,
-    RealAppInterfaceApi,
-    ConductorHandle,
-    AgentPubKey,
-) {
-=======
-) -> (Arc<TempDir>, AppInterfaceApi, ConductorHandle) {
->>>>>>> 52bffa08
+) -> (Arc<TempDir>, AppInterfaceApi, ConductorHandle, AgentPubKey) {
     let db_dir = test_db_dir();
 
     let conductor_handle = ConductorBuilder::new()
