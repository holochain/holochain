//! Utils for Holochain tests
use crate::conductor::api::AppInterfaceApi;
use crate::conductor::config::AdminInterfaceConfig;
use crate::conductor::config::ConductorConfig;
use crate::conductor::config::InterfaceDriver;
use crate::conductor::integration_dump;
use crate::conductor::p2p_agent_store;
use crate::conductor::ConductorBuilder;
use crate::conductor::ConductorHandle;
use crate::core::queue_consumer::TriggerSender;
use crate::core::ribosome::ZomeCallInvocation;
use ::fixt::prelude::*;
use aitia::Fact;
use hc_sleuth::SleuthId;
use hdk::prelude::ZomeName;
use holo_hash::fixt::*;
use holo_hash::*;
use holochain_conductor_api::conductor::paths::DataRootPath;
use holochain_conductor_api::conductor::DpkiConfig;
use holochain_conductor_api::IntegrationStateDump;
use holochain_conductor_api::IntegrationStateDumps;
use holochain_conductor_api::ZomeCall;
use holochain_keystore::MetaLairClient;
use holochain_nonce::fresh_nonce;
use holochain_p2p::actor::HolochainP2pRefToDna;
use holochain_p2p::dht::prelude::Topology;
use holochain_p2p::dht::ArqStrat;
use holochain_p2p::dht::PeerViewQ;
use holochain_p2p::event::HolochainP2pEvent;
use holochain_p2p::spawn_holochain_p2p;
use holochain_p2p::HolochainP2pDna;
use holochain_p2p::HolochainP2pRef;
use holochain_p2p::HolochainP2pSender;
use holochain_p2p::NetworkCompatParams;
use holochain_serialized_bytes::SerializedBytesError;
use holochain_sqlite::prelude::DatabaseResult;
use holochain_state::prelude::test_db_dir;
use holochain_state::prelude::SourceChainResult;
use holochain_state::prelude::StateQueryResult;
use holochain_state::source_chain;
use holochain_types::db_cache::DhtDbQueryCache;
use holochain_types::prelude::*;
use holochain_types::test_utils::fake_dna_file;
use holochain_types::test_utils::fake_dna_zomes;
use holochain_wasm_test_utils::TestWasm;
use kitsune_p2p_types::config::KitsuneP2pConfig;
use kitsune_p2p_types::ok_fut;
use rusqlite::named_params;
use std::collections::HashMap;
use std::collections::HashSet;
use std::fmt::Write;
use std::sync::Arc;
use std::time::Duration;
use tempfile::TempDir;
use tokio::sync::mpsc;

pub use itertools;

pub mod consistency;
pub mod hc_stress_test;
pub mod host_fn_caller;
pub mod inline_zomes;
pub mod network_simulation;

mod wait_for;
pub use wait_for::*;

mod big_stack_test;

use holochain_types::websocket::AllowedOrigins;

use self::consistency::request_published_ops;

/// Produce file and line number info at compile-time
#[macro_export]
macro_rules! here {
    ($test: expr) => {
        concat!($test, " !!!_LOOK HERE:---> ", file!(), ":", line!())
    };
}

/// Create metadata mocks easily by passing in
/// expected functions, return data and with_f checks
#[macro_export]
macro_rules! meta_mock {
    () => {{
        holochain_state::metadata::MockMetadataBuf::new()
    }};
    ($fun:ident) => {{
        let d: Vec<holochain_types::metadata::TimedActionHash> = Vec::new();
        meta_mock!($fun, d)
    }};
    ($fun:ident, $data:expr) => {{
        let mut metadata = holochain_state::metadata::MockMetadataBuf::new();
        metadata.$fun().returning({
            move |_| {
                Ok(Box::new(fallible_iterator::convert(
                    $data
                        .clone()
                        .into_iter()
                        .map(holochain_types::metadata::TimedActionHash::from)
                        .map(Ok),
                )))
            }
        });
        metadata
    }};
    ($fun:ident, $data:expr, $match_fn:expr) => {{
        let mut metadata = holochain_state::metadata::MockMetadataBuf::new();
        metadata.$fun().returning({
            move |a| {
                if $match_fn(a) {
                    Ok(Box::new(fallible_iterator::convert(
                        $data
                            .clone()
                            .into_iter()
                            .map(holochain_types::metadata::TimedActionHash::from)
                            .map(Ok),
                    )))
                } else {
                    let mut data = $data.clone();
                    data.clear();
                    Ok(Box::new(fallible_iterator::convert(
                        data.into_iter()
                            .map(holochain_types::metadata::TimedActionHash::from)
                            .map(Ok),
                    )))
                }
            }
        });
        metadata
    }};
}

/// A running test network with a joined cell.
/// Will shutdown on drop.
pub struct TestNetwork {
    network: Option<HolochainP2pRef>,
    respond_task: Option<tokio::task::JoinHandle<()>>,
    dna_network: HolochainP2pDna,

    /// List of arguments used for `check_op_data` calls
    #[allow(clippy::type_complexity)]
    pub check_op_data_calls: Arc<
        std::sync::Mutex<
            Vec<(
                kitsune_p2p_types::KSpace,
                Vec<kitsune_p2p_types::KOpHash>,
                Option<kitsune_p2p::dependencies::kitsune_p2p_fetch::FetchContext>,
            )>,
        >,
    >,
}

impl TestNetwork {
    /// Create a new test network
    #[allow(clippy::type_complexity)]
    fn new(
        network: HolochainP2pRef,
        respond_task: tokio::task::JoinHandle<()>,
        dna_network: HolochainP2pDna,
        check_op_data_calls: Arc<
            std::sync::Mutex<
                Vec<(
                    kitsune_p2p_types::KSpace,
                    Vec<kitsune_p2p_types::KOpHash>,
                    Option<kitsune_p2p::dependencies::kitsune_p2p_fetch::FetchContext>,
                )>,
            >,
        >,
    ) -> Self {
        Self {
            network: Some(network),
            respond_task: Some(respond_task),
            dna_network,
            check_op_data_calls,
        }
    }

    /// Get the holochain p2p network
    pub fn network(&self) -> HolochainP2pRef {
        self.network
            .as_ref()
            .expect("Tried to use network while it was shutting down")
            .clone()
    }

    /// Get the cell network
    pub fn dna_network(&self) -> HolochainP2pDna {
        self.dna_network.clone()
    }
}

impl Drop for TestNetwork {
    fn drop(&mut self) {
        use ghost_actor::GhostControlSender;
        let network = self.network.take().unwrap();
        let respond_task = self.respond_task.take().unwrap();
        tokio::task::spawn(async move {
            network.ghost_actor_shutdown_immediate().await.ok();
            respond_task.await.ok();
        });
    }
}

/// Convenience constructor for cell networks
pub async fn test_network(
    dna_hash: Option<DnaHash>,
    agent_key: Option<AgentPubKey>,
) -> TestNetwork {
    test_network_inner::<fn(&HolochainP2pEvent) -> bool>(dna_hash, agent_key, None).await
}

/// Convenience constructor for cell networks
/// where you need to filter some events into a channel
pub async fn test_network_with_events<F>(
    dna_hash: Option<DnaHash>,
    agent_key: Option<AgentPubKey>,
    filter: F,
    evt_send: mpsc::Sender<HolochainP2pEvent>,
) -> TestNetwork
where
    F: Fn(&HolochainP2pEvent) -> bool + Send + 'static,
{
    test_network_inner(dna_hash, agent_key, Some((filter, evt_send))).await
}

async fn test_network_inner<F>(
    dna_hash: Option<DnaHash>,
    agent_key: Option<AgentPubKey>,
    mut events: Option<(F, mpsc::Sender<HolochainP2pEvent>)>,
) -> TestNetwork
where
    F: Fn(&HolochainP2pEvent) -> bool + Send + 'static,
{
    let (signal_url, _signal_srv_handle) = kitsune_p2p::test_util::start_signal_srv().await;
    let mut config = holochain_p2p::kitsune_p2p::dependencies::kitsune_p2p_types::config::KitsuneP2pConfig::from_signal_addr(signal_url);
    let mut tuning =
        kitsune_p2p_types::config::tuning_params_struct::KitsuneP2pTuningParams::default();
    tuning.tx5_implicit_timeout_ms = 500;
    let tuning = std::sync::Arc::new(tuning);
    let cutoff = tuning.danger_gossip_recent_threshold();
    config.tuning_params = tuning;

    let check_op_data_calls = Arc::new(std::sync::Mutex::new(Vec::new()));

    let test_host = {
        let check_op_data_calls = check_op_data_calls.clone();
        kitsune_p2p::HostStub::with_check_op_data(Box::new(move |space, list, ctx| {
            let out = list.iter().map(|_| false).collect();
            check_op_data_calls.lock().unwrap().push((space, list, ctx));
            futures::FutureExt::boxed(async move { Ok(out) }).into()
        }))
    };

    let (network, mut recv) = spawn_holochain_p2p(
        config,
        holochain_p2p::kitsune_p2p::dependencies::kitsune_p2p_types::tls::TlsConfig::new_ephemeral(
        )
        .await
        .unwrap(),
        test_host,
        NetworkCompatParams::default(),
    )
    .await
    .unwrap();
    let respond_task = tokio::task::spawn(async move {
        use tokio_stream::StreamExt;
        while let Some(evt) = recv.next().await {
            if let Some((filter, tx)) = &mut events {
                if filter(&evt) {
                    tx.send(evt).await.unwrap();
                    continue;
                }
            }
            use holochain_p2p::event::HolochainP2pEvent::*;
            match evt {
                SignNetworkData { respond, .. } => {
                    respond.r(ok_fut(Ok([0; 64].into())));
                }
                PutAgentInfoSigned { respond, .. } => {
                    respond.r(ok_fut(Ok(vec![])));
                }
                QueryAgentInfoSigned { respond, .. } => {
                    respond.r(ok_fut(Ok(vec![])));
                }
                QueryAgentInfoSignedNearBasis { respond, .. } => {
                    respond.r(ok_fut(Ok(vec![])));
                }
                QueryGossipAgents { respond, .. } => {
                    respond.r(ok_fut(Ok(vec![])));
                }
                QueryPeerDensity { respond, .. } => {
                    respond.r(ok_fut(Ok(PeerViewQ::new(
                        Topology::standard_epoch(cutoff),
                        ArqStrat::default(),
                        vec![],
                    )
                    .into())));
                }
                oth => tracing::warn!(?oth, "UnhandledEvent"),
            }
        }
    });
    let dna = dna_hash.unwrap_or_else(|| fixt!(DnaHash));
    let mut key_fixt = AgentPubKeyFixturator::new(Predictable);
    let agent_key = agent_key.unwrap_or_else(|| key_fixt.next().unwrap());
    let dna_network = network.to_dna(dna.clone(), None);
    network
        .join(dna.clone(), agent_key, None, None)
        .await
        .unwrap();
    TestNetwork::new(network, respond_task, dna_network, check_op_data_calls)
}

/// Do what's necessary to install an app
pub async fn install_app(
    name: &str,
    agent: AgentPubKey,
    data: &[(DnaFile, Option<MembraneProof>)],
    conductor_handle: ConductorHandle,
) {
    for (dna, _) in data.iter() {
        conductor_handle.register_dna(dna.clone()).await.unwrap();
    }
    conductor_handle
        .clone()
        .install_app_minimal(name.to_string(), Some(agent), data, None)
        .await
        .unwrap();

    conductor_handle
        .clone()
        .enable_app(name.to_string())
        .await
        .unwrap();

    let errors = conductor_handle
        .reconcile_cell_status_with_app_status()
        .await
        .unwrap();

    assert!(errors.is_empty(), "{:?}", errors);
}

/// Payload for installing cells
pub type DnasWithProofs = Vec<(DnaFile, Option<MembraneProof>)>;

/// One of various ways to setup an app, used somewhere...
pub async fn setup_app_in_new_conductor(
    installed_app_id: InstalledAppId,
    agent: Option<AgentPubKey>,
    dnas: DnasWithProofs,
) -> (Arc<TempDir>, AppInterfaceApi, ConductorHandle, AgentPubKey) {
    let db_dir = test_db_dir();
    let conductor_handle = ConductorBuilder::new()
        .with_data_root_path(db_dir.path().to_path_buf().into())
        .test(&[])
        .await
        .unwrap();

    let agent =
        install_app_in_conductor(conductor_handle.clone(), installed_app_id, agent, &dnas).await;

    let handle = conductor_handle.clone();

    (
        Arc::new(db_dir),
        AppInterfaceApi::new(conductor_handle),
        handle,
        agent,
    )
}

/// Install an app into an existing conductor instance
pub async fn install_app_in_conductor(
    conductor_handle: ConductorHandle,
    installed_app_id: InstalledAppId,
    agent: Option<AgentPubKey>,
    dnas_with_proofs: &[(DnaFile, Option<MembraneProof>)],
) -> AgentPubKey {
    for (dna, _) in dnas_with_proofs {
        conductor_handle.register_dna(dna.clone()).await.unwrap();
    }

    let agent = conductor_handle
        .clone()
        .install_app_minimal(installed_app_id.clone(), agent, dnas_with_proofs, None)
        .await
        .unwrap();

    conductor_handle
        .clone()
        .enable_app(installed_app_id)
        .await
        .unwrap();

    let errors = conductor_handle
        .clone()
        .reconcile_cell_status_with_app_status()
        .await
        .unwrap();

    assert!(errors.is_empty());

    agent
}

/// Setup an app for testing
/// apps_data is a vec of app nicknames with vecs of their cell data
pub async fn setup_app_with_names(
    agent: AgentPubKey,
    apps_data: Vec<(&str, DnasWithProofs)>,
) -> (TempDir, AppInterfaceApi, ConductorHandle) {
    let dir = test_db_dir();
    let (iface, handle) =
        setup_app_inner(dir.path().to_path_buf().into(), agent, apps_data, None).await;
    (dir, iface, handle)
}

/// Setup an app with a custom network config for testing
/// apps_data is a vec of app nicknames with vecs of their cell data.
pub async fn setup_app_with_network(
    agent: AgentPubKey,
    apps_data: Vec<(&str, DnasWithProofs)>,
    network: KitsuneP2pConfig,
) -> (TempDir, AppInterfaceApi, ConductorHandle) {
    let dir = test_db_dir();
    let (iface, handle) = setup_app_inner(
        dir.path().to_path_buf().into(),
        agent,
        apps_data,
        Some(network),
    )
    .await;
    (dir, iface, handle)
}

/// Setup an app with full configurability
pub async fn setup_app_inner(
    data_root_path: DataRootPath,
    agent: AgentPubKey,
    apps_data: Vec<(&str, DnasWithProofs)>,
    network: Option<KitsuneP2pConfig>,
) -> (AppInterfaceApi, ConductorHandle) {
    let config = ConductorConfig {
        data_root_path: Some(data_root_path.clone()),
        admin_interfaces: Some(vec![AdminInterfaceConfig {
            driver: InterfaceDriver::Websocket {
                port: 0,
                allowed_origins: AllowedOrigins::Any,
            },
        }]),
<<<<<<< HEAD
        network: network.unwrap_or_else(KitsuneP2pConfig::empty),
        ..ConductorConfig::empty()
=======
        dpki: DpkiConfig::disabled(),
        network: network.unwrap_or_default(),
        ..Default::default()
>>>>>>> 81d27040
    };
    let conductor_handle = ConductorBuilder::new()
        .config(config)
        .test(&[])
        .await
        .unwrap();

    for (app_name, cell_data) in apps_data {
        install_app(
            app_name,
            agent.clone(),
            &cell_data,
            conductor_handle.clone(),
        )
        .await;
    }

    let handle = conductor_handle.clone();

    (AppInterfaceApi::new(conductor_handle), handle)
}

/// If HC_WASM_CACHE_PATH is set warm the cache
pub fn warm_wasm_tests() {
    if let Some(_path) = std::env::var_os("HC_WASM_CACHE_PATH") {
        let wasms: Vec<_> = TestWasm::iter().collect();
        crate::fixt::RealRibosomeFixturator::new(crate::fixt::curve::Zomes(wasms))
            .next()
            .unwrap();
    }
}

/// Consistency was failed to be reached. Here's a report.
#[derive(derive_more::From)]
pub struct ConsistencyError(String);

impl std::fmt::Debug for ConsistencyError {
    fn fmt(&self, f: &mut std::fmt::Formatter<'_>) -> std::fmt::Result {
        write!(f, "{}", self.0)
    }
}

/// Alias
pub type ConsistencyResult = Result<(), ConsistencyError>;

async fn delay(elapsed: Duration) {
    let delay = if elapsed > Duration::from_secs(10) {
        CONSISTENCY_DELAY_HIGH
    } else if elapsed > Duration::from_secs(1) {
        CONSISTENCY_DELAY_MID
    } else {
        CONSISTENCY_DELAY_LOW
    };
    tokio::time::sleep(delay).await
}

/// Extra conditions that must be satisfied for consistency to be reached.
///
/// Without supplying extra conditions, it's expected that at the time of beginning
/// the consistency awaiting, all ops which will be published have already been published.
/// However, in cases where more publishing is expected, such as when warrants will be authored
/// due to recently publishing invalid ops, these conditions can be used to make sure that
/// the consistency check will not proceed until all publishing expectations have occurred.
#[derive(Debug, Default, Clone)]
pub struct ConsistencyConditions {
    /// This many warrants must have been published against the keyed agent.
    warrants_issued: HashMap<AgentPubKey, usize>,
}

impl From<()> for ConsistencyConditions {
    fn from(_: ()) -> Self {
        Self::default()
    }
}

impl From<Vec<(AgentPubKey, usize)>> for ConsistencyConditions {
    fn from(items: Vec<(AgentPubKey, usize)>) -> Self {
        Self {
            warrants_issued: items.iter().cloned().collect(),
        }
    }
}

impl ConsistencyConditions {
    fn check<'a>(
        &self,
        published_ops: impl Iterator<Item = &'a DhtOp>,
    ) -> Result<bool, ConsistencyError> {
        let mut checked = self.warrants_issued.clone();
        for v in checked.values_mut() {
            *v = 0;
        }

        for op in published_ops {
            if let DhtOp::WarrantOp(op) = op {
                let author = &op.action_author();
                if let Some(count) = checked.get_mut(author) {
                    *count += 1;
                    if *count > *self.warrants_issued.get(author).unwrap() {
                        return Err(format!(
                            "Expected exactly {} warrants to be published against agent {author}, but found more",
                            self.warrants_issued.get(author).unwrap(),
                        )
                    .into());
                    }
                }
            }
        }

        Ok(checked == self.warrants_issued)
    }

    /// Return the total number of warrants expected to be published
    pub fn num_warrants(&self) -> usize {
        self.warrants_issued.values().sum()
    }
}

/// Wait for all cell envs to reach consistency, meaning that every op
/// published by every cell has been integrated by every node
pub async fn wait_for_integration_diff<AuthorDb, DhtDb>(
    cells: &[(&SleuthId, &AgentPubKey, &AuthorDb, Option<&DhtDb>)],
    timeout: Duration,
    conditions: ConsistencyConditions,
) -> ConsistencyResult
where
    AuthorDb: ReadAccess<DbKindAuthored>,
    DhtDb: ReadAccess<DbKindDht>,
{
    let start = tokio::time::Instant::now();
    let mut done = HashSet::new();
    let mut integrated = vec![HashSet::new(); cells.len()];
    let mut published = HashSet::new();
    let mut publish_complete = false;

    while start.elapsed() < timeout {
        if !publish_complete {
            published = HashSet::new();
            for (_, _author, db, _) in cells.iter() {
                // Providing the author is redundant
                let p = request_published_ops(*db, None /*Some((*author).to_owned())*/)
                    .await
                    .unwrap()
                    .into_iter()
                    .map(|(_, _, op)| op);

                // Assert that there are no duplicates
                let expected = p.len() + published.len();
                published.extend(p);
                assert_eq!(published.len(), expected);
            }
        }

        let prev_publish_complete = publish_complete;
        publish_complete = conditions.check(published.iter())?;

        if publish_complete {
            if !prev_publish_complete {
                tracing::info!("*** All expected ops were published ***");
            }
            // Compare the published ops to the integrated ops for each node
            for (i, (_node_id, _, _, dht_db)) in cells.iter().enumerate() {
                if done.contains(&i) {
                    continue;
                }
                if let Some(db) = dht_db.as_ref() {
                    integrated[i] = get_integrated_ops(*db).await.into_iter().collect();

                    if integrated[i] == published {
                        done.insert(i);
                        tracing::debug!(i, "Node reached consistency");
                    } else {
                        let total_time_waited = start.elapsed();
                        let queries = query_integration(*db).await;
                        let num_integrated = integrated.len();
                        tracing::debug!(i, ?num_integrated, ?total_time_waited, counts = ?queries, "consistency-status");
                    }
                } else {
                    // If the DHT db is not provided, don't check integration
                    done.insert(i);
                }
            }
        }

        // If all nodes reached consistency, exit successfully
        if done.len() == cells.len() {
            return Ok(());
        }

        let total_time_waited = start.elapsed();
        delay(total_time_waited).await;
    }

    let header = format!(
        "{:53} {:>3} {:53} {:53} {}\n{}",
        "author",
        "seq",
        "op_hash",
        "action_hash",
        "op_type (action_type)",
        "-".repeat(53 + 3 + 53 + 53 + 4 + 21)
    );

    if !publish_complete {
        let published = published
            .iter()
            .map(display_op)
            .collect::<Vec<_>>()
            .join("\n");
        return Err(format!("There are still ops which were expected to have been published which weren't:\n{header}\n{published}").into());
    }

    let mut report = String::new();
    let not_consistent = (0..cells.len())
        .filter(|i| !done.contains(i))
        .collect::<Vec<_>>();

    writeln!(
        report,
        "{} cells did not reach consistency: {:?}",
        not_consistent.len(),
        not_consistent
    )
    .unwrap();

    let c = *not_consistent
        .first()
        .expect("At least one node must not have reached consistency");
    let integrated = integrated.remove(c);

    let (unintegrated, unpublished) = diff_ops(published.iter(), integrated.iter());
    let diff = diff_report(unintegrated, unpublished);

    if let Some(s) = hc_sleuth::SUBSCRIBER.get() {
        // If hc_sleuth has been initialized, print a sleuthy report

        let other_node_ids: Vec<String> = cells
            .iter()
            .enumerate()
            .filter_map(|(i, (node_id, _, _, d))| {
                if c != i {
                    None
                } else {
                    d.is_some().then_some((*node_id).to_owned())
                }
            })
            .collect();

        let ctx = s.lock();
        for fact in published
            .iter()
            .map(DhtOpHash::with_data_sync)
            .flat_map(|hash| {
                other_node_ids
                    .iter()
                    .map(move |node_id| hc_sleuth::Event::Integrated {
                        by: node_id.to_owned(),
                        op: hash.clone(),
                    })
            })
        {
            let tr = fact.clone().traverse(&ctx);
            if let Some(report) = aitia::simple_report(&tr) {
                println!("aitia report for {fact:#?}:\n\n{report}")
            }
        }
    }

    #[allow(clippy::comparison_chain)]
    if integrated.len() > published.len() {
        Err(format!("{report}\nnum integrated ops ({}) > num published ops ({}), meaning you may not be accounting for all nodes in this test. Consistency may not be complete. Report:\n\n{header}\n{diff}", integrated.len(), published.len()).into())
    } else if integrated.len() < published.len() {
        let db = cells[c].3.as_ref().expect("DhtDb must be provided");
        let integration_dump = integration_dump(*db).await.unwrap();

        Err(format!(
"{}\nConsistency not achieved after {:?}. Expected {} ops, but only {} integrated. Report:\n\n{}\n{}\n\n{:?}",
report,
        timeout,
        published.len(),
        integrated.len(),
        header,
        diff,
        integration_dump,


        ).into())
    } else {
        unreachable!()
    }
}

const CONSISTENCY_DELAY_LOW: Duration = Duration::from_millis(100);
const CONSISTENCY_DELAY_MID: Duration = Duration::from_millis(500);
const CONSISTENCY_DELAY_HIGH: Duration = Duration::from_millis(1000);

fn diff_ops<'a>(
    published: impl Iterator<Item = &'a DhtOp>,
    integrated: impl Iterator<Item = &'a DhtOp>,
) -> (Vec<String>, Vec<String>) {
    let mut published: Vec<_> = published.map(display_op).collect();
    let mut integrated: Vec<_> = integrated.map(display_op).collect();
    published.sort();
    integrated.sort();

    let mut unintegrated = vec![];
    let mut unpublished = vec![];

    for d in diff::slice(&published, &integrated) {
        match d {
            diff::Result::Left(l) => unintegrated.push(l.to_owned()),
            diff::Result::Right(r) => unpublished.push(r.to_owned()),
            _ => (),
        }
    }

    (unintegrated, unpublished)
}

fn diff_report(unintegrated: Vec<String>, unpublished: Vec<String>) -> String {
    let unintegrated = if unintegrated.is_empty() {
        "".to_string()
    } else {
        format!("Unintegrated:\n\n{}\n", unintegrated.join("\n"))
    };
    let unpublished = if unpublished.is_empty() {
        "".to_string()
    } else {
        format!("Unpublished:\n\n{}\n", unpublished.join("\n"))
    };

    format!("{}{}", unintegrated, unpublished)
}

fn display_op(op: &DhtOp) -> String {
    match op {
        DhtOp::ChainOp(op) => format!(
            "{} {:>3} {} {} {} ({})",
            op.action().author(),
            op.action().action_seq(),
            op.to_hash(),
            op.action().to_hash(),
            op.get_type(),
            op.action().action_type(),
        ),
        DhtOp::WarrantOp(op) => {
            format!("{} WARRANT ({})", op.author, op.get_type(),)
        }
    }
}

/// Wait for num_attempts * delay, or until all published ops have been integrated.
#[cfg_attr(feature = "instrument", tracing::instrument(skip(db)))]
pub async fn wait_for_integration<Db: ReadAccess<DbKindDht>>(
    db: &Db,
    num_published: usize,
    num_attempts: usize,
    delay: Duration,
) -> Result<(), String> {
    let mut num_integrated = 0;
    for i in 0..num_attempts {
        num_integrated = get_integrated_count(db).await;
        if num_integrated >= num_published {
            if num_integrated > num_published {
                tracing::warn!("num integrated ops > num published ops, meaning you may not be accounting for all nodes in this test.
                Consistency may not be complete.")
            }
            return Ok(());
        } else {
            let total_time_waited = delay * i as u32;
            tracing::debug!(?num_integrated, ?total_time_waited, counts = ?query_integration(db).await, "consistency-status");
        }
        tokio::time::sleep(delay).await;
    }

    Err(format!(
        "Consistency not achieved after {num_attempts} attempts. Expected {num_published} ops, but only {num_integrated} integrated.",
    ))
}

#[cfg_attr(feature = "instrument", tracing::instrument(skip(envs)))]
/// Show authored data for each cell environment
pub async fn show_authored<Db: ReadAccess<DbKindAuthored>>(envs: &[&Db]) {
    for (i, &db) in envs.iter().enumerate() {
        db.read_async(move |txn| -> DatabaseResult<()> {
            txn.prepare("SELECT DISTINCT Action.seq, Action.type, Action.entry_hash FROM Action JOIN DhtOp ON Action.hash = DhtOp.hash")
            .unwrap()
            .query_map([], |row| {
                let action_type: String = row.get("type")?;
                let seq: u32 = row.get("seq")?;
                let entry: Option<EntryHash> = row.get("entry_hash")?;
                Ok((action_type, seq, entry))
            })
            .unwrap()
            .for_each(|r|{
                let (action_type, seq, entry) = r.unwrap();
                tracing::debug!(chain = %i, %seq, ?action_type, ?entry);
            });

            Ok(())
        }).await.unwrap();
    }
}

/// Get multiple db states with compact Display representation
pub async fn get_integration_dumps<Db: ReadAccess<DbKindDht>>(
    dbs: &[&Db],
) -> IntegrationStateDumps {
    let mut output = Vec::new();
    for db in dbs {
        let db = *db;
        output.push(query_integration(db).await);
    }
    IntegrationStateDumps(output)
}

/// Show the current db state.
pub async fn query_integration<Db: ReadAccess<DbKindDht>>(db: &Db) -> IntegrationStateDump {
    crate::conductor::integration_dump(&db.clone().into())
        .await
        .unwrap()
}

async fn get_integrated_count<Db: ReadAccess<DbKindDht>>(db: &Db) -> usize {
    db.read_async(move |txn| -> DatabaseResult<usize> {
        Ok(txn.query_row(
            "SELECT COUNT(hash) FROM DhtOp WHERE DhtOp.when_integrated IS NOT NULL",
            [],
            |row| row.get(0),
        )?)
    })
    .await
    .unwrap()
}

/// Get all [`DhtOps`](holochain_types::prelude::DhtOp) integrated by this node
pub async fn get_integrated_ops<Db: ReadAccess<DbKindDht>>(db: &Db) -> Vec<DhtOp> {
    db.read_async(move |txn| -> StateQueryResult<Vec<DhtOp>> {
        txn.prepare(
            "
            SELECT
            DhtOp.type, 
            Action.author as author, 
            Action.blob as action_blob, 
            Entry.blob as entry_blob
            FROM DhtOp
            JOIN
            Action ON DhtOp.action_hash = Action.hash
            LEFT JOIN
            Entry ON Action.entry_hash = Entry.hash
            WHERE
            DhtOp.when_integrated IS NOT NULL
            ORDER BY DhtOp.rowid ASC
        ",
        )
        .unwrap()
        .query_and_then(named_params! {}, |row| {
            Ok(holochain_state::query::map_sql_dht_op(true, "type", row).unwrap())
        })
        .unwrap()
        .collect::<StateQueryResult<_>>()
    })
    .await
    .unwrap()
}

/// Helper for displaying agent infos stored on a conductor
pub async fn display_agent_infos(conductor: &ConductorHandle) {
    for cell_id in conductor.running_cell_ids() {
        let space = cell_id.dna_hash();
        let db = conductor.get_p2p_db(space);
        let info = p2p_agent_store::dump_state(db.into(), Some(cell_id))
            .await
            .unwrap();
        tracing::debug!(%info);
    }
}

/// Helper to create a signed zome invocation for tests
pub async fn new_zome_call<P, Z: Into<ZomeName>>(
    keystore: &MetaLairClient,
    cell_id: &CellId,
    func: &str,
    payload: P,
    zome: Z,
) -> Result<ZomeCall, SerializedBytesError>
where
    P: serde::Serialize + std::fmt::Debug,
{
    let zome_call_unsigned = new_zome_call_unsigned(cell_id, func, payload, zome)?;
    Ok(
        ZomeCall::try_from_unsigned_zome_call(keystore, zome_call_unsigned)
            .await
            .unwrap(),
    )
}

/// Helper to create an unsigned zome invocation for tests
pub fn new_zome_call_unsigned<P, Z: Into<ZomeName>>(
    cell_id: &CellId,
    func: &str,
    payload: P,
    zome: Z,
) -> Result<ZomeCallUnsigned, SerializedBytesError>
where
    P: serde::Serialize + std::fmt::Debug,
{
    let (nonce, expires_at) = fresh_nonce(Timestamp::now()).unwrap();
    Ok(ZomeCallUnsigned {
        cell_id: cell_id.clone(),
        zome_name: zome.into(),
        cap_secret: Some(CapSecretFixturator::new(Unpredictable).next().unwrap()),
        fn_name: func.into(),
        payload: ExternIO::encode(payload)?,
        provenance: cell_id.agent_pubkey().clone(),
        nonce,
        expires_at,
    })
}

/// Helper to create a zome invocation for tests
pub async fn new_invocation<P, Z: Into<Zome> + Clone>(
    keystore: &MetaLairClient,
    cell_id: &CellId,
    func: &str,
    payload: P,
    zome: Z,
) -> Result<ZomeCallInvocation, SerializedBytesError>
where
    P: serde::Serialize + std::fmt::Debug,
{
    let ZomeCall {
        cell_id,
        cap_secret,
        fn_name,
        payload,
        provenance,
        signature,
        nonce,
        expires_at,
        ..
    } = new_zome_call(keystore, cell_id, func, payload, zome.clone().into()).await?;
    Ok(ZomeCallInvocation {
        cell_id,
        zome: zome.into(),
        cap_secret,
        fn_name,
        payload,
        provenance,
        signature,
        nonce,
        expires_at,
    })
}

/// A fixture example dna for unit testing.
pub fn fake_valid_dna_file(network_seed: &str) -> DnaFile {
    fake_dna_zomes(
        network_seed,
        vec![(TestWasm::Foo.into(), TestWasm::Foo.into())],
    )
}

/// Run genesis on the source chain for testing.
pub async fn fake_genesis(
    vault: DbWrite<DbKindAuthored>,
    dht_db: DbWrite<DbKindDht>,
    keystore: MetaLairClient,
) -> SourceChainResult<()> {
    fake_genesis_for_agent(vault, dht_db, fake_agent_pubkey_1(), keystore).await
}

/// Run genesis on the source chain for a specific agent for testing.
pub async fn fake_genesis_for_agent(
    vault: DbWrite<DbKindAuthored>,
    dht_db: DbWrite<DbKindDht>,
    agent: AgentPubKey,
    keystore: MetaLairClient,
) -> SourceChainResult<()> {
    let dna = fake_dna_file("cool dna");
    let dna_hash = dna.dna_hash().clone();

    source_chain::genesis(
        vault,
        dht_db.clone(),
        &DhtDbQueryCache::new(dht_db.clone().into()),
        keystore,
        dna_hash,
        agent,
        None,
        None,
    )
    .await
}

/// Force all dht ops without enough validation receipts to be published.
pub async fn force_publish_dht_ops(
    vault: &DbWrite<DbKindAuthored>,
    publish_trigger: &mut TriggerSender,
) -> DatabaseResult<()> {
    vault
        .write_async(|txn| {
            DatabaseResult::Ok(txn.execute(
                "UPDATE DhtOp SET last_publish_time = NULL WHERE receipts_complete IS NULL",
                [],
            )?)
        })
        .await?;
    publish_trigger.trigger(&"force_publish_dht_ops");
    Ok(())
}<|MERGE_RESOLUTION|>--- conflicted
+++ resolved
@@ -451,14 +451,8 @@
                 allowed_origins: AllowedOrigins::Any,
             },
         }]),
-<<<<<<< HEAD
-        network: network.unwrap_or_else(KitsuneP2pConfig::empty),
+        network: network.unwrap_or_default(),
         ..ConductorConfig::empty()
-=======
-        dpki: DpkiConfig::disabled(),
-        network: network.unwrap_or_default(),
-        ..Default::default()
->>>>>>> 81d27040
     };
     let conductor_handle = ConductorBuilder::new()
         .config(config)
