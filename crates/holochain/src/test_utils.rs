//! Utils for Holochain tests
use crate::conductor::api::RealAppInterfaceApi;
use crate::conductor::conductor::CellStatus;
use crate::conductor::config::AdminInterfaceConfig;
use crate::conductor::config::ConductorConfig;
use crate::conductor::config::InterfaceDriver;
use crate::conductor::p2p_agent_store;
use crate::conductor::ConductorBuilder;
use crate::conductor::ConductorHandle;
use crate::core::queue_consumer::TriggerSender;
use crate::core::ribosome::ZomeCallInvocation;
use ::fixt::prelude::*;
use hdk::prelude::ZomeName;
use holo_hash::fixt::*;
use holo_hash::*;
use holochain_conductor_api::IntegrationStateDump;
use holochain_conductor_api::IntegrationStateDumps;
use holochain_conductor_api::ZomeCall;
use holochain_keystore::MetaLairClient;
use holochain_p2p::actor::HolochainP2pRefToDna;
use holochain_p2p::dht::prelude::Topology;
use holochain_p2p::dht::ArqStrat;
use holochain_p2p::dht::PeerViewQ;
use holochain_p2p::event::HolochainP2pEvent;
use holochain_p2p::spawn_holochain_p2p;
use holochain_p2p::HolochainP2pDna;
use holochain_p2p::HolochainP2pRef;
use holochain_p2p::HolochainP2pSender;
use holochain_serialized_bytes::SerializedBytesError;
use holochain_sqlite::prelude::DatabaseResult;
use holochain_state::nonce::fresh_nonce;
use holochain_state::prelude::from_blob;
use holochain_state::prelude::test_db_dir;
use holochain_state::prelude::SourceChainResult;
use holochain_state::prelude::StateQueryResult;
use holochain_state::source_chain;
use holochain_state::test_utils::fresh_reader_test;
use holochain_types::db_cache::DhtDbQueryCache;
use holochain_types::prelude::*;
use holochain_wasm_test_utils::TestWasm;
use kitsune_p2p::KitsuneP2pConfig;
use kitsune_p2p_types::ok_fut;
use rusqlite::named_params;
use std::collections::HashSet;
use std::path::Path;
use std::sync::Arc;
use std::time::Duration;
use tempfile::TempDir;
use tokio::sync::mpsc;

pub use itertools;

pub mod conductor_setup;
pub mod consistency;
pub mod host_fn_caller;
pub mod inline_zomes;
pub mod network_simulation;

mod wait_for;
pub use wait_for::*;

pub use crate::sweettest::sweet_consistency::*;

use self::consistency::request_published_ops;

/// Produce file and line number info at compile-time
#[macro_export]
macro_rules! here {
    ($test: expr) => {
        concat!($test, " !!!_LOOK HERE:---> ", file!(), ":", line!())
    };
}

/// Create metadata mocks easily by passing in
/// expected functions, return data and with_f checks
#[macro_export]
macro_rules! meta_mock {
    () => {{
        holochain_state::metadata::MockMetadataBuf::new()
    }};
    ($fun:ident) => {{
        let d: Vec<holochain_types::metadata::TimedActionHash> = Vec::new();
        meta_mock!($fun, d)
    }};
    ($fun:ident, $data:expr) => {{
        let mut metadata = holochain_state::metadata::MockMetadataBuf::new();
        metadata.$fun().returning({
            move |_| {
                Ok(Box::new(fallible_iterator::convert(
                    $data
                        .clone()
                        .into_iter()
                        .map(holochain_types::metadata::TimedActionHash::from)
                        .map(Ok),
                )))
            }
        });
        metadata
    }};
    ($fun:ident, $data:expr, $match_fn:expr) => {{
        let mut metadata = holochain_state::metadata::MockMetadataBuf::new();
        metadata.$fun().returning({
            move |a| {
                if $match_fn(a) {
                    Ok(Box::new(fallible_iterator::convert(
                        $data
                            .clone()
                            .into_iter()
                            .map(holochain_types::metadata::TimedActionHash::from)
                            .map(Ok),
                    )))
                } else {
                    let mut data = $data.clone();
                    data.clear();
                    Ok(Box::new(fallible_iterator::convert(
                        data.into_iter()
                            .map(holochain_types::metadata::TimedActionHash::from)
                            .map(Ok),
                    )))
                }
            }
        });
        metadata
    }};
}

/// A running test network with a joined cell.
/// Will shutdown on drop.
pub struct TestNetwork {
    network: Option<HolochainP2pRef>,
    respond_task: Option<tokio::task::JoinHandle<()>>,
    dna_network: HolochainP2pDna,

    /// List of arguments used for `check_op_data` calls
    #[allow(clippy::type_complexity)]
    pub check_op_data_calls: Arc<
        std::sync::Mutex<
            Vec<(
                kitsune_p2p_types::KSpace,
                Vec<kitsune_p2p_types::KOpHash>,
                Option<kitsune_p2p::dependencies::kitsune_p2p_fetch::FetchContext>,
            )>,
        >,
    >,
}

impl TestNetwork {
    /// Create a new test network
    #[allow(clippy::type_complexity)]
    fn new(
        network: HolochainP2pRef,
        respond_task: tokio::task::JoinHandle<()>,
        dna_network: HolochainP2pDna,
        check_op_data_calls: Arc<
            std::sync::Mutex<
                Vec<(
                    kitsune_p2p_types::KSpace,
                    Vec<kitsune_p2p_types::KOpHash>,
                    Option<kitsune_p2p::dependencies::kitsune_p2p_fetch::FetchContext>,
                )>,
            >,
        >,
    ) -> Self {
        Self {
            network: Some(network),
            respond_task: Some(respond_task),
            dna_network,
            check_op_data_calls,
        }
    }

    /// Get the holochain p2p network
    pub fn network(&self) -> HolochainP2pRef {
        self.network
            .as_ref()
            .expect("Tried to use network while it was shutting down")
            .clone()
    }

    /// Get the cell network
    pub fn dna_network(&self) -> HolochainP2pDna {
        self.dna_network.clone()
    }
}

impl Drop for TestNetwork {
    fn drop(&mut self) {
        use ghost_actor::GhostControlSender;
        let network = self.network.take().unwrap();
        let respond_task = self.respond_task.take().unwrap();
        tokio::task::spawn(async move {
            network.ghost_actor_shutdown_immediate().await.ok();
            respond_task.await.ok();
        });
    }
}

/// Convenience constructor for cell networks
pub async fn test_network(
    dna_hash: Option<DnaHash>,
    agent_key: Option<AgentPubKey>,
) -> TestNetwork {
    test_network_inner::<fn(&HolochainP2pEvent) -> bool>(dna_hash, agent_key, None).await
}

/// Convenience constructor for cell networks
/// where you need to filter some events into a channel
pub async fn test_network_with_events<F>(
    dna_hash: Option<DnaHash>,
    agent_key: Option<AgentPubKey>,
    filter: F,
    evt_send: mpsc::Sender<HolochainP2pEvent>,
) -> TestNetwork
where
    F: Fn(&HolochainP2pEvent) -> bool + Send + 'static,
{
    test_network_inner(dna_hash, agent_key, Some((filter, evt_send))).await
}

async fn test_network_inner<F>(
    dna_hash: Option<DnaHash>,
    agent_key: Option<AgentPubKey>,
    mut events: Option<(F, mpsc::Sender<HolochainP2pEvent>)>,
) -> TestNetwork
where
    F: Fn(&HolochainP2pEvent) -> bool + Send + 'static,
{
    let mut config = holochain_p2p::kitsune_p2p::KitsuneP2pConfig::default();
    let mut tuning =
        kitsune_p2p_types::config::tuning_params_struct::KitsuneP2pTuningParams::default();
    tuning.tx2_implicit_timeout_ms = 500;
    let tuning = std::sync::Arc::new(tuning);
    let cutoff = tuning.danger_gossip_recent_threshold();
    config.tuning_params = tuning;

    let check_op_data_calls = Arc::new(std::sync::Mutex::new(Vec::new()));

    let test_host = {
        let check_op_data_calls = check_op_data_calls.clone();
        kitsune_p2p::HostStub::with_check_op_data(Box::new(move |space, list, ctx| {
            let out = list.iter().map(|_| false).collect();
            check_op_data_calls.lock().unwrap().push((space, list, ctx));
            futures::FutureExt::boxed(async move { Ok(out) }).into()
        }))
    };

    let (network, mut recv) = spawn_holochain_p2p(
        config,
        holochain_p2p::kitsune_p2p::dependencies::kitsune_p2p_types::tls::TlsConfig::new_ephemeral(
        )
        .await
        .unwrap(),
        test_host,
    )
    .await
    .unwrap();
    let respond_task = tokio::task::spawn(async move {
        use tokio_stream::StreamExt;
        while let Some(evt) = recv.next().await {
            if let Some((filter, tx)) = &mut events {
                if filter(&evt) {
                    tx.send(evt).await.unwrap();
                    continue;
                }
            }
            use holochain_p2p::event::HolochainP2pEvent::*;
            match evt {
                SignNetworkData { respond, .. } => {
                    respond.r(ok_fut(Ok([0; 64].into())));
                }
                PutAgentInfoSigned { respond, .. } => {
                    respond.r(ok_fut(Ok(())));
                }
                QueryAgentInfoSigned { respond, .. } => {
                    respond.r(ok_fut(Ok(vec![])));
                }
                QueryAgentInfoSignedNearBasis { respond, .. } => {
                    respond.r(ok_fut(Ok(vec![])));
                }
                QueryGossipAgents { respond, .. } => {
                    respond.r(ok_fut(Ok(vec![])));
                }
                QueryPeerDensity { respond, .. } => {
                    respond.r(ok_fut(Ok(PeerViewQ::new(
                        Topology::standard_epoch(cutoff),
                        ArqStrat::default(),
                        vec![],
                    )
                    .into())));
                }
                oth => tracing::warn!(?oth, "UnhandledEvent"),
            }
        }
    });
    let dna = dna_hash.unwrap_or_else(|| fixt!(DnaHash));
    let mut key_fixt = AgentPubKeyFixturator::new(Predictable);
    let agent_key = agent_key.unwrap_or_else(|| key_fixt.next().unwrap());
    let dna_network = network.to_dna(dna.clone(), None);
    network
        .join(dna.clone(), agent_key, None, None)
        .await
        .unwrap();
    TestNetwork::new(network, respond_task, dna_network, check_op_data_calls)
}

/// Do what's necessary to install an app
pub async fn install_app(
    name: &str,
    cell_data: Vec<(InstalledCell, Option<MembraneProof>)>,
    dnas: Vec<DnaFile>,
    conductor_handle: ConductorHandle,
) {
    for dna in dnas {
        conductor_handle.register_dna(dna).await.unwrap();
    }
    conductor_handle
        .clone()
        .install_app_legacy(name.to_string(), cell_data)
        .await
        .unwrap();

    conductor_handle
        .clone()
        .enable_app(name.to_string())
        .await
        .unwrap();

    let errors = conductor_handle
        .reconcile_cell_status_with_app_status()
        .await
        .unwrap();

    assert!(errors.is_empty(), "{:?}", errors);
}

/// Payload for installing cells
pub type InstalledCellsWithProofs = Vec<(InstalledCell, Option<MembraneProof>)>;

/// One of various ways to setup an app, used somewhere...
pub async fn setup_app_in_new_conductor(
    installed_app_id: InstalledAppId,
    dnas: Vec<DnaFile>,
    cell_data: Vec<(InstalledCell, Option<MembraneProof>)>,
) -> (Arc<TempDir>, RealAppInterfaceApi, ConductorHandle) {
    let db_dir = test_db_dir();

    let conductor_handle = ConductorBuilder::new()
        .test(db_dir.path(), &[])
        .await
        .unwrap();

    install_app_in_conductor(conductor_handle.clone(), installed_app_id, dnas, cell_data).await;

    let handle = conductor_handle.clone();

    (
        Arc::new(db_dir),
        RealAppInterfaceApi::new(conductor_handle),
        handle,
    )
}

/// Install an app into an existing conductor instance
pub async fn install_app_in_conductor(
    conductor_handle: ConductorHandle,
    installed_app_id: InstalledAppId,
    dnas: Vec<DnaFile>,
    cell_data: Vec<(InstalledCell, Option<MembraneProof>)>,
) {
    for dna in dnas {
        conductor_handle.register_dna(dna).await.unwrap();
    }

    conductor_handle
        .clone()
        .install_app_legacy(installed_app_id.clone(), cell_data)
        .await
        .unwrap();

    conductor_handle
        .clone()
        .enable_app(installed_app_id)
        .await
        .unwrap();

    let errors = conductor_handle
        .clone()
        .reconcile_cell_status_with_app_status()
        .await
        .unwrap();

    assert!(errors.is_empty());
}

/// Setup an app for testing
/// apps_data is a vec of app nicknames with vecs of their cell data
pub async fn setup_app_with_names(
    apps_data: Vec<(&str, InstalledCellsWithProofs)>,
    dnas: Vec<DnaFile>,
) -> (TempDir, RealAppInterfaceApi, ConductorHandle) {
    let dir = test_db_dir();
    let (iface, handle) = setup_app_inner(dir.path(), apps_data, dnas, None).await;
    (dir, iface, handle)
}

/// Setup an app with a custom network config for testing
/// apps_data is a vec of app nicknames with vecs of their cell data.
pub async fn setup_app_with_network(
    apps_data: Vec<(&str, InstalledCellsWithProofs)>,
    dnas: Vec<DnaFile>,
    network: KitsuneP2pConfig,
) -> (TempDir, RealAppInterfaceApi, ConductorHandle) {
    let dir = test_db_dir();
    let (iface, handle) = setup_app_inner(dir.path(), apps_data, dnas, Some(network)).await;
    (dir, iface, handle)
}

/// Setup an app with full configurability
pub async fn setup_app_inner(
    db_dir: &Path,
    apps_data: Vec<(&str, InstalledCellsWithProofs)>,
    dnas: Vec<DnaFile>,
    network: Option<KitsuneP2pConfig>,
) -> (RealAppInterfaceApi, ConductorHandle) {
    let conductor_handle = ConductorBuilder::new()
        .config(ConductorConfig {
            admin_interfaces: Some(vec![AdminInterfaceConfig {
                driver: InterfaceDriver::Websocket { port: 0 },
            }]),
            network,
            ..Default::default()
        })
        .test(db_dir, &[])
        .await
        .unwrap();

    for (app_name, cell_data) in apps_data {
        install_app(app_name, cell_data, dnas.clone(), conductor_handle.clone()).await;
    }

    let handle = conductor_handle.clone();

    (RealAppInterfaceApi::new(conductor_handle), handle)
}

/// If HC_WASM_CACHE_PATH is set warm the cache
pub fn warm_wasm_tests() {
    if let Some(_path) = std::env::var_os("HC_WASM_CACHE_PATH") {
        let wasms: Vec<_> = TestWasm::iter().collect();
        crate::fixt::RealRibosomeFixturator::new(crate::fixt::curve::Zomes(wasms))
            .next()
            .unwrap();
    }
}

/// Wait for all cell envs to reach consistency, meaning that every op
/// published by every cell has been integrated by every node
pub async fn consistency_dbs<AuthorDb, DhtDb>(
    all_cell_dbs: &[(&AgentPubKey, &AuthorDb, Option<&DhtDb>)],
    num_attempts: usize,
    delay: Duration,
) where
    AuthorDb: ReadAccess<DbKindAuthored>,
    DhtDb: ReadAccess<DbKindDht>,
{
    let mut published = HashSet::new();
    for (author, db, _) in all_cell_dbs.iter() {
        published.extend(
            request_published_ops(*db, Some((*author).to_owned()))
                .await
                .unwrap()
                .into_iter()
                .map(|(_, _, op)| op),
        );
    }
    let published = published.into_iter().collect::<Vec<_>>();
    for &db in all_cell_dbs.iter().flat_map(|(_, _, d)| d) {
        wait_for_integration_diff(db, &published, num_attempts, delay).await
    }
}

/// Wait for num_attempts * delay, or until all published ops have been integrated.
/// If the timeout is reached, print a report including a diff of all published ops
/// which were not integrated.
#[tracing::instrument(skip(db))]
async fn wait_for_integration_diff<Db: ReadAccess<DbKindDht>>(
    db: &Db,
    published: &[DhtOp],
    num_attempts: usize,
    delay: Duration,
) {
    fn display_op(op: &DhtOp) -> String {
        format!(
            "{} {:>3}  {}  {} ({})",
            op.action().author(),
            op.action().action_seq(),
            op.to_light().action_hash().clone(),
            op.get_type(),
            op.action().action_type(),
        )
    }

<<<<<<< HEAD
    let header = format!("{:53} {:>3}  {}", "author", "seq", "op_type (action_type)",);
=======
    let header = format!(
        "{} {:>3}  {}  {}",
        "author", "seq", "hash", "op_type(action_type)",
    );
>>>>>>> 168de6df

    let num_published = published.len();
    let mut num_integrated = 0;
    for i in 0..num_attempts {
        num_integrated = get_integrated_count(db);
        if num_integrated >= num_published {
            if num_integrated > num_published {
                tracing::warn!("num integrated ops ({}) > num published ops ({}), meaning you may not be accounting for all nodes in this test.
                Consistency may not be complete.", num_integrated, num_published)
            }
            return;
        } else {
            let total_time_waited = delay * i as u32;
            tracing::debug!(?num_integrated, ?total_time_waited, counts = ?query_integration(db).await);
        }
        tokio::time::sleep(delay).await;
    }

    // Timeout has been reached at this point, so print a helpful report

    let mut published: Vec<_> = published.iter().map(display_op).collect();
    let mut integrated: Vec<_> = get_integrated_ops(db).iter().map(display_op).collect();
    published.sort();
    integrated.sort();

    let unintegrated = diff::slice(&published, &integrated)
        .into_iter()
        .filter_map(|d| match d {
            diff::Result::Left(l) => Some(l),
            _ => None,
        })
        .cloned()
        .collect::<Vec<_>>();

    assert!(
        !unintegrated.is_empty(),
        "consistency should only fail if items were published but not integrated"
    );

    let timeout = delay * num_attempts as u32;

    panic!(
        "Consistency not achieved after {:?}ms. Expected {} ops, but only {} integrated. Unintegrated ops:\n\n{}\n{}",
        timeout.as_millis(),
        num_published,
        num_integrated,
        header,
        unintegrated.join("\n"),
    );
}

/// Wait for num_attempts * delay, or until all published ops have been integrated.
#[tracing::instrument(skip(db))]
pub async fn wait_for_integration<Db: ReadAccess<DbKindDht>>(
    db: &Db,
    num_published: usize,
    num_attempts: usize,
    delay: Duration,
) {
    fn display_op(op: &DhtOp) -> String {
        format!(
            "{} {:>3}  {} ({})",
            op.action().author(),
            op.action().action_seq(),
            // op.to_light().action_hash().clone(),
            op.get_type(),
            op.action().action_type(),
        )
    }

    for i in 0..num_attempts {
        let num_integrated = get_integrated_count(db);
        if num_integrated >= num_published {
            if num_integrated > num_published {
                tracing::warn!("num integrated ops > num published ops, meaning you may not be accounting for all nodes in this test.
                Consistency may not be complete.")
            }
            return;
        } else {
            let total_time_waited = delay * i as u32;
            tracing::debug!(?num_integrated, ?total_time_waited, counts = ?query_integration(db).await);
        }
        tokio::time::sleep(delay).await;
    }

    panic!("Consistency not achieved after {} attempts", num_attempts);
}

#[tracing::instrument(skip(envs))]
/// Show authored data for each cell environment
pub fn show_authored<Db: ReadAccess<DbKindAuthored>>(envs: &[&Db]) {
    for (i, &db) in envs.iter().enumerate() {
        fresh_reader_test(db.clone(), |txn| {
            txn.prepare("SELECT DISTINCT Action.seq, Action.type, Action.entry_hash FROM Action JOIN DhtOp ON Action.hash = DhtOp.hash")
            .unwrap()
            .query_map([], |row| {
                let action_type: String = row.get("type")?;
                let seq: u32 = row.get("seq")?;
                let entry: Option<EntryHash> = row.get("entry_hash")?;
                Ok((action_type, seq, entry))
            })
            .unwrap()
            .for_each(|r|{
                let (action_type, seq, entry) = r.unwrap();
                tracing::debug!(chain = %i, %seq, ?action_type, ?entry);
            });
        });
    }
}

/// Get multiple db states with compact Display representation
pub async fn get_integration_dumps<Db: ReadAccess<DbKindDht>>(
    dbs: &[&Db],
) -> IntegrationStateDumps {
    let mut output = Vec::new();
    for db in dbs {
        let db = *db;
        output.push(query_integration(db).await);
    }
    IntegrationStateDumps(output)
}

/// Show the current db state.
pub async fn query_integration<Db: ReadAccess<DbKindDht>>(db: &Db) -> IntegrationStateDump {
    crate::conductor::integration_dump(&db.clone().into())
        .await
        .unwrap()
}

fn get_integrated_count<Db: ReadAccess<DbKindDht>>(db: &Db) -> usize {
    fresh_reader_test(db.clone(), |txn| {
        txn.query_row(
            "SELECT COUNT(hash) FROM DhtOp WHERE DhtOp.when_integrated IS NOT NULL",
            [],
            |row| row.get(0),
        )
        .unwrap()
    })
}

/// Get all [`DhtOps`] integrated by this node
pub fn get_integrated_ops<Db: ReadAccess<DbKindDht>>(db: &Db) -> Vec<DhtOp> {
    fresh_reader_test(db.clone(), |txn| {
        txn.prepare(
            "
            SELECT
            DhtOp.type, Action.blob as action_blob, Entry.blob as entry_blob
            FROM DhtOp
            JOIN
            Action ON DhtOp.action_hash = Action.hash
            LEFT JOIN
            Entry ON Action.entry_hash = Entry.hash
            WHERE
            DhtOp.when_integrated IS NOT NULL
            ORDER BY DhtOp.rowid ASC
        ",
        )
        .unwrap()
        .query_and_then(named_params! {}, |row| {
            let op_type: DhtOpType = row.get("type")?;
            let action: SignedAction = from_blob(row.get("action_blob")?)?;
            let entry: Option<Vec<u8>> = row.get("entry_blob")?;
            let entry: Option<Entry> = match entry {
                Some(entry) => Some(from_blob::<Entry>(entry)?),
                None => None,
            };
            Ok(DhtOp::from_type(op_type, action, entry)?)
        })
        .unwrap()
        .collect::<StateQueryResult<_>>()
        .unwrap()
    })
}

/// Helper for displaying agent infos stored on a conductor
pub async fn display_agent_infos(conductor: &ConductorHandle) {
    for cell_id in conductor.running_cell_ids(Some(CellStatus::Joined)) {
        let space = cell_id.dna_hash();
        let db = conductor.get_p2p_db(space);
        let info = p2p_agent_store::dump_state(db.into(), Some(cell_id))
            .await
            .unwrap();
        tracing::debug!(%info);
    }
}

/// Helper to create a signed zome invocation for tests
pub async fn new_zome_call<P, Z: Into<ZomeName>>(
    keystore: &MetaLairClient,
    cell_id: &CellId,
    func: &str,
    payload: P,
    zome: Z,
) -> Result<ZomeCall, SerializedBytesError>
where
    P: serde::Serialize + std::fmt::Debug,
{
    let zome_call_unsigned = new_zome_call_unsigned(cell_id, func, payload, zome)?;
    Ok(
        ZomeCall::try_from_unsigned_zome_call(keystore, zome_call_unsigned)
            .await
            .unwrap(),
    )
}

/// Helper to create an unsigned zome invocation for tests
pub fn new_zome_call_unsigned<P, Z: Into<ZomeName>>(
    cell_id: &CellId,
    func: &str,
    payload: P,
    zome: Z,
) -> Result<ZomeCallUnsigned, SerializedBytesError>
where
    P: serde::Serialize + std::fmt::Debug,
{
    let (nonce, expires_at) = fresh_nonce(Timestamp::now()).unwrap();
    Ok(ZomeCallUnsigned {
        cell_id: cell_id.clone(),
        zome_name: zome.into(),
        cap_secret: Some(CapSecretFixturator::new(Unpredictable).next().unwrap()),
        fn_name: func.into(),
        payload: ExternIO::encode(payload)?,
        provenance: cell_id.agent_pubkey().clone(),
        nonce,
        expires_at,
    })
}

/// Helper to create a zome invocation for tests
pub async fn new_invocation<P, Z: Into<Zome> + Clone>(
    keystore: &MetaLairClient,
    cell_id: &CellId,
    func: &str,
    payload: P,
    zome: Z,
) -> Result<ZomeCallInvocation, SerializedBytesError>
where
    P: serde::Serialize + std::fmt::Debug,
{
    let ZomeCall {
        cell_id,
        cap_secret,
        fn_name,
        payload,
        provenance,
        signature,
        nonce,
        expires_at,
        ..
    } = new_zome_call(keystore, cell_id, func, payload, zome.clone().into()).await?;
    Ok(ZomeCallInvocation {
        cell_id,
        zome: zome.into(),
        cap_secret,
        fn_name,
        payload,
        provenance,
        signature,
        nonce,
        expires_at,
    })
}

/// A fixture example dna for unit testing.
pub fn fake_valid_dna_file(network_seed: &str) -> DnaFile {
    fake_dna_zomes(
        network_seed,
        vec![(TestWasm::Foo.into(), TestWasm::Foo.into())],
    )
}

/// Run genesis on the source chain for testing.
pub async fn fake_genesis(
    vault: DbWrite<DbKindAuthored>,
    dht_db: DbWrite<DbKindDht>,
    keystore: MetaLairClient,
) -> SourceChainResult<()> {
    fake_genesis_for_agent(vault, dht_db, fake_agent_pubkey_1(), keystore).await
}

/// Run genesis on the source chain for a specific agent for testing.
pub async fn fake_genesis_for_agent(
    vault: DbWrite<DbKindAuthored>,
    dht_db: DbWrite<DbKindDht>,
    agent: AgentPubKey,
    keystore: MetaLairClient,
) -> SourceChainResult<()> {
    let dna = fake_dna_file("cool dna");
    let dna_hash = dna.dna_hash().clone();

    source_chain::genesis(
        vault,
        dht_db.clone(),
        &DhtDbQueryCache::new(dht_db.clone().into()),
        keystore,
        dna_hash,
        agent,
        None,
        None,
    )
    .await
}

/// Force all dht ops without enough validation receipts to be published.
pub async fn force_publish_dht_ops(
    vault: &DbWrite<DbKindAuthored>,
    publish_trigger: &mut TriggerSender,
) -> DatabaseResult<()> {
    vault
        .async_commit(|txn| {
            DatabaseResult::Ok(txn.execute(
                "UPDATE DhtOp SET last_publish_time = NULL WHERE receipts_complete IS NULL",
                [],
            )?)
        })
        .await?;
    publish_trigger.trigger(&"force_publish_dht_ops");
    Ok(())
}<|MERGE_RESOLUTION|>--- conflicted
+++ resolved
@@ -491,23 +491,16 @@
 ) {
     fn display_op(op: &DhtOp) -> String {
         format!(
-            "{} {:>3}  {}  {} ({})",
+            "{} {:>3}  {} ({})",
             op.action().author(),
             op.action().action_seq(),
-            op.to_light().action_hash().clone(),
+            // op.to_light().action_hash().clone(),
             op.get_type(),
             op.action().action_type(),
         )
     }
 
-<<<<<<< HEAD
-    let header = format!("{:53} {:>3}  {}", "author", "seq", "op_type (action_type)",);
-=======
-    let header = format!(
-        "{} {:>3}  {}  {}",
-        "author", "seq", "hash", "op_type(action_type)",
-    );
->>>>>>> 168de6df
+    let header = format!("{} {:>3}  {}", "author", "seq", "op_type (action_type)",);
 
     let num_published = published.len();
     let mut num_integrated = 0;
