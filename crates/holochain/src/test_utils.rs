//! Utils for Holochain tests
use crate::conductor::api::RealAppInterfaceApi;
use crate::conductor::conductor::CellStatus;
use crate::conductor::config::AdminInterfaceConfig;
use crate::conductor::config::ConductorConfig;
use crate::conductor::config::InterfaceDriver;
use crate::conductor::p2p_agent_store;
use crate::conductor::ConductorBuilder;
use crate::conductor::ConductorHandle;
use crate::core::queue_consumer::TriggerSender;
use crate::core::ribosome::ZomeCallInvocation;
use crate::core::workflow::publish_dht_ops_workflow::get_ops_to_publish;
use ::fixt::prelude::*;
use hdk::prelude::ZomeName;
use holo_hash::fixt::*;
use holo_hash::*;
use holochain_conductor_api::IntegrationStateDump;
use holochain_conductor_api::IntegrationStateDumps;
use holochain_conductor_api::ZomeCall;
use holochain_keystore::MetaLairClient;
use holochain_p2p::actor::HolochainP2pRefToDna;
use holochain_p2p::dht::prelude::Topology;
use holochain_p2p::dht::ArqStrat;
use holochain_p2p::dht::PeerViewQ;
use holochain_p2p::event::HolochainP2pEvent;
use holochain_p2p::spawn_holochain_p2p;
use holochain_p2p::HolochainP2pDna;
use holochain_p2p::HolochainP2pRef;
use holochain_p2p::HolochainP2pSender;
use holochain_serialized_bytes::SerializedBytesError;
use holochain_sqlite::prelude::DatabaseResult;
use holochain_state::nonce::fresh_nonce;
use holochain_state::prelude::from_blob;
use holochain_state::prelude::test_db_dir;
use holochain_state::prelude::SourceChainResult;
use holochain_state::prelude::StateQueryResult;
use holochain_state::source_chain;
use holochain_state::test_utils::fresh_reader_test;
use holochain_types::db_cache::DhtDbQueryCache;
use holochain_types::prelude::*;
use holochain_wasm_test_utils::TestWasm;
use kitsune_p2p::KitsuneP2pConfig;
use kitsune_p2p_types::ok_fut;
use rusqlite::named_params;
use std::collections::HashSet;
use std::path::Path;
use std::sync::Arc;
use std::time::Duration;
use tempfile::TempDir;
use tokio::sync::mpsc;

pub use itertools;

pub mod conductor_setup;
pub mod consistency;
pub mod host_fn_caller;
pub mod inline_zomes;
pub mod network_simulation;

mod wait_for;
pub use wait_for::*;

pub use crate::sweettest::sweet_consistency::*;

use self::consistency::request_published_ops;

/// Produce file and line number info at compile-time
#[macro_export]
macro_rules! here {
    ($test: expr) => {
        concat!($test, " !!!_LOOK HERE:---> ", file!(), ":", line!())
    };
}

/// Create metadata mocks easily by passing in
/// expected functions, return data and with_f checks
#[macro_export]
macro_rules! meta_mock {
    () => {{
        holochain_state::metadata::MockMetadataBuf::new()
    }};
    ($fun:ident) => {{
        let d: Vec<holochain_types::metadata::TimedActionHash> = Vec::new();
        meta_mock!($fun, d)
    }};
    ($fun:ident, $data:expr) => {{
        let mut metadata = holochain_state::metadata::MockMetadataBuf::new();
        metadata.$fun().returning({
            move |_| {
                Ok(Box::new(fallible_iterator::convert(
                    $data
                        .clone()
                        .into_iter()
                        .map(holochain_types::metadata::TimedActionHash::from)
                        .map(Ok),
                )))
            }
        });
        metadata
    }};
    ($fun:ident, $data:expr, $match_fn:expr) => {{
        let mut metadata = holochain_state::metadata::MockMetadataBuf::new();
        metadata.$fun().returning({
            move |a| {
                if $match_fn(a) {
                    Ok(Box::new(fallible_iterator::convert(
                        $data
                            .clone()
                            .into_iter()
                            .map(holochain_types::metadata::TimedActionHash::from)
                            .map(Ok),
                    )))
                } else {
                    let mut data = $data.clone();
                    data.clear();
                    Ok(Box::new(fallible_iterator::convert(
                        data.into_iter()
                            .map(holochain_types::metadata::TimedActionHash::from)
                            .map(Ok),
                    )))
                }
            }
        });
        metadata
    }};
}

/// A running test network with a joined cell.
/// Will shutdown on drop.
pub struct TestNetwork {
    network: Option<HolochainP2pRef>,
    respond_task: Option<tokio::task::JoinHandle<()>>,
    dna_network: HolochainP2pDna,

    /// List of arguments used for `check_op_data` calls
    #[allow(clippy::type_complexity)]
    pub check_op_data_calls: Arc<
        std::sync::Mutex<
            Vec<(
                kitsune_p2p_types::KSpace,
                Vec<kitsune_p2p_types::KOpHash>,
                Option<kitsune_p2p::dependencies::kitsune_p2p_fetch::FetchContext>,
            )>,
        >,
    >,
}

impl TestNetwork {
    /// Create a new test network
    #[allow(clippy::type_complexity)]
    fn new(
        network: HolochainP2pRef,
        respond_task: tokio::task::JoinHandle<()>,
        dna_network: HolochainP2pDna,
        check_op_data_calls: Arc<
            std::sync::Mutex<
                Vec<(
                    kitsune_p2p_types::KSpace,
                    Vec<kitsune_p2p_types::KOpHash>,
                    Option<kitsune_p2p::dependencies::kitsune_p2p_fetch::FetchContext>,
                )>,
            >,
        >,
    ) -> Self {
        Self {
            network: Some(network),
            respond_task: Some(respond_task),
            dna_network,
            check_op_data_calls,
        }
    }

    /// Get the holochain p2p network
    pub fn network(&self) -> HolochainP2pRef {
        self.network
            .as_ref()
            .expect("Tried to use network while it was shutting down")
            .clone()
    }

    /// Get the cell network
    pub fn dna_network(&self) -> HolochainP2pDna {
        self.dna_network.clone()
    }
}

impl Drop for TestNetwork {
    fn drop(&mut self) {
        use ghost_actor::GhostControlSender;
        let network = self.network.take().unwrap();
        let respond_task = self.respond_task.take().unwrap();
        tokio::task::spawn(async move {
            network.ghost_actor_shutdown_immediate().await.ok();
            respond_task.await.ok();
        });
    }
}

/// Convenience constructor for cell networks
pub async fn test_network(
    dna_hash: Option<DnaHash>,
    agent_key: Option<AgentPubKey>,
) -> TestNetwork {
    test_network_inner::<fn(&HolochainP2pEvent) -> bool>(dna_hash, agent_key, None).await
}

/// Convenience constructor for cell networks
/// where you need to filter some events into a channel
pub async fn test_network_with_events<F>(
    dna_hash: Option<DnaHash>,
    agent_key: Option<AgentPubKey>,
    filter: F,
    evt_send: mpsc::Sender<HolochainP2pEvent>,
) -> TestNetwork
where
    F: Fn(&HolochainP2pEvent) -> bool + Send + 'static,
{
    test_network_inner(dna_hash, agent_key, Some((filter, evt_send))).await
}

async fn test_network_inner<F>(
    dna_hash: Option<DnaHash>,
    agent_key: Option<AgentPubKey>,
    mut events: Option<(F, mpsc::Sender<HolochainP2pEvent>)>,
) -> TestNetwork
where
    F: Fn(&HolochainP2pEvent) -> bool + Send + 'static,
{
    let mut config = holochain_p2p::kitsune_p2p::KitsuneP2pConfig::default();
    let mut tuning =
        kitsune_p2p_types::config::tuning_params_struct::KitsuneP2pTuningParams::default();
    tuning.tx2_implicit_timeout_ms = 500;
    let tuning = std::sync::Arc::new(tuning);
    let cutoff = tuning.danger_gossip_recent_threshold();
    config.tuning_params = tuning;

    let check_op_data_calls = Arc::new(std::sync::Mutex::new(Vec::new()));

    let test_host = {
        let check_op_data_calls = check_op_data_calls.clone();
        kitsune_p2p::HostStub::with_check_op_data(Box::new(move |space, list, ctx| {
            let out = list.iter().map(|_| false).collect();
            check_op_data_calls.lock().unwrap().push((space, list, ctx));
            futures::FutureExt::boxed(async move { Ok(out) }).into()
        }))
    };

    let (network, mut recv) = spawn_holochain_p2p(
        config,
        holochain_p2p::kitsune_p2p::dependencies::kitsune_p2p_types::tls::TlsConfig::new_ephemeral(
        )
        .await
        .unwrap(),
        test_host,
    )
    .await
    .unwrap();
    let respond_task = tokio::task::spawn(async move {
        use tokio_stream::StreamExt;
        while let Some(evt) = recv.next().await {
            if let Some((filter, tx)) = &mut events {
                if filter(&evt) {
                    tx.send(evt).await.unwrap();
                    continue;
                }
            }
            use holochain_p2p::event::HolochainP2pEvent::*;
            match evt {
                SignNetworkData { respond, .. } => {
                    respond.r(ok_fut(Ok([0; 64].into())));
                }
                PutAgentInfoSigned { respond, .. } => {
                    respond.r(ok_fut(Ok(())));
                }
                QueryAgentInfoSigned { respond, .. } => {
                    respond.r(ok_fut(Ok(vec![])));
                }
                QueryAgentInfoSignedNearBasis { respond, .. } => {
                    respond.r(ok_fut(Ok(vec![])));
                }
                QueryGossipAgents { respond, .. } => {
                    respond.r(ok_fut(Ok(vec![])));
                }
                QueryPeerDensity { respond, .. } => {
                    respond.r(ok_fut(Ok(PeerViewQ::new(
                        Topology::standard_epoch(cutoff),
                        ArqStrat::default(),
                        vec![],
                    )
                    .into())));
                }
                oth => tracing::warn!(?oth, "UnhandledEvent"),
            }
        }
    });
    let dna = dna_hash.unwrap_or_else(|| fixt!(DnaHash));
    let mut key_fixt = AgentPubKeyFixturator::new(Predictable);
    let agent_key = agent_key.unwrap_or_else(|| key_fixt.next().unwrap());
    let dna_network = network.to_dna(dna.clone(), None);
    network
        .join(dna.clone(), agent_key, None, None)
        .await
        .unwrap();
    TestNetwork::new(network, respond_task, dna_network, check_op_data_calls)
}

/// Do what's necessary to install an app
pub async fn install_app(
    name: &str,
    cell_data: Vec<(InstalledCell, Option<MembraneProof>)>,
    dnas: Vec<DnaFile>,
    conductor_handle: ConductorHandle,
) {
    for dna in dnas {
        conductor_handle.register_dna(dna).await.unwrap();
    }
    conductor_handle
        .clone()
        .install_app_legacy(name.to_string(), cell_data)
        .await
        .unwrap();

    conductor_handle
        .clone()
        .enable_app(name.to_string())
        .await
        .unwrap();

    let errors = conductor_handle
        .reconcile_cell_status_with_app_status()
        .await
        .unwrap();

    assert!(errors.is_empty(), "{:?}", errors);
}

/// Payload for installing cells
pub type InstalledCellsWithProofs = Vec<(InstalledCell, Option<MembraneProof>)>;

/// One of various ways to setup an app, used somewhere...
pub async fn setup_app_in_new_conductor(
    installed_app_id: InstalledAppId,
    dnas: Vec<DnaFile>,
    cell_data: Vec<(InstalledCell, Option<MembraneProof>)>,
) -> (Arc<TempDir>, RealAppInterfaceApi, ConductorHandle) {
    let db_dir = test_db_dir();

    let conductor_handle = ConductorBuilder::new()
        .test(db_dir.path(), &[])
        .await
        .unwrap();

    install_app_in_conductor(conductor_handle.clone(), installed_app_id, dnas, cell_data).await;

    let handle = conductor_handle.clone();

    (
        Arc::new(db_dir),
        RealAppInterfaceApi::new(conductor_handle),
        handle,
    )
}

/// Install an app into an existing conductor instance
pub async fn install_app_in_conductor(
    conductor_handle: ConductorHandle,
    installed_app_id: InstalledAppId,
    dnas: Vec<DnaFile>,
    cell_data: Vec<(InstalledCell, Option<MembraneProof>)>,
) {
    for dna in dnas {
        conductor_handle.register_dna(dna).await.unwrap();
    }

    conductor_handle
        .clone()
        .install_app_legacy(installed_app_id.clone(), cell_data)
        .await
        .unwrap();

    conductor_handle
        .clone()
        .enable_app(installed_app_id)
        .await
        .unwrap();

    let errors = conductor_handle
        .clone()
        .reconcile_cell_status_with_app_status()
        .await
        .unwrap();

    assert!(errors.is_empty());
}

/// Setup an app for testing
/// apps_data is a vec of app nicknames with vecs of their cell data
pub async fn setup_app_with_names(
    apps_data: Vec<(&str, InstalledCellsWithProofs)>,
    dnas: Vec<DnaFile>,
) -> (TempDir, RealAppInterfaceApi, ConductorHandle) {
    let dir = test_db_dir();
    let (iface, handle) = setup_app_inner(dir.path(), apps_data, dnas, None).await;
    (dir, iface, handle)
}

/// Setup an app with a custom network config for testing
/// apps_data is a vec of app nicknames with vecs of their cell data.
pub async fn setup_app_with_network(
    apps_data: Vec<(&str, InstalledCellsWithProofs)>,
    dnas: Vec<DnaFile>,
    network: KitsuneP2pConfig,
) -> (TempDir, RealAppInterfaceApi, ConductorHandle) {
    let dir = test_db_dir();
    let (iface, handle) = setup_app_inner(dir.path(), apps_data, dnas, Some(network)).await;
    (dir, iface, handle)
}

/// Setup an app with full configurability
pub async fn setup_app_inner(
    db_dir: &Path,
    apps_data: Vec<(&str, InstalledCellsWithProofs)>,
    dnas: Vec<DnaFile>,
    network: Option<KitsuneP2pConfig>,
) -> (RealAppInterfaceApi, ConductorHandle) {
    let conductor_handle = ConductorBuilder::new()
        .config(ConductorConfig {
            admin_interfaces: Some(vec![AdminInterfaceConfig {
                driver: InterfaceDriver::Websocket { port: 0 },
            }]),
            network,
            ..Default::default()
        })
        .test(db_dir, &[])
        .await
        .unwrap();

    for (app_name, cell_data) in apps_data {
        install_app(app_name, cell_data, dnas.clone(), conductor_handle.clone()).await;
    }

    let handle = conductor_handle.clone();

    (RealAppInterfaceApi::new(conductor_handle), handle)
}

/// If HC_WASM_CACHE_PATH is set warm the cache
pub fn warm_wasm_tests() {
    if let Some(_path) = std::env::var_os("HC_WASM_CACHE_PATH") {
        let wasms: Vec<_> = TestWasm::iter().collect();
        crate::fixt::RealRibosomeFixturator::new(crate::fixt::curve::Zomes(wasms))
            .next()
            .unwrap();
    }
}

/// Wait for all cell envs to reach consistency, meaning that every op
/// published by every cell has been integrated by every node
pub async fn consistency_dbs<AuthorDb, DhtDb>(
    all_cell_dbs: &[(&AgentPubKey, &AuthorDb, Option<&DhtDb>)],
    num_attempts: usize,
    delay: Duration,
) where
    AuthorDb: ReadAccess<DbKindAuthored>,
    DhtDb: ReadAccess<DbKindDht>,
{
    let mut published = HashSet::new();
    for (author, db, _) in all_cell_dbs.iter() {
        published.extend(
<<<<<<< HEAD
            get_ops_to_publish((*author).to_owned(), *db)
                .await
                .unwrap()
                .into_iter()
                .map(|(_, _, ops)| ops),
=======
            request_published_ops(*db, Some((*author).to_owned()))
                .await
                .unwrap()
                .into_iter()
                .map(|(_, _, op)| op),
>>>>>>> 22738b93
        );
    }
    let published = published.into_iter().collect::<Vec<_>>();
    for &db in all_cell_dbs.iter().flat_map(|(_, _, d)| d) {
        wait_for_integration_diff(db, &published, num_attempts, delay).await
    }
}

/// Wait for num_attempts * delay, or until all published ops have been integrated.
/// If the timeout is reached, print a report including a diff of all published ops
/// which were not integrated.
#[tracing::instrument(skip(db))]
async fn wait_for_integration_diff<Db: ReadAccess<DbKindDht>>(
    db: &Db,
    published: &[DhtOp],
    num_attempts: usize,
    delay: Duration,
) {
    fn display_op(op: &DhtOp) -> String {
        format!(
<<<<<<< HEAD
            "{} {:>3}  {} ({})",
            op.action().author(),
            op.action().action_seq(),
            // op.to_light().action_hash().clone(),
=======
            "{} {:>3}  {}  {} ({})",
            op.action().author(),
            op.action().action_seq(),
            op.to_light().action_hash().clone(),
>>>>>>> 22738b93
            op.get_type(),
            op.action().action_type(),
        )
    }

<<<<<<< HEAD
    let header = format!("{:54} {:>3}  {}", "author", "seq", "op_type(action_type)",);
=======
    let header = format!(
        "{} {:>3}  {}  {}",
        "author", "seq", "hash", "op_type(action_type)",
    );
>>>>>>> 22738b93

    let num_published = published.len();
    let mut num_integrated = 0;
    for i in 0..num_attempts {
        num_integrated = get_integrated_count(db);
        if num_integrated >= num_published {
            if num_integrated > num_published {
<<<<<<< HEAD
                tracing::warn!("num integrated ops > num published ops, meaning you may not be accounting for all nodes in this test.
                Consistency may not be complete.")
=======
                tracing::warn!("num integrated ops ({}) > num published ops ({}), meaning you may not be accounting for all nodes in this test.
                Consistency may not be complete.", num_integrated, num_published)
>>>>>>> 22738b93
            }
            return;
        } else {
            let total_time_waited = delay * i as u32;
            tracing::debug!(?num_integrated, ?total_time_waited, counts = ?query_integration(db).await);
        }
        tokio::time::sleep(delay).await;
    }

    // Timeout has been reached at this point, so print a helpful report

    let mut published: Vec<_> = published.iter().map(display_op).collect();
    let mut integrated: Vec<_> = get_integrated_ops(db).iter().map(display_op).collect();
    published.sort();
    integrated.sort();

    let unintegrated = diff::slice(&published, &integrated)
        .into_iter()
        .filter_map(|d| match d {
            diff::Result::Left(l) => Some(l),
            _ => None,
        })
        .cloned()
        .collect::<Vec<_>>();

    assert!(
        !unintegrated.is_empty(),
        "consistency should only fail if items were published but not integrated"
    );

    let timeout = delay * num_attempts as u32;

    panic!(
<<<<<<< HEAD
        "Consistency not achieved after {:?}ms. Expected {} ops, but only {} integrated. Unintegrated ops:\n\n{}\n{}\n",
=======
        "Consistency not achieved after {:?}ms. Expected {} ops, but only {} integrated. Unintegrated ops:\n\n{}\n{}",
>>>>>>> 22738b93
        timeout.as_millis(),
        num_published,
        num_integrated,
        header,
        unintegrated.join("\n"),
    );
}

/// Wait for num_attempts * delay, or until all published ops have been integrated.
#[tracing::instrument(skip(db))]
pub async fn wait_for_integration<Db: ReadAccess<DbKindDht>>(
    db: &Db,
    num_published: usize,
    num_attempts: usize,
    delay: Duration,
) {
    for i in 0..num_attempts {
        let num_integrated = get_integrated_count(db);
        if num_integrated >= num_published {
            if num_integrated > num_published {
                tracing::warn!("num integrated ops > num published ops, meaning you may not be accounting for all nodes in this test.
                Consistency may not be complete.")
            }
            return;
        } else {
            let total_time_waited = delay * i as u32;
            tracing::debug!(?num_integrated, ?total_time_waited, counts = ?query_integration(db).await);
        }
        tokio::time::sleep(delay).await;
    }

    panic!("Consistency not achieved after {} attempts", num_attempts);
}

#[tracing::instrument(skip(envs))]
/// Show authored data for each cell environment
pub fn show_authored<Db: ReadAccess<DbKindAuthored>>(envs: &[&Db]) {
    for (i, &db) in envs.iter().enumerate() {
        fresh_reader_test(db.clone(), |txn| {
            txn.prepare("SELECT DISTINCT Action.seq, Action.type, Action.entry_hash FROM Action JOIN DhtOp ON Action.hash = DhtOp.hash")
            .unwrap()
            .query_map([], |row| {
                let action_type: String = row.get("type")?;
                let seq: u32 = row.get("seq")?;
                let entry: Option<EntryHash> = row.get("entry_hash")?;
                Ok((action_type, seq, entry))
            })
            .unwrap()
            .for_each(|r|{
                let (action_type, seq, entry) = r.unwrap();
                tracing::debug!(chain = %i, %seq, ?action_type, ?entry);
            });
        });
    }
}

/// Get multiple db states with compact Display representation
pub async fn get_integration_dumps<Db: ReadAccess<DbKindDht>>(
    dbs: &[&Db],
) -> IntegrationStateDumps {
    let mut output = Vec::new();
    for db in dbs {
        let db = *db;
        output.push(query_integration(db).await);
    }
    IntegrationStateDumps(output)
}

/// Show the current db state.
pub async fn query_integration<Db: ReadAccess<DbKindDht>>(db: &Db) -> IntegrationStateDump {
    crate::conductor::integration_dump(&db.clone().into())
        .await
        .unwrap()
}

fn get_integrated_count<Db: ReadAccess<DbKindDht>>(db: &Db) -> usize {
    fresh_reader_test(db.clone(), |txn| {
        txn.query_row(
            "SELECT COUNT(hash) FROM DhtOp WHERE DhtOp.when_integrated IS NOT NULL",
            [],
            |row| row.get(0),
        )
        .unwrap()
    })
}

/// Get all [`DhtOps`] integrated by this node
pub fn get_integrated_ops<Db: ReadAccess<DbKindDht>>(db: &Db) -> Vec<DhtOp> {
    fresh_reader_test(db.clone(), |txn| {
        txn.prepare(
            "
            SELECT
            DhtOp.type, Action.blob as action_blob, Entry.blob as entry_blob
            FROM DhtOp
            JOIN
            Action ON DhtOp.action_hash = Action.hash
            LEFT JOIN
            Entry ON Action.entry_hash = Entry.hash
            WHERE
            DhtOp.when_integrated IS NOT NULL
            ORDER BY DhtOp.rowid ASC
        ",
        )
        .unwrap()
        .query_and_then(named_params! {}, |row| {
            let op_type: DhtOpType = row.get("type")?;
            let action: SignedAction = from_blob(row.get("action_blob")?)?;
            let entry: Option<Vec<u8>> = row.get("entry_blob")?;
            let entry: Option<Entry> = match entry {
                Some(entry) => Some(from_blob::<Entry>(entry)?),
                None => None,
            };
            Ok(DhtOp::from_type(op_type, action, entry)?)
        })
        .unwrap()
        .collect::<StateQueryResult<_>>()
        .unwrap()
    })
}

/// Helper for displaying agent infos stored on a conductor
pub async fn display_agent_infos(conductor: &ConductorHandle) {
    for cell_id in conductor.running_cell_ids(Some(CellStatus::Joined)) {
        let space = cell_id.dna_hash();
        let db = conductor.get_p2p_db(space);
        let info = p2p_agent_store::dump_state(db.into(), Some(cell_id))
            .await
            .unwrap();
        tracing::debug!(%info);
    }
}

/// Helper to create a signed zome invocation for tests
pub async fn new_zome_call<P, Z: Into<ZomeName>>(
    keystore: &MetaLairClient,
    cell_id: &CellId,
    func: &str,
    payload: P,
    zome: Z,
) -> Result<ZomeCall, SerializedBytesError>
where
    P: serde::Serialize + std::fmt::Debug,
{
    let zome_call_unsigned = new_zome_call_unsigned(cell_id, func, payload, zome)?;
    Ok(
        ZomeCall::try_from_unsigned_zome_call(keystore, zome_call_unsigned)
            .await
            .unwrap(),
    )
}

/// Helper to create an unsigned zome invocation for tests
pub fn new_zome_call_unsigned<P, Z: Into<ZomeName>>(
    cell_id: &CellId,
    func: &str,
    payload: P,
    zome: Z,
) -> Result<ZomeCallUnsigned, SerializedBytesError>
where
    P: serde::Serialize + std::fmt::Debug,
{
    let (nonce, expires_at) = fresh_nonce(Timestamp::now()).unwrap();
    Ok(ZomeCallUnsigned {
        cell_id: cell_id.clone(),
        zome_name: zome.into(),
        cap_secret: Some(CapSecretFixturator::new(Unpredictable).next().unwrap()),
        fn_name: func.into(),
        payload: ExternIO::encode(payload)?,
        provenance: cell_id.agent_pubkey().clone(),
        nonce,
        expires_at,
    })
}

/// Helper to create a zome invocation for tests
pub async fn new_invocation<P, Z: Into<Zome> + Clone>(
    keystore: &MetaLairClient,
    cell_id: &CellId,
    func: &str,
    payload: P,
    zome: Z,
) -> Result<ZomeCallInvocation, SerializedBytesError>
where
    P: serde::Serialize + std::fmt::Debug,
{
    let ZomeCall {
        cell_id,
        cap_secret,
        fn_name,
        payload,
        provenance,
        signature,
        nonce,
        expires_at,
        ..
    } = new_zome_call(keystore, cell_id, func, payload, zome.clone().into()).await?;
    Ok(ZomeCallInvocation {
        cell_id,
        zome: zome.into(),
        cap_secret,
        fn_name,
        payload,
        provenance,
        signature,
        nonce,
        expires_at,
    })
}

/// A fixture example dna for unit testing.
pub fn fake_valid_dna_file(network_seed: &str) -> DnaFile {
    fake_dna_zomes(
        network_seed,
        vec![(TestWasm::Foo.into(), TestWasm::Foo.into())],
    )
}

/// Run genesis on the source chain for testing.
pub async fn fake_genesis(
    vault: DbWrite<DbKindAuthored>,
    dht_db: DbWrite<DbKindDht>,
    keystore: MetaLairClient,
) -> SourceChainResult<()> {
    fake_genesis_for_agent(vault, dht_db, fake_agent_pubkey_1(), keystore).await
}

/// Run genesis on the source chain for a specific agent for testing.
pub async fn fake_genesis_for_agent(
    vault: DbWrite<DbKindAuthored>,
    dht_db: DbWrite<DbKindDht>,
    agent: AgentPubKey,
    keystore: MetaLairClient,
) -> SourceChainResult<()> {
    let dna = fake_dna_file("cool dna");
    let dna_hash = dna.dna_hash().clone();

    source_chain::genesis(
        vault,
        dht_db.clone(),
        &DhtDbQueryCache::new(dht_db.clone().into()),
        keystore,
        dna_hash,
        agent,
        None,
        None,
    )
    .await
}

/// Force all dht ops without enough validation receipts to be published.
pub async fn force_publish_dht_ops(
    vault: &DbWrite<DbKindAuthored>,
    publish_trigger: &mut TriggerSender,
) -> DatabaseResult<()> {
    vault
        .async_commit(|txn| {
            DatabaseResult::Ok(txn.execute(
                "UPDATE DhtOp SET last_publish_time = NULL WHERE receipts_complete IS NULL",
                [],
            )?)
        })
        .await?;
    publish_trigger.trigger(&"force_publish_dht_ops");
    Ok(())
}<|MERGE_RESOLUTION|>--- conflicted
+++ resolved
@@ -9,7 +9,6 @@
 use crate::conductor::ConductorHandle;
 use crate::core::queue_consumer::TriggerSender;
 use crate::core::ribosome::ZomeCallInvocation;
-use crate::core::workflow::publish_dht_ops_workflow::get_ops_to_publish;
 use ::fixt::prelude::*;
 use hdk::prelude::ZomeName;
 use holo_hash::fixt::*;
@@ -467,19 +466,11 @@
     let mut published = HashSet::new();
     for (author, db, _) in all_cell_dbs.iter() {
         published.extend(
-<<<<<<< HEAD
-            get_ops_to_publish((*author).to_owned(), *db)
-                .await
-                .unwrap()
-                .into_iter()
-                .map(|(_, _, ops)| ops),
-=======
             request_published_ops(*db, Some((*author).to_owned()))
                 .await
                 .unwrap()
                 .into_iter()
                 .map(|(_, _, op)| op),
->>>>>>> 22738b93
         );
     }
     let published = published.into_iter().collect::<Vec<_>>();
@@ -500,30 +491,19 @@
 ) {
     fn display_op(op: &DhtOp) -> String {
         format!(
-<<<<<<< HEAD
-            "{} {:>3}  {} ({})",
-            op.action().author(),
-            op.action().action_seq(),
-            // op.to_light().action_hash().clone(),
-=======
             "{} {:>3}  {}  {} ({})",
             op.action().author(),
             op.action().action_seq(),
             op.to_light().action_hash().clone(),
->>>>>>> 22738b93
             op.get_type(),
             op.action().action_type(),
         )
     }
 
-<<<<<<< HEAD
-    let header = format!("{:54} {:>3}  {}", "author", "seq", "op_type(action_type)",);
-=======
     let header = format!(
         "{} {:>3}  {}  {}",
         "author", "seq", "hash", "op_type(action_type)",
     );
->>>>>>> 22738b93
 
     let num_published = published.len();
     let mut num_integrated = 0;
@@ -531,13 +511,8 @@
         num_integrated = get_integrated_count(db);
         if num_integrated >= num_published {
             if num_integrated > num_published {
-<<<<<<< HEAD
-                tracing::warn!("num integrated ops > num published ops, meaning you may not be accounting for all nodes in this test.
-                Consistency may not be complete.")
-=======
                 tracing::warn!("num integrated ops ({}) > num published ops ({}), meaning you may not be accounting for all nodes in this test.
                 Consistency may not be complete.", num_integrated, num_published)
->>>>>>> 22738b93
             }
             return;
         } else {
@@ -571,11 +546,7 @@
     let timeout = delay * num_attempts as u32;
 
     panic!(
-<<<<<<< HEAD
-        "Consistency not achieved after {:?}ms. Expected {} ops, but only {} integrated. Unintegrated ops:\n\n{}\n{}\n",
-=======
         "Consistency not achieved after {:?}ms. Expected {} ops, but only {} integrated. Unintegrated ops:\n\n{}\n{}",
->>>>>>> 22738b93
         timeout.as_millis(),
         num_published,
         num_integrated,
@@ -592,6 +563,17 @@
     num_attempts: usize,
     delay: Duration,
 ) {
+    fn display_op(op: &DhtOp) -> String {
+        format!(
+            "{} {:>3}  {} ({})",
+            op.action().author(),
+            op.action().action_seq(),
+            // op.to_light().action_hash().clone(),
+            op.get_type(),
+            op.action().action_type(),
+        )
+    }
+
     for i in 0..num_attempts {
         let num_integrated = get_integrated_count(db);
         if num_integrated >= num_published {
