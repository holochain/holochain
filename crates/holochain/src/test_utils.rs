--- conflicted
+++ resolved
@@ -464,14 +464,6 @@
     AuthorDb: ReadAccess<DbKindAuthored>,
     DhtDb: ReadAccess<DbKindDht>,
 {
-<<<<<<< HEAD
-    let mut expected_count = 0;
-    for (author, db) in all_cell_dbs.iter().map(|(author, a, _)| (author, a)) {
-        let ops = get_published_ops(*db, author);
-        let count = ops.len();
-
-        expected_count += count;
-=======
     let mut published = HashSet::new();
     for (author, db, _) in all_cell_dbs.iter() {
         published.extend(
@@ -481,7 +473,6 @@
                 .into_iter()
                 .map(|(_, _, op)| op),
         );
->>>>>>> b6924aad
     }
     let published = published.into_iter().collect::<Vec<_>>();
     for &db in all_cell_dbs.iter().flat_map(|(_, _, d)| d) {
@@ -489,73 +480,9 @@
     }
 }
 
-<<<<<<< HEAD
-/// Alternate version of consistency awaiting (TODO: what is this actually doing?)
-pub(crate) async fn consistency_dbs_others<AuthorDb, DhtDb>(
-    all_cell_dbs: &[(&AgentPubKey, &AuthorDb, &DhtDb)],
-    num_attempts: usize,
-    delay: Duration,
-) where
-    AuthorDb: ReadAccess<DbKindAuthored>,
-    DhtDb: ReadAccess<DbKindDht>,
-{
-    let mut expected_count = 0;
-    for (author, db) in all_cell_dbs.iter().map(|(author, a, _)| (author, a)) {
-        let count = get_published_ops(*db, author).len();
-        expected_count += count;
-    }
-    let start = Some(std::time::Instant::now());
-    for (i, &db) in all_cell_dbs.iter().map(|(_, _, d)| d).enumerate() {
-        let mut others: Vec<_> = all_cell_dbs.iter().map(|(_, _, d)| *d).collect();
-        others.remove(i);
-        wait_for_integration_with_others(db, &others, expected_count, num_attempts, delay, start)
-            .await
-    }
-}
-
-fn get_published_ops<Db: ReadAccess<DbKindAuthored>>(
-    db: &Db,
-    author: &AgentPubKey,
-) -> Vec<DhtOpLight> {
-    fresh_reader_test(db.clone(), |txn| {
-        txn.prepare(
-            "
-            SELECT
-            DhtOp.type, Action.hash, Action.blob
-            FROM DhtOp
-            JOIN
-            Action ON DhtOp.action_hash = Action.hash
-            WHERE
-            Action.author = :author
-            AND (DhtOp.type != :store_entry OR Action.private_entry = 0)
-            ORDER BY DhtOp.rowid ASC
-        ",
-        )
-        .unwrap()
-        .query_and_then(
-            named_params! {
-                ":store_entry": DhtOpType::StoreEntry,
-                ":author": author,
-            },
-            |row| {
-                let op_type: DhtOpType = row.get("type")?;
-                let hash: ActionHash = row.get("hash")?;
-                let action: SignedAction = from_blob(row.get("blob")?)?;
-                Ok(DhtOpLight::from_type(op_type, hash, &action.0)?)
-            },
-        )
-        .unwrap()
-        .collect::<StateQueryResult<_>>()
-        .unwrap()
-    })
-}
-
-/// Same as wait_for_integration but with a default wait time of 10 seconds
-=======
 /// Wait for num_attempts * delay, or until all published ops have been integrated.
 /// If the timeout is reached, print a report including a diff of all published ops
 /// which were not integrated.
->>>>>>> b6924aad
 #[tracing::instrument(skip(db))]
 async fn wait_for_integration_diff<Db: ReadAccess<DbKindDht>>(
     db: &Db,
