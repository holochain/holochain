--- conflicted
+++ resolved
@@ -552,12 +552,13 @@
     timeout: Duration,
 ) -> ConsistencyResult {
     fn display_op(op: &DhtOp) -> String {
-<<<<<<< HEAD
         match op {
             DhtOp::ChainOp(op) => format!(
-                "{} {:>3}  {} ({})",
+                "{} {:>3} {} {} {} ({})",
                 op.action().author(),
                 op.action().action_seq(),
+                op.to_hash(),
+                op.action().to_hash(),
                 op.get_type(),
                 op.action().action_type(),
             ),
@@ -565,17 +566,6 @@
                 format!("{} WARRANT ({})", op.author, op.get_type(),)
             }
         }
-=======
-        format!(
-            "{} {:>3} {} {} {} ({})",
-            op.action().author(),
-            op.action().action_seq(),
-            op.to_hash(),
-            op.action().to_hash(),
-            op.get_type(),
-            op.action().action_type(),
-        )
->>>>>>> c745c934
     }
 
     let header = format!(
