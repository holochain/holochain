use std::sync::Arc;
use std::time::Instant;

use hdk::prelude::*;
use holo_hash::DhtOpHash;
use holochain::conductor::config::ConductorConfig;
<<<<<<< HEAD
use holochain::conductor::handle::DevSettingsDelta;
use holochain::sweettest::{SweetConductor, SweetConductorBatch, SweetDnaFile, SweetInlineZomes};
use holochain::test_utils::inline_zomes::simple_create_read_zome;
=======
use holochain::sweettest::{
    standard_config, SweetConductor, SweetConductorBatch, SweetDnaFile, SweetInlineZomes,
};
>>>>>>> 189acb46
use holochain::test_utils::inline_zomes::{batch_create_zome, simple_crud_zome};
use holochain::test_utils::network_simulation::{data_zome, generate_test_data};
use holochain::test_utils::{consistency_10s, consistency_60s, consistency_60s_advanced};
use holochain::{
    conductor::ConductorBuilder, test_utils::consistency::local_machine_session_with_hashes,
};
use holochain_p2p::*;
use holochain_sqlite::db::*;
use kitsune_p2p::agent_store::AgentInfoSigned;
use kitsune_p2p::gossip::sharded_gossip::test_utils::{check_ops_boom, create_agent_bloom};
use kitsune_p2p::KitsuneP2pConfig;
use kitsune_p2p_types::config::RECENT_THRESHOLD_DEFAULT;

fn make_config(recent: bool, historical: bool, recent_threshold: Option<u64>) -> ConductorConfig {
    let mut tuning =
        kitsune_p2p_types::config::tuning_params_struct::KitsuneP2pTuningParams::default();
    tuning.gossip_strategy = "sharded-gossip".to_string();
    tuning.disable_publish = true;
    tuning.disable_recent_gossip = !recent;
    tuning.disable_historical_gossip = !historical;
    tuning.danger_gossip_recent_threshold_secs =
        recent_threshold.unwrap_or(RECENT_THRESHOLD_DEFAULT.as_secs());
    tuning.gossip_inbound_target_mbps = 10000.0;
    tuning.gossip_outbound_target_mbps = 10000.0;
    tuning.gossip_historic_outbound_target_mbps = 10000.0;
    tuning.gossip_historic_inbound_target_mbps = 10000.0;
    // tuning.gossip_max_batch_size = 32_000_000;

    let mut network = KitsuneP2pConfig::default();
    network.transport_pool = vec![kitsune_p2p::TransportConfig::Quic {
        bind_to: None,
        override_host: None,
        override_port: None,
    }];
    network.tuning_params = Arc::new(tuning);
    let mut config = standard_config();
    config.network = Some(network);
    config
}

#[cfg(feature = "test_utils")]
#[tokio::test(flavor = "multi_thread")]
async fn fullsync_sharded_gossip() -> anyhow::Result<()> {
    let _g = observability::test_run().ok();
    const NUM_CONDUCTORS: usize = 2;

    let mut conductors =
        SweetConductorBatch::from_config(NUM_CONDUCTORS, make_config(true, true, None)).await;

    let (dna_file, _, _) =
        SweetDnaFile::unique_from_inline_zomes(("simple", simple_create_read_zome())).await;

    let apps = conductors.setup_app("app", &[dna_file]).await.unwrap();
    conductors.exchange_peer_info().await;

    let ((alice,), (bobbo,)) = apps.into_tuples();

    // Call the "create" zome fn on Alice's app
    let hash: ActionHash = conductors[0]
        .call(&alice.zome("simple"), "create", ())
        .await;

    // Wait long enough for Bob to receive gossip
    consistency_10s([&alice, &bobbo]).await;
    // let p2p = conductors[0].envs().p2p().lock().values().next().cloned().unwrap();
    // holochain_state::prelude::dump_tmp(&p2p);
    // holochain_state::prelude::dump_tmp(&alice.env());
    // Verify that bobbo can run "read" on his cell and get alice's Action
    let record: Option<Record> = conductors[1]
        .call(&bobbo.zome("simple"), "read", hash)
        .await;
    let record = record.expect("Record was None: bobbo couldn't `get` it");

    // Assert that the Record bobbo sees matches what alice committed
    assert_eq!(record.action().author(), alice.agent_pubkey());
    assert_eq!(
        *record.entry(),
        RecordEntry::Present(Entry::app(().try_into().unwrap()).unwrap())
    );

    Ok(())
}

#[cfg(feature = "test_utils")]
#[tokio::test(flavor = "multi_thread")]
async fn fullsync_sharded_gossip_high_data() -> anyhow::Result<()> {
    // let _g = observability::test_run().ok();

    const NUM_CONDUCTORS: usize = 3;
    const NUM_OPS: usize = 100;

    let mut conductors =
        SweetConductorBatch::from_config(NUM_CONDUCTORS, make_config(false, true, Some(0))).await;

    let (dna_file, _, _) =
        SweetDnaFile::unique_from_inline_zomes(("zome", batch_create_zome())).await;

    let apps = conductors
        .setup_app("app", &[dna_file.clone()])
        .await
        .unwrap();
    conductors.exchange_peer_info().await;

    let ((alice,), (bobbo,), (carol,)) = apps.into_tuples();

    // Call the "create" zome fn on Alice's app
    let hashes: Vec<ActionHash> = conductors[0]
        .call(&alice.zome("zome"), "create_batch", NUM_OPS)
        .await;

    // Wait long enough for Bob to receive gossip
    consistency_10s([&alice, &bobbo, &carol]).await;

    let mut all_op_hashes = vec![];

    for i in 0..NUM_CONDUCTORS {
        let mut hashes: Vec<_> = conductors[i]
            .get_spaces()
            .handle_query_op_hashes(
                dna_file.dna_hash(),
                holochain_p2p::dht_arc::DhtArcSet::Full,
                kitsune_p2p::event::full_time_window(),
                100000000,
                true,
            )
            .await
            .unwrap()
            .unwrap()
            .0;

        hashes.sort();
        all_op_hashes.push(hashes);
    }

    assert_eq!(all_op_hashes[0].len(), all_op_hashes[1].len());
    assert_eq!(all_op_hashes[0], all_op_hashes[1]);
    assert_eq!(all_op_hashes[1].len(), all_op_hashes[2].len());
    assert_eq!(all_op_hashes[1], all_op_hashes[2]);

    // Verify that bobbo can run "read" on his cell and get alice's Action
    let element: Option<Record> = conductors[1]
        .call(&bobbo.zome("zome"), "read", hashes[0].clone())
        .await;
    let element = element.expect("Record was None: bobbo couldn't `get` it");

    // Assert that the Record bobbo sees matches what alice committed
    assert_eq!(element.action().author(), alice.agent_pubkey());
    assert!(matches!(
        *element.entry(),
        RecordEntry::Present(Entry::App(_))
    ));

    Ok(())
}

/// Test that a gossip payload larger than the max frame size does not
/// cause problems
#[cfg(feature = "slow_tests")]
#[tokio::test(flavor = "multi_thread")]
async fn test_gossip_shutdown() {
    observability::test_run().ok();
    let mut conductors = SweetConductorBatch::from_config(2, make_config(true, true, None)).await;

<<<<<<< HEAD
    for c in conductors.iter() {
        c.update_dev_settings(DevSettingsDelta {
            publish: Some(false),
            ..Default::default()
        });
    }

    let (dna_file, _, _) = SweetDnaFile::unique_from_inline_zomes(simple_crud_zome()).await;
=======
    let (dna_file, _, _) = SweetDnaFile::unique_from_inline_zomes(simple_crud_zome())
        .await
        .unwrap();
>>>>>>> 189acb46

    let apps = conductors.setup_app("app", &[dna_file]).await.unwrap();
    let ((cell_0,), (cell_1,)) = apps.into_tuples();
    let zome_0 = cell_0.zome(SweetInlineZomes::COORDINATOR);
    let zome_1 = cell_1.zome(SweetInlineZomes::COORDINATOR);

    // Create an entry before the conductors know about each other
    let hash: ActionHash = conductors[0]
        .call(&zome_0, "create_string", "hi".to_string())
        .await;

    // After shutting down conductor 0, test that gossip doesn't happen within 3 seconds
    // of peer discovery (assuming it will never happen)
    conductors[0].shutdown().await;
    conductors.exchange_peer_info().await;
    tokio::time::sleep(std::time::Duration::from_secs(3)).await;

    let record: Option<Record> = conductors[1].call(&zome_1, "read", hash.clone()).await;
    assert!(record.is_none());

    // Ensure that gossip loops resume upon startup
    conductors[0].startup().await;

<<<<<<< HEAD
    consistency_10s([&cell_0, &cell_1]).await;
=======
    consistency_60s(&[&cell_0, &cell_1]).await;
>>>>>>> 189acb46
    let record: Option<Record> = conductors[1].call(&zome_1, "read", hash.clone()).await;
    assert_eq!(record.unwrap().action_address(), &hash);
}

#[cfg(feature = "slow_tests")]
#[tokio::test(flavor = "multi_thread")]
async fn three_way_gossip_recent() {
    observability::test_run().ok();
    let config = make_config(true, false, None);
    three_way_gossip(config).await;
}

#[cfg(feature = "slow_tests")]
#[tokio::test(flavor = "multi_thread")]
async fn three_way_gossip_historical() {
    observability::test_run().ok();
    let config = make_config(false, true, Some(0));
    three_way_gossip(config).await;
}

/// Test that:
/// - 30MB of data can pass from node A to B,
/// - then A can shut down and C and start up,
/// - and then that same data passes from B to C.
async fn three_way_gossip(config: ConductorConfig) {
    let mut conductors = SweetConductorBatch::from_config(2, config.clone()).await;
    let start = Instant::now();

<<<<<<< HEAD
    for c in conductors.iter() {
        c.update_dev_settings(DevSettingsDelta {
            publish: Some(false),
            ..Default::default()
        });
    }

    let (dna_file, _, _) = SweetDnaFile::unique_from_inline_zomes(simple_crud_zome()).await;
=======
    let (dna_file, _, _) = SweetDnaFile::unique_from_inline_zomes(simple_crud_zome())
        .await
        .unwrap();
>>>>>>> 189acb46

    let cells: Vec<_> = futures::future::join_all(conductors.iter_mut().map(|c| async {
        let (cell,) = c.setup_app("app", [&dna_file]).await.unwrap().into_tuple();
        cell
    }))
    .await;

    let zomes: Vec<_> = cells
        .iter()
        .map(|c| c.zome(SweetInlineZomes::COORDINATOR))
        .collect();

    let size = 15_000_000;
    let num = 2;

    let mut hashes = vec![];
    for i in 0..num {
        let bytes = vec![42u8 + i as u8; size];
        let hash: ActionHash = conductors[0].call(&zomes[0], "create_bytes", bytes).await;
        hashes.push(hash);
        dbg!(start.elapsed());
    }

    conductors.exchange_peer_info().await;
    consistency_60s([&cells[0], &cells[1]]).await;

    tracing::info!(
        "CONSISTENCY REACHED between first two nodes in {:?}",
        start.elapsed()
    );

    let records_0: Vec<Option<Record>> = conductors[0]
        .call(&zomes[0], "read_multi", hashes.clone())
        .await;
    let records_1: Vec<Option<Record>> = conductors[1]
        .call(&zomes[1], "read_multi", hashes.clone())
        .await;
    assert_eq!(
        records_1.iter().filter(|r| r.is_some()).count(),
        num,
        "couldn't get records at positions: {:?}",
        records_1
            .iter()
            .enumerate()
            .filter_map(|(i, r)| r.is_none().then(|| i))
            .collect::<Vec<_>>()
    );
    assert_eq!(records_0, records_1);
    dbg!(start.elapsed());

    conductors[0].shutdown().await;

    // Bring a third conductor online
    let mut conductor = SweetConductor::from_config(config).await;
    let (cell,) = conductor
        .setup_app("app", [&dna_file])
        .await
        .unwrap()
        .into_tuple();
    let zome = cell.zome(SweetInlineZomes::COORDINATOR);

    conductors.add_conductor(conductor);
    conductors.exchange_peer_info().await;

    consistency_60s_advanced([(&cells[0], false), (&cells[1], true), (&cell, true)]).await;

    dbg!(start.elapsed());

    let records_2: Vec<Option<Record>> = conductors[2].call(&zome, "read_multi", hashes).await;
    assert_eq!(records_2, records_1);
}

#[cfg(feature = "test_utils")]
#[tokio::test(flavor = "multi_thread")]
async fn fullsync_sharded_local_gossip() -> anyhow::Result<()> {
    use holochain::{sweettest::SweetConductor, test_utils::inline_zomes::simple_create_read_zome};

    let _g = observability::test_run().ok();

    let mut conductor = SweetConductor::from_config(make_config(true, true, None)).await;

    let (dna_file, _, _) =
        SweetDnaFile::unique_from_inline_zomes(("simple", simple_create_read_zome())).await;

    let alice = conductor
        .setup_app("app", &[dna_file.clone()])
        .await
        .unwrap();

    let (alice,) = alice.into_tuple();
    let bobbo = conductor.setup_app("app2 ", &[dna_file]).await.unwrap();

    let (bobbo,) = bobbo.into_tuple();

    // Call the "create" zome fn on Alice's app
    let hash: ActionHash = conductor.call(&alice.zome("simple"), "create", ()).await;

    // Wait long enough for Bob to receive gossip
    consistency_10s([&alice, &bobbo]).await;

    // Verify that bobbo can run "read" on his cell and get alice's Action
    let record: Option<Record> = conductor.call(&bobbo.zome("simple"), "read", hash).await;
    let record = record.expect("Record was None: bobbo couldn't `get` it");

    // Assert that the Record bobbo sees matches what alice committed
    assert_eq!(record.action().author(), alice.agent_pubkey());
    assert_eq!(
        *record.entry(),
        RecordEntry::Present(Entry::app(().try_into().unwrap()).unwrap())
    );

    Ok(())
}

#[cfg(feature = "test_utils")]
#[tokio::test(flavor = "multi_thread")]
#[ignore = "Prototype test that is not suitable for CI"]
/// This is a prototype test to demonstrate how to create a
/// simulated network.
/// It tests one real agent talking to a number of simulated agents.
/// The simulated agents respond to initiated gossip rounds but do
/// not initiate there own.
/// The simulated agents respond to gets correctly.
/// The test checks that the real agent:
/// - Can reach consistency.
/// - Initiates with all the simulated agents that it should.
/// - Does not route gets or publishes to the wrong agents.
async fn mock_network_sharded_gossip() {
    use std::sync::atomic::AtomicUsize;

    use hdk::prelude::*;
    use holochain_p2p::dht_arc::DhtLocation;
    use holochain_p2p::mock_network::{GossipProtocol, MockScenario};
    use holochain_p2p::{
        dht_arc::DhtArcSet,
        mock_network::{
            AddressedHolochainP2pMockMsg, HolochainP2pMockChannel, HolochainP2pMockMsg,
        },
    };
    use kitsune_p2p::gossip::sharded_gossip::test_utils::*;
    use kitsune_p2p::TransportConfig;
    use kitsune_p2p::*;
    use kitsune_p2p_types::tx2::tx2_adapter::AdapterFactory;

    // Get the env var settings for number of simulated agents and
    // the minimum number of ops that should be held by each agent
    // if there are some or use defaults.
    let (num_agents, min_ops) = std::env::var_os("NUM_AGENTS")
        .and_then(|s| s.to_string_lossy().parse::<usize>().ok())
        .and_then(|na| {
            std::env::var_os("MIN_OPS")
                .and_then(|s| s.to_string_lossy().parse::<usize>().ok())
                .map(|mo| (na, mo))
        })
        .unwrap_or((100, 10));

    // Check if we should for new data to be generated even if it already exists.
    let force_new_data = std::env::var_os("FORCE_NEW_DATA").is_some();

    let _g = observability::test_run().ok();

    // Generate or use cached test data.
    let (data, mut conn) = generate_test_data(num_agents, min_ops, false, force_new_data).await;
    let data = Arc::new(data);

    // We have to use the same dna that was used to generate the test data.
    // This is a short coming I hope to overcome in future versions.
    let dna_file = data_zome(data.integrity_uuid.clone(), data.coordinator_uuid.clone()).await;

    // We are pretending that all simulated agents have all other agents (except the real agent)
    // for this test.

    // Create the one agent bloom.
    let agent_bloom = create_agent_bloom(data.agent_info(), None);

    // Create the simulated network.
    let (from_kitsune_tx, to_kitsune_rx, mut channel) = HolochainP2pMockChannel::channel(
        // Pass in the generated simulated peer data.
        data.agent_info().cloned().collect(),
        // We want to buffer up to 1000 network messages.
        1000,
        MockScenario {
            // Don't drop any individual messages.
            percent_drop_msg: 0.0,
            // A random 10% of simulated agents will never be online.
            percent_offline: 0.0,
            // Simulated agents will receive messages from within 50 to 100 ms.
            inbound_delay_range: std::time::Duration::from_millis(50)
                ..std::time::Duration::from_millis(150),
            // Simulated agents will send messages from within 50 to 100 ms.
            outbound_delay_range: std::time::Duration::from_millis(50)
                ..std::time::Duration::from_millis(150),
        },
    );

    // Share alice's peer data as it changes.
    let alice_info = Arc::new(parking_lot::Mutex::new(None));
    // Share the number of hashes alice should be holding.
    let num_hashes_alice_should_hold = Arc::new(AtomicUsize::new(0));

    // Create some oneshot to notify of any publishes to the wrong node.
    let (bad_publish_tx, mut bad_publish_rx) = tokio::sync::oneshot::channel();
    // Create some oneshot to notify of any gets to the wrong node.
    let (bad_get_tx, mut bad_get_rx) = tokio::sync::oneshot::channel();
    // Track the agents that have been gossiped with.
    let (agents_gossiped_with_tx, mut agents_gossiped_with_rx) =
        tokio::sync::watch::channel(HashSet::new());

    // Spawn the task that will simulate the network.
    tokio::task::spawn({
        let data = data.clone();
        let alice_info = alice_info.clone();
        let num_hashes_alice_should_hold = num_hashes_alice_should_hold.clone();
        async move {
            let mut gossiped_ops = HashSet::new();
            let start_time = std::time::Instant::now();
            let mut agents_gossiped_with = HashSet::new();
            let mut num_missed_gossips = 0;
            let mut last_intervals = None;
            let mut bad_publish = Some(bad_publish_tx);
            let mut bad_get = Some(bad_get_tx);

            // Get the next network message.
            while let Some((msg, respond)) = channel.next().await {
                let alice: Option<AgentInfoSigned> = alice_info.lock().clone();
                let num_hashes_alice_should_hold =
                    num_hashes_alice_should_hold.load(std::sync::atomic::Ordering::Relaxed);

                let AddressedHolochainP2pMockMsg { agent, msg } = msg;
                let agent = Arc::new(agent);

                // Match on the message and create a response (if a response is needed).
                match msg {
                    HolochainP2pMockMsg::Wire { msg, .. } => match msg {
                        holochain_p2p::WireMessage::CallRemote { .. } => debug!("CallRemote"),
                        holochain_p2p::WireMessage::Publish { ops, .. } => {
                            if bad_publish.is_some() {
                                let arc = data.agent_to_arc[&agent];
                                if ops
                                    .into_iter()
                                    .any(|op| !arc.contains(op.dht_basis().get_loc()))
                                {
                                    bad_publish.take().unwrap().send(()).unwrap();
                                }
                            }
                        }
                        holochain_p2p::WireMessage::ValidationReceipt { receipt: _ } => {
                            debug!("Validation Receipt")
                        }
                        holochain_p2p::WireMessage::Get { dht_hash, options } => {
                            let txn = conn
                                .transaction_with_behavior(rusqlite::TransactionBehavior::Exclusive)
                                .unwrap();
                            let ops = holochain_cascade::test_utils::handle_get_txn(
                                &txn,
                                dht_hash.clone(),
                                options,
                            );
                            if bad_get.is_some() {
                                let arc = data.agent_to_arc[&agent];

                                if !arc.contains(dht_hash.get_loc()) {
                                    bad_get.take().unwrap().send(()).unwrap();
                                }
                            }
                            let ops: Vec<u8> =
                                UnsafeBytes::from(SerializedBytes::try_from(ops).unwrap()).into();
                            let msg = HolochainP2pMockMsg::CallResp(ops.into());
                            respond.unwrap().respond(msg);
                        }
                        holochain_p2p::WireMessage::GetMeta { .. } => debug!("get_meta"),
                        holochain_p2p::WireMessage::GetLinks { .. } => debug!("get_links"),
                        holochain_p2p::WireMessage::GetAgentActivity { .. } => {
                            debug!("get_agent_activity")
                        }
                        holochain_p2p::WireMessage::MustGetAgentActivity { .. } => {
                            debug!("must_get_agent_activity")
                        }
                        holochain_p2p::WireMessage::CountersigningSessionNegotiation { .. } => {
                            debug!("countersigning_session_negotiation")
                        }
                    },
                    HolochainP2pMockMsg::CallResp(_) => debug!("CallResp"),
                    HolochainP2pMockMsg::PeerGet(_) => debug!("PeerGet"),
                    HolochainP2pMockMsg::PeerGetResp(_) => debug!("PeerGetResp"),
                    HolochainP2pMockMsg::PeerQuery(_) => debug!("PeerQuery"),
                    HolochainP2pMockMsg::PeerQueryResp(_) => debug!("PeerQueryResp"),
                    HolochainP2pMockMsg::MetricExchange(_) => debug!("MetricExchange"),
                    HolochainP2pMockMsg::Gossip {
                        dna,
                        module,
                        gossip,
                    } => {
                        if let kitsune_p2p::GossipModuleType::ShardedRecent = module {
                            #[allow(irrefutable_let_patterns)]
                            if let GossipProtocol::Sharded(gossip) = gossip {
                                use kitsune_p2p::gossip::sharded_gossip::*;
                                match gossip {
                                    ShardedGossipWire::Initiate(Initiate { intervals, .. }) => {
                                        // Capture the intervals from alice.
                                        // This works because alice will only initiate with one simulated
                                        // agent at a time.
                                        last_intervals = Some(intervals);
                                        let arc = data.agent_to_arc[&agent];
                                        let agent_info = data.agent_to_info[&agent].clone();
                                        let interval = arc;

                                        // If we have info for alice check the overlap.
                                        if let Some(alice) = &alice {
                                            let a = alice.storage_arc;
                                            let b = interval.clone();
                                            debug!("{}\n{}", a.to_ascii(10), b.to_ascii(10));
                                            let a: DhtArcSet = a.inner().into();
                                            let b: DhtArcSet = b.inner().into();
                                            if !a.overlap(&b) {
                                                num_missed_gossips += 1;
                                            }
                                        }

                                        // Record that this simulated agent was initiated with.
                                        agents_gossiped_with.insert(agent.clone());
                                        agents_gossiped_with_tx
                                            .send(agents_gossiped_with.clone())
                                            .unwrap();

                                        // Accept the initiate.
                                        let msg = HolochainP2pMockMsg::Gossip {
                                            dna: dna.clone(),
                                            module: module.clone(),
                                            gossip: GossipProtocol::Sharded(
                                                ShardedGossipWire::accept(
                                                    vec![interval.into()],
                                                    vec![agent_info],
                                                ),
                                            ),
                                        };
                                        channel.send(msg.addressed((*agent).clone())).await;

                                        // Create an ops bloom and send it back.
                                        let window = (Timestamp::now()
                                            - std::time::Duration::from_secs(60 * 60))
                                        .unwrap()
                                            ..Timestamp::now();
                                        let this_agent_hashes: Vec<_> = data
                                            .hashes_authority_for(&agent)
                                            .into_iter()
                                            .filter(|h| {
                                                window.contains(&data.ops[h].action().timestamp())
                                            })
                                            .map(|k| data.op_hash_to_kit[&k].clone())
                                            .collect();
                                        let filter = if this_agent_hashes.is_empty() {
                                            EncodedTimedBloomFilter::MissingAllHashes {
                                                time_window: window,
                                            }
                                        } else {
                                            let filter = create_op_bloom(this_agent_hashes);

                                            EncodedTimedBloomFilter::HaveHashes {
                                                time_window: window,
                                                filter,
                                            }
                                        };
                                        let msg = HolochainP2pMockMsg::Gossip {
                                            dna: dna.clone(),
                                            module: module.clone(),
                                            gossip: GossipProtocol::Sharded(
                                                ShardedGossipWire::op_bloom(filter, true),
                                            ),
                                        };
                                        channel.send(msg.addressed((*agent).clone())).await;

                                        // Create an agent bloom and send it.
                                        if let Some(ref agent_bloom) = agent_bloom {
                                            let msg = HolochainP2pMockMsg::Gossip {
                                                dna: dna.clone(),
                                                module: module.clone(),
                                                gossip: GossipProtocol::Sharded(
                                                    ShardedGossipWire::agents(agent_bloom.clone()),
                                                ),
                                            };
                                            channel.send(msg.addressed((*agent).clone())).await;
                                        }
                                    }
                                    ShardedGossipWire::OpBloom(OpBloom {
                                        missing_hashes, ..
                                    }) => {
                                        // We have received an ops bloom so we can respond with any missing
                                        // hashes if there are nay.
                                        let this_agent_hashes = data.hashes_authority_for(&agent);
                                        let num_this_agent_hashes = this_agent_hashes.len();
                                        let hashes = this_agent_hashes.iter().map(|h| {
                                            (
                                                data.ops[h].action().timestamp(),
                                                &data.op_hash_to_kit[h],
                                            )
                                        });

                                        let missing_hashes = check_ops_boom(hashes, missing_hashes);
                                        let missing_hashes = match &last_intervals {
                                            Some(intervals) => missing_hashes
                                                .into_iter()
                                                .filter(|hash| {
                                                    intervals[0].contains(
                                                        data.op_to_loc[&data.op_kit_to_hash[*hash]],
                                                    )
                                                })
                                                .collect(),
                                            None => vec![],
                                        };
                                        gossiped_ops.extend(missing_hashes.iter().cloned());

                                        let missing_ops: Vec<_> = missing_hashes
                                            .into_iter()
                                            .map(|h| data.ops[&data.op_kit_to_hash[h]].clone())
                                            .map(|op| {
                                                kitsune_p2p::KitsuneOpData::new(
                                                    holochain_p2p::WireDhtOpData {
                                                        op_data: op.into_content(),
                                                    }
                                                    .encode()
                                                    .unwrap(),
                                                )
                                            })
                                            .collect();
                                        let num_gossiped = gossiped_ops.len();
                                        let p_done = num_gossiped as f64
                                            / num_hashes_alice_should_hold as f64
                                            * 100.0;
                                        let avg_gossip_freq = start_time
                                            .elapsed()
                                            .checked_div(agents_gossiped_with.len() as u32)
                                            .unwrap_or_default();
                                        let avg_gossip_size =
                                            num_gossiped / agents_gossiped_with.len();
                                        let time_to_completion = num_hashes_alice_should_hold
                                            .checked_sub(num_gossiped)
                                            .and_then(|n| n.checked_div(avg_gossip_size))
                                            .unwrap_or_default()
                                            as u32
                                            * avg_gossip_freq;
                                        let (overlap, max_could_get) = alice
                                            .as_ref()
                                            .map(|alice| {
                                                let arc = data.agent_to_arc[&agent];
                                                let a = alice.storage_arc;
                                                let b = arc;
                                                let num_should_hold = this_agent_hashes
                                                    .iter()
                                                    .filter(|hash| {
                                                        let loc = data.op_to_loc[*hash];
                                                        alice.storage_arc.contains(loc)
                                                    })
                                                    .count();
                                                (a.overlap_coverage(&b) * 100.0, num_should_hold)
                                            })
                                            .unwrap_or((0.0, 0));

                                        // Print out some stats.
                                        debug!(
                                            "Gossiped with {}, got {} of {} ops, overlap: {:.2}%, max could get {}, {:.2}% done, avg freq of gossip {:?}, est finish in {:?}",
                                            agent,
                                            missing_ops.len(),
                                            num_this_agent_hashes,
                                            overlap,
                                            max_could_get,
                                            p_done,
                                            avg_gossip_freq,
                                            time_to_completion
                                        );
                                        let msg = HolochainP2pMockMsg::Gossip {
                                            dna,
                                            module,
                                            gossip: GossipProtocol::Sharded(
                                                ShardedGossipWire::missing_ops(
                                                    missing_ops,
                                                    MissingOpsStatus::AllComplete as u8,
                                                ),
                                            ),
                                        };
                                        channel.send(msg.addressed((*agent).clone())).await;
                                    }
                                    ShardedGossipWire::MissingOps(MissingOps { ops, .. }) => {
                                        debug!(
                                            "Gossiped with {} {} out of {}, who sent {} ops and gossiped with {} nodes outside of arc",
                                            agent,
                                            agents_gossiped_with.len(),
                                            data.num_agents(),
                                            ops.len(),
                                            num_missed_gossips
                                        );
                                    }
                                    ShardedGossipWire::OpRegions(_) => todo!("must implement"),

                                    ShardedGossipWire::Agents(_) => {}
                                    ShardedGossipWire::MissingAgents(_) => {}
                                    ShardedGossipWire::Accept(_) => (),
                                    ShardedGossipWire::NoAgents(_) => (),
                                    ShardedGossipWire::AlreadyInProgress(_) => (),
                                    ShardedGossipWire::Busy(_) => (),
                                    ShardedGossipWire::Error(_) => (),
                                    ShardedGossipWire::OpBatchReceived(_) => (),
                                }
                            }
                        }
                    }
                    HolochainP2pMockMsg::Failure(reason) => panic!("Failure: {}", reason),
                    HolochainP2pMockMsg::PublishedAgentInfo { .. } => todo!(),
                }
            }
        }
    });

    // Create the mock network.
    let mock_network =
        kitsune_p2p::test_util::mock_network::mock_network(from_kitsune_tx, to_kitsune_rx);
    let mock_network: AdapterFactory = Arc::new(mock_network);

    // Setup the network.
    let mut tuning =
        kitsune_p2p_types::config::tuning_params_struct::KitsuneP2pTuningParams::default();
    tuning.gossip_strategy = "sharded-gossip".to_string();
    tuning.gossip_dynamic_arcs = true;

    let mut network = KitsuneP2pConfig::default();
    network.transport_pool = vec![TransportConfig::Mock {
        mock_network: mock_network.into(),
    }];
    network.tuning_params = Arc::new(tuning);
    let mut config = ConductorConfig::default();
    config.network = Some(network);

    // Add it to the conductor builder.
    let builder = ConductorBuilder::new().config(config);
    let mut conductor = SweetConductor::from_builder(builder).await;

    // Add in all the agent info.
    conductor
        .add_agent_infos(data.agent_to_info.values().cloned().collect())
        .await
        .unwrap();

    // Install the real agent alice.
    let apps = conductor
        .setup_app("app", &[dna_file.clone()])
        .await
        .unwrap();

    let (alice,) = apps.into_tuple();
    let alice_p2p_agents_db = conductor.get_p2p_db(alice.cell_id().dna_hash());
    let alice_kit = alice.agent_pubkey().to_kitsune();

    // Spawn a task to update alice's agent info.
    tokio::spawn({
        let alice_info = alice_info.clone();
        async move {
            loop {
                {
                    let mut conn = alice_p2p_agents_db.conn().unwrap();
                    let txn = conn.transaction().unwrap();
                    let info = txn.p2p_get_agent(&alice_kit).unwrap();
                    {
                        *alice_info.lock() = info;
                    }
                }
                tokio::time::sleep(std::time::Duration::from_secs(5)).await;
            }
        }
    });

    // Get the expected hashes and agents alice should gossip.
    let (
        // The expected hashes that should be held by alice.
        hashes_to_be_held,
        // The agents that alice should initiate with.
        agents_that_should_be_initiated_with,
    ): (
        Vec<(DhtLocation, Arc<DhtOpHash>)>,
        HashSet<Arc<AgentPubKey>>,
    ) = loop {
        if let Some(alice) = alice_info.lock().clone() {
            // if (alice.storage_arc.coverage() - data.coverage()).abs() < 0.01 {
            let hashes_to_be_held = data
                .ops
                .iter()
                .filter_map(|(hash, op)| {
                    let loc = op.dht_basis().get_loc();
                    alice.storage_arc.contains(loc).then(|| (loc, hash.clone()))
                })
                .collect::<Vec<_>>();
            let agents_that_should_be_initiated_with = data
                .agents()
                .filter(|h| alice.storage_arc.contains(h.get_loc()))
                .cloned()
                .collect::<HashSet<_>>();
            num_hashes_alice_should_hold.store(
                hashes_to_be_held.len(),
                std::sync::atomic::Ordering::Relaxed,
            );
            debug!("Alice covers {} and the target coverage is {}. She should hold {} out of {} ops. She should gossip with {} agents", alice.storage_arc.coverage(), data.coverage(), hashes_to_be_held.len(), data.ops.len(), agents_that_should_be_initiated_with.len());
            break (hashes_to_be_held, agents_that_should_be_initiated_with);
            // }
        }
        tokio::time::sleep(std::time::Duration::from_secs(5)).await;
    };

    // Wait for consistency to be reached.
    local_machine_session_with_hashes(
        vec![&conductor.raw_handle()],
        hashes_to_be_held.iter().map(|(l, h)| (*l, (**h).clone())),
        dna_file.dna_hash(),
        std::time::Duration::from_secs(60 * 60),
    )
    .await;

    // Check alice initiates with all the expected agents.
    // Note this won't pass if some agents are offline.
    while agents_gossiped_with_rx.changed().await.is_ok() {
        let new = agents_gossiped_with_rx.borrow();
        let diff: Vec<_> = agents_that_should_be_initiated_with
            .difference(&new)
            .collect();
        if diff.is_empty() {
            break;
        } else {
            debug!("Waiting for {} to initiated agents", diff.len());
        }
    }

    // Check if we got any publishes to the wrong agent.
    match bad_publish_rx.try_recv() {
        Ok(_) | Err(tokio::sync::oneshot::error::TryRecvError::Closed) => {
            panic!("Got a bad publish")
        }
        Err(_) => (),
    }

    // Check if we got any gets to the wrong agent.
    match bad_get_rx.try_recv() {
        Ok(_) | Err(tokio::sync::oneshot::error::TryRecvError::Closed) => {
            panic!("Got a bad get")
        }
        Err(_) => (),
    }
}

#[cfg(feature = "test_utils")]
#[tokio::test(flavor = "multi_thread")]
#[ignore = "Prototype test that is not suitable for CI"]
/// This is a prototype test to demonstrate how to create a
/// simulated network.
/// It tests one real agent talking to a number of simulated agents.
/// The simulated agents respond to initiated gossip rounds but do
/// not initiate there own.
/// The simulated agents respond to gets correctly.
/// The test checks that the real agent:
/// - Can reach consistency.
/// - Initiates with all the simulated agents that it should.
/// - Does not route gets or publishes to the wrong agents.
async fn mock_network_sharding() {
    use std::sync::atomic::AtomicUsize;

    use hdk::prelude::*;
    use holochain_p2p::mock_network::{
        AddressedHolochainP2pMockMsg, HolochainP2pMockChannel, HolochainP2pMockMsg,
    };
    use holochain_p2p::mock_network::{GossipProtocol, MockScenario};
    use holochain_p2p::AgentPubKeyExt;
    use holochain_state::prelude::*;
    use holochain_types::dht_op::WireOps;
    use holochain_types::record::WireRecordOps;
    use kitsune_p2p::gossip::sharded_gossip::test_utils::check_agent_boom;
    use kitsune_p2p::TransportConfig;
    use kitsune_p2p_types::tx2::tx2_adapter::AdapterFactory;

    // Get the env var settings for number of simulated agents and
    // the minimum number of ops that should be held by each agent
    // if there are some or use defaults.
    let (num_agents, min_ops) = std::env::var_os("NUM_AGENTS")
        .and_then(|s| s.to_string_lossy().parse::<usize>().ok())
        .and_then(|na| {
            std::env::var_os("MIN_OPS")
                .and_then(|s| s.to_string_lossy().parse::<usize>().ok())
                .map(|mo| (na, mo))
        })
        .unwrap_or((100, 10));

    // Check if we should for new data to be generated even if it already exists.
    let force_new_data = std::env::var_os("FORCE_NEW_DATA").is_some();

    let _g = observability::test_run().ok();

    // Generate or use cached test data.
    let (data, mut conn) = generate_test_data(num_agents, min_ops, false, force_new_data).await;
    let data = Arc::new(data);

    // We have to use the same dna that was used to generate the test data.
    // This is a short coming I hope to overcome in future versions.
    let dna_file = data_zome(data.integrity_uuid.clone(), data.coordinator_uuid.clone()).await;

    // We are pretending that all simulated agents have all other agents (except the real agent)
    // for this test.

    // Create the one agent bloom.

    // Create the simulated network.
    let (from_kitsune_tx, to_kitsune_rx, mut channel) = HolochainP2pMockChannel::channel(
        // Pass in the generated simulated peer data.
        data.agent_info().cloned().collect(),
        // We want to buffer up to 1000 network messages.
        1000,
        MockScenario {
            // Don't drop any individual messages.
            percent_drop_msg: 0.0,
            // A random 10% of simulated agents will never be online.
            percent_offline: 0.0,
            // Simulated agents will receive messages from within 50 to 100 ms.
            inbound_delay_range: std::time::Duration::from_millis(50)
                ..std::time::Duration::from_millis(150),
            // Simulated agents will send messages from within 50 to 100 ms.
            outbound_delay_range: std::time::Duration::from_millis(50)
                ..std::time::Duration::from_millis(150),
        },
    );

    // Share alice's peer data as it changes.
    let alice_info = Arc::new(parking_lot::Mutex::new(None));

    let num_gets = Arc::new(AtomicUsize::new(0));
    let num_misses = Arc::new(AtomicUsize::new(0));

    // Spawn the task that will simulate the network.
    tokio::task::spawn({
        let data = data.clone();
        let num_gets = num_gets.clone();
        let num_misses = num_misses.clone();
        async move {
            let mut last_intervals = None;

            // Get the next network message.
            while let Some((msg, respond)) = channel.next().await {
                let AddressedHolochainP2pMockMsg { agent, msg } = msg;
                let agent = Arc::new(agent);

                // Match on the message and create a response (if a response is needed).
                match msg {
                    HolochainP2pMockMsg::Wire { msg, .. } => match msg {
                        holochain_p2p::WireMessage::CallRemote { .. } => debug!("CallRemote"),
                        holochain_p2p::WireMessage::Publish { .. } => {}
                        holochain_p2p::WireMessage::ValidationReceipt { receipt: _ } => {
                            debug!("Validation Receipt")
                        }
                        holochain_p2p::WireMessage::Get { dht_hash, options } => {
                            num_gets.fetch_add(1, std::sync::atomic::Ordering::Relaxed);
                            let ops = if data.agent_to_arc[&agent].contains(dht_hash.get_loc()) {
                                let txn = conn
                                    .transaction_with_behavior(
                                        rusqlite::TransactionBehavior::Exclusive,
                                    )
                                    .unwrap();
                                let ops = holochain_cascade::test_utils::handle_get_txn(
                                    &txn,
                                    dht_hash.clone(),
                                    options,
                                );
                                match &ops {
                                    WireOps::Record(WireRecordOps { action, .. }) => {
                                        if action.is_some() {
                                            // eprintln!("Got get hit!");
                                        } else {
                                            eprintln!("Data is missing!");
                                        }
                                    }
                                    _ => (),
                                }
                                ops
                            } else {
                                num_misses.fetch_add(1, std::sync::atomic::Ordering::Relaxed);
                                // eprintln!("Get sent to wrong agent!");
                                WireOps::Record(WireRecordOps::default())
                            };
                            let ops: Vec<u8> =
                                UnsafeBytes::from(SerializedBytes::try_from(ops).unwrap()).into();
                            let msg = HolochainP2pMockMsg::CallResp(ops.into());
                            respond.unwrap().respond(msg);
                        }
                        holochain_p2p::WireMessage::GetMeta { .. } => debug!("get_meta"),
                        holochain_p2p::WireMessage::GetLinks { .. } => debug!("get_links"),
                        holochain_p2p::WireMessage::GetAgentActivity { .. } => {
                            debug!("get_agent_activity")
                        }
                        holochain_p2p::WireMessage::MustGetAgentActivity { .. } => {
                            debug!("must_get_agent_activity")
                        }
                        holochain_p2p::WireMessage::CountersigningSessionNegotiation { .. } => {
                            debug!("countersigning_session_negotiation")
                        }
                    },
                    HolochainP2pMockMsg::CallResp(_) => debug!("CallResp"),
                    HolochainP2pMockMsg::MetricExchange(_) => debug!("MetricExchange"),
                    HolochainP2pMockMsg::PeerGet(_) => eprintln!("PeerGet"),
                    HolochainP2pMockMsg::PeerGetResp(_) => debug!("PeerGetResp"),
                    HolochainP2pMockMsg::PeerQuery(kitsune_p2p::wire::PeerQuery {
                        basis_loc,
                        ..
                    }) => {
                        let this_arc = data.agent_to_arc[&agent].clone();
                        let basis_loc_i = basis_loc.as_u32() as i64;
                        let mut agents = data
                            .agent_to_arc
                            .iter()
                            .filter(|(a, _)| this_arc.contains(a.get_loc()))
                            .map(|(a, arc)| {
                                (
                                    if arc.contains(basis_loc) {
                                        0
                                    } else {
                                        (arc.start_loc().as_u32() as i64 - basis_loc_i).abs()
                                    },
                                    a,
                                )
                            })
                            .collect::<Vec<_>>();
                        agents.sort_unstable_by_key(|(d, _)| *d);
                        let agents: Vec<_> = agents
                            .into_iter()
                            .take(8)
                            .map(|(_, a)| data.agent_to_info[a].clone())
                            .collect();
                        eprintln!("PeerQuery returned {}", agents.len());
                        let msg =
                            HolochainP2pMockMsg::PeerQueryResp(kitsune_p2p::wire::PeerQueryResp {
                                peer_list: agents,
                            });
                        respond.unwrap().respond(msg);
                    }
                    HolochainP2pMockMsg::PeerQueryResp(_) => debug!("PeerQueryResp"),
                    HolochainP2pMockMsg::Gossip {
                        dna,
                        module,
                        gossip,
                    } => {
                        if let kitsune_p2p::GossipModuleType::ShardedRecent = module {
                            #[allow(irrefutable_let_patterns)]
                            if let GossipProtocol::Sharded(gossip) = gossip {
                                use kitsune_p2p::gossip::sharded_gossip::*;
                                match gossip {
                                    ShardedGossipWire::Initiate(Initiate { intervals, .. }) => {
                                        // Capture the intervals from alice.
                                        // This works because alice will only initiate with one simulated
                                        // agent at a time.
                                        last_intervals = Some(intervals);
                                        let arc = data.agent_to_arc[&agent];
                                        let agent_info = data.agent_to_info[&agent].clone();
                                        let interval = arc;

                                        // Accept the initiate.
                                        let msg = HolochainP2pMockMsg::Gossip {
                                            dna: dna.clone(),
                                            module: module.clone(),
                                            gossip: GossipProtocol::Sharded(
                                                ShardedGossipWire::accept(
                                                    vec![interval.into()],
                                                    vec![agent_info],
                                                ),
                                            ),
                                        };
                                        channel.send(msg.addressed((*agent).clone())).await;

                                        // Create an ops bloom and send it back.
                                        let window = (Timestamp::now()
                                            - std::time::Duration::from_secs(60 * 60))
                                        .unwrap()
                                            ..Timestamp::now();
                                        let this_agent_hashes: Vec<_> = data
                                            .hashes_authority_for(&agent)
                                            .into_iter()
                                            .filter(|h| {
                                                window.contains(&data.ops[h].action().timestamp())
                                            })
                                            .map(|k| data.op_hash_to_kit[&k].clone())
                                            .collect();
                                        let filter = if this_agent_hashes.is_empty() {
                                            EncodedTimedBloomFilter::MissingAllHashes {
                                                time_window: window,
                                            }
                                        } else {
                                            let filter =
                                                test_utils::create_op_bloom(this_agent_hashes);

                                            EncodedTimedBloomFilter::HaveHashes {
                                                time_window: window,
                                                filter,
                                            }
                                        };
                                        let msg = HolochainP2pMockMsg::Gossip {
                                            dna: dna.clone(),
                                            module: module.clone(),
                                            gossip: GossipProtocol::Sharded(
                                                ShardedGossipWire::op_bloom(filter, true),
                                            ),
                                        };
                                        channel.send(msg.addressed((*agent).clone())).await;

                                        // Create an agent bloom and send it.
                                        let agent_bloom = create_agent_bloom(
                                            data.agent_info(),
                                            Some(&data.agent_to_info[&agent]),
                                        );
                                        if let Some(agent_bloom) = agent_bloom {
                                            let msg = HolochainP2pMockMsg::Gossip {
                                                dna: dna.clone(),
                                                module: module.clone(),
                                                gossip: GossipProtocol::Sharded(
                                                    ShardedGossipWire::agents(agent_bloom),
                                                ),
                                            };
                                            channel.send(msg.addressed((*agent).clone())).await;
                                        }
                                    }
                                    ShardedGossipWire::OpBloom(OpBloom {
                                        missing_hashes, ..
                                    }) => {
                                        // We have received an ops bloom so we can respond with any missing
                                        // hashes if there are nay.
                                        let this_agent_hashes = data.hashes_authority_for(&agent);
                                        let hashes = this_agent_hashes.iter().map(|h| {
                                            (
                                                data.ops[h].action().timestamp(),
                                                &data.op_hash_to_kit[h],
                                            )
                                        });

                                        let missing_hashes = check_ops_boom(hashes, missing_hashes);
                                        let missing_hashes = match &last_intervals {
                                            Some(intervals) => missing_hashes
                                                .into_iter()
                                                .filter(|hash| {
                                                    intervals[0].contains(
                                                        data.op_to_loc[&data.op_kit_to_hash[*hash]],
                                                    )
                                                })
                                                .collect(),
                                            None => vec![],
                                        };

                                        let missing_ops: Vec<_> = missing_hashes
                                            .into_iter()
                                            .map(|h| data.ops[&data.op_kit_to_hash[h]].clone())
                                            .map(|op| {
                                                kitsune_p2p::KitsuneOpData::new(
                                                    holochain_p2p::WireDhtOpData {
                                                        op_data: op.into_content(),
                                                    }
                                                    .encode()
                                                    .unwrap(),
                                                )
                                            })
                                            .collect();

                                        let msg = HolochainP2pMockMsg::Gossip {
                                            dna,
                                            module,
                                            gossip: GossipProtocol::Sharded(
                                                ShardedGossipWire::missing_ops(missing_ops, 2),
                                            ),
                                        };
                                        channel.send(msg.addressed((*agent).clone())).await;
                                    }
                                    ShardedGossipWire::Agents(Agents { filter }) => {
                                        let this_agent_arc = &data.agent_to_arc[&agent];
                                        let iter = data
                                            .agent_to_info
                                            .iter()
                                            .filter(|(a, _)| this_agent_arc.contains(a.get_loc()))
                                            .map(|(a, info)| (&data.agent_hash_to_kit[a], info));
                                        let agents = check_agent_boom(iter, &filter);
                                        let peer_data = agents
                                            .into_iter()
                                            .map(|a| {
                                                Arc::new(
                                                    data.agent_to_info[&data.agent_kit_to_hash[a]]
                                                        .clone(),
                                                )
                                            })
                                            .collect();
                                        let msg = HolochainP2pMockMsg::Gossip {
                                            dna,
                                            module,
                                            gossip: GossipProtocol::Sharded(
                                                ShardedGossipWire::missing_agents(peer_data),
                                            ),
                                        };
                                        channel.send(msg.addressed((*agent).clone())).await;
                                    }
                                    ShardedGossipWire::OpRegions(_) => todo!("must implement"),

                                    ShardedGossipWire::MissingAgents(_) => {}
                                    ShardedGossipWire::Accept(_) => (),
                                    ShardedGossipWire::MissingOps(_) => (),
                                    ShardedGossipWire::NoAgents(_) => (),
                                    ShardedGossipWire::AlreadyInProgress(_) => (),
                                    ShardedGossipWire::Busy(_) => (),
                                    ShardedGossipWire::Error(_) => (),
                                    ShardedGossipWire::OpBatchReceived(_) => (),
                                }
                            }
                        }
                    }
                    HolochainP2pMockMsg::Failure(reason) => panic!("Failure: {}", reason),
                    HolochainP2pMockMsg::PublishedAgentInfo { .. } => todo!(),
                }
            }
        }
    });

    // Create the mock network.
    let mock_network =
        kitsune_p2p::test_util::mock_network::mock_network(from_kitsune_tx, to_kitsune_rx);
    let mock_network: AdapterFactory = Arc::new(mock_network);

    // Setup the bootstrap.
    let (bootstrap, _shutdown) = run_bootstrap(data.agent_to_info.values().cloned()).await;
    // Setup the network.
    let mut tuning =
        kitsune_p2p_types::config::tuning_params_struct::KitsuneP2pTuningParams::default();
    tuning.gossip_strategy = "sharded-gossip".to_string();
    tuning.gossip_dynamic_arcs = true;

    let mut network = KitsuneP2pConfig::default();
    network.bootstrap_service = Some(bootstrap);
    network.transport_pool = vec![TransportConfig::Mock {
        mock_network: mock_network.into(),
    }];
    network.tuning_params = Arc::new(tuning);
    let mut config = ConductorConfig::default();
    config.network = Some(network);

    // Add it to the conductor builder.
    let builder = ConductorBuilder::new().config(config);
    let mut conductor = SweetConductor::from_builder(builder).await;

    // Install the real agent alice.
    let apps = conductor
        .setup_app("app", &[dna_file.clone()])
        .await
        .unwrap();

    let (alice,) = apps.into_tuple();
    let alice_p2p_agents_db = conductor.get_p2p_db(alice.cell_id().dna_hash());
    let alice_kit = alice.agent_pubkey().to_kitsune();

    // Spawn a task to update alice's agent info.
    tokio::spawn({
        let alice_info = alice_info.clone();
        async move {
            loop {
                fresh_reader_test(alice_p2p_agents_db.clone(), |txn| {
                    let info = txn.p2p_get_agent(&alice_kit).unwrap();
                    {
                        if let Some(info) = &info {
                            eprintln!("Alice coverage {:.2}", info.storage_arc.coverage());
                        }
                        *alice_info.lock() = info;
                    }
                });
                tokio::time::sleep(std::time::Duration::from_secs(5)).await;
            }
        }
    });

    let num_actions = data.ops.len();
    loop {
        let mut count = 0;

        for (_i, hash) in data
            .ops
            .values()
            .map(|op| ActionHash::with_data_sync(&op.action()))
            .enumerate()
        {
            let record: Option<Record> = conductor.call(&alice.zome("zome1"), "read", hash).await;
            if record.is_some() {
                count += 1;
            }
            // let gets = num_gets.load(std::sync::atomic::Ordering::Relaxed);
            // let misses = num_misses.load(std::sync::atomic::Ordering::Relaxed);
            // eprintln!(
            //     "checked {:.2}%, got {:.2}%, missed {:.2}%",
            //     i as f64 / num_actions as f64 * 100.0,
            //     count as f64 / num_actions as f64 * 100.0,
            //     misses as f64 / gets as f64 * 100.0
            // );
        }
        eprintln!(
            "DONE got {:.2}%, {} out of {}",
            count as f64 / num_actions as f64 * 100.0,
            count,
            num_actions
        );

        tokio::time::sleep(std::time::Duration::from_secs(10)).await;
    }
}

#[cfg(feature = "test_utils")]
async fn run_bootstrap(
    peer_data: impl Iterator<Item = kitsune_p2p::agent_store::AgentInfoSigned>,
) -> (url2::Url2, kitsune_p2p_bootstrap::BootstrapShutdown) {
    let mut url = url2::url2!("http://127.0.0.1:0");
    let (driver, addr, shutdown) = kitsune_p2p_bootstrap::run(([127, 0, 0, 1], 0), vec![])
        .await
        .unwrap();
    tokio::spawn(driver);
    let client = reqwest::Client::new();
    url.set_port(Some(addr.port())).unwrap();
    for info in peer_data {
        let _: Option<()> = do_api(url.clone(), "put", info, &client).await.unwrap();
    }
    (url, shutdown)
}

async fn do_api<I: serde::Serialize, O: serde::de::DeserializeOwned>(
    url: kitsune_p2p::dependencies::url2::Url2,
    op: &str,
    input: I,
    client: &reqwest::Client,
) -> Option<O> {
    let mut body_data = Vec::new();
    kitsune_p2p_types::codec::rmp_encode(&mut body_data, &input).unwrap();
    let res = client
        .post(url.as_str())
        .body(body_data)
        .header("X-Op", op)
        .header(reqwest::header::CONTENT_TYPE, "application/octet")
        .send()
        .await
        .unwrap();

    Some(kitsune_p2p_types::codec::rmp_decode(&mut res.bytes().await.unwrap().as_ref()).unwrap())
}<|MERGE_RESOLUTION|>--- conflicted
+++ resolved
@@ -4,16 +4,12 @@
 use hdk::prelude::*;
 use holo_hash::DhtOpHash;
 use holochain::conductor::config::ConductorConfig;
-<<<<<<< HEAD
-use holochain::conductor::handle::DevSettingsDelta;
-use holochain::sweettest::{SweetConductor, SweetConductorBatch, SweetDnaFile, SweetInlineZomes};
-use holochain::test_utils::inline_zomes::simple_create_read_zome;
-=======
 use holochain::sweettest::{
     standard_config, SweetConductor, SweetConductorBatch, SweetDnaFile, SweetInlineZomes,
 };
->>>>>>> 189acb46
-use holochain::test_utils::inline_zomes::{batch_create_zome, simple_crud_zome};
+use holochain::test_utils::inline_zomes::{
+    batch_create_zome, simple_create_read_zome, simple_crud_zome,
+};
 use holochain::test_utils::network_simulation::{data_zome, generate_test_data};
 use holochain::test_utils::{consistency_10s, consistency_60s, consistency_60s_advanced};
 use holochain::{
@@ -176,20 +172,7 @@
     observability::test_run().ok();
     let mut conductors = SweetConductorBatch::from_config(2, make_config(true, true, None)).await;
 
-<<<<<<< HEAD
-    for c in conductors.iter() {
-        c.update_dev_settings(DevSettingsDelta {
-            publish: Some(false),
-            ..Default::default()
-        });
-    }
-
     let (dna_file, _, _) = SweetDnaFile::unique_from_inline_zomes(simple_crud_zome()).await;
-=======
-    let (dna_file, _, _) = SweetDnaFile::unique_from_inline_zomes(simple_crud_zome())
-        .await
-        .unwrap();
->>>>>>> 189acb46
 
     let apps = conductors.setup_app("app", &[dna_file]).await.unwrap();
     let ((cell_0,), (cell_1,)) = apps.into_tuples();
@@ -213,11 +196,7 @@
     // Ensure that gossip loops resume upon startup
     conductors[0].startup().await;
 
-<<<<<<< HEAD
     consistency_10s([&cell_0, &cell_1]).await;
-=======
-    consistency_60s(&[&cell_0, &cell_1]).await;
->>>>>>> 189acb46
     let record: Option<Record> = conductors[1].call(&zome_1, "read", hash.clone()).await;
     assert_eq!(record.unwrap().action_address(), &hash);
 }
@@ -246,20 +225,7 @@
     let mut conductors = SweetConductorBatch::from_config(2, config.clone()).await;
     let start = Instant::now();
 
-<<<<<<< HEAD
-    for c in conductors.iter() {
-        c.update_dev_settings(DevSettingsDelta {
-            publish: Some(false),
-            ..Default::default()
-        });
-    }
-
     let (dna_file, _, _) = SweetDnaFile::unique_from_inline_zomes(simple_crud_zome()).await;
-=======
-    let (dna_file, _, _) = SweetDnaFile::unique_from_inline_zomes(simple_crud_zome())
-        .await
-        .unwrap();
->>>>>>> 189acb46
 
     let cells: Vec<_> = futures::future::join_all(conductors.iter_mut().map(|c| async {
         let (cell,) = c.setup_app("app", [&dna_file]).await.unwrap().into_tuple();
