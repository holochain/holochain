use std::sync::Arc;
use std::time::{Duration, Instant};

use hdk::prelude::*;
use holochain::conductor::config::ConductorConfig;
use holochain::sweettest::*;
use holochain::test_utils::inline_zomes::{
    batch_create_zome, simple_create_read_zome, simple_crud_zome,
};
use holochain::test_utils::network_simulation::{data_zome, generate_test_data};
<<<<<<< HEAD
use holochain::test_utils::{await_consistency_advanced, WaitFor};
=======
use holochain::test_utils::WaitFor;
>>>>>>> eac2dba8
use holochain::{
    conductor::ConductorBuilder, test_utils::consistency::local_machine_session_with_hashes,
};
use holochain_p2p::*;
use holochain_sqlite::prelude::*;
use kitsune_p2p::agent_store::AgentInfoSigned;
use kitsune_p2p::gossip::sharded_gossip::test_utils::{check_ops_bloom, create_agent_bloom};
use kitsune_p2p_types::config::tuning_params_struct::KitsuneP2pTuningParams;
use kitsune_p2p_types::config::KitsuneP2pConfig;
use kitsune_p2p_types::config::RECENT_THRESHOLD_DEFAULT;

fn make_tuning(
    publish: bool,
    recent: bool,
    historical: bool,
    recent_threshold: Option<u64>,
) -> KitsuneP2pTuningParams {
    let mut tuning = KitsuneP2pTuningParams::default();
    tuning.gossip_strategy = "sharded-gossip".to_string();
    tuning.disable_publish = !publish;
    tuning.disable_recent_gossip = !recent;
    tuning.disable_historical_gossip = !historical;
    tuning.danger_gossip_recent_threshold_secs =
        recent_threshold.unwrap_or(RECENT_THRESHOLD_DEFAULT.as_secs());

    tuning.gossip_inbound_target_mbps = 10000.0;
    tuning.gossip_outbound_target_mbps = 10000.0;
    tuning.gossip_historic_outbound_target_mbps = 10000.0;
    tuning.gossip_historic_inbound_target_mbps = 10000.0;

    // This allows attempting to contact an offline node to timeout quickly,
    // so we can fallback to the next one
    tuning.default_rpc_single_timeout_ms = 3_000;
    tuning.gossip_round_timeout_ms = 10_000;
    tuning.bootstrap_check_delay_backoff_multiplier = 1;

    tuning
}

#[derive(Clone, Debug)]
struct TestConfig {
    publish: bool,
    recent: bool,
    historical: bool,
    bootstrap: bool,
    recent_threshold: Option<u64>,
}

impl From<TestConfig> for SweetConductorConfig {
    fn from(tc: TestConfig) -> Self {
        let TestConfig {
            publish,
            recent,
            historical,
            bootstrap,
            recent_threshold,
        } = tc;
        let tuning = make_tuning(publish, recent, historical, recent_threshold);
        SweetConductorConfig::rendezvous(bootstrap).set_tuning_params(tuning)
    }
}

#[cfg(feature = "test_utils")]
#[tokio::test(flavor = "multi_thread")]
#[cfg_attr(target_os = "macos", ignore = "flaky")]
async fn fullsync_sharded_gossip_low_data() -> anyhow::Result<()> {
    let _g = holochain_trace::test_run().ok();
    const NUM_CONDUCTORS: usize = 2;

    let mut conductors = SweetConductorBatch::from_config_rendezvous(
        NUM_CONDUCTORS,
        TestConfig {
            publish: false,
            recent: true,
            historical: true,
            bootstrap: true,
            recent_threshold: None,
        },
    )
    .await;

    let (dna_file, _, _) =
        SweetDnaFile::unique_from_inline_zomes(("simple", simple_create_read_zome())).await;

    let apps = conductors.setup_app("app", [&dna_file]).await.unwrap();

    let ((alice,), (bobbo,)) = apps.into_tuples();

    conductors
        .require_initial_gossip_activity_for_cell(&alice, Duration::from_secs(90))
        .await;

    // Call the "create" zome fn on Alice's app
    let hash: ActionHash = conductors[0]
        .call(&alice.zome("simple"), "create", ())
        .await;

    // Wait long enough for Bob to receive gossip
<<<<<<< HEAD
    await_consistency!(60, [&alice, &bobbo]);
=======
    await_consistency(60, [&alice, &bobbo]).await.unwrap();
>>>>>>> eac2dba8
    // let p2p = conductors[0].envs().p2p().lock().values().next().cloned().unwrap();
    // holochain_state::prelude::dump_tmp(&p2p);
    // holochain_state::prelude::dump_tmp(&alice.env());
    // Verify that bobbo can run "read" on his cell and get alice's Action
    let record: Option<Record> = conductors[1]
        .call(&bobbo.zome("simple"), "read", hash)
        .await;
    let record = record.expect("Record was None: bobbo couldn't `get` it");

    // Assert that the Record bobbo sees matches what alice committed
    assert_eq!(record.action().author(), alice.agent_pubkey());
    assert_eq!(
        *record.entry(),
        RecordEntry::Present(Entry::app(().try_into().unwrap()).unwrap())
    );

    Ok(())
}

#[cfg(feature = "test_utils")]
#[tokio::test(flavor = "multi_thread")]
#[cfg_attr(target_os = "macos", ignore = "flaky")]
async fn fullsync_sharded_gossip_high_data() -> anyhow::Result<()> {
    holochain_trace::test_run().unwrap();

    const NUM_CONDUCTORS: usize = 3;
    const NUM_OPS: usize = 100;

    let mut conductors = SweetConductorBatch::from_config_rendezvous(
        NUM_CONDUCTORS,
        <TestConfig as Into<SweetConductorConfig>>::into(TestConfig {
            publish: false,
            recent: false,
            historical: true,
            bootstrap: true,
            recent_threshold: Some(0),
        })
        .tune_conductor(|p| {
            // Running too often here seems to not give other things enough time to process these ops. 2s seems to be a good middle ground
            // to make this test pass and be stable.
            p.sys_validation_retry_delay = Some(std::time::Duration::from_secs(2));
        }),
    )
    .await;

    let (dna_file, _, _) =
        SweetDnaFile::unique_from_inline_zomes(("zome", batch_create_zome())).await;

    let apps = conductors.setup_app("app", [&dna_file]).await.unwrap();

    let ((alice,), (bobbo,), (carol,)) = apps.into_tuples();

    conductors
        .require_initial_gossip_activity_for_cell(&alice, Duration::from_secs(90))
        .await;

    // Call the "create" zome fn on Alice's app
    let hashes: Vec<ActionHash> = conductors[0]
        .call(&alice.zome("zome"), "create_batch", NUM_OPS)
        .await;

    // Wait long enough for Bob to receive gossip
<<<<<<< HEAD
    await_consistency!(10, [&alice, &bobbo, &carol]);
=======
    await_consistency(10, [&alice, &bobbo, &carol])
        .await
        .unwrap();
>>>>>>> eac2dba8

    let mut all_op_hashes = vec![];

    for i in 0..NUM_CONDUCTORS {
        let mut hashes: Vec<_> = conductors[i]
            .get_spaces()
            .handle_query_op_hashes(
                dna_file.dna_hash(),
                holochain_p2p::dht_arc::DhtArcSet::Full,
                kitsune_p2p::event::full_time_window(),
                100000000,
                true,
            )
            .await
            .unwrap()
            .unwrap()
            .0;

        hashes.sort();
        all_op_hashes.push(hashes);
    }

    assert_eq!(all_op_hashes[0].len(), all_op_hashes[1].len());
    assert_eq!(all_op_hashes[0], all_op_hashes[1]);
    assert_eq!(all_op_hashes[1].len(), all_op_hashes[2].len());
    assert_eq!(all_op_hashes[1], all_op_hashes[2]);

    // Verify that bobbo can run "read" on his cell and get alice's Action
    let element: Option<Record> = conductors[1]
        .call(&bobbo.zome("zome"), "read", hashes[0].clone())
        .await;
    let element = element.expect("Record was None: bobbo couldn't `get` it");

    // Assert that the Record bobbo sees matches what alice committed
    assert_eq!(element.action().author(), alice.agent_pubkey());
    assert!(matches!(
        *element.entry(),
        RecordEntry::Present(Entry::App(_))
    ));

    Ok(())
}

/// Test that conductors with arcs clamped to zero do not gossip.
#[cfg(feature = "slow_tests")]
#[tokio::test(flavor = "multi_thread")]
async fn test_zero_arc_get_links() {
    holochain_trace::test_run().ok();

    // Standard config with arc clamped to zero
    let mut tuning = make_tuning(true, true, true, None);
    tuning.gossip_arc_clamping = "empty".into();
    let config = SweetConductorConfig::standard().set_tuning_params(tuning);

    let mut conductor0 = SweetConductor::from_config(config).await;
    let mut conductor1 = SweetConductor::from_standard_config().await;

    let tw = holochain_wasm_test_utils::TestWasm::Link;
    let (dna_file, _, _) = SweetDnaFile::unique_from_test_wasms(vec![tw]).await;
    let app0 = conductor0.setup_app("app", [&dna_file]).await.unwrap();
    let _ = conductor1.setup_app("app", [&dna_file]).await.unwrap();
    let (cell0,) = app0.into_tuple();

    // conductors.exchange_peer_info().await;

    let zome0 = cell0.zome(tw);
    let _hash0: ActionHash = conductor0.call(&zome0, "create_link", ()).await;

    let links: Vec<Link> = conductor0.call(&zome0, "get_links", ()).await;
    assert_eq!(links.len(), 1);
}

/// Test that conductors with arcs clamped to zero do not gossip.
#[cfg(feature = "slow_tests")]
#[tokio::test(flavor = "multi_thread")]
#[cfg_attr(target_os = "macos", ignore = "flaky")]
async fn test_zero_arc_no_gossip_2way() {
    holochain_trace::test_run().ok();

    // Standard config

    let config_0 = TestConfig {
        publish: true,
        recent: true,
        historical: true,
        bootstrap: true,
        recent_threshold: None,
    }
    .into();

    // Standard config with arc clamped to zero and publishing off
    // This should result in no publishing or gossip
    let mut tuning_1 = make_tuning(false, true, true, None);
    tuning_1.gossip_arc_clamping = "empty".into();
    let config_1 = SweetConductorConfig::rendezvous(true).set_tuning_params(tuning_1);

    let mut conductors = SweetConductorBatch::from_configs_rendezvous([config_0, config_1]).await;

    let (dna_file, _, _) = SweetDnaFile::unique_from_inline_zomes(simple_crud_zome()).await;
    let apps = conductors.setup_app("app", [&dna_file]).await.unwrap();
    let ((cell_0,), (cell_1,)) = apps.into_tuples();

    conductors.exchange_peer_info().await;

    let zome_0 = cell_0.zome(SweetInlineZomes::COORDINATOR);
    let hash_0: ActionHash = conductors[0]
        .call(&zome_0, "create_string", "hi".to_string())
        .await;

    let zome_1 = cell_1.zome(SweetInlineZomes::COORDINATOR);
    let hash_1: ActionHash = conductors[1]
        .call(&zome_1, "create_string", "hi".to_string())
        .await;

    // can't await consistency because one node is neither publishing nor gossiping, and is relying only on `get`

    let record_01: Option<Record> = conductors[0].call(&zome_0, "read", hash_1.clone()).await;
    let record_10: Option<Record> = conductors[1].call(&zome_1, "read", hash_0.clone()).await;

    // 1 is not a valid target for the get, and 0 did not publish, so 0 can't get 1's data.
    assert!(record_01.is_none());

    // 1 can get 0's data, though.
    assert!(record_10.is_some());
}

/// Test that conductors with arcs clamped to zero do not gossip.
#[cfg(feature = "slow_tests")]
#[tokio::test(flavor = "multi_thread")]
#[cfg_attr(target_os = "macos", ignore = "flaky")]
async fn test_zero_arc_no_gossip_4way() {
    use futures::future::join_all;

    holochain_trace::test_run().ok();

    let configs = [
        // Standard config
        <TestConfig as Into<SweetConductorConfig>>::into(TestConfig {
            publish: true,
            recent: true,
            historical: true,
            bootstrap: true,
            recent_threshold: None,
        })
        .tune_conductor(|params| {
            // Speed up sys validation retry when gets hit a conductor that isn't yet serving the requested data
            params.sys_validation_retry_delay = Some(std::time::Duration::from_millis(100));
        }),
        // Publishing turned off
        <TestConfig as Into<SweetConductorConfig>>::into(TestConfig {
            publish: false,
            recent: true,
            historical: true,
            bootstrap: true,
            recent_threshold: None,
        })
        .tune_conductor(|params| {
            // Speed up sys validation retry when gets hit a conductor that isn't yet serving the requested data
            params.sys_validation_retry_delay = Some(std::time::Duration::from_millis(100));
        }),
        {
            // Standard config with arc clamped to zero
            let mut tuning = make_tuning(true, true, true, None);
            tuning.gossip_arc_clamping = "empty".into();
            SweetConductorConfig::rendezvous(true)
                .tune_conductor(|params| {
                    // Speed up sys validation retry when gets hit a conductor that isn't yet serving the requested data
                    params.sys_validation_retry_delay = Some(std::time::Duration::from_millis(100));
                })
                .set_tuning_params(tuning)
        },
        {
            // Publishing turned off, arc clamped to zero
            let mut tuning = make_tuning(false, true, true, None);
            tuning.gossip_arc_clamping = "empty".into();
            SweetConductorConfig::rendezvous(true)
                .tune_conductor(|params| {
                    // Speed up sys validation retry when gets hit a conductor that isn't yet serving the requested data
                    params.sys_validation_retry_delay = Some(std::time::Duration::from_millis(100));
                })
                .set_tuning_params(tuning)
        },
    ];

    let mut conductors = SweetConductorBatch::from_configs_rendezvous(configs).await;

    let (dna_file, _, _) = SweetDnaFile::unique_from_inline_zomes(simple_crud_zome()).await;
    let dna_hash = dna_file.dna_hash().clone();

    let apps = conductors.setup_app("app", [&dna_file]).await.unwrap();
    let cells = apps.cells_flattened();
    let zomes: Vec<_> = cells
        .iter()
        .map(|c| c.zome(SweetInlineZomes::COORDINATOR))
        .collect();

    // Ensure that each node has one agent in its peer store, for the single app installed.
    for (i, cell) in cells.iter().enumerate() {
        let stored_agents = holochain::conductor::p2p_agent_store::all_agent_infos(
            conductors[i]
                .get_spaces()
                .p2p_agents_db(&dna_hash)
                .unwrap()
                .into(),
        )
        .await
        .unwrap()
        .into_iter()
        .map(|i| AgentPubKey::from_kitsune(&i.agent()))
        .collect::<Vec<_>>();
        assert_eq!(stored_agents, vec![cell.agent_pubkey().clone()]);
    }

    conductors.exchange_peer_info().await;

    // Ensure that each node has all agents in their local p2p store.
    for c in conductors.iter() {
        let stored_agents = holochain::conductor::p2p_agent_store::all_agent_infos(
            c.get_spaces().p2p_agents_db(&dna_hash).unwrap().into(),
        )
        .await
        .unwrap()
        .len();
        assert_eq!(stored_agents, conductors.len());
    }

    // Have each conductor create an entry
    let hashes: Vec<ActionHash> = join_all(
        conductors
            .iter()
            .enumerate()
            .map(|(i, c)| c.call(&zomes[i], "create_string", format!("{}", i))),
    )
    .await;

    // Have each conductor attempt to get every other conductor's entry,
    // retrying for a certain amount of time until the entry could be successfully retrieved,
    // then testing for success.
    //
    // Nobody should be able to get conductor 3's entry, because it is not publishing
    // and not gossiping due to zero arc.
    let _: Vec<()> = join_all(conductors.iter().enumerate().flat_map(|(i, c)| {
        hashes
            .iter()
            .enumerate()
            .map(|(j, hash)| {
                let zome = zomes[i].clone();
                async move {
                    let assertion = |x: bool| {
                        if j == 3 && i != j {
                            assert!(!x, "Node 3's data should not be accessible by anyone but itself. i={}, j={}", i, j);
                        } else {
                            assert!(x, "All nodes should be able to get all data except for node 3's. i={}, j={}", i, j);
                        }
                    };
                    holochain::wait_for!(
                        WaitFor::new(std::time::Duration::from_secs(5), 10),
                        c.call::<_, Option<Record>>(&zome, "read", hash.clone())
                            .await
                            .is_some(),
                        |x: &bool| {
                            if j == 3 && i != j {
                                !x
                            } else {
                                *x
                            }
                        },
                        assertion
                    );
                }
            })
            .collect::<Vec<_>>()
    }))
    .await;
}

/// Test that when the conductor shuts down, gossip does not continue,
/// and when it restarts, gossip resumes.
#[cfg(feature = "slow_tests")]
#[tokio::test(flavor = "multi_thread")]
#[ignore = "deal with connections closing and banning for 10s"]
async fn test_gossip_shutdown() {
    holochain_trace::test_run().ok();
    let mut conductors = SweetConductorBatch::from_config_rendezvous(
        2,
        TestConfig {
            publish: false,
            recent: true,
            historical: true,
            bootstrap: true,
            recent_threshold: None,
        },
    )
    .await;

    let (dna_file, _, _) = SweetDnaFile::unique_from_inline_zomes(simple_crud_zome()).await;

    let apps = conductors.setup_app("app", [&dna_file]).await.unwrap();
    let ((cell_0,), (cell_1,)) = apps.into_tuples();
    let zome_0 = cell_0.zome(SweetInlineZomes::COORDINATOR);
    let zome_1 = cell_1.zome(SweetInlineZomes::COORDINATOR);

    // Create an entry before the conductors know about each other
    let hash: ActionHash = conductors[0]
        .call(&zome_0, "create_string", "hi".to_string())
        .await;

    // After shutting down conductor 0, test that gossip doesn't happen within 3 seconds
    // of peer discovery (assuming it will never happen)
    conductors[0].shutdown().await;
    conductors.exchange_peer_info().await;
    tokio::time::sleep(std::time::Duration::from_secs(3)).await;

    let record: Option<Record> = conductors[1].call(&zome_1, "read", hash.clone()).await;
    assert!(record.is_none());

    // Ensure that gossip loops resume upon startup
    conductors[0].startup().await;

<<<<<<< HEAD
    await_consistency!(60, [&cell_0, &cell_1]);
=======
    await_consistency(60, [&cell_0, &cell_1]).await.unwrap();
>>>>>>> eac2dba8
    let record: Option<Record> = conductors[1].call(&zome_1, "read", hash.clone()).await;
    assert_eq!(record.unwrap().action_address(), &hash);
}

/// Test that when a new conductor joins, gossip picks up existing data without needing a publish.
#[cfg(feature = "slow_tests")]
#[tokio::test(flavor = "multi_thread")]
#[ignore = "This test is potentially useful but uses sleeps and has never failed.
            Run it again in the future to see if it fails, and if so, rewrite it without sleeps."]
async fn test_gossip_startup() {
    holochain_trace::test_run().ok();
    let config = || {
        SweetConductorConfig::standard().tune(|t| {
            t.danger_gossip_recent_threshold_secs = 1;
            t.default_rpc_single_timeout_ms = 3_000;
        })
    };

    let (dna_file, _, _) = SweetDnaFile::unique_from_inline_zomes(simple_crud_zome()).await;
    let mk_conductor = || async {
        let cfg = config();
        assert!(cfg.network.is_tx5());
        let mut conductor =
            SweetConductor::from_config_rendezvous(cfg, SweetLocalRendezvous::new().await).await;
        // let mut conductor = SweetConductor::from_config(config()).await;
        let app = conductor.setup_app("app", [&dna_file]).await.unwrap();
        let cell = app.into_cells().pop().unwrap();
        let zome = cell.zome(SweetInlineZomes::COORDINATOR);
        (conductor, cell, zome)
    };
    let (conductor0, cell0, zome0) = mk_conductor().await;

    // Create an entry before the conductors know about each other
    let hash: ActionHash = conductor0
        .call(&zome0, "create_string", "hi".to_string())
        .await;

    // Startup and do peer discovery
    tokio::time::sleep(std::time::Duration::from_secs(5)).await;
    let (conductor1, cell1, zome1) = mk_conductor().await;

    // Wait a bit so that conductor 0 doesn't publish in the next step.
    tokio::time::sleep(std::time::Duration::from_secs(5)).await;
    SweetConductor::exchange_peer_info([&conductor0, &conductor1]).await;

<<<<<<< HEAD
    await_consistency!(60, [&cell0, &cell1]);
=======
    await_consistency(60, [&cell0, &cell1]).await.unwrap();
>>>>>>> eac2dba8
    let record: Option<Record> = conductor1.call(&zome1, "read", hash.clone()).await;
    assert_eq!(record.unwrap().action_address(), &hash);
}

#[cfg(feature = "slow_tests")]
#[tokio::test(flavor = "multi_thread")]
#[cfg_attr(target_os = "macos", ignore = "flaky")]
async fn three_way_gossip_recent() {
    hc_sleuth::init_subscriber();
    let config = TestConfig {
        publish: false,
        recent: true,
        historical: false,
        // NOTE: disable bootstrap so we can selectively ignore the shut-down conductor
        bootstrap: false,
        recent_threshold: None,
    };
    three_way_gossip(config.into()).await;
}

#[cfg(feature = "slow_tests")]
#[tokio::test(flavor = "multi_thread")]
#[cfg_attr(target_os = "macos", ignore = "flaky")]
async fn three_way_gossip_historical() {
    hc_sleuth::init_subscriber();
    let config = TestConfig {
        publish: false,
        recent: false,
        historical: true,
        // NOTE: disable bootstrap so we can selectively ignore the shut-down conductor
        bootstrap: false,
        recent_threshold: Some(0),
    };
    three_way_gossip(config.into()).await;
}

/// Test that:
/// - 6MB of data passes from node A to B,
/// - then A shuts down and C starts up,
/// - and then that same data passes from B to C.
async fn three_way_gossip(config: holochain::sweettest::SweetConductorConfig) {
    let mut conductors = SweetConductorBatch::from_config_rendezvous(2, config.clone()).await;
    let start = Instant::now();

    let (dna_file, _, _) = SweetDnaFile::unique_from_inline_zomes(simple_crud_zome()).await;

    let cells: Vec<_> = futures::future::join_all(conductors.iter_mut().map(|c| async {
        let (cell,) = c.setup_app("app", [&dna_file]).await.unwrap().into_tuple();
        cell
    }))
    .await;

    conductors.exchange_peer_info().await;

    println!(
        "Initial agents: {:#?}",
        cells
            .iter()
            .map(|c| c.agent_pubkey().to_kitsune())
            .collect::<Vec<_>>()
    );

    let zomes: Vec<_> = cells
        .iter()
        .map(|c| c.zome(SweetInlineZomes::COORDINATOR))
        .collect();

    let size = 3_000_000;
    let num = 2;

    let mut hashes = vec![];
    for i in 0..num {
        let bytes = vec![42u8 + i as u8; size];
        let hash: ActionHash = conductors[0].call(&zomes[0], "create_bytes", bytes).await;
        hashes.push(hash);
    }

<<<<<<< HEAD
    await_consistency!(10, [&cells[0], &cells[1]]);
=======
    await_consistency(10, [&cells[0], &cells[1]]).await.unwrap();
>>>>>>> eac2dba8

    println!(
        "Done waiting for consistency between first two nodes. Elapsed: {:?}",
        start.elapsed()
    );

    let records_0: Vec<Option<Record>> = conductors[0]
        .call(&zomes[0], "read_multi", hashes.clone())
        .await;
    let records_1: Vec<Option<Record>> = conductors[1]
        .call(&zomes[1], "read_multi", hashes.clone())
        .await;
    assert_eq!(
        records_1.iter().filter(|r| r.is_some()).count(),
        num,
        "couldn't get records at positions: {:?}",
        records_1
            .iter()
            .enumerate()
            .filter_map(|(i, r)| r.is_none().then_some(i))
            .collect::<Vec<_>>()
    );
    assert_eq!(records_0, records_1);

    // Forget the first node's peer info before it gets gossiped to the third node.
    // NOTE: this simulates "leave network", which we haven't yet implemented. The test will work without this,
    // but there is a high chance of a 60 second timeout which flakily slows down this test beyond any acceptable duration.
    conductors.forget_peer_info([cells[0].agent_pubkey()]).await;
    conductors[0].shutdown().await;

    // Bring a third conductor online
    conductors.add_conductor_from_config(config).await;

    conductors.persist_dbs();

    let (cell,) = conductors[2]
        .setup_app("app", [&dna_file])
        .await
        .unwrap()
        .into_tuple();
    let zome = cell.zome(SweetInlineZomes::COORDINATOR);
    SweetConductor::exchange_peer_info([&conductors[1], &conductors[2]]).await;

    println!(
        "Newcomer agent joined: scope={}, agent={:#?}",
        conductors[2].get_config().sleuth_id(),
        cell.agent_pubkey().to_kitsune()
    );

    conductors[2]
        .require_initial_gossip_activity_for_cell(&cell, 2, Duration::from_secs(30))
        .await;

    println!(
        "Initial gossip activity completed. Elapsed: {:?}",
        start.elapsed()
    );

<<<<<<< HEAD
    await_consistency_advanced!(10, [(&cells[0], false), (&cells[1], true), (&cell, true)]);
=======
    await_consistency_advanced(10, [(&cells[0], false), (&cells[1], true), (&cell, true)])
        .await
        .unwrap();
>>>>>>> eac2dba8

    println!(
        "Done waiting for consistency between last two nodes. Elapsed: {:?}",
        start.elapsed()
    );

    let records_2: Vec<Option<Record>> = conductors[2].call(&zome, "read_multi", hashes).await;
    assert_eq!(
        records_2.iter().filter(|r| r.is_some()).count(),
        num,
        "couldn't get records at positions: {:?}",
        records_2
            .iter()
            .enumerate()
            .filter_map(|(i, r)| r.is_none().then_some(i))
            .collect::<Vec<_>>()
    );
    assert_eq!(records_2, records_1);
}

#[cfg(feature = "test_utils")]
#[tokio::test(flavor = "multi_thread")]
async fn fullsync_sharded_local_gossip() -> anyhow::Result<()> {
    use holochain::{sweettest::SweetConductor, test_utils::inline_zomes::simple_create_read_zome};

    let _g = holochain_trace::test_run().ok();

    let mut conductor = SweetConductor::from_config_rendezvous(
        TestConfig {
            publish: false,
            recent: true,
            historical: true,
            bootstrap: true,
            recent_threshold: None,
        },
        SweetLocalRendezvous::new().await,
    )
    .await;

    let (dna_file, _, _) =
        SweetDnaFile::unique_from_inline_zomes(("simple", simple_create_read_zome())).await;

    let alice = conductor.setup_app("app", [&dna_file]).await.unwrap();

    let (alice,) = alice.into_tuple();
    let bobbo = conductor.setup_app("app2 ", [&dna_file]).await.unwrap();

    let (bobbo,) = bobbo.into_tuple();

    // Call the "create" zome fn on Alice's app
    let hash: ActionHash = conductor.call(&alice.zome("simple"), "create", ()).await;

    // Wait long enough for Bob to receive gossip
<<<<<<< HEAD
    await_consistency!(10, [&alice, &bobbo]);
=======
    await_consistency(10, [&alice, &bobbo]).await.unwrap();
>>>>>>> eac2dba8

    // Verify that bobbo can run "read" on his cell and get alice's Action
    let record: Option<Record> = conductor.call(&bobbo.zome("simple"), "read", hash).await;
    let record = record.expect("Record was None: bobbo couldn't `get` it");

    // Assert that the Record bobbo sees matches what alice committed
    assert_eq!(record.action().author(), alice.agent_pubkey());
    assert_eq!(
        *record.entry(),
        RecordEntry::Present(Entry::app(().try_into().unwrap()).unwrap())
    );

    Ok(())
}

#[cfg(feature = "test_utils")]
#[tokio::test(flavor = "multi_thread")]
#[ignore = "Prototype test that is not suitable for CI"]
/// This is a prototype test to demonstrate how to create a
/// simulated network.
/// It tests one real agent talking to a number of simulated agents.
/// The simulated agents respond to initiated gossip rounds but do
/// not initiate there own.
/// The simulated agents respond to gets correctly.
/// The test checks that the real agent:
/// - Can reach consistency.
/// - Initiates with all the simulated agents that it should.
/// - Does not route gets or publishes to the wrong agents.
async fn mock_network_sharded_gossip() {
    use std::sync::atomic::AtomicUsize;

    use hdk::prelude::*;
    use holochain_p2p::dht_arc::DhtLocation;
    use holochain_p2p::mock_network::{GossipProtocol, MockScenario};
    use holochain_p2p::{
        dht_arc::DhtArcSet,
        mock_network::{
            AddressedHolochainP2pMockMsg, HolochainP2pMockChannel, HolochainP2pMockMsg,
        },
    };
    use kitsune_p2p::gossip::sharded_gossip::test_utils::*;
    use kitsune_p2p_types::config::TransportConfig;
    use kitsune_p2p_types::tx2::tx2_adapter::AdapterFactory;

    // Get the env var settings for number of simulated agents and
    // the minimum number of ops that should be held by each agent
    // if there are some or use defaults.
    let (num_agents, min_ops) = std::env::var_os("NUM_AGENTS")
        .and_then(|s| s.to_string_lossy().parse::<usize>().ok())
        .and_then(|na| {
            std::env::var_os("MIN_OPS")
                .and_then(|s| s.to_string_lossy().parse::<usize>().ok())
                .map(|mo| (na, mo))
        })
        .unwrap_or((100, 10));

    // Check if we should for new data to be generated even if it already exists.
    let force_new_data = std::env::var_os("FORCE_NEW_DATA").is_some();

    let _g = holochain_trace::test_run().ok();

    // Generate or use cached test data.
    let (data, mut conn) = generate_test_data(num_agents, min_ops, false, force_new_data).await;
    let data = Arc::new(data);

    // We have to use the same dna that was used to generate the test data.
    // This is a short coming I hope to overcome in future versions.
    let dna_file = data_zome(data.integrity_uuid.clone(), data.coordinator_uuid.clone()).await;

    // We are pretending that all simulated agents have all other agents (except the real agent)
    // for this test.

    // Create the one agent bloom.
    let agent_bloom = create_agent_bloom(data.agent_info(), None);

    // Create the simulated network.
    let (from_kitsune_tx, to_kitsune_rx, mut channel) = HolochainP2pMockChannel::channel(
        // Pass in the generated simulated peer data.
        data.agent_info().cloned().collect(),
        // We want to buffer up to 1000 network messages.
        1000,
        MockScenario {
            // Don't drop any individual messages.
            percent_drop_msg: 0.0,
            // A random 10% of simulated agents will never be online.
            percent_offline: 0.0,
            // Simulated agents will receive messages from within 50 to 100 ms.
            inbound_delay_range: std::time::Duration::from_millis(50)
                ..std::time::Duration::from_millis(150),
            // Simulated agents will send messages from within 50 to 100 ms.
            outbound_delay_range: std::time::Duration::from_millis(50)
                ..std::time::Duration::from_millis(150),
        },
    );

    // Share alice's peer data as it changes.
    let alice_info = Arc::new(parking_lot::Mutex::new(None));
    // Share the number of hashes alice should be holding.
    let num_hashes_alice_should_hold = Arc::new(AtomicUsize::new(0));

    // Create some oneshot to notify of any publishes to the wrong node.
    // TODO (david.b) - publish has been replaced by a combined receive_ops
    //let (bad_publish_tx, mut bad_publish_rx) = tokio::sync::oneshot::channel();

    // Create some oneshot to notify of any gets to the wrong node.
    let (bad_get_tx, mut bad_get_rx) = tokio::sync::oneshot::channel();
    // Track the agents that have been gossiped with.
    let (agents_gossiped_with_tx, mut agents_gossiped_with_rx) =
        tokio::sync::watch::channel(HashSet::new());

    // Spawn the task that will simulate the network.
    tokio::task::spawn({
        let data = data.clone();
        let alice_info = alice_info.clone();
        let num_hashes_alice_should_hold = num_hashes_alice_should_hold.clone();
        async move {
            let mut gossiped_ops = HashSet::new();
            let start_time = std::time::Instant::now();
            let mut agents_gossiped_with = HashSet::new();
            let mut num_missed_gossips = 0;
            let mut last_intervals = None;
            // TODO (david.b) - publish has been replaced by a
            //                  combined receive_ops
            //let mut bad_publish = Some(bad_publish_tx);
            let mut bad_get = Some(bad_get_tx);

            // Get the next network message.
            while let Some((msg, respond)) = channel.next().await {
                let alice: Option<AgentInfoSigned> = alice_info.lock().clone();
                let num_hashes_alice_should_hold =
                    num_hashes_alice_should_hold.load(std::sync::atomic::Ordering::Relaxed);

                let AddressedHolochainP2pMockMsg { agent, msg } = msg;
                let agent = Arc::new(agent);

                // Match on the message and create a response (if a response is needed).
                match msg {
                    HolochainP2pMockMsg::Wire { msg, .. } => match msg {
                        holochain_p2p::WireMessage::CallRemoteMulti { .. } => {
                            debug!("CallRemoteMulti")
                        }
                        holochain_p2p::WireMessage::CallRemote { .. } => debug!("CallRemote"),
                        holochain_p2p::WireMessage::PublishCountersign { .. } => {
                            debug!("PublishCountersign")
                        }
                        /* (david.b) TODO - this has been replaced by
                         *                  combined `receive_ops`
                        holochain_p2p::WireMessage::Publish { ops, .. } => {
                            if bad_publish.is_some() {
                                let arc = data.agent_to_arc[&agent];
                                if ops
                                    .into_iter()
                                    .any(|op| !arc.contains(op.dht_basis().get_loc()))
                                {
                                    bad_publish.take().unwrap().send(()).unwrap();
                                }
                            }
                        }
                        */
                        holochain_p2p::WireMessage::ValidationReceipts { receipts: _ } => {
                            debug!("Validation Receipt")
                        }
                        holochain_p2p::WireMessage::Get { dht_hash, options } => {
                            let txn = conn
                                .transaction_with_behavior(rusqlite::TransactionBehavior::Exclusive)
                                .unwrap();
                            let ops = holochain_cascade::test_utils::handle_get_txn(
                                &txn,
                                dht_hash.clone(),
                                options,
                            );
                            if bad_get.is_some() {
                                let arc = data.agent_to_arc[&agent];

                                if !arc.contains(dht_hash.get_loc()) {
                                    bad_get.take().unwrap().send(()).unwrap();
                                }
                            }
                            let ops: Vec<u8> =
                                UnsafeBytes::from(SerializedBytes::try_from(ops).unwrap()).into();
                            let msg = HolochainP2pMockMsg::CallResp(ops.into());
                            respond.unwrap().respond(msg);
                        }
                        holochain_p2p::WireMessage::GetMeta { .. } => debug!("get_meta"),
                        holochain_p2p::WireMessage::GetLinks { .. } => debug!("get_links"),
                        holochain_p2p::WireMessage::CountLinks { .. } => debug!("count_links"),
                        holochain_p2p::WireMessage::GetAgentActivity { .. } => {
                            debug!("get_agent_activity")
                        }
                        holochain_p2p::WireMessage::MustGetAgentActivity { .. } => {
                            debug!("must_get_agent_activity")
                        }
                        holochain_p2p::WireMessage::CountersigningSessionNegotiation { .. } => {
                            debug!("countersigning_session_negotiation")
                        }
                    },
                    HolochainP2pMockMsg::CallResp(_) => debug!("CallResp"),
                    HolochainP2pMockMsg::PeerGet(_) => debug!("PeerGet"),
                    HolochainP2pMockMsg::PeerGetResp(_) => debug!("PeerGetResp"),
                    HolochainP2pMockMsg::PeerQuery(_) => debug!("PeerQuery"),
                    HolochainP2pMockMsg::PeerQueryResp(_) => debug!("PeerQueryResp"),
                    HolochainP2pMockMsg::PeerUnsolicited(_) => debug!("PeerUnsolicited"),
                    HolochainP2pMockMsg::MetricExchange(_) => debug!("MetricExchange"),
                    HolochainP2pMockMsg::Gossip {
                        dna,
                        module,
                        gossip,
                    } => {
                        if let kitsune_p2p::GossipModuleType::ShardedRecent = module {
                            #[allow(irrefutable_let_patterns)]
                            if let GossipProtocol::Sharded(gossip) = gossip {
                                use kitsune_p2p::gossip::sharded_gossip::*;
                                match gossip {
                                    ShardedGossipWire::Initiate(Initiate { intervals, .. }) => {
                                        // Capture the intervals from alice.
                                        // This works because alice will only initiate with one simulated
                                        // agent at a time.
                                        last_intervals = Some(intervals);
                                        let arc = data.agent_to_arc[&agent];
                                        let agent_info = data.agent_to_info[&agent].clone();
                                        let interval = arc;

                                        // If we have info for alice check the overlap.
                                        if let Some(alice) = &alice {
                                            let a = alice.storage_arc;
                                            let b = interval;
                                            debug!("{}\n{}", a.to_ascii(10), b.to_ascii(10));
                                            let a: DhtArcSet = a.inner().into();
                                            let b: DhtArcSet = b.inner().into();
                                            if !a.overlap(&b) {
                                                num_missed_gossips += 1;
                                            }
                                        }

                                        // Record that this simulated agent was initiated with.
                                        agents_gossiped_with.insert(agent.clone());
                                        agents_gossiped_with_tx
                                            .send(agents_gossiped_with.clone())
                                            .unwrap();

                                        // Accept the initiate.
                                        let msg = HolochainP2pMockMsg::Gossip {
                                            dna: dna.clone(),
                                            module: module,
                                            gossip: GossipProtocol::Sharded(
                                                ShardedGossipWire::accept(
                                                    vec![interval.into()],
                                                    vec![agent_info],
                                                ),
                                            ),
                                        };
                                        channel.send(msg.addressed((*agent).clone())).await;

                                        // Create an ops bloom and send it back.
                                        let window = (Timestamp::now()
                                            - std::time::Duration::from_secs(60 * 60))
                                        .unwrap()
                                            ..Timestamp::now();
                                        let this_agent_hashes: Vec<_> = data
                                            .hashes_authority_for(&agent)
                                            .into_iter()
                                            .filter(|h| {
                                                window.contains(&data.ops[h].action().timestamp())
                                            })
                                            .map(|k| data.op_hash_to_kit[&k].clone())
                                            .collect();
                                        let filter = if this_agent_hashes.is_empty() {
                                            EncodedTimedBloomFilter::MissingAllHashes {
                                                time_window: window,
                                            }
                                        } else {
                                            let filter = create_op_bloom(this_agent_hashes);

                                            EncodedTimedBloomFilter::HaveHashes {
                                                time_window: window,
                                                filter,
                                            }
                                        };
                                        let msg = HolochainP2pMockMsg::Gossip {
                                            dna: dna.clone(),
                                            module: module,
                                            gossip: GossipProtocol::Sharded(
                                                ShardedGossipWire::op_bloom(filter, true),
                                            ),
                                        };
                                        channel.send(msg.addressed((*agent).clone())).await;

                                        // Create an agent bloom and send it.
                                        if let Some(ref agent_bloom) = agent_bloom {
                                            let msg = HolochainP2pMockMsg::Gossip {
                                                dna: dna.clone(),
                                                module: module,
                                                gossip: GossipProtocol::Sharded(
                                                    ShardedGossipWire::agents(agent_bloom.clone()),
                                                ),
                                            };
                                            channel.send(msg.addressed((*agent).clone())).await;
                                        }
                                    }
                                    ShardedGossipWire::OpBloom(OpBloom {
                                        missing_hashes, ..
                                    }) => {
                                        // We have received an ops bloom so we can respond with any missing
                                        // hashes if there are nay.
                                        let this_agent_hashes = data.hashes_authority_for(&agent);
                                        let num_this_agent_hashes = this_agent_hashes.len();
                                        let hashes = this_agent_hashes.iter().map(|h| {
                                            (
                                                data.ops[h].action().timestamp(),
                                                &data.op_hash_to_kit[h],
                                            )
                                        });

                                        let missing_hashes =
                                            check_ops_bloom(hashes, missing_hashes);
                                        let missing_hashes = match &last_intervals {
                                            Some(intervals) => missing_hashes
                                                .into_iter()
                                                .filter(|hash| {
                                                    intervals[0].contains(
                                                        data.op_to_loc[&data.op_kit_to_hash[*hash]],
                                                    )
                                                })
                                                .cloned()
                                                .collect(),
                                            None => vec![],
                                        };
                                        gossiped_ops.extend(missing_hashes.iter().cloned());

                                        let num_gossiped = gossiped_ops.len();
                                        let p_done = num_gossiped as f64
                                            / num_hashes_alice_should_hold as f64
                                            * 100.0;
                                        let avg_gossip_freq = start_time
                                            .elapsed()
                                            .checked_div(agents_gossiped_with.len() as u32)
                                            .unwrap_or_default();
                                        let avg_gossip_size =
                                            num_gossiped / agents_gossiped_with.len();
                                        let time_to_completion = num_hashes_alice_should_hold
                                            .checked_sub(num_gossiped)
                                            .and_then(|n| n.checked_div(avg_gossip_size))
                                            .unwrap_or_default()
                                            as u32
                                            * avg_gossip_freq;
                                        let (overlap, max_could_get) = alice
                                            .as_ref()
                                            .map(|alice| {
                                                let arc = data.agent_to_arc[&agent];
                                                let a = alice.storage_arc;
                                                let b = arc;
                                                let num_should_hold = this_agent_hashes
                                                    .iter()
                                                    .filter(|hash| {
                                                        let loc = data.op_to_loc[*hash];
                                                        alice.storage_arc.contains(loc)
                                                    })
                                                    .count();
                                                (a.overlap_coverage(&b) * 100.0, num_should_hold)
                                            })
                                            .unwrap_or((0.0, 0));

                                        // Print out some stats.
                                        debug!(
                                            "Gossiped with {}, got {} of {} ops, overlap: {:.2}%, max could get {}, {:.2}% done, avg freq of gossip {:?}, est finish in {:?}",
                                            agent,
                                            missing_hashes.len(),
                                            num_this_agent_hashes,
                                            overlap,
                                            max_could_get,
                                            p_done,
                                            avg_gossip_freq,
                                            time_to_completion
                                        );
                                        let msg = HolochainP2pMockMsg::Gossip {
                                            dna,
                                            module,
                                            gossip: GossipProtocol::Sharded(
                                                ShardedGossipWire::missing_op_hashes(
                                                    missing_hashes
                                                        .into_iter()
                                                        .map(|h| kitsune_p2p::dependencies::kitsune_p2p_fetch::OpHashSized::new(h, None))
                                                        .collect(),
                                                    MissingOpsStatus::AllComplete as u8,
                                                ),
                                            ),
                                        };
                                        channel.send(msg.addressed((*agent).clone())).await;
                                    }
                                    ShardedGossipWire::MissingOpHashes(MissingOpHashes {
                                        ops,
                                        ..
                                    }) => {
                                        debug!(
                                            "Gossiped with {} {} out of {}, who sent {} ops and gossiped with {} nodes outside of arc",
                                            agent,
                                            agents_gossiped_with.len(),
                                            data.num_agents(),
                                            ops.len(),
                                            num_missed_gossips
                                        );
                                    }
                                    ShardedGossipWire::OpRegions(_) => todo!("must implement"),

                                    ShardedGossipWire::Agents(_) => {}
                                    ShardedGossipWire::MissingAgents(_) => {}
                                    ShardedGossipWire::Accept(_) => (),
                                    ShardedGossipWire::NoAgents(_) => (),
                                    ShardedGossipWire::AlreadyInProgress(_) => (),
                                    ShardedGossipWire::Busy(_) => (),
                                    ShardedGossipWire::Error(_) => (),
                                    ShardedGossipWire::OpBatchReceived(_) => (),
                                }
                            }
                        }
                    }
                    HolochainP2pMockMsg::Failure(reason) => panic!("Failure: {}", reason),
                    HolochainP2pMockMsg::PublishedAgentInfo { .. } => todo!(),
                }
            }
        }
    });

    // Create the mock network.
    let mock_network =
        kitsune_p2p::test_util::mock_network::mock_network(from_kitsune_tx, to_kitsune_rx);
    let mock_network: AdapterFactory = Arc::new(mock_network);

    // Setup the network.
    let mut tuning = KitsuneP2pTuningParams::default();
    tuning.gossip_strategy = "sharded-gossip".to_string();
    tuning.gossip_dynamic_arcs = true;

    let mut network = KitsuneP2pConfig::default();
    network.transport_pool = vec![TransportConfig::Mock {
        mock_network: mock_network.into(),
    }];
    network.tuning_params = Arc::new(tuning);
    let mut config = ConductorConfig::default();
    config.network = network;

    // Add it to the conductor builder.
    let builder = ConductorBuilder::new().config(config);
    let mut conductor = SweetConductor::from_builder(builder).await;

    // Add in all the agent info.
    conductor
        .add_agent_infos(data.agent_to_info.values().cloned().collect())
        .await
        .unwrap();

    // Install the real agent alice.
    let apps = conductor.setup_app("app", [&dna_file]).await.unwrap();

    let (alice,) = apps.into_tuple();
    let alice_p2p_agents_db = conductor.get_p2p_db(alice.cell_id().dna_hash());
    let alice_kit = alice.agent_pubkey().to_kitsune();

    // Spawn a task to update alice's agent info.
    tokio::spawn({
        let alice_info = alice_info.clone();
        async move {
            loop {
                let info = alice_p2p_agents_db.p2p_get_agent(&alice_kit).await.unwrap();

                *alice_info.lock() = info;

                tokio::time::sleep(std::time::Duration::from_secs(5)).await;
            }
        }
    });

    // Get the expected hashes and agents alice should gossip.
    let (
        // The expected hashes that should be held by alice.
        hashes_to_be_held,
        // The agents that alice should initiate with.
        agents_that_should_be_initiated_with,
    ): (
        Vec<(DhtLocation, Arc<DhtOpHash>)>,
        HashSet<Arc<AgentPubKey>>,
    ) = loop {
        if let Some(alice) = alice_info.lock().clone() {
            // if (alice.storage_arc.coverage() - data.coverage()).abs() < 0.01 {
            let hashes_to_be_held = data
                .ops
                .iter()
                .filter_map(|(hash, op)| {
                    let loc = op.dht_basis().get_loc();
                    alice.storage_arc.contains(loc).then(|| (loc, hash.clone()))
                })
                .collect::<Vec<_>>();
            let agents_that_should_be_initiated_with = data
                .agents()
                .filter(|h| alice.storage_arc.contains(h.get_loc()))
                .cloned()
                .collect::<HashSet<_>>();
            num_hashes_alice_should_hold.store(
                hashes_to_be_held.len(),
                std::sync::atomic::Ordering::Relaxed,
            );
            debug!("Alice covers {} and the target coverage is {}. She should hold {} out of {} ops. She should gossip with {} agents", alice.storage_arc.coverage(), data.coverage(), hashes_to_be_held.len(), data.ops.len(), agents_that_should_be_initiated_with.len());
            break (hashes_to_be_held, agents_that_should_be_initiated_with);
            // }
        }
        tokio::time::sleep(std::time::Duration::from_secs(5)).await;
    };

    // Wait for consistency to be reached.
    local_machine_session_with_hashes(
        vec![&conductor.raw_handle()],
        hashes_to_be_held.iter().map(|(l, h)| (*l, (**h).clone())),
        dna_file.dna_hash(),
        std::time::Duration::from_secs(60 * 60),
    )
    .await;

    // Check alice initiates with all the expected agents.
    // Note this won't pass if some agents are offline.
    while agents_gossiped_with_rx.changed().await.is_ok() {
        let new = agents_gossiped_with_rx.borrow();
        let diff: Vec<_> = agents_that_should_be_initiated_with
            .difference(&new)
            .collect();
        if diff.is_empty() {
            break;
        } else {
            debug!("Waiting for {} to initiated agents", diff.len());
        }
    }

    // TODO (david.b) - publish has been replaced by a combined receive_ops
    /*
    // Check if we got any publishes to the wrong agent.
    match bad_publish_rx.try_recv() {
        Ok(_) | Err(tokio::sync::oneshot::error::TryRecvError::Closed) => {
            panic!("Got a bad publish")
        }
        Err(_) => (),
    }
    */

    // Check if we got any gets to the wrong agent.
    match bad_get_rx.try_recv() {
        Ok(_) | Err(tokio::sync::oneshot::error::TryRecvError::Closed) => {
            panic!("Got a bad get")
        }
        Err(_) => (),
    }
}

#[cfg(feature = "test_utils")]
#[tokio::test(flavor = "multi_thread")]
#[ignore = "Prototype test that is not suitable for CI"]
/// This is a prototype test to demonstrate how to create a
/// simulated network.
/// It tests one real agent talking to a number of simulated agents.
/// The simulated agents respond to initiated gossip rounds but do
/// not initiate there own.
/// The simulated agents respond to gets correctly.
/// The test checks that the real agent:
/// - Can reach consistency.
/// - Initiates with all the simulated agents that it should.
/// - Does not route gets or publishes to the wrong agents.
async fn mock_network_sharding() {
    use std::sync::atomic::AtomicUsize;

    use hdk::prelude::*;
    use holochain_p2p::mock_network::{
        AddressedHolochainP2pMockMsg, HolochainP2pMockChannel, HolochainP2pMockMsg,
    };
    use holochain_p2p::mock_network::{GossipProtocol, MockScenario};
    use holochain_p2p::AgentPubKeyExt;
    use holochain_state::prelude::*;
    use holochain_types::dht_op::WireOps;
    use holochain_types::record::WireRecordOps;
    use kitsune_p2p::gossip::sharded_gossip::test_utils::check_agent_boom;
    use kitsune_p2p_types::config::TransportConfig;
    use kitsune_p2p_types::tx2::tx2_adapter::AdapterFactory;

    // Get the env var settings for number of simulated agents and
    // the minimum number of ops that should be held by each agent
    // if there are some or use defaults.
    let (num_agents, min_ops) = std::env::var_os("NUM_AGENTS")
        .and_then(|s| s.to_string_lossy().parse::<usize>().ok())
        .and_then(|na| {
            std::env::var_os("MIN_OPS")
                .and_then(|s| s.to_string_lossy().parse::<usize>().ok())
                .map(|mo| (na, mo))
        })
        .unwrap_or((100, 10));

    // Check if we should for new data to be generated even if it already exists.
    let force_new_data = std::env::var_os("FORCE_NEW_DATA").is_some();

    let _g = holochain_trace::test_run().ok();

    // Generate or use cached test data.
    let (data, mut conn) = generate_test_data(num_agents, min_ops, false, force_new_data).await;
    let data = Arc::new(data);

    // We have to use the same dna that was used to generate the test data.
    // This is a short coming I hope to overcome in future versions.
    let dna_file = data_zome(data.integrity_uuid.clone(), data.coordinator_uuid.clone()).await;

    // We are pretending that all simulated agents have all other agents (except the real agent)
    // for this test.

    // Create the one agent bloom.

    // Create the simulated network.
    let (from_kitsune_tx, to_kitsune_rx, mut channel) = HolochainP2pMockChannel::channel(
        // Pass in the generated simulated peer data.
        data.agent_info().cloned().collect(),
        // We want to buffer up to 1000 network messages.
        1000,
        MockScenario {
            // Don't drop any individual messages.
            percent_drop_msg: 0.0,
            // A random 10% of simulated agents will never be online.
            percent_offline: 0.0,
            // Simulated agents will receive messages from within 50 to 100 ms.
            inbound_delay_range: std::time::Duration::from_millis(50)
                ..std::time::Duration::from_millis(150),
            // Simulated agents will send messages from within 50 to 100 ms.
            outbound_delay_range: std::time::Duration::from_millis(50)
                ..std::time::Duration::from_millis(150),
        },
    );

    // Share alice's peer data as it changes.
    let alice_info = Arc::new(parking_lot::Mutex::new(None));

    let num_gets = Arc::new(AtomicUsize::new(0));
    let num_misses = Arc::new(AtomicUsize::new(0));

    // Spawn the task that will simulate the network.
    tokio::task::spawn({
        let data = data.clone();
        let num_gets = num_gets.clone();
        let num_misses = num_misses.clone();
        async move {
            let mut last_intervals = None;

            // Get the next network message.
            while let Some((msg, respond)) = channel.next().await {
                let AddressedHolochainP2pMockMsg { agent, msg } = msg;
                let agent = Arc::new(agent);

                // Match on the message and create a response (if a response is needed).
                match msg {
                    HolochainP2pMockMsg::Wire { msg, .. } => match msg {
                        holochain_p2p::WireMessage::CallRemoteMulti { .. } => {
                            debug!("CallRemoteMulti")
                        }
                        holochain_p2p::WireMessage::CallRemote { .. } => debug!("CallRemote"),
                        holochain_p2p::WireMessage::ValidationReceipts { receipts: _ } => {
                            debug!("Validation Receipt")
                        }
                        holochain_p2p::WireMessage::Get { dht_hash, options } => {
                            num_gets.fetch_add(1, std::sync::atomic::Ordering::Relaxed);
                            let ops = if data.agent_to_arc[&agent].contains(dht_hash.get_loc()) {
                                let txn = conn
                                    .transaction_with_behavior(
                                        rusqlite::TransactionBehavior::Exclusive,
                                    )
                                    .unwrap();
                                let ops = holochain_cascade::test_utils::handle_get_txn(
                                    &txn,
                                    dht_hash.clone(),
                                    options,
                                );
                                match &ops {
                                    WireOps::Record(WireRecordOps { action, .. }) => {
                                        if action.is_some() {
                                            // eprintln!("Got get hit!");
                                        } else {
                                            eprintln!("Data is missing!");
                                        }
                                    }
                                    _ => (),
                                }
                                ops
                            } else {
                                num_misses.fetch_add(1, std::sync::atomic::Ordering::Relaxed);
                                // eprintln!("Get sent to wrong agent!");
                                WireOps::Record(WireRecordOps::default())
                            };
                            let ops: Vec<u8> =
                                UnsafeBytes::from(SerializedBytes::try_from(ops).unwrap()).into();
                            let msg = HolochainP2pMockMsg::CallResp(ops.into());
                            respond.unwrap().respond(msg);
                        }
                        holochain_p2p::WireMessage::GetMeta { .. } => debug!("get_meta"),
                        holochain_p2p::WireMessage::GetLinks { .. } => debug!("get_links"),
                        holochain_p2p::WireMessage::CountLinks { .. } => debug!("count_links"),
                        holochain_p2p::WireMessage::GetAgentActivity { .. } => {
                            debug!("get_agent_activity")
                        }
                        holochain_p2p::WireMessage::MustGetAgentActivity { .. } => {
                            debug!("must_get_agent_activity")
                        }
                        holochain_p2p::WireMessage::CountersigningSessionNegotiation { .. } => {
                            debug!("countersigning_session_negotiation")
                        }
                        holochain_p2p::WireMessage::PublishCountersign { .. } => {
                            debug!("publish_countersign")
                        }
                    },
                    HolochainP2pMockMsg::CallResp(_) => debug!("CallResp"),
                    HolochainP2pMockMsg::MetricExchange(_) => debug!("MetricExchange"),
                    HolochainP2pMockMsg::PeerGet(_) => eprintln!("PeerGet"),
                    HolochainP2pMockMsg::PeerGetResp(_) => debug!("PeerGetResp"),
                    HolochainP2pMockMsg::PeerUnsolicited(_) => debug!("PeerUnsolicited"),
                    HolochainP2pMockMsg::PeerQuery(kitsune_p2p::wire::PeerQuery {
                        basis_loc,
                        ..
                    }) => {
                        let this_arc = data.agent_to_arc[&agent];
                        let basis_loc_i = basis_loc.as_u32() as i64;
                        let mut agents = data
                            .agent_to_arc
                            .iter()
                            .filter(|(a, _)| this_arc.contains(a.get_loc()))
                            .map(|(a, arc)| {
                                (
                                    if arc.contains(basis_loc) {
                                        0
                                    } else {
                                        (arc.start_loc().as_u32() as i64 - basis_loc_i).abs()
                                    },
                                    a,
                                )
                            })
                            .collect::<Vec<_>>();
                        agents.sort_unstable_by_key(|(d, _)| *d);
                        let agents: Vec<_> = agents
                            .into_iter()
                            .take(8)
                            .map(|(_, a)| data.agent_to_info[a].clone())
                            .collect();
                        eprintln!("PeerQuery returned {}", agents.len());
                        let msg =
                            HolochainP2pMockMsg::PeerQueryResp(kitsune_p2p::wire::PeerQueryResp {
                                peer_list: agents,
                            });
                        respond.unwrap().respond(msg);
                    }
                    HolochainP2pMockMsg::PeerQueryResp(_) => debug!("PeerQueryResp"),
                    HolochainP2pMockMsg::Gossip {
                        dna,
                        module,
                        gossip,
                    } => {
                        if let kitsune_p2p::GossipModuleType::ShardedRecent = module {
                            #[allow(irrefutable_let_patterns)]
                            if let GossipProtocol::Sharded(gossip) = gossip {
                                use kitsune_p2p::gossip::sharded_gossip::*;
                                match gossip {
                                    ShardedGossipWire::Initiate(Initiate { intervals, .. }) => {
                                        // Capture the intervals from alice.
                                        // This works because alice will only initiate with one simulated
                                        // agent at a time.
                                        last_intervals = Some(intervals);
                                        let arc = data.agent_to_arc[&agent];
                                        let agent_info = data.agent_to_info[&agent].clone();
                                        let interval = arc;

                                        // Accept the initiate.
                                        let msg = HolochainP2pMockMsg::Gossip {
                                            dna: dna.clone(),
                                            module: module,
                                            gossip: GossipProtocol::Sharded(
                                                ShardedGossipWire::accept(
                                                    vec![interval.into()],
                                                    vec![agent_info],
                                                ),
                                            ),
                                        };
                                        channel.send(msg.addressed((*agent).clone())).await;

                                        // Create an ops bloom and send it back.
                                        let window = (Timestamp::now()
                                            - std::time::Duration::from_secs(60 * 60))
                                        .unwrap()
                                            ..Timestamp::now();
                                        let this_agent_hashes: Vec<_> = data
                                            .hashes_authority_for(&agent)
                                            .into_iter()
                                            .filter(|h| {
                                                window.contains(&data.ops[h].action().timestamp())
                                            })
                                            .map(|k| data.op_hash_to_kit[&k].clone())
                                            .collect();
                                        let filter = if this_agent_hashes.is_empty() {
                                            EncodedTimedBloomFilter::MissingAllHashes {
                                                time_window: window,
                                            }
                                        } else {
                                            let filter =
                                                test_utils::create_op_bloom(this_agent_hashes);

                                            EncodedTimedBloomFilter::HaveHashes {
                                                time_window: window,
                                                filter,
                                            }
                                        };
                                        let msg = HolochainP2pMockMsg::Gossip {
                                            dna: dna.clone(),
                                            module: module,
                                            gossip: GossipProtocol::Sharded(
                                                ShardedGossipWire::op_bloom(filter, true),
                                            ),
                                        };
                                        channel.send(msg.addressed((*agent).clone())).await;

                                        // Create an agent bloom and send it.
                                        let agent_bloom = create_agent_bloom(
                                            data.agent_info(),
                                            Some(&data.agent_to_info[&agent]),
                                        );
                                        if let Some(agent_bloom) = agent_bloom {
                                            let msg = HolochainP2pMockMsg::Gossip {
                                                dna: dna.clone(),
                                                module: module,
                                                gossip: GossipProtocol::Sharded(
                                                    ShardedGossipWire::agents(agent_bloom),
                                                ),
                                            };
                                            channel.send(msg.addressed((*agent).clone())).await;
                                        }
                                    }
                                    ShardedGossipWire::OpBloom(OpBloom {
                                        missing_hashes, ..
                                    }) => {
                                        // We have received an ops bloom so we can respond with any missing
                                        // hashes if there are nay.
                                        let this_agent_hashes = data.hashes_authority_for(&agent);
                                        let hashes = this_agent_hashes.iter().map(|h| {
                                            (
                                                data.ops[h].action().timestamp(),
                                                &data.op_hash_to_kit[h],
                                            )
                                        });

                                        let missing_hashes =
                                            check_ops_bloom(hashes, missing_hashes);
                                        let missing_hashes = match &last_intervals {
                                            Some(intervals) => missing_hashes
                                                .into_iter()
                                                .filter(|hash| {
                                                    intervals[0].contains(
                                                        data.op_to_loc[&data.op_kit_to_hash[*hash]],
                                                    )
                                                })
                                                .cloned()
                                                .collect(),
                                            None => vec![],
                                        };

                                        let msg = HolochainP2pMockMsg::Gossip {
                                            dna,
                                            module,
                                            gossip: GossipProtocol::Sharded(
                                                // TODO: get and send sizes for recent gossip ops
                                                ShardedGossipWire::missing_op_hashes(
                                                    missing_hashes
                                                        .into_iter()
                                                        .map(|h| kitsune_p2p::dependencies::kitsune_p2p_fetch::OpHashSized::new(h, None))
                                                        .collect(),
                                                    2,
                                                ),
                                            ),
                                        };
                                        channel.send(msg.addressed((*agent).clone())).await;
                                    }
                                    ShardedGossipWire::Agents(Agents { filter }) => {
                                        let this_agent_arc = &data.agent_to_arc[&agent];
                                        let iter = data
                                            .agent_to_info
                                            .iter()
                                            .filter(|(a, _)| this_agent_arc.contains(a.get_loc()))
                                            .map(|(a, info)| (&data.agent_hash_to_kit[a], info));
                                        let agents = check_agent_boom(iter, &filter);
                                        let peer_data = agents
                                            .into_iter()
                                            .map(|a| {
                                                Arc::new(
                                                    data.agent_to_info[&data.agent_kit_to_hash[a]]
                                                        .clone(),
                                                )
                                            })
                                            .collect();
                                        let msg = HolochainP2pMockMsg::Gossip {
                                            dna,
                                            module,
                                            gossip: GossipProtocol::Sharded(
                                                ShardedGossipWire::missing_agents(peer_data),
                                            ),
                                        };
                                        channel.send(msg.addressed((*agent).clone())).await;
                                    }
                                    ShardedGossipWire::OpRegions(_) => todo!("must implement"),

                                    ShardedGossipWire::MissingAgents(_) => {}
                                    ShardedGossipWire::Accept(_) => (),
                                    ShardedGossipWire::MissingOpHashes(_) => (),
                                    ShardedGossipWire::NoAgents(_) => (),
                                    ShardedGossipWire::AlreadyInProgress(_) => (),
                                    ShardedGossipWire::Busy(_) => (),
                                    ShardedGossipWire::Error(_) => (),
                                    ShardedGossipWire::OpBatchReceived(_) => (),
                                }
                            }
                        }
                    }
                    HolochainP2pMockMsg::Failure(reason) => panic!("Failure: {}", reason),
                    HolochainP2pMockMsg::PublishedAgentInfo { .. } => todo!(),
                }
            }
        }
    });

    // Create the mock network.
    let mock_network =
        kitsune_p2p::test_util::mock_network::mock_network(from_kitsune_tx, to_kitsune_rx);
    let mock_network: AdapterFactory = Arc::new(mock_network);

    // Setup the bootstrap.
    let (bootstrap, _shutdown) = run_bootstrap(data.agent_to_info.values().cloned()).await;
    // Setup the network.
    let mut tuning = KitsuneP2pTuningParams::default();
    tuning.gossip_strategy = "sharded-gossip".to_string();
    tuning.gossip_dynamic_arcs = true;

    let mut network = KitsuneP2pConfig::default();
    network.bootstrap_service = Some(bootstrap);
    network.transport_pool = vec![TransportConfig::Mock {
        mock_network: mock_network.into(),
    }];
    network.tuning_params = Arc::new(tuning);
    let mut config = ConductorConfig::default();
    config.network = network;

    // Add it to the conductor builder.
    let builder = ConductorBuilder::new().config(config);
    let mut conductor = SweetConductor::from_builder(builder).await;

    // Install the real agent alice.
    let apps = conductor.setup_app("app", [&dna_file]).await.unwrap();

    let (alice,) = apps.into_tuple();
    let alice_p2p_agents_db = conductor.get_p2p_db(alice.cell_id().dna_hash());
    let alice_kit = alice.agent_pubkey().to_kitsune();

    // Spawn a task to update alice's agent info.
    tokio::spawn({
        let alice_info = alice_info.clone();
        async move {
            loop {
                let info = alice_p2p_agents_db.p2p_get_agent(&alice_kit).await.unwrap();

                {
                    if let Some(info) = &info {
                        eprintln!("Alice coverage {:.2}", info.storage_arc.coverage());
                    }
                    *alice_info.lock() = info;
                }

                tokio::time::sleep(std::time::Duration::from_secs(5)).await;
            }
        }
    });

    let num_actions = data.ops.len();
    loop {
        let mut count = 0;

        for (_i, hash) in data
            .ops
            .values()
            .map(|op| ActionHash::with_data_sync(&op.action()))
            .enumerate()
        {
            let record: Option<Record> = conductor.call(&alice.zome("zome1"), "read", hash).await;
            if record.is_some() {
                count += 1;
            }
            // let gets = num_gets.load(std::sync::atomic::Ordering::Relaxed);
            // let misses = num_misses.load(std::sync::atomic::Ordering::Relaxed);
            // eprintln!(
            //     "checked {:.2}%, got {:.2}%, missed {:.2}%",
            //     i as f64 / num_actions as f64 * 100.0,
            //     count as f64 / num_actions as f64 * 100.0,
            //     misses as f64 / gets as f64 * 100.0
            // );
        }
        eprintln!(
            "DONE got {:.2}%, {} out of {}",
            count as f64 / num_actions as f64 * 100.0,
            count,
            num_actions
        );

        tokio::time::sleep(std::time::Duration::from_secs(10)).await;
    }
}

#[cfg(feature = "test_utils")]
async fn run_bootstrap(
    peer_data: impl Iterator<Item = kitsune_p2p::agent_store::AgentInfoSigned>,
) -> (url2::Url2, kitsune_p2p_bootstrap::BootstrapShutdown) {
    let mut url = url2::url2!("http://127.0.0.1:0");
    let (driver, addr, shutdown) = kitsune_p2p_bootstrap::run(([127, 0, 0, 1], 0), vec![])
        .await
        .unwrap();
    tokio::spawn(driver);
    let client = reqwest::Client::new();
    url.set_port(Some(addr.port())).unwrap();
    for info in peer_data {
        let _: Option<()> = do_api(url.clone(), "put", info, &client).await.unwrap();
    }
    (url, shutdown)
}

async fn do_api<I: serde::Serialize, O: serde::de::DeserializeOwned>(
    url: kitsune_p2p::dependencies::url2::Url2,
    op: &str,
    input: I,
    client: &reqwest::Client,
) -> Option<O> {
    let mut body_data = Vec::new();
    kitsune_p2p_types::codec::rmp_encode(&mut body_data, &input).unwrap();
    let res = client
        .post(url.as_str())
        .body(body_data)
        .header("X-Op", op)
        .header(reqwest::header::CONTENT_TYPE, "application/octet")
        .send()
        .await
        .unwrap();

    Some(kitsune_p2p_types::codec::rmp_decode(&mut res.bytes().await.unwrap().as_ref()).unwrap())
}<|MERGE_RESOLUTION|>--- conflicted
+++ resolved
@@ -8,11 +8,7 @@
     batch_create_zome, simple_create_read_zome, simple_crud_zome,
 };
 use holochain::test_utils::network_simulation::{data_zome, generate_test_data};
-<<<<<<< HEAD
-use holochain::test_utils::{await_consistency_advanced, WaitFor};
-=======
 use holochain::test_utils::WaitFor;
->>>>>>> eac2dba8
 use holochain::{
     conductor::ConductorBuilder, test_utils::consistency::local_machine_session_with_hashes,
 };
@@ -111,11 +107,7 @@
         .await;
 
     // Wait long enough for Bob to receive gossip
-<<<<<<< HEAD
-    await_consistency!(60, [&alice, &bobbo]);
-=======
     await_consistency(60, [&alice, &bobbo]).await.unwrap();
->>>>>>> eac2dba8
     // let p2p = conductors[0].envs().p2p().lock().values().next().cloned().unwrap();
     // holochain_state::prelude::dump_tmp(&p2p);
     // holochain_state::prelude::dump_tmp(&alice.env());
@@ -178,13 +170,9 @@
         .await;
 
     // Wait long enough for Bob to receive gossip
-<<<<<<< HEAD
-    await_consistency!(10, [&alice, &bobbo, &carol]);
-=======
     await_consistency(10, [&alice, &bobbo, &carol])
         .await
         .unwrap();
->>>>>>> eac2dba8
 
     let mut all_op_hashes = vec![];
 
@@ -504,11 +492,7 @@
     // Ensure that gossip loops resume upon startup
     conductors[0].startup().await;
 
-<<<<<<< HEAD
-    await_consistency!(60, [&cell_0, &cell_1]);
-=======
     await_consistency(60, [&cell_0, &cell_1]).await.unwrap();
->>>>>>> eac2dba8
     let record: Option<Record> = conductors[1].call(&zome_1, "read", hash.clone()).await;
     assert_eq!(record.unwrap().action_address(), &hash);
 }
@@ -554,11 +538,7 @@
     tokio::time::sleep(std::time::Duration::from_secs(5)).await;
     SweetConductor::exchange_peer_info([&conductor0, &conductor1]).await;
 
-<<<<<<< HEAD
-    await_consistency!(60, [&cell0, &cell1]);
-=======
     await_consistency(60, [&cell0, &cell1]).await.unwrap();
->>>>>>> eac2dba8
     let record: Option<Record> = conductor1.call(&zome1, "read", hash.clone()).await;
     assert_eq!(record.unwrap().action_address(), &hash);
 }
@@ -636,11 +616,7 @@
         hashes.push(hash);
     }
 
-<<<<<<< HEAD
-    await_consistency!(10, [&cells[0], &cells[1]]);
-=======
     await_consistency(10, [&cells[0], &cells[1]]).await.unwrap();
->>>>>>> eac2dba8
 
     println!(
         "Done waiting for consistency between first two nodes. Elapsed: {:?}",
@@ -699,13 +675,9 @@
         start.elapsed()
     );
 
-<<<<<<< HEAD
-    await_consistency_advanced!(10, [(&cells[0], false), (&cells[1], true), (&cell, true)]);
-=======
     await_consistency_advanced(10, [(&cells[0], false), (&cells[1], true), (&cell, true)])
         .await
         .unwrap();
->>>>>>> eac2dba8
 
     println!(
         "Done waiting for consistency between last two nodes. Elapsed: {:?}",
@@ -759,11 +731,7 @@
     let hash: ActionHash = conductor.call(&alice.zome("simple"), "create", ()).await;
 
     // Wait long enough for Bob to receive gossip
-<<<<<<< HEAD
-    await_consistency!(10, [&alice, &bobbo]);
-=======
     await_consistency(10, [&alice, &bobbo]).await.unwrap();
->>>>>>> eac2dba8
 
     // Verify that bobbo can run "read" on his cell and get alice's Action
     let record: Option<Record> = conductor.call(&bobbo.zome("simple"), "read", hash).await;
