use std::sync::Arc;
use std::time::{Duration, Instant};

use hdk::prelude::*;
use holo_hash::DhtOpHash;
use holochain::conductor::config::ConductorConfig;
use holochain::sweettest::*;
use holochain::test_utils::inline_zomes::{
    batch_create_zome, simple_create_read_zome, simple_crud_zome,
};
use holochain::test_utils::network_simulation::{data_zome, generate_test_data};
use holochain::test_utils::{consistency_10s, consistency_60s, consistency_advanced, WaitFor};
use holochain::{
    conductor::ConductorBuilder, test_utils::consistency::local_machine_session_with_hashes,
};
use holochain_p2p::*;
use holochain_sqlite::prelude::*;
use kitsune_p2p::agent_store::AgentInfoSigned;
use kitsune_p2p::gossip::sharded_gossip::test_utils::{check_ops_bloom, create_agent_bloom};
use kitsune_p2p_types::config::tuning_params_struct::KitsuneP2pTuningParams;
use kitsune_p2p_types::config::KitsuneP2pConfig;
use kitsune_p2p_types::config::RECENT_THRESHOLD_DEFAULT;

fn make_tuning(
    publish: bool,
    recent: bool,
    historical: bool,
    recent_threshold: Option<u64>,
) -> KitsuneP2pTuningParams {
    let mut tuning = KitsuneP2pTuningParams::default();
    tuning.gossip_strategy = "sharded-gossip".to_string();
    tuning.disable_publish = !publish;
    tuning.disable_recent_gossip = !recent;
    tuning.disable_historical_gossip = !historical;
    tuning.danger_gossip_recent_threshold_secs =
        recent_threshold.unwrap_or(RECENT_THRESHOLD_DEFAULT.as_secs());

    tuning.gossip_inbound_target_mbps = 10000.0;
    tuning.gossip_outbound_target_mbps = 10000.0;
    tuning.gossip_historic_outbound_target_mbps = 10000.0;
    tuning.gossip_historic_inbound_target_mbps = 10000.0;

    // This allows attempting to contact an offline node to timeout quickly,
    // so we can fallback to the next one
    tuning.default_rpc_single_timeout_ms = 3_000;
    tuning.gossip_round_timeout_ms = 10_000;
    tuning.bootstrap_check_delay_backoff_multiplier = 1;

    tuning
}

#[derive(Clone, Debug)]
struct TestConfig {
    publish: bool,
    recent: bool,
    historical: bool,
    bootstrap: bool,
    recent_threshold: Option<u64>,
}

impl From<TestConfig> for SweetConductorConfig {
    fn from(tc: TestConfig) -> Self {
        let TestConfig {
            publish,
            recent,
            historical,
            bootstrap,
            recent_threshold,
        } = tc;
        let tuning = make_tuning(publish, recent, historical, recent_threshold);
        SweetConductorConfig::rendezvous(bootstrap).set_tuning_params(tuning)
    }
}

#[cfg(feature = "test_utils")]
#[tokio::test(flavor = "multi_thread")]
#[cfg_attr(target_os = "macos", ignore = "flaky")]
async fn fullsync_sharded_gossip_low_data() -> anyhow::Result<()> {
    let _g = holochain_trace::test_run().ok();
    const NUM_CONDUCTORS: usize = 2;

    let mut conductors = SweetConductorBatch::from_config_rendezvous(
        NUM_CONDUCTORS,
        TestConfig {
            publish: false,
            recent: true,
            historical: true,
            bootstrap: true,
            recent_threshold: None,
        },
    )
    .await;

    let (dna_file, _, _) =
        SweetDnaFile::unique_from_inline_zomes(("simple", simple_create_read_zome())).await;

    let apps = conductors.setup_app("app", &[dna_file]).await.unwrap();

    let ((alice,), (bobbo,)) = apps.into_tuples();

    conductors
        .require_initial_gossip_activity_for_cell(&alice, Duration::from_secs(90))
        .await;

    // Call the "create" zome fn on Alice's app
    let hash: ActionHash = conductors[0]
        .call(&alice.zome("simple"), "create", ())
        .await;

    // Wait long enough for Bob to receive gossip
    consistency_60s([&alice, &bobbo]).await;
    // let p2p = conductors[0].envs().p2p().lock().values().next().cloned().unwrap();
    // holochain_state::prelude::dump_tmp(&p2p);
    // holochain_state::prelude::dump_tmp(&alice.env());
    // Verify that bobbo can run "read" on his cell and get alice's Action
    let record: Option<Record> = conductors[1]
        .call(&bobbo.zome("simple"), "read", hash)
        .await;
    let record = record.expect("Record was None: bobbo couldn't `get` it");

    // Assert that the Record bobbo sees matches what alice committed
    assert_eq!(record.action().author(), alice.agent_pubkey());
    assert_eq!(
        *record.entry(),
        RecordEntry::Present(Entry::app(().try_into().unwrap()).unwrap())
    );

    Ok(())
}

#[cfg(feature = "test_utils")]
#[tokio::test(flavor = "multi_thread")]
#[cfg_attr(target_os = "macos", ignore = "flaky")]
async fn fullsync_sharded_gossip_high_data() -> anyhow::Result<()> {
    // let _g = holochain_trace::test_run().ok();

    const NUM_CONDUCTORS: usize = 3;
    const NUM_OPS: usize = 100;

    let mut conductors = SweetConductorBatch::from_config_rendezvous(
        NUM_CONDUCTORS,
        TestConfig {
            publish: false,
            recent: false,
            historical: true,
            bootstrap: true,
            recent_threshold: Some(0),
        },
    )
    .await;

    let (dna_file, _, _) =
        SweetDnaFile::unique_from_inline_zomes(("zome", batch_create_zome())).await;

    let apps = conductors
        .setup_app("app", &[dna_file.clone()])
        .await
        .unwrap();

    let ((alice,), (bobbo,), (carol,)) = apps.into_tuples();

    conductors
        .require_initial_gossip_activity_for_cell(&alice, Duration::from_secs(90))
        .await;

    // Call the "create" zome fn on Alice's app
    let hashes: Vec<ActionHash> = conductors[0]
        .call(&alice.zome("zome"), "create_batch", NUM_OPS)
        .await;

    // Wait long enough for Bob to receive gossip
    consistency_10s([&alice, &bobbo, &carol]).await;

    let mut all_op_hashes = vec![];

    for i in 0..NUM_CONDUCTORS {
        let mut hashes: Vec<_> = conductors[i]
            .get_spaces()
            .handle_query_op_hashes(
                dna_file.dna_hash(),
                holochain_p2p::dht_arc::DhtArcSet::Full,
                kitsune_p2p::event::full_time_window(),
                100000000,
                true,
            )
            .await
            .unwrap()
            .unwrap()
            .0;

        hashes.sort();
        all_op_hashes.push(hashes);
    }

    assert_eq!(all_op_hashes[0].len(), all_op_hashes[1].len());
    assert_eq!(all_op_hashes[0], all_op_hashes[1]);
    assert_eq!(all_op_hashes[1].len(), all_op_hashes[2].len());
    assert_eq!(all_op_hashes[1], all_op_hashes[2]);

    // Verify that bobbo can run "read" on his cell and get alice's Action
    let element: Option<Record> = conductors[1]
        .call(&bobbo.zome("zome"), "read", hashes[0].clone())
        .await;
    let element = element.expect("Record was None: bobbo couldn't `get` it");

    // Assert that the Record bobbo sees matches what alice committed
    assert_eq!(element.action().author(), alice.agent_pubkey());
    assert!(matches!(
        *element.entry(),
        RecordEntry::Present(Entry::App(_))
    ));

    Ok(())
}

/// Test that conductors with arcs clamped to zero do not gossip.
#[cfg(feature = "slow_tests")]
#[tokio::test(flavor = "multi_thread")]
async fn test_zero_arc_get_links() {
    holochain_trace::test_run().ok();

    // Standard config with arc clamped to zero
    let mut tuning = make_tuning(true, true, true, None);
    tuning.gossip_arc_clamping = "empty".into();
    let config = SweetConductorConfig::standard().set_tuning_params(tuning);

    let mut conductor0 = SweetConductor::from_config(config).await;
    let mut conductor1 = SweetConductor::from_standard_config().await;

    let tw = holochain_wasm_test_utils::TestWasm::Link;
    let (dna_file, _, _) = SweetDnaFile::unique_from_test_wasms(vec![tw]).await;
    let app0 = conductor0.setup_app("app", [&dna_file]).await.unwrap();
    let _ = conductor1.setup_app("app", [&dna_file]).await.unwrap();
    let (cell0,) = app0.into_tuple();

    // conductors.exchange_peer_info().await;

    let zome0 = cell0.zome(tw);
    let _hash0: ActionHash = conductor0.call(&zome0, "create_link", ()).await;

    let links: Vec<Link> = conductor0.call(&zome0, "get_links", ()).await;
    assert_eq!(links.len(), 1);
}

/// Test that conductors with arcs clamped to zero do not gossip.
#[cfg(feature = "slow_tests")]
#[tokio::test(flavor = "multi_thread")]
#[cfg_attr(target_os = "macos", ignore = "flaky")]
async fn test_zero_arc_no_gossip_2way() {
    holochain_trace::test_run().ok();

    // Standard config

    let config_0 = TestConfig {
        publish: true,
        recent: true,
        historical: true,
        bootstrap: true,
        recent_threshold: None,
    }
    .into();

    // Standard config with arc clamped to zero and publishing off
    // This should result in no publishing or gossip
    let mut tuning_1 = make_tuning(false, true, true, None);
    tuning_1.gossip_arc_clamping = "empty".into();
    let config_1 = SweetConductorConfig::rendezvous(true).set_tuning_params(tuning_1);

    let mut conductors = SweetConductorBatch::from_configs_rendezvous([config_0, config_1]).await;

    let (dna_file, _, _) = SweetDnaFile::unique_from_inline_zomes(simple_crud_zome()).await;
    let apps = conductors.setup_app("app", &[dna_file]).await.unwrap();
    let ((cell_0,), (cell_1,)) = apps.into_tuples();

    conductors.exchange_peer_info().await;

    let zome_0 = cell_0.zome(SweetInlineZomes::COORDINATOR);
    let hash_0: ActionHash = conductors[0]
        .call(&zome_0, "create_string", "hi".to_string())
        .await;

    let zome_1 = cell_1.zome(SweetInlineZomes::COORDINATOR);
    let hash_1: ActionHash = conductors[1]
        .call(&zome_1, "create_string", "hi".to_string())
        .await;

    // can't await consistency because one node is neither publishing nor gossiping, and is relying only on `get`

    let record_01: Option<Record> = conductors[0].call(&zome_0, "read", hash_1.clone()).await;
    let record_10: Option<Record> = conductors[1].call(&zome_1, "read", hash_0.clone()).await;

    // 1 is not a valid target for the get, and 0 did not publish, so 0 can't get 1's data.
    assert!(record_01.is_none());

    // 1 can get 0's data, though.
    assert!(record_10.is_some());
}

/// Test that conductors with arcs clamped to zero do not gossip.
#[cfg(feature = "slow_tests")]
#[tokio::test(flavor = "multi_thread")]
#[cfg_attr(target_os = "macos", ignore = "flaky")]
async fn test_zero_arc_no_gossip_4way() {
    use futures::future::join_all;

    holochain_trace::test_run().ok();

    let configs = [
        // Standard config
        TestConfig {
            publish: true,
            recent: true,
            historical: true,
            bootstrap: true,
            recent_threshold: None,
        }
        .into(),
        // Publishing turned off
        TestConfig {
            publish: false,
            recent: true,
            historical: true,
            bootstrap: true,
            recent_threshold: None,
        }
        .into(),
        {
            // Standard config with arc clamped to zero
            let mut tuning = make_tuning(true, true, true, None);
            tuning.gossip_arc_clamping = "empty".into();
            SweetConductorConfig::rendezvous(true).set_tuning_params(tuning)
        },
        {
            // Publishing turned off, arc clamped to zero
            let mut tuning = make_tuning(false, true, true, None);
            tuning.gossip_arc_clamping = "empty".into();
            SweetConductorConfig::rendezvous(true).set_tuning_params(tuning)
        },
    ];

    let mut conductors = SweetConductorBatch::from_configs_rendezvous(configs).await;

    let (dna_file, _, _) = SweetDnaFile::unique_from_inline_zomes(simple_crud_zome()).await;
    let dna_hash = dna_file.dna_hash().clone();

    let apps = conductors.setup_app("app", &[dna_file]).await.unwrap();
    let cells = apps.cells_flattened();
    let zomes: Vec<_> = cells
        .iter()
        .map(|c| c.zome(SweetInlineZomes::COORDINATOR))
        .collect();

    // Ensure that each node has one agent in its peer store, for the single app installed.
    for (i, cell) in cells.iter().enumerate() {
        let stored_agents = holochain::conductor::p2p_agent_store::all_agent_infos(
            conductors[i]
                .get_spaces()
                .p2p_agents_db(&dna_hash)
                .unwrap()
                .into(),
        )
        .await
        .unwrap()
        .into_iter()
        .map(|i| AgentPubKey::from_kitsune(&i.agent()))
        .collect::<Vec<_>>();
        assert_eq!(stored_agents, vec![cell.agent_pubkey().clone()]);
    }

    conductors.exchange_peer_info().await;

    // Ensure that each node has all agents in their local p2p store.
    for c in conductors.iter() {
        let stored_agents = holochain::conductor::p2p_agent_store::all_agent_infos(
            c.get_spaces().p2p_agents_db(&dna_hash).unwrap().into(),
        )
        .await
        .unwrap()
        .len();
        assert_eq!(stored_agents, conductors.len());
    }

    // Have each conductor create an entry
    let hashes: Vec<ActionHash> = join_all(
        conductors
            .iter()
            .enumerate()
            .map(|(i, c)| c.call(&zomes[i], "create_string", format!("{}", i))),
    )
    .await;

    // Have each conductor attempt to get every other conductor's entry,
    // retrying for a certain amount of time until the entry could be successfully retrieved,
    // then testing for success.
    //
    // Nobody should be able to get conductor 3's entry, because it is not publishing
    // and not gossiping due to zero arc.
    let _: Vec<()> = join_all(conductors.iter().enumerate().flat_map(|(i, c)| {
        hashes
            .iter()
            .enumerate()
            .map(|(j, hash)| {
                let zome = zomes[i].clone();
                async move {
                    let assertion = |x: bool| {
                        if j == 3 && i != j {
                            assert!(!x, "Node 3's data should not be accessible by anyone but itself. i={}, j={}", i, j);
                        } else {
                            assert!(x, "All nodes should be able to get all data except for node 3's. i={}, j={}", i, j);
                        }
                    };
                    holochain::wait_for!(
                        WaitFor::new(std::time::Duration::from_secs(5), 10),
                        c.call::<_, Option<Record>, _>(&zome, "read", hash.clone())
                            .await
                            .is_some(),
                        |x: &bool| *x,
                        assertion
                    );
                }
            })
            .collect::<Vec<_>>()
    }))
    .await;
}

/// Test that when the conductor shuts down, gossip does not continue,
/// and when it restarts, gossip resumes.
#[cfg(feature = "slow_tests")]
#[tokio::test(flavor = "multi_thread")]
#[ignore = "deal with connections closing and banning for 10s"]
async fn test_gossip_shutdown() {
    holochain_trace::test_run().ok();
    let mut conductors = SweetConductorBatch::from_config_rendezvous(
        2,
        TestConfig {
            publish: false,
            recent: true,
            historical: true,
            bootstrap: true,
            recent_threshold: None,
        },
    )
    .await;

    let (dna_file, _, _) = SweetDnaFile::unique_from_inline_zomes(simple_crud_zome()).await;

    let apps = conductors.setup_app("app", &[dna_file]).await.unwrap();
    let ((cell_0,), (cell_1,)) = apps.into_tuples();
    let zome_0 = cell_0.zome(SweetInlineZomes::COORDINATOR);
    let zome_1 = cell_1.zome(SweetInlineZomes::COORDINATOR);

    // Create an entry before the conductors know about each other
    let hash: ActionHash = conductors[0]
        .call(&zome_0, "create_string", "hi".to_string())
        .await;

    // After shutting down conductor 0, test that gossip doesn't happen within 3 seconds
    // of peer discovery (assuming it will never happen)
    conductors[0].shutdown().await;
    conductors.exchange_peer_info().await;
    tokio::time::sleep(std::time::Duration::from_secs(3)).await;

    let record: Option<Record> = conductors[1].call(&zome_1, "read", hash.clone()).await;
    assert!(record.is_none());

    // Ensure that gossip loops resume upon startup
    conductors[0].startup().await;

    consistency_60s([&cell_0, &cell_1]).await;
    let record: Option<Record> = conductors[1].call(&zome_1, "read", hash.clone()).await;
    assert_eq!(record.unwrap().action_address(), &hash);
}

/// Test that when a new conductor joins, gossip picks up existing data without needing a publish.
#[cfg(feature = "slow_tests")]
#[tokio::test(flavor = "multi_thread")]
#[ignore = "This test is potentially useful but uses sleeps and has never failed.
            Run it again in the future to see if it fails, and if so, rewrite it without sleeps."]
async fn test_gossip_startup() {
    holochain_trace::test_run().ok();
    let config = || {
        SweetConductorConfig::standard().tune(|t| {
            t.danger_gossip_recent_threshold_secs = 1;
            t.default_rpc_single_timeout_ms = 3_000;
        })
    };

    let (dna_file, _, _) = SweetDnaFile::unique_from_inline_zomes(simple_crud_zome()).await;
    let mk_conductor = || async {
        let cfg = config();
        assert!(cfg.network.is_tx5());
        let mut conductor =
            SweetConductor::from_config_rendezvous(cfg, SweetLocalRendezvous::new().await).await;
        // let mut conductor = SweetConductor::from_config(config()).await;
        let app = conductor.setup_app("app", [&dna_file]).await.unwrap();
        let cell = app.into_cells().pop().unwrap();
        let zome = cell.zome(SweetInlineZomes::COORDINATOR);
        (conductor, cell, zome)
    };
    let (conductor0, cell0, zome0) = mk_conductor().await;

    // Create an entry before the conductors know about each other
    let hash: ActionHash = conductor0
        .call(&zome0, "create_string", "hi".to_string())
        .await;

    // Startup and do peer discovery
    tokio::time::sleep(std::time::Duration::from_secs(5)).await;
    let (conductor1, cell1, zome1) = mk_conductor().await;

    // Wait a bit so that conductor 0 doesn't publish in the next step.
    tokio::time::sleep(std::time::Duration::from_secs(5)).await;
    SweetConductor::exchange_peer_info([&conductor0, &conductor1]).await;

    consistency_60s([&cell0, &cell1]).await;
    let record: Option<Record> = conductor1.call(&zome1, "read", hash.clone()).await;
    assert_eq!(record.unwrap().action_address(), &hash);
}

#[cfg(feature = "slow_tests")]
#[tokio::test(flavor = "multi_thread")]
#[cfg_attr(target_os = "macos", ignore = "flaky")]
async fn three_way_gossip_recent() {
<<<<<<< HEAD
    let aw = hc_sleuth::init_subscriber();
    let config = make_config(false, true, false, None);
    three_way_gossip(config, aw).await;
=======
    holochain_trace::test_run().ok();
    let config = TestConfig {
        publish: false,
        recent: true,
        historical: false,
        // NOTE: disable bootstrap so we can selectively ignore the shut-down conductor
        bootstrap: false,
        recent_threshold: None,
    };
    three_way_gossip(config.into()).await;
>>>>>>> 0a31aedc
}

#[cfg(feature = "slow_tests")]
#[tokio::test(flavor = "multi_thread")]
#[cfg_attr(target_os = "macos", ignore = "flaky")]
async fn three_way_gossip_historical() {
<<<<<<< HEAD
    let aw = hc_sleuth::init_subscriber();
    let config = make_config(false, false, true, Some(0));
    three_way_gossip(config, aw).await;
=======
    holochain_trace::test_run().ok();
    let config = TestConfig {
        publish: false,
        recent: false,
        historical: true,
        // NOTE: disable bootstrap so we can selectively ignore the shut-down conductor
        bootstrap: false,
        recent_threshold: Some(0),
    };
    three_way_gossip(config.into()).await;
>>>>>>> 0a31aedc
}

/// Test that:
/// - 6MB of data can pass from node A to B,
/// - then A can shut down and C and start up,
/// - and then that same data passes from B to C.
async fn three_way_gossip(
    config: holochain::sweettest::SweetConductorConfig,
    aw: hc_sleuth::ContextWriter,
) {
    let mut conductors = SweetConductorBatch::from_config_rendezvous(2, config.clone()).await;
    let start = Instant::now();

    let (dna_file, _, _) = SweetDnaFile::unique_from_inline_zomes(simple_crud_zome()).await;
    let dna_hash = dna_file.dna_hash();

    let cells: Vec<_> = futures::future::join_all(conductors.iter_mut().map(|c| async {
        let (cell,) = c.setup_app("app", [&dna_file]).await.unwrap().into_tuple();
        cell
    }))
    .await;

<<<<<<< HEAD
    // let mut sleuth_ctx = hc_sleuth::Context::default();
    // sleuth_ctx.nodes.add(
    //     conductors[0].id(),
    //     conductors[0].sleuth_env(dna_hash),
    //     &[cells[0].agent_pubkey().clone()],
    // );
    // sleuth_ctx.nodes.add(
    //     conductors[1].id(),
    //     conductors[1].sleuth_env(dna_hash),
    //     &[cells[1].agent_pubkey().clone()],
    // );
=======
    conductors.exchange_peer_info().await;

    println!(
        "Initial agents: {:#?}",
        cells
            .iter()
            .map(|c| c.agent_pubkey().to_kitsune())
            .collect::<Vec<_>>()
    );
>>>>>>> 0a31aedc

    let zomes: Vec<_> = cells
        .iter()
        .map(|c| c.zome(SweetInlineZomes::COORDINATOR))
        .collect();

    let size = 3_000_000;
    let num = 2;

    let mut hashes = vec![];
    for i in 0..num {
        let bytes = vec![42u8 + i as u8; size];
        let hash: ActionHash = conductors[0].call(&zomes[0], "create_bytes", bytes).await;
        hashes.push(hash);
    }

    consistency_10s([&cells[0], &cells[1]]).await;

    println!(
        "Done waiting for consistency between first two nodes. Elapsed: {:?}",
        start.elapsed()
    );

    let records_0: Vec<Option<Record>> = conductors[0]
        .call(&zomes[0], "read_multi", hashes.clone())
        .await;
    let records_1: Vec<Option<Record>> = conductors[1]
        .call(&zomes[1], "read_multi", hashes.clone())
        .await;
    assert_eq!(
        records_1.iter().filter(|r| r.is_some()).count(),
        num,
        "couldn't get records at positions: {:?}",
        records_1
            .iter()
            .enumerate()
            .filter_map(|(i, r)| r.is_none().then_some(i))
            .collect::<Vec<_>>()
    );
    assert_eq!(records_0, records_1);

    // Forget the first node's peer info before it gets gossiped to the third node.
    // NOTE: this simulates "leave network", which we haven't yet implemented. The test will work without this,
    // but there is a high chance of a 60 second timeout which flakily slows down this test beyond any acceptable duration.
    conductors.forget_peer_info([cells[0].agent_pubkey()]).await;
    conductors[0].shutdown().await;

    let new_config = config.random_scope();
    let new_scope = new_config.tracing_scope.clone().unwrap();
    // Bring a third conductor online
    conductors.add_conductor_from_config(new_config).await;

    conductors.persist_dbs();

    let (cell,) = conductors[2]
        .setup_app("app", [&dna_file])
        .await
        .unwrap()
        .into_tuple();
    let zome = cell.zome(SweetInlineZomes::COORDINATOR);
    SweetConductor::exchange_peer_info([&conductors[1], &conductors[2]]).await;

    println!(
        "Newcomer agent joined: scope={}, agent={:#?}",
        new_scope,
        cell.agent_pubkey().to_kitsune()
    );

    // sleuth_ctx.nodes.add(
    //     conductors[2].id(),
    //     conductors[2].sleuth_env(dna_hash),
    //     &[cell.agent_pubkey().clone()],
    // );

    // let ctx = LogAccumulator::from_file(BufReader::new(std::fs::File::open("out.log").unwrap()));

    {
        let ctx = aw.lock();
        dbg!(&ctx.map_agent_to_node);

        let step = hc_sleuth::Event::Integrated {
            by: conductors[2].id(),
            op: ctx
                .op_from_action(
                    hashes[0].clone(),
                    holochain_types::prelude::DhtOpType::StoreRecord,
                )
                .unwrap(),
        };

        hc_sleuth::report(step, &ctx);
    }

    conductors[2]
<<<<<<< HEAD
        .require_initial_gossip_activity_for_cell(&cell, 3, Duration::from_secs(10))
        .await;

    {
        let ctx = aw.lock();
        let step = hc_sleuth::Event::Integrated {
            by: conductors[2].id(),
            op: ctx
                .op_from_action(
                    hashes[0].clone(),
                    holochain_types::prelude::DhtOpType::StoreRecord,
                )
                .unwrap(),
        };
        hc_sleuth::report(step, &ctx);
    }
=======
        .require_initial_gossip_activity_for_cell(&cell, 2, Duration::from_secs(10))
        .await;

    println!(
        "Initial gossip activity completed. Elapsed: {:?}",
        start.elapsed()
    );
>>>>>>> 0a31aedc

    consistency_advanced(
        [(&cells[0], false), (&cells[1], true), (&cell, true)],
        10,
        std::time::Duration::from_secs(1),
    )
    .await;

    println!(
        "Done waiting for consistency between last two nodes. Elapsed: {:?}",
        start.elapsed()
    );

    let records_2: Vec<Option<Record>> = conductors[2].call(&zome, "read_multi", hashes).await;
    assert_eq!(
        records_2.iter().filter(|r| r.is_some()).count(),
        num,
        "couldn't get records at positions: {:?}",
        records_2
            .iter()
            .enumerate()
            .filter_map(|(i, r)| r.is_none().then_some(i))
            .collect::<Vec<_>>()
    );
    assert_eq!(records_2, records_1);
}

#[cfg(feature = "test_utils")]
#[tokio::test(flavor = "multi_thread")]
async fn fullsync_sharded_local_gossip() -> anyhow::Result<()> {
    use holochain::{sweettest::SweetConductor, test_utils::inline_zomes::simple_create_read_zome};

    let _g = holochain_trace::test_run().ok();

    let mut conductor = SweetConductor::from_config_rendezvous(
        TestConfig {
            publish: false,
            recent: true,
            historical: true,
            bootstrap: true,
            recent_threshold: None,
        },
        SweetLocalRendezvous::new().await,
    )
    .await;

    let (dna_file, _, _) =
        SweetDnaFile::unique_from_inline_zomes(("simple", simple_create_read_zome())).await;

    let alice = conductor
        .setup_app("app", &[dna_file.clone()])
        .await
        .unwrap();

    let (alice,) = alice.into_tuple();
    let bobbo = conductor.setup_app("app2 ", &[dna_file]).await.unwrap();

    let (bobbo,) = bobbo.into_tuple();

    // Call the "create" zome fn on Alice's app
    let hash: ActionHash = conductor.call(&alice.zome("simple"), "create", ()).await;

    // Wait long enough for Bob to receive gossip
    consistency_10s([&alice, &bobbo]).await;

    // Verify that bobbo can run "read" on his cell and get alice's Action
    let record: Option<Record> = conductor.call(&bobbo.zome("simple"), "read", hash).await;
    let record = record.expect("Record was None: bobbo couldn't `get` it");

    // Assert that the Record bobbo sees matches what alice committed
    assert_eq!(record.action().author(), alice.agent_pubkey());
    assert_eq!(
        *record.entry(),
        RecordEntry::Present(Entry::app(().try_into().unwrap()).unwrap())
    );

    Ok(())
}

#[cfg(feature = "test_utils")]
#[tokio::test(flavor = "multi_thread")]
#[ignore = "Prototype test that is not suitable for CI"]
/// This is a prototype test to demonstrate how to create a
/// simulated network.
/// It tests one real agent talking to a number of simulated agents.
/// The simulated agents respond to initiated gossip rounds but do
/// not initiate there own.
/// The simulated agents respond to gets correctly.
/// The test checks that the real agent:
/// - Can reach consistency.
/// - Initiates with all the simulated agents that it should.
/// - Does not route gets or publishes to the wrong agents.
async fn mock_network_sharded_gossip() {
    use std::sync::atomic::AtomicUsize;

    use hdk::prelude::*;
    use holochain_p2p::dht_arc::DhtLocation;
    use holochain_p2p::mock_network::{GossipProtocol, MockScenario};
    use holochain_p2p::{
        dht_arc::DhtArcSet,
        mock_network::{
            AddressedHolochainP2pMockMsg, HolochainP2pMockChannel, HolochainP2pMockMsg,
        },
    };
    use kitsune_p2p::gossip::sharded_gossip::test_utils::*;
    use kitsune_p2p_types::config::TransportConfig;
    use kitsune_p2p_types::tx2::tx2_adapter::AdapterFactory;

    // Get the env var settings for number of simulated agents and
    // the minimum number of ops that should be held by each agent
    // if there are some or use defaults.
    let (num_agents, min_ops) = std::env::var_os("NUM_AGENTS")
        .and_then(|s| s.to_string_lossy().parse::<usize>().ok())
        .and_then(|na| {
            std::env::var_os("MIN_OPS")
                .and_then(|s| s.to_string_lossy().parse::<usize>().ok())
                .map(|mo| (na, mo))
        })
        .unwrap_or((100, 10));

    // Check if we should for new data to be generated even if it already exists.
    let force_new_data = std::env::var_os("FORCE_NEW_DATA").is_some();

    let _g = holochain_trace::test_run().ok();

    // Generate or use cached test data.
    let (data, mut conn) = generate_test_data(num_agents, min_ops, false, force_new_data).await;
    let data = Arc::new(data);

    // We have to use the same dna that was used to generate the test data.
    // This is a short coming I hope to overcome in future versions.
    let dna_file = data_zome(data.integrity_uuid.clone(), data.coordinator_uuid.clone()).await;

    // We are pretending that all simulated agents have all other agents (except the real agent)
    // for this test.

    // Create the one agent bloom.
    let agent_bloom = create_agent_bloom(data.agent_info(), None);

    // Create the simulated network.
    let (from_kitsune_tx, to_kitsune_rx, mut channel) = HolochainP2pMockChannel::channel(
        // Pass in the generated simulated peer data.
        data.agent_info().cloned().collect(),
        // We want to buffer up to 1000 network messages.
        1000,
        MockScenario {
            // Don't drop any individual messages.
            percent_drop_msg: 0.0,
            // A random 10% of simulated agents will never be online.
            percent_offline: 0.0,
            // Simulated agents will receive messages from within 50 to 100 ms.
            inbound_delay_range: std::time::Duration::from_millis(50)
                ..std::time::Duration::from_millis(150),
            // Simulated agents will send messages from within 50 to 100 ms.
            outbound_delay_range: std::time::Duration::from_millis(50)
                ..std::time::Duration::from_millis(150),
        },
    );

    // Share alice's peer data as it changes.
    let alice_info = Arc::new(parking_lot::Mutex::new(None));
    // Share the number of hashes alice should be holding.
    let num_hashes_alice_should_hold = Arc::new(AtomicUsize::new(0));

    // Create some oneshot to notify of any publishes to the wrong node.
    // TODO (david.b) - publish has been replaced by a combined receive_ops
    //let (bad_publish_tx, mut bad_publish_rx) = tokio::sync::oneshot::channel();

    // Create some oneshot to notify of any gets to the wrong node.
    let (bad_get_tx, mut bad_get_rx) = tokio::sync::oneshot::channel();
    // Track the agents that have been gossiped with.
    let (agents_gossiped_with_tx, mut agents_gossiped_with_rx) =
        tokio::sync::watch::channel(HashSet::new());

    // Spawn the task that will simulate the network.
    tokio::task::spawn({
        let data = data.clone();
        let alice_info = alice_info.clone();
        let num_hashes_alice_should_hold = num_hashes_alice_should_hold.clone();
        async move {
            let mut gossiped_ops = HashSet::new();
            let start_time = std::time::Instant::now();
            let mut agents_gossiped_with = HashSet::new();
            let mut num_missed_gossips = 0;
            let mut last_intervals = None;
            // TODO (david.b) - publish has been replaced by a
            //                  combined receive_ops
            //let mut bad_publish = Some(bad_publish_tx);
            let mut bad_get = Some(bad_get_tx);

            // Get the next network message.
            while let Some((msg, respond)) = channel.next().await {
                let alice: Option<AgentInfoSigned> = alice_info.lock().clone();
                let num_hashes_alice_should_hold =
                    num_hashes_alice_should_hold.load(std::sync::atomic::Ordering::Relaxed);

                let AddressedHolochainP2pMockMsg { agent, msg } = msg;
                let agent = Arc::new(agent);

                // Match on the message and create a response (if a response is needed).
                match msg {
                    HolochainP2pMockMsg::Wire { msg, .. } => match msg {
                        holochain_p2p::WireMessage::CallRemoteMulti { .. } => {
                            debug!("CallRemoteMulti")
                        }
                        holochain_p2p::WireMessage::CallRemote { .. } => debug!("CallRemote"),
                        holochain_p2p::WireMessage::PublishCountersign { .. } => {
                            debug!("PublishCountersign")
                        }
                        /* (david.b) TODO - this has been replaced by
                         *                  combined `receive_ops`
                        holochain_p2p::WireMessage::Publish { ops, .. } => {
                            if bad_publish.is_some() {
                                let arc = data.agent_to_arc[&agent];
                                if ops
                                    .into_iter()
                                    .any(|op| !arc.contains(op.dht_basis().get_loc()))
                                {
                                    bad_publish.take().unwrap().send(()).unwrap();
                                }
                            }
                        }
                        */
                        holochain_p2p::WireMessage::ValidationReceipts { receipts: _ } => {
                            debug!("Validation Receipt")
                        }
                        holochain_p2p::WireMessage::Get { dht_hash, options } => {
                            let txn = conn
                                .transaction_with_behavior(rusqlite::TransactionBehavior::Exclusive)
                                .unwrap();
                            let ops = holochain_cascade::test_utils::handle_get_txn(
                                &txn,
                                dht_hash.clone(),
                                options,
                            );
                            if bad_get.is_some() {
                                let arc = data.agent_to_arc[&agent];

                                if !arc.contains(dht_hash.get_loc()) {
                                    bad_get.take().unwrap().send(()).unwrap();
                                }
                            }
                            let ops: Vec<u8> =
                                UnsafeBytes::from(SerializedBytes::try_from(ops).unwrap()).into();
                            let msg = HolochainP2pMockMsg::CallResp(ops.into());
                            respond.unwrap().respond(msg);
                        }
                        holochain_p2p::WireMessage::GetMeta { .. } => debug!("get_meta"),
                        holochain_p2p::WireMessage::GetLinks { .. } => debug!("get_links"),
                        holochain_p2p::WireMessage::CountLinks { .. } => debug!("count_links"),
                        holochain_p2p::WireMessage::GetAgentActivity { .. } => {
                            debug!("get_agent_activity")
                        }
                        holochain_p2p::WireMessage::MustGetAgentActivity { .. } => {
                            debug!("must_get_agent_activity")
                        }
                        holochain_p2p::WireMessage::CountersigningSessionNegotiation { .. } => {
                            debug!("countersigning_session_negotiation")
                        }
                    },
                    HolochainP2pMockMsg::CallResp(_) => debug!("CallResp"),
                    HolochainP2pMockMsg::PeerGet(_) => debug!("PeerGet"),
                    HolochainP2pMockMsg::PeerGetResp(_) => debug!("PeerGetResp"),
                    HolochainP2pMockMsg::PeerQuery(_) => debug!("PeerQuery"),
                    HolochainP2pMockMsg::PeerQueryResp(_) => debug!("PeerQueryResp"),
                    HolochainP2pMockMsg::PeerUnsolicited(_) => debug!("PeerUnsolicited"),
                    HolochainP2pMockMsg::MetricExchange(_) => debug!("MetricExchange"),
                    HolochainP2pMockMsg::Gossip {
                        dna,
                        module,
                        gossip,
                    } => {
                        if let kitsune_p2p::GossipModuleType::ShardedRecent = module {
                            #[allow(irrefutable_let_patterns)]
                            if let GossipProtocol::Sharded(gossip) = gossip {
                                use kitsune_p2p::gossip::sharded_gossip::*;
                                match gossip {
                                    ShardedGossipWire::Initiate(Initiate { intervals, .. }) => {
                                        // Capture the intervals from alice.
                                        // This works because alice will only initiate with one simulated
                                        // agent at a time.
                                        last_intervals = Some(intervals);
                                        let arc = data.agent_to_arc[&agent];
                                        let agent_info = data.agent_to_info[&agent].clone();
                                        let interval = arc;

                                        // If we have info for alice check the overlap.
                                        if let Some(alice) = &alice {
                                            let a = alice.storage_arc;
                                            let b = interval;
                                            debug!("{}\n{}", a.to_ascii(10), b.to_ascii(10));
                                            let a: DhtArcSet = a.inner().into();
                                            let b: DhtArcSet = b.inner().into();
                                            if !a.overlap(&b) {
                                                num_missed_gossips += 1;
                                            }
                                        }

                                        // Record that this simulated agent was initiated with.
                                        agents_gossiped_with.insert(agent.clone());
                                        agents_gossiped_with_tx
                                            .send(agents_gossiped_with.clone())
                                            .unwrap();

                                        // Accept the initiate.
                                        let msg = HolochainP2pMockMsg::Gossip {
                                            dna: dna.clone(),
                                            module: module,
                                            gossip: GossipProtocol::Sharded(
                                                ShardedGossipWire::accept(
                                                    vec![interval.into()],
                                                    vec![agent_info],
                                                ),
                                            ),
                                        };
                                        channel.send(msg.addressed((*agent).clone())).await;

                                        // Create an ops bloom and send it back.
                                        let window = (Timestamp::now()
                                            - std::time::Duration::from_secs(60 * 60))
                                        .unwrap()
                                            ..Timestamp::now();
                                        let this_agent_hashes: Vec<_> = data
                                            .hashes_authority_for(&agent)
                                            .into_iter()
                                            .filter(|h| {
                                                window.contains(&data.ops[h].action().timestamp())
                                            })
                                            .map(|k| data.op_hash_to_kit[&k].clone())
                                            .collect();
                                        let filter = if this_agent_hashes.is_empty() {
                                            EncodedTimedBloomFilter::MissingAllHashes {
                                                time_window: window,
                                            }
                                        } else {
                                            let filter = create_op_bloom(this_agent_hashes);

                                            EncodedTimedBloomFilter::HaveHashes {
                                                time_window: window,
                                                filter,
                                            }
                                        };
                                        let msg = HolochainP2pMockMsg::Gossip {
                                            dna: dna.clone(),
                                            module: module,
                                            gossip: GossipProtocol::Sharded(
                                                ShardedGossipWire::op_bloom(filter, true),
                                            ),
                                        };
                                        channel.send(msg.addressed((*agent).clone())).await;

                                        // Create an agent bloom and send it.
                                        if let Some(ref agent_bloom) = agent_bloom {
                                            let msg = HolochainP2pMockMsg::Gossip {
                                                dna: dna.clone(),
                                                module: module,
                                                gossip: GossipProtocol::Sharded(
                                                    ShardedGossipWire::agents(agent_bloom.clone()),
                                                ),
                                            };
                                            channel.send(msg.addressed((*agent).clone())).await;
                                        }
                                    }
                                    ShardedGossipWire::OpBloom(OpBloom {
                                        missing_hashes, ..
                                    }) => {
                                        // We have received an ops bloom so we can respond with any missing
                                        // hashes if there are nay.
                                        let this_agent_hashes = data.hashes_authority_for(&agent);
                                        let num_this_agent_hashes = this_agent_hashes.len();
                                        let hashes = this_agent_hashes.iter().map(|h| {
                                            (
                                                data.ops[h].action().timestamp(),
                                                &data.op_hash_to_kit[h],
                                            )
                                        });

                                        let missing_hashes =
                                            check_ops_bloom(hashes, missing_hashes);
                                        let missing_hashes = match &last_intervals {
                                            Some(intervals) => missing_hashes
                                                .into_iter()
                                                .filter(|hash| {
                                                    intervals[0].contains(
                                                        data.op_to_loc[&data.op_kit_to_hash[*hash]],
                                                    )
                                                })
                                                .cloned()
                                                .collect(),
                                            None => vec![],
                                        };
                                        gossiped_ops.extend(missing_hashes.iter().cloned());

                                        let num_gossiped = gossiped_ops.len();
                                        let p_done = num_gossiped as f64
                                            / num_hashes_alice_should_hold as f64
                                            * 100.0;
                                        let avg_gossip_freq = start_time
                                            .elapsed()
                                            .checked_div(agents_gossiped_with.len() as u32)
                                            .unwrap_or_default();
                                        let avg_gossip_size =
                                            num_gossiped / agents_gossiped_with.len();
                                        let time_to_completion = num_hashes_alice_should_hold
                                            .checked_sub(num_gossiped)
                                            .and_then(|n| n.checked_div(avg_gossip_size))
                                            .unwrap_or_default()
                                            as u32
                                            * avg_gossip_freq;
                                        let (overlap, max_could_get) = alice
                                            .as_ref()
                                            .map(|alice| {
                                                let arc = data.agent_to_arc[&agent];
                                                let a = alice.storage_arc;
                                                let b = arc;
                                                let num_should_hold = this_agent_hashes
                                                    .iter()
                                                    .filter(|hash| {
                                                        let loc = data.op_to_loc[*hash];
                                                        alice.storage_arc.contains(loc)
                                                    })
                                                    .count();
                                                (a.overlap_coverage(&b) * 100.0, num_should_hold)
                                            })
                                            .unwrap_or((0.0, 0));

                                        // Print out some stats.
                                        debug!(
                                            "Gossiped with {}, got {} of {} ops, overlap: {:.2}%, max could get {}, {:.2}% done, avg freq of gossip {:?}, est finish in {:?}",
                                            agent,
                                            missing_hashes.len(),
                                            num_this_agent_hashes,
                                            overlap,
                                            max_could_get,
                                            p_done,
                                            avg_gossip_freq,
                                            time_to_completion
                                        );
                                        let msg = HolochainP2pMockMsg::Gossip {
                                            dna,
                                            module,
                                            gossip: GossipProtocol::Sharded(
                                                ShardedGossipWire::missing_op_hashes(
                                                    missing_hashes
                                                        .into_iter()
                                                        .map(|h| kitsune_p2p::dependencies::kitsune_p2p_fetch::OpHashSized::new(h, None))
                                                        .collect(),
                                                    MissingOpsStatus::AllComplete as u8,
                                                ),
                                            ),
                                        };
                                        channel.send(msg.addressed((*agent).clone())).await;
                                    }
                                    ShardedGossipWire::MissingOpHashes(MissingOpHashes {
                                        ops,
                                        ..
                                    }) => {
                                        debug!(
                                            "Gossiped with {} {} out of {}, who sent {} ops and gossiped with {} nodes outside of arc",
                                            agent,
                                            agents_gossiped_with.len(),
                                            data.num_agents(),
                                            ops.len(),
                                            num_missed_gossips
                                        );
                                    }
                                    ShardedGossipWire::OpRegions(_) => todo!("must implement"),

                                    ShardedGossipWire::Agents(_) => {}
                                    ShardedGossipWire::MissingAgents(_) => {}
                                    ShardedGossipWire::Accept(_) => (),
                                    ShardedGossipWire::NoAgents(_) => (),
                                    ShardedGossipWire::AlreadyInProgress(_) => (),
                                    ShardedGossipWire::Busy(_) => (),
                                    ShardedGossipWire::Error(_) => (),
                                    ShardedGossipWire::OpBatchReceived(_) => (),
                                }
                            }
                        }
                    }
                    HolochainP2pMockMsg::Failure(reason) => panic!("Failure: {}", reason),
                    HolochainP2pMockMsg::PublishedAgentInfo { .. } => todo!(),
                }
            }
        }
    });

    // Create the mock network.
    let mock_network =
        kitsune_p2p::test_util::mock_network::mock_network(from_kitsune_tx, to_kitsune_rx);
    let mock_network: AdapterFactory = Arc::new(mock_network);

    // Setup the network.
    let mut tuning = KitsuneP2pTuningParams::default();
    tuning.gossip_strategy = "sharded-gossip".to_string();
    tuning.gossip_dynamic_arcs = true;

    let mut network = KitsuneP2pConfig::default();
    network.transport_pool = vec![TransportConfig::Mock {
        mock_network: mock_network.into(),
    }];
    network.tuning_params = Arc::new(tuning);
    let mut config = ConductorConfig::default();
    config.network = network;

    // Add it to the conductor builder.
    let builder = ConductorBuilder::new().config(config);
    let mut conductor = SweetConductor::from_builder(builder).await;

    // Add in all the agent info.
    conductor
        .add_agent_infos(data.agent_to_info.values().cloned().collect())
        .await
        .unwrap();

    // Install the real agent alice.
    let apps = conductor
        .setup_app("app", &[dna_file.clone()])
        .await
        .unwrap();

    let (alice,) = apps.into_tuple();
    let alice_p2p_agents_db = conductor.get_p2p_db(alice.cell_id().dna_hash());
    let alice_kit = alice.agent_pubkey().to_kitsune();

    // Spawn a task to update alice's agent info.
    tokio::spawn({
        let alice_info = alice_info.clone();
        async move {
            loop {
                let info = alice_p2p_agents_db.test_read({
                    let alice_kit = alice_kit.clone();
                    move |txn| txn.p2p_get_agent(&alice_kit).unwrap()
                });

                *alice_info.lock() = info;

                tokio::time::sleep(std::time::Duration::from_secs(5)).await;
            }
        }
    });

    // Get the expected hashes and agents alice should gossip.
    let (
        // The expected hashes that should be held by alice.
        hashes_to_be_held,
        // The agents that alice should initiate with.
        agents_that_should_be_initiated_with,
    ): (
        Vec<(DhtLocation, Arc<DhtOpHash>)>,
        HashSet<Arc<AgentPubKey>>,
    ) = loop {
        if let Some(alice) = alice_info.lock().clone() {
            // if (alice.storage_arc.coverage() - data.coverage()).abs() < 0.01 {
            let hashes_to_be_held = data
                .ops
                .iter()
                .filter_map(|(hash, op)| {
                    let loc = op.dht_basis().get_loc();
                    alice.storage_arc.contains(loc).then(|| (loc, hash.clone()))
                })
                .collect::<Vec<_>>();
            let agents_that_should_be_initiated_with = data
                .agents()
                .filter(|h| alice.storage_arc.contains(h.get_loc()))
                .cloned()
                .collect::<HashSet<_>>();
            num_hashes_alice_should_hold.store(
                hashes_to_be_held.len(),
                std::sync::atomic::Ordering::Relaxed,
            );
            debug!("Alice covers {} and the target coverage is {}. She should hold {} out of {} ops. She should gossip with {} agents", alice.storage_arc.coverage(), data.coverage(), hashes_to_be_held.len(), data.ops.len(), agents_that_should_be_initiated_with.len());
            break (hashes_to_be_held, agents_that_should_be_initiated_with);
            // }
        }
        tokio::time::sleep(std::time::Duration::from_secs(5)).await;
    };

    // Wait for consistency to be reached.
    local_machine_session_with_hashes(
        vec![&conductor.raw_handle()],
        hashes_to_be_held.iter().map(|(l, h)| (*l, (**h).clone())),
        dna_file.dna_hash(),
        std::time::Duration::from_secs(60 * 60),
    )
    .await;

    // Check alice initiates with all the expected agents.
    // Note this won't pass if some agents are offline.
    while agents_gossiped_with_rx.changed().await.is_ok() {
        let new = agents_gossiped_with_rx.borrow();
        let diff: Vec<_> = agents_that_should_be_initiated_with
            .difference(&new)
            .collect();
        if diff.is_empty() {
            break;
        } else {
            debug!("Waiting for {} to initiated agents", diff.len());
        }
    }

    // TODO (david.b) - publish has been replaced by a combined receive_ops
    /*
    // Check if we got any publishes to the wrong agent.
    match bad_publish_rx.try_recv() {
        Ok(_) | Err(tokio::sync::oneshot::error::TryRecvError::Closed) => {
            panic!("Got a bad publish")
        }
        Err(_) => (),
    }
    */

    // Check if we got any gets to the wrong agent.
    match bad_get_rx.try_recv() {
        Ok(_) | Err(tokio::sync::oneshot::error::TryRecvError::Closed) => {
            panic!("Got a bad get")
        }
        Err(_) => (),
    }
}

#[cfg(feature = "test_utils")]
#[tokio::test(flavor = "multi_thread")]
#[ignore = "Prototype test that is not suitable for CI"]
/// This is a prototype test to demonstrate how to create a
/// simulated network.
/// It tests one real agent talking to a number of simulated agents.
/// The simulated agents respond to initiated gossip rounds but do
/// not initiate there own.
/// The simulated agents respond to gets correctly.
/// The test checks that the real agent:
/// - Can reach consistency.
/// - Initiates with all the simulated agents that it should.
/// - Does not route gets or publishes to the wrong agents.
async fn mock_network_sharding() {
    use std::sync::atomic::AtomicUsize;

    use hdk::prelude::*;
    use holochain_p2p::mock_network::{
        AddressedHolochainP2pMockMsg, HolochainP2pMockChannel, HolochainP2pMockMsg,
    };
    use holochain_p2p::mock_network::{GossipProtocol, MockScenario};
    use holochain_p2p::AgentPubKeyExt;
    use holochain_state::prelude::*;
    use holochain_types::dht_op::WireOps;
    use holochain_types::record::WireRecordOps;
    use kitsune_p2p::gossip::sharded_gossip::test_utils::check_agent_boom;
    use kitsune_p2p_types::config::TransportConfig;
    use kitsune_p2p_types::tx2::tx2_adapter::AdapterFactory;

    // Get the env var settings for number of simulated agents and
    // the minimum number of ops that should be held by each agent
    // if there are some or use defaults.
    let (num_agents, min_ops) = std::env::var_os("NUM_AGENTS")
        .and_then(|s| s.to_string_lossy().parse::<usize>().ok())
        .and_then(|na| {
            std::env::var_os("MIN_OPS")
                .and_then(|s| s.to_string_lossy().parse::<usize>().ok())
                .map(|mo| (na, mo))
        })
        .unwrap_or((100, 10));

    // Check if we should for new data to be generated even if it already exists.
    let force_new_data = std::env::var_os("FORCE_NEW_DATA").is_some();

    let _g = holochain_trace::test_run().ok();

    // Generate or use cached test data.
    let (data, mut conn) = generate_test_data(num_agents, min_ops, false, force_new_data).await;
    let data = Arc::new(data);

    // We have to use the same dna that was used to generate the test data.
    // This is a short coming I hope to overcome in future versions.
    let dna_file = data_zome(data.integrity_uuid.clone(), data.coordinator_uuid.clone()).await;

    // We are pretending that all simulated agents have all other agents (except the real agent)
    // for this test.

    // Create the one agent bloom.

    // Create the simulated network.
    let (from_kitsune_tx, to_kitsune_rx, mut channel) = HolochainP2pMockChannel::channel(
        // Pass in the generated simulated peer data.
        data.agent_info().cloned().collect(),
        // We want to buffer up to 1000 network messages.
        1000,
        MockScenario {
            // Don't drop any individual messages.
            percent_drop_msg: 0.0,
            // A random 10% of simulated agents will never be online.
            percent_offline: 0.0,
            // Simulated agents will receive messages from within 50 to 100 ms.
            inbound_delay_range: std::time::Duration::from_millis(50)
                ..std::time::Duration::from_millis(150),
            // Simulated agents will send messages from within 50 to 100 ms.
            outbound_delay_range: std::time::Duration::from_millis(50)
                ..std::time::Duration::from_millis(150),
        },
    );

    // Share alice's peer data as it changes.
    let alice_info = Arc::new(parking_lot::Mutex::new(None));

    let num_gets = Arc::new(AtomicUsize::new(0));
    let num_misses = Arc::new(AtomicUsize::new(0));

    // Spawn the task that will simulate the network.
    tokio::task::spawn({
        let data = data.clone();
        let num_gets = num_gets.clone();
        let num_misses = num_misses.clone();
        async move {
            let mut last_intervals = None;

            // Get the next network message.
            while let Some((msg, respond)) = channel.next().await {
                let AddressedHolochainP2pMockMsg { agent, msg } = msg;
                let agent = Arc::new(agent);

                // Match on the message and create a response (if a response is needed).
                match msg {
                    HolochainP2pMockMsg::Wire { msg, .. } => match msg {
                        holochain_p2p::WireMessage::CallRemoteMulti { .. } => {
                            debug!("CallRemoteMulti")
                        }
                        holochain_p2p::WireMessage::CallRemote { .. } => debug!("CallRemote"),
                        holochain_p2p::WireMessage::ValidationReceipts { receipts: _ } => {
                            debug!("Validation Receipt")
                        }
                        holochain_p2p::WireMessage::Get { dht_hash, options } => {
                            num_gets.fetch_add(1, std::sync::atomic::Ordering::Relaxed);
                            let ops = if data.agent_to_arc[&agent].contains(dht_hash.get_loc()) {
                                let txn = conn
                                    .transaction_with_behavior(
                                        rusqlite::TransactionBehavior::Exclusive,
                                    )
                                    .unwrap();
                                let ops = holochain_cascade::test_utils::handle_get_txn(
                                    &txn,
                                    dht_hash.clone(),
                                    options,
                                );
                                match &ops {
                                    WireOps::Record(WireRecordOps { action, .. }) => {
                                        if action.is_some() {
                                            // eprintln!("Got get hit!");
                                        } else {
                                            eprintln!("Data is missing!");
                                        }
                                    }
                                    _ => (),
                                }
                                ops
                            } else {
                                num_misses.fetch_add(1, std::sync::atomic::Ordering::Relaxed);
                                // eprintln!("Get sent to wrong agent!");
                                WireOps::Record(WireRecordOps::default())
                            };
                            let ops: Vec<u8> =
                                UnsafeBytes::from(SerializedBytes::try_from(ops).unwrap()).into();
                            let msg = HolochainP2pMockMsg::CallResp(ops.into());
                            respond.unwrap().respond(msg);
                        }
                        holochain_p2p::WireMessage::GetMeta { .. } => debug!("get_meta"),
                        holochain_p2p::WireMessage::GetLinks { .. } => debug!("get_links"),
                        holochain_p2p::WireMessage::CountLinks { .. } => debug!("count_links"),
                        holochain_p2p::WireMessage::GetAgentActivity { .. } => {
                            debug!("get_agent_activity")
                        }
                        holochain_p2p::WireMessage::MustGetAgentActivity { .. } => {
                            debug!("must_get_agent_activity")
                        }
                        holochain_p2p::WireMessage::CountersigningSessionNegotiation { .. } => {
                            debug!("countersigning_session_negotiation")
                        }
                        holochain_p2p::WireMessage::PublishCountersign { .. } => {
                            debug!("publish_countersign")
                        }
                    },
                    HolochainP2pMockMsg::CallResp(_) => debug!("CallResp"),
                    HolochainP2pMockMsg::MetricExchange(_) => debug!("MetricExchange"),
                    HolochainP2pMockMsg::PeerGet(_) => eprintln!("PeerGet"),
                    HolochainP2pMockMsg::PeerGetResp(_) => debug!("PeerGetResp"),
                    HolochainP2pMockMsg::PeerUnsolicited(_) => debug!("PeerUnsolicited"),
                    HolochainP2pMockMsg::PeerQuery(kitsune_p2p::wire::PeerQuery {
                        basis_loc,
                        ..
                    }) => {
                        let this_arc = data.agent_to_arc[&agent];
                        let basis_loc_i = basis_loc.as_u32() as i64;
                        let mut agents = data
                            .agent_to_arc
                            .iter()
                            .filter(|(a, _)| this_arc.contains(a.get_loc()))
                            .map(|(a, arc)| {
                                (
                                    if arc.contains(basis_loc) {
                                        0
                                    } else {
                                        (arc.start_loc().as_u32() as i64 - basis_loc_i).abs()
                                    },
                                    a,
                                )
                            })
                            .collect::<Vec<_>>();
                        agents.sort_unstable_by_key(|(d, _)| *d);
                        let agents: Vec<_> = agents
                            .into_iter()
                            .take(8)
                            .map(|(_, a)| data.agent_to_info[a].clone())
                            .collect();
                        eprintln!("PeerQuery returned {}", agents.len());
                        let msg =
                            HolochainP2pMockMsg::PeerQueryResp(kitsune_p2p::wire::PeerQueryResp {
                                peer_list: agents,
                            });
                        respond.unwrap().respond(msg);
                    }
                    HolochainP2pMockMsg::PeerQueryResp(_) => debug!("PeerQueryResp"),
                    HolochainP2pMockMsg::Gossip {
                        dna,
                        module,
                        gossip,
                    } => {
                        if let kitsune_p2p::GossipModuleType::ShardedRecent = module {
                            #[allow(irrefutable_let_patterns)]
                            if let GossipProtocol::Sharded(gossip) = gossip {
                                use kitsune_p2p::gossip::sharded_gossip::*;
                                match gossip {
                                    ShardedGossipWire::Initiate(Initiate { intervals, .. }) => {
                                        // Capture the intervals from alice.
                                        // This works because alice will only initiate with one simulated
                                        // agent at a time.
                                        last_intervals = Some(intervals);
                                        let arc = data.agent_to_arc[&agent];
                                        let agent_info = data.agent_to_info[&agent].clone();
                                        let interval = arc;

                                        // Accept the initiate.
                                        let msg = HolochainP2pMockMsg::Gossip {
                                            dna: dna.clone(),
                                            module: module,
                                            gossip: GossipProtocol::Sharded(
                                                ShardedGossipWire::accept(
                                                    vec![interval.into()],
                                                    vec![agent_info],
                                                ),
                                            ),
                                        };
                                        channel.send(msg.addressed((*agent).clone())).await;

                                        // Create an ops bloom and send it back.
                                        let window = (Timestamp::now()
                                            - std::time::Duration::from_secs(60 * 60))
                                        .unwrap()
                                            ..Timestamp::now();
                                        let this_agent_hashes: Vec<_> = data
                                            .hashes_authority_for(&agent)
                                            .into_iter()
                                            .filter(|h| {
                                                window.contains(&data.ops[h].action().timestamp())
                                            })
                                            .map(|k| data.op_hash_to_kit[&k].clone())
                                            .collect();
                                        let filter = if this_agent_hashes.is_empty() {
                                            EncodedTimedBloomFilter::MissingAllHashes {
                                                time_window: window,
                                            }
                                        } else {
                                            let filter =
                                                test_utils::create_op_bloom(this_agent_hashes);

                                            EncodedTimedBloomFilter::HaveHashes {
                                                time_window: window,
                                                filter,
                                            }
                                        };
                                        let msg = HolochainP2pMockMsg::Gossip {
                                            dna: dna.clone(),
                                            module: module,
                                            gossip: GossipProtocol::Sharded(
                                                ShardedGossipWire::op_bloom(filter, true),
                                            ),
                                        };
                                        channel.send(msg.addressed((*agent).clone())).await;

                                        // Create an agent bloom and send it.
                                        let agent_bloom = create_agent_bloom(
                                            data.agent_info(),
                                            Some(&data.agent_to_info[&agent]),
                                        );
                                        if let Some(agent_bloom) = agent_bloom {
                                            let msg = HolochainP2pMockMsg::Gossip {
                                                dna: dna.clone(),
                                                module: module,
                                                gossip: GossipProtocol::Sharded(
                                                    ShardedGossipWire::agents(agent_bloom),
                                                ),
                                            };
                                            channel.send(msg.addressed((*agent).clone())).await;
                                        }
                                    }
                                    ShardedGossipWire::OpBloom(OpBloom {
                                        missing_hashes, ..
                                    }) => {
                                        // We have received an ops bloom so we can respond with any missing
                                        // hashes if there are nay.
                                        let this_agent_hashes = data.hashes_authority_for(&agent);
                                        let hashes = this_agent_hashes.iter().map(|h| {
                                            (
                                                data.ops[h].action().timestamp(),
                                                &data.op_hash_to_kit[h],
                                            )
                                        });

                                        let missing_hashes =
                                            check_ops_bloom(hashes, missing_hashes);
                                        let missing_hashes = match &last_intervals {
                                            Some(intervals) => missing_hashes
                                                .into_iter()
                                                .filter(|hash| {
                                                    intervals[0].contains(
                                                        data.op_to_loc[&data.op_kit_to_hash[*hash]],
                                                    )
                                                })
                                                .cloned()
                                                .collect(),
                                            None => vec![],
                                        };

                                        let msg = HolochainP2pMockMsg::Gossip {
                                            dna,
                                            module,
                                            gossip: GossipProtocol::Sharded(
                                                // TODO: get and send sizes for recent gossip ops
                                                ShardedGossipWire::missing_op_hashes(
                                                    missing_hashes
                                                        .into_iter()
                                                        .map(|h| kitsune_p2p::dependencies::kitsune_p2p_fetch::OpHashSized::new(h, None))
                                                        .collect(),
                                                    2,
                                                ),
                                            ),
                                        };
                                        channel.send(msg.addressed((*agent).clone())).await;
                                    }
                                    ShardedGossipWire::Agents(Agents { filter }) => {
                                        let this_agent_arc = &data.agent_to_arc[&agent];
                                        let iter = data
                                            .agent_to_info
                                            .iter()
                                            .filter(|(a, _)| this_agent_arc.contains(a.get_loc()))
                                            .map(|(a, info)| (&data.agent_hash_to_kit[a], info));
                                        let agents = check_agent_boom(iter, &filter);
                                        let peer_data = agents
                                            .into_iter()
                                            .map(|a| {
                                                Arc::new(
                                                    data.agent_to_info[&data.agent_kit_to_hash[a]]
                                                        .clone(),
                                                )
                                            })
                                            .collect();
                                        let msg = HolochainP2pMockMsg::Gossip {
                                            dna,
                                            module,
                                            gossip: GossipProtocol::Sharded(
                                                ShardedGossipWire::missing_agents(peer_data),
                                            ),
                                        };
                                        channel.send(msg.addressed((*agent).clone())).await;
                                    }
                                    ShardedGossipWire::OpRegions(_) => todo!("must implement"),

                                    ShardedGossipWire::MissingAgents(_) => {}
                                    ShardedGossipWire::Accept(_) => (),
                                    ShardedGossipWire::MissingOpHashes(_) => (),
                                    ShardedGossipWire::NoAgents(_) => (),
                                    ShardedGossipWire::AlreadyInProgress(_) => (),
                                    ShardedGossipWire::Busy(_) => (),
                                    ShardedGossipWire::Error(_) => (),
                                    ShardedGossipWire::OpBatchReceived(_) => (),
                                }
                            }
                        }
                    }
                    HolochainP2pMockMsg::Failure(reason) => panic!("Failure: {}", reason),
                    HolochainP2pMockMsg::PublishedAgentInfo { .. } => todo!(),
                }
            }
        }
    });

    // Create the mock network.
    let mock_network =
        kitsune_p2p::test_util::mock_network::mock_network(from_kitsune_tx, to_kitsune_rx);
    let mock_network: AdapterFactory = Arc::new(mock_network);

    // Setup the bootstrap.
    let (bootstrap, _shutdown) = run_bootstrap(data.agent_to_info.values().cloned()).await;
    // Setup the network.
    let mut tuning = KitsuneP2pTuningParams::default();
    tuning.gossip_strategy = "sharded-gossip".to_string();
    tuning.gossip_dynamic_arcs = true;

    let mut network = KitsuneP2pConfig::default();
    network.bootstrap_service = Some(bootstrap);
    network.transport_pool = vec![TransportConfig::Mock {
        mock_network: mock_network.into(),
    }];
    network.tuning_params = Arc::new(tuning);
    let mut config = ConductorConfig::default();
    config.network = network;

    // Add it to the conductor builder.
    let builder = ConductorBuilder::new().config(config);
    let mut conductor = SweetConductor::from_builder(builder).await;

    // Install the real agent alice.
    let apps = conductor
        .setup_app("app", &[dna_file.clone()])
        .await
        .unwrap();

    let (alice,) = apps.into_tuple();
    let alice_p2p_agents_db = conductor.get_p2p_db(alice.cell_id().dna_hash());
    let alice_kit = alice.agent_pubkey().to_kitsune();

    // Spawn a task to update alice's agent info.
    tokio::spawn({
        let alice_info = alice_info.clone();
        async move {
            loop {
                alice_p2p_agents_db
                    .read_async({
                        let my_alice_kit = alice_kit.clone();
                        let my_alice_info = alice_info.clone();

                        move |txn| -> DatabaseResult<()> {
                            let info = txn.p2p_get_agent(&my_alice_kit).unwrap();
                            {
                                if let Some(info) = &info {
                                    eprintln!("Alice coverage {:.2}", info.storage_arc.coverage());
                                }
                                *my_alice_info.lock() = info;
                            }

                            Ok(())
                        }
                    })
                    .await
                    .unwrap();
                tokio::time::sleep(std::time::Duration::from_secs(5)).await;
            }
        }
    });

    let num_actions = data.ops.len();
    loop {
        let mut count = 0;

        for (_i, hash) in data
            .ops
            .values()
            .map(|op| ActionHash::with_data_sync(&op.action()))
            .enumerate()
        {
            let record: Option<Record> = conductor.call(&alice.zome("zome1"), "read", hash).await;
            if record.is_some() {
                count += 1;
            }
            // let gets = num_gets.load(std::sync::atomic::Ordering::Relaxed);
            // let misses = num_misses.load(std::sync::atomic::Ordering::Relaxed);
            // eprintln!(
            //     "checked {:.2}%, got {:.2}%, missed {:.2}%",
            //     i as f64 / num_actions as f64 * 100.0,
            //     count as f64 / num_actions as f64 * 100.0,
            //     misses as f64 / gets as f64 * 100.0
            // );
        }
        eprintln!(
            "DONE got {:.2}%, {} out of {}",
            count as f64 / num_actions as f64 * 100.0,
            count,
            num_actions
        );

        tokio::time::sleep(std::time::Duration::from_secs(10)).await;
    }
}

#[cfg(feature = "test_utils")]
async fn run_bootstrap(
    peer_data: impl Iterator<Item = kitsune_p2p::agent_store::AgentInfoSigned>,
) -> (url2::Url2, kitsune_p2p_bootstrap::BootstrapShutdown) {
    let mut url = url2::url2!("http://127.0.0.1:0");
    let (driver, addr, shutdown) = kitsune_p2p_bootstrap::run(([127, 0, 0, 1], 0), vec![])
        .await
        .unwrap();
    tokio::spawn(driver);
    let client = reqwest::Client::new();
    url.set_port(Some(addr.port())).unwrap();
    for info in peer_data {
        let _: Option<()> = do_api(url.clone(), "put", info, &client).await.unwrap();
    }
    (url, shutdown)
}

async fn do_api<I: serde::Serialize, O: serde::de::DeserializeOwned>(
    url: kitsune_p2p::dependencies::url2::Url2,
    op: &str,
    input: I,
    client: &reqwest::Client,
) -> Option<O> {
    let mut body_data = Vec::new();
    kitsune_p2p_types::codec::rmp_encode(&mut body_data, &input).unwrap();
    let res = client
        .post(url.as_str())
        .body(body_data)
        .header("X-Op", op)
        .header(reqwest::header::CONTENT_TYPE, "application/octet")
        .send()
        .await
        .unwrap();

    Some(kitsune_p2p_types::codec::rmp_decode(&mut res.bytes().await.unwrap().as_ref()).unwrap())
}<|MERGE_RESOLUTION|>--- conflicted
+++ resolved
@@ -522,12 +522,7 @@
 #[tokio::test(flavor = "multi_thread")]
 #[cfg_attr(target_os = "macos", ignore = "flaky")]
 async fn three_way_gossip_recent() {
-<<<<<<< HEAD
     let aw = hc_sleuth::init_subscriber();
-    let config = make_config(false, true, false, None);
-    three_way_gossip(config, aw).await;
-=======
-    holochain_trace::test_run().ok();
     let config = TestConfig {
         publish: false,
         recent: true,
@@ -536,20 +531,14 @@
         bootstrap: false,
         recent_threshold: None,
     };
-    three_way_gossip(config.into()).await;
->>>>>>> 0a31aedc
+    three_way_gossip(config.into(), aw).await;
 }
 
 #[cfg(feature = "slow_tests")]
 #[tokio::test(flavor = "multi_thread")]
 #[cfg_attr(target_os = "macos", ignore = "flaky")]
 async fn three_way_gossip_historical() {
-<<<<<<< HEAD
     let aw = hc_sleuth::init_subscriber();
-    let config = make_config(false, false, true, Some(0));
-    three_way_gossip(config, aw).await;
-=======
-    holochain_trace::test_run().ok();
     let config = TestConfig {
         publish: false,
         recent: false,
@@ -558,8 +547,7 @@
         bootstrap: false,
         recent_threshold: Some(0),
     };
-    three_way_gossip(config.into()).await;
->>>>>>> 0a31aedc
+    three_way_gossip(config.into(), aw).await;
 }
 
 /// Test that:
@@ -574,7 +562,6 @@
     let start = Instant::now();
 
     let (dna_file, _, _) = SweetDnaFile::unique_from_inline_zomes(simple_crud_zome()).await;
-    let dna_hash = dna_file.dna_hash();
 
     let cells: Vec<_> = futures::future::join_all(conductors.iter_mut().map(|c| async {
         let (cell,) = c.setup_app("app", [&dna_file]).await.unwrap().into_tuple();
@@ -582,19 +569,6 @@
     }))
     .await;
 
-<<<<<<< HEAD
-    // let mut sleuth_ctx = hc_sleuth::Context::default();
-    // sleuth_ctx.nodes.add(
-    //     conductors[0].id(),
-    //     conductors[0].sleuth_env(dna_hash),
-    //     &[cells[0].agent_pubkey().clone()],
-    // );
-    // sleuth_ctx.nodes.add(
-    //     conductors[1].id(),
-    //     conductors[1].sleuth_env(dna_hash),
-    //     &[cells[1].agent_pubkey().clone()],
-    // );
-=======
     conductors.exchange_peer_info().await;
 
     println!(
@@ -604,7 +578,6 @@
             .map(|c| c.agent_pubkey().to_kitsune())
             .collect::<Vec<_>>()
     );
->>>>>>> 0a31aedc
 
     let zomes: Vec<_> = cells
         .iter()
@@ -652,10 +625,8 @@
     conductors.forget_peer_info([cells[0].agent_pubkey()]).await;
     conductors[0].shutdown().await;
 
-    let new_config = config.random_scope();
-    let new_scope = new_config.tracing_scope.clone().unwrap();
     // Bring a third conductor online
-    conductors.add_conductor_from_config(new_config).await;
+    conductors.add_conductor_from_config(config).await;
 
     conductors.persist_dbs();
 
@@ -669,17 +640,9 @@
 
     println!(
         "Newcomer agent joined: scope={}, agent={:#?}",
-        new_scope,
+        conductors[2].get_config().sleuth_id(),
         cell.agent_pubkey().to_kitsune()
     );
-
-    // sleuth_ctx.nodes.add(
-    //     conductors[2].id(),
-    //     conductors[2].sleuth_env(dna_hash),
-    //     &[cell.agent_pubkey().clone()],
-    // );
-
-    // let ctx = LogAccumulator::from_file(BufReader::new(std::fs::File::open("out.log").unwrap()));
 
     {
         let ctx = aw.lock();
@@ -699,11 +662,11 @@
     }
 
     conductors[2]
-<<<<<<< HEAD
-        .require_initial_gossip_activity_for_cell(&cell, 3, Duration::from_secs(10))
+        .require_initial_gossip_activity_for_cell(&cell, 2, Duration::from_secs(10))
         .await;
 
     {
+        // TODO: use assertion
         let ctx = aw.lock();
         let step = hc_sleuth::Event::Integrated {
             by: conductors[2].id(),
@@ -716,15 +679,11 @@
         };
         hc_sleuth::report(step, &ctx);
     }
-=======
-        .require_initial_gossip_activity_for_cell(&cell, 2, Duration::from_secs(10))
-        .await;
 
     println!(
         "Initial gossip activity completed. Elapsed: {:?}",
         start.elapsed()
     );
->>>>>>> 0a31aedc
 
     consistency_advanced(
         [(&cells[0], false), (&cells[1], true), (&cell, true)],
