--- conflicted
+++ resolved
@@ -288,15 +288,8 @@
 
 #[tokio::test(flavor = "multi_thread")]
 async fn test_wasm_memory() {
-<<<<<<< HEAD
-    let mut conductor = SweetConductor::from_config(Default::default()).await;
+    let mut conductor = SweetConductor::from_standard_config().await;
     let (dna, _, _) = SweetDnaFile::unique_from_test_wasms(vec![TestWasm::Create]).await;
-=======
-    let mut conductor = SweetConductor::from_standard_config().await;
-    let (dna, _, _) = SweetDnaFile::unique_from_test_wasms(vec![TestWasm::Create])
-        .await
-        .unwrap();
->>>>>>> 189acb46
 
     let app = conductor.setup_app("app", &[dna]).await.unwrap();
     let cells = app.into_cells();
