--- conflicted
+++ resolved
@@ -284,10 +284,7 @@
         installed_app_id: Some(name),
         network_seed: None,
         membrane_proofs: Default::default(),
-<<<<<<< HEAD
-=======
         existing_cells: Default::default(),
->>>>>>> afb1183a
         ignore_genesis_failure: false,
     };
     let request = AdminRequest::InstallApp(Box::new(payload));
