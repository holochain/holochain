#![cfg(feature = "test_utils")]

use hdk::prelude::*;
use holochain::core::ribosome::guest_callback::validate::ValidateResult;
use holochain::test_utils::inline_zomes::{simple_crud_zome, AppString};
use holochain::{conductor::api::error::ConductorApiResult, sweettest::*};
use holochain::{
    conductor::{api::error::ConductorApiError, CellError},
    core::workflow::WorkflowError,
};
use holochain::{core::SourceChainError, test_utils::display_agent_infos};
use holochain_types::{inline_zome::InlineZomeSet, prelude::*};
use holochain_wasm_test_utils::TestWasm;
use holochain_zome_types::{op::Op, record::RecordEntry};
use matches::assert_matches;

/// Simple scenario involving two agents using the same DNA
#[tokio::test(flavor = "multi_thread")]
#[cfg(feature = "test_utils")]
async fn inline_zome_2_agents_1_dna() -> anyhow::Result<()> {
    // Bundle the single zome into a DnaFile
    let (dna_file, _, _) = SweetDnaFile::unique_from_inline_zomes(simple_crud_zome()).await;

    // Create a Conductor
    let mut conductor = SweetConductor::from_standard_config().await;

    // Install DNA and install and enable apps in conductor
    let apps = conductor.setup_apps("app", 2, &[dna_file]).await.unwrap();

    let ((alice,), (bobbo,)) = apps.into_tuples();

    // Call the "create" zome fn on Alice's app
    let hash: ActionHash = conductor
        .call(
            &alice.zome(SweetInlineZomes::COORDINATOR),
            "create_unit",
            (),
        )
        .await;

    await_consistency(10, [&alice, &bobbo]).await.unwrap();

    // Verify that bobbo can run "read" on his cell and get alice's Action
    let records: Option<Record> = conductor
        .call(&bobbo.zome(SweetInlineZomes::COORDINATOR), "read", hash)
        .await;
    let record = records.expect("Record was None: bobbo couldn't `get` it");

    // Assert that the Record bobbo sees matches what alice committed
    assert_eq!(record.action().author(), alice.agent_pubkey());
    assert_eq!(
        *record.entry(),
        RecordEntry::Present(Entry::app(().try_into().unwrap()).unwrap())
    );

    Ok(())
}

/// Simple scenario involving three agents using an app with two DNAs
#[tokio::test(flavor = "multi_thread")]
#[cfg(feature = "test_utils")]
async fn inline_zome_3_agents_2_dnas() -> anyhow::Result<()> {
    holochain_trace::test_run();
    let mut conductor = SweetConductor::from_standard_config().await;

    let (dna_foo, _, _) = SweetDnaFile::unique_from_inline_zomes(simple_crud_zome()).await;
    let (dna_bar, _, _) = SweetDnaFile::unique_from_inline_zomes(simple_crud_zome()).await;

    let apps = conductor
        .setup_apps("app", 3, &[dna_foo, dna_bar])
        .await
        .unwrap();

    let ((alice_foo, alice_bar), (bobbo_foo, bobbo_bar), (carol_foo, carol_bar)) =
        apps.into_tuples();

    assert_eq!(alice_foo.agent_pubkey(), alice_bar.agent_pubkey());
    assert_eq!(bobbo_foo.agent_pubkey(), bobbo_bar.agent_pubkey());
    assert_ne!(alice_foo.agent_pubkey(), bobbo_foo.agent_pubkey());

    //////////////////////
    // END SETUP

    let hash_foo: ActionHash = conductor
        .call(
            &alice_foo.zome(SweetInlineZomes::COORDINATOR),
            "create_unit",
            (),
        )
        .await;
    let hash_bar: ActionHash = conductor
        .call(
            &alice_bar.zome(SweetInlineZomes::COORDINATOR),
            "create_unit",
            (),
        )
        .await;

    // Two different DNAs, so ActionHashes should be different.
    assert_ne!(hash_foo, hash_bar);

    // Wait long enough for others to receive gossip
    await_consistency(10, [&alice_foo, &bobbo_foo, &carol_foo])
        .await
        .unwrap();
    await_consistency(10, [&alice_bar, &bobbo_bar, &carol_bar])
        .await
        .unwrap();

    // Verify that bobbo can run "read" on his cell and get alice's Action
    // on the "foo" DNA
    let record: Option<Record> = conductor
        .call(
            &bobbo_foo.zome(SweetInlineZomes::COORDINATOR),
            "read",
            hash_foo,
        )
        .await;
    let record = record.expect("Record was None: bobbo couldn't `get` it");
    assert_eq!(record.action().author(), alice_foo.agent_pubkey());
    assert_eq!(
        *record.entry(),
        RecordEntry::Present(Entry::app(().try_into().unwrap()).unwrap())
    );

    // Verify that carol can run "read" on her cell and get alice's Action
    // on the "bar" DNA
    // Let's do it with the SweetZome instead of the SweetCell too, for fun
    let record: Option<Record> = conductor
        .call(
            &carol_bar.zome(SweetInlineZomes::COORDINATOR),
            "read",
            hash_bar,
        )
        .await;
    let record = record.expect("Record was None: carol couldn't `get` it");
    assert_eq!(record.action().author(), alice_bar.agent_pubkey());
    assert_eq!(
        *record.entry(),
        RecordEntry::Present(Entry::app(().try_into().unwrap()).unwrap())
    );

    Ok(())
}

#[tokio::test(flavor = "multi_thread")]
#[cfg(feature = "test_utils")]
// I can't remember what this test was for? Should we just delete?
#[ignore = "Needs to be completed when HolochainP2pEvents is accessible"]
async fn invalid_cell() -> anyhow::Result<()> {
    holochain_trace::test_run();
    let mut conductor = SweetConductor::from_standard_config().await;

    let (dna_foo, _, _) = SweetDnaFile::unique_from_inline_zomes(simple_crud_zome()).await;
    let (dna_bar, _, _) = SweetDnaFile::unique_from_inline_zomes(simple_crud_zome()).await;

    let _app_foo = conductor.setup_app("foo", &[dna_foo]).await;

    let _app_bar = conductor.setup_app("bar", &[dna_bar]).await;

    // Give small amount of time for cells to join the network
    tokio::time::sleep(std::time::Duration::from_millis(500)).await;

    tracing::debug!(dnas = ?conductor.list_dnas());
    tracing::debug!(cell_ids = ?conductor.running_cell_ids());
    tracing::debug!(apps = ?conductor.list_running_apps().await.unwrap());

    display_agent_infos(&conductor).await;

    // Can't finish this test because there's no way to construct HolochainP2pEvents
    // and I can't directly call query on the conductor because it's private.

    Ok(())
}

#[tokio::test(flavor = "multi_thread")]
#[cfg(feature = "test_utils")]
async fn get_deleted() -> anyhow::Result<()> {
    holochain_trace::test_run();
    // Bundle the single zome into a DnaFile
    let (dna_file, _, _) = SweetDnaFile::unique_from_inline_zomes(simple_crud_zome()).await;

    // Create a Conductor
    let mut conductor = SweetConductor::from_standard_config().await;

    // Install DNA and install and enable apps in conductor
    let alice = conductor
        .setup_app("app", &[dna_file])
        .await
        .unwrap()
        .into_cells()
        .into_iter()
        .next()
        .unwrap();

    // Call the "create" zome fn on Alice's app
    let hash: ActionHash = conductor
        .call(
            &alice.zome(SweetInlineZomes::COORDINATOR),
            "create_unit",
            (),
        )
        .await;

    await_consistency(10, [&alice]).await.unwrap();

    let records: Option<Record> = conductor
        .call(
            &alice.zome(SweetInlineZomes::COORDINATOR),
            "read",
            hash.clone(),
        )
        .await;
    let record = records.expect("Record was None: bobbo couldn't `get` it");

    assert_eq!(record.action().author(), alice.agent_pubkey());
    assert_eq!(
        *record.entry(),
        RecordEntry::Present(Entry::app(().try_into().unwrap()).unwrap())
    );
    let entry_hash = record.action().entry_hash().unwrap();

    let _: ActionHash = conductor
        .call(
            &alice.zome(SweetInlineZomes::COORDINATOR),
            "delete",
            hash.clone(),
        )
        .await;

    await_consistency(10, [&alice]).await.unwrap();

    let records: Vec<Option<Record>> = conductor
        .call(
            &alice.zome(SweetInlineZomes::COORDINATOR),
            "read_entry",
            entry_hash,
        )
        .await;
    assert!(records.into_iter().next().unwrap().is_none());

    Ok(())
}

#[tokio::test(flavor = "multi_thread")]
#[cfg(feature = "test_utils")]
async fn signal_subscription() {
    holochain_trace::test_run();
    const N: usize = 10;

    let (dna_file, _, _) = SweetDnaFile::unique_from_inline_zomes(simple_crud_zome()).await;
    let mut conductor = SweetConductor::from_standard_config().await;
    let app = conductor.setup_app("app", &[dna_file]).await.unwrap();
    let zome = &app.cells()[0].zome(SweetInlineZomes::COORDINATOR);

    let mut signal_rx = conductor.subscribe_to_app_signals("app".to_string());

    // Emit N signals
    for _ in 0..N {
        let _: () = conductor.call(zome, "emit_signal", ()).await;
    }

    // Ensure that we can receive all signals
    let mut signals: Vec<Signal> = vec![];
    for _ in 0..N {
        let signal = signal_rx.recv().await.unwrap();
        signals.push(signal);
    }

    assert_eq!(signals.len(), N);
}

/// Simple zome which contains a validation rule which can fail
fn simple_validation_zome() -> InlineZomeSet {
    let entry_def = EntryDef::default_from_id("string");

    SweetInlineZomes::new(vec![entry_def.clone()], 0)
        .function("create", move |api, s: AppString| {
            let entry = Entry::app(s.try_into().unwrap()).unwrap();
            let hash = api.create(CreateInput::new(
                InlineZomeSet::get_entry_location(&api, EntryDefIndex(0)),
                EntryVisibility::Public,
                entry,
                ChainTopOrdering::default(),
            ))?;
            Ok(hash)
        })
        .function("read", |api, hash: ActionHash| {
            api.get(vec![GetInput::new(hash.into(), GetOptions::default())])
                .map_err(Into::into)
        })
        .integrity_function("validate", |_api, data: Op| {
            let s = match data {
                Op::StoreEntry(StoreEntry {
                    entry: Entry::App(bytes),
                    ..
                }) => AppString::try_from(bytes.into_sb()).unwrap(),
                _ => return Ok(ValidateResult::Valid),
            };
            if s.0.is_empty() {
                Ok(ValidateResult::Invalid("No empty strings allowed".into()))
            } else {
                Ok(ValidateResult::Valid)
            }
        })
        .0
}

#[tokio::test(flavor = "multi_thread")]
async fn simple_validation() -> anyhow::Result<()> {
    let (dna_file, _, _) = SweetDnaFile::unique_from_inline_zomes(simple_validation_zome()).await;
    let mut conductor = SweetConductor::from_standard_config().await;

    let apps = conductor.setup_apps("app", 2, &[dna_file]).await.unwrap();
    let ((alice,), (_bobbo,)) = apps.into_tuples();

    let alice = alice.zome(SweetInlineZomes::COORDINATOR);

    // This call passes validation
    let h1: ActionHash = conductor.call(&alice, "create", AppString::new("A")).await;
    let e1s: Vec<Option<Record>> = conductor.call(&alice, "read", &h1).await;
    let e1 = e1s.into_iter().next().unwrap();
    let s1: AppString = e1.unwrap().entry().to_app_option().unwrap().unwrap();
    assert_eq!(s1, AppString::new("A"));

    // This call fails validation, and so results in an error
    let err: ConductorApiResult<ActionHash> = conductor
        .call_fallible(&alice, "create", AppString::new(""))
        .await;

    // This is kind of ridiculous, but we can't use assert_matches! because
    // there is a Box in the mix.
<<<<<<< HEAD
    let correct = match &err {
        Err(ConductorApiError::CellError(e)) => match e {
            CellError::WorkflowError(e) => match &**e {
                WorkflowError::SourceChainError(e) => match e {
                    SourceChainError::InvalidCommit(reason) => {
                        reason.contains("No empty strings allowed")
                    }
                    _ => false,
                },
                _ => false,
            },
=======
    let correct = match err {
        Err(ConductorApiError::CellError(CellError::WorkflowError(e))) => match *e {
            WorkflowError::SourceChainError(SourceChainError::InvalidCommit(reason)) => {
                &reason == "No empty strings allowed"
            }
>>>>>>> 649ad4c9
            _ => false,
        },
        _ => false,
    };
    assert!(correct, "Error was: {:?}", err);

    Ok(())
}

#[tokio::test(flavor = "multi_thread")]
async fn can_call_real_zomes_too() {
    holochain_trace::test_run();

    let mut conductor = SweetConductor::from_standard_config().await;
    let (mut integrity, mut coordinator) = simple_crud_zome().into_zomes();
    integrity.push(TestWasm::Create.into());
    coordinator.push(TestWasm::Create.into());

    let (dna, _, _) =
        SweetDnaFile::unique_from_zomes(integrity, coordinator, TestWasm::Create.into()).await;

    let app = conductor.setup_app("app1", &[dna.clone()]).await.unwrap();

    let (cell,) = app.into_tuple();

    let hash: ActionHash = conductor
        .call(&cell.zome(SweetInlineZomes::COORDINATOR), "create_unit", ())
        .await;

    let el: Option<Record> = conductor
        .call(&cell.zome("create_entry"), "get_post", hash.clone())
        .await;
    assert_eq!(el.unwrap().action_address(), &hash)
}

/// Simple scenario involving two agents using the same DNA
#[tokio::test(flavor = "multi_thread")]
async fn call_non_existing_zome_fails_gracefully() -> anyhow::Result<()> {
    // Bundle the single zome into a DnaFile
    let (dna_file, _, _) = SweetDnaFile::unique_from_inline_zomes(simple_crud_zome()).await;

    // Create a Conductor
    let mut conductor = SweetConductor::from_standard_config().await;

    // Install DNA and install and enable apps in conductor
    let app = conductor.setup_app("app1", [&dna_file]).await.unwrap();

    let (alice,) = app.into_tuple();

    // Call the a zome fn on a non existing zome on Alice's app
    let result: ConductorApiResult<ActionHash> = conductor
        .call_fallible(&alice.zome("non_existing_zome"), "create_unit", ())
        .await;

    assert_matches!(result, Err(_));

    Ok(())
}<|MERGE_RESOLUTION|>--- conflicted
+++ resolved
@@ -330,25 +330,11 @@
 
     // This is kind of ridiculous, but we can't use assert_matches! because
     // there is a Box in the mix.
-<<<<<<< HEAD
-    let correct = match &err {
-        Err(ConductorApiError::CellError(e)) => match e {
-            CellError::WorkflowError(e) => match &**e {
-                WorkflowError::SourceChainError(e) => match e {
-                    SourceChainError::InvalidCommit(reason) => {
-                        reason.contains("No empty strings allowed")
-                    }
-                    _ => false,
-                },
-                _ => false,
-            },
-=======
     let correct = match err {
-        Err(ConductorApiError::CellError(CellError::WorkflowError(e))) => match *e {
+        Err(ConductorApiError::CellError(CellError::WorkflowError(ref e))) => match &**e {
             WorkflowError::SourceChainError(SourceChainError::InvalidCommit(reason)) => {
-                &reason == "No empty strings allowed"
+                reason == "No empty strings allowed"
             }
->>>>>>> 649ad4c9
             _ => false,
         },
         _ => false,
