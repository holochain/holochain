--- conflicted
+++ resolved
@@ -529,15 +529,7 @@
 async fn complete_session_with_chc_enabled() {
     holochain_trace::test_run();
 
-<<<<<<< HEAD
-    let config = SweetConductorConfig::rendezvous(true).local_chc();
-=======
-    let mut config = SweetConductorConfig::rendezvous(true).no_dpki();
-    config.chc_url = Some(url2::Url2::parse(
-        holochain::conductor::chc::CHC_LOCAL_MAGIC_URL,
-    ));
-
->>>>>>> d0e75798
+    let config = SweetConductorConfig::rendezvous(true).local_chc().no_dpki();
     let mut conductors = SweetConductorBatch::from_config_rendezvous(2, config).await;
 
     let (dna, _, _) = SweetDnaFile::unique_from_test_wasms(vec![TestWasm::CounterSigning]).await;
@@ -649,15 +641,7 @@
 async fn session_rollback_with_chc_enabled() {
     holochain_trace::test_run();
 
-<<<<<<< HEAD
-    let config = SweetConductorConfig::rendezvous(true).local_chc();
-=======
-    let mut config = SweetConductorConfig::rendezvous(true).no_dpki();
-    config.chc_url = Some(url2::Url2::parse(
-        holochain::conductor::chc::CHC_LOCAL_MAGIC_URL,
-    ));
->>>>>>> d0e75798
-
+    let config = SweetConductorConfig::rendezvous(true).local_chc().no_dpki();
     let mut conductors = SweetConductorBatch::from_config_rendezvous(2, config).await;
 
     let (dna, _, _) = SweetDnaFile::unique_from_test_wasms(vec![TestWasm::CounterSigning]).await;
@@ -784,15 +768,7 @@
 async fn multiple_agents_on_same_conductor_with_chc_enabled() {
     holochain_trace::test_run();
 
-<<<<<<< HEAD
-    let config = SweetConductorConfig::rendezvous(true).local_chc();
-=======
-    let mut config = SweetConductorConfig::rendezvous(true).no_dpki();
-    config.chc_url = Some(url2::Url2::parse(
-        holochain::conductor::chc::CHC_LOCAL_MAGIC_URL,
-    ));
->>>>>>> d0e75798
-
+    let config = SweetConductorConfig::rendezvous(true).local_chc().no_dpki();
     let mut conductors = SweetConductorBatch::from_config_rendezvous(2, config).await;
 
     let (dna, _, _) = SweetDnaFile::unique_from_test_wasms(vec![TestWasm::CounterSigning]).await;
@@ -999,14 +975,7 @@
 async fn chc_should_respect_chain_lock() {
     holochain_trace::test_run();
 
-<<<<<<< HEAD
-    let config = SweetConductorConfig::rendezvous(true).local_chc();
-=======
-    let mut config = SweetConductorConfig::rendezvous(true).no_dpki();
-    config.chc_url = Some(url2::Url2::parse(
-        holochain::conductor::chc::CHC_LOCAL_MAGIC_URL,
-    ));
->>>>>>> d0e75798
+    let config = SweetConductorConfig::rendezvous(true).local_chc().no_dpki();
     let mut conductors = SweetConductorBatch::from_config_rendezvous(2, config).await;
 
     let (dna, _, _) = SweetDnaFile::unique_from_test_wasms(vec![TestWasm::CounterSigning]).await;
