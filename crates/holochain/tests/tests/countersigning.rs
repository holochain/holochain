use hdk::prelude::{
    PreflightRequest, PreflightRequestAcceptance, Signature, SignedActionHashed, Timestamp,
};
use holo_hash::{ActionHash, EntryHash};
use holochain::conductor::api::error::{ConductorApiError, ConductorApiResult};
use holochain::conductor::CellError;
use holochain::core::workflow::WorkflowError;
use holochain::prelude::PreflightResponse;
use holochain::sweettest::{
    await_consistency, SweetCell, SweetConductor, SweetConductorBatch, SweetConductorConfig,
    SweetDnaFile,
};
use holochain_nonce::fresh_nonce;
use holochain_state::prelude::{IncompleteCommitReason, SourceChainError};
use holochain_types::app::DisabledAppReason;
use holochain_types::prelude::Signal;
use holochain_types::signal::SystemSignal;
use holochain_wasm_test_utils::TestWasm;
use holochain_zome_types::countersigning::Role;
<<<<<<< HEAD
=======
use std::sync::Arc;
>>>>>>> ac0cf13f
use std::time::Duration;
use tokio::sync::broadcast::Receiver;

mod session_interaction_over_websocket;

#[tokio::test(flavor = "multi_thread")]
#[cfg_attr(target_os = "windows", ignore = "flaky")]
async fn listen_for_countersigning_completion() {
    holochain_trace::test_run();

    let config = SweetConductorConfig::rendezvous(true);
    let mut conductors = SweetConductorBatch::from_config_rendezvous(2, config).await;

    let (dna, _, _) = SweetDnaFile::unique_from_test_wasms(vec![TestWasm::CounterSigning]).await;
    let apps = conductors.setup_app("app", &[dna]).await.unwrap();
    let cells = apps.cells_flattened();
    let alice = &cells[0];
    let bob = &cells[1];

    // Need an initialised source chain for countersigning, so commit anything
    let alice_zome = alice.zome(TestWasm::CounterSigning);
    let _: ActionHash = conductors[0]
        .call_fallible(&alice_zome, "create_a_thing", ())
        .await
        .unwrap();
    let bob_zome = bob.zome(TestWasm::CounterSigning);
    let _: ActionHash = conductors[1]
        .call_fallible(&bob_zome, "create_a_thing", ())
        .await
        .unwrap();

    await_consistency(30, vec![alice, bob]).await.unwrap();

    // Set up the session and accept it for both agents
    let preflight_request: PreflightRequest = conductors[0]
        .call_fallible(
            &alice_zome,
            "generate_countersigning_preflight_request_fast",
            vec![
                (alice.agent_pubkey().clone(), vec![Role(0)]),
                (bob.agent_pubkey().clone(), vec![]),
            ],
        )
        .await
        .unwrap();
    let alice_acceptance: PreflightRequestAcceptance = conductors[0]
        .call_fallible(
            &alice_zome,
            "accept_countersigning_preflight_request",
            preflight_request.clone(),
        )
        .await
        .unwrap();
    let alice_response =
        if let PreflightRequestAcceptance::Accepted(ref response) = alice_acceptance {
            response
        } else {
            unreachable!();
        };
    let bob_acceptance: PreflightRequestAcceptance = conductors[1]
        .call_fallible(
            &bob_zome,
            "accept_countersigning_preflight_request",
            preflight_request.clone(),
        )
        .await
        .unwrap();
    let bob_response = if let PreflightRequestAcceptance::Accepted(ref response) = bob_acceptance {
        response
    } else {
        unreachable!();
    };

    let (_, _): (ActionHash, EntryHash) = conductors[0]
        .call_fallible(
            &alice_zome,
            "create_a_countersigned_thing_with_entry_hash",
            vec![alice_response.clone(), bob_response.clone()],
        )
        .await
        .unwrap();

    let (_, _): (ActionHash, EntryHash) = conductors[1]
        .call_fallible(
            &bob_zome,
            "create_a_countersigned_thing_with_entry_hash",
            vec![alice_response.clone(), bob_response.clone()],
        )
        .await
        .unwrap();

    let alice_rx = conductors[0].subscribe_to_app_signals("app".into());
    let bob_rx = conductors[1].subscribe_to_app_signals("app".into());

    wait_for_completion(alice_rx, preflight_request.app_entry_hash.clone()).await;
    wait_for_completion(bob_rx, preflight_request.app_entry_hash).await;
}

// Regression test to check that it's possible to continue a countersigning session following
// a failed commit that required dependencies that couldn't be fetched.
#[tokio::test(flavor = "multi_thread")]
async fn retry_countersigning_commit_on_missing_deps() {
    holochain_trace::test_run();

    let config = SweetConductorConfig::rendezvous(true);
    let mut conductors = SweetConductorBatch::from_config_rendezvous(2, config).await;
    for conductor in conductors.iter_mut() {
        conductor.shutdown().await;
    }
    // Allow bootstrapping and network comms so that peers can find each other, and exchange DPKI info,
    // but before creating any data, disable publish and recent gossip.
    // Now the only way peers can get data is through get requests!
    for conductor in conductors.iter_mut() {
        conductor.update_config(|c| SweetConductorConfig::from(c).historical_only().into());
        conductor.startup().await;
    }
    let (dna, _, _) = SweetDnaFile::unique_from_test_wasms(vec![TestWasm::CounterSigning]).await;
    let apps = conductors.setup_app("app", &[dna]).await.unwrap();
    let cells = apps.cells_flattened();
    let alice = &cells[0];
    let bob = &cells[1];

    // Need an initialised source chain for countersigning, so commit anything
    let alice_zome = alice.zome(TestWasm::CounterSigning);
    let _: ActionHash = conductors[0]
        .call_fallible(&alice_zome, "create_a_thing", ())
        .await
        .unwrap();
    let bob_zome = bob.zome(TestWasm::CounterSigning);
    let _: ActionHash = conductors[1]
        .call_fallible(&bob_zome, "create_a_thing", ())
        .await
        .unwrap();

    // Make sure both peers can see each other so that we know get requests should succeed when
    // fetching agent activity
    conductors[0]
        .wait_for_peer_visible([bob.agent_pubkey().clone()], None, Duration::from_secs(30))
        .await
        .unwrap();
    conductors[1]
        .wait_for_peer_visible(
            [alice.agent_pubkey().clone()],
            None,
            Duration::from_secs(30),
        )
        .await
        .unwrap();

    // Set up the session and accept it for both agents
    let preflight_request: PreflightRequest = conductors[0]
        .call_fallible(
            &alice_zome,
            "generate_countersigning_preflight_request_fast",
            vec![
                (alice.agent_pubkey().clone(), vec![Role(0)]),
                (bob.agent_pubkey().clone(), vec![]),
            ],
        )
        .await
        .unwrap();
    let alice_acceptance: PreflightRequestAcceptance = conductors[0]
        .call_fallible(
            &alice_zome,
            "accept_countersigning_preflight_request",
            preflight_request.clone(),
        )
        .await
        .unwrap();
    let alice_response =
        if let PreflightRequestAcceptance::Accepted(ref response) = alice_acceptance {
            response
        } else {
            unreachable!();
        };
    let bob_acceptance: PreflightRequestAcceptance = conductors[1]
        .call_fallible(
            &bob_zome,
            "accept_countersigning_preflight_request",
            preflight_request.clone(),
        )
        .await
        .unwrap();
    let bob_response = if let PreflightRequestAcceptance::Accepted(ref response) = bob_acceptance {
        response
    } else {
        unreachable!();
    };

    // Take Bob's app offline so that Alice can't get his activity
    conductors[1]
        .disable_app("app".into(), DisabledAppReason::User)
        .await
        .unwrap();

    // Alice shouldn't be able to commit yet, because she doesn't have Bob's activity
    let result: ConductorApiResult<(ActionHash, EntryHash)> = conductors[0]
        .call_fallible(
            &alice_zome,
            "create_a_countersigned_thing_with_entry_hash",
            vec![alice_response.clone(), bob_response.clone()],
        )
        .await;
    match result {
        Ok(_) => {
            panic!("Expected commit to fail due to missing dependencies");
        }
        Err(ConductorApiError::CellError(CellError::WorkflowError(e))) => {
            match *e {
                WorkflowError::SourceChainError(SourceChainError::IncompleteCommit(
                    IncompleteCommitReason::DepMissingFromDht(_),
                )) => {
                    // Expected
                }
                _ => {
                    panic!("Expected IncompleteCommit error, got: {:?}", e);
                }
            }
        }
        _ => {
            panic!("Expected CellError::WorkflowError, got: {:?}", result);
        }
    }

    // Bring Bob's app back online
    conductors[1].enable_app("app".into()).await.unwrap();

    tokio::time::sleep(Duration::from_secs(5)).await;

    // Bob should be able to get Alice's chain head when we commit, so let's do that.
    let (_, _): (ActionHash, EntryHash) = conductors[1]
        .call_fallible(
            &bob_zome,
            "create_a_countersigned_thing_with_entry_hash",
            vec![alice_response.clone(), bob_response.clone()],
        )
        .await
        .unwrap();

    // Now that Bob is available again, Alice should also be able to get his chain head and complete
    // her commit
    let (_, _): (ActionHash, EntryHash) = conductors[0]
        .call_fallible(
            &alice_zome,
            "create_a_countersigned_thing_with_entry_hash",
            vec![alice_response.clone(), bob_response.clone()],
        )
        .await
        .unwrap();

    // Listen for the session to complete, which it should in spite of the error that
    // Alice had initially.

    let alice_rx = conductors[0].subscribe_to_app_signals("app".into());
    let bob_rx = conductors[1].subscribe_to_app_signals("app".into());

    wait_for_completion(alice_rx, preflight_request.app_entry_hash.clone()).await;
    wait_for_completion(bob_rx, preflight_request.app_entry_hash).await;
}

// Checks that when there are multiple authorities returning signature bundles and multiple sessions
// happening between a pair of agents, the extra signature bundles beyond the first one received
// are correctly handled. I.e. receiving further signature bundles after a new session has started
// will not impact the new session.
// This is trying to check a race condition, so it's probably expected that the test won't always
// correctly test the problem. However, it is a scenario we've seen fail in Wind Tunnel, so it's
// worth trying to test here. Seeing flakes from this test is likely a signal that something has
// regressed.
#[tokio::test(flavor = "multi_thread")]
async fn signature_bundle_noise() {
    holochain_trace::test_run();

    let config = SweetConductorConfig::rendezvous(true).no_dpki();
    let mut conductors = SweetConductorBatch::from_config_rendezvous(4, config).await;

    let (dna, _, _) = SweetDnaFile::unique_from_test_wasms(vec![TestWasm::CounterSigning]).await;
    let apps = conductors.setup_app("app", &[dna]).await.unwrap();

    let cells = apps.cells_flattened();

    for i in 0..4 {
        // Need an initialised source chain for countersigning, so commit anything
        let zome = cells[i].zome(TestWasm::CounterSigning);
        let _: ActionHash = conductors[i]
            .call_fallible(&zome, "create_a_thing", ())
            .await
            .unwrap();

        // Also want to make sure everyone can see everyone else
        conductors[i]
            .require_initial_gossip_activity_for_cell(&cells[i], 4, Duration::from_secs(30))
            .await
            .unwrap();
    }

    let alice_zome = cells[0].zome(TestWasm::CounterSigning);
    let bob_zome = cells[1].zome(TestWasm::CounterSigning);

    // Run multiple sessions, one after another
    for _ in 0..5 {
        let preflight_request: PreflightRequest = conductors[0]
            .call_fallible(
                &alice_zome,
                "generate_countersigning_preflight_request",
                vec![
                    (cells[0].agent_pubkey().clone(), vec![Role(0)]),
                    (cells[1].agent_pubkey().clone(), vec![]),
                ],
            )
            .await
            .unwrap();
        let alice_acceptance: PreflightRequestAcceptance = conductors[0]
            .call_fallible(
                &cells[0].zome(TestWasm::CounterSigning),
                "accept_countersigning_preflight_request",
                preflight_request.clone(),
            )
            .await
            .unwrap();
        let alice_response =
            if let PreflightRequestAcceptance::Accepted(ref response) = alice_acceptance {
                response
            } else {
                unreachable!(
                    "Expected PreflightRequestAcceptance::Accepted, got {:?}",
                    alice_acceptance
                );
            };
        let bob_acceptance: PreflightRequestAcceptance = conductors[1]
            .call_fallible(
                &bob_zome,
                "accept_countersigning_preflight_request",
                preflight_request.clone(),
            )
            .await
            .unwrap();
        let bob_response =
            if let PreflightRequestAcceptance::Accepted(ref response) = bob_acceptance {
                response
            } else {
                unreachable!();
            };

        let alice_rx = conductors[0].subscribe_to_app_signals("app".into());
        let bob_rx = conductors[1].subscribe_to_app_signals("app".into());

        commit_session_with_retry(
            &conductors[0],
            &cells[0],
            vec![alice_response.clone(), bob_response.clone()],
        )
        .await;
        commit_session_with_retry(
            &conductors[1],
            &cells[1],
            vec![alice_response.clone(), bob_response.clone()],
        )
        .await;

        wait_for_completion(alice_rx, preflight_request.app_entry_hash.clone()).await;
        wait_for_completion(bob_rx, preflight_request.app_entry_hash).await;
    }
}

async fn commit_session_with_retry(
    conductor: &SweetConductor,
    cell: &SweetCell,
    responses: Vec<PreflightResponse>,
) {
    for _ in 0..5 {
        match conductor
            .call_fallible::<_, (ActionHash, EntryHash)>(
                &cell.zome(TestWasm::CounterSigning),
                "create_a_countersigned_thing_with_entry_hash",
                responses.clone(),
            )
            .await
        {
            Ok(_) => {
                return;
            }
            Err(ConductorApiError::CellError(CellError::WorkflowError(e))) => {
                if let WorkflowError::SourceChainError(SourceChainError::IncompleteCommit(_)) = *e {
                    // retryable error, missing DHT dependencies
                    continue;
                } else {
                    panic!("Expected IncompleteCommit error, got: {:?}", e);
                }
            }
            Err(e) => {
                panic!(
                    "Unexpected error while committing countersigning entry: {:?}",
                    e
                );
            }
<<<<<<< HEAD
        }
    }

    panic!("Failed to commit countersigning entry after 5 retries");
}

#[tokio::test(flavor = "multi_thread")]
async fn alice_can_recover_when_bob_abandons_a_countersigning_session() {
    holochain_trace::test_run();

    let config = SweetConductorConfig::rendezvous(true).tune_conductor(|c| {
        c.countersigning_resolution_retry_delay = Some(Duration::from_secs(3));
    });
    let mut conductors = SweetConductorBatch::from_config_rendezvous(3, config).await;

    let (dna, _, _) = SweetDnaFile::unique_from_test_wasms(vec![TestWasm::CounterSigning]).await;
    let apps = conductors.setup_app("app", &[dna]).await.unwrap();
    let cells = apps.cells_flattened();
    let alice = &cells[0];
    let bob = &cells[1];
    let carol = &cells[2];

    // Subscribe early in the test to avoid missing signals later
    let alice_signal_rx = conductors[0].subscribe_to_app_signals("app".into());
    let bob_signal_rx = conductors[1].subscribe_to_app_signals("app".into());

    // Need an initialised source chain for countersigning, so commit anything
    let alice_zome = alice.zome(TestWasm::CounterSigning);
    let _: ActionHash = conductors[0]
        .call_fallible(&alice_zome, "create_a_thing", ())
        .await
        .unwrap();
    let bob_zome = bob.zome(TestWasm::CounterSigning);
    let _: ActionHash = conductors[1]
        .call_fallible(&bob_zome, "create_a_thing", ())
        .await
        .unwrap();

    await_consistency(30, vec![alice, bob, carol])
        .await
        .unwrap();

    // Set up the session and accept it for both agents
    let preflight_request: PreflightRequest = conductors[0]
        .call_fallible(
            &alice_zome,
            "generate_countersigning_preflight_request_fast",
            vec![
                (alice.agent_pubkey().clone(), vec![Role(0)]),
                (bob.agent_pubkey().clone(), vec![]),
            ],
        )
        .await
        .unwrap();
    let alice_acceptance: PreflightRequestAcceptance = conductors[0]
        .call_fallible(
            &alice_zome,
            "accept_countersigning_preflight_request",
            preflight_request.clone(),
        )
        .await
        .unwrap();
    let alice_response =
        if let PreflightRequestAcceptance::Accepted(ref response) = alice_acceptance {
            response
        } else {
            unreachable!();
        };
    let bob_acceptance: PreflightRequestAcceptance = conductors[1]
        .call_fallible(
            &bob_zome,
            "accept_countersigning_preflight_request",
            preflight_request.clone(),
        )
        .await
        .unwrap();
    let bob_response = if let PreflightRequestAcceptance::Accepted(ref response) = bob_acceptance {
        response
    } else {
        unreachable!();
    };

    // Alice doesn't realise that Bob is a very bad man, and goes ahead and commits
    let (_, _): (ActionHash, EntryHash) = conductors[0]
        .call_fallible(
            &alice_zome,
            "create_a_countersigned_thing_with_entry_hash",
            vec![alice_response.clone(), bob_response.clone()],
        )
        .await
        .unwrap();

    // Bob does not commit, and instead abandons the session

    // Bob's session should time out and be abandoned
    wait_for_abandoned(bob_signal_rx, preflight_request.app_entry_hash.clone()).await;

    // Alice session should also get abandoned
    wait_for_abandoned(alice_signal_rx, preflight_request.app_entry_hash.clone()).await;

    // Alice will now be allowed to commit other entries
    let _: ActionHash = conductors[0]
        .call_fallible(&alice_zome, "create_a_thing", ())
        .await
        .unwrap();

    // Everyone's DHT should sync
    await_consistency(60, [alice, bob, &carol]).await.unwrap();
}

#[tokio::test(flavor = "multi_thread")]
async fn alice_can_recover_from_a_session_timeout() {
    holochain_trace::test_run();

    let config = SweetConductorConfig::rendezvous(true).tune_conductor(|c| {
        c.countersigning_resolution_retry_delay = Some(Duration::from_secs(3));
    });
    let mut conductors = SweetConductorBatch::from_config_rendezvous(3, config).await;

    let (dna, _, _) = SweetDnaFile::unique_from_test_wasms(vec![TestWasm::CounterSigning]).await;
    let apps = conductors.setup_app("app", &[dna]).await.unwrap();
    let cells = apps.cells_flattened();
    let alice = &cells[0];
    let bob = &cells[1];
    let carol = &cells[2];

    // Need an initialised source chain for countersigning, so commit anything
    let alice_zome = alice.zome(TestWasm::CounterSigning);
    let _: ActionHash = conductors[0]
        .call_fallible(&alice_zome, "create_a_thing", ())
        .await
        .unwrap();
    let bob_zome = bob.zome(TestWasm::CounterSigning);
    let _: ActionHash = conductors[1]
        .call_fallible(&bob_zome, "create_a_thing", ())
        .await
        .unwrap();

    await_consistency(30, vec![alice, bob, carol])
        .await
        .unwrap();

    // Set up the session and accept it for both agents
    let preflight_request: PreflightRequest = conductors[0]
        .call_fallible(
            &alice_zome,
            "generate_countersigning_preflight_request_fast",
            vec![
                (alice.agent_pubkey().clone(), vec![Role(0)]),
                (bob.agent_pubkey().clone(), vec![]),
            ],
        )
        .await
        .unwrap();
    let alice_acceptance: PreflightRequestAcceptance = conductors[0]
        .call_fallible(
            &alice_zome,
            "accept_countersigning_preflight_request",
            preflight_request.clone(),
        )
        .await
        .unwrap();
    let alice_response =
        if let PreflightRequestAcceptance::Accepted(ref response) = alice_acceptance {
            response
        } else {
            unreachable!();
        };
    let bob_acceptance: PreflightRequestAcceptance = conductors[1]
        .call_fallible(
            &bob_zome,
            "accept_countersigning_preflight_request",
            preflight_request.clone(),
        )
        .await
        .unwrap();
    let bob_response = if let PreflightRequestAcceptance::Accepted(ref response) = bob_acceptance {
        response
    } else {
        unreachable!();
    };

    // Alice makes her commit, but before Bob can do the same, disaster strikes...
    let (_, _): (ActionHash, EntryHash) = conductors[0]
        .call_fallible(
            &alice_zome,
            "create_a_countersigned_thing_with_entry_hash",
            vec![alice_response.clone(), bob_response.clone()],
        )
        .await
        .unwrap();

    // Give Alice some time to publish her session.
    // TODO Does Holochain not block on this network operation?
    tokio::time::sleep(Duration::from_secs(3)).await;

    conductors[0].shutdown().await;

    // Bob can't know what has happened to Alice and makes his commit
    let (_, _): (ActionHash, EntryHash) = conductors[1]
        .call_fallible(
            &bob_zome,
            "create_a_countersigned_thing_with_entry_hash",
            vec![alice_response.clone(), bob_response.clone()],
        )
        .await
        .unwrap();

    tracing::info!("Waiting for Bob completion");

    // Luckily Carol is still online, she should get both Alice and Bob's signatures.
    // She will send these to Bob, and he can complete his session.
    // Bob's session should time out and be abandoned
    wait_for_completion(
        conductors[1].subscribe_to_app_signals("app".into()),
        preflight_request.app_entry_hash.clone(),
    )
    .await;

    // Alice comes back online, and should be able to recover her session. It will take finding
    // her session in her source chain and then trying to build a signature bundle from the network.
    conductors[0].startup().await;

    tracing::warn!("Alice is back online");

    // Alice session should now get completed
    wait_for_completion(
        conductors[0].subscribe_to_app_signals("app".into()),
        preflight_request.app_entry_hash.clone(),
    )
    .await;

    // Alice will now be allowed to commit other entries
    let _: ActionHash = conductors[0]
        .call_fallible(&alice_zome, "create_a_thing", ())
        .await
        .unwrap();

    // Everyone's DHT should sync
    await_consistency(60, [alice, bob, &carol]).await.unwrap();
}

async fn wait_for_completion(mut signal_rx: Receiver<Signal>, expected_hash: EntryHash) {
    let signal = tokio::time::timeout(std::time::Duration::from_secs(30), signal_rx.recv())
        .await
        .unwrap()
        .unwrap();
    match signal {
        Signal::System(SystemSignal::SuccessfulCountersigning(hash)) => {
            assert_eq!(expected_hash, hash);
        }
        _ => {
            panic!(
                "Expected SuccessfulCountersigning signal, got: {:?}",
                signal
            );
        }
    }
=======
        }
    }

    panic!("Failed to commit countersigning entry after 5 retries");
}

#[tokio::test(flavor = "multi_thread")]
async fn alice_can_recover_when_bob_abandons_a_countersigning_session() {
    holochain_trace::test_run();

    let config = SweetConductorConfig::rendezvous(true).tune_conductor(|c| {
        c.countersigning_resolution_retry_delay = Some(Duration::from_secs(3));
    });
    let mut conductors = SweetConductorBatch::from_config_rendezvous(3, config).await;

    let (dna, _, _) = SweetDnaFile::unique_from_test_wasms(vec![TestWasm::CounterSigning]).await;
    let apps = conductors.setup_app("app", &[dna]).await.unwrap();
    let cells = apps.cells_flattened();
    let alice = &cells[0];
    let bob = &cells[1];
    let carol = &cells[2];

    // Subscribe early in the test to avoid missing signals later
    let alice_signal_rx = conductors[0].subscribe_to_app_signals("app".into());
    let bob_signal_rx = conductors[1].subscribe_to_app_signals("app".into());

    // Need an initialised source chain for countersigning, so commit anything
    let alice_zome = alice.zome(TestWasm::CounterSigning);
    let _: ActionHash = conductors[0]
        .call_fallible(&alice_zome, "create_a_thing", ())
        .await
        .unwrap();
    let bob_zome = bob.zome(TestWasm::CounterSigning);
    let _: ActionHash = conductors[1]
        .call_fallible(&bob_zome, "create_a_thing", ())
        .await
        .unwrap();

    await_consistency(30, vec![alice, bob, carol])
        .await
        .unwrap();

    // Set up the session and accept it for both agents
    let preflight_request: PreflightRequest = conductors[0]
        .call_fallible(
            &alice_zome,
            "generate_countersigning_preflight_request_fast",
            vec![
                (alice.agent_pubkey().clone(), vec![Role(0)]),
                (bob.agent_pubkey().clone(), vec![]),
            ],
        )
        .await
        .unwrap();
    let alice_acceptance: PreflightRequestAcceptance = conductors[0]
        .call_fallible(
            &alice_zome,
            "accept_countersigning_preflight_request",
            preflight_request.clone(),
        )
        .await
        .unwrap();
    let alice_response =
        if let PreflightRequestAcceptance::Accepted(ref response) = alice_acceptance {
            response
        } else {
            unreachable!();
        };
    let bob_acceptance: PreflightRequestAcceptance = conductors[1]
        .call_fallible(
            &bob_zome,
            "accept_countersigning_preflight_request",
            preflight_request.clone(),
        )
        .await
        .unwrap();
    let bob_response = if let PreflightRequestAcceptance::Accepted(ref response) = bob_acceptance {
        response
    } else {
        unreachable!();
    };

    // Alice doesn't realise that Bob is a very bad man, and goes ahead and commits
    let (_, _): (ActionHash, EntryHash) = conductors[0]
        .call_fallible(
            &alice_zome,
            "create_a_countersigned_thing_with_entry_hash",
            vec![alice_response.clone(), bob_response.clone()],
        )
        .await
        .unwrap();

    // Bob does not commit, and instead abandons the session

    // Bob's session should time out and be abandoned
    wait_for_abandoned(bob_signal_rx, preflight_request.app_entry_hash.clone()).await;

    // Alice session should also get abandoned
    wait_for_abandoned(alice_signal_rx, preflight_request.app_entry_hash.clone()).await;

    // Alice will now be allowed to commit other entries
    let _: ActionHash = conductors[0]
        .call_fallible(&alice_zome, "create_a_thing", ())
        .await
        .unwrap();

    // Everyone's DHT should sync
    await_consistency(60, [alice, bob, &carol]).await.unwrap();
}

#[tokio::test(flavor = "multi_thread")]
async fn alice_can_recover_from_a_session_timeout() {
    holochain_trace::test_run();

    let config = SweetConductorConfig::rendezvous(true).tune_conductor(|c| {
        c.countersigning_resolution_retry_delay = Some(Duration::from_secs(3));
    });
    let mut conductors = SweetConductorBatch::from_config_rendezvous(3, config).await;

    let (dna, _, _) = SweetDnaFile::unique_from_test_wasms(vec![TestWasm::CounterSigning]).await;
    let apps = conductors.setup_app("app", &[dna]).await.unwrap();
    let cells = apps.cells_flattened();
    let alice = &cells[0];
    let bob = &cells[1];
    let carol = &cells[2];

    // Need an initialised source chain for countersigning, so commit anything
    let alice_zome = alice.zome(TestWasm::CounterSigning);
    let _: ActionHash = conductors[0]
        .call_fallible(&alice_zome, "create_a_thing", ())
        .await
        .unwrap();
    let bob_zome = bob.zome(TestWasm::CounterSigning);
    let _: ActionHash = conductors[1]
        .call_fallible(&bob_zome, "create_a_thing", ())
        .await
        .unwrap();

    await_consistency(30, vec![alice, bob, carol])
        .await
        .unwrap();

    // Set up the session and accept it for both agents
    let preflight_request: PreflightRequest = conductors[0]
        .call_fallible(
            &alice_zome,
            "generate_countersigning_preflight_request_fast",
            vec![
                (alice.agent_pubkey().clone(), vec![Role(0)]),
                (bob.agent_pubkey().clone(), vec![]),
            ],
        )
        .await
        .unwrap();
    let alice_acceptance: PreflightRequestAcceptance = conductors[0]
        .call_fallible(
            &alice_zome,
            "accept_countersigning_preflight_request",
            preflight_request.clone(),
        )
        .await
        .unwrap();
    let alice_response =
        if let PreflightRequestAcceptance::Accepted(ref response) = alice_acceptance {
            response
        } else {
            unreachable!();
        };
    let bob_acceptance: PreflightRequestAcceptance = conductors[1]
        .call_fallible(
            &bob_zome,
            "accept_countersigning_preflight_request",
            preflight_request.clone(),
        )
        .await
        .unwrap();
    let bob_response = if let PreflightRequestAcceptance::Accepted(ref response) = bob_acceptance {
        response
    } else {
        unreachable!();
    };

    // Alice makes her commit, but before Bob can do the same, disaster strikes...
    let (_, _): (ActionHash, EntryHash) = conductors[0]
        .call_fallible(
            &alice_zome,
            "create_a_countersigned_thing_with_entry_hash",
            vec![alice_response.clone(), bob_response.clone()],
        )
        .await
        .unwrap();

    // Give Alice some time to publish her session.
    // TODO Does Holochain not block on this network operation?
    tokio::time::sleep(Duration::from_secs(3)).await;

    conductors[0].shutdown().await;

    // Bob can't know what has happened to Alice and makes his commit
    let (_, _): (ActionHash, EntryHash) = conductors[1]
        .call_fallible(
            &bob_zome,
            "create_a_countersigned_thing_with_entry_hash",
            vec![alice_response.clone(), bob_response.clone()],
        )
        .await
        .unwrap();

    tracing::info!("Waiting for Bob completion");

    // Luckily Carol is still online, she should get both Alice and Bob's signatures.
    // She will send these to Bob, and he can complete his session.
    // Bob's session should time out and be abandoned
    wait_for_completion(
        conductors[1].subscribe_to_app_signals("app".into()),
        preflight_request.app_entry_hash.clone(),
    )
    .await;

    // Alice comes back online, and should be able to recover her session. It will take finding
    // her session in her source chain and then trying to build a signature bundle from the network.
    conductors[0].startup().await;

    tracing::warn!("Alice is back online");

    // Alice session should now get completed
    wait_for_completion(
        conductors[0].subscribe_to_app_signals("app".into()),
        preflight_request.app_entry_hash.clone(),
    )
    .await;

    // Alice will now be allowed to commit other entries
    let _: ActionHash = conductors[0]
        .call_fallible(&alice_zome, "create_a_thing", ())
        .await
        .unwrap();

    // Everyone's DHT should sync
    await_consistency(60, [alice, bob, &carol]).await.unwrap();
}

#[cfg(feature = "chc")]
#[tokio::test(flavor = "multi_thread")]
async fn complete_session_with_chc_enabled() {
    holochain_trace::test_run();

    let mut config = SweetConductorConfig::rendezvous(true);
    config.chc_url = Some(url2::Url2::parse(
        holochain::conductor::chc::CHC_LOCAL_MAGIC_URL,
    ));

    let mut conductors = SweetConductorBatch::from_config_rendezvous(2, config).await;

    let (dna, _, _) = SweetDnaFile::unique_from_test_wasms(vec![TestWasm::CounterSigning]).await;
    let apps = conductors.setup_app("app", &[dna]).await.unwrap();
    let cells = apps.cells_flattened();
    let alice = &cells[0];
    let bob = &cells[1];

    let alice_chc = conductors[0].get_chc(alice.cell_id()).unwrap();

    // Need an initialised source chain for countersigning, so commit anything
    let alice_zome = alice.zome(TestWasm::CounterSigning);
    let _: ActionHash = conductors[0]
        .call_fallible(&alice_zome, "create_a_thing", ())
        .await
        .unwrap();
    let bob_zome = bob.zome(TestWasm::CounterSigning);
    let _: ActionHash = conductors[1]
        .call_fallible(&bob_zome, "create_a_thing", ())
        .await
        .unwrap();

    await_consistency(30, vec![alice, bob]).await.unwrap();

    // Set up the session and accept it for both agents
    let preflight_request: PreflightRequest = conductors[0]
        .call_fallible(
            &alice_zome,
            "generate_countersigning_preflight_request_fast",
            vec![
                (alice.agent_pubkey().clone(), vec![Role(0)]),
                (bob.agent_pubkey().clone(), vec![]),
            ],
        )
        .await
        .unwrap();
    let alice_acceptance: PreflightRequestAcceptance = conductors[0]
        .call_fallible(
            &alice_zome,
            "accept_countersigning_preflight_request",
            preflight_request.clone(),
        )
        .await
        .unwrap();
    let alice_response =
        if let PreflightRequestAcceptance::Accepted(ref response) = alice_acceptance {
            response
        } else {
            unreachable!();
        };
    let bob_acceptance: PreflightRequestAcceptance = conductors[1]
        .call_fallible(
            &bob_zome,
            "accept_countersigning_preflight_request",
            preflight_request.clone(),
        )
        .await
        .unwrap();
    let bob_response = if let PreflightRequestAcceptance::Accepted(ref response) = bob_acceptance {
        response
    } else {
        unreachable!();
    };

    let before_chain = get_all_records(&alice_chc).await.unwrap();

    let (_, _): (ActionHash, EntryHash) = conductors[0]
        .call_fallible(
            &alice_zome,
            "create_a_countersigned_thing_with_entry_hash",
            vec![alice_response.clone(), bob_response.clone()],
        )
        .await
        .unwrap();

    let between_chain = get_all_records(&alice_chc).await.unwrap();

    let (_, _): (ActionHash, EntryHash) = conductors[1]
        .call_fallible(
            &bob_zome,
            "create_a_countersigned_thing_with_entry_hash",
            vec![alice_response.clone(), bob_response.clone()],
        )
        .await
        .unwrap();

    let alice_rx = conductors[0].subscribe_to_app_signals("app".into());
    let bob_rx = conductors[1].subscribe_to_app_signals("app".into());

    wait_for_completion(alice_rx, preflight_request.app_entry_hash.clone()).await;
    wait_for_completion(bob_rx, preflight_request.app_entry_hash).await;

    let after_chain = get_all_records(&alice_chc).await.unwrap();

    // Should not appear in the CHC after commit, must wait for publish
    assert_eq!(before_chain.len(), between_chain.len());

    // Should appear in the CHC after publish
    assert_eq!(before_chain.len() + 1, after_chain.len());
}

#[cfg(feature = "chc")]
#[tokio::test(flavor = "multi_thread")]
async fn session_rollback_with_chc_enabled() {
    holochain_trace::test_run();

    let mut config = SweetConductorConfig::rendezvous(true);
    config.chc_url = Some(url2::Url2::parse(
        holochain::conductor::chc::CHC_LOCAL_MAGIC_URL,
    ));

    let mut conductors = SweetConductorBatch::from_config_rendezvous(2, config).await;

    let (dna, _, _) = SweetDnaFile::unique_from_test_wasms(vec![TestWasm::CounterSigning]).await;
    let apps = conductors.setup_app("app", &[dna]).await.unwrap();
    let cells = apps.cells_flattened();
    let alice = &cells[0];
    let bob = &cells[1];

    let alice_chc = conductors[0].get_chc(alice.cell_id()).unwrap();

    // Subscribe early in the test to avoid missing signals later
    let alice_signal_rx = conductors[0].subscribe_to_app_signals("app".into());
    let bob_signal_rx = conductors[1].subscribe_to_app_signals("app".into());

    // Need an initialised source chain for countersigning, so commit anything
    let alice_zome = alice.zome(TestWasm::CounterSigning);
    let _: ActionHash = conductors[0]
        .call_fallible(&alice_zome, "create_a_thing", ())
        .await
        .unwrap();
    let bob_zome = bob.zome(TestWasm::CounterSigning);
    let _: ActionHash = conductors[1]
        .call_fallible(&bob_zome, "create_a_thing", ())
        .await
        .unwrap();

    await_consistency(30, vec![alice, bob]).await.unwrap();

    // Set up the session and accept it for both agents
    let preflight_request: PreflightRequest = conductors[0]
        .call_fallible(
            &alice_zome,
            "generate_countersigning_preflight_request_fast",
            vec![
                (alice.agent_pubkey().clone(), vec![Role(0)]),
                (bob.agent_pubkey().clone(), vec![]),
            ],
        )
        .await
        .unwrap();
    let alice_acceptance: PreflightRequestAcceptance = conductors[0]
        .call_fallible(
            &alice_zome,
            "accept_countersigning_preflight_request",
            preflight_request.clone(),
        )
        .await
        .unwrap();
    let alice_response =
        if let PreflightRequestAcceptance::Accepted(ref response) = alice_acceptance {
            response
        } else {
            unreachable!();
        };
    let bob_acceptance: PreflightRequestAcceptance = conductors[1]
        .call_fallible(
            &bob_zome,
            "accept_countersigning_preflight_request",
            preflight_request.clone(),
        )
        .await
        .unwrap();
    let bob_response = if let PreflightRequestAcceptance::Accepted(ref response) = bob_acceptance {
        response
    } else {
        unreachable!();
    };

    let before_chain = get_all_records(&alice_chc).await.unwrap();

    // Alice goes ahead and commits. This must not go to the CHC yet!
    let (_, _): (ActionHash, EntryHash) = conductors[0]
        .call_fallible(
            &alice_zome,
            "create_a_countersigned_thing_with_entry_hash",
            vec![alice_response.clone(), bob_response.clone()],
        )
        .await
        .unwrap();

    let between_chain = get_all_records(&alice_chc).await.unwrap();

    // Bob does not commit, and instead abandons the session

    // Bob's session should time out and be abandoned
    wait_for_abandoned(bob_signal_rx, preflight_request.app_entry_hash.clone()).await;

    // Alice session should also get abandoned
    wait_for_abandoned(alice_signal_rx, preflight_request.app_entry_hash.clone()).await;

    let after_chain = get_all_records(&alice_chc).await.unwrap();

    // Alice will now be allowed to commit other entries
    let _: ActionHash = conductors[0]
        .call_fallible(&alice_zome, "create_a_thing", ())
        .await
        .unwrap();

    let future_chain = get_all_records(&alice_chc).await.unwrap();

    // Should not appear in the CHC after commit, must wait for publish
    assert_eq!(before_chain.len(), between_chain.len());
    // Publish didn't happen, so should not have been added to the CHC
    assert_eq!(between_chain.len(), after_chain.len());
    // Now we've written something new to the chain, so the CHC should have been updated
    assert_eq!(before_chain.len() + 1, future_chain.len());

    // Everyone's DHT should sync
    await_consistency(60, [alice, bob]).await.unwrap();
}

#[cfg(feature = "chc")]
#[tokio::test(flavor = "multi_thread")]
async fn multiple_agents_on_same_conductor_with_chc_enabled() {
    holochain_trace::test_run();

    let mut config = SweetConductorConfig::rendezvous(true);
    config.chc_url = Some(url2::Url2::parse(
        holochain::conductor::chc::CHC_LOCAL_MAGIC_URL,
    ));

    let mut conductors = SweetConductorBatch::from_config_rendezvous(2, config).await;

    let (dna, _, _) = SweetDnaFile::unique_from_test_wasms(vec![TestWasm::CounterSigning]).await;
    let apps = conductors.setup_app("app", &[dna.clone()]).await.unwrap();
    let cells = apps.cells_flattened();
    let alice = &cells[0];
    let bob = &cells[1];

    // Carol installs the same DNA on the conductor that Alice is using
    let carol_app = conductors[0].setup_app("app2", &[dna]).await.unwrap();
    let carol = &carol_app.cells()[0];

    let alice_chc = conductors[0].get_chc(alice.cell_id()).unwrap();
    let carol_chc = conductors[0].get_chc(carol.cell_id()).unwrap();

    // Need an initialised source chain for countersigning, so commit anything
    let alice_zome = alice.zome(TestWasm::CounterSigning);
    let _: ActionHash = conductors[0]
        .call_fallible(&alice_zome, "create_a_thing", ())
        .await
        .unwrap();
    let bob_zome = bob.zome(TestWasm::CounterSigning);
    let _: ActionHash = conductors[1]
        .call_fallible(&bob_zome, "create_a_thing", ())
        .await
        .unwrap();
    let carol_zome = carol.zome(TestWasm::CounterSigning);
    let _: ActionHash = conductors[0]
        .call_fallible(&carol_zome, "create_a_thing", ())
        .await
        .unwrap();

    await_consistency(30, vec![alice, bob, carol])
        .await
        .unwrap();

    // Set up the session and accept it for both Alice and Bob
    let preflight_request: PreflightRequest = conductors[0]
        .call_fallible(
            &alice_zome,
            "generate_countersigning_preflight_request_fast",
            vec![
                (alice.agent_pubkey().clone(), vec![Role(0)]),
                (bob.agent_pubkey().clone(), vec![]),
            ],
        )
        .await
        .unwrap();
    let alice_acceptance: PreflightRequestAcceptance = conductors[0]
        .call_fallible(
            &alice_zome,
            "accept_countersigning_preflight_request",
            preflight_request.clone(),
        )
        .await
        .unwrap();
    let alice_response =
        if let PreflightRequestAcceptance::Accepted(ref response) = alice_acceptance {
            response
        } else {
            unreachable!();
        };
    let bob_acceptance: PreflightRequestAcceptance = conductors[1]
        .call_fallible(
            &bob_zome,
            "accept_countersigning_preflight_request",
            preflight_request.clone(),
        )
        .await
        .unwrap();
    let bob_response = if let PreflightRequestAcceptance::Accepted(ref response) = bob_acceptance {
        response
    } else {
        unreachable!();
    };

    let before_chain = get_all_records(&alice_chc).await.unwrap();

    let (_, _): (ActionHash, EntryHash) = conductors[0]
        .call_fallible(
            &alice_zome,
            "create_a_countersigned_thing_with_entry_hash",
            vec![alice_response.clone(), bob_response.clone()],
        )
        .await
        .unwrap();

    let between_chain = get_all_records(&alice_chc).await.unwrap();

    let (_, _): (ActionHash, EntryHash) = conductors[1]
        .call_fallible(
            &bob_zome,
            "create_a_countersigned_thing_with_entry_hash",
            vec![alice_response.clone(), bob_response.clone()],
        )
        .await
        .unwrap();

    let alice_rx = conductors[0].subscribe_to_app_signals("app".into());
    let bob_rx = conductors[1].subscribe_to_app_signals("app".into());

    wait_for_completion(alice_rx, preflight_request.app_entry_hash.clone()).await;
    wait_for_completion(bob_rx, preflight_request.app_entry_hash).await;

    let after_chain = get_all_records(&alice_chc).await.unwrap();

    // Should not appear in the CHC after commit, must wait for publish
    assert_eq!(before_chain.len(), between_chain.len());

    // Should appear in the CHC after publish
    assert_eq!(before_chain.len() + 1, after_chain.len());

    await_consistency(30, vec![alice, bob, carol])
        .await
        .unwrap();

    // Now Carol should be able to do a session with Bob

    // Set up the session and accept it for both Carol and Bob
    let preflight_request: PreflightRequest = conductors[0]
        .call_fallible(
            &carol_zome,
            "generate_countersigning_preflight_request_fast",
            vec![
                (carol.agent_pubkey().clone(), vec![Role(0)]),
                (bob.agent_pubkey().clone(), vec![]),
            ],
        )
        .await
        .unwrap();
    let carol_acceptance: PreflightRequestAcceptance = conductors[0]
        .call_fallible(
            &carol_zome,
            "accept_countersigning_preflight_request",
            preflight_request.clone(),
        )
        .await
        .unwrap();
    let carol_response =
        if let PreflightRequestAcceptance::Accepted(ref response) = carol_acceptance {
            response
        } else {
            unreachable!();
        };
    let bob_acceptance: PreflightRequestAcceptance = conductors[1]
        .call_fallible(
            &bob_zome,
            "accept_countersigning_preflight_request",
            preflight_request.clone(),
        )
        .await
        .unwrap();
    let bob_response = if let PreflightRequestAcceptance::Accepted(ref response) = bob_acceptance {
        response
    } else {
        unreachable!();
    };

    let before_chain = get_all_records(&carol_chc).await.unwrap();

    let (_, _): (ActionHash, EntryHash) = conductors[0]
        .call_fallible(
            &carol_zome,
            "create_a_countersigned_thing_with_entry_hash",
            vec![carol_response.clone(), bob_response.clone()],
        )
        .await
        .unwrap();

    let between_chain = get_all_records(&carol_chc).await.unwrap();

    let (_, _): (ActionHash, EntryHash) = conductors[1]
        .call_fallible(
            &bob_zome,
            "create_a_countersigned_thing_with_entry_hash",
            vec![carol_response.clone(), bob_response.clone()],
        )
        .await
        .unwrap();

    let carol_rx = conductors[0].subscribe_to_app_signals("app2".into());
    let bob_rx = conductors[1].subscribe_to_app_signals("app".into());

    wait_for_completion(carol_rx, preflight_request.app_entry_hash.clone()).await;
    wait_for_completion(bob_rx, preflight_request.app_entry_hash).await;

    let after_chain = get_all_records(&carol_chc).await.unwrap();

    // Should not appear in the CHC after commit, must wait for publish
    assert_eq!(before_chain.len(), between_chain.len());

    // Should appear in the CHC after publish
    assert_eq!(before_chain.len() + 1, after_chain.len());
}

async fn wait_for_completion(mut signal_rx: Receiver<Signal>, expected_hash: EntryHash) {
    let signal = tokio::time::timeout(std::time::Duration::from_secs(30), signal_rx.recv())
        .await
        .unwrap()
        .unwrap();
    match signal {
        Signal::System(SystemSignal::SuccessfulCountersigning(hash)) => {
            assert_eq!(expected_hash, hash);
        }
        _ => {
            panic!(
                "Expected SuccessfulCountersigning signal, got: {:?}",
                signal
            );
        }
    }
>>>>>>> ac0cf13f
}

async fn wait_for_abandoned(mut signal_rx: Receiver<Signal>, expected_hash: EntryHash) {
    let signal = tokio::time::timeout(std::time::Duration::from_secs(30), signal_rx.recv())
        .await
        .unwrap()
        .unwrap();
    match signal {
        Signal::System(SystemSignal::AbandonedCountersigning(hash)) => {
            assert_eq!(expected_hash, hash);
        }
        _ => {
            panic!(
                "Expected SuccessfulCountersigning signal, got: {:?}",
                signal
            );
        }
    }
<<<<<<< HEAD
=======
}

#[cfg(feature = "chc")]
async fn get_all_records(
    chc: &holochain_chc::ChcImpl,
) -> holochain_chc::ChcResult<
    Vec<(
        SignedActionHashed,
        Option<(Arc<holochain_chc::EncryptedEntry>, Signature)>,
    )>,
> {
    use holochain_types::fixt::SignatureFixturator;

    chc.get_record_data_request(holochain_chc::GetRecordsRequest {
        payload: holochain_chc::GetRecordsPayload {
            since_hash: None,
            nonce: fresh_nonce(Timestamp::now()).unwrap().0,
        },
        signature: fixt::fixt!(Signature),
    })
    .await
>>>>>>> ac0cf13f
}<|MERGE_RESOLUTION|>--- conflicted
+++ resolved
@@ -17,10 +17,7 @@
 use holochain_types::signal::SystemSignal;
 use holochain_wasm_test_utils::TestWasm;
 use holochain_zome_types::countersigning::Role;
-<<<<<<< HEAD
-=======
 use std::sync::Arc;
->>>>>>> ac0cf13f
 use std::time::Duration;
 use tokio::sync::broadcast::Receiver;
 
@@ -416,7 +413,6 @@
                     e
                 );
             }
-<<<<<<< HEAD
         }
     }
 
@@ -657,6 +653,443 @@
 
     // Everyone's DHT should sync
     await_consistency(60, [alice, bob, &carol]).await.unwrap();
+}
+
+#[cfg(feature = "chc")]
+#[tokio::test(flavor = "multi_thread")]
+async fn complete_session_with_chc_enabled() {
+    holochain_trace::test_run();
+
+    let mut config = SweetConductorConfig::rendezvous(true);
+    config.chc_url = Some(url2::Url2::parse(
+        holochain::conductor::chc::CHC_LOCAL_MAGIC_URL,
+    ));
+
+    let mut conductors = SweetConductorBatch::from_config_rendezvous(2, config).await;
+
+    let (dna, _, _) = SweetDnaFile::unique_from_test_wasms(vec![TestWasm::CounterSigning]).await;
+    let apps = conductors.setup_app("app", &[dna]).await.unwrap();
+    let cells = apps.cells_flattened();
+    let alice = &cells[0];
+    let bob = &cells[1];
+
+    let alice_chc = conductors[0].get_chc(alice.cell_id()).unwrap();
+
+    // Need an initialised source chain for countersigning, so commit anything
+    let alice_zome = alice.zome(TestWasm::CounterSigning);
+    let _: ActionHash = conductors[0]
+        .call_fallible(&alice_zome, "create_a_thing", ())
+        .await
+        .unwrap();
+    let bob_zome = bob.zome(TestWasm::CounterSigning);
+    let _: ActionHash = conductors[1]
+        .call_fallible(&bob_zome, "create_a_thing", ())
+        .await
+        .unwrap();
+
+    await_consistency(30, vec![alice, bob]).await.unwrap();
+
+    // Set up the session and accept it for both agents
+    let preflight_request: PreflightRequest = conductors[0]
+        .call_fallible(
+            &alice_zome,
+            "generate_countersigning_preflight_request_fast",
+            vec![
+                (alice.agent_pubkey().clone(), vec![Role(0)]),
+                (bob.agent_pubkey().clone(), vec![]),
+            ],
+        )
+        .await
+        .unwrap();
+    let alice_acceptance: PreflightRequestAcceptance = conductors[0]
+        .call_fallible(
+            &alice_zome,
+            "accept_countersigning_preflight_request",
+            preflight_request.clone(),
+        )
+        .await
+        .unwrap();
+    let alice_response =
+        if let PreflightRequestAcceptance::Accepted(ref response) = alice_acceptance {
+            response
+        } else {
+            unreachable!();
+        };
+    let bob_acceptance: PreflightRequestAcceptance = conductors[1]
+        .call_fallible(
+            &bob_zome,
+            "accept_countersigning_preflight_request",
+            preflight_request.clone(),
+        )
+        .await
+        .unwrap();
+    let bob_response = if let PreflightRequestAcceptance::Accepted(ref response) = bob_acceptance {
+        response
+    } else {
+        unreachable!();
+    };
+
+    let before_chain = get_all_records(&alice_chc).await.unwrap();
+
+    let (_, _): (ActionHash, EntryHash) = conductors[0]
+        .call_fallible(
+            &alice_zome,
+            "create_a_countersigned_thing_with_entry_hash",
+            vec![alice_response.clone(), bob_response.clone()],
+        )
+        .await
+        .unwrap();
+
+    let between_chain = get_all_records(&alice_chc).await.unwrap();
+
+    let (_, _): (ActionHash, EntryHash) = conductors[1]
+        .call_fallible(
+            &bob_zome,
+            "create_a_countersigned_thing_with_entry_hash",
+            vec![alice_response.clone(), bob_response.clone()],
+        )
+        .await
+        .unwrap();
+
+    let alice_rx = conductors[0].subscribe_to_app_signals("app".into());
+    let bob_rx = conductors[1].subscribe_to_app_signals("app".into());
+
+    wait_for_completion(alice_rx, preflight_request.app_entry_hash.clone()).await;
+    wait_for_completion(bob_rx, preflight_request.app_entry_hash).await;
+
+    let after_chain = get_all_records(&alice_chc).await.unwrap();
+
+    // Should not appear in the CHC after commit, must wait for publish
+    assert_eq!(before_chain.len(), between_chain.len());
+
+    // Should appear in the CHC after publish
+    assert_eq!(before_chain.len() + 1, after_chain.len());
+}
+
+#[cfg(feature = "chc")]
+#[tokio::test(flavor = "multi_thread")]
+async fn session_rollback_with_chc_enabled() {
+    holochain_trace::test_run();
+
+    let mut config = SweetConductorConfig::rendezvous(true);
+    config.chc_url = Some(url2::Url2::parse(
+        holochain::conductor::chc::CHC_LOCAL_MAGIC_URL,
+    ));
+
+    let mut conductors = SweetConductorBatch::from_config_rendezvous(2, config).await;
+
+    let (dna, _, _) = SweetDnaFile::unique_from_test_wasms(vec![TestWasm::CounterSigning]).await;
+    let apps = conductors.setup_app("app", &[dna]).await.unwrap();
+    let cells = apps.cells_flattened();
+    let alice = &cells[0];
+    let bob = &cells[1];
+
+    let alice_chc = conductors[0].get_chc(alice.cell_id()).unwrap();
+
+    // Subscribe early in the test to avoid missing signals later
+    let alice_signal_rx = conductors[0].subscribe_to_app_signals("app".into());
+    let bob_signal_rx = conductors[1].subscribe_to_app_signals("app".into());
+
+    // Need an initialised source chain for countersigning, so commit anything
+    let alice_zome = alice.zome(TestWasm::CounterSigning);
+    let _: ActionHash = conductors[0]
+        .call_fallible(&alice_zome, "create_a_thing", ())
+        .await
+        .unwrap();
+    let bob_zome = bob.zome(TestWasm::CounterSigning);
+    let _: ActionHash = conductors[1]
+        .call_fallible(&bob_zome, "create_a_thing", ())
+        .await
+        .unwrap();
+
+    await_consistency(30, vec![alice, bob]).await.unwrap();
+
+    // Set up the session and accept it for both agents
+    let preflight_request: PreflightRequest = conductors[0]
+        .call_fallible(
+            &alice_zome,
+            "generate_countersigning_preflight_request_fast",
+            vec![
+                (alice.agent_pubkey().clone(), vec![Role(0)]),
+                (bob.agent_pubkey().clone(), vec![]),
+            ],
+        )
+        .await
+        .unwrap();
+    let alice_acceptance: PreflightRequestAcceptance = conductors[0]
+        .call_fallible(
+            &alice_zome,
+            "accept_countersigning_preflight_request",
+            preflight_request.clone(),
+        )
+        .await
+        .unwrap();
+    let alice_response =
+        if let PreflightRequestAcceptance::Accepted(ref response) = alice_acceptance {
+            response
+        } else {
+            unreachable!();
+        };
+    let bob_acceptance: PreflightRequestAcceptance = conductors[1]
+        .call_fallible(
+            &bob_zome,
+            "accept_countersigning_preflight_request",
+            preflight_request.clone(),
+        )
+        .await
+        .unwrap();
+    let bob_response = if let PreflightRequestAcceptance::Accepted(ref response) = bob_acceptance {
+        response
+    } else {
+        unreachable!();
+    };
+
+    let before_chain = get_all_records(&alice_chc).await.unwrap();
+
+    // Alice goes ahead and commits. This must not go to the CHC yet!
+    let (_, _): (ActionHash, EntryHash) = conductors[0]
+        .call_fallible(
+            &alice_zome,
+            "create_a_countersigned_thing_with_entry_hash",
+            vec![alice_response.clone(), bob_response.clone()],
+        )
+        .await
+        .unwrap();
+
+    let between_chain = get_all_records(&alice_chc).await.unwrap();
+
+    // Bob does not commit, and instead abandons the session
+
+    // Bob's session should time out and be abandoned
+    wait_for_abandoned(bob_signal_rx, preflight_request.app_entry_hash.clone()).await;
+
+    // Alice session should also get abandoned
+    wait_for_abandoned(alice_signal_rx, preflight_request.app_entry_hash.clone()).await;
+
+    let after_chain = get_all_records(&alice_chc).await.unwrap();
+
+    // Alice will now be allowed to commit other entries
+    let _: ActionHash = conductors[0]
+        .call_fallible(&alice_zome, "create_a_thing", ())
+        .await
+        .unwrap();
+
+    let future_chain = get_all_records(&alice_chc).await.unwrap();
+
+    // Should not appear in the CHC after commit, must wait for publish
+    assert_eq!(before_chain.len(), between_chain.len());
+    // Publish didn't happen, so should not have been added to the CHC
+    assert_eq!(between_chain.len(), after_chain.len());
+    // Now we've written something new to the chain, so the CHC should have been updated
+    assert_eq!(before_chain.len() + 1, future_chain.len());
+
+    // Everyone's DHT should sync
+    await_consistency(60, [alice, bob]).await.unwrap();
+}
+
+#[cfg(feature = "chc")]
+#[tokio::test(flavor = "multi_thread")]
+async fn multiple_agents_on_same_conductor_with_chc_enabled() {
+    holochain_trace::test_run();
+
+    let mut config = SweetConductorConfig::rendezvous(true);
+    config.chc_url = Some(url2::Url2::parse(
+        holochain::conductor::chc::CHC_LOCAL_MAGIC_URL,
+    ));
+
+    let mut conductors = SweetConductorBatch::from_config_rendezvous(2, config).await;
+
+    let (dna, _, _) = SweetDnaFile::unique_from_test_wasms(vec![TestWasm::CounterSigning]).await;
+    let apps = conductors.setup_app("app", &[dna.clone()]).await.unwrap();
+    let cells = apps.cells_flattened();
+    let alice = &cells[0];
+    let bob = &cells[1];
+
+    // Carol installs the same DNA on the conductor that Alice is using
+    let carol_app = conductors[0].setup_app("app2", &[dna]).await.unwrap();
+    let carol = &carol_app.cells()[0];
+
+    let alice_chc = conductors[0].get_chc(alice.cell_id()).unwrap();
+    let carol_chc = conductors[0].get_chc(carol.cell_id()).unwrap();
+
+    // Need an initialised source chain for countersigning, so commit anything
+    let alice_zome = alice.zome(TestWasm::CounterSigning);
+    let _: ActionHash = conductors[0]
+        .call_fallible(&alice_zome, "create_a_thing", ())
+        .await
+        .unwrap();
+    let bob_zome = bob.zome(TestWasm::CounterSigning);
+    let _: ActionHash = conductors[1]
+        .call_fallible(&bob_zome, "create_a_thing", ())
+        .await
+        .unwrap();
+    let carol_zome = carol.zome(TestWasm::CounterSigning);
+    let _: ActionHash = conductors[0]
+        .call_fallible(&carol_zome, "create_a_thing", ())
+        .await
+        .unwrap();
+
+    await_consistency(30, vec![alice, bob, carol])
+        .await
+        .unwrap();
+
+    // Set up the session and accept it for both Alice and Bob
+    let preflight_request: PreflightRequest = conductors[0]
+        .call_fallible(
+            &alice_zome,
+            "generate_countersigning_preflight_request_fast",
+            vec![
+                (alice.agent_pubkey().clone(), vec![Role(0)]),
+                (bob.agent_pubkey().clone(), vec![]),
+            ],
+        )
+        .await
+        .unwrap();
+    let alice_acceptance: PreflightRequestAcceptance = conductors[0]
+        .call_fallible(
+            &alice_zome,
+            "accept_countersigning_preflight_request",
+            preflight_request.clone(),
+        )
+        .await
+        .unwrap();
+    let alice_response =
+        if let PreflightRequestAcceptance::Accepted(ref response) = alice_acceptance {
+            response
+        } else {
+            unreachable!();
+        };
+    let bob_acceptance: PreflightRequestAcceptance = conductors[1]
+        .call_fallible(
+            &bob_zome,
+            "accept_countersigning_preflight_request",
+            preflight_request.clone(),
+        )
+        .await
+        .unwrap();
+    let bob_response = if let PreflightRequestAcceptance::Accepted(ref response) = bob_acceptance {
+        response
+    } else {
+        unreachable!();
+    };
+
+    let before_chain = get_all_records(&alice_chc).await.unwrap();
+
+    let (_, _): (ActionHash, EntryHash) = conductors[0]
+        .call_fallible(
+            &alice_zome,
+            "create_a_countersigned_thing_with_entry_hash",
+            vec![alice_response.clone(), bob_response.clone()],
+        )
+        .await
+        .unwrap();
+
+    let between_chain = get_all_records(&alice_chc).await.unwrap();
+
+    let (_, _): (ActionHash, EntryHash) = conductors[1]
+        .call_fallible(
+            &bob_zome,
+            "create_a_countersigned_thing_with_entry_hash",
+            vec![alice_response.clone(), bob_response.clone()],
+        )
+        .await
+        .unwrap();
+
+    let alice_rx = conductors[0].subscribe_to_app_signals("app".into());
+    let bob_rx = conductors[1].subscribe_to_app_signals("app".into());
+
+    wait_for_completion(alice_rx, preflight_request.app_entry_hash.clone()).await;
+    wait_for_completion(bob_rx, preflight_request.app_entry_hash).await;
+
+    let after_chain = get_all_records(&alice_chc).await.unwrap();
+
+    // Should not appear in the CHC after commit, must wait for publish
+    assert_eq!(before_chain.len(), between_chain.len());
+
+    // Should appear in the CHC after publish
+    assert_eq!(before_chain.len() + 1, after_chain.len());
+
+    await_consistency(30, vec![alice, bob, carol])
+        .await
+        .unwrap();
+
+    // Now Carol should be able to do a session with Bob
+
+    // Set up the session and accept it for both Carol and Bob
+    let preflight_request: PreflightRequest = conductors[0]
+        .call_fallible(
+            &carol_zome,
+            "generate_countersigning_preflight_request_fast",
+            vec![
+                (carol.agent_pubkey().clone(), vec![Role(0)]),
+                (bob.agent_pubkey().clone(), vec![]),
+            ],
+        )
+        .await
+        .unwrap();
+    let carol_acceptance: PreflightRequestAcceptance = conductors[0]
+        .call_fallible(
+            &carol_zome,
+            "accept_countersigning_preflight_request",
+            preflight_request.clone(),
+        )
+        .await
+        .unwrap();
+    let carol_response =
+        if let PreflightRequestAcceptance::Accepted(ref response) = carol_acceptance {
+            response
+        } else {
+            unreachable!();
+        };
+    let bob_acceptance: PreflightRequestAcceptance = conductors[1]
+        .call_fallible(
+            &bob_zome,
+            "accept_countersigning_preflight_request",
+            preflight_request.clone(),
+        )
+        .await
+        .unwrap();
+    let bob_response = if let PreflightRequestAcceptance::Accepted(ref response) = bob_acceptance {
+        response
+    } else {
+        unreachable!();
+    };
+
+    let before_chain = get_all_records(&carol_chc).await.unwrap();
+
+    let (_, _): (ActionHash, EntryHash) = conductors[0]
+        .call_fallible(
+            &carol_zome,
+            "create_a_countersigned_thing_with_entry_hash",
+            vec![carol_response.clone(), bob_response.clone()],
+        )
+        .await
+        .unwrap();
+
+    let between_chain = get_all_records(&carol_chc).await.unwrap();
+
+    let (_, _): (ActionHash, EntryHash) = conductors[1]
+        .call_fallible(
+            &bob_zome,
+            "create_a_countersigned_thing_with_entry_hash",
+            vec![carol_response.clone(), bob_response.clone()],
+        )
+        .await
+        .unwrap();
+
+    let carol_rx = conductors[0].subscribe_to_app_signals("app2".into());
+    let bob_rx = conductors[1].subscribe_to_app_signals("app".into());
+
+    wait_for_completion(carol_rx, preflight_request.app_entry_hash.clone()).await;
+    wait_for_completion(bob_rx, preflight_request.app_entry_hash).await;
+
+    let after_chain = get_all_records(&carol_chc).await.unwrap();
+
+    // Should not appear in the CHC after commit, must wait for publish
+    assert_eq!(before_chain.len(), between_chain.len());
+
+    // Should appear in the CHC after publish
+    assert_eq!(before_chain.len() + 1, after_chain.len());
 }
 
 async fn wait_for_completion(mut signal_rx: Receiver<Signal>, expected_hash: EntryHash) {
@@ -675,703 +1108,6 @@
             );
         }
     }
-=======
-        }
-    }
-
-    panic!("Failed to commit countersigning entry after 5 retries");
-}
-
-#[tokio::test(flavor = "multi_thread")]
-async fn alice_can_recover_when_bob_abandons_a_countersigning_session() {
-    holochain_trace::test_run();
-
-    let config = SweetConductorConfig::rendezvous(true).tune_conductor(|c| {
-        c.countersigning_resolution_retry_delay = Some(Duration::from_secs(3));
-    });
-    let mut conductors = SweetConductorBatch::from_config_rendezvous(3, config).await;
-
-    let (dna, _, _) = SweetDnaFile::unique_from_test_wasms(vec![TestWasm::CounterSigning]).await;
-    let apps = conductors.setup_app("app", &[dna]).await.unwrap();
-    let cells = apps.cells_flattened();
-    let alice = &cells[0];
-    let bob = &cells[1];
-    let carol = &cells[2];
-
-    // Subscribe early in the test to avoid missing signals later
-    let alice_signal_rx = conductors[0].subscribe_to_app_signals("app".into());
-    let bob_signal_rx = conductors[1].subscribe_to_app_signals("app".into());
-
-    // Need an initialised source chain for countersigning, so commit anything
-    let alice_zome = alice.zome(TestWasm::CounterSigning);
-    let _: ActionHash = conductors[0]
-        .call_fallible(&alice_zome, "create_a_thing", ())
-        .await
-        .unwrap();
-    let bob_zome = bob.zome(TestWasm::CounterSigning);
-    let _: ActionHash = conductors[1]
-        .call_fallible(&bob_zome, "create_a_thing", ())
-        .await
-        .unwrap();
-
-    await_consistency(30, vec![alice, bob, carol])
-        .await
-        .unwrap();
-
-    // Set up the session and accept it for both agents
-    let preflight_request: PreflightRequest = conductors[0]
-        .call_fallible(
-            &alice_zome,
-            "generate_countersigning_preflight_request_fast",
-            vec![
-                (alice.agent_pubkey().clone(), vec![Role(0)]),
-                (bob.agent_pubkey().clone(), vec![]),
-            ],
-        )
-        .await
-        .unwrap();
-    let alice_acceptance: PreflightRequestAcceptance = conductors[0]
-        .call_fallible(
-            &alice_zome,
-            "accept_countersigning_preflight_request",
-            preflight_request.clone(),
-        )
-        .await
-        .unwrap();
-    let alice_response =
-        if let PreflightRequestAcceptance::Accepted(ref response) = alice_acceptance {
-            response
-        } else {
-            unreachable!();
-        };
-    let bob_acceptance: PreflightRequestAcceptance = conductors[1]
-        .call_fallible(
-            &bob_zome,
-            "accept_countersigning_preflight_request",
-            preflight_request.clone(),
-        )
-        .await
-        .unwrap();
-    let bob_response = if let PreflightRequestAcceptance::Accepted(ref response) = bob_acceptance {
-        response
-    } else {
-        unreachable!();
-    };
-
-    // Alice doesn't realise that Bob is a very bad man, and goes ahead and commits
-    let (_, _): (ActionHash, EntryHash) = conductors[0]
-        .call_fallible(
-            &alice_zome,
-            "create_a_countersigned_thing_with_entry_hash",
-            vec![alice_response.clone(), bob_response.clone()],
-        )
-        .await
-        .unwrap();
-
-    // Bob does not commit, and instead abandons the session
-
-    // Bob's session should time out and be abandoned
-    wait_for_abandoned(bob_signal_rx, preflight_request.app_entry_hash.clone()).await;
-
-    // Alice session should also get abandoned
-    wait_for_abandoned(alice_signal_rx, preflight_request.app_entry_hash.clone()).await;
-
-    // Alice will now be allowed to commit other entries
-    let _: ActionHash = conductors[0]
-        .call_fallible(&alice_zome, "create_a_thing", ())
-        .await
-        .unwrap();
-
-    // Everyone's DHT should sync
-    await_consistency(60, [alice, bob, &carol]).await.unwrap();
-}
-
-#[tokio::test(flavor = "multi_thread")]
-async fn alice_can_recover_from_a_session_timeout() {
-    holochain_trace::test_run();
-
-    let config = SweetConductorConfig::rendezvous(true).tune_conductor(|c| {
-        c.countersigning_resolution_retry_delay = Some(Duration::from_secs(3));
-    });
-    let mut conductors = SweetConductorBatch::from_config_rendezvous(3, config).await;
-
-    let (dna, _, _) = SweetDnaFile::unique_from_test_wasms(vec![TestWasm::CounterSigning]).await;
-    let apps = conductors.setup_app("app", &[dna]).await.unwrap();
-    let cells = apps.cells_flattened();
-    let alice = &cells[0];
-    let bob = &cells[1];
-    let carol = &cells[2];
-
-    // Need an initialised source chain for countersigning, so commit anything
-    let alice_zome = alice.zome(TestWasm::CounterSigning);
-    let _: ActionHash = conductors[0]
-        .call_fallible(&alice_zome, "create_a_thing", ())
-        .await
-        .unwrap();
-    let bob_zome = bob.zome(TestWasm::CounterSigning);
-    let _: ActionHash = conductors[1]
-        .call_fallible(&bob_zome, "create_a_thing", ())
-        .await
-        .unwrap();
-
-    await_consistency(30, vec![alice, bob, carol])
-        .await
-        .unwrap();
-
-    // Set up the session and accept it for both agents
-    let preflight_request: PreflightRequest = conductors[0]
-        .call_fallible(
-            &alice_zome,
-            "generate_countersigning_preflight_request_fast",
-            vec![
-                (alice.agent_pubkey().clone(), vec![Role(0)]),
-                (bob.agent_pubkey().clone(), vec![]),
-            ],
-        )
-        .await
-        .unwrap();
-    let alice_acceptance: PreflightRequestAcceptance = conductors[0]
-        .call_fallible(
-            &alice_zome,
-            "accept_countersigning_preflight_request",
-            preflight_request.clone(),
-        )
-        .await
-        .unwrap();
-    let alice_response =
-        if let PreflightRequestAcceptance::Accepted(ref response) = alice_acceptance {
-            response
-        } else {
-            unreachable!();
-        };
-    let bob_acceptance: PreflightRequestAcceptance = conductors[1]
-        .call_fallible(
-            &bob_zome,
-            "accept_countersigning_preflight_request",
-            preflight_request.clone(),
-        )
-        .await
-        .unwrap();
-    let bob_response = if let PreflightRequestAcceptance::Accepted(ref response) = bob_acceptance {
-        response
-    } else {
-        unreachable!();
-    };
-
-    // Alice makes her commit, but before Bob can do the same, disaster strikes...
-    let (_, _): (ActionHash, EntryHash) = conductors[0]
-        .call_fallible(
-            &alice_zome,
-            "create_a_countersigned_thing_with_entry_hash",
-            vec![alice_response.clone(), bob_response.clone()],
-        )
-        .await
-        .unwrap();
-
-    // Give Alice some time to publish her session.
-    // TODO Does Holochain not block on this network operation?
-    tokio::time::sleep(Duration::from_secs(3)).await;
-
-    conductors[0].shutdown().await;
-
-    // Bob can't know what has happened to Alice and makes his commit
-    let (_, _): (ActionHash, EntryHash) = conductors[1]
-        .call_fallible(
-            &bob_zome,
-            "create_a_countersigned_thing_with_entry_hash",
-            vec![alice_response.clone(), bob_response.clone()],
-        )
-        .await
-        .unwrap();
-
-    tracing::info!("Waiting for Bob completion");
-
-    // Luckily Carol is still online, she should get both Alice and Bob's signatures.
-    // She will send these to Bob, and he can complete his session.
-    // Bob's session should time out and be abandoned
-    wait_for_completion(
-        conductors[1].subscribe_to_app_signals("app".into()),
-        preflight_request.app_entry_hash.clone(),
-    )
-    .await;
-
-    // Alice comes back online, and should be able to recover her session. It will take finding
-    // her session in her source chain and then trying to build a signature bundle from the network.
-    conductors[0].startup().await;
-
-    tracing::warn!("Alice is back online");
-
-    // Alice session should now get completed
-    wait_for_completion(
-        conductors[0].subscribe_to_app_signals("app".into()),
-        preflight_request.app_entry_hash.clone(),
-    )
-    .await;
-
-    // Alice will now be allowed to commit other entries
-    let _: ActionHash = conductors[0]
-        .call_fallible(&alice_zome, "create_a_thing", ())
-        .await
-        .unwrap();
-
-    // Everyone's DHT should sync
-    await_consistency(60, [alice, bob, &carol]).await.unwrap();
-}
-
-#[cfg(feature = "chc")]
-#[tokio::test(flavor = "multi_thread")]
-async fn complete_session_with_chc_enabled() {
-    holochain_trace::test_run();
-
-    let mut config = SweetConductorConfig::rendezvous(true);
-    config.chc_url = Some(url2::Url2::parse(
-        holochain::conductor::chc::CHC_LOCAL_MAGIC_URL,
-    ));
-
-    let mut conductors = SweetConductorBatch::from_config_rendezvous(2, config).await;
-
-    let (dna, _, _) = SweetDnaFile::unique_from_test_wasms(vec![TestWasm::CounterSigning]).await;
-    let apps = conductors.setup_app("app", &[dna]).await.unwrap();
-    let cells = apps.cells_flattened();
-    let alice = &cells[0];
-    let bob = &cells[1];
-
-    let alice_chc = conductors[0].get_chc(alice.cell_id()).unwrap();
-
-    // Need an initialised source chain for countersigning, so commit anything
-    let alice_zome = alice.zome(TestWasm::CounterSigning);
-    let _: ActionHash = conductors[0]
-        .call_fallible(&alice_zome, "create_a_thing", ())
-        .await
-        .unwrap();
-    let bob_zome = bob.zome(TestWasm::CounterSigning);
-    let _: ActionHash = conductors[1]
-        .call_fallible(&bob_zome, "create_a_thing", ())
-        .await
-        .unwrap();
-
-    await_consistency(30, vec![alice, bob]).await.unwrap();
-
-    // Set up the session and accept it for both agents
-    let preflight_request: PreflightRequest = conductors[0]
-        .call_fallible(
-            &alice_zome,
-            "generate_countersigning_preflight_request_fast",
-            vec![
-                (alice.agent_pubkey().clone(), vec![Role(0)]),
-                (bob.agent_pubkey().clone(), vec![]),
-            ],
-        )
-        .await
-        .unwrap();
-    let alice_acceptance: PreflightRequestAcceptance = conductors[0]
-        .call_fallible(
-            &alice_zome,
-            "accept_countersigning_preflight_request",
-            preflight_request.clone(),
-        )
-        .await
-        .unwrap();
-    let alice_response =
-        if let PreflightRequestAcceptance::Accepted(ref response) = alice_acceptance {
-            response
-        } else {
-            unreachable!();
-        };
-    let bob_acceptance: PreflightRequestAcceptance = conductors[1]
-        .call_fallible(
-            &bob_zome,
-            "accept_countersigning_preflight_request",
-            preflight_request.clone(),
-        )
-        .await
-        .unwrap();
-    let bob_response = if let PreflightRequestAcceptance::Accepted(ref response) = bob_acceptance {
-        response
-    } else {
-        unreachable!();
-    };
-
-    let before_chain = get_all_records(&alice_chc).await.unwrap();
-
-    let (_, _): (ActionHash, EntryHash) = conductors[0]
-        .call_fallible(
-            &alice_zome,
-            "create_a_countersigned_thing_with_entry_hash",
-            vec![alice_response.clone(), bob_response.clone()],
-        )
-        .await
-        .unwrap();
-
-    let between_chain = get_all_records(&alice_chc).await.unwrap();
-
-    let (_, _): (ActionHash, EntryHash) = conductors[1]
-        .call_fallible(
-            &bob_zome,
-            "create_a_countersigned_thing_with_entry_hash",
-            vec![alice_response.clone(), bob_response.clone()],
-        )
-        .await
-        .unwrap();
-
-    let alice_rx = conductors[0].subscribe_to_app_signals("app".into());
-    let bob_rx = conductors[1].subscribe_to_app_signals("app".into());
-
-    wait_for_completion(alice_rx, preflight_request.app_entry_hash.clone()).await;
-    wait_for_completion(bob_rx, preflight_request.app_entry_hash).await;
-
-    let after_chain = get_all_records(&alice_chc).await.unwrap();
-
-    // Should not appear in the CHC after commit, must wait for publish
-    assert_eq!(before_chain.len(), between_chain.len());
-
-    // Should appear in the CHC after publish
-    assert_eq!(before_chain.len() + 1, after_chain.len());
-}
-
-#[cfg(feature = "chc")]
-#[tokio::test(flavor = "multi_thread")]
-async fn session_rollback_with_chc_enabled() {
-    holochain_trace::test_run();
-
-    let mut config = SweetConductorConfig::rendezvous(true);
-    config.chc_url = Some(url2::Url2::parse(
-        holochain::conductor::chc::CHC_LOCAL_MAGIC_URL,
-    ));
-
-    let mut conductors = SweetConductorBatch::from_config_rendezvous(2, config).await;
-
-    let (dna, _, _) = SweetDnaFile::unique_from_test_wasms(vec![TestWasm::CounterSigning]).await;
-    let apps = conductors.setup_app("app", &[dna]).await.unwrap();
-    let cells = apps.cells_flattened();
-    let alice = &cells[0];
-    let bob = &cells[1];
-
-    let alice_chc = conductors[0].get_chc(alice.cell_id()).unwrap();
-
-    // Subscribe early in the test to avoid missing signals later
-    let alice_signal_rx = conductors[0].subscribe_to_app_signals("app".into());
-    let bob_signal_rx = conductors[1].subscribe_to_app_signals("app".into());
-
-    // Need an initialised source chain for countersigning, so commit anything
-    let alice_zome = alice.zome(TestWasm::CounterSigning);
-    let _: ActionHash = conductors[0]
-        .call_fallible(&alice_zome, "create_a_thing", ())
-        .await
-        .unwrap();
-    let bob_zome = bob.zome(TestWasm::CounterSigning);
-    let _: ActionHash = conductors[1]
-        .call_fallible(&bob_zome, "create_a_thing", ())
-        .await
-        .unwrap();
-
-    await_consistency(30, vec![alice, bob]).await.unwrap();
-
-    // Set up the session and accept it for both agents
-    let preflight_request: PreflightRequest = conductors[0]
-        .call_fallible(
-            &alice_zome,
-            "generate_countersigning_preflight_request_fast",
-            vec![
-                (alice.agent_pubkey().clone(), vec![Role(0)]),
-                (bob.agent_pubkey().clone(), vec![]),
-            ],
-        )
-        .await
-        .unwrap();
-    let alice_acceptance: PreflightRequestAcceptance = conductors[0]
-        .call_fallible(
-            &alice_zome,
-            "accept_countersigning_preflight_request",
-            preflight_request.clone(),
-        )
-        .await
-        .unwrap();
-    let alice_response =
-        if let PreflightRequestAcceptance::Accepted(ref response) = alice_acceptance {
-            response
-        } else {
-            unreachable!();
-        };
-    let bob_acceptance: PreflightRequestAcceptance = conductors[1]
-        .call_fallible(
-            &bob_zome,
-            "accept_countersigning_preflight_request",
-            preflight_request.clone(),
-        )
-        .await
-        .unwrap();
-    let bob_response = if let PreflightRequestAcceptance::Accepted(ref response) = bob_acceptance {
-        response
-    } else {
-        unreachable!();
-    };
-
-    let before_chain = get_all_records(&alice_chc).await.unwrap();
-
-    // Alice goes ahead and commits. This must not go to the CHC yet!
-    let (_, _): (ActionHash, EntryHash) = conductors[0]
-        .call_fallible(
-            &alice_zome,
-            "create_a_countersigned_thing_with_entry_hash",
-            vec![alice_response.clone(), bob_response.clone()],
-        )
-        .await
-        .unwrap();
-
-    let between_chain = get_all_records(&alice_chc).await.unwrap();
-
-    // Bob does not commit, and instead abandons the session
-
-    // Bob's session should time out and be abandoned
-    wait_for_abandoned(bob_signal_rx, preflight_request.app_entry_hash.clone()).await;
-
-    // Alice session should also get abandoned
-    wait_for_abandoned(alice_signal_rx, preflight_request.app_entry_hash.clone()).await;
-
-    let after_chain = get_all_records(&alice_chc).await.unwrap();
-
-    // Alice will now be allowed to commit other entries
-    let _: ActionHash = conductors[0]
-        .call_fallible(&alice_zome, "create_a_thing", ())
-        .await
-        .unwrap();
-
-    let future_chain = get_all_records(&alice_chc).await.unwrap();
-
-    // Should not appear in the CHC after commit, must wait for publish
-    assert_eq!(before_chain.len(), between_chain.len());
-    // Publish didn't happen, so should not have been added to the CHC
-    assert_eq!(between_chain.len(), after_chain.len());
-    // Now we've written something new to the chain, so the CHC should have been updated
-    assert_eq!(before_chain.len() + 1, future_chain.len());
-
-    // Everyone's DHT should sync
-    await_consistency(60, [alice, bob]).await.unwrap();
-}
-
-#[cfg(feature = "chc")]
-#[tokio::test(flavor = "multi_thread")]
-async fn multiple_agents_on_same_conductor_with_chc_enabled() {
-    holochain_trace::test_run();
-
-    let mut config = SweetConductorConfig::rendezvous(true);
-    config.chc_url = Some(url2::Url2::parse(
-        holochain::conductor::chc::CHC_LOCAL_MAGIC_URL,
-    ));
-
-    let mut conductors = SweetConductorBatch::from_config_rendezvous(2, config).await;
-
-    let (dna, _, _) = SweetDnaFile::unique_from_test_wasms(vec![TestWasm::CounterSigning]).await;
-    let apps = conductors.setup_app("app", &[dna.clone()]).await.unwrap();
-    let cells = apps.cells_flattened();
-    let alice = &cells[0];
-    let bob = &cells[1];
-
-    // Carol installs the same DNA on the conductor that Alice is using
-    let carol_app = conductors[0].setup_app("app2", &[dna]).await.unwrap();
-    let carol = &carol_app.cells()[0];
-
-    let alice_chc = conductors[0].get_chc(alice.cell_id()).unwrap();
-    let carol_chc = conductors[0].get_chc(carol.cell_id()).unwrap();
-
-    // Need an initialised source chain for countersigning, so commit anything
-    let alice_zome = alice.zome(TestWasm::CounterSigning);
-    let _: ActionHash = conductors[0]
-        .call_fallible(&alice_zome, "create_a_thing", ())
-        .await
-        .unwrap();
-    let bob_zome = bob.zome(TestWasm::CounterSigning);
-    let _: ActionHash = conductors[1]
-        .call_fallible(&bob_zome, "create_a_thing", ())
-        .await
-        .unwrap();
-    let carol_zome = carol.zome(TestWasm::CounterSigning);
-    let _: ActionHash = conductors[0]
-        .call_fallible(&carol_zome, "create_a_thing", ())
-        .await
-        .unwrap();
-
-    await_consistency(30, vec![alice, bob, carol])
-        .await
-        .unwrap();
-
-    // Set up the session and accept it for both Alice and Bob
-    let preflight_request: PreflightRequest = conductors[0]
-        .call_fallible(
-            &alice_zome,
-            "generate_countersigning_preflight_request_fast",
-            vec![
-                (alice.agent_pubkey().clone(), vec![Role(0)]),
-                (bob.agent_pubkey().clone(), vec![]),
-            ],
-        )
-        .await
-        .unwrap();
-    let alice_acceptance: PreflightRequestAcceptance = conductors[0]
-        .call_fallible(
-            &alice_zome,
-            "accept_countersigning_preflight_request",
-            preflight_request.clone(),
-        )
-        .await
-        .unwrap();
-    let alice_response =
-        if let PreflightRequestAcceptance::Accepted(ref response) = alice_acceptance {
-            response
-        } else {
-            unreachable!();
-        };
-    let bob_acceptance: PreflightRequestAcceptance = conductors[1]
-        .call_fallible(
-            &bob_zome,
-            "accept_countersigning_preflight_request",
-            preflight_request.clone(),
-        )
-        .await
-        .unwrap();
-    let bob_response = if let PreflightRequestAcceptance::Accepted(ref response) = bob_acceptance {
-        response
-    } else {
-        unreachable!();
-    };
-
-    let before_chain = get_all_records(&alice_chc).await.unwrap();
-
-    let (_, _): (ActionHash, EntryHash) = conductors[0]
-        .call_fallible(
-            &alice_zome,
-            "create_a_countersigned_thing_with_entry_hash",
-            vec![alice_response.clone(), bob_response.clone()],
-        )
-        .await
-        .unwrap();
-
-    let between_chain = get_all_records(&alice_chc).await.unwrap();
-
-    let (_, _): (ActionHash, EntryHash) = conductors[1]
-        .call_fallible(
-            &bob_zome,
-            "create_a_countersigned_thing_with_entry_hash",
-            vec![alice_response.clone(), bob_response.clone()],
-        )
-        .await
-        .unwrap();
-
-    let alice_rx = conductors[0].subscribe_to_app_signals("app".into());
-    let bob_rx = conductors[1].subscribe_to_app_signals("app".into());
-
-    wait_for_completion(alice_rx, preflight_request.app_entry_hash.clone()).await;
-    wait_for_completion(bob_rx, preflight_request.app_entry_hash).await;
-
-    let after_chain = get_all_records(&alice_chc).await.unwrap();
-
-    // Should not appear in the CHC after commit, must wait for publish
-    assert_eq!(before_chain.len(), between_chain.len());
-
-    // Should appear in the CHC after publish
-    assert_eq!(before_chain.len() + 1, after_chain.len());
-
-    await_consistency(30, vec![alice, bob, carol])
-        .await
-        .unwrap();
-
-    // Now Carol should be able to do a session with Bob
-
-    // Set up the session and accept it for both Carol and Bob
-    let preflight_request: PreflightRequest = conductors[0]
-        .call_fallible(
-            &carol_zome,
-            "generate_countersigning_preflight_request_fast",
-            vec![
-                (carol.agent_pubkey().clone(), vec![Role(0)]),
-                (bob.agent_pubkey().clone(), vec![]),
-            ],
-        )
-        .await
-        .unwrap();
-    let carol_acceptance: PreflightRequestAcceptance = conductors[0]
-        .call_fallible(
-            &carol_zome,
-            "accept_countersigning_preflight_request",
-            preflight_request.clone(),
-        )
-        .await
-        .unwrap();
-    let carol_response =
-        if let PreflightRequestAcceptance::Accepted(ref response) = carol_acceptance {
-            response
-        } else {
-            unreachable!();
-        };
-    let bob_acceptance: PreflightRequestAcceptance = conductors[1]
-        .call_fallible(
-            &bob_zome,
-            "accept_countersigning_preflight_request",
-            preflight_request.clone(),
-        )
-        .await
-        .unwrap();
-    let bob_response = if let PreflightRequestAcceptance::Accepted(ref response) = bob_acceptance {
-        response
-    } else {
-        unreachable!();
-    };
-
-    let before_chain = get_all_records(&carol_chc).await.unwrap();
-
-    let (_, _): (ActionHash, EntryHash) = conductors[0]
-        .call_fallible(
-            &carol_zome,
-            "create_a_countersigned_thing_with_entry_hash",
-            vec![carol_response.clone(), bob_response.clone()],
-        )
-        .await
-        .unwrap();
-
-    let between_chain = get_all_records(&carol_chc).await.unwrap();
-
-    let (_, _): (ActionHash, EntryHash) = conductors[1]
-        .call_fallible(
-            &bob_zome,
-            "create_a_countersigned_thing_with_entry_hash",
-            vec![carol_response.clone(), bob_response.clone()],
-        )
-        .await
-        .unwrap();
-
-    let carol_rx = conductors[0].subscribe_to_app_signals("app2".into());
-    let bob_rx = conductors[1].subscribe_to_app_signals("app".into());
-
-    wait_for_completion(carol_rx, preflight_request.app_entry_hash.clone()).await;
-    wait_for_completion(bob_rx, preflight_request.app_entry_hash).await;
-
-    let after_chain = get_all_records(&carol_chc).await.unwrap();
-
-    // Should not appear in the CHC after commit, must wait for publish
-    assert_eq!(before_chain.len(), between_chain.len());
-
-    // Should appear in the CHC after publish
-    assert_eq!(before_chain.len() + 1, after_chain.len());
-}
-
-async fn wait_for_completion(mut signal_rx: Receiver<Signal>, expected_hash: EntryHash) {
-    let signal = tokio::time::timeout(std::time::Duration::from_secs(30), signal_rx.recv())
-        .await
-        .unwrap()
-        .unwrap();
-    match signal {
-        Signal::System(SystemSignal::SuccessfulCountersigning(hash)) => {
-            assert_eq!(expected_hash, hash);
-        }
-        _ => {
-            panic!(
-                "Expected SuccessfulCountersigning signal, got: {:?}",
-                signal
-            );
-        }
-    }
->>>>>>> ac0cf13f
 }
 
 async fn wait_for_abandoned(mut signal_rx: Receiver<Signal>, expected_hash: EntryHash) {
@@ -1390,8 +1126,6 @@
             );
         }
     }
-<<<<<<< HEAD
-=======
 }
 
 #[cfg(feature = "chc")]
@@ -1413,5 +1147,4 @@
         signature: fixt::fixt!(Signature),
     })
     .await
->>>>>>> ac0cf13f
 }