use hdk::prelude::{
    PreflightRequest, PreflightRequestAcceptance, Signature, SignedActionHashed, Timestamp,
};
use holo_hash::{ActionHash, EntryHash};
use holochain::conductor::api::error::{ConductorApiError, ConductorApiResult};
use holochain::conductor::CellError;
use holochain::core::workflow::WorkflowError;
use holochain::prelude::PreflightResponse;
use holochain::sweettest::{
    await_consistency, SweetCell, SweetConductor, SweetConductorBatch, SweetConductorConfig,
    SweetDnaFile,
};
use holochain_nonce::fresh_nonce;
use holochain_state::prelude::{IncompleteCommitReason, SourceChainError};
use holochain_types::app::DisabledAppReason;
use holochain_types::prelude::Signal;
use holochain_types::signal::SystemSignal;
use holochain_wasm_test_utils::TestWasm;
use holochain_zome_types::countersigning::Role;
<<<<<<< HEAD
=======
use matches::assert_matches;
>>>>>>> 4e719a81
use std::sync::Arc;
use std::time::Duration;
use tokio::sync::broadcast::Receiver;

mod session_interaction_over_websocket;

#[tokio::test(flavor = "multi_thread")]
#[cfg_attr(target_os = "windows", ignore = "flaky")]
async fn listen_for_countersigning_completion() {
    holochain_trace::test_run();

    let config = SweetConductorConfig::rendezvous(true);
    let mut conductors = SweetConductorBatch::from_config_rendezvous(2, config).await;

    let (dna, _, _) = SweetDnaFile::unique_from_test_wasms(vec![TestWasm::CounterSigning]).await;
    let apps = conductors.setup_app("app", &[dna]).await.unwrap();
    let cells = apps.cells_flattened();
    let alice = &cells[0];
    let bob = &cells[1];

    // Need an initialised source chain for countersigning, so commit anything
    let alice_zome = alice.zome(TestWasm::CounterSigning);
    let _: ActionHash = conductors[0]
        .call_fallible(&alice_zome, "create_a_thing", ())
        .await
        .unwrap();
    let bob_zome = bob.zome(TestWasm::CounterSigning);
    let _: ActionHash = conductors[1]
        .call_fallible(&bob_zome, "create_a_thing", ())
        .await
        .unwrap();

    await_consistency(30, vec![alice, bob]).await.unwrap();

    // Set up the session and accept it for both agents
    let preflight_request: PreflightRequest = conductors[0]
        .call_fallible(
            &alice_zome,
            "generate_countersigning_preflight_request_fast",
            vec![
                (alice.agent_pubkey().clone(), vec![Role(0)]),
                (bob.agent_pubkey().clone(), vec![]),
            ],
        )
        .await
        .unwrap();
    let alice_acceptance: PreflightRequestAcceptance = conductors[0]
        .call_fallible(
            &alice_zome,
            "accept_countersigning_preflight_request",
            preflight_request.clone(),
        )
        .await
        .unwrap();
    let alice_response =
        if let PreflightRequestAcceptance::Accepted(ref response) = alice_acceptance {
            response
        } else {
            unreachable!();
        };
    let bob_acceptance: PreflightRequestAcceptance = conductors[1]
        .call_fallible(
            &bob_zome,
            "accept_countersigning_preflight_request",
            preflight_request.clone(),
        )
        .await
        .unwrap();
    let bob_response = if let PreflightRequestAcceptance::Accepted(ref response) = bob_acceptance {
        response
    } else {
        unreachable!();
    };

    let (_, _): (ActionHash, EntryHash) = conductors[0]
        .call_fallible(
            &alice_zome,
            "create_a_countersigned_thing_with_entry_hash",
            vec![alice_response.clone(), bob_response.clone()],
        )
        .await
        .unwrap();

    let (_, _): (ActionHash, EntryHash) = conductors[1]
        .call_fallible(
            &bob_zome,
            "create_a_countersigned_thing_with_entry_hash",
            vec![alice_response.clone(), bob_response.clone()],
        )
        .await
        .unwrap();

    let alice_rx = conductors[0].subscribe_to_app_signals("app".into());
    let bob_rx = conductors[1].subscribe_to_app_signals("app".into());

    wait_for_completion(alice_rx, preflight_request.app_entry_hash.clone()).await;
    wait_for_completion(bob_rx, preflight_request.app_entry_hash).await;
}

// Regression test to check that it's possible to continue a countersigning session following
// a failed commit that required dependencies that couldn't be fetched.
#[tokio::test(flavor = "multi_thread")]
async fn retry_countersigning_commit_on_missing_deps() {
    holochain_trace::test_run();

    let config = SweetConductorConfig::rendezvous(true);
    let mut conductors = SweetConductorBatch::from_config_rendezvous(2, config).await;
    for conductor in conductors.iter_mut() {
        conductor.shutdown().await;
    }
    // Allow bootstrapping and network comms so that peers can find each other, and exchange DPKI info,
    // but before creating any data, disable publish and recent gossip.
    // Now the only way peers can get data is through get requests!
    for conductor in conductors.iter_mut() {
        conductor.update_config(|c| SweetConductorConfig::from(c).historical_only().into());
        conductor.startup().await;
    }
    let (dna, _, _) = SweetDnaFile::unique_from_test_wasms(vec![TestWasm::CounterSigning]).await;
    let apps = conductors.setup_app("app", &[dna]).await.unwrap();
    let cells = apps.cells_flattened();
    let alice = &cells[0];
    let bob = &cells[1];

    // Need an initialised source chain for countersigning, so commit anything
    let alice_zome = alice.zome(TestWasm::CounterSigning);
    let _: ActionHash = conductors[0]
        .call_fallible(&alice_zome, "create_a_thing", ())
        .await
        .unwrap();
    let bob_zome = bob.zome(TestWasm::CounterSigning);
    let _: ActionHash = conductors[1]
        .call_fallible(&bob_zome, "create_a_thing", ())
        .await
        .unwrap();

    // Make sure both peers can see each other so that we know get requests should succeed when
    // fetching agent activity
    conductors[0]
        .wait_for_peer_visible([bob.agent_pubkey().clone()], None, Duration::from_secs(30))
        .await
        .unwrap();
    conductors[1]
        .wait_for_peer_visible(
            [alice.agent_pubkey().clone()],
            None,
            Duration::from_secs(30),
        )
        .await
        .unwrap();

    // Set up the session and accept it for both agents
    let preflight_request: PreflightRequest = conductors[0]
        .call_fallible(
            &alice_zome,
            "generate_countersigning_preflight_request_fast",
            vec![
                (alice.agent_pubkey().clone(), vec![Role(0)]),
                (bob.agent_pubkey().clone(), vec![]),
            ],
        )
        .await
        .unwrap();
    let alice_acceptance: PreflightRequestAcceptance = conductors[0]
        .call_fallible(
            &alice_zome,
            "accept_countersigning_preflight_request",
            preflight_request.clone(),
        )
        .await
        .unwrap();
    let alice_response =
        if let PreflightRequestAcceptance::Accepted(ref response) = alice_acceptance {
            response
        } else {
            unreachable!();
        };
    let bob_acceptance: PreflightRequestAcceptance = conductors[1]
        .call_fallible(
            &bob_zome,
            "accept_countersigning_preflight_request",
            preflight_request.clone(),
        )
        .await
        .unwrap();
    let bob_response = if let PreflightRequestAcceptance::Accepted(ref response) = bob_acceptance {
        response
    } else {
        unreachable!();
    };

    // Take Bob's app offline so that Alice can't get his activity
    conductors[1]
        .disable_app("app".into(), DisabledAppReason::User)
        .await
        .unwrap();

    // Alice shouldn't be able to commit yet, because she doesn't have Bob's activity
    let result: ConductorApiResult<(ActionHash, EntryHash)> = conductors[0]
        .call_fallible(
            &alice_zome,
            "create_a_countersigned_thing_with_entry_hash",
            vec![alice_response.clone(), bob_response.clone()],
        )
        .await;
    match result {
        Ok(_) => {
            panic!("Expected commit to fail due to missing dependencies");
        }
        Err(ConductorApiError::CellError(CellError::WorkflowError(e))) => {
            match *e {
                WorkflowError::SourceChainError(SourceChainError::IncompleteCommit(
                    IncompleteCommitReason::DepMissingFromDht(_),
                )) => {
                    // Expected
                }
                _ => {
                    panic!("Expected IncompleteCommit error, got: {:?}", e);
                }
            }
        }
        _ => {
            panic!("Expected CellError::WorkflowError, got: {:?}", result);
        }
    }

    // Bring Bob's app back online
    conductors[1].enable_app("app".into()).await.unwrap();

    tokio::time::sleep(Duration::from_secs(5)).await;

    // Bob should be able to get Alice's chain head when we commit, so let's do that.
    let (_, _): (ActionHash, EntryHash) = conductors[1]
        .call_fallible(
            &bob_zome,
            "create_a_countersigned_thing_with_entry_hash",
            vec![alice_response.clone(), bob_response.clone()],
        )
        .await
        .unwrap();

    // Now that Bob is available again, Alice should also be able to get his chain head and complete
    // her commit
    let (_, _): (ActionHash, EntryHash) = conductors[0]
        .call_fallible(
            &alice_zome,
            "create_a_countersigned_thing_with_entry_hash",
            vec![alice_response.clone(), bob_response.clone()],
        )
        .await
        .unwrap();

    // Listen for the session to complete, which it should in spite of the error that
    // Alice had initially.

    let alice_rx = conductors[0].subscribe_to_app_signals("app".into());
    let bob_rx = conductors[1].subscribe_to_app_signals("app".into());

    wait_for_completion(alice_rx, preflight_request.app_entry_hash.clone()).await;
    wait_for_completion(bob_rx, preflight_request.app_entry_hash).await;
}

// Checks that when there are multiple authorities returning signature bundles and multiple sessions
// happening between a pair of agents, the extra signature bundles beyond the first one received
// are correctly handled. I.e. receiving further signature bundles after a new session has started
// will not impact the new session.
// This is trying to check a race condition, so it's probably expected that the test won't always
// correctly test the problem. However, it is a scenario we've seen fail in Wind Tunnel, so it's
// worth trying to test here. Seeing flakes from this test is likely a signal that something has
// regressed.
#[tokio::test(flavor = "multi_thread")]
async fn signature_bundle_noise() {
    holochain_trace::test_run();

    let config = SweetConductorConfig::rendezvous(true).no_dpki();
    let mut conductors = SweetConductorBatch::from_config_rendezvous(4, config).await;

    let (dna, _, _) = SweetDnaFile::unique_from_test_wasms(vec![TestWasm::CounterSigning]).await;
    let apps = conductors.setup_app("app", &[dna]).await.unwrap();

    let cells = apps.cells_flattened();

    for i in 0..4 {
        // Need an initialised source chain for countersigning, so commit anything
        let zome = cells[i].zome(TestWasm::CounterSigning);
        let _: ActionHash = conductors[i]
            .call_fallible(&zome, "create_a_thing", ())
            .await
            .unwrap();

        // Also want to make sure everyone can see everyone else
        conductors[i]
            .require_initial_gossip_activity_for_cell(&cells[i], 4, Duration::from_secs(30))
            .await
            .unwrap();
    }

    let alice_zome = cells[0].zome(TestWasm::CounterSigning);
    let bob_zome = cells[1].zome(TestWasm::CounterSigning);

    // Run multiple sessions, one after another
    for _ in 0..5 {
        let preflight_request: PreflightRequest = conductors[0]
            .call_fallible(
                &alice_zome,
                "generate_countersigning_preflight_request",
                vec![
                    (cells[0].agent_pubkey().clone(), vec![Role(0)]),
                    (cells[1].agent_pubkey().clone(), vec![]),
                ],
            )
            .await
            .unwrap();
        let alice_acceptance: PreflightRequestAcceptance = conductors[0]
            .call_fallible(
                &cells[0].zome(TestWasm::CounterSigning),
                "accept_countersigning_preflight_request",
                preflight_request.clone(),
            )
            .await
            .unwrap();
        let alice_response =
            if let PreflightRequestAcceptance::Accepted(ref response) = alice_acceptance {
                response
            } else {
                unreachable!(
                    "Expected PreflightRequestAcceptance::Accepted, got {:?}",
                    alice_acceptance
                );
            };
        let bob_acceptance: PreflightRequestAcceptance = conductors[1]
            .call_fallible(
                &bob_zome,
                "accept_countersigning_preflight_request",
                preflight_request.clone(),
            )
            .await
            .unwrap();
        let bob_response =
            if let PreflightRequestAcceptance::Accepted(ref response) = bob_acceptance {
                response
            } else {
                unreachable!();
            };

        let alice_rx = conductors[0].subscribe_to_app_signals("app".into());
        let bob_rx = conductors[1].subscribe_to_app_signals("app".into());

        commit_session_with_retry(
            &conductors[0],
            &cells[0],
            vec![alice_response.clone(), bob_response.clone()],
        )
        .await;
        commit_session_with_retry(
            &conductors[1],
            &cells[1],
            vec![alice_response.clone(), bob_response.clone()],
        )
        .await;

        wait_for_completion(alice_rx, preflight_request.app_entry_hash.clone()).await;
        wait_for_completion(bob_rx, preflight_request.app_entry_hash).await;
    }
}

async fn commit_session_with_retry(
    conductor: &SweetConductor,
    cell: &SweetCell,
    responses: Vec<PreflightResponse>,
) {
    for _ in 0..5 {
        match conductor
            .call_fallible::<_, (ActionHash, EntryHash)>(
                &cell.zome(TestWasm::CounterSigning),
                "create_a_countersigned_thing_with_entry_hash",
                responses.clone(),
            )
            .await
        {
            Ok(_) => {
                return;
            }
            Err(ConductorApiError::CellError(CellError::WorkflowError(e))) => {
                if let WorkflowError::SourceChainError(SourceChainError::IncompleteCommit(_)) = *e {
                    // retryable error, missing DHT dependencies
                    continue;
                } else {
                    panic!("Expected IncompleteCommit error, got: {:?}", e);
                }
            }
            Err(e) => {
                panic!(
                    "Unexpected error while committing countersigning entry: {:?}",
                    e
                );
            }
        }
    }

    panic!("Failed to commit countersigning entry after 5 retries");
}

#[tokio::test(flavor = "multi_thread")]
async fn alice_can_recover_when_bob_abandons_a_countersigning_session() {
    holochain_trace::test_run();

    let config = SweetConductorConfig::rendezvous(true).tune_conductor(|c| {
        c.countersigning_resolution_retry_delay = Some(Duration::from_secs(3));
    });
    let mut conductors = SweetConductorBatch::from_config_rendezvous(3, config).await;

    let (dna, _, _) = SweetDnaFile::unique_from_test_wasms(vec![TestWasm::CounterSigning]).await;
    let apps = conductors.setup_app("app", &[dna]).await.unwrap();
    let cells = apps.cells_flattened();
    let alice = &cells[0];
    let bob = &cells[1];
    let carol = &cells[2];

    // Subscribe early in the test to avoid missing signals later
    let alice_signal_rx = conductors[0].subscribe_to_app_signals("app".into());
    let bob_signal_rx = conductors[1].subscribe_to_app_signals("app".into());

    // Need an initialised source chain for countersigning, so commit anything
    let alice_zome = alice.zome(TestWasm::CounterSigning);
    let _: ActionHash = conductors[0]
        .call_fallible(&alice_zome, "create_a_thing", ())
        .await
        .unwrap();
    let bob_zome = bob.zome(TestWasm::CounterSigning);
    let _: ActionHash = conductors[1]
        .call_fallible(&bob_zome, "create_a_thing", ())
        .await
        .unwrap();

    await_consistency(30, vec![alice, bob, carol])
        .await
        .unwrap();

    // Set up the session and accept it for both agents
    let preflight_request: PreflightRequest = conductors[0]
        .call_fallible(
            &alice_zome,
            "generate_countersigning_preflight_request_fast",
            vec![
                (alice.agent_pubkey().clone(), vec![Role(0)]),
                (bob.agent_pubkey().clone(), vec![]),
            ],
        )
        .await
        .unwrap();
    let alice_acceptance: PreflightRequestAcceptance = conductors[0]
        .call_fallible(
            &alice_zome,
            "accept_countersigning_preflight_request",
            preflight_request.clone(),
        )
        .await
        .unwrap();
    let alice_response =
        if let PreflightRequestAcceptance::Accepted(ref response) = alice_acceptance {
            response
        } else {
            unreachable!();
        };
    let bob_acceptance: PreflightRequestAcceptance = conductors[1]
        .call_fallible(
            &bob_zome,
            "accept_countersigning_preflight_request",
            preflight_request.clone(),
        )
        .await
        .unwrap();
    let bob_response = if let PreflightRequestAcceptance::Accepted(ref response) = bob_acceptance {
        response
    } else {
        unreachable!();
    };

    // Alice doesn't realise that Bob is a very bad man, and goes ahead and commits
    let (_, _): (ActionHash, EntryHash) = conductors[0]
        .call_fallible(
            &alice_zome,
            "create_a_countersigned_thing_with_entry_hash",
            vec![alice_response.clone(), bob_response.clone()],
        )
        .await
        .unwrap();

    // Bob does not commit, and instead abandons the session

    // Bob's session should time out and be abandoned
    wait_for_abandoned(bob_signal_rx, preflight_request.app_entry_hash.clone()).await;

    // Alice session should also get abandoned
    wait_for_abandoned(alice_signal_rx, preflight_request.app_entry_hash.clone()).await;

    // Alice will now be allowed to commit other entries
    let _: ActionHash = conductors[0]
        .call_fallible(&alice_zome, "create_a_thing", ())
        .await
        .unwrap();

    // Everyone's DHT should sync
    await_consistency(60, [alice, bob, &carol]).await.unwrap();
}

#[tokio::test(flavor = "multi_thread")]
async fn alice_can_recover_from_a_session_timeout() {
    holochain_trace::test_run();

    let config = SweetConductorConfig::rendezvous(true).tune_conductor(|c| {
        c.countersigning_resolution_retry_delay = Some(Duration::from_secs(3));
    });
    let mut conductors = SweetConductorBatch::from_config_rendezvous(3, config).await;

    let (dna, _, _) = SweetDnaFile::unique_from_test_wasms(vec![TestWasm::CounterSigning]).await;
    let apps = conductors.setup_app("app", &[dna]).await.unwrap();
    let cells = apps.cells_flattened();
    let alice = &cells[0];
    let bob = &cells[1];
    let carol = &cells[2];

    // Need an initialised source chain for countersigning, so commit anything
    let alice_zome = alice.zome(TestWasm::CounterSigning);
    let _: ActionHash = conductors[0]
        .call_fallible(&alice_zome, "create_a_thing", ())
        .await
        .unwrap();
    let bob_zome = bob.zome(TestWasm::CounterSigning);
    let _: ActionHash = conductors[1]
        .call_fallible(&bob_zome, "create_a_thing", ())
        .await
        .unwrap();

    await_consistency(30, vec![alice, bob, carol])
        .await
        .unwrap();

    // Set up the session and accept it for both agents
    let preflight_request: PreflightRequest = conductors[0]
        .call_fallible(
            &alice_zome,
            "generate_countersigning_preflight_request_fast",
            vec![
                (alice.agent_pubkey().clone(), vec![Role(0)]),
                (bob.agent_pubkey().clone(), vec![]),
            ],
        )
        .await
        .unwrap();
    let alice_acceptance: PreflightRequestAcceptance = conductors[0]
        .call_fallible(
            &alice_zome,
            "accept_countersigning_preflight_request",
            preflight_request.clone(),
        )
        .await
        .unwrap();
    let alice_response =
        if let PreflightRequestAcceptance::Accepted(ref response) = alice_acceptance {
            response
        } else {
            unreachable!();
        };
    let bob_acceptance: PreflightRequestAcceptance = conductors[1]
        .call_fallible(
            &bob_zome,
            "accept_countersigning_preflight_request",
            preflight_request.clone(),
        )
        .await
        .unwrap();
    let bob_response = if let PreflightRequestAcceptance::Accepted(ref response) = bob_acceptance {
        response
    } else {
        unreachable!();
    };

    // Alice makes her commit, but before Bob can do the same, disaster strikes...
    let (_, _): (ActionHash, EntryHash) = conductors[0]
        .call_fallible(
            &alice_zome,
            "create_a_countersigned_thing_with_entry_hash",
            vec![alice_response.clone(), bob_response.clone()],
        )
        .await
        .unwrap();

    // Give Alice some time to publish her session.
    // TODO Does Holochain not block on this network operation?
    tokio::time::sleep(Duration::from_secs(3)).await;

    conductors[0].shutdown().await;

    // Bob can't know what has happened to Alice and makes his commit
    let (_, _): (ActionHash, EntryHash) = conductors[1]
        .call_fallible(
            &bob_zome,
            "create_a_countersigned_thing_with_entry_hash",
            vec![alice_response.clone(), bob_response.clone()],
        )
        .await
        .unwrap();

    tracing::info!("Waiting for Bob completion");

    // Luckily Carol is still online, she should get both Alice and Bob's signatures.
    // She will send these to Bob, and he can complete his session.
    // Bob's session should time out and be abandoned
    wait_for_completion(
        conductors[1].subscribe_to_app_signals("app".into()),
        preflight_request.app_entry_hash.clone(),
    )
    .await;

    // Alice comes back online, and should be able to recover her session. It will take finding
    // her session in her source chain and then trying to build a signature bundle from the network.
    conductors[0].startup().await;

    tracing::warn!("Alice is back online");

    // Alice session should now get completed
    wait_for_completion(
        conductors[0].subscribe_to_app_signals("app".into()),
        preflight_request.app_entry_hash.clone(),
    )
    .await;

    // Alice will now be allowed to commit other entries
    let _: ActionHash = conductors[0]
        .call_fallible(&alice_zome, "create_a_thing", ())
        .await
        .unwrap();

    // Everyone's DHT should sync
    await_consistency(60, [alice, bob, &carol]).await.unwrap();
}

#[cfg(feature = "chc")]
#[tokio::test(flavor = "multi_thread")]
async fn complete_session_with_chc_enabled() {
    holochain_trace::test_run();

    let mut config = SweetConductorConfig::rendezvous(true);
    config.chc_url = Some(url2::Url2::parse(
        holochain::conductor::chc::CHC_LOCAL_MAGIC_URL,
    ));

    let mut conductors = SweetConductorBatch::from_config_rendezvous(2, config).await;

    let (dna, _, _) = SweetDnaFile::unique_from_test_wasms(vec![TestWasm::CounterSigning]).await;
    let apps = conductors.setup_app("app", &[dna]).await.unwrap();
    let cells = apps.cells_flattened();
    let alice = &cells[0];
    let bob = &cells[1];

    let alice_chc = conductors[0].get_chc(alice.cell_id()).unwrap();

    // Need an initialised source chain for countersigning, so commit anything
    let alice_zome = alice.zome(TestWasm::CounterSigning);
    let _: ActionHash = conductors[0]
        .call_fallible(&alice_zome, "create_a_thing", ())
        .await
        .unwrap();
    let bob_zome = bob.zome(TestWasm::CounterSigning);
    let _: ActionHash = conductors[1]
        .call_fallible(&bob_zome, "create_a_thing", ())
        .await
        .unwrap();

    await_consistency(30, vec![alice, bob]).await.unwrap();

    // Set up the session and accept it for both agents
    let preflight_request: PreflightRequest = conductors[0]
        .call_fallible(
            &alice_zome,
            "generate_countersigning_preflight_request_fast",
            vec![
                (alice.agent_pubkey().clone(), vec![Role(0)]),
                (bob.agent_pubkey().clone(), vec![]),
            ],
        )
        .await
        .unwrap();
    let alice_acceptance: PreflightRequestAcceptance = conductors[0]
        .call_fallible(
            &alice_zome,
            "accept_countersigning_preflight_request",
            preflight_request.clone(),
        )
        .await
        .unwrap();
    let alice_response =
        if let PreflightRequestAcceptance::Accepted(ref response) = alice_acceptance {
            response
        } else {
            unreachable!();
        };
    let bob_acceptance: PreflightRequestAcceptance = conductors[1]
        .call_fallible(
            &bob_zome,
            "accept_countersigning_preflight_request",
            preflight_request.clone(),
        )
        .await
        .unwrap();
    let bob_response = if let PreflightRequestAcceptance::Accepted(ref response) = bob_acceptance {
        response
    } else {
        unreachable!();
    };

    let before_chain = get_all_records(&alice_chc).await.unwrap();

    let (_, _): (ActionHash, EntryHash) = conductors[0]
        .call_fallible(
            &alice_zome,
            "create_a_countersigned_thing_with_entry_hash",
            vec![alice_response.clone(), bob_response.clone()],
        )
        .await
        .unwrap();

    let between_chain = get_all_records(&alice_chc).await.unwrap();

    let (_, _): (ActionHash, EntryHash) = conductors[1]
        .call_fallible(
            &bob_zome,
            "create_a_countersigned_thing_with_entry_hash",
            vec![alice_response.clone(), bob_response.clone()],
        )
        .await
        .unwrap();

    let alice_rx = conductors[0].subscribe_to_app_signals("app".into());
    let bob_rx = conductors[1].subscribe_to_app_signals("app".into());

    wait_for_completion(alice_rx, preflight_request.app_entry_hash.clone()).await;
    wait_for_completion(bob_rx, preflight_request.app_entry_hash).await;

    let after_chain = get_all_records(&alice_chc).await.unwrap();

    // Should not appear in the CHC after commit, must wait for publish
    assert_eq!(before_chain.len(), between_chain.len());

    // Should appear in the CHC after publish
    assert_eq!(before_chain.len() + 1, after_chain.len());
}

#[cfg(feature = "chc")]
#[tokio::test(flavor = "multi_thread")]
async fn session_rollback_with_chc_enabled() {
    holochain_trace::test_run();

    let mut config = SweetConductorConfig::rendezvous(true);
    config.chc_url = Some(url2::Url2::parse(
        holochain::conductor::chc::CHC_LOCAL_MAGIC_URL,
    ));

    let mut conductors = SweetConductorBatch::from_config_rendezvous(2, config).await;

    let (dna, _, _) = SweetDnaFile::unique_from_test_wasms(vec![TestWasm::CounterSigning]).await;
    let apps = conductors.setup_app("app", &[dna]).await.unwrap();
    let cells = apps.cells_flattened();
    let alice = &cells[0];
    let bob = &cells[1];

    let alice_chc = conductors[0].get_chc(alice.cell_id()).unwrap();

    // Subscribe early in the test to avoid missing signals later
    let alice_signal_rx = conductors[0].subscribe_to_app_signals("app".into());
    let bob_signal_rx = conductors[1].subscribe_to_app_signals("app".into());

    // Need an initialised source chain for countersigning, so commit anything
    let alice_zome = alice.zome(TestWasm::CounterSigning);
    let _: ActionHash = conductors[0]
        .call_fallible(&alice_zome, "create_a_thing", ())
        .await
        .unwrap();
    let bob_zome = bob.zome(TestWasm::CounterSigning);
    let _: ActionHash = conductors[1]
        .call_fallible(&bob_zome, "create_a_thing", ())
        .await
        .unwrap();

    await_consistency(30, vec![alice, bob]).await.unwrap();

    // Set up the session and accept it for both agents
    let preflight_request: PreflightRequest = conductors[0]
        .call_fallible(
            &alice_zome,
            "generate_countersigning_preflight_request_fast",
            vec![
                (alice.agent_pubkey().clone(), vec![Role(0)]),
                (bob.agent_pubkey().clone(), vec![]),
            ],
        )
        .await
        .unwrap();
    let alice_acceptance: PreflightRequestAcceptance = conductors[0]
        .call_fallible(
            &alice_zome,
            "accept_countersigning_preflight_request",
            preflight_request.clone(),
        )
        .await
        .unwrap();
    let alice_response =
        if let PreflightRequestAcceptance::Accepted(ref response) = alice_acceptance {
            response
        } else {
            unreachable!();
        };
    let bob_acceptance: PreflightRequestAcceptance = conductors[1]
        .call_fallible(
            &bob_zome,
            "accept_countersigning_preflight_request",
            preflight_request.clone(),
        )
        .await
        .unwrap();
    let bob_response = if let PreflightRequestAcceptance::Accepted(ref response) = bob_acceptance {
        response
    } else {
        unreachable!();
    };

    let before_chain = get_all_records(&alice_chc).await.unwrap();

    // Alice goes ahead and commits. This must not go to the CHC yet!
    let (_, _): (ActionHash, EntryHash) = conductors[0]
        .call_fallible(
            &alice_zome,
            "create_a_countersigned_thing_with_entry_hash",
            vec![alice_response.clone(), bob_response.clone()],
        )
        .await
        .unwrap();

    let between_chain = get_all_records(&alice_chc).await.unwrap();

    // Bob does not commit, and instead abandons the session

    // Bob's session should time out and be abandoned
    wait_for_abandoned(bob_signal_rx, preflight_request.app_entry_hash.clone()).await;

    // Alice session should also get abandoned
    wait_for_abandoned(alice_signal_rx, preflight_request.app_entry_hash.clone()).await;

    let after_chain = get_all_records(&alice_chc).await.unwrap();

    // Alice will now be allowed to commit other entries
    let _: ActionHash = conductors[0]
        .call_fallible(&alice_zome, "create_a_thing", ())
        .await
        .unwrap();

    let future_chain = get_all_records(&alice_chc).await.unwrap();

    // Should not appear in the CHC after commit, must wait for publish
    assert_eq!(before_chain.len(), between_chain.len());
    // Publish didn't happen, so should not have been added to the CHC
    assert_eq!(between_chain.len(), after_chain.len());
    // Now we've written something new to the chain, so the CHC should have been updated
    assert_eq!(before_chain.len() + 1, future_chain.len());

    // Everyone's DHT should sync
    await_consistency(60, [alice, bob]).await.unwrap();
}

#[cfg(feature = "chc")]
#[tokio::test(flavor = "multi_thread")]
async fn multiple_agents_on_same_conductor_with_chc_enabled() {
    holochain_trace::test_run();

    let mut config = SweetConductorConfig::rendezvous(true);
    config.chc_url = Some(url2::Url2::parse(
        holochain::conductor::chc::CHC_LOCAL_MAGIC_URL,
    ));

    let mut conductors = SweetConductorBatch::from_config_rendezvous(2, config).await;

    let (dna, _, _) = SweetDnaFile::unique_from_test_wasms(vec![TestWasm::CounterSigning]).await;
    let apps = conductors.setup_app("app", &[dna.clone()]).await.unwrap();
    let cells = apps.cells_flattened();
    let alice = &cells[0];
    let bob = &cells[1];

    // Carol installs the same DNA on the conductor that Alice is using
    let carol_app = conductors[0].setup_app("app2", &[dna]).await.unwrap();
    let carol = &carol_app.cells()[0];

    let alice_chc = conductors[0].get_chc(alice.cell_id()).unwrap();
    let carol_chc = conductors[0].get_chc(carol.cell_id()).unwrap();

    // Need an initialised source chain for countersigning, so commit anything
    let alice_zome = alice.zome(TestWasm::CounterSigning);
    let _: ActionHash = conductors[0]
        .call_fallible(&alice_zome, "create_a_thing", ())
        .await
        .unwrap();
    let bob_zome = bob.zome(TestWasm::CounterSigning);
    let _: ActionHash = conductors[1]
        .call_fallible(&bob_zome, "create_a_thing", ())
        .await
        .unwrap();
    let carol_zome = carol.zome(TestWasm::CounterSigning);
    let _: ActionHash = conductors[0]
        .call_fallible(&carol_zome, "create_a_thing", ())
        .await
        .unwrap();

    await_consistency(30, vec![alice, bob, carol])
        .await
        .unwrap();

    // Set up the session and accept it for both Alice and Bob
    let preflight_request: PreflightRequest = conductors[0]
        .call_fallible(
            &alice_zome,
            "generate_countersigning_preflight_request_fast",
            vec![
                (alice.agent_pubkey().clone(), vec![Role(0)]),
                (bob.agent_pubkey().clone(), vec![]),
            ],
        )
        .await
        .unwrap();
    let alice_acceptance: PreflightRequestAcceptance = conductors[0]
        .call_fallible(
            &alice_zome,
            "accept_countersigning_preflight_request",
            preflight_request.clone(),
        )
        .await
        .unwrap();
    let alice_response =
        if let PreflightRequestAcceptance::Accepted(ref response) = alice_acceptance {
            response
        } else {
            unreachable!();
        };
    let bob_acceptance: PreflightRequestAcceptance = conductors[1]
        .call_fallible(
            &bob_zome,
            "accept_countersigning_preflight_request",
            preflight_request.clone(),
        )
        .await
        .unwrap();
    let bob_response = if let PreflightRequestAcceptance::Accepted(ref response) = bob_acceptance {
        response
    } else {
        unreachable!();
    };

    let before_chain = get_all_records(&alice_chc).await.unwrap();

    let (_, _): (ActionHash, EntryHash) = conductors[0]
        .call_fallible(
            &alice_zome,
            "create_a_countersigned_thing_with_entry_hash",
            vec![alice_response.clone(), bob_response.clone()],
        )
        .await
        .unwrap();

    let between_chain = get_all_records(&alice_chc).await.unwrap();

    let (_, _): (ActionHash, EntryHash) = conductors[1]
        .call_fallible(
            &bob_zome,
            "create_a_countersigned_thing_with_entry_hash",
            vec![alice_response.clone(), bob_response.clone()],
        )
        .await
        .unwrap();

    let alice_rx = conductors[0].subscribe_to_app_signals("app".into());
    let bob_rx = conductors[1].subscribe_to_app_signals("app".into());

    wait_for_completion(alice_rx, preflight_request.app_entry_hash.clone()).await;
    wait_for_completion(bob_rx, preflight_request.app_entry_hash).await;

    let after_chain = get_all_records(&alice_chc).await.unwrap();

    // Should not appear in the CHC after commit, must wait for publish
    assert_eq!(before_chain.len(), between_chain.len());

    // Should appear in the CHC after publish
    assert_eq!(before_chain.len() + 1, after_chain.len());

    await_consistency(30, vec![alice, bob, carol])
        .await
        .unwrap();

    // Now Carol should be able to do a session with Bob

    // Set up the session and accept it for both Carol and Bob
    let preflight_request: PreflightRequest = conductors[0]
        .call_fallible(
            &carol_zome,
            "generate_countersigning_preflight_request_fast",
            vec![
                (carol.agent_pubkey().clone(), vec![Role(0)]),
                (bob.agent_pubkey().clone(), vec![]),
            ],
        )
        .await
        .unwrap();
    let carol_acceptance: PreflightRequestAcceptance = conductors[0]
        .call_fallible(
            &carol_zome,
            "accept_countersigning_preflight_request",
            preflight_request.clone(),
        )
        .await
        .unwrap();
    let carol_response =
        if let PreflightRequestAcceptance::Accepted(ref response) = carol_acceptance {
            response
        } else {
            unreachable!();
        };
    let bob_acceptance: PreflightRequestAcceptance = conductors[1]
        .call_fallible(
            &bob_zome,
            "accept_countersigning_preflight_request",
            preflight_request.clone(),
        )
        .await
        .unwrap();
    let bob_response = if let PreflightRequestAcceptance::Accepted(ref response) = bob_acceptance {
        response
    } else {
        unreachable!();
    };

    let before_chain = get_all_records(&carol_chc).await.unwrap();

    let (_, _): (ActionHash, EntryHash) = conductors[0]
        .call_fallible(
            &carol_zome,
            "create_a_countersigned_thing_with_entry_hash",
            vec![carol_response.clone(), bob_response.clone()],
        )
        .await
        .unwrap();

    let between_chain = get_all_records(&carol_chc).await.unwrap();

    let (_, _): (ActionHash, EntryHash) = conductors[1]
        .call_fallible(
            &bob_zome,
            "create_a_countersigned_thing_with_entry_hash",
            vec![carol_response.clone(), bob_response.clone()],
        )
        .await
        .unwrap();

    let carol_rx = conductors[0].subscribe_to_app_signals("app2".into());
    let bob_rx = conductors[1].subscribe_to_app_signals("app".into());

    wait_for_completion(carol_rx, preflight_request.app_entry_hash.clone()).await;
    wait_for_completion(bob_rx, preflight_request.app_entry_hash).await;

    let after_chain = get_all_records(&carol_chc).await.unwrap();

    // Should not appear in the CHC after commit, must wait for publish
    assert_eq!(before_chain.len(), between_chain.len());

    // Should appear in the CHC after publish
    assert_eq!(before_chain.len() + 1, after_chain.len());
}

<<<<<<< HEAD
=======
#[tokio::test(flavor = "multi_thread")]
#[cfg_attr(target_os = "windows", ignore = "flaky")]
async fn chc_should_respect_chain_lock() {
    holochain_trace::test_run();

    let mut config = SweetConductorConfig::rendezvous(true);
    config.chc_url = Some(url2::Url2::parse(
        holochain::conductor::chc::CHC_LOCAL_MAGIC_URL,
    ));
    let mut conductors = SweetConductorBatch::from_config_rendezvous(2, config).await;

    let (dna, _, _) = SweetDnaFile::unique_from_test_wasms(vec![TestWasm::CounterSigning]).await;
    let apps = conductors.setup_app("app", &[dna]).await.unwrap();
    let cells = apps.cells_flattened();
    let alice = &cells[0];
    let bob = &cells[1];

    // Need an initialised source chain for countersigning, so commit anything
    let alice_zome = alice.zome(TestWasm::CounterSigning);
    let _: ActionHash = conductors[0]
        .call_fallible(&alice_zome, "create_a_thing", ())
        .await
        .unwrap();
    let bob_zome = bob.zome(TestWasm::CounterSigning);
    let _: ActionHash = conductors[1]
        .call_fallible(&bob_zome, "create_a_thing", ())
        .await
        .unwrap();

    await_consistency(30, vec![alice, bob]).await.unwrap();

    // Set up the session and accept it for both agents
    let preflight_request: PreflightRequest = conductors[0]
        .call_fallible(
            &alice_zome,
            "generate_countersigning_preflight_request_fast",
            vec![
                (alice.agent_pubkey().clone(), vec![Role(0)]),
                (bob.agent_pubkey().clone(), vec![]),
            ],
        )
        .await
        .unwrap();
    let alice_acceptance: PreflightRequestAcceptance = conductors[0]
        .call_fallible(
            &alice_zome,
            "accept_countersigning_preflight_request",
            preflight_request.clone(),
        )
        .await
        .unwrap();
    let alice_response =
        if let PreflightRequestAcceptance::Accepted(ref response) = alice_acceptance {
            response
        } else {
            unreachable!();
        };
    let bob_acceptance: PreflightRequestAcceptance = conductors[1]
        .call_fallible(
            &bob_zome,
            "accept_countersigning_preflight_request",
            preflight_request.clone(),
        )
        .await
        .unwrap();
    let bob_response = if let PreflightRequestAcceptance::Accepted(ref response) = bob_acceptance {
        response
    } else {
        unreachable!();
    };

    // After accept, Alice's chain is locked and she should not be able to commit
    conductors[0]
        .call_fallible::<_, ActionHash>(&alice_zome, "create_a_thing", ())
        .await
        .unwrap_err();

    let (_, _): (ActionHash, EntryHash) = conductors[0]
        .call_fallible(
            &alice_zome,
            "create_a_countersigned_thing_with_entry_hash",
            vec![alice_response.clone(), bob_response.clone()],
        )
        .await
        .unwrap();

    // The same is true after committing the countersigning entry, the chain is still locked!
    conductors[0]
        .call_fallible::<_, ActionHash>(&alice_zome, "create_a_thing", ())
        .await
        .unwrap_err();

    let (_, _): (ActionHash, EntryHash) = conductors[1]
        .call_fallible(
            &bob_zome,
            "create_a_countersigned_thing_with_entry_hash",
            vec![alice_response.clone(), bob_response.clone()],
        )
        .await
        .unwrap();

    let alice_rx = conductors[0].subscribe_to_app_signals("app".into());
    let bob_rx = conductors[1].subscribe_to_app_signals("app".into());

    // Now a commit should success because the session has finished and we shouldn't be behind the CHC.
    conductors[0]
        .call_fallible::<_, ActionHash>(&alice_zome, "create_a_thing", ())
        .await
        .unwrap();

    wait_for_completion(alice_rx, preflight_request.app_entry_hash.clone()).await;
    wait_for_completion(bob_rx, preflight_request.app_entry_hash).await;
}

#[tokio::test(flavor = "multi_thread")]
#[cfg_attr(target_os = "windows", ignore = "flaky")]
async fn should_be_able_to_schedule_functions_during_session() {
    holochain_trace::test_run();

    let config = SweetConductorConfig::rendezvous(true);
    let mut conductors = SweetConductorBatch::from_config_rendezvous(2, config).await;

    let (dna, _, _) = SweetDnaFile::unique_from_test_wasms(vec![TestWasm::CounterSigning]).await;
    let apps = conductors.setup_app("app", &[dna]).await.unwrap();
    let cells = apps.cells_flattened();
    let alice = &cells[0];
    let bob = &cells[1];

    // Need an initialised source chain for countersigning, so commit anything
    let alice_zome = alice.zome(TestWasm::CounterSigning);
    let _: ActionHash = conductors[0]
        .call_fallible(&alice_zome, "create_a_thing", ())
        .await
        .unwrap();
    let bob_zome = bob.zome(TestWasm::CounterSigning);
    let _: ActionHash = conductors[1]
        .call_fallible(&bob_zome, "create_a_thing", ())
        .await
        .unwrap();

    await_consistency(30, vec![alice, bob]).await.unwrap();

    // Set up the session and accept it for both agents
    let preflight_request: PreflightRequest = conductors[0]
        .call_fallible(
            &alice_zome,
            "generate_countersigning_preflight_request_fast",
            vec![
                (alice.agent_pubkey().clone(), vec![Role(0)]),
                (bob.agent_pubkey().clone(), vec![]),
            ],
        )
        .await
        .unwrap();

    let alice_acceptance: PreflightRequestAcceptance = conductors[0]
        .call_fallible(
            &alice_zome,
            "accept_countersigning_preflight_request",
            preflight_request.clone(),
        )
        .await
        .unwrap();
    assert_matches!(alice_acceptance, PreflightRequestAcceptance::Accepted(_));

    conductors[0]
        .call_fallible::<_, ()>(&alice_zome, "schedule_signal", ())
        .await
        .unwrap();

    let bob_acceptance: PreflightRequestAcceptance = conductors[1]
        .call_fallible(
            &bob_zome,
            "accept_countersigning_preflight_request",
            preflight_request.clone(),
        )
        .await
        .unwrap();
    assert_matches!(bob_acceptance, PreflightRequestAcceptance::Accepted(_));

    conductors[1]
        .call_fallible::<_, ()>(&bob_zome, "schedule_signal", ())
        .await
        .unwrap();

    let sig = conductors[0]
        .subscribe_to_app_signals("app".into())
        .recv()
        .await
        .unwrap();
    match sig {
        Signal::App { signal, .. } => {
            let msg = signal.into_inner().decode::<String>().unwrap();
            assert_eq!("scheduled hello", msg);
        }
        _ => panic!("Expected App signal"),
    }

    let sig = conductors[1]
        .subscribe_to_app_signals("app".into())
        .recv()
        .await
        .unwrap();
    match sig {
        Signal::App { signal, .. } => {
            let msg = signal.into_inner().decode::<String>().unwrap();
            assert_eq!("scheduled hello", msg);
        }
        _ => panic!("Expected App signal"),
    }
}

>>>>>>> 4e719a81
async fn wait_for_completion(mut signal_rx: Receiver<Signal>, expected_hash: EntryHash) {
    let signal = tokio::time::timeout(std::time::Duration::from_secs(30), signal_rx.recv())
        .await
        .unwrap()
        .unwrap();
    match signal {
        Signal::System(SystemSignal::SuccessfulCountersigning(hash)) => {
            assert_eq!(expected_hash, hash);
        }
        _ => {
            panic!(
                "Expected SuccessfulCountersigning signal, got: {:?}",
                signal
            );
        }
    }
}

async fn wait_for_abandoned(mut signal_rx: Receiver<Signal>, expected_hash: EntryHash) {
    let signal = tokio::time::timeout(std::time::Duration::from_secs(30), signal_rx.recv())
        .await
        .unwrap()
        .unwrap();
    match signal {
        Signal::System(SystemSignal::AbandonedCountersigning(hash)) => {
            assert_eq!(expected_hash, hash);
        }
        _ => {
            panic!(
                "Expected SuccessfulCountersigning signal, got: {:?}",
                signal
            );
        }
    }
}

#[cfg(feature = "chc")]
async fn get_all_records(
    chc: &holochain_chc::ChcImpl,
) -> holochain_chc::ChcResult<
    Vec<(
        SignedActionHashed,
        Option<(Arc<holochain_chc::EncryptedEntry>, Signature)>,
    )>,
> {
    use holochain_types::fixt::SignatureFixturator;

    chc.get_record_data_request(holochain_chc::GetRecordsRequest {
        payload: holochain_chc::GetRecordsPayload {
            since_hash: None,
            nonce: fresh_nonce(Timestamp::now()).unwrap().0,
        },
        signature: fixt::fixt!(Signature),
    })
    .await
}<|MERGE_RESOLUTION|>--- conflicted
+++ resolved
@@ -17,10 +17,7 @@
 use holochain_types::signal::SystemSignal;
 use holochain_wasm_test_utils::TestWasm;
 use holochain_zome_types::countersigning::Role;
-<<<<<<< HEAD
-=======
 use matches::assert_matches;
->>>>>>> 4e719a81
 use std::sync::Arc;
 use std::time::Duration;
 use tokio::sync::broadcast::Receiver;
@@ -1096,8 +1093,6 @@
     assert_eq!(before_chain.len() + 1, after_chain.len());
 }
 
-<<<<<<< HEAD
-=======
 #[tokio::test(flavor = "multi_thread")]
 #[cfg_attr(target_os = "windows", ignore = "flaky")]
 async fn chc_should_respect_chain_lock() {
@@ -1310,7 +1305,6 @@
     }
 }
 
->>>>>>> 4e719a81
 async fn wait_for_completion(mut signal_rx: Receiver<Signal>, expected_hash: EntryHash) {
     let signal = tokio::time::timeout(std::time::Duration::from_secs(30), signal_rx.recv())
         .await
