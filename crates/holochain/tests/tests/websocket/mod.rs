--- conflicted
+++ resolved
@@ -94,7 +94,7 @@
     // List Dnas
     let request = AdminRequest::ListDnas;
     let response = client.request(request);
-    let response = check_timeout(response, 15000).await.unwrap();
+    let response = check_timeout(response, 20_000).await.unwrap();
 
     assert_matches!(response, AdminResponse::DnasListed(a) if a.contains(&installed_dna_hash));
 }
@@ -332,11 +332,7 @@
     let (fake_dna_path, _tmpdir) = write_fake_dna_file(dna).await.unwrap();
 
     // Install Dna
-<<<<<<< HEAD
-    let cell_id = register_and_install_dna(&mut admin_tx, fake_dna_path, None, "".into(), 15000)
-=======
     let cell_id = register_and_install_dna(&mut admin_tx, fake_dna_path, None, "".into(), 20_000)
->>>>>>> 0389cb60
         .await
         .unwrap();
 
