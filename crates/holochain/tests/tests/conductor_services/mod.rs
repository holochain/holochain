--- conflicted
+++ resolved
@@ -84,26 +84,6 @@
         KeyState::Valid(_)
     ));
 
-<<<<<<< HEAD
-    await_consistency(
-        30,
-        [
-            &conductors[0].dpki_cell().unwrap(),
-            &conductors[1].dpki_cell().unwrap(),
-        ],
-    )
-    .await
-    .unwrap();
-    await_consistency(30, [&alice, &bob]).await.unwrap();
-
-    let hash: ActionHash = conductors[0]
-        .call(&alice.zome("simple"), "create", ())
-        .await;
-
-    await_consistency(30, [&alice, &bob]).await.unwrap();
-=======
-    conductors.exchange_peer_info().await;
-
     conductors.persist_dbs();
 
     println!("--------------------------------------------");
@@ -117,7 +97,6 @@
         .await
         .unwrap();
     await_consistency(60, [&alice, &bob]).await.unwrap();
->>>>>>> af2a4847
 
     // Both now see each other in DPKI
     assert!(matches!(
@@ -133,9 +112,6 @@
         .call(&alice.zome("simple"), "create", ())
         .await;
 
-    await_consistency(60, &conductors.dpki_cells()[0..=1])
-        .await
-        .unwrap();
     await_consistency(60, [&alice, &bob]).await.unwrap();
 
     // Carol is nowhere to be found since she never installed DPKI
