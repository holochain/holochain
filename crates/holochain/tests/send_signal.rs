use std::sync::Arc;

use holochain::sweettest::{
    SweetConductor, SweetConductorConfig, SweetDnaFile, SweetLocalRendezvous,
};
use holochain_conductor_api::AppResponse;
use holochain_types::signal::Signal;
use holochain_types::websocket::AllowedOrigins;
use holochain_wasm_test_utils::TestWasm;
use holochain_websocket::{ConnectRequest, WebsocketConfig};

#[tokio::test(flavor = "multi_thread")]
async fn send_signal_after_conductor_restart() {
    let mut conductor = SweetConductor::from_config_rendezvous(
        SweetConductorConfig::rendezvous(true),
        SweetLocalRendezvous::new().await,
    )
    .await;
    let (dna_file, _, _) = SweetDnaFile::from_test_wasms(
        "network_seed".to_string(),
        vec![TestWasm::EmitSignal],
        Default::default(),
    )
    .await;
    let installed_app_id = "app_id".to_string();
    let app = conductor.setup_app(&installed_app_id, &[dna_file]).await.unwrap();
    let alice = app.agent();
    let alice_cell_id = app.cells()[0].cell_id().to_owned();

    // add app interface
    let app_interface_port_1 = (*conductor)
        .clone()
<<<<<<< HEAD
        .add_app_interface(installed_app_id, 0)
=======
        .add_app_interface(either::Either::Left(0), AllowedOrigins::Any)
>>>>>>> 2a279513
        .await
        .unwrap();

    // connect app websocket
    let (_, mut app_ws_rx_1) = holochain_websocket::connect(
        Arc::new(WebsocketConfig::CLIENT_DEFAULT),
        ConnectRequest::new(([127, 0, 0, 1], app_interface_port_1).into()),
    )
    .await
    .unwrap();

    // emit a signal
    let _: () = conductor
        .easy_call_zome(
            alice,
            None,
            alice_cell_id.clone(),
            TestWasm::EmitSignal.coordinator_zome_name(),
            "emit",
            (),
        )
        .await
        .unwrap();

    let received_signal_1 = app_ws_rx_1.recv::<AppResponse>().await.unwrap();
    if let holochain_websocket::ReceiveMessage::Signal(v) = received_signal_1 {
        if let Ok(Signal::App {
            cell_id,
            zome_name,
            signal,
        }) = Signal::try_from_vec(v)
        {
            assert_eq!(cell_id, alice_cell_id);
            assert_eq!(zome_name, TestWasm::EmitSignal.coordinator_zome_name());
            let signal = signal.into_inner();
            println!("SIGNAL: {signal:?}");
            assert_eq!(signal.decode::<()>().unwrap(), ());
        } else {
            panic!("not the expected app signal");
        }
    } else {
        panic!("not the expected app signal");
    }

    // restart conductor
    conductor.shutdown().await;
    conductor.startup().await;

    // emitting signal without connected app ws must not produce an error
    let _: () = conductor
        .easy_call_zome(
            alice,
            None,
            alice_cell_id.clone(),
            TestWasm::EmitSignal.coordinator_zome_name(),
            "emit",
            (),
        )
        .await
        .unwrap();

    let app_interfaces = conductor.list_app_interfaces().await.unwrap();
    let app_interface_port_1 = app_interfaces[0];

    // reconnect app websocket
    let (_, mut app_ws_rx_1) = holochain_websocket::connect(
        Arc::new(WebsocketConfig::CLIENT_DEFAULT),
        ConnectRequest::new(([127, 0, 0, 1], app_interface_port_1).into()),
    )
    .await
    .unwrap();

    // add a second app interface without websocket connection
    let _ = (*conductor)
        .clone()
        .add_app_interface(either::Either::Left(0), AllowedOrigins::Any)
        .await
        .unwrap();

    // emitting signal again must not produce an error
    let _: () = conductor
        .easy_call_zome(
            alice,
            None,
            alice_cell_id.clone(),
            TestWasm::EmitSignal.coordinator_zome_name(),
            "emit",
            (),
        )
        .await
        .unwrap();

    // signal can be received by connected websocket
    let received_signal_2 = app_ws_rx_1.recv::<AppResponse>().await.unwrap();
    if let holochain_websocket::ReceiveMessage::Signal(v) = received_signal_2 {
        if let Ok(Signal::App {
            cell_id,
            zome_name,
            signal,
        }) = Signal::try_from_vec(v)
        {
            assert_eq!(cell_id, alice_cell_id);
            assert_eq!(zome_name, TestWasm::EmitSignal.coordinator_zome_name());
            assert_eq!(signal.into_inner().decode::<()>().unwrap(), ());
        } else {
            panic!("not the expected app signal");
        }
    } else {
        panic!("not the expected app signal");
    }
}<|MERGE_RESOLUTION|>--- conflicted
+++ resolved
@@ -30,11 +30,7 @@
     // add app interface
     let app_interface_port_1 = (*conductor)
         .clone()
-<<<<<<< HEAD
-        .add_app_interface(installed_app_id, 0)
-=======
-        .add_app_interface(either::Either::Left(0), AllowedOrigins::Any)
->>>>>>> 2a279513
+        .add_app_interface(installed_app_id, 0, AllowedOrigins::Any)
         .await
         .unwrap();
 
