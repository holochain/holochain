--- conflicted
+++ resolved
@@ -2,19 +2,10 @@
 use anyhow::Result;
 use assert_cmd::prelude::*;
 use futures::future;
-<<<<<<< HEAD
 use futures::Future;
 use hdk3::prelude::RemoteSignal;
 use holochain::test_utils::cool::CoolConductorBatch;
 use holochain::test_utils::cool::{CoolAgents, CoolCell};
-=======
-use futures::stream;
-use futures::Future;
-use hdk3::prelude::RemoteSignal;
-use holochain::conductor::p2p_store::exchange_peer_info;
-use holochain::test_utils::test_conductor::TestAgents;
-use holochain::test_utils::test_conductor::TestConductorHandle;
->>>>>>> 40f43afb
 use holochain::{
     conductor::api::ZomeCall,
     conductor::{
@@ -26,12 +17,7 @@
     core::signal::Signal,
     fixt::*,
 };
-<<<<<<< HEAD
 use holochain::{conductor::p2p_store::exchange_peer_info, test_utils::cool::CoolDnaFile};
-=======
-use holochain_state::test_utils::test_environments;
-use holochain_types::dna::DnaFile;
->>>>>>> 40f43afb
 use holochain_types::{
     app::{InstallAppDnaPayload, InstallAppPayload},
     cell::CellId,
@@ -42,7 +28,6 @@
 use holochain_wasm_test_utils::TestWasm;
 use holochain_websocket::*;
 use holochain_zome_types::{signal::AppSignal, *};
-use kitsune_p2p::KitsuneP2pConfig;
 use matches::assert_matches;
 use std::{path::PathBuf, process::Stdio, sync::Arc, time::Duration};
 use tempdir::TempDir;
@@ -404,7 +389,6 @@
 #[tokio::test(threaded_scheduler)]
 #[cfg(feature = "slow_tests")]
 async fn remote_signals() {
-<<<<<<< HEAD
     observability::test_run().ok();
     const NUM_CONDUCTORS: usize = 5;
 
@@ -415,47 +399,10 @@
         future::join_all(conductors.iter().map(|c| CoolAgents::one(c.keystore()))).await;
 
     let dna_file = CoolDnaFile::unique_from_test_wasms(vec![TestWasm::EmitSignal])
-=======
-    use futures::StreamExt;
-    observability::test_run().ok();
-    const NUM_CONDUCTORS: usize = 5;
-
-    let conductors = future::join_all(
-        std::iter::repeat_with(|| async move {
-            let envs = test_environments();
-            let mut network = KitsuneP2pConfig::default();
-            network.transport_pool = vec![kitsune_p2p::TransportConfig::Quic {
-                bind_to: None,
-                override_host: None,
-                override_port: None,
-            }];
-            let conductor: TestConductorHandle = Conductor::builder()
-                .config(ConductorConfig {
-                    network: Some(network),
-                    ..Default::default()
-                })
-                .test(&envs)
-                .await
-                .unwrap()
-                .into();
-            (conductor, envs)
-        })
-        .take(NUM_CONDUCTORS),
-    )
-    .await;
-
-    let all_agents: Vec<HoloHash<hash_type::Agent>> = futures::StreamExt::collect(
-        stream::iter(conductors.iter().map(|(_, e)| e)).then(|e| TestAgents::one(e.keystore())),
-    )
-    .await;
-
-    let dna_file = DnaFile::unique_from_test_wasms(vec![TestWasm::EmitSignal])
->>>>>>> 40f43afb
         .await
         .unwrap()
         .0;
 
-<<<<<<< HEAD
     let apps = conductors
         .setup_app_for_zipped_agents("app", &all_agents, &[dna_file])
         .await;
@@ -467,46 +414,11 @@
 
     let mut rxs = Vec::new();
     for h in conductors.iter().map(|c| c) {
-=======
-    let agents_ref = &all_agents;
-
-    let data: Vec<_> = futures::StreamExt::collect(
-        futures::stream::iter(conductors.iter().enumerate()).then(|(i, (conductor, envs))| {
-            let dna_file = dna_file.clone();
-            async move {
-                let data = conductor
-                    .setup_app_for_agents_with_no_membrane_proof(
-                        "app",
-                        &[agents_ref[i].clone()],
-                        &[dna_file.clone()],
-                    )
-                    .await;
-                (data, envs)
-            }
-        }),
-    )
-    .await;
-
-    let p2p_envs = data.iter().map(|(_, envs)| envs.p2p()).collect();
-    exchange_peer_info(p2p_envs);
-
-    let cells: Vec<_> = data
-        .iter()
-        .flat_map(|(cells, _)| cells.iter().flat_map(|(_, c)| c.iter()))
-        .collect();
-
-    let mut rxs = Vec::new();
-    for h in conductors.iter().map(|(c, _)| c) {
->>>>>>> 40f43afb
         rxs.push(h.signal_broadcaster().await.subscribe())
     }
     let rxs = rxs.into_iter().flatten().collect::<Vec<_>>();
 
-<<<<<<< HEAD
-    let signal = fixt!(AppSignal);
-=======
     let signal = fixt!(SerializedBytes);
->>>>>>> 40f43afb
 
     let _: () = cells[0]
         .call(
@@ -521,17 +433,11 @@
 
     tokio::time::delay_for(std::time::Duration::from_millis(2000)).await;
 
-<<<<<<< HEAD
-    for mut rx in rxs {
-        let r = rx.try_recv();
-        // Each handle should recv a signal
-=======
     let signal = AppSignal::new(signal);
     for mut rx in rxs {
         let r = rx.try_recv();
         // Each handle should recv a signal
 
->>>>>>> 40f43afb
         assert_matches!(r, Ok(Signal::App(_, a)) if a == signal);
     }
 }
