--- conflicted
+++ resolved
@@ -202,17 +202,11 @@
     // Create a Conductor
     let mut conductor = SweetConductor::from_standard_config().await;
 
-<<<<<<< HEAD
     let apps = conductor
         .setup_apps("app", NUM_AGENTS, &[dna_file])
-=======
-    let agents = SweetAgents::get(conductor.keystore(), NUM_AGENTS).await;
-    let installed_app_id: InstalledAppId = "app".into();
-    let apps = conductor
-        .setup_app_for_agents(&installed_app_id, &agents, &[dna_file])
->>>>>>> a2217d9c
-        .await
-        .unwrap();
+        .await
+        .unwrap();
+    let installed_app_id = apps[0].installed_app_id().clone();
     let cells = apps.cells_flattened();
     let zomes: Vec<_> = cells
         .iter()
