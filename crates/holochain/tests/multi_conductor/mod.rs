use hdk::prelude::*;
use holochain::conductor::config::ConductorConfig;
use holochain::sweettest::SweetConductorConfig;
use holochain::sweettest::{SweetConductor, SweetZome};
use holochain::sweettest::{SweetConductorBatch, SweetDnaFile};
use holochain::test_utils::consistency_10s;
use holochain_conductor_api::conductor::ConductorTuningParams;
use holochain_sqlite::db::{DbKindT, DbWrite};
use holochain_sqlite::prelude::DatabaseResult;
use unwrap_to::unwrap_to;

#[derive(serde::Serialize, serde::Deserialize, Debug, SerializedBytes, derive_more::From)]
#[serde(transparent)]
#[repr(transparent)]
struct AppString(String);

/// Test that op publishing is sufficient for bobbo to get alice's op
/// even with gossip disabled.
#[cfg(feature = "test_utils")]
#[tokio::test(flavor = "multi_thread")]
async fn test_publish() -> anyhow::Result<()> {
    use std::sync::Arc;

    use holochain::test_utils::{consistency_10s, inline_zomes::simple_create_read_zome};
    use kitsune_p2p_types::config::KitsuneP2pConfig;

    let _g = holochain_trace::test_run().ok();
    const NUM_CONDUCTORS: usize = 3;

    let mut tuning =
        kitsune_p2p_types::config::tuning_params_struct::KitsuneP2pTuningParams::default();
    tuning.gossip_strategy = "none".to_string();

    let mut network = KitsuneP2pConfig::default();
    network.tuning_params = Arc::new(tuning);
    let mut config = ConductorConfig::default();
<<<<<<< HEAD
    config.network = network;
=======
    config.network = Some(network);
    config.tuning_params = Some(ConductorTuningParams {
        sys_validation_retry_delay: Some(std::time::Duration::from_millis(100)),
        ..Default::default()
    });
>>>>>>> 6c5390a0
    let mut conductors = SweetConductorBatch::from_config(NUM_CONDUCTORS, config).await;

    let (dna_file, _, _) =
        SweetDnaFile::unique_from_inline_zomes(("simple", simple_create_read_zome())).await;

    let apps = conductors.setup_app("app", &[dna_file]).await.unwrap();
    conductors.exchange_peer_info().await;

    let ((alice,), (bobbo,), (carol,)) = apps.into_tuples();

    // Call the "create" zome fn on Alice's app
    let hash: ActionHash = conductors[0]
        .call(&alice.zome("simple"), "create", ())
        .await;

    // Wait long enough for Bob to receive gossip
    consistency_10s([&alice, &bobbo, &carol]).await;

    // Verify that bobbo can run "read" on his cell and get alice's Action
    let record: Option<Record> = conductors[1]
        .call(&bobbo.zome("simple"), "read", hash)
        .await;
    let record = record.expect("Record was None: bobbo couldn't `get` it");

    // Assert that the Record bobbo sees matches what alice committed
    assert_eq!(record.action().author(), alice.agent_pubkey());
    assert_eq!(
        *record.entry(),
        RecordEntry::Present(Entry::app(().try_into().unwrap()).unwrap())
    );

    Ok(())
}

#[cfg(feature = "test_utils")]
#[tokio::test(flavor = "multi_thread")]
#[cfg_attr(target_os = "macos", ignore = "flaky")]
async fn multi_conductor() -> anyhow::Result<()> {
    use holochain::test_utils::inline_zomes::simple_create_read_zome;

    holochain_trace::test_run().unwrap();

    const NUM_CONDUCTORS: usize = 3;

    let config = SweetConductorConfig::rendezvous(true).tune_conductor(|config| {
        // The default is 10s which makes the test very slow in the case that get requests in the sys validation workflow
        // hit a conductor which isn't serving that data yet. Speed up by retrying more quickly.
        config.sys_validation_retry_delay = Some(std::time::Duration::from_millis(100));
    });

    let mut conductors = SweetConductorBatch::from_config_rendezvous(NUM_CONDUCTORS, config).await;

    let (dna_file, _, _) =
        SweetDnaFile::unique_from_inline_zomes(("simple", simple_create_read_zome())).await;

    let apps = conductors.setup_app("app", &[dna_file]).await.unwrap();
    conductors.exchange_peer_info().await;

    let ((alice,), (bobbo,), (carol,)) = apps.into_tuples();

    // Call the "create" zome fn on Alice's app
    let hash: ActionHash = conductors[0]
        .call(&alice.zome("simple"), "create", ())
        .await;

    // Wait long enough for Bob to receive gossip
    consistency_10s([&alice, &bobbo, &carol]).await;

    // Verify that bobbo can run "read" on his cell and get alice's Action
    let record: Option<Record> = conductors[1]
        .call(&bobbo.zome("simple"), "read", hash)
        .await;
    let record = record.expect("Record was None: bobbo couldn't `get` it");

    // Assert that the Record bobbo sees matches what alice committed
    assert_eq!(record.action().author(), alice.agent_pubkey());
    assert_eq!(
        *record.entry(),
        RecordEntry::Present(Entry::app(().try_into().unwrap()).unwrap())
    );

    // See if we can fetch metric data from bobbo
    let metrics = conductors[1].dump_network_metrics(None).await?;
    tracing::info!(target: "TEST", "@!@! - metrics: {metrics}");

    // See if we can fetch network stats from bobbo
    let stats = conductors[1].dump_network_stats().await?;
    tracing::info!(target: "TEST", "@!@! - stats: {stats}");

    Ok(())
}

#[cfg(feature = "test_utils")]
#[tokio::test(flavor = "multi_thread")]
#[cfg_attr(target_os = "macos", ignore = "flaky")]
async fn sharded_consistency() {
    use holochain::test_utils::{
        consistency::local_machine_session, inline_zomes::simple_create_read_zome,
    };

    let _g = holochain_trace::test_run().ok();
    const NUM_CONDUCTORS: usize = 3;
    const NUM_CELLS: usize = 5;

    let config = SweetConductorConfig::standard().tune(|tuning| {
        tuning.gossip_strategy = "sharded-gossip".to_string();
        tuning.gossip_dynamic_arcs = true;
    });
    let mut conductors = SweetConductorBatch::from_config(NUM_CONDUCTORS, config).await;

    let (dna_file, _, _) =
        SweetDnaFile::unique_from_inline_zomes(("simple", simple_create_read_zome())).await;
    let dnas = vec![dna_file];

    let apps = conductors.setup_app("app", &dnas).await.unwrap();

    let ((alice,), (bobbo,), (_carol,)) = apps.into_tuples();

    for i in 0..NUM_CELLS {
        conductors.setup_app(&i.to_string(), &dnas).await.unwrap();
    }
    conductors.exchange_peer_info().await;
    conductors.force_all_publish_dht_ops().await;
    // Call the "create" zome fn on Alice's app
    let hash: ActionHash = conductors[0]
        .call(&alice.zome("simple"), "create", ())
        .await;

    let conductor_handles: Vec<_> = conductors.iter().map(|c| c.raw_handle()).collect();
    local_machine_session(&conductor_handles, std::time::Duration::from_secs(60)).await;

    // Verify that bobbo can run "read" on his cell and get alice's Action
    let record: Option<Record> = conductors[1]
        .call(&bobbo.zome("simple"), "read", hash)
        .await;
    let record = record.expect("Record was None: bobbo couldn't `get` it");

    // Assert that the Record bobbo sees matches what alice committed
    assert_eq!(record.action().author(), alice.agent_pubkey());
    assert_eq!(
        *record.entry(),
        RecordEntry::Present(Entry::app(().try_into().unwrap()).unwrap())
    );
}

#[cfg(feature = "test_utils")]
#[tokio::test(flavor = "multi_thread")]
async fn private_entries_dont_leak() {
    use holochain::sweettest::SweetInlineZomes;
    use holochain::test_utils::consistency_60s;
    use holochain_types::inline_zome::InlineZomeSet;

    let _g = holochain_trace::test_run().ok();
    let mut entry_def = EntryDef::default_from_id("entrydef");
    entry_def.visibility = EntryVisibility::Private;

    #[derive(Serialize, Deserialize, Debug, SerializedBytes)]
    struct PrivateEntry;

    let zome = SweetInlineZomes::new(vec![entry_def.clone()], 0)
        .function("create", move |api, _: ()| {
            let entry = Entry::app(PrivateEntry {}.try_into().unwrap()).unwrap();
            let hash = api.create(CreateInput::new(
                InlineZomeSet::get_entry_location(&api, EntryDefIndex(0)),
                EntryVisibility::Private,
                entry,
                ChainTopOrdering::default(),
            ))?;
            Ok(hash)
        })
        .function("get", |api, hash: AnyDhtHash| {
            api.get(vec![GetInput::new(hash, GetOptions::default())])
                .map_err(Into::into)
        })
        .function("get_details", |api, hash: AnyDhtHash| {
            api.get_details(vec![GetInput::new(hash, GetOptions::default())])
                .map_err(Into::into)
        });

    let mut conductors = SweetConductorBatch::from_standard_config(2).await;

    let (dna_file, _, _) = SweetDnaFile::unique_from_inline_zomes(zome.0).await;
    let dnas = vec![dna_file];

    let apps = conductors.setup_app("app", &dnas).await.unwrap();

    let ((alice,), (bobbo,)) = apps.into_tuples();

    conductors.exchange_peer_info().await;
    // Call the "create" zome fn on Alice's app
    let hash: ActionHash = conductors[0]
        .call(&alice.zome(SweetInlineZomes::COORDINATOR), "create", ())
        .await;

    consistency_60s([&alice, &bobbo]).await;

    let entry_hash =
        EntryHash::with_data_sync(&Entry::app(PrivateEntry {}.try_into().unwrap()).unwrap());

    check_all_gets_for_private_entry(
        &conductors[0],
        &alice.zome(SweetInlineZomes::COORDINATOR),
        hash.clone(),
        entry_hash.clone(),
    )
    .await;
    check_all_gets_for_private_entry(
        &conductors[1],
        &bobbo.zome(SweetInlineZomes::COORDINATOR),
        hash.clone(),
        entry_hash.clone(),
    )
    .await;

    // Bobbo creates the same private entry.
    let bob_hash: ActionHash = conductors[1]
        .call(&bobbo.zome(SweetInlineZomes::COORDINATOR), "create", ())
        .await;
    consistency_60s([&alice, &bobbo]).await;

    check_all_gets_for_private_entry(
        &conductors[0],
        &alice.zome(SweetInlineZomes::COORDINATOR),
        hash.clone(),
        entry_hash.clone(),
    )
    .await;
    check_all_gets_for_private_entry(
        &conductors[1],
        &bobbo.zome(SweetInlineZomes::COORDINATOR),
        hash.clone(),
        entry_hash.clone(),
    )
    .await;

    check_all_gets_for_private_entry(
        &conductors[0],
        &alice.zome(SweetInlineZomes::COORDINATOR),
        bob_hash.clone(),
        entry_hash.clone(),
    )
    .await;
    check_all_gets_for_private_entry(
        &conductors[1],
        &bobbo.zome(SweetInlineZomes::COORDINATOR),
        bob_hash.clone(),
        entry_hash.clone(),
    )
    .await;

    check_for_private_entries(alice.dht_db().clone()).await;
    check_for_private_entries(conductors[0].get_cache_db(alice.cell_id()).await.unwrap()).await;
    check_for_private_entries(bobbo.dht_db().clone()).await;
    check_for_private_entries(conductors[1].get_cache_db(bobbo.cell_id()).await.unwrap()).await;
}

async fn check_for_private_entries<Kind: DbKindT>(env: DbWrite<Kind>) {
    let count: usize = env.read_async(move |txn| -> DatabaseResult<usize> {
        Ok(txn.query_row(
            "select count(action.rowid) from action join entry on action.entry_hash = entry.hash where private_entry = 1",
            [],
            |row| row.get(0),
        )?)
    }).await.unwrap();
    assert_eq!(count, 0);
}

async fn check_all_gets_for_private_entry(
    conductor: &SweetConductor,
    zome: &SweetZome,
    action_hash: ActionHash,
    entry_hash: EntryHash,
) {
    let mut records: Vec<Option<Record>> = conductor
        .call(zome, "get", AnyDhtHash::from(action_hash.clone()))
        .await;
    let e: Vec<Option<Record>> = conductor
        .call(zome, "get", AnyDhtHash::from(entry_hash.clone()))
        .await;
    records.extend(e);
    let details: Vec<Option<Details>> = conductor
        .call(zome, "get_details", AnyDhtHash::from(action_hash.clone()))
        .await;
    records.extend(
        details
            .into_iter()
            .map(|d| d.map(|d| unwrap_to!(d => Details::Record).clone().record)),
    );
    let records = records.into_iter().flatten().collect();
    check_records_for_private_entry(zome.cell_id().agent_pubkey().clone(), records);
    let entries: Vec<Option<Details>> = conductor
        .call(zome, "get_details", AnyDhtHash::from(entry_hash.clone()))
        .await;
    for entry in entries {
        let entry = match entry {
            Some(e) => e,
            None => continue,
        };
        let details = unwrap_to!(entry=> Details::Entry).clone();
        let actions = details.actions;
        for action in actions {
            assert_eq!(action.action().author(), zome.cell_id().agent_pubkey());
        }
    }
}

fn check_records_for_private_entry(caller: AgentPubKey, records: Vec<Record>) {
    for record in records {
        if *record.action().author() == caller {
            assert_ne!(*record.entry(), RecordEntry::Hidden);
        } else {
            assert_eq!(*record.entry(), RecordEntry::Hidden);
        }
    }
}<|MERGE_RESOLUTION|>--- conflicted
+++ resolved
@@ -34,15 +34,11 @@
     let mut network = KitsuneP2pConfig::default();
     network.tuning_params = Arc::new(tuning);
     let mut config = ConductorConfig::default();
-<<<<<<< HEAD
     config.network = network;
-=======
-    config.network = Some(network);
     config.tuning_params = Some(ConductorTuningParams {
         sys_validation_retry_delay: Some(std::time::Duration::from_millis(100)),
         ..Default::default()
     });
->>>>>>> 6c5390a0
     let mut conductors = SweetConductorBatch::from_config(NUM_CONDUCTORS, config).await;
 
     let (dna_file, _, _) =
