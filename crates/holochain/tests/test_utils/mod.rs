#![allow(dead_code)]

use anyhow::Result;
use arbitrary::Arbitrary;
use ed25519_dalek::{Keypair, Signer};
use holochain::conductor::ConductorHandle;
use holochain_conductor_api::FullStateDump;
use holochain_websocket::WebsocketReceiver;
use holochain_websocket::WebsocketSender;

pub async fn admin_port(conductor: &ConductorHandle) -> u16 {
    conductor
        .get_arbitrary_admin_websocket_port()
        .expect("No admin port open on conductor")
}

pub async fn websocket_client(
    conductor: &ConductorHandle,
) -> Result<(WebsocketSender, WebsocketReceiver)> {
    let port = admin_port(conductor).await;
    Ok(websocket_client_by_port(port).await?)
}

pub use holochain::sweettest::websocket_client_by_port;

use assert_cmd::prelude::*;
use futures::Future;
use holochain_conductor_api::conductor::ConductorConfig;
use holochain_conductor_api::conductor::KeystoreConfig;
use holochain_conductor_api::AdminInterfaceConfig;
use holochain_conductor_api::InterfaceDriver;
use matches::assert_matches;
use serde::Serialize;
use std::time::Duration;
use std::{path::PathBuf, process::Stdio};
use tokio::io::AsyncBufReadExt;
use tokio::io::BufReader;
use tokio::process::Child;
use tokio::process::Command;
use tracing::instrument;

use hdk::prelude::*;
use holochain::{
    conductor::api::ZomeCall,
    conductor::api::{AdminRequest, AdminResponse, AppRequest},
};
use holochain_conductor_api::AppResponse;
use holochain_types::prelude::*;
use holochain_util::tokio_helper;
use holochain_websocket::*;

/// Wrapper that synchronously waits for the Child to terminate on drop.
pub struct SupervisedChild(String, Child);

impl Drop for SupervisedChild {
    fn drop(&mut self) {
        tokio_helper::block_forever_on(async move {
            self.1
                .kill()
                .await
                .expect(&format!("Failed to kill {}", self.0));
        });
    }
}

pub async fn start_holochain(
    config_path: PathBuf,
) -> (SupervisedChild, tokio::sync::oneshot::Receiver<u16>) {
    tracing::info!("\n\n----\nstarting holochain\n----\n\n");
    let cmd = std::process::Command::cargo_bin("holochain").unwrap();
    let mut cmd = Command::from(cmd);
    cmd.arg("--structured")
        .arg("--config-path")
        .arg(config_path)
        .env("RUST_LOG", "trace")
        .stdout(Stdio::piped())
        .stderr(Stdio::piped())
        .kill_on_drop(true);
    let mut child = cmd.spawn().expect("Failed to spawn holochain");
    let admin_port = spawn_output(&mut child);
    check_started(&mut child).await;
    (SupervisedChild("Holochain".to_string(), child), admin_port)
}

pub async fn grant_zome_call_capability(
    admin_tx: &mut WebsocketSender,
    cell_id: &CellId,
    zome_name: ZomeName,
    fn_name: FunctionName,
    signing_key: AgentPubKey,
) -> CapSecret {
    let mut functions = BTreeSet::new();
    functions.insert((zome_name, fn_name));

    let mut assignees = BTreeSet::new();
    assignees.insert(signing_key.clone());

    let mut buf = arbitrary::Unstructured::new(&[]);
    let cap_secret = CapSecret::arbitrary(&mut buf).unwrap();

    let request = AdminRequest::GrantZomeCallCapability(Box::new(GrantZomeCallCapabilityPayload {
        cell_id: cell_id.clone(),
        cap_grant: ZomeCallCapGrant {
            tag: "".into(),
            access: CapAccess::Assigned {
                secret: cap_secret,
                assignees,
            },
            functions,
        },
    }));
    let response = admin_tx.request(request);
    let response = check_timeout(response, 3000).await;
    assert_matches!(response, AdminResponse::ZomeCallCapabilityGranted);
    cap_secret
}

pub async fn call_zome_fn<S>(
    app_tx: &mut WebsocketSender,
    cell_id: CellId,
    signing_keypair: &Keypair,
    cap_secret: CapSecret,
    zome_name: ZomeName,
    fn_name: FunctionName,
    input: &S,
) where
    S: Serialize + std::fmt::Debug,
{
<<<<<<< HEAD
    let call: ZomeCall = ZomeCallInvocationFixturator::new(NamedInvocation(
        cell_id,
        wasm,
        fn_name,
        ExternIO::encode(input).unwrap(),
    ))
    .next()
    .unwrap()
    .into();
    let request = AppRequest::CallZome(Box::new(call));
=======
    let signing_key = AgentPubKey::from_raw_32(signing_keypair.public.as_bytes().to_vec());
    let zome_call_unsigned = ZomeCallUnsigned {
        cap_secret: Some(cap_secret),
        cell_id: cell_id.clone(),
        zome_name: zome_name.clone(),
        fn_name: fn_name.clone(),
        provenance: signing_key,
        payload: ExternIO::encode(input).unwrap(),
        nonce: Nonce256Bits::from([0; 32]),
        expires_at: Timestamp(Timestamp::now().as_micros() + 100000),
    };
    let signature = signing_keypair.sign(&zome_call_unsigned.data_to_sign().unwrap());
    let call = ZomeCall {
        cell_id: zome_call_unsigned.cell_id,
        zome_name: zome_call_unsigned.zome_name,
        fn_name: zome_call_unsigned.fn_name,
        payload: zome_call_unsigned.payload,
        cap_secret: zome_call_unsigned.cap_secret,
        provenance: zome_call_unsigned.provenance,
        nonce: zome_call_unsigned.nonce,
        expires_at: zome_call_unsigned.expires_at,
        signature: Signature::from(signature.to_bytes()),
    };
    let request = AppRequest::ZomeCall(Box::new(call));
>>>>>>> 0cc994bf
    let response = app_tx.request(request);
    let call_response = check_timeout(response, 6000).await;
    trace!(?call_response);
    assert_matches!(call_response, AppResponse::ZomeCalled(_));
}

pub async fn attach_app_interface(client: &mut WebsocketSender, port: Option<u16>) -> u16 {
    let request = AdminRequest::AttachAppInterface { port };
    let response = client.request(request);
    let response = check_timeout(response, 3000).await;
    match response {
        AdminResponse::AppInterfaceAttached { port } => port,
        _ => panic!("Attach app interface failed: {:?}", response),
    }
}

pub async fn retry_admin_interface(
    port: u16,
    mut attempts: usize,
    delay: Duration,
) -> WebsocketSender {
    loop {
        match websocket_client_by_port(port).await {
            Ok(c) => return c.0,
            Err(e) => {
                attempts -= 1;
                if attempts == 0 {
                    panic!("Failed to join admin interface");
                }
                warn!(
                    "Failed with {:?} to open admin interface, trying {} more times",
                    e, attempts
                );
                tokio::time::sleep(delay).await;
            }
        }
    }
}

pub async fn generate_agent_pubkey(client: &mut WebsocketSender, timeout: u64) -> AgentPubKey {
    let request = AdminRequest::GenerateAgentPubKey;
    let response = client.request(request);
    let response = check_timeout_named("GenerateAgentPubkey", response, timeout).await;

    unwrap_to::unwrap_to!(response => AdminResponse::AgentPubKeyGenerated).clone()
}

// pub async fn register_and_install_dna(
//     client: &mut WebsocketSender,
//     orig_dna_hash: DnaHash,
//     agent_key: AgentPubKey,
//     dna_path: PathBuf,
//     properties: Option<YamlProperties>,
//     role_name: RoleName,
//     timeout: u64,
// ) -> DnaHash {
//     register_and_install_dna_named(
//         client,
//         orig_dna_hash,
//         agent_key,
//         dna_path,
//         properties,
//         role_name,
//         "test".to_string(),
//         timeout,
//     )
//     .await
// }

// pub async fn register_and_install_dna_named(
//     client: &mut WebsocketSender,
//     orig_dna_hash: DnaHash,
//     agent_key: AgentPubKey,
//     dna_path: PathBuf,
//     properties: Option<YamlProperties>,
//     role_name: RoleName,
//     name: String,
//     timeout: u64,
// ) -> DnaHash {
//     let register_payload = RegisterDnaPayload {
//         modifiers: DnaModifiersOpt {
//             properties,
//             ..Default::default()
//         },
//         source: DnaSource::Path(dna_path),
//     };
//     let request = AdminRequest::RegisterDna(Box::new(register_payload));
//     let response = client.request(request);
//     let response = check_timeout_named("RegisterDna", response, timeout).await;
//     assert_matches!(response, AdminResponse::DnaRegistered(_));
//     let dna_hash = if let AdminResponse::DnaRegistered(h) = response {
//         h.clone()
//     } else {
//         orig_dna_hash
//     };

//     let dna_payload = InstallAppDnaPayload {
//         hash: dna_hash.clone(),
//         role_name,
//         membrane_proof: None,
//     };
//     let payload = InstallAppPayload {
//         dnas: vec![dna_payload],
//         installed_app_id: name,
//         agent_key,
//     };
//     let request = AdminRequest::InstallApp(Box::new(payload));
//     let response = client.request(request);
//     let response = check_timeout_named("InstallApp", response, timeout).await;
//     assert_matches!(response, AdminResponse::AppInstalled(_));
//     dna_hash
// }

pub fn spawn_output(holochain: &mut Child) -> tokio::sync::oneshot::Receiver<u16> {
    let stdout = holochain.stdout.take();
    let stderr = holochain.stderr.take();
    let (tx, rx) = tokio::sync::oneshot::channel();
    let mut tx = Some(tx);
    tokio::task::spawn(async move {
        if let Some(stdout) = stdout {
            let mut reader = BufReader::new(stdout).lines();
            while let Ok(Some(line)) = reader.next_line().await {
                trace!("holochain bin stdout: {}", line);
                tx = tx
                    .take()
                    .and_then(|tx| match check_line_for_admin_port(&line) {
                        Some(port) => {
                            let _ = tx.send(port);
                            None
                        }
                        None => Some(tx),
                    });
            }
        }
    });
    tokio::task::spawn(async move {
        if let Some(stderr) = stderr {
            let mut reader = BufReader::new(stderr).lines();
            while let Ok(Some(line)) = reader.next_line().await {
                trace!("holochain bin stderr: {}", line);
            }
        }
    });
    rx
}

fn check_line_for_admin_port(mut line: &str) -> Option<u16> {
    line = line.strip_prefix("###")?;
    line = line.strip_suffix("###")?;

    let port = line.strip_prefix("ADMIN_PORT:")?;
    port.parse::<u16>().ok()
}

pub async fn check_started(holochain: &mut Child) {
    let started = tokio::time::timeout(std::time::Duration::from_secs(1), holochain.wait()).await;
    if let Ok(status) = started {
        panic!("Holochain failed to start. status: {:?}", status);
    }
}

pub fn create_config(port: u16, environment_path: PathBuf) -> ConductorConfig {
    ConductorConfig {
        admin_interfaces: Some(vec![AdminInterfaceConfig {
            driver: InterfaceDriver::Websocket { port },
        }]),
        environment_path: environment_path.into(),
        network: None,
        dpki: None,
        keystore: KeystoreConfig::DangerTestKeystore,
        db_sync_strategy: DbSyncStrategy::default(),
        chc_namespace: None,
    }
}

pub fn write_config(mut path: PathBuf, config: &ConductorConfig) -> PathBuf {
    path.push("conductor_config.yml");
    std::fs::write(path.clone(), serde_yaml::to_string(&config).unwrap()).unwrap();
    path
}

#[instrument(skip(response))]
pub async fn check_timeout<T>(
    response: impl Future<Output = Result<T, WebsocketError>>,
    timeout_ms: u64,
) -> T {
    check_timeout_named("<unnamed>", response, timeout_ms).await
}

#[instrument(skip(response))]
async fn check_timeout_named<T>(
    name: &'static str,
    response: impl Future<Output = Result<T, WebsocketError>>,
    timeout_millis: u64,
) -> T {
    // FIXME(stefan): remove this multiplier once it's faster on self-hosted CI
    let timeout_millis = timeout_millis * 4;
    match tokio::time::timeout(std::time::Duration::from_millis(timeout_millis), response).await {
        Ok(response) => response.unwrap(),
        Err(e) => {
            panic!(
                "{}: Timed out on request after {}: {}",
                name, timeout_millis, e
            );
        }
    }
}

pub async fn dump_full_state(
    client: &mut WebsocketSender,
    cell_id: CellId,
    dht_ops_cursor: Option<u64>,
) -> FullStateDump {
    let request = AdminRequest::DumpFullState {
        cell_id: Box::new(cell_id),
        dht_ops_cursor,
    };
    let response = client.request(request);
    let response = check_timeout(response, 3000).await;

    let full_state = match response {
        AdminResponse::FullStateDumped(state) => state,
        _ => panic!("DumpFullState failed: {:?}", response),
    };

    full_state
}<|MERGE_RESOLUTION|>--- conflicted
+++ resolved
@@ -126,18 +126,6 @@
 ) where
     S: Serialize + std::fmt::Debug,
 {
-<<<<<<< HEAD
-    let call: ZomeCall = ZomeCallInvocationFixturator::new(NamedInvocation(
-        cell_id,
-        wasm,
-        fn_name,
-        ExternIO::encode(input).unwrap(),
-    ))
-    .next()
-    .unwrap()
-    .into();
-    let request = AppRequest::CallZome(Box::new(call));
-=======
     let signing_key = AgentPubKey::from_raw_32(signing_keypair.public.as_bytes().to_vec());
     let zome_call_unsigned = ZomeCallUnsigned {
         cap_secret: Some(cap_secret),
@@ -162,7 +150,6 @@
         signature: Signature::from(signature.to_bytes()),
     };
     let request = AppRequest::ZomeCall(Box::new(call));
->>>>>>> 0cc994bf
     let response = app_tx.request(request);
     let call_response = check_timeout(response, 6000).await;
     trace!(?call_response);
