--- conflicted
+++ resolved
@@ -234,15 +234,9 @@
         ..Default::default()
     };
     let dna_compat = DnaCompatParams::default();
-
-    let dna_compat = DnaCompatParams::default();
     let dna_bundle1 = DnaBundle::read_from_file(&dna_path).await.unwrap();
     let dna_bundle = DnaBundle::read_from_file(&dna_path).await.unwrap();
-<<<<<<< HEAD
-    let (_dna, dna_hash) = dna_bundle1
-=======
     let (dna, _) = dna_bundle1
->>>>>>> adc143f7
         .into_dna_file(mods.clone().serialized().unwrap(), dna_compat)
         .await
         .unwrap();
