--- conflicted
+++ resolved
@@ -160,16 +160,10 @@
     assert_matches!(call_response, AppResponse::ZomeCalled(_));
 }
 
-<<<<<<< HEAD
 pub async fn attach_app_interface(client: &mut WebsocketSender, installed_app_id: InstalledAppId, port: Option<u16>) -> u16 {
-    let request = AdminRequest::AttachAppInterface { installed_app_id, port };
-=======
-pub async fn attach_app_interface(client: &mut WebsocketSender, port: Option<u16>) -> u16 {
-    let request = AdminRequest::AttachAppInterface {
-        port,
+    let request = AdminRequest::AttachAppInterface { installed_app_id, port,
         allowed_origins: AllowedOrigins::Any,
     };
->>>>>>> 2a279513
     let response = client.request(request);
     let response = check_timeout(response, 3000).await;
     match response {
