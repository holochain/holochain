--- conflicted
+++ resolved
@@ -451,7 +451,6 @@
     assert_eq!(el.unwrap().header_address(), &hash)
 }
 
-<<<<<<< HEAD
 #[tokio::test(flavor = "multi_thread")]
 /// Test that elements can be manually inserted into a source chain.
 async fn insert_source_chain() {
@@ -688,7 +687,8 @@
     .unwrap();
     let entry = Entry::app(().try_into().unwrap()).unwrap();
     Element::new(shh, Some(entry.clone()))
-=======
+}
+
 /// Simple scenario involving two agents using the same DNA
 #[tokio::test(flavor = "multi_thread")]
 async fn call_non_existing_zome_fails_gracefully() -> anyhow::Result<()> {
@@ -717,5 +717,4 @@
     assert_matches!(result, Err(_));
 
     Ok(())
->>>>>>> bb84054f
 }