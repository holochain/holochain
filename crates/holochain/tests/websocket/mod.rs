--- conflicted
+++ resolved
@@ -245,11 +245,7 @@
 
 #[tokio::test(flavor = "multi_thread")]
 #[cfg(feature = "slow_tests")]
-<<<<<<< HEAD
-#[ignore = "flaky"]
-=======
 #[cfg_attr(target_os = "macos", ignore = "flaky")]
->>>>>>> 3a3b32c1
 async fn remote_signals() -> anyhow::Result<()> {
     holochain_trace::test_run().ok();
     const NUM_CONDUCTORS: usize = 2;
