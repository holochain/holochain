use ::fixt::prelude::*;
use anyhow::Result;
use hdk::prelude::RemoteSignal;
use holochain::conductor::interface::websocket::MAX_CONNECTIONS;
use holochain::sweettest::SweetConductorBatch;
use holochain::sweettest::SweetConductorConfig;
use holochain::sweettest::SweetDnaFile;
use holochain::sweettest::{authenticate_app_ws_client, SweetConductor, WsPollRecv};
use holochain::{
    conductor::{
        api::{AdminRequest, AdminResponse, AppResponse},
        error::ConductorError,
        Conductor,
    },
    fixt::*,
};
use std::net::{Ipv4Addr, Ipv6Addr, ToSocketAddrs};

use either::Either;
use holochain_conductor_api::{
    AdminInterfaceConfig, AppAuthenticationRequest, AppAuthenticationToken, AppRequest,
    InterfaceDriver, IssueAppAuthenticationTokenPayload,
};
use holochain_types::websocket::AllowedOrigins;
use holochain_types::{
    prelude::*,
    test_utils::{fake_dna_zomes, write_fake_dna_file},
};
use holochain_wasm_test_utils::TestWasm;
use holochain_websocket::*;
use matches::assert_matches;
use rand::rngs::OsRng;
use std::sync::Arc;
use std::time::Duration;
use tempfile::TempDir;
use tracing::*;

use crate::test_utils::*;

#[tokio::test(flavor = "multi_thread")]
#[cfg(feature = "slow_tests")]
async fn call_admin() {
    holochain_trace::test_run();
    // NOTE: This is a full integration test that
    // actually runs the holochain binary

    let port = 0;

    let tmp_dir = TempDir::new().unwrap();
    let path = tmp_dir.path().to_path_buf();
    let environment_path = path.clone();
    let config = create_config(port, environment_path.into());
    let config_path = write_config(path, &config);

    let uuid = uuid::Uuid::new_v4();
    let dna = fake_dna_zomes(
        &uuid.to_string(),
        vec![(TestWasm::Foo.into(), TestWasm::Foo.into())],
    );

    let (_holochain, port) = start_holochain(config_path.clone()).await;
    let port = port.await.unwrap();

    let (mut client, rx) = websocket_client_by_port(port).await.unwrap();
    let _rx = WsPollRecv::new::<AdminResponse>(rx);

    // Make properties
    let properties = holochain_zome_types::properties::YamlProperties::new(
        serde_yaml::from_str(
            r#"
test: "example"
how_many: 42
    "#,
        )
        .unwrap(),
    );

    let original_dna_hash = dna.dna_hash().clone();

    // Install Dna
    let (fake_dna_path, _tmpdir) = write_fake_dna_file(dna.clone()).await.unwrap();

    let installed_cell_id = register_and_install_dna(
        &mut client,
        fake_dna_path,
        Some(properties.clone()),
        "role_name".into(),
        10000,
    )
<<<<<<< HEAD
    .await;
    let installed_dna_hash = installed_cell_id.dna_hash().clone();

    assert_ne!(installed_dna_hash, original_dna_hash);
=======
    .await
    .unwrap();
>>>>>>> 0275e13d

    // List Dnas
    let request = AdminRequest::ListDnas;
    let response = client.request(request);
    let response = check_timeout(response, 10000).await.unwrap();

    assert_matches!(response, AdminResponse::DnasListed(a) if a.contains(&installed_dna_hash));
}

#[tokio::test(flavor = "multi_thread")]
#[cfg(feature = "slow_tests")]
async fn call_zome() {
    holochain_trace::test_run();

    // NOTE: This is a full integration test that
    // actually runs the holochain binary

    let admin_port = 0;

    let tmp_dir = TempDir::new().unwrap();
    let path = tmp_dir.path().to_path_buf();
    let environment_path = path.clone();
    let config = create_config(admin_port, environment_path.into());
    let config_path = write_config(path, &config);

    let (holochain, admin_port) = start_holochain(config_path.clone()).await;
    let admin_port = admin_port.await.unwrap();

    let (mut admin_tx, admin_rx) = websocket_client_by_port(admin_port).await.unwrap();
    let _admin_rx = WsPollRecv::new::<AdminResponse>(admin_rx);
    let (_, mut receiver2) = websocket_client_by_port(admin_port).await.unwrap();

    let uuid = uuid::Uuid::new_v4();
    let dna = fake_dna_zomes(
        &uuid.to_string(),
        vec![(TestWasm::Foo.into(), TestWasm::Foo.into())],
    );

    // Install Dna
    let (fake_dna_path, _tmpdir) = write_fake_dna_file(dna.clone()).await.unwrap();
<<<<<<< HEAD
    let cell_id =
        register_and_install_dna(&mut admin_tx, fake_dna_path, None, "".into(), 10000).await;
    let installed_dna_hash = cell_id.dna_hash().clone();
=======
    let dna_hash = register_and_install_dna(
        &mut admin_tx,
        original_dna_hash.clone(),
        agent_key.clone(),
        fake_dna_path,
        None,
        "".into(),
        10000,
    )
    .await
    .unwrap();
    let cell_id = CellId::new(dna_hash.clone(), agent_key.clone());
>>>>>>> 0275e13d

    // List Dnas
    let request = AdminRequest::ListDnas;
    let response = admin_tx.request(request);
    let response = check_timeout(response, 15000).await.unwrap();

    assert_matches!(response, AdminResponse::DnasListed(a) if a.contains(&installed_dna_hash));

    // Activate cells
    let request = AdminRequest::EnableApp {
        installed_app_id: "test".to_string(),
    };
    let response = admin_tx.request(request);
    let response = check_timeout(response, 3000).await.unwrap();
    assert_matches!(response, AdminResponse::AppEnabled { .. });

    // Generate signing key pair
    let mut rng = OsRng;
    let signing_keypair = ed25519_dalek::SigningKey::generate(&mut rng);
    let signing_key = AgentPubKey::from_raw_32(signing_keypair.verifying_key().as_bytes().to_vec());

    // Grant zome call capability for agent
    let zome_name = TestWasm::Foo.coordinator_zome_name();
    let fn_name = FunctionName("foo".into());
    let cap_secret = grant_zome_call_capability(
        &mut admin_tx,
        &cell_id,
        zome_name.clone(),
        fn_name.clone(),
        signing_key,
    )
    .await
    .unwrap();

    // Attach App Interface
    let app_port = attach_app_interface(&mut admin_tx, None).await;

    let (mut app_tx, app_rx) = websocket_client_by_port(app_port).await.unwrap();
    let _app_rx = WsPollRecv::new::<AppResponse>(app_rx);
    authenticate_app_ws_client(app_tx.clone(), admin_port, "test".to_string()).await;

    // Call Zome
    tracing::info!("Calling zome");
    call_zome_fn(
        &mut app_tx,
        cell_id.clone(),
        &signing_keypair,
        cap_secret,
        zome_name.clone(),
        fn_name.clone(),
        &(),
    )
    .await;

    // Ensure that the other client does not receive any messages, i.e. that
    // responses are not broadcast to all connected clients, only the one
    // that made the request.
    // Err means the timeout elapsed
    assert!(tokio::time::timeout(
        Duration::from_millis(500),
        receiver2.recv::<AdminResponse>(),
    )
    .await
    .is_err());

    // Shutdown holochain
    drop(holochain);
    drop(admin_tx);

    // Call zome after restart
    info!("Restarting conductor");
    let (_holochain, admin_port) = start_holochain(config_path).await;
    let admin_port = admin_port.await.unwrap();

    let (admin_tx, admin_rx) = websocket_client_by_port(admin_port).await.unwrap();
    let _admin_rx = WsPollRecv::new::<AdminResponse>(admin_rx);

    tokio::time::sleep(Duration::from_millis(1000)).await;

    let request = AdminRequest::ListAppInterfaces;
    let response = admin_tx.request(request);
    let response = check_timeout(response, 3000).await.unwrap();
    let app_port = match response {
        AdminResponse::AppInterfacesListed(ports) => ports.first().map(|i| i.port).unwrap(),
        _ => panic!("Unexpected response"),
    };

    let (app_tx, app_rx) = websocket_client_by_port(app_port).await.unwrap();
    let _app_rx = WsPollRecv::new::<AppResponse>(app_rx);
    authenticate_app_ws_client(app_tx.clone(), admin_port, "test".to_string()).await;

    // Call Zome again on the existing app interface port
    tracing::info!("Calling zome again");
    call_zome_fn(
        &app_tx,
        cell_id.clone(),
        &signing_keypair,
        cap_secret,
        zome_name.clone(),
        fn_name.clone(),
        &(),
    )
    .await;
}

#[tokio::test(flavor = "multi_thread")]
#[cfg(feature = "slow_tests")]
#[cfg_attr(target_os = "macos", ignore = "flaky")]
async fn remote_signals() -> anyhow::Result<()> {
    use std::collections::HashSet;

    holochain_trace::test_run();
    const NUM_CONDUCTORS: usize = 2;

    let mut conductors = SweetConductorBatch::from_standard_config(NUM_CONDUCTORS).await;

    let dna_file = SweetDnaFile::unique_from_test_wasms(vec![TestWasm::EmitSignal])
        .await
        .0;

    let apps = conductors.setup_app("app", &[dna_file]).await.unwrap();

    let all_agents: HashSet<_> = apps
        .cells_flattened()
        .into_iter()
        .map(|c| c.agent_pubkey().clone())
        .collect();

    assert_eq!(all_agents.len(), NUM_CONDUCTORS);

    conductors.exchange_peer_info().await;

    let cells = apps.cells_flattened();

    let mut rxs = Vec::new();
    for h in conductors.iter() {
        rxs.push(h.subscribe_to_app_signals("app".to_string()))
    }

    let signal = fixt!(ExternIo);

    let _: () = conductors[0]
        .call(
            &cells[0].zome(TestWasm::EmitSignal),
            "signal_others",
            RemoteSignal {
                signal: signal.clone(),
                agents: all_agents.into_iter().collect(),
            },
        )
        .await;

    tokio::time::timeout(Duration::from_secs(60), async move {
        let signal = AppSignal::new(signal);
        for mut rx in rxs {
            let r = rx.recv().await;
            // Each handle should recv a signal
            match r {
                Ok(Signal::App { signal: r, .. }) => {
                    assert_eq!(r, signal);
                }
                oth => panic!("unexpected: {oth:?}"),
            }
        }
    })
    .await
    .unwrap();

    Ok(())
}

#[tokio::test(flavor = "multi_thread")]
#[cfg(feature = "slow_tests")]
async fn emit_signals() {
    holochain_trace::test_run();
    // NOTE: This is a full integration test that
    // actually runs the holochain binary

    let admin_port = 0;

    let tmp_dir = TempDir::new().unwrap();
    let path = tmp_dir.path().to_path_buf();
    let environment_path = path.clone();
    let config = create_config(admin_port, environment_path.into());
    let config_path = write_config(path, &config);

    let (_holochain, admin_port) = start_holochain(config_path.clone()).await;
    let admin_port = admin_port.await.unwrap();

    let (mut admin_tx, admin_rx) = websocket_client_by_port(admin_port).await.unwrap();
    let _admin_rx = WsPollRecv::new::<AdminResponse>(admin_rx);

    let uuid = uuid::Uuid::new_v4();
    let dna = fake_dna_zomes(
        &uuid.to_string(),
        vec![(TestWasm::EmitSignal.into(), TestWasm::EmitSignal.into())],
    );
    let (fake_dna_path, _tmpdir) = write_fake_dna_file(dna).await.unwrap();

    // Install Dna
<<<<<<< HEAD
    let cell_id =
        register_and_install_dna(&mut admin_tx, fake_dna_path, None, "".into(), 10000).await;
=======
    let dna_hash = register_and_install_dna(
        &mut admin_tx,
        orig_dna_hash,
        agent_key.clone(),
        fake_dna_path,
        None,
        "".into(),
        10000,
    )
    .await
    .unwrap();
    let cell_id = CellId::new(dna_hash.clone(), agent_key.clone());
>>>>>>> 0275e13d

    // Activate cells
    let request = AdminRequest::EnableApp {
        installed_app_id: "test".to_string(),
    };
    let response = admin_tx.request(request);
    let response = check_timeout(response, 3000).await.unwrap();
    assert_matches!(response, AdminResponse::AppEnabled { .. });

    // Generate signing key pair
    let mut rng = OsRng;
    let signing_keypair = ed25519_dalek::SigningKey::generate(&mut rng);
    let signing_key = AgentPubKey::from_raw_32(signing_keypair.verifying_key().as_bytes().to_vec());

    // Grant zome call capability for agent
    let zome_name = TestWasm::EmitSignal.coordinator_zome_name();
    let fn_name = FunctionName("emit".into());
    let cap_secret = grant_zome_call_capability(
        &mut admin_tx,
        &cell_id,
        zome_name.clone(),
        fn_name.clone(),
        signing_key,
    )
    .await
    .unwrap();

    // Attach App Interface
    let app_port = attach_app_interface(&mut admin_tx, None).await;

    ///////////////////////////////////////////////////////
    // Emit signals (the real test!)

    let (app_tx_1, mut app_rx_1) = websocket_client_by_port(app_port).await.unwrap();
    let (sig1_send, sig1_recv) = tokio::sync::oneshot::channel();
    let mut sig1_send = Some(sig1_send);
    let sig1_task = tokio::task::spawn(async move {
        loop {
            match app_rx_1.recv::<AppResponse>().await {
                Ok(ReceiveMessage::Signal(sig1)) => {
                    if let Some(sig1_send) = sig1_send.take() {
                        let _ = sig1_send.send(sig1);
                    }
                }
                oth => panic!("unexpected: {oth:?}"),
            }
        }
    });
    authenticate_app_ws_client(app_tx_1.clone(), admin_port, "test".to_string()).await;

    let (app_tx_2, mut app_rx_2) = websocket_client_by_port(app_port).await.unwrap();
    let (sig2_send, sig2_recv) = tokio::sync::oneshot::channel();
    let mut sig2_send = Some(sig2_send);
    let sig2_task = tokio::task::spawn(async move {
        loop {
            match app_rx_2.recv::<AppResponse>().await {
                Ok(ReceiveMessage::Signal(sig2)) => {
                    if let Some(sig2_send) = sig2_send.take() {
                        let _ = sig2_send.send(sig2);
                    }
                }
                oth => panic!("unexpected: {oth:?}"),
            }
        }
    });
    authenticate_app_ws_client(app_tx_2.clone(), admin_port, "test".to_string()).await;

    call_zome_fn(
        &app_tx_1,
        cell_id.clone(),
        &signing_keypair,
        cap_secret,
        zome_name.clone(),
        fn_name,
        &(),
    )
    .await;

    let sig1 = Signal::try_from_vec(sig1_recv.await.unwrap()).unwrap();
    let sig2 = Signal::try_from_vec(sig2_recv.await.unwrap()).unwrap();
    sig1_task.abort();
    sig2_task.abort();

    assert_eq!(
        Signal::App {
            cell_id,
            zome_name,
            signal: AppSignal::new(ExternIO::encode(()).unwrap()),
        },
        sig1,
    );
    assert_eq!(sig1, sig2);

    ///////////////////////////////////////////////////////
}

#[tokio::test(flavor = "multi_thread")]
async fn conductor_admin_interface_runs_from_config() -> Result<()> {
    holochain_trace::test_run();
    let tmp_dir = TempDir::new().unwrap();
    let environment_path = tmp_dir.path().to_path_buf();
    let config = create_config(0, environment_path.into());
    let conductor_handle = Conductor::builder().config(config).build().await?;
    let (client, rx) = websocket_client(&conductor_handle).await?;
    let _rx = WsPollRecv::new::<AdminResponse>(rx);

    let dna = fake_dna_zomes("", vec![(TestWasm::Foo.into(), TestWasm::Foo.into())]);
    let (fake_dna_path, _tmpdir) = write_fake_dna_file(dna).await.unwrap();
    let register_payload = RegisterDnaPayload {
        modifiers: DnaModifiersOpt::none(),
        source: DnaSource::Path(fake_dna_path),
    };
    let request = AdminRequest::RegisterDna(Box::new(register_payload));
    let response = client.request(request).await.unwrap();
    assert_matches!(response, AdminResponse::DnaRegistered(_));

    conductor_handle.shutdown();

    Ok(())
}

#[tokio::test(flavor = "multi_thread")]
async fn list_app_interfaces_succeeds() -> Result<()> {
    holochain_trace::test_run();

    info!("creating config");
    let tmp_dir = TempDir::new().unwrap();
    let environment_path = tmp_dir.path().to_path_buf();
    let config = create_config(0, environment_path.into());
    let conductor_handle = Conductor::builder().config(config).build().await?;
    let port = admin_port(&conductor_handle).await;
    info!("building conductor");
    let mut ws_config = WebsocketConfig::CLIENT_DEFAULT;
    ws_config.default_request_timeout = Duration::from_secs(1);
    let (client, rx): (WebsocketSender, WebsocketReceiver) = connect(
        Arc::new(ws_config),
        ConnectRequest::new(
            format!("localhost:{port}")
                .to_socket_addrs()
                .unwrap()
                .next()
                .unwrap(),
        ),
    )
    .await?;
    let _rx = WsPollRecv::new::<AdminResponse>(rx);

    let request = AdminRequest::ListAppInterfaces;

    // Request the list of app interfaces that the conductor has attached
    let response: Result<Result<AdminResponse, _>, tokio::time::error::Elapsed> =
        tokio::time::timeout(Duration::from_secs(1), client.request(request)).await;

    // There should be no app interfaces listed
    assert_matches!(response, Ok(Ok(AdminResponse::AppInterfacesListed(interfaces))) if interfaces.is_empty());

    Ok(())
}

#[tokio::test(flavor = "multi_thread")]
async fn conductor_admin_interface_ends_with_shutdown() -> Result<()> {
    if let Err(e) = conductor_admin_interface_ends_with_shutdown_inner().await {
        panic!("{:#?}", e);
    }
    Ok(())
}

async fn conductor_admin_interface_ends_with_shutdown_inner() -> Result<()> {
    holochain_trace::test_run();

    info!("creating config");
    let tmp_dir = TempDir::new().unwrap();
    let environment_path = tmp_dir.path().to_path_buf();
    let config = create_config(0, environment_path.into());
    let conductor_handle = Conductor::builder().config(config).build().await?;
    let port = admin_port(&conductor_handle).await;
    info!("building conductor");
    let mut ws_config = WebsocketConfig::CLIENT_DEFAULT;
    ws_config.default_request_timeout = Duration::from_secs(1);
    let (client, mut rx): (WebsocketSender, WebsocketReceiver) = holochain_websocket::connect(
        Arc::new(ws_config),
        ConnectRequest::new(
            format!("localhost:{port}")
                .to_socket_addrs()
                .unwrap()
                .next()
                .unwrap(),
        ),
    )
    .await?;

    info!("client connect");

    conductor_handle.shutdown();

    info!("shutdown");

    assert_matches!(
        conductor_handle.check_running(),
        Err(ConductorError::ShuttingDown)
    );

    assert!(tokio::time::timeout(
        std::time::Duration::from_secs(7),
        rx.recv::<AdminResponse>(),
    )
    .await
    .unwrap()
    .is_err());

    info!("About to make failing request");

    let dna = fake_dna_zomes("", vec![(TestWasm::Foo.into(), TestWasm::Foo.into())]);
    let (fake_dna_path, _tmpdir) = write_fake_dna_file(dna).await.unwrap();
    let register_payload = RegisterDnaPayload {
        modifiers: DnaModifiersOpt::none(),
        source: DnaSource::Path(fake_dna_path),
    };
    let request = AdminRequest::RegisterDna(Box::new(register_payload));

    // send a request after the conductor has shutdown
    // let response: Result<Result<AdminResponse, _>, tokio::time::Elapsed> =
    //     tokio::time::timeout(Duration::from_secs(1), client.request(request)).await;
    let response: Result<Result<AdminResponse, _>, tokio::time::error::Elapsed> =
        tokio::time::timeout(Duration::from_secs(1), client.request(request)).await;

    // request should have encountered an error since the conductor shut down,
    // but should not have timed out (which would be an `Err(_)`)
    assert_matches!(response, Ok(Err(_)));

    Ok(())
}

#[tokio::test(flavor = "multi_thread")]
#[cfg(feature = "slow_tests")]
async fn connection_limit_is_respected() {
    holochain_trace::test_run();

    let tmp_dir = TempDir::new().unwrap();
    let environment_path = tmp_dir.path().to_path_buf();
    let config = create_config(0, environment_path.into());
    let conductor_handle = Conductor::builder().config(config).build().await.unwrap();
    let port = admin_port(&conductor_handle).await;

    let addr = format!("localhost:{port}")
        .to_socket_addrs()
        .unwrap()
        .next()
        .unwrap();
    let cfg = Arc::new(WebsocketConfig::CLIENT_DEFAULT);

    // Retain handles so that the test can control when to disconnect clients
    let mut handles = Vec::new();

    tracing::warn!("OPEN FIRST CONNECTION");
    // The first `MAX_CONNECTIONS` connections should succeed
    for count in 0..MAX_CONNECTIONS {
        let (sender, rx) = connect(cfg.clone(), addr).await.unwrap();
        let rx = WsPollRecv::new::<AdminResponse>(rx);
        let _: AdminResponse = sender
            .request(AdminRequest::ListDnas)
            .await
            .map_err(|e| Error::other(format!("Admin request should succeed because there are enough available connections: {count}: {e:?}")))
            .unwrap();
        handles.push((sender, rx));
    }

    // Try lots of failed connections to make sure the limit is respected
    for _ in 0..2 * MAX_CONNECTIONS {
        let (sender, rx) = connect(cfg.clone(), addr).await.unwrap();
        let _rx = WsPollRecv::new::<AdminResponse>(rx);

        // Getting a sender back isn't enough to know that the connection succeeded because the other side takes a moment to shutdown, try sending to be sure
        sender
            .request::<AdminRequest, AdminResponse>(AdminRequest::ListDnas)
            .await
            .expect_err("Should be no available connection slots");
    }

    // Disconnect all the clients
    handles.clear();

    // Should now be possible to connect new clients
    for count in 0..MAX_CONNECTIONS {
        let (sender, rx) = connect(cfg.clone(), addr).await.unwrap();
        let rx = WsPollRecv::new::<AdminResponse>(rx);
        let _: AdminResponse = sender
            .request(AdminRequest::ListDnas)
            .await
            .map_err(|e| Error::other(format!("Admin request should succeed because there are enough available connections: {count}: {e:?}")))
            .unwrap();
        handles.push((sender, rx));
    }

    conductor_handle.shutdown();
}

#[tokio::test(flavor = "multi_thread")]
#[cfg(feature = "slow_tests")]
// TODO: duplicate/rewrite this to also test happ bundles in addition to dna
async fn concurrent_install_dna() {
    use futures::StreamExt;

    static NUM_DNA: u8 = 50;
    static NUM_CONCURRENT_INSTALLS: u8 = 10;
    static REQ_TIMEOUT_MS: u64 = 15000;

    holochain_trace::test_run();
    // NOTE: This is a full integration test that
    // actually runs the holochain binary

    let admin_port = 0;

    let tmp_dir = TempDir::new().unwrap();
    let path = tmp_dir.path().to_path_buf();
    let data_root_path = path.clone();
    let config = create_config(admin_port, data_root_path.into());
    let config_path = write_config(path, &config);

    let (_holochain, admin_port) = start_holochain(config_path.clone()).await;
    let admin_port = admin_port.await.unwrap();

    let (client, rx) = websocket_client_by_port(admin_port).await.unwrap();
    let _rx = WsPollRecv::new::<AdminResponse>(rx);

    // let before = std::time::Instant::now();

    let install_tasks_stream = futures::stream::iter((0..NUM_DNA).map(|i| {
        let zomes = vec![(TestWasm::Foo.into(), TestWasm::Foo.into())];
        let mut client = client.clone();
        tokio::spawn(async move {
            let name = format!("fake_dna_{}", i);

            // Install Dna
            let dna = holochain_types::test_utils::fake_dna_zomes_named(
                &uuid::Uuid::new_v4().to_string(),
                &name,
                zomes.clone(),
            );
            let (fake_dna_path, _tmpdir) = write_fake_dna_file(dna.clone()).await.unwrap();
<<<<<<< HEAD
=======
            let agent_key = generate_agent_pub_key(&mut client, REQ_TIMEOUT_MS)
                .await
                .unwrap();
>>>>>>> 0275e13d

            let _cell_id = register_and_install_dna_named(
                &mut client,
                fake_dna_path.clone(),
                None,
                name.clone(),
                name.clone(),
                REQ_TIMEOUT_MS,
            )
            .await;

            // println!(
            //     "[{}] installed app with cell id {} and name {}",
            //     i, _cell_id, name
            // );
        })
    }))
    .buffer_unordered(NUM_CONCURRENT_INSTALLS.into());

    let install_tasks = futures::StreamExt::collect::<Vec<_>>(install_tasks_stream);

    for r in install_tasks.await {
        r.unwrap();
    }

    // println!(
    //     "installed {} dna in {:?}",
    //     NUM_DNA,
    //     before.elapsed()
    // );
}

#[tokio::test(flavor = "multi_thread")]
#[cfg_attr(target_os = "macos", ignore)]
async fn network_stats() {
    holochain_trace::test_run();

    let mut batch =
        SweetConductorBatch::from_config_rendezvous(2, SweetConductorConfig::rendezvous(true))
            .await;

    let dna_file = SweetDnaFile::unique_empty().await;

    let _ = batch.setup_app("app", &[dna_file]).await.unwrap();
    batch.exchange_peer_info().await;

    let (client, _rx) = batch
        .get(0)
        .unwrap()
        .admin_ws_client::<AdminResponse>()
        .await;

    #[cfg(feature = "tx5")]
    const EXPECT: &str = "go-pion";

    let req = AdminRequest::DumpNetworkStats;
    let res: AdminResponse = client.request(req).await.unwrap();
    match res {
        AdminResponse::NetworkStatsDumped(json) => {
            println!("{json}");

            let parsed: serde_json::Value = serde_json::from_str(&json).unwrap();
            let backend = parsed.as_object().unwrap().get("backend").unwrap();
            assert_eq!(EXPECT, backend);
        }
        _ => panic!("unexpected"),
    }
}

#[tokio::test(flavor = "multi_thread")]
async fn full_state_dump_cursor_works() {
    holochain_trace::test_run();

    let mut conductor = SweetConductor::from_standard_config().await;

    let dna_file = SweetDnaFile::unique_from_test_wasms(vec![TestWasm::EmitSignal])
        .await
        .0;

    let app = conductor.setup_app("app", &[dna_file]).await.unwrap();

    let cell_id = app.into_cells()[0].cell_id().clone();

    let (mut client, _rx) = conductor.admin_ws_client::<AppResponse>().await;

    let full_state = dump_full_state(&mut client, cell_id.clone(), None)
        .await
        .unwrap();

    let integrated_ops_count = full_state.integration_dump.integrated.len();
    let validation_limbo_ops_count = full_state.integration_dump.validation_limbo.len();
    let integration_limbo_ops_count = full_state.integration_dump.integration_limbo.len();

    let all_dhts_ops_count =
        integrated_ops_count + validation_limbo_ops_count + integration_limbo_ops_count;
    assert_eq!(7, all_dhts_ops_count);

    // We are assuming we have at least one DhtOp in the Cell
    let full_state = dump_full_state(
        &mut client,
        cell_id,
        Some(full_state.integration_dump.dht_ops_cursor - 1),
    )
    .await
    .unwrap();

    let integrated_ops_count = full_state.integration_dump.integrated.len();
    let validation_limbo_ops_count = full_state.integration_dump.validation_limbo.len();
    let integration_limbo_ops_count = full_state.integration_dump.integration_limbo.len();

    let new_all_dht_ops_count =
        integrated_ops_count + validation_limbo_ops_count + integration_limbo_ops_count;

    assert_eq!(1, new_all_dht_ops_count);
}

#[tokio::test(flavor = "multi_thread")]
async fn admin_allowed_origins() {
    holochain_trace::test_run();

    let conductor = SweetConductor::from_standard_config().await;

    let ports = conductor
        .clone()
        .add_admin_interfaces(vec![AdminInterfaceConfig {
            driver: InterfaceDriver::Websocket {
                port: 0,
                allowed_origins: "http://localhost:3000".to_string().into(),
            },
        }])
        .await
        .unwrap();

    let port = *ports.first().unwrap();
    assert!(connect(
        Arc::new(WebsocketConfig::CLIENT_DEFAULT),
        ConnectRequest::new(
            format!("localhost:{port}")
                .to_socket_addrs()
                .unwrap()
                .next()
                .unwrap()
        )
    )
    .await
    .is_err());

    let port = *ports.first().unwrap();
    let (client, rx) = connect(
        Arc::new(WebsocketConfig::CLIENT_DEFAULT),
        ConnectRequest::new(
            format!("localhost:{port}")
                .to_socket_addrs()
                .unwrap()
                .next()
                .unwrap(),
        )
        .try_set_header("origin", "http://localhost:3000")
        .unwrap(),
    )
    .await
    .unwrap();

    let _rx = WsPollRecv::new::<AdminResponse>(rx);

    let request = AdminRequest::ListAppInterfaces;
    let _: AdminResponse = client.request(request).await.unwrap();
}

#[tokio::test(flavor = "multi_thread")]
async fn app_allowed_origins() {
    holochain_trace::test_run();

    let conductor = SweetConductor::from_standard_config().await;

    let port = conductor
        .clone()
        .add_app_interface(
            either::Either::Left(0),
            "http://localhost:3000".to_string().into(),
            None,
        )
        .await
        .unwrap();

    assert!(connect(
        Arc::new(WebsocketConfig::CLIENT_DEFAULT),
        ConnectRequest::new(
            format!("localhost:{port}")
                .to_socket_addrs()
                .unwrap()
                .next()
                .unwrap()
        )
    )
    .await
    .is_err());

    let token = create_multi_use_token(&conductor).await;

    check_app_port(port, "http://localhost:3000", token).await;
}

#[tokio::test(flavor = "multi_thread")]
async fn app_allowed_origins_independence() {
    holochain_trace::test_run();

    let conductor = SweetConductor::from_standard_config().await;

    let token = create_multi_use_token(&conductor).await;

    let port_1 = conductor
        .clone()
        .add_app_interface(
            either::Either::Left(0),
            "http://localhost:3001".to_string().into(),
            None,
        )
        .await
        .unwrap();

    let port_2 = conductor
        .clone()
        .add_app_interface(
            either::Either::Left(0),
            "http://localhost:3002".to_string().into(),
            None,
        )
        .await
        .unwrap();

    // Check that access to another port's origin is blocked

    assert!(connect(
        Arc::new(WebsocketConfig::CLIENT_DEFAULT),
        ConnectRequest::new(
            format!("localhost:{port_1}")
                .to_socket_addrs()
                .unwrap()
                .next()
                .unwrap()
        )
        .try_set_header("origin", "http://localhost:3002")
        .unwrap()
    )
    .await
    .is_err());

    assert!(connect(
        Arc::new(WebsocketConfig::CLIENT_DEFAULT),
        ConnectRequest::new(
            format!("localhost:{port_2}")
                .to_socket_addrs()
                .unwrap()
                .next()
                .unwrap()
        )
        .try_set_header("origin", "http://localhost:3001")
        .unwrap()
    )
    .await
    .is_err());

    // Check that correct access is allowed

    check_app_port(port_1, "http://localhost:3001", token.clone()).await;
    check_app_port(port_2, "http://localhost:3002", token).await;
}

async fn create_multi_use_token(conductor: &SweetConductor) -> AppAuthenticationToken {
    let (admin_sender, _admin_rx) = conductor.admin_ws_client::<AdminResponse>().await;

    let token_response: AdminResponse = admin_sender
        .request(AdminRequest::IssueAppAuthenticationToken(
            IssueAppAuthenticationTokenPayload::for_installed_app_id("test_app".into())
                .single_use(false),
        ))
        .await
        .unwrap();
    let token = match token_response {
        AdminResponse::AppAuthenticationTokenIssued(issued) => issued.token,
        _ => panic!("unexpected response"),
    };

    token
}

#[tokio::test(flavor = "multi_thread")]
async fn holochain_websockets_listen_on_ipv4_and_ipv6() {
    holochain_trace::test_run();

    let conductor = SweetConductor::from_standard_config().await;

    let admin_port = conductor.get_arbitrary_admin_websocket_port().unwrap();

    //
    // Connect to the admin interface on ipv4 and ipv6 localhost
    //

    let (ipv4_admin_sender, rx) = connect(
        Arc::new(WebsocketConfig::CLIENT_DEFAULT),
        ConnectRequest::new((Ipv4Addr::LOCALHOST, admin_port).into()),
    )
    .await
    .unwrap();
    let _rx4 = WsPollRecv::new::<AdminResponse>(rx);

    let response: AdminResponse = ipv4_admin_sender
        .request(AdminRequest::ListCellIds)
        .await
        .unwrap();
    match response {
        AdminResponse::CellIdsListed(_) => (),
        _ => panic!("unexpected response"),
    }

    let (ipv6_admin_sender, rx) = connect(
        Arc::new(WebsocketConfig::CLIENT_DEFAULT),
        ConnectRequest::new((Ipv6Addr::LOCALHOST, admin_port).into()),
    )
    .await
    .unwrap();
    let _rx6 = WsPollRecv::new::<AdminResponse>(rx);

    let response: AdminResponse = ipv6_admin_sender
        .request(AdminRequest::ListCellIds)
        .await
        .unwrap();
    match response {
        AdminResponse::CellIdsListed(_) => (),
        _ => panic!("unexpected response"),
    }

    //
    // Do the same for an app interface
    //

    let app_port = conductor
        .clone()
        .add_app_interface(Either::Left(0), AllowedOrigins::Any, None)
        .await
        .unwrap();

    let (ipv4_app_sender, rx) = connect(
        Arc::new(WebsocketConfig::CLIENT_DEFAULT),
        ConnectRequest::new((Ipv4Addr::LOCALHOST, app_port).into()),
    )
    .await
    .unwrap();
    let _rx4 = WsPollRecv::new::<AppResponse>(rx);
    authenticate_app_ws_client(ipv4_app_sender.clone(), admin_port, "".to_string()).await;

    let response: AppResponse = ipv4_app_sender.request(AppRequest::AppInfo).await.unwrap();
    match response {
        AppResponse::AppInfo(_) => (),
        _ => panic!("unexpected response"),
    }

    let (ipv6_app_sender, rx) = connect(
        Arc::new(WebsocketConfig::CLIENT_DEFAULT),
        ConnectRequest::new((Ipv6Addr::LOCALHOST, app_port).into()),
    )
    .await
    .unwrap();
    let _rx6 = WsPollRecv::new::<AppResponse>(rx);
    authenticate_app_ws_client(ipv6_app_sender.clone(), admin_port, "".to_string()).await;

    let response: AppResponse = ipv6_app_sender.request(AppRequest::AppInfo).await.unwrap();
    match response {
        AppResponse::AppInfo(_) => (),
        _ => panic!("unexpected response"),
    }
}

async fn check_app_port(port: u16, origin: &str, token: AppAuthenticationToken) {
    let (client, rx) = connect(
        Arc::new(WebsocketConfig::CLIENT_DEFAULT),
        ConnectRequest::new(
            format!("localhost:{port}")
                .to_socket_addrs()
                .unwrap()
                .next()
                .unwrap(),
        )
        .try_set_header("origin", origin)
        .unwrap(),
    )
    .await
    .unwrap();

    let _rx = WsPollRecv::new::<AppResponse>(rx);

    client
        .authenticate(AppAuthenticationRequest { token })
        .await
        .unwrap();

    let request = AppRequest::ListWasmHostFunctions;
    let _: AppResponse = client.request(request).await.unwrap();
}<|MERGE_RESOLUTION|>--- conflicted
+++ resolved
@@ -87,15 +87,12 @@
         "role_name".into(),
         10000,
     )
-<<<<<<< HEAD
-    .await;
+    .await
+    .unwrap();
+
     let installed_dna_hash = installed_cell_id.dna_hash().clone();
 
     assert_ne!(installed_dna_hash, original_dna_hash);
-=======
-    .await
-    .unwrap();
->>>>>>> 0275e13d
 
     // List Dnas
     let request = AdminRequest::ListDnas;
@@ -136,24 +133,10 @@
 
     // Install Dna
     let (fake_dna_path, _tmpdir) = write_fake_dna_file(dna.clone()).await.unwrap();
-<<<<<<< HEAD
-    let cell_id =
-        register_and_install_dna(&mut admin_tx, fake_dna_path, None, "".into(), 10000).await;
+    let cell_id = register_and_install_dna(&mut admin_tx, fake_dna_path, None, "".into(), 10000)
+        .await
+        .unwrap();
     let installed_dna_hash = cell_id.dna_hash().clone();
-=======
-    let dna_hash = register_and_install_dna(
-        &mut admin_tx,
-        original_dna_hash.clone(),
-        agent_key.clone(),
-        fake_dna_path,
-        None,
-        "".into(),
-        10000,
-    )
-    .await
-    .unwrap();
-    let cell_id = CellId::new(dna_hash.clone(), agent_key.clone());
->>>>>>> 0275e13d
 
     // List Dnas
     let request = AdminRequest::ListDnas;
@@ -354,23 +337,9 @@
     let (fake_dna_path, _tmpdir) = write_fake_dna_file(dna).await.unwrap();
 
     // Install Dna
-<<<<<<< HEAD
-    let cell_id =
-        register_and_install_dna(&mut admin_tx, fake_dna_path, None, "".into(), 10000).await;
-=======
-    let dna_hash = register_and_install_dna(
-        &mut admin_tx,
-        orig_dna_hash,
-        agent_key.clone(),
-        fake_dna_path,
-        None,
-        "".into(),
-        10000,
-    )
-    .await
-    .unwrap();
-    let cell_id = CellId::new(dna_hash.clone(), agent_key.clone());
->>>>>>> 0275e13d
+    let cell_id = register_and_install_dna(&mut admin_tx, fake_dna_path, None, "".into(), 10000)
+        .await
+        .unwrap();
 
     // Activate cells
     let request = AdminRequest::EnableApp {
@@ -711,12 +680,6 @@
                 zomes.clone(),
             );
             let (fake_dna_path, _tmpdir) = write_fake_dna_file(dna.clone()).await.unwrap();
-<<<<<<< HEAD
-=======
-            let agent_key = generate_agent_pub_key(&mut client, REQ_TIMEOUT_MS)
-                .await
-                .unwrap();
->>>>>>> 0275e13d
 
             let _cell_id = register_and_install_dna_named(
                 &mut client,
