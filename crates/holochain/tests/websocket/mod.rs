use ::fixt::prelude::*;
use anyhow::Result;
use futures::future;
use hdk::prelude::RemoteSignal;
use holochain::conductor::interface::websocket::MAX_CONNECTIONS;
use holochain::sweettest::SweetConductorBatch;
use holochain::sweettest::SweetDnaFile;
use holochain::sweettest::{authenticate_app_ws_client, SweetConductor, WsPollRecv};
use holochain::sweettest::{SweetAgents, SweetConductorConfig};
use holochain::{
    conductor::{
        api::{AdminRequest, AdminResponse, AppResponse},
        error::ConductorError,
        Conductor,
    },
    fixt::*,
};
use std::net::{Ipv4Addr, Ipv6Addr, ToSocketAddrs};

<<<<<<< HEAD
=======
use either::Either;
>>>>>>> 08527c69
use holochain_conductor_api::{
    AdminInterfaceConfig, AppAuthenticationRequest, AppAuthenticationToken, AppRequest,
    InterfaceDriver, IssueAppAuthenticationTokenPayload,
};
<<<<<<< HEAD
=======
use holochain_types::websocket::AllowedOrigins;
>>>>>>> 08527c69
use holochain_types::{
    prelude::*,
    test_utils::{fake_dna_zomes, write_fake_dna_file},
};
use holochain_wasm_test_utils::TestWasm;
use holochain_websocket::*;
use matches::assert_matches;
use rand::rngs::OsRng;
use std::sync::Arc;
use std::time::Duration;
use tempfile::TempDir;
use tracing::*;

use crate::test_utils::*;

#[tokio::test(flavor = "multi_thread")]
#[cfg(feature = "slow_tests")]
async fn call_admin() {
    holochain_trace::test_run();
    // NOTE: This is a full integration test that
    // actually runs the holochain binary

    let port = 0;

    let tmp_dir = TempDir::new().unwrap();
    let path = tmp_dir.path().to_path_buf();
    let environment_path = path.clone();
    let config = create_config(port, environment_path.into());
    let config_path = write_config(path, &config);

    let uuid = uuid::Uuid::new_v4();
    let dna = fake_dna_zomes(
        &uuid.to_string(),
        vec![(TestWasm::Foo.into(), TestWasm::Foo.into())],
    );

    let (_holochain, port) = start_holochain(config_path.clone()).await;
    let port = port.await.unwrap();

    let (mut client, rx) = websocket_client_by_port(port).await.unwrap();
    let _rx = WsPollRecv::new::<AdminResponse>(rx);

    let original_dna_hash = dna.dna_hash().clone();

    // Make properties
    let properties = holochain_zome_types::properties::YamlProperties::new(
        serde_yaml::from_str(
            r#"
test: "example"
how_many: 42
    "#,
        )
        .unwrap(),
    );

    // Install Dna
    let (fake_dna_path, _tmpdir) = write_fake_dna_file(dna.clone()).await.unwrap();

    let orig_dna_hash = dna.dna_hash().clone();
    register_and_install_dna(
        &mut client,
        orig_dna_hash,
        fake_agent_pubkey_1(),
        fake_dna_path,
        Some(properties.clone()),
        "role_name".into(),
        10000,
    )
    .await;

    // List Dnas
    let request = AdminRequest::ListDnas;
    let response = client.request(request);
    let response = check_timeout(response, 10000).await;

    let tmp_wasm = dna.code().values().cloned().collect::<Vec<_>>();
    let mut tmp_dna = dna.dna_def().clone();
    tmp_dna.modifiers.properties = properties.try_into().unwrap();
    let dna = holochain_types::dna::DnaFile::new(tmp_dna, tmp_wasm).await;

    assert_ne!(&original_dna_hash, dna.dna_hash());

    let expects = vec![dna.dna_hash().clone()];
    assert_matches!(response, AdminResponse::DnasListed(a) if a == expects);
}

#[tokio::test(flavor = "multi_thread")]
#[cfg(feature = "slow_tests")]
async fn call_zome() {
    holochain_trace::test_run();

    // NOTE: This is a full integration test that
    // actually runs the holochain binary

    let admin_port = 0;

    let tmp_dir = TempDir::new().unwrap();
    let path = tmp_dir.path().to_path_buf();
    let environment_path = path.clone();
    let config = create_config(admin_port, environment_path.into());
    let config_path = write_config(path, &config);

    let (holochain, admin_port) = start_holochain(config_path.clone()).await;
    let admin_port = admin_port.await.unwrap();

    let (mut admin_tx, admin_rx) = websocket_client_by_port(admin_port).await.unwrap();
    let _admin_rx = WsPollRecv::new::<AdminResponse>(admin_rx);
    let (_, mut receiver2) = websocket_client_by_port(admin_port).await.unwrap();

    let uuid = uuid::Uuid::new_v4();
    let dna = fake_dna_zomes(
        &uuid.to_string(),
        vec![(TestWasm::Foo.into(), TestWasm::Foo.into())],
    );
    let original_dna_hash = dna.dna_hash().clone();

    let agent_key = fake_agent_pubkey_1();

    // Install Dna
    let (fake_dna_path, _tmpdir) = write_fake_dna_file(dna.clone()).await.unwrap();
    let dna_hash = register_and_install_dna(
        &mut admin_tx,
        original_dna_hash.clone(),
        agent_key.clone(),
        fake_dna_path,
        None,
        "".into(),
        10000,
    )
    .await;
    let cell_id = CellId::new(dna_hash.clone(), agent_key.clone());

    // List Dnas
    let request = AdminRequest::ListDnas;
    let response = admin_tx.request(request);
    let response = check_timeout(response, 15000).await;

    let expects = vec![original_dna_hash.clone()];
    assert_matches!(response, AdminResponse::DnasListed(a) if a == expects);

    // Activate cells
    let request = AdminRequest::EnableApp {
        installed_app_id: "test".to_string(),
    };
    let response = admin_tx.request(request);
    let response = check_timeout(response, 3000).await;
    assert_matches!(response, AdminResponse::AppEnabled { .. });

    // Generate signing key pair
    let mut rng = OsRng;
    let signing_keypair = ed25519_dalek::SigningKey::generate(&mut rng);
    let signing_key = AgentPubKey::from_raw_32(signing_keypair.verifying_key().as_bytes().to_vec());

    // Grant zome call capability for agent
    let zome_name = TestWasm::Foo.coordinator_zome_name();
    let fn_name = FunctionName("foo".into());
    let cap_secret = grant_zome_call_capability(
        &mut admin_tx,
        &cell_id,
        zome_name.clone(),
        fn_name.clone(),
        signing_key,
    )
    .await;

    // Attach App Interface
    let app_port = attach_app_interface(&mut admin_tx, None).await;

    let (mut app_tx, app_rx) = websocket_client_by_port(app_port).await.unwrap();
    let _app_rx = WsPollRecv::new::<AppResponse>(app_rx);
    authenticate_app_ws_client(app_tx.clone(), admin_port, "test".to_string()).await;

    // Call Zome
    tracing::info!("Calling zome");
    call_zome_fn(
        &mut app_tx,
        cell_id.clone(),
        &signing_keypair,
        cap_secret,
        zome_name.clone(),
        fn_name.clone(),
        &(),
    )
    .await;

    // Ensure that the other client does not receive any messages, i.e. that
    // responses are not broadcast to all connected clients, only the one
    // that made the request.
    // Err means the timeout elapsed
    assert!(tokio::time::timeout(
        Duration::from_millis(500),
        receiver2.recv::<AdminResponse>(),
    )
    .await
    .is_err());

    // Shutdown holochain
    std::mem::drop(holochain);
    std::mem::drop(admin_tx);

    // Call zome after restart
    tracing::info!("Restarting conductor");
    let (_holochain, admin_port) = start_holochain(config_path).await;
    let admin_port = admin_port.await.unwrap();

    let (admin_tx, admin_rx) = websocket_client_by_port(admin_port).await.unwrap();
    let _admin_rx = WsPollRecv::new::<AdminResponse>(admin_rx);

    tokio::time::sleep(std::time::Duration::from_millis(1000)).await;

    let request = AdminRequest::ListAppInterfaces;
    let response = admin_tx.request(request);
    let response = check_timeout(response, 3000).await;
    let app_port = match response {
        AdminResponse::AppInterfacesListed(ports) => ports.first().map(|i| i.port).unwrap(),
        _ => panic!("Unexpected response"),
    };

    let (app_tx, app_rx) = websocket_client_by_port(app_port).await.unwrap();
    let _app_rx = WsPollRecv::new::<AppResponse>(app_rx);
    authenticate_app_ws_client(app_tx.clone(), admin_port, "test".to_string()).await;

    // Call Zome again on the existing app interface port
    tracing::info!("Calling zome again");
    call_zome_fn(
        &app_tx,
        cell_id.clone(),
        &signing_keypair,
        cap_secret,
        zome_name.clone(),
        fn_name.clone(),
        &(),
    )
    .await;
}

#[tokio::test(flavor = "multi_thread")]
#[cfg(feature = "slow_tests")]
#[cfg_attr(target_os = "macos", ignore = "flaky")]
async fn remote_signals() -> anyhow::Result<()> {
    holochain_trace::test_run();
    const NUM_CONDUCTORS: usize = 2;

    let mut conductors = SweetConductorBatch::from_standard_config(NUM_CONDUCTORS).await;

    // MAYBE: write helper for agents across conductors
    let all_agents: Vec<HoloHash<hash_type::Agent>> =
        future::join_all(conductors.iter().map(|c| SweetAgents::one(c.keystore()))).await;

    // Check that there are no duplicate agents
    assert_eq!(
        all_agents.len(),
        all_agents
            .clone()
            .into_iter()
            .collect::<std::collections::HashSet<_>>()
            .len()
    );

    let dna_file = SweetDnaFile::unique_from_test_wasms(vec![TestWasm::EmitSignal])
        .await
        .0;

    let apps = conductors
        .setup_app_for_zipped_agents("app", &all_agents, &[dna_file])
        .await
        .unwrap();

    conductors.exchange_peer_info().await;

    let cells = apps.cells_flattened();

    let mut rxs = Vec::new();
    for h in conductors.iter() {
        rxs.push(h.subscribe_to_app_signals("app".to_string()))
    }

    let signal = fixt!(ExternIo);

    let _: () = conductors[0]
        .call(
            &cells[0].zome(TestWasm::EmitSignal),
            "signal_others",
            RemoteSignal {
                signal: signal.clone(),
                agents: all_agents,
            },
        )
        .await;

    tokio::time::timeout(Duration::from_secs(60), async move {
        let signal = AppSignal::new(signal);
        for mut rx in rxs {
            let r = rx.recv().await;
            // Each handle should recv a signal
            match r {
                Ok(Signal::App { signal: r, .. }) => {
                    assert_eq!(r, signal);
                }
                oth => panic!("unexpected: {oth:?}"),
            }
        }
    })
    .await
    .unwrap();

    Ok(())
}

#[tokio::test(flavor = "multi_thread")]
#[cfg(feature = "slow_tests")]
async fn emit_signals() {
    holochain_trace::test_run();
    // NOTE: This is a full integration test that
    // actually runs the holochain binary

    let admin_port = 0;

    let tmp_dir = TempDir::new().unwrap();
    let path = tmp_dir.path().to_path_buf();
    let environment_path = path.clone();
    let config = create_config(admin_port, environment_path.into());
    let config_path = write_config(path, &config);

    let (_holochain, admin_port) = start_holochain(config_path.clone()).await;
    let admin_port = admin_port.await.unwrap();

    let (mut admin_tx, admin_rx) = websocket_client_by_port(admin_port).await.unwrap();
    let _admin_rx = WsPollRecv::new::<AdminResponse>(admin_rx);

    let uuid = uuid::Uuid::new_v4();
    let dna = fake_dna_zomes(
        &uuid.to_string(),
        vec![(TestWasm::EmitSignal.into(), TestWasm::EmitSignal.into())],
    );
    let orig_dna_hash = dna.dna_hash().clone();
    let (fake_dna_path, _tmpdir) = write_fake_dna_file(dna).await.unwrap();

    let agent_key = fake_agent_pubkey_1();

    // Install Dna
    let dna_hash = register_and_install_dna(
        &mut admin_tx,
        orig_dna_hash,
        agent_key.clone(),
        fake_dna_path,
        None,
        "".into(),
        10000,
    )
    .await;
    let cell_id = CellId::new(dna_hash.clone(), agent_key.clone());

    // Activate cells
    let request = AdminRequest::EnableApp {
        installed_app_id: "test".to_string(),
    };
    let response = admin_tx.request(request);
    let response = check_timeout(response, 3000).await;
    assert_matches!(response, AdminResponse::AppEnabled { .. });

    // Generate signing key pair
    let mut rng = OsRng;
    let signing_keypair = ed25519_dalek::SigningKey::generate(&mut rng);
    let signing_key = AgentPubKey::from_raw_32(signing_keypair.verifying_key().as_bytes().to_vec());

    // Grant zome call capability for agent
    let zome_name = TestWasm::EmitSignal.coordinator_zome_name();
    let fn_name = FunctionName("emit".into());
    let cap_secret = grant_zome_call_capability(
        &mut admin_tx,
        &cell_id,
        zome_name.clone(),
        fn_name.clone(),
        signing_key,
    )
    .await;

    // Attach App Interface
    let app_port = attach_app_interface(&mut admin_tx, None).await;

    ///////////////////////////////////////////////////////
    // Emit signals (the real test!)

    let (app_tx_1, mut app_rx_1) = websocket_client_by_port(app_port).await.unwrap();
    let (sig1_send, sig1_recv) = tokio::sync::oneshot::channel();
    let mut sig1_send = Some(sig1_send);
    let sig1_task = tokio::task::spawn(async move {
        loop {
            match app_rx_1.recv::<AppResponse>().await {
                Ok(ReceiveMessage::Signal(sig1)) => {
                    if let Some(sig1_send) = sig1_send.take() {
                        let _ = sig1_send.send(sig1);
                    }
                }
                oth => panic!("unexpected: {oth:?}"),
            }
        }
    });
    authenticate_app_ws_client(app_tx_1.clone(), admin_port, "test".to_string()).await;

    let (app_tx_2, mut app_rx_2) = websocket_client_by_port(app_port).await.unwrap();
    let (sig2_send, sig2_recv) = tokio::sync::oneshot::channel();
    let mut sig2_send = Some(sig2_send);
    let sig2_task = tokio::task::spawn(async move {
        loop {
            match app_rx_2.recv::<AppResponse>().await {
                Ok(ReceiveMessage::Signal(sig2)) => {
                    if let Some(sig2_send) = sig2_send.take() {
                        let _ = sig2_send.send(sig2);
                    }
                }
                oth => panic!("unexpected: {oth:?}"),
            }
        }
    });
    authenticate_app_ws_client(app_tx_2.clone(), admin_port, "test".to_string()).await;

    call_zome_fn(
        &app_tx_1,
        cell_id.clone(),
        &signing_keypair,
        cap_secret,
        zome_name.clone(),
        fn_name,
        &(),
    )
    .await;

    let sig1 = Signal::try_from_vec(sig1_recv.await.unwrap()).unwrap();
    let sig2 = Signal::try_from_vec(sig2_recv.await.unwrap()).unwrap();
    sig1_task.abort();
    sig2_task.abort();

    assert_eq!(
        Signal::App {
            cell_id,
            zome_name,
            signal: AppSignal::new(ExternIO::encode(()).unwrap()),
        },
        sig1,
    );
    assert_eq!(sig1, sig2);

    ///////////////////////////////////////////////////////
}

#[tokio::test(flavor = "multi_thread")]
async fn conductor_admin_interface_runs_from_config() -> Result<()> {
    holochain_trace::test_run();
    let tmp_dir = TempDir::new().unwrap();
    let environment_path = tmp_dir.path().to_path_buf();
    let config = create_config(0, environment_path.into());
    let conductor_handle = Conductor::builder().config(config).build().await?;
    let (client, rx) = websocket_client(&conductor_handle).await?;
    let _rx = WsPollRecv::new::<AdminResponse>(rx);

    let dna = fake_dna_zomes("", vec![(TestWasm::Foo.into(), TestWasm::Foo.into())]);
    let (fake_dna_path, _tmpdir) = write_fake_dna_file(dna).await.unwrap();
    let register_payload = RegisterDnaPayload {
        modifiers: DnaModifiersOpt::none(),
        source: DnaSource::Path(fake_dna_path),
    };
    let request = AdminRequest::RegisterDna(Box::new(register_payload));
    let response = client.request(request).await.unwrap();
    assert_matches!(response, AdminResponse::DnaRegistered(_));

    conductor_handle.shutdown();

    Ok(())
}

#[tokio::test(flavor = "multi_thread")]
async fn list_app_interfaces_succeeds() -> Result<()> {
    holochain_trace::test_run();

    info!("creating config");
    let tmp_dir = TempDir::new().unwrap();
    let environment_path = tmp_dir.path().to_path_buf();
    let config = create_config(0, environment_path.into());
    let conductor_handle = Conductor::builder().config(config).build().await?;
    let port = admin_port(&conductor_handle).await;
    info!("building conductor");
    let mut ws_config = WebsocketConfig::CLIENT_DEFAULT;
    ws_config.default_request_timeout = Duration::from_secs(1);
    let (client, rx): (WebsocketSender, WebsocketReceiver) = connect(
        Arc::new(ws_config),
        ConnectRequest::new(
            format!("localhost:{port}")
                .to_socket_addrs()
                .unwrap()
                .next()
                .unwrap(),
        ),
    )
    .await?;
    let _rx = WsPollRecv::new::<AdminResponse>(rx);

    let request = AdminRequest::ListAppInterfaces;

    // Request the list of app interfaces that the conductor has attached
    let response: Result<Result<AdminResponse, _>, tokio::time::error::Elapsed> =
        tokio::time::timeout(Duration::from_secs(1), client.request(request)).await;

    // There should be no app interfaces listed
    assert_matches!(response, Ok(Ok(AdminResponse::AppInterfacesListed(interfaces))) if interfaces.is_empty());

    Ok(())
}

#[tokio::test(flavor = "multi_thread")]
async fn conductor_admin_interface_ends_with_shutdown() -> Result<()> {
    if let Err(e) = conductor_admin_interface_ends_with_shutdown_inner().await {
        panic!("{:#?}", e);
    }
    Ok(())
}

async fn conductor_admin_interface_ends_with_shutdown_inner() -> Result<()> {
    holochain_trace::test_run();

    info!("creating config");
    let tmp_dir = TempDir::new().unwrap();
    let environment_path = tmp_dir.path().to_path_buf();
    let config = create_config(0, environment_path.into());
    let conductor_handle = Conductor::builder().config(config).build().await?;
    let port = admin_port(&conductor_handle).await;
    info!("building conductor");
    let mut ws_config = WebsocketConfig::CLIENT_DEFAULT;
    ws_config.default_request_timeout = Duration::from_secs(1);
    let (client, mut rx): (WebsocketSender, WebsocketReceiver) = holochain_websocket::connect(
        Arc::new(ws_config),
        ConnectRequest::new(
            format!("localhost:{port}")
                .to_socket_addrs()
                .unwrap()
                .next()
                .unwrap(),
        ),
    )
    .await?;

    info!("client connect");

    conductor_handle.shutdown();

    info!("shutdown");

    assert_matches!(
        conductor_handle.check_running(),
        Err(ConductorError::ShuttingDown)
    );

    assert!(tokio::time::timeout(
        std::time::Duration::from_secs(7),
        rx.recv::<AdminResponse>(),
    )
    .await
    .unwrap()
    .is_err());

    info!("About to make failing request");

    let dna = fake_dna_zomes("", vec![(TestWasm::Foo.into(), TestWasm::Foo.into())]);
    let (fake_dna_path, _tmpdir) = write_fake_dna_file(dna).await.unwrap();
    let register_payload = RegisterDnaPayload {
        modifiers: DnaModifiersOpt::none(),
        source: DnaSource::Path(fake_dna_path),
    };
    let request = AdminRequest::RegisterDna(Box::new(register_payload));

    // send a request after the conductor has shutdown
    // let response: Result<Result<AdminResponse, _>, tokio::time::Elapsed> =
    //     tokio::time::timeout(Duration::from_secs(1), client.request(request)).await;
    let response: Result<Result<AdminResponse, _>, tokio::time::error::Elapsed> =
        tokio::time::timeout(Duration::from_secs(1), client.request(request)).await;

    // request should have encountered an error since the conductor shut down,
    // but should not have timed out (which would be an `Err(_)`)
    assert_matches!(response, Ok(Err(_)));

    Ok(())
}

#[tokio::test(flavor = "multi_thread")]
#[cfg(feature = "slow_tests")]
async fn connection_limit_is_respected() {
    holochain_trace::test_run();

    let tmp_dir = TempDir::new().unwrap();
    let environment_path = tmp_dir.path().to_path_buf();
    let config = create_config(0, environment_path.into());
    let conductor_handle = Conductor::builder().config(config).build().await.unwrap();
    let port = admin_port(&conductor_handle).await;

    let addr = format!("localhost:{port}")
        .to_socket_addrs()
        .unwrap()
        .next()
        .unwrap();
    let cfg = Arc::new(WebsocketConfig::CLIENT_DEFAULT);

    // Retain handles so that the test can control when to disconnect clients
    let mut handles = Vec::new();

    tracing::warn!("OPEN FIRST CONNECTION");
    // The first `MAX_CONNECTIONS` connections should succeed
    for count in 0..MAX_CONNECTIONS {
        let (sender, rx) = connect(cfg.clone(), addr).await.unwrap();
        let rx = WsPollRecv::new::<AdminResponse>(rx);
        let _: AdminResponse = sender
            .request(AdminRequest::ListDnas)
            .await
            .map_err(|e| Error::other(format!("Admin request should succeed because there are enough available connections: {count}: {e:?}")))
            .unwrap();
        handles.push((sender, rx));
    }

    // Try lots of failed connections to make sure the limit is respected
    for _ in 0..2 * MAX_CONNECTIONS {
        let (sender, rx) = connect(cfg.clone(), addr).await.unwrap();
        let _rx = WsPollRecv::new::<AdminResponse>(rx);

        // Getting a sender back isn't enough to know that the connection succeeded because the other side takes a moment to shutdown, try sending to be sure
        sender
            .request::<AdminRequest, AdminResponse>(AdminRequest::ListDnas)
            .await
            .expect_err("Should be no available connection slots");
    }

    // Disconnect all the clients
    handles.clear();

    // Should now be possible to connect new clients
    for count in 0..MAX_CONNECTIONS {
        let (sender, rx) = connect(cfg.clone(), addr).await.unwrap();
        let rx = WsPollRecv::new::<AdminResponse>(rx);
        let _: AdminResponse = sender
            .request(AdminRequest::ListDnas)
            .await
            .map_err(|e| Error::other(format!("Admin request should succeed because there are enough available connections: {count}: {e:?}")))
            .unwrap();
        handles.push((sender, rx));
    }

    conductor_handle.shutdown();
}

#[tokio::test(flavor = "multi_thread")]
#[cfg(feature = "slow_tests")]
// TODO: duplicate/rewrite this to also test happ bundles in addition to dna
async fn concurrent_install_dna() {
    use futures::StreamExt;

    static NUM_DNA: u8 = 50;
    static NUM_CONCURRENT_INSTALLS: u8 = 10;
    static REQ_TIMEOUT_MS: u64 = 15000;

    holochain_trace::test_run();
    // NOTE: This is a full integration test that
    // actually runs the holochain binary

    let admin_port = 0;

    let tmp_dir = TempDir::new().unwrap();
    let path = tmp_dir.path().to_path_buf();
    let data_root_path = path.clone();
    let config = create_config(admin_port, data_root_path.into());
    let config_path = write_config(path, &config);

    let (_holochain, admin_port) = start_holochain(config_path.clone()).await;
    let admin_port = admin_port.await.unwrap();

    let (client, rx) = websocket_client_by_port(admin_port).await.unwrap();
    let _rx = WsPollRecv::new::<AdminResponse>(rx);

    // let before = std::time::Instant::now();

    let install_tasks_stream = futures::stream::iter((0..NUM_DNA).map(|i| {
        let zomes = vec![(TestWasm::Foo.into(), TestWasm::Foo.into())];
        let mut client = client.clone();
        tokio::spawn(async move {
            let name = format!("fake_dna_{}", i);

            // Install Dna
            let dna = holochain_types::test_utils::fake_dna_zomes_named(
                &uuid::Uuid::new_v4().to_string(),
                &name,
                zomes.clone(),
            );
            let original_dna_hash = dna.dna_hash().clone();
            let (fake_dna_path, _tmpdir) = write_fake_dna_file(dna.clone()).await.unwrap();
            let agent_key = generate_agent_pubkey(&mut client, REQ_TIMEOUT_MS).await;
            // println!("[{}] Agent pub key generated", i);

            let _dna_hash = register_and_install_dna_named(
                &mut client,
                original_dna_hash.clone(),
                agent_key,
                fake_dna_path.clone(),
                None,
                name.clone(),
                name.clone(),
                REQ_TIMEOUT_MS,
            )
            .await;

            // println!(
            //     "[{}] installed dna with hash {} and name {}",
            //     i, _dna_hash, name
            // );
        })
    }))
    .buffer_unordered(NUM_CONCURRENT_INSTALLS.into());

    let install_tasks = futures::StreamExt::collect::<Vec<_>>(install_tasks_stream);

    for r in install_tasks.await {
        r.unwrap();
    }

    // println!(
    //     "installed {} dna in {:?}",
    //     NUM_DNA,
    //     before.elapsed()
    // );
}

#[tokio::test(flavor = "multi_thread")]
#[cfg_attr(target_os = "macos", ignore)]
async fn network_stats() {
    holochain_trace::test_run();

    let mut batch =
        SweetConductorBatch::from_config_rendezvous(2, SweetConductorConfig::rendezvous(true))
            .await;

    let dna_file = SweetDnaFile::unique_empty().await;

    let _ = batch.setup_app("app", &[dna_file]).await.unwrap();
    batch.exchange_peer_info().await;

    let (client, _rx) = batch
        .get(0)
        .unwrap()
        .admin_ws_client::<AdminResponse>()
        .await;

    #[cfg(feature = "tx5")]
    const EXPECT: &str = "go-pion";

    let req = AdminRequest::DumpNetworkStats;
    let res: AdminResponse = client.request(req).await.unwrap();
    match res {
        AdminResponse::NetworkStatsDumped(json) => {
            println!("{json}");

            let parsed: serde_json::Value = serde_json::from_str(&json).unwrap();
            let backend = parsed.as_object().unwrap().get("backend").unwrap();
            assert_eq!(EXPECT, backend);
        }
        _ => panic!("unexpected"),
    }
}

#[tokio::test(flavor = "multi_thread")]
async fn full_state_dump_cursor_works() {
    holochain_trace::test_run();

    let mut conductor = SweetConductor::from_standard_config().await;

    let agent = SweetAgents::one(conductor.keystore()).await;

    let dna_file = SweetDnaFile::unique_from_test_wasms(vec![TestWasm::EmitSignal])
        .await
        .0;

    let app = conductor
        .setup_app_for_agent("app", agent, &[dna_file])
        .await
        .unwrap();

    let cell_id = app.into_cells()[0].cell_id().clone();

    let (mut client, _rx) = conductor.admin_ws_client::<AppResponse>().await;

    let full_state = dump_full_state(&mut client, cell_id.clone(), None).await;

    let integrated_ops_count = full_state.integration_dump.integrated.len();
    let validation_limbo_ops_count = full_state.integration_dump.validation_limbo.len();
    let integration_limbo_ops_count = full_state.integration_dump.integration_limbo.len();

    let all_dhts_ops_count =
        integrated_ops_count + validation_limbo_ops_count + integration_limbo_ops_count;
    assert_eq!(7, all_dhts_ops_count);

    // We are assuming we have at least one DhtOp in the Cell
    let full_state = dump_full_state(
        &mut client,
        cell_id,
        Some(full_state.integration_dump.dht_ops_cursor - 1),
    )
    .await;

    let integrated_ops_count = full_state.integration_dump.integrated.len();
    let validation_limbo_ops_count = full_state.integration_dump.validation_limbo.len();
    let integration_limbo_ops_count = full_state.integration_dump.integration_limbo.len();

    let new_all_dht_ops_count =
        integrated_ops_count + validation_limbo_ops_count + integration_limbo_ops_count;

    assert_eq!(1, new_all_dht_ops_count);
}

#[tokio::test(flavor = "multi_thread")]
async fn admin_allowed_origins() {
<<<<<<< HEAD
    holochain_trace::test_run().unwrap();
=======
    holochain_trace::test_run();
>>>>>>> 08527c69

    let conductor = SweetConductor::from_standard_config().await;

    let ports = conductor
        .clone()
        .add_admin_interfaces(vec![AdminInterfaceConfig {
            driver: InterfaceDriver::Websocket {
                port: 0,
                allowed_origins: "http://localhost:3000".to_string().into(),
            },
        }])
        .await
        .unwrap();

    let port = *ports.first().unwrap();
    assert!(connect(
        Arc::new(WebsocketConfig::CLIENT_DEFAULT),
        ConnectRequest::new(
            format!("localhost:{port}")
                .to_socket_addrs()
                .unwrap()
                .next()
                .unwrap()
        )
    )
    .await
    .is_err());

    let port = *ports.first().unwrap();
    let (client, rx) = connect(
        Arc::new(WebsocketConfig::CLIENT_DEFAULT),
        ConnectRequest::new(
            format!("localhost:{port}")
                .to_socket_addrs()
                .unwrap()
                .next()
                .unwrap(),
        )
        .try_set_header("origin", "http://localhost:3000")
        .unwrap(),
    )
    .await
    .unwrap();

    let _rx = WsPollRecv::new::<AdminResponse>(rx);

    let request = AdminRequest::ListAppInterfaces;
    let _: AdminResponse = client.request(request).await.unwrap();
}

#[tokio::test(flavor = "multi_thread")]
async fn app_allowed_origins() {
<<<<<<< HEAD
    holochain_trace::test_run().unwrap();
=======
    holochain_trace::test_run();
>>>>>>> 08527c69

    let conductor = SweetConductor::from_standard_config().await;

    let port = conductor
        .clone()
        .add_app_interface(
            either::Either::Left(0),
            "http://localhost:3000".to_string().into(),
            None,
        )
        .await
        .unwrap();

    assert!(connect(
        Arc::new(WebsocketConfig::CLIENT_DEFAULT),
        ConnectRequest::new(
            format!("localhost:{port}")
                .to_socket_addrs()
                .unwrap()
                .next()
                .unwrap()
        )
    )
    .await
    .is_err());

    let token = create_multi_use_token(&conductor).await;

    check_app_port(port, "http://localhost:3000", token).await;
}

#[tokio::test(flavor = "multi_thread")]
async fn app_allowed_origins_independence() {
<<<<<<< HEAD
    holochain_trace::test_run().unwrap();
=======
    holochain_trace::test_run();
>>>>>>> 08527c69

    let conductor = SweetConductor::from_standard_config().await;

    let token = create_multi_use_token(&conductor).await;

    let port_1 = conductor
        .clone()
        .add_app_interface(
            either::Either::Left(0),
            "http://localhost:3001".to_string().into(),
            None,
        )
        .await
        .unwrap();

    let port_2 = conductor
        .clone()
        .add_app_interface(
            either::Either::Left(0),
            "http://localhost:3002".to_string().into(),
            None,
        )
        .await
        .unwrap();

    // Check that access to another port's origin is blocked

    assert!(connect(
        Arc::new(WebsocketConfig::CLIENT_DEFAULT),
        ConnectRequest::new(
            format!("localhost:{port_1}")
                .to_socket_addrs()
                .unwrap()
                .next()
                .unwrap()
        )
        .try_set_header("origin", "http://localhost:3002")
        .unwrap()
    )
    .await
    .is_err());

    assert!(connect(
        Arc::new(WebsocketConfig::CLIENT_DEFAULT),
        ConnectRequest::new(
            format!("localhost:{port_2}")
                .to_socket_addrs()
                .unwrap()
                .next()
                .unwrap()
        )
        .try_set_header("origin", "http://localhost:3001")
        .unwrap()
    )
    .await
    .is_err());

    // Check that correct access is allowed

    check_app_port(port_1, "http://localhost:3001", token.clone()).await;
    check_app_port(port_2, "http://localhost:3002", token).await;
}

async fn create_multi_use_token(conductor: &SweetConductor) -> AppAuthenticationToken {
    let (admin_sender, _admin_rx) = conductor.admin_ws_client::<AdminResponse>().await;

    let token_response: AdminResponse = admin_sender
        .request(AdminRequest::IssueAppAuthenticationToken(
            IssueAppAuthenticationTokenPayload::for_installed_app_id("test_app".into())
                .single_use(false),
        ))
        .await
        .unwrap();
    let token = match token_response {
        AdminResponse::AppAuthenticationTokenIssued(issued) => issued.token,
        _ => panic!("unexpected response"),
    };

    token
}

<<<<<<< HEAD
=======
#[tokio::test(flavor = "multi_thread")]
async fn holochain_websockets_listen_on_ipv4_and_ipv6() {
    holochain_trace::test_run();

    let conductor = SweetConductor::from_standard_config().await;

    let admin_port = conductor.get_arbitrary_admin_websocket_port().unwrap();

    //
    // Connect to the admin interface on ipv4 and ipv6 localhost
    //

    let (ipv4_admin_sender, rx) = connect(
        Arc::new(WebsocketConfig::CLIENT_DEFAULT),
        ConnectRequest::new((Ipv4Addr::LOCALHOST, admin_port).into()),
    )
    .await
    .unwrap();
    let _rx4 = WsPollRecv::new::<AdminResponse>(rx);

    let response: AdminResponse = ipv4_admin_sender
        .request(AdminRequest::ListCellIds)
        .await
        .unwrap();
    match response {
        AdminResponse::CellIdsListed(_) => (),
        _ => panic!("unexpected response"),
    }

    let (ipv6_admin_sender, rx) = connect(
        Arc::new(WebsocketConfig::CLIENT_DEFAULT),
        ConnectRequest::new((Ipv6Addr::LOCALHOST, admin_port).into()),
    )
    .await
    .unwrap();
    let _rx6 = WsPollRecv::new::<AdminResponse>(rx);

    let response: AdminResponse = ipv6_admin_sender
        .request(AdminRequest::ListCellIds)
        .await
        .unwrap();
    match response {
        AdminResponse::CellIdsListed(_) => (),
        _ => panic!("unexpected response"),
    }

    //
    // Do the same for an app interface
    //

    let app_port = conductor
        .clone()
        .add_app_interface(Either::Left(0), AllowedOrigins::Any, None)
        .await
        .unwrap();

    let (ipv4_app_sender, rx) = connect(
        Arc::new(WebsocketConfig::CLIENT_DEFAULT),
        ConnectRequest::new((Ipv4Addr::LOCALHOST, app_port).into()),
    )
    .await
    .unwrap();
    let _rx4 = WsPollRecv::new::<AppResponse>(rx);
    authenticate_app_ws_client(ipv4_app_sender.clone(), admin_port, "".to_string()).await;

    let response: AppResponse = ipv4_app_sender
        .request(AppRequest::AppInfo {
            installed_app_id: "".to_string(),
        })
        .await
        .unwrap();
    match response {
        AppResponse::AppInfo(_) => (),
        _ => panic!("unexpected response"),
    }

    let (ipv6_app_sender, rx) = connect(
        Arc::new(WebsocketConfig::CLIENT_DEFAULT),
        ConnectRequest::new((Ipv6Addr::LOCALHOST, app_port).into()),
    )
    .await
    .unwrap();
    let _rx6 = WsPollRecv::new::<AppResponse>(rx);
    authenticate_app_ws_client(ipv6_app_sender.clone(), admin_port, "".to_string()).await;

    let response: AppResponse = ipv6_app_sender
        .request(AppRequest::AppInfo {
            installed_app_id: "".to_string(),
        })
        .await
        .unwrap();
    match response {
        AppResponse::AppInfo(_) => (),
        _ => panic!("unexpected response"),
    }
}

>>>>>>> 08527c69
async fn check_app_port(port: u16, origin: &str, token: AppAuthenticationToken) {
    let (client, rx) = connect(
        Arc::new(WebsocketConfig::CLIENT_DEFAULT),
        ConnectRequest::new(
            format!("localhost:{port}")
                .to_socket_addrs()
                .unwrap()
                .next()
                .unwrap(),
        )
        .try_set_header("origin", origin)
        .unwrap(),
    )
    .await
    .unwrap();

    let _rx = WsPollRecv::new::<AppResponse>(rx);

    client
        .authenticate(AppAuthenticationRequest { token })
        .await
        .unwrap();

    let request = AppRequest::ListWasmHostFunctions;
    let _: AppResponse = client.request(request).await.unwrap();
}<|MERGE_RESOLUTION|>--- conflicted
+++ resolved
@@ -17,18 +17,12 @@
 };
 use std::net::{Ipv4Addr, Ipv6Addr, ToSocketAddrs};
 
-<<<<<<< HEAD
-=======
 use either::Either;
->>>>>>> 08527c69
 use holochain_conductor_api::{
     AdminInterfaceConfig, AppAuthenticationRequest, AppAuthenticationToken, AppRequest,
     InterfaceDriver, IssueAppAuthenticationTokenPayload,
 };
-<<<<<<< HEAD
-=======
 use holochain_types::websocket::AllowedOrigins;
->>>>>>> 08527c69
 use holochain_types::{
     prelude::*,
     test_utils::{fake_dna_zomes, write_fake_dna_file},
@@ -845,11 +839,7 @@
 
 #[tokio::test(flavor = "multi_thread")]
 async fn admin_allowed_origins() {
-<<<<<<< HEAD
-    holochain_trace::test_run().unwrap();
-=======
-    holochain_trace::test_run();
->>>>>>> 08527c69
+    holochain_trace::test_run();
 
     let conductor = SweetConductor::from_standard_config().await;
 
@@ -902,11 +892,7 @@
 
 #[tokio::test(flavor = "multi_thread")]
 async fn app_allowed_origins() {
-<<<<<<< HEAD
-    holochain_trace::test_run().unwrap();
-=======
-    holochain_trace::test_run();
->>>>>>> 08527c69
+    holochain_trace::test_run();
 
     let conductor = SweetConductor::from_standard_config().await;
 
@@ -940,11 +926,7 @@
 
 #[tokio::test(flavor = "multi_thread")]
 async fn app_allowed_origins_independence() {
-<<<<<<< HEAD
-    holochain_trace::test_run().unwrap();
-=======
-    holochain_trace::test_run();
->>>>>>> 08527c69
+    holochain_trace::test_run();
 
     let conductor = SweetConductor::from_standard_config().await;
 
@@ -1026,8 +1008,6 @@
     token
 }
 
-<<<<<<< HEAD
-=======
 #[tokio::test(flavor = "multi_thread")]
 async fn holochain_websockets_listen_on_ipv4_and_ipv6() {
     holochain_trace::test_run();
@@ -1125,7 +1105,6 @@
     }
 }
 
->>>>>>> 08527c69
 async fn check_app_port(port: u16, origin: &str, token: AppAuthenticationToken) {
     let (client, rx) = connect(
         Arc::new(WebsocketConfig::CLIENT_DEFAULT),
