--- conflicted
+++ resolved
@@ -93,13 +93,7 @@
     let tmp_wasm = dna.code().values().cloned().collect::<Vec<_>>();
     let mut tmp_dna = dna.dna_def().clone();
     tmp_dna.modifiers.properties = properties.try_into().unwrap();
-<<<<<<< HEAD
     let dna = holochain_types::dna::DnaFile::new(tmp_dna, tmp_wasm).await;
-=======
-    let dna = holochain_types::dna::DnaFile::new(tmp_dna, tmp_wasm)
-        .await
-        .unwrap();
->>>>>>> 189acb46
 
     assert_ne!(&original_dna_hash, dna.dna_hash());
 
