use ::fixt::prelude::*;
use anyhow::Result;
use futures::future;
use hdk::prelude::RemoteSignal;
use holochain::conductor::interface::websocket::MAX_CONNECTIONS;
use holochain::sweettest::SweetConductorBatch;
use holochain::sweettest::SweetDnaFile;
use holochain::sweettest::{authenticate_app_ws_client, SweetConductor, WsPollRecv};
use holochain::sweettest::{SweetAgents, SweetConductorConfig};
use holochain::{
    conductor::{
        api::{AdminRequest, AdminResponse, AppResponse},
        error::ConductorError,
        Conductor,
    },
    fixt::*,
};
use std::net::ToSocketAddrs;

use holochain_conductor_api::{
    AdminInterfaceConfig, AppAuthenticationRequest, AppAuthenticationToken, AppRequest,
    InterfaceDriver, IssueAppAuthenticationTokenPayload,
};
use holochain_types::{
    prelude::*,
    test_utils::{fake_dna_zomes, write_fake_dna_file},
};
use holochain_wasm_test_utils::TestWasm;
use holochain_websocket::*;
use matches::assert_matches;
use rand::rngs::OsRng;
use std::sync::Arc;
use std::time::Duration;
use tempfile::TempDir;
use tracing::*;

use crate::test_utils::*;

#[tokio::test(flavor = "multi_thread")]
#[cfg(feature = "slow_tests")]
async fn call_admin() {
    holochain_trace::test_run();
    // NOTE: This is a full integration test that
    // actually runs the holochain binary

    let port = 0;

    let tmp_dir = TempDir::new().unwrap();
    let path = tmp_dir.path().to_path_buf();
    let environment_path = path.clone();
    let config = create_config(port, environment_path.into());
    let config_path = write_config(path, &config);

    let uuid = uuid::Uuid::new_v4();
    let dna = fake_dna_zomes(
        &uuid.to_string(),
        vec![(TestWasm::Foo.into(), TestWasm::Foo.into())],
    );

    let (_holochain, port) = start_holochain(config_path.clone()).await;
    let port = port.await.unwrap();

    let (mut client, rx) = websocket_client_by_port(port).await.unwrap();
    let _rx = WsPollRecv::new::<AdminResponse>(rx);

    let original_dna_hash = dna.dna_hash().clone();

    // Make properties
    let properties = holochain_zome_types::properties::YamlProperties::new(
        serde_yaml::from_str(
            r#"
test: "example"
how_many: 42
    "#,
        )
        .unwrap(),
    );

    // Install Dna
    let (fake_dna_path, _tmpdir) = write_fake_dna_file(dna.clone()).await.unwrap();

    let orig_dna_hash = dna.dna_hash().clone();
    register_and_install_dna(
        &mut client,
        orig_dna_hash,
        fake_agent_pubkey_1(),
        fake_dna_path,
        Some(properties.clone()),
        "role_name".into(),
        10000,
    )
    .await;

    // List Dnas
    let request = AdminRequest::ListDnas;
    let response = client.request(request);
    let response = check_timeout(response, 10000).await;

    let tmp_wasm = dna.code().values().cloned().collect::<Vec<_>>();
    let mut tmp_dna = dna.dna_def().clone();
    tmp_dna.modifiers.properties = properties.try_into().unwrap();
    let dna = holochain_types::dna::DnaFile::new(tmp_dna, tmp_wasm).await;

    assert_ne!(&original_dna_hash, dna.dna_hash());

    let expects = vec![dna.dna_hash().clone()];
    assert_matches!(response, AdminResponse::DnasListed(a) if a == expects);
}

#[tokio::test(flavor = "multi_thread")]
#[cfg(feature = "slow_tests")]
async fn call_zome() {
    holochain_trace::test_run();

    // NOTE: This is a full integration test that
    // actually runs the holochain binary

    let admin_port = 0;

    let tmp_dir = TempDir::new().unwrap();
    let path = tmp_dir.path().to_path_buf();
    let environment_path = path.clone();
    let config = create_config(admin_port, environment_path.into());
    let config_path = write_config(path, &config);

    let (holochain, admin_port) = start_holochain(config_path.clone()).await;
    let admin_port = admin_port.await.unwrap();

    let (mut admin_tx, admin_rx) = websocket_client_by_port(admin_port).await.unwrap();
    let _admin_rx = WsPollRecv::new::<AdminResponse>(admin_rx);
    let (_, mut receiver2) = websocket_client_by_port(admin_port).await.unwrap();

    let uuid = uuid::Uuid::new_v4();
    let dna = fake_dna_zomes(
        &uuid.to_string(),
        vec![(TestWasm::Foo.into(), TestWasm::Foo.into())],
    );
    let original_dna_hash = dna.dna_hash().clone();

    let agent_key = fake_agent_pubkey_1();

    // Install Dna
    let (fake_dna_path, _tmpdir) = write_fake_dna_file(dna.clone()).await.unwrap();
    let dna_hash = register_and_install_dna(
        &mut admin_tx,
        original_dna_hash.clone(),
        agent_key.clone(),
        fake_dna_path,
        None,
        "".into(),
        10000,
    )
    .await;
    let cell_id = CellId::new(dna_hash.clone(), agent_key.clone());

    // List Dnas
    let request = AdminRequest::ListDnas;
    let response = admin_tx.request(request);
    let response = check_timeout(response, 15000).await;

    let expects = vec![original_dna_hash.clone()];
    assert_matches!(response, AdminResponse::DnasListed(a) if a == expects);

    // Activate cells
    let request = AdminRequest::EnableApp {
        installed_app_id: "test".to_string(),
    };
    let response = admin_tx.request(request);
    let response = check_timeout(response, 3000).await;
    assert_matches!(response, AdminResponse::AppEnabled { .. });

    // Generate signing key pair
    let mut rng = OsRng;
    let signing_keypair = ed25519_dalek::SigningKey::generate(&mut rng);
    let signing_key = AgentPubKey::from_raw_32(signing_keypair.verifying_key().as_bytes().to_vec());

    // Grant zome call capability for agent
    let zome_name = TestWasm::Foo.coordinator_zome_name();
    let fn_name = FunctionName("foo".into());
    let cap_secret = grant_zome_call_capability(
        &mut admin_tx,
        &cell_id,
        zome_name.clone(),
        fn_name.clone(),
        signing_key,
    )
    .await;

    // Attach App Interface
    let app_port = attach_app_interface(&mut admin_tx, None).await;

    let (mut app_tx, app_rx) = websocket_client_by_port(app_port).await.unwrap();
    let _app_rx = WsPollRecv::new::<AppResponse>(app_rx);
    authenticate_app_ws_client(app_tx.clone(), admin_port, "test".to_string()).await;

    // Call Zome
    tracing::info!("Calling zome");
    call_zome_fn(
        &mut app_tx,
        cell_id.clone(),
        &signing_keypair,
        cap_secret,
        zome_name.clone(),
        fn_name.clone(),
        &(),
    )
    .await;

    // Ensure that the other client does not receive any messages, i.e. that
    // responses are not broadcast to all connected clients, only the one
    // that made the request.
    // Err means the timeout elapsed
    assert!(tokio::time::timeout(
        Duration::from_millis(500),
        receiver2.recv::<AdminResponse>(),
    )
    .await
    .is_err());

    // Shutdown holochain
    std::mem::drop(holochain);
    std::mem::drop(admin_tx);

    // Call zome after restart
    tracing::info!("Restarting conductor");
    let (_holochain, admin_port) = start_holochain(config_path).await;
    let admin_port = admin_port.await.unwrap();

    let (admin_tx, admin_rx) = websocket_client_by_port(admin_port).await.unwrap();
    let _admin_rx = WsPollRecv::new::<AdminResponse>(admin_rx);

    tokio::time::sleep(std::time::Duration::from_millis(1000)).await;

    let request = AdminRequest::ListAppInterfaces;
    let response = admin_tx.request(request);
    let response = check_timeout(response, 3000).await;
    let app_port = match response {
        AdminResponse::AppInterfacesListed(ports) => ports.first().map(|i| i.port).unwrap(),
        _ => panic!("Unexpected response"),
    };

    let (app_tx, app_rx) = websocket_client_by_port(app_port).await.unwrap();
    let _app_rx = WsPollRecv::new::<AppResponse>(app_rx);
    authenticate_app_ws_client(app_tx.clone(), admin_port, "test".to_string()).await;

    // Call Zome again on the existing app interface port
    tracing::info!("Calling zome again");
    call_zome_fn(
        &app_tx,
        cell_id.clone(),
        &signing_keypair,
        cap_secret,
        zome_name.clone(),
        fn_name.clone(),
        &(),
    )
    .await;
}

#[tokio::test(flavor = "multi_thread")]
#[cfg(feature = "slow_tests")]
#[cfg_attr(target_os = "macos", ignore = "flaky")]
async fn remote_signals() -> anyhow::Result<()> {
    holochain_trace::test_run();
    const NUM_CONDUCTORS: usize = 2;

    let mut conductors = SweetConductorBatch::from_standard_config(NUM_CONDUCTORS).await;

    // MAYBE: write helper for agents across conductors
    let all_agents: Vec<HoloHash<hash_type::Agent>> =
        future::join_all(conductors.iter().map(|c| SweetAgents::one(c.keystore()))).await;

    // Check that there are no duplicate agents
    assert_eq!(
        all_agents.len(),
        all_agents
            .clone()
            .into_iter()
            .collect::<std::collections::HashSet<_>>()
            .len()
    );

    let dna_file = SweetDnaFile::unique_from_test_wasms(vec![TestWasm::EmitSignal])
        .await
        .0;

    let apps = conductors
        .setup_app_for_zipped_agents("app", &all_agents, &[dna_file])
        .await
        .unwrap();

    conductors.exchange_peer_info().await;

    let cells = apps.cells_flattened();

    let mut rxs = Vec::new();
    for h in conductors.iter() {
        rxs.extend(h.signal_broadcaster().subscribe_separately())
    }

    let signal = fixt!(ExternIo);

    let _: () = conductors[0]
        .call(
            &cells[0].zome(TestWasm::EmitSignal),
            "signal_others",
            RemoteSignal {
                signal: signal.clone(),
                agents: all_agents,
            },
        )
        .await;

    tokio::time::timeout(Duration::from_secs(60), async move {
        let signal = AppSignal::new(signal);
        for mut rx in rxs {
            let r = rx.recv().await;
            // Each handle should recv a signal
            match r {
                Ok(Signal::App { signal: r, .. }) => {
                    assert_eq!(r, signal);
                }
                oth => panic!("unexpected: {oth:?}"),
            }
        }
    })
    .await
    .unwrap();

    Ok(())
}

#[tokio::test(flavor = "multi_thread")]
#[cfg(feature = "slow_tests")]
async fn emit_signals() {
    holochain_trace::test_run();
    // NOTE: This is a full integration test that
    // actually runs the holochain binary

    let admin_port = 0;

    let tmp_dir = TempDir::new().unwrap();
    let path = tmp_dir.path().to_path_buf();
    let environment_path = path.clone();
    let config = create_config(admin_port, environment_path.into());
    let config_path = write_config(path, &config);

    let (_holochain, admin_port) = start_holochain(config_path.clone()).await;
    let admin_port = admin_port.await.unwrap();

    let (mut admin_tx, admin_rx) = websocket_client_by_port(admin_port).await.unwrap();
    let _admin_rx = WsPollRecv::new::<AdminResponse>(admin_rx);

    let uuid = uuid::Uuid::new_v4();
    let dna = fake_dna_zomes(
        &uuid.to_string(),
        vec![(TestWasm::EmitSignal.into(), TestWasm::EmitSignal.into())],
    );
    let orig_dna_hash = dna.dna_hash().clone();
    let (fake_dna_path, _tmpdir) = write_fake_dna_file(dna).await.unwrap();

    let agent_key = fake_agent_pubkey_1();

    // Install Dna
    let dna_hash = register_and_install_dna(
        &mut admin_tx,
        orig_dna_hash,
        agent_key.clone(),
        fake_dna_path,
        None,
        "".into(),
        10000,
    )
    .await;
    let cell_id = CellId::new(dna_hash.clone(), agent_key.clone());

    // Activate cells
    let request = AdminRequest::EnableApp {
        installed_app_id: "test".to_string(),
    };
    let response = admin_tx.request(request);
    let response = check_timeout(response, 3000).await;
    assert_matches!(response, AdminResponse::AppEnabled { .. });

    // Generate signing key pair
    let mut rng = OsRng;
    let signing_keypair = ed25519_dalek::SigningKey::generate(&mut rng);
    let signing_key = AgentPubKey::from_raw_32(signing_keypair.verifying_key().as_bytes().to_vec());

    // Grant zome call capability for agent
    let zome_name = TestWasm::EmitSignal.coordinator_zome_name();
    let fn_name = FunctionName("emit".into());
    let cap_secret = grant_zome_call_capability(
        &mut admin_tx,
        &cell_id,
        zome_name.clone(),
        fn_name.clone(),
        signing_key,
    )
    .await;

    // Attach App Interface
    let app_port = attach_app_interface(&mut admin_tx, None).await;

    ///////////////////////////////////////////////////////
    // Emit signals (the real test!)

    let (app_tx_1, mut app_rx_1) = websocket_client_by_port(app_port).await.unwrap();
    let (sig1_send, sig1_recv) = tokio::sync::oneshot::channel();
    let mut sig1_send = Some(sig1_send);
    let sig1_task = tokio::task::spawn(async move {
        loop {
            match app_rx_1.recv::<AppResponse>().await {
                Ok(ReceiveMessage::Signal(sig1)) => {
                    if let Some(sig1_send) = sig1_send.take() {
                        let _ = sig1_send.send(sig1);
                    }
                }
                oth => panic!("unexpected: {oth:?}"),
            }
        }
    });
    authenticate_app_ws_client(app_tx_1.clone(), admin_port, "test".to_string()).await;

    let (app_tx_2, mut app_rx_2) = websocket_client_by_port(app_port).await.unwrap();
    let (sig2_send, sig2_recv) = tokio::sync::oneshot::channel();
    let mut sig2_send = Some(sig2_send);
    let sig2_task = tokio::task::spawn(async move {
        loop {
            match app_rx_2.recv::<AppResponse>().await {
                Ok(ReceiveMessage::Signal(sig2)) => {
                    if let Some(sig2_send) = sig2_send.take() {
                        let _ = sig2_send.send(sig2);
                    }
                }
                oth => panic!("unexpected: {oth:?}"),
            }
        }
    });
    authenticate_app_ws_client(app_tx_2.clone(), admin_port, "test".to_string()).await;

    call_zome_fn(
        &app_tx_1,
        cell_id.clone(),
        &signing_keypair,
        cap_secret,
        zome_name.clone(),
        fn_name,
        &(),
    )
    .await;

    let sig1 = Signal::try_from_vec(sig1_recv.await.unwrap()).unwrap();
    let sig2 = Signal::try_from_vec(sig2_recv.await.unwrap()).unwrap();
    sig1_task.abort();
    sig2_task.abort();

    assert_eq!(
        Signal::App {
            cell_id,
            zome_name,
            signal: AppSignal::new(ExternIO::encode(()).unwrap()),
        },
        sig1,
    );
    assert_eq!(sig1, sig2);

    ///////////////////////////////////////////////////////
}

#[tokio::test(flavor = "multi_thread")]
async fn conductor_admin_interface_runs_from_config() -> Result<()> {
    holochain_trace::test_run();
    let tmp_dir = TempDir::new().unwrap();
    let environment_path = tmp_dir.path().to_path_buf();
    let config = create_config(0, environment_path.into());
    let conductor_handle = Conductor::builder().config(config).build().await?;
    let (client, rx) = websocket_client(&conductor_handle).await?;
    let _rx = WsPollRecv::new::<AdminResponse>(rx);

    let dna = fake_dna_zomes("", vec![(TestWasm::Foo.into(), TestWasm::Foo.into())]);
    let (fake_dna_path, _tmpdir) = write_fake_dna_file(dna).await.unwrap();
    let register_payload = RegisterDnaPayload {
        modifiers: DnaModifiersOpt::none(),
        source: DnaSource::Path(fake_dna_path),
    };
    let request = AdminRequest::RegisterDna(Box::new(register_payload));
    let response = client.request(request).await.unwrap();
    assert_matches!(response, AdminResponse::DnaRegistered(_));

    conductor_handle.shutdown();

    Ok(())
}

#[tokio::test(flavor = "multi_thread")]
async fn list_app_interfaces_succeeds() -> Result<()> {
    holochain_trace::test_run();

    info!("creating config");
    let tmp_dir = TempDir::new().unwrap();
    let environment_path = tmp_dir.path().to_path_buf();
    let config = create_config(0, environment_path.into());
    let conductor_handle = Conductor::builder().config(config).build().await?;
    let port = admin_port(&conductor_handle).await;
    info!("building conductor");
    let mut ws_config = WebsocketConfig::CLIENT_DEFAULT;
    ws_config.default_request_timeout = Duration::from_secs(1);
    let (client, rx): (WebsocketSender, WebsocketReceiver) = connect(
        Arc::new(ws_config),
        ConnectRequest::new(
            format!("localhost:{port}")
                .to_socket_addrs()
                .unwrap()
                .next()
                .unwrap(),
        ),
    )
    .await?;
    let _rx = WsPollRecv::new::<AdminResponse>(rx);

    let request = AdminRequest::ListAppInterfaces;

    // Request the list of app interfaces that the conductor has attached
    let response: Result<Result<AdminResponse, _>, tokio::time::error::Elapsed> =
        tokio::time::timeout(Duration::from_secs(1), client.request(request)).await;

    // There should be no app interfaces listed
    assert_matches!(response, Ok(Ok(AdminResponse::AppInterfacesListed(interfaces))) if interfaces.is_empty());

    Ok(())
}

#[tokio::test(flavor = "multi_thread")]
async fn conductor_admin_interface_ends_with_shutdown() -> Result<()> {
    if let Err(e) = conductor_admin_interface_ends_with_shutdown_inner().await {
        panic!("{:#?}", e);
    }
    Ok(())
}

async fn conductor_admin_interface_ends_with_shutdown_inner() -> Result<()> {
    holochain_trace::test_run();

    info!("creating config");
    let tmp_dir = TempDir::new().unwrap();
    let environment_path = tmp_dir.path().to_path_buf();
    let config = create_config(0, environment_path.into());
    let conductor_handle = Conductor::builder().config(config).build().await?;
    let port = admin_port(&conductor_handle).await;
    info!("building conductor");
    let mut ws_config = WebsocketConfig::CLIENT_DEFAULT;
    ws_config.default_request_timeout = Duration::from_secs(1);
    let (client, mut rx): (WebsocketSender, WebsocketReceiver) = holochain_websocket::connect(
        Arc::new(ws_config),
        ConnectRequest::new(
            format!("localhost:{port}")
                .to_socket_addrs()
                .unwrap()
                .next()
                .unwrap(),
        ),
    )
    .await?;

    info!("client connect");

    conductor_handle.shutdown();

    info!("shutdown");

    assert_matches!(
        conductor_handle.check_running(),
        Err(ConductorError::ShuttingDown)
    );

    assert!(tokio::time::timeout(
        std::time::Duration::from_secs(7),
        rx.recv::<AdminResponse>(),
    )
    .await
    .unwrap()
    .is_err());

    info!("About to make failing request");

    let dna = fake_dna_zomes("", vec![(TestWasm::Foo.into(), TestWasm::Foo.into())]);
    let (fake_dna_path, _tmpdir) = write_fake_dna_file(dna).await.unwrap();
    let register_payload = RegisterDnaPayload {
        modifiers: DnaModifiersOpt::none(),
        source: DnaSource::Path(fake_dna_path),
    };
    let request = AdminRequest::RegisterDna(Box::new(register_payload));

    // send a request after the conductor has shutdown
    // let response: Result<Result<AdminResponse, _>, tokio::time::Elapsed> =
    //     tokio::time::timeout(Duration::from_secs(1), client.request(request)).await;
    let response: Result<Result<AdminResponse, _>, tokio::time::error::Elapsed> =
        tokio::time::timeout(Duration::from_secs(1), client.request(request)).await;

    // request should have encountered an error since the conductor shut down,
    // but should not have timed out (which would be an `Err(_)`)
    assert_matches!(response, Ok(Err(_)));

    Ok(())
}

#[tokio::test(flavor = "multi_thread")]
#[cfg(feature = "slow_tests")]
async fn connection_limit_is_respected() {
    holochain_trace::test_run();

    let tmp_dir = TempDir::new().unwrap();
    let environment_path = tmp_dir.path().to_path_buf();
    let config = create_config(0, environment_path.into());
    let conductor_handle = Conductor::builder().config(config).build().await.unwrap();
    let port = admin_port(&conductor_handle).await;

    let addr = format!("localhost:{port}")
        .to_socket_addrs()
        .unwrap()
        .next()
        .unwrap();
    let cfg = Arc::new(WebsocketConfig::CLIENT_DEFAULT);

    // Retain handles so that the test can control when to disconnect clients
    let mut handles = Vec::new();

    tracing::warn!("OPEN FIRST CONNECTION");
    // The first `MAX_CONNECTIONS` connections should succeed
    for count in 0..MAX_CONNECTIONS {
        let (sender, rx) = connect(cfg.clone(), addr).await.unwrap();
        let rx = WsPollRecv::new::<AdminResponse>(rx);
        let _: AdminResponse = sender
            .request(AdminRequest::ListDnas)
            .await
            .map_err(|e| Error::other(format!("Admin request should succeed because there are enough available connections: {count}: {e:?}")))
            .unwrap();
        handles.push((sender, rx));
    }

    // Try lots of failed connections to make sure the limit is respected
    for _ in 0..2 * MAX_CONNECTIONS {
        let (sender, rx) = connect(cfg.clone(), addr).await.unwrap();
        let _rx = WsPollRecv::new::<AdminResponse>(rx);

        // Getting a sender back isn't enough to know that the connection succeeded because the other side takes a moment to shutdown, try sending to be sure
        sender
            .request::<AdminRequest, AdminResponse>(AdminRequest::ListDnas)
            .await
            .expect_err("Should be no available connection slots");
    }

    // Disconnect all the clients
    handles.clear();

    // Should now be possible to connect new clients
    for count in 0..MAX_CONNECTIONS {
        let (sender, rx) = connect(cfg.clone(), addr).await.unwrap();
        let rx = WsPollRecv::new::<AdminResponse>(rx);
        let _: AdminResponse = sender
            .request(AdminRequest::ListDnas)
            .await
            .map_err(|e| Error::other(format!("Admin request should succeed because there are enough available connections: {count}: {e:?}")))
            .unwrap();
        handles.push((sender, rx));
    }

    conductor_handle.shutdown();
}

#[tokio::test(flavor = "multi_thread")]
#[cfg(feature = "slow_tests")]
// TODO: duplicate/rewrite this to also test happ bundles in addition to dna
async fn concurrent_install_dna() {
    use futures::StreamExt;

    static NUM_DNA: u8 = 50;
    static NUM_CONCURRENT_INSTALLS: u8 = 10;
    static REQ_TIMEOUT_MS: u64 = 15000;

    holochain_trace::test_run();
    // NOTE: This is a full integration test that
    // actually runs the holochain binary

    let admin_port = 0;

    let tmp_dir = TempDir::new().unwrap();
    let path = tmp_dir.path().to_path_buf();
    let data_root_path = path.clone();
    let config = create_config(admin_port, data_root_path.into());
    let config_path = write_config(path, &config);

    let (_holochain, admin_port) = start_holochain(config_path.clone()).await;
    let admin_port = admin_port.await.unwrap();

    let (client, rx) = websocket_client_by_port(admin_port).await.unwrap();
    let _rx = WsPollRecv::new::<AdminResponse>(rx);

    // let before = std::time::Instant::now();

    let install_tasks_stream = futures::stream::iter((0..NUM_DNA).map(|i| {
        let zomes = vec![(TestWasm::Foo.into(), TestWasm::Foo.into())];
        let mut client = client.clone();
        tokio::spawn(async move {
            let name = format!("fake_dna_{}", i);

            // Install Dna
            let dna = holochain_types::test_utils::fake_dna_zomes_named(
                &uuid::Uuid::new_v4().to_string(),
                &name,
                zomes.clone(),
            );
            let original_dna_hash = dna.dna_hash().clone();
            let (fake_dna_path, _tmpdir) = write_fake_dna_file(dna.clone()).await.unwrap();
            let agent_key = generate_agent_pubkey(&mut client, REQ_TIMEOUT_MS).await;
            // println!("[{}] Agent pub key generated", i);

            let _dna_hash = register_and_install_dna_named(
                &mut client,
                original_dna_hash.clone(),
                agent_key,
                fake_dna_path.clone(),
                None,
                name.clone(),
                name.clone(),
                REQ_TIMEOUT_MS,
            )
            .await;

            // println!(
            //     "[{}] installed dna with hash {} and name {}",
            //     i, _dna_hash, name
            // );
        })
    }))
    .buffer_unordered(NUM_CONCURRENT_INSTALLS.into());

    let install_tasks = futures::StreamExt::collect::<Vec<_>>(install_tasks_stream);

    for r in install_tasks.await {
        r.unwrap();
    }

    // println!(
    //     "installed {} dna in {:?}",
    //     NUM_DNA,
    //     before.elapsed()
    // );
}

#[tokio::test(flavor = "multi_thread")]
#[cfg_attr(target_os = "macos", ignore)]
async fn network_stats() {
    holochain_trace::test_run();

    let mut batch =
        SweetConductorBatch::from_config_rendezvous(2, SweetConductorConfig::rendezvous(true))
            .await;

    let dna_file = SweetDnaFile::unique_empty().await;

    let _ = batch.setup_app("app", &[dna_file]).await.unwrap();
    batch.exchange_peer_info().await;

    let (client, _rx) = batch
        .get(0)
        .unwrap()
        .admin_ws_client::<AdminResponse>()
        .await;

    #[cfg(feature = "tx5")]
    const EXPECT: &str = "go-pion";

    let req = AdminRequest::DumpNetworkStats;
    let res: AdminResponse = client.request(req).await.unwrap();
    match res {
        AdminResponse::NetworkStatsDumped(json) => {
            println!("{json}");

            let parsed: serde_json::Value = serde_json::from_str(&json).unwrap();
            let backend = parsed.as_object().unwrap().get("backend").unwrap();
            assert_eq!(EXPECT, backend);
        }
        _ => panic!("unexpected"),
    }
}

#[tokio::test(flavor = "multi_thread")]
async fn full_state_dump_cursor_works() {
    holochain_trace::test_run();

    let mut conductor = SweetConductor::from_standard_config().await;

    let agent = SweetAgents::one(conductor.keystore()).await;

    let dna_file = SweetDnaFile::unique_from_test_wasms(vec![TestWasm::EmitSignal])
        .await
        .0;

    let app = conductor
        .setup_app_for_agent("app", agent, &[dna_file])
        .await
        .unwrap();

    let cell_id = app.into_cells()[0].cell_id().clone();

    let (mut client, _rx) = conductor.admin_ws_client::<AppResponse>().await;

    let full_state = dump_full_state(&mut client, cell_id.clone(), None).await;

    let integrated_ops_count = full_state.integration_dump.integrated.len();
    let validation_limbo_ops_count = full_state.integration_dump.validation_limbo.len();
    let integration_limbo_ops_count = full_state.integration_dump.integration_limbo.len();

    let all_dhts_ops_count =
        integrated_ops_count + validation_limbo_ops_count + integration_limbo_ops_count;
    assert_eq!(7, all_dhts_ops_count);

    // We are assuming we have at least one DhtOp in the Cell
    let full_state = dump_full_state(
        &mut client,
        cell_id,
        Some(full_state.integration_dump.dht_ops_cursor - 1),
    )
    .await;

    let integrated_ops_count = full_state.integration_dump.integrated.len();
    let validation_limbo_ops_count = full_state.integration_dump.validation_limbo.len();
    let integration_limbo_ops_count = full_state.integration_dump.integration_limbo.len();

    let new_all_dht_ops_count =
        integrated_ops_count + validation_limbo_ops_count + integration_limbo_ops_count;

    assert_eq!(1, new_all_dht_ops_count);
}

#[tokio::test(flavor = "multi_thread")]
async fn admin_allowed_origins() {
<<<<<<< HEAD
    holochain_trace::test_run().unwrap();
=======
    holochain_trace::test_run();
>>>>>>> f94d3eac

    let conductor = SweetConductor::from_standard_config().await;

    let ports = conductor
        .clone()
        .add_admin_interfaces(vec![AdminInterfaceConfig {
            driver: InterfaceDriver::Websocket {
                port: 0,
                allowed_origins: "http://localhost:3000".to_string().into(),
            },
        }])
        .await
        .unwrap();

    let port = *ports.first().unwrap();
    assert!(connect(
        Arc::new(WebsocketConfig::CLIENT_DEFAULT),
        ConnectRequest::new(
            format!("localhost:{port}")
                .to_socket_addrs()
                .unwrap()
                .next()
                .unwrap()
        )
    )
    .await
    .is_err());

    let port = *ports.first().unwrap();
    let (client, rx) = connect(
        Arc::new(WebsocketConfig::CLIENT_DEFAULT),
        ConnectRequest::new(
            format!("localhost:{port}")
                .to_socket_addrs()
                .unwrap()
                .next()
                .unwrap(),
        )
        .try_set_header("origin", "http://localhost:3000")
        .unwrap(),
    )
    .await
    .unwrap();

    let _rx = WsPollRecv::new::<AdminResponse>(rx);

    let request = AdminRequest::ListAppInterfaces;
    let _: AdminResponse = client.request(request).await.unwrap();
}

#[tokio::test(flavor = "multi_thread")]
async fn app_allowed_origins() {
<<<<<<< HEAD
    holochain_trace::test_run().unwrap();
=======
    holochain_trace::test_run();
>>>>>>> f94d3eac

    let conductor = SweetConductor::from_standard_config().await;

    let port = conductor
        .clone()
        .add_app_interface(
            either::Either::Left(0),
            "http://localhost:3000".to_string().into(),
            None,
        )
        .await
        .unwrap();

    assert!(connect(
        Arc::new(WebsocketConfig::CLIENT_DEFAULT),
        ConnectRequest::new(
            format!("localhost:{port}")
                .to_socket_addrs()
                .unwrap()
                .next()
                .unwrap()
        )
    )
    .await
    .is_err());

    let token = create_multi_use_token(&conductor).await;

    check_app_port(port, "http://localhost:3000", token).await;
}

#[tokio::test(flavor = "multi_thread")]
async fn app_allowed_origins_independence() {
<<<<<<< HEAD
    holochain_trace::test_run().unwrap();
=======
    holochain_trace::test_run();
>>>>>>> f94d3eac

    let conductor = SweetConductor::from_standard_config().await;

    let token = create_multi_use_token(&conductor).await;

    let port_1 = conductor
        .clone()
        .add_app_interface(
            either::Either::Left(0),
            "http://localhost:3001".to_string().into(),
            None,
        )
        .await
        .unwrap();

    let port_2 = conductor
        .clone()
        .add_app_interface(
            either::Either::Left(0),
            "http://localhost:3002".to_string().into(),
            None,
        )
        .await
        .unwrap();

    // Check that access to another port's origin is blocked

    assert!(connect(
        Arc::new(WebsocketConfig::CLIENT_DEFAULT),
        ConnectRequest::new(
            format!("localhost:{port_1}")
                .to_socket_addrs()
                .unwrap()
                .next()
                .unwrap()
        )
        .try_set_header("origin", "http://localhost:3002")
        .unwrap()
    )
    .await
    .is_err());

    assert!(connect(
        Arc::new(WebsocketConfig::CLIENT_DEFAULT),
        ConnectRequest::new(
            format!("localhost:{port_2}")
                .to_socket_addrs()
                .unwrap()
                .next()
                .unwrap()
        )
        .try_set_header("origin", "http://localhost:3001")
        .unwrap()
    )
    .await
    .is_err());

    // Check that correct access is allowed

    check_app_port(port_1, "http://localhost:3001", token.clone()).await;
    check_app_port(port_2, "http://localhost:3002", token).await;
}

async fn create_multi_use_token(conductor: &SweetConductor) -> AppAuthenticationToken {
    let (admin_sender, _admin_rx) = conductor.admin_ws_client::<AdminResponse>().await;

    let token_response: AdminResponse = admin_sender
        .request(AdminRequest::IssueAppAuthenticationToken(
            IssueAppAuthenticationTokenPayload::for_installed_app_id("test_app".into())
                .single_use(false),
        ))
        .await
        .unwrap();
    let token = match token_response {
        AdminResponse::AppAuthenticationTokenIssued(issued) => issued.token,
        _ => panic!("unexpected response"),
    };

    token
}

async fn check_app_port(port: u16, origin: &str, token: AppAuthenticationToken) {
    let (client, rx) = connect(
        Arc::new(WebsocketConfig::CLIENT_DEFAULT),
        ConnectRequest::new(
            format!("localhost:{port}")
                .to_socket_addrs()
                .unwrap()
                .next()
                .unwrap(),
        )
        .try_set_header("origin", origin)
        .unwrap(),
    )
    .await
    .unwrap();

    let _rx = WsPollRecv::new::<AppResponse>(rx);

    client
        .authenticate(AppAuthenticationRequest { token })
        .await
        .unwrap();

    let request = AppRequest::ListWasmHostFunctions;
    let _: AppResponse = client.request(request).await.unwrap();
}<|MERGE_RESOLUTION|>--- conflicted
+++ resolved
@@ -837,11 +837,7 @@
 
 #[tokio::test(flavor = "multi_thread")]
 async fn admin_allowed_origins() {
-<<<<<<< HEAD
-    holochain_trace::test_run().unwrap();
-=======
-    holochain_trace::test_run();
->>>>>>> f94d3eac
+    holochain_trace::test_run();
 
     let conductor = SweetConductor::from_standard_config().await;
 
@@ -894,11 +890,7 @@
 
 #[tokio::test(flavor = "multi_thread")]
 async fn app_allowed_origins() {
-<<<<<<< HEAD
-    holochain_trace::test_run().unwrap();
-=======
-    holochain_trace::test_run();
->>>>>>> f94d3eac
+    holochain_trace::test_run();
 
     let conductor = SweetConductor::from_standard_config().await;
 
@@ -932,11 +924,7 @@
 
 #[tokio::test(flavor = "multi_thread")]
 async fn app_allowed_origins_independence() {
-<<<<<<< HEAD
-    holochain_trace::test_run().unwrap();
-=======
-    holochain_trace::test_run();
->>>>>>> f94d3eac
+    holochain_trace::test_run();
 
     let conductor = SweetConductor::from_standard_config().await;
 
