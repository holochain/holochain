#![cfg(feature = "test_utils")]

use hdk::prelude::*;
use holochain::core::ribosome::guest_callback::validate::ValidateResult;
use holochain::test_utils::inline_zomes::{simple_crud_zome, AppString};
use holochain::{conductor::api::error::ConductorApiResult, sweettest::*};
use holochain::{
    conductor::{api::error::ConductorApiError, CellError},
    core::workflow::WorkflowError,
};
use holochain::{core::SourceChainError, test_utils::display_agent_infos};
use holochain_types::{inline_zome::InlineZomeSet, prelude::*};
use holochain_wasm_test_utils::TestWasm;
use holochain_zome_types::{op::Op, record::RecordEntry};
use matches::assert_matches;
use tokio_stream::StreamExt;

/// Simple scenario involving two agents using the same DNA
#[tokio::test(flavor = "multi_thread")]
#[cfg(feature = "test_utils")]
async fn inline_zome_2_agents_1_dna() -> anyhow::Result<()> {
    // Bundle the single zome into a DnaFile
    let (dna_file, _, _) = SweetDnaFile::unique_from_inline_zomes(simple_crud_zome()).await;

    // Create a Conductor
    let mut conductor = SweetConductor::from_standard_config().await;

    // Install DNA and install and enable apps in conductor
    let apps = conductor.setup_apps("app", 2, &[dna_file]).await.unwrap();

    let ((alice,), (bobbo,)) = apps.into_tuples();

    // Call the "create" zome fn on Alice's app
    let hash: ActionHash = conductor
        .call(
            &alice.zome(SweetInlineZomes::COORDINATOR),
            "create_unit",
            (),
        )
        .await;

<<<<<<< HEAD
    await_consistency!(10, [&alice, &bobbo]);
=======
    await_consistency(10, [&alice, &bobbo]).await.unwrap();
>>>>>>> eac2dba8

    // Verify that bobbo can run "read" on his cell and get alice's Action
    let records: Option<Record> = conductor
        .call(&bobbo.zome(SweetInlineZomes::COORDINATOR), "read", hash)
        .await;
    let record = records.expect("Record was None: bobbo couldn't `get` it");

    // Assert that the Record bobbo sees matches what alice committed
    assert_eq!(record.action().author(), alice.agent_pubkey());
    assert_eq!(
        *record.entry(),
        RecordEntry::Present(Entry::app(().try_into().unwrap()).unwrap())
    );

    Ok(())
}

/// Simple scenario involving three agents using an app with two DNAs
#[tokio::test(flavor = "multi_thread")]
#[cfg(feature = "test_utils")]
async fn inline_zome_3_agents_2_dnas() -> anyhow::Result<()> {
    holochain_trace::test_run().ok();
    let mut conductor = SweetConductor::from_standard_config().await;

    let (dna_foo, _, _) = SweetDnaFile::unique_from_inline_zomes(simple_crud_zome()).await;
    let (dna_bar, _, _) = SweetDnaFile::unique_from_inline_zomes(simple_crud_zome()).await;

    let apps = conductor
        .setup_apps("app", 3, &[dna_foo, dna_bar])
        .await
        .unwrap();

    let ((alice_foo, alice_bar), (bobbo_foo, bobbo_bar), (carol_foo, carol_bar)) =
        apps.into_tuples();

    assert_eq!(alice_foo.agent_pubkey(), alice_bar.agent_pubkey());
    assert_eq!(bobbo_foo.agent_pubkey(), bobbo_bar.agent_pubkey());
    assert_ne!(alice_foo.agent_pubkey(), bobbo_foo.agent_pubkey());

    //////////////////////
    // END SETUP

    let hash_foo: ActionHash = conductor
        .call(
            &alice_foo.zome(SweetInlineZomes::COORDINATOR),
            "create_unit",
            (),
        )
        .await;
    let hash_bar: ActionHash = conductor
        .call(
            &alice_bar.zome(SweetInlineZomes::COORDINATOR),
            "create_unit",
            (),
        )
        .await;

    // Two different DNAs, so ActionHashes should be different.
    assert_ne!(hash_foo, hash_bar);

    // Wait long enough for others to receive gossip
<<<<<<< HEAD
    await_consistency!(10, [&alice_foo, &bobbo_foo, &carol_foo]);
    await_consistency!(10, [&alice_bar, &bobbo_bar, &carol_bar]);
=======
    await_consistency(10, [&alice_foo, &bobbo_foo, &carol_foo])
        .await
        .unwrap();
    await_consistency(10, [&alice_bar, &bobbo_bar, &carol_bar])
        .await
        .unwrap();
>>>>>>> eac2dba8

    // Verify that bobbo can run "read" on his cell and get alice's Action
    // on the "foo" DNA
    let record: Option<Record> = conductor
        .call(
            &bobbo_foo.zome(SweetInlineZomes::COORDINATOR),
            "read",
            hash_foo,
        )
        .await;
    let record = record.expect("Record was None: bobbo couldn't `get` it");
    assert_eq!(record.action().author(), alice_foo.agent_pubkey());
    assert_eq!(
        *record.entry(),
        RecordEntry::Present(Entry::app(().try_into().unwrap()).unwrap())
    );

    // Verify that carol can run "read" on her cell and get alice's Action
    // on the "bar" DNA
    // Let's do it with the SweetZome instead of the SweetCell too, for fun
    let record: Option<Record> = conductor
        .call(
            &carol_bar.zome(SweetInlineZomes::COORDINATOR),
            "read",
            hash_bar,
        )
        .await;
    let record = record.expect("Record was None: carol couldn't `get` it");
    assert_eq!(record.action().author(), alice_bar.agent_pubkey());
    assert_eq!(
        *record.entry(),
        RecordEntry::Present(Entry::app(().try_into().unwrap()).unwrap())
    );

    Ok(())
}

#[tokio::test(flavor = "multi_thread")]
#[cfg(feature = "test_utils")]
// I can't remember what this test was for? Should we just delete?
#[ignore = "Needs to be completed when HolochainP2pEvents is accessible"]
async fn invalid_cell() -> anyhow::Result<()> {
    holochain_trace::test_run().ok();
    let mut conductor = SweetConductor::from_standard_config().await;

    let (dna_foo, _, _) = SweetDnaFile::unique_from_inline_zomes(simple_crud_zome()).await;
    let (dna_bar, _, _) = SweetDnaFile::unique_from_inline_zomes(simple_crud_zome()).await;

    let _app_foo = conductor.setup_app("foo", &[dna_foo]).await;

    let _app_bar = conductor.setup_app("bar", &[dna_bar]).await;

    // Give small amount of time for cells to join the network
    tokio::time::sleep(std::time::Duration::from_millis(500)).await;

    tracing::debug!(dnas = ?conductor.list_dnas());
    tracing::debug!(cell_ids = ?conductor.running_cell_ids());
    tracing::debug!(apps = ?conductor.list_running_apps().await.unwrap());

    display_agent_infos(&conductor).await;

    // Can't finish this test because there's no way to construct HolochainP2pEvents
    // and I can't directly call query on the conductor because it's private.

    Ok(())
}

#[tokio::test(flavor = "multi_thread")]
#[cfg(feature = "test_utils")]
async fn get_deleted() -> anyhow::Result<()> {
    holochain_trace::test_run().ok();
    // Bundle the single zome into a DnaFile
    let (dna_file, _, _) = SweetDnaFile::unique_from_inline_zomes(simple_crud_zome()).await;

    // Create a Conductor
    let mut conductor = SweetConductor::from_standard_config().await;

    // Install DNA and install and enable apps in conductor
    let alice = conductor
        .setup_app("app", &[dna_file])
        .await
        .unwrap()
        .into_cells()
        .into_iter()
        .next()
        .unwrap();

    // Call the "create" zome fn on Alice's app
    let hash: ActionHash = conductor
        .call(
            &alice.zome(SweetInlineZomes::COORDINATOR),
            "create_unit",
            (),
        )
        .await;

<<<<<<< HEAD
    await_consistency!(10, [&alice]);
=======
    await_consistency(10, [&alice]).await.unwrap();
>>>>>>> eac2dba8

    let records: Option<Record> = conductor
        .call(
            &alice.zome(SweetInlineZomes::COORDINATOR),
            "read",
            hash.clone(),
        )
        .await;
    let record = records.expect("Record was None: bobbo couldn't `get` it");

    assert_eq!(record.action().author(), alice.agent_pubkey());
    assert_eq!(
        *record.entry(),
        RecordEntry::Present(Entry::app(().try_into().unwrap()).unwrap())
    );
    let entry_hash = record.action().entry_hash().unwrap();

    let _: ActionHash = conductor
        .call(
            &alice.zome(SweetInlineZomes::COORDINATOR),
            "delete",
            hash.clone(),
        )
        .await;

<<<<<<< HEAD
    await_consistency!(10, [&alice]);
=======
    await_consistency(10, [&alice]).await.unwrap();
>>>>>>> eac2dba8

    let records: Vec<Option<Record>> = conductor
        .call(
            &alice.zome(SweetInlineZomes::COORDINATOR),
            "read_entry",
            entry_hash,
        )
        .await;
    assert!(records.into_iter().next().unwrap().is_none());

    Ok(())
}

#[tokio::test(flavor = "multi_thread")]
#[cfg(feature = "test_utils")]
async fn signal_subscription() {
    holochain_trace::test_run().ok();
    const N: usize = 10;

    let (dna_file, _, _) = SweetDnaFile::unique_from_inline_zomes(simple_crud_zome()).await;
    let mut conductor = SweetConductor::from_standard_config().await;
    let app = conductor.setup_app("app", &[dna_file]).await.unwrap();
    let zome = &app.cells()[0].zome(SweetInlineZomes::COORDINATOR);

    let signals = conductor.signals().take(N);

    // Emit N signals
    for _ in 0..N {
        let _: () = conductor.call(zome, "emit_signal", ()).await;
    }

    // Ensure that we can receive all signals
    let signals: Vec<Signal> = signals.collect().await;
    assert_eq!(signals.len(), N);
}

/// Simple zome which contains a validation rule which can fail
fn simple_validation_zome() -> InlineZomeSet {
    let entry_def = EntryDef::default_from_id("string");

    SweetInlineZomes::new(vec![entry_def.clone()], 0)
        .function("create", move |api, s: AppString| {
            let entry = Entry::app(s.try_into().unwrap()).unwrap();
            let hash = api.create(CreateInput::new(
                InlineZomeSet::get_entry_location(&api, EntryDefIndex(0)),
                EntryVisibility::Public,
                entry,
                ChainTopOrdering::default(),
            ))?;
            Ok(hash)
        })
        .function("read", |api, hash: ActionHash| {
            api.get(vec![GetInput::new(hash.into(), GetOptions::default())])
                .map_err(Into::into)
        })
        .integrity_function("validate", |_api, data: Op| {
            let s = match data {
                Op::StoreEntry(StoreEntry {
                    entry: Entry::App(bytes),
                    ..
                }) => AppString::try_from(bytes.into_sb()).unwrap(),
                _ => return Ok(ValidateResult::Valid),
            };
            if s.0.is_empty() {
                Ok(ValidateResult::Invalid("No empty strings allowed".into()))
            } else {
                Ok(ValidateResult::Valid)
            }
        })
        .0
}

#[tokio::test(flavor = "multi_thread")]
async fn simple_validation() -> anyhow::Result<()> {
    let (dna_file, _, _) = SweetDnaFile::unique_from_inline_zomes(simple_validation_zome()).await;
    let mut conductor = SweetConductor::from_standard_config().await;

    let apps = conductor.setup_apps("app", 2, &[dna_file]).await.unwrap();
    let ((alice,), (_bobbo,)) = apps.into_tuples();

    let alice = alice.zome(SweetInlineZomes::COORDINATOR);

    // This call passes validation
    let h1: ActionHash = conductor.call(&alice, "create", AppString::new("A")).await;
    let e1s: Vec<Option<Record>> = conductor.call(&alice, "read", &h1).await;
    let e1 = e1s.into_iter().next().unwrap();
    let s1: AppString = e1.unwrap().entry().to_app_option().unwrap().unwrap();
    assert_eq!(s1, AppString::new("A"));

    // This call fails validation, and so results in an error
    let err: ConductorApiResult<ActionHash> = conductor
        .call_fallible(&alice, "create", AppString::new(""))
        .await;

    // This is kind of ridiculous, but we can't use assert_matches! because
    // there is a Box in the mix.
    let correct = match &err {
        Err(ConductorApiError::CellError(e)) => match e {
            CellError::WorkflowError(e) => match &**e {
                WorkflowError::SourceChainError(e) => match e {
                    SourceChainError::InvalidCommit(reason) => {
                        reason.contains("No empty strings allowed")
                    }
                    _ => false,
                },
                _ => false,
            },
            _ => false,
        },
        _ => false,
    };
    assert!(correct, "Error was: {:?}", err);

    Ok(())
}

#[tokio::test(flavor = "multi_thread")]
async fn can_call_real_zomes_too() {
    holochain_trace::test_run().ok();

    let mut conductor = SweetConductor::from_standard_config().await;
    let (mut integrity, mut coordinator) = simple_crud_zome().into_zomes();
    integrity.push(TestWasm::Create.into());
    coordinator.push(TestWasm::Create.into());

    let (dna, _, _) =
        SweetDnaFile::unique_from_zomes(integrity, coordinator, TestWasm::Create.into()).await;

    let app = conductor.setup_app("app1", &[dna.clone()]).await.unwrap();

    let (cell,) = app.into_tuple();

    let hash: ActionHash = conductor
        .call(&cell.zome(SweetInlineZomes::COORDINATOR), "create_unit", ())
        .await;

    let el: Option<Record> = conductor
        .call(&cell.zome("create_entry"), "get_post", hash.clone())
        .await;
    assert_eq!(el.unwrap().action_address(), &hash)
}

/// Simple scenario involving two agents using the same DNA
#[tokio::test(flavor = "multi_thread")]
async fn call_non_existing_zome_fails_gracefully() -> anyhow::Result<()> {
    // Bundle the single zome into a DnaFile
    let (dna_file, _, _) = SweetDnaFile::unique_from_inline_zomes(simple_crud_zome()).await;

    // Create a Conductor
    let mut conductor = SweetConductor::from_standard_config().await;

    // Install DNA and install and enable apps in conductor
    let app = conductor.setup_app("app1", [&dna_file]).await.unwrap();

    let (alice,) = app.into_tuple();

    // Call the a zome fn on a non existing zome on Alice's app
    let result: ConductorApiResult<ActionHash> = conductor
        .call_fallible(&alice.zome("non_existing_zome"), "create_unit", ())
        .await;

    assert_matches!(result, Err(_));

    Ok(())
}<|MERGE_RESOLUTION|>--- conflicted
+++ resolved
@@ -39,11 +39,7 @@
         )
         .await;
 
-<<<<<<< HEAD
-    await_consistency!(10, [&alice, &bobbo]);
-=======
     await_consistency(10, [&alice, &bobbo]).await.unwrap();
->>>>>>> eac2dba8
 
     // Verify that bobbo can run "read" on his cell and get alice's Action
     let records: Option<Record> = conductor
@@ -105,17 +101,12 @@
     assert_ne!(hash_foo, hash_bar);
 
     // Wait long enough for others to receive gossip
-<<<<<<< HEAD
-    await_consistency!(10, [&alice_foo, &bobbo_foo, &carol_foo]);
-    await_consistency!(10, [&alice_bar, &bobbo_bar, &carol_bar]);
-=======
     await_consistency(10, [&alice_foo, &bobbo_foo, &carol_foo])
         .await
         .unwrap();
     await_consistency(10, [&alice_bar, &bobbo_bar, &carol_bar])
         .await
         .unwrap();
->>>>>>> eac2dba8
 
     // Verify that bobbo can run "read" on his cell and get alice's Action
     // on the "foo" DNA
@@ -212,11 +203,7 @@
         )
         .await;
 
-<<<<<<< HEAD
-    await_consistency!(10, [&alice]);
-=======
     await_consistency(10, [&alice]).await.unwrap();
->>>>>>> eac2dba8
 
     let records: Option<Record> = conductor
         .call(
@@ -242,11 +229,7 @@
         )
         .await;
 
-<<<<<<< HEAD
-    await_consistency!(10, [&alice]);
-=======
     await_consistency(10, [&alice]).await.unwrap();
->>>>>>> eac2dba8
 
     let records: Vec<Option<Record>> = conductor
         .call(
