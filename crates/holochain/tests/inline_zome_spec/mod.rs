#![cfg(feature = "test_utils")]

use ::fixt::prelude::*;
use hdk::prelude::*;
use holochain::{
    conductor::api::error::ConductorApiResult,
    sweettest::{SweetAgents, SweetConductor, SweetDnaFile, SweetEasyInline},
    test_utils::CreateInputExt,
};
use holochain::{
    conductor::{api::error::ConductorApiError, CellError},
    core::workflow::error::WorkflowError,
    test_utils::WaitOps,
};
use holochain::{
    core::ribosome::guest_callback::validate::ValidateResult, test_utils::wait_for_integration_1m,
};
use holochain::{core::SourceChainError, test_utils::display_agent_infos};
use holochain_keystore::MetaLairClient;
use holochain_state::prelude::{fresh_reader_test, StateMutationError, Store, Txn};
use holochain_types::{inline_zome::InlineZomeSet, prelude::*};
use holochain_wasm_test_utils::TestWasm;
use holochain_zome_types::{op::Op, record::RecordEntry};
use matches::assert_matches;
use tokio_stream::StreamExt;

#[derive(
    Debug,
    PartialEq,
    Eq,
    PartialOrd,
    Ord,
    serde::Serialize,
    serde::Deserialize,
    SerializedBytes,
    derive_more::From,
)]
#[serde(transparent)]
#[repr(transparent)]
struct AppString(String);

impl AppString {
    fn new<S: Into<String>>(s: S) -> Self {
        AppString(s.into())
    }
}

/// An InlineZome with simple Create and Read operations
fn simple_crud_zome() -> InlineZomeSet {
    let string_entry_def = EntryDef::default_with_id("string");
    let unit_entry_def = EntryDef::default_with_id("unit");

    SweetEasyInline::new(vec![string_entry_def.clone(), unit_entry_def.clone()], 0)
        .callback("create_string", move |api, s: AppString| {
            let entry = Entry::app(AppString::from(s).try_into().unwrap()).unwrap();
<<<<<<< HEAD
            let hash = api.create(CreateInput::app_entry(
                InlineZomeSet::get_entry_type(&api, 0),
=======
            let hash = api.create(CreateInput::new(
                InlineZomeSet::get_entry_location(&api, EntryDefIndex(0)),
>>>>>>> 48980593
                EntryVisibility::Public,
                entry,
                ChainTopOrdering::default(),
            ))?;
            Ok(hash)
        })
        .callback("create_unit", move |api, ()| {
            let entry = Entry::app(().try_into().unwrap()).unwrap();
<<<<<<< HEAD
            let hash = api.create(CreateInput::app_entry(
                InlineZomeSet::get_entry_type(&api, 1),
=======
            let hash = api.create(CreateInput::new(
                InlineZomeSet::get_entry_location(&api, EntryDefIndex(1)),
>>>>>>> 48980593
                EntryVisibility::Public,
                entry,
                ChainTopOrdering::default(),
            ))?;
            Ok(hash)
        })
        .callback("delete", move |api, action_hash: ActionHash| {
            let hash = api.delete(DeleteInput::new(action_hash, ChainTopOrdering::default()))?;
            Ok(hash)
        })
        .callback("read", |api, hash: ActionHash| {
            api.get(vec![GetInput::new(hash.into(), GetOptions::default())])
                .map_err(Into::into)
        })
        .callback("read_entry", |api, hash: EntryHash| {
            api.get(vec![GetInput::new(hash.into(), GetOptions::default())])
                .map_err(Into::into)
        })
        .callback("emit_signal", |api, ()| {
            api.emit_signal(AppSignal::new(ExternIO::encode(()).unwrap()))
                .map_err(Into::into)
        })
        .0
}

/// Simple scenario involving two agents using the same DNA
#[tokio::test(flavor = "multi_thread")]
#[cfg(feature = "test_utils")]
async fn inline_zome_2_agents_1_dna() -> anyhow::Result<()> {
    // Bundle the single zome into a DnaFile
    let (dna_file, _, _) = SweetDnaFile::unique_from_inline_zomes(simple_crud_zome()).await?;

    // Create a Conductor
    let mut conductor = SweetConductor::from_standard_config().await;

    // Get two agents
    let (alice, bobbo) = SweetAgents::two(conductor.keystore()).await;

    // Install DNA and install and enable apps in conductor
    let apps = conductor
        .setup_app_for_agents("app", &[alice.clone(), bobbo.clone()], &[dna_file])
        .await
        .unwrap();

    let ((alice,), (bobbo,)) = apps.into_tuples();

    // Call the "create" zome fn on Alice's app
    let hash: ActionHash = conductor
        .call(&alice.zome(SweetEasyInline::COORDINATOR), "create_unit", ())
        .await;

    // Wait long enough for Bob to receive gossip
    wait_for_integration_1m(
        bobbo.dht_db(),
        WaitOps::start() + WaitOps::cold_start() + WaitOps::ENTRY,
    )
    .await;

    // Verify that bobbo can run "read" on his cell and get alice's Action
    let records: Vec<Option<Record>> = conductor
        .call(&bobbo.zome(SweetEasyInline::COORDINATOR), "read", hash)
        .await;
    let record = records
        .into_iter()
        .next()
        .unwrap()
        .expect("Record was None: bobbo couldn't `get` it");

    // Assert that the Record bobbo sees matches what alice committed
    assert_eq!(record.action().author(), alice.agent_pubkey());
    assert_eq!(
        *record.entry(),
        RecordEntry::Present(Entry::app(().try_into().unwrap()).unwrap())
    );

    Ok(())
}

/// Simple scenario involving three agents using an app with two DNAs
#[tokio::test(flavor = "multi_thread")]
#[cfg(feature = "test_utils")]
async fn inline_zome_3_agents_2_dnas() -> anyhow::Result<()> {
    observability::test_run().ok();
    let mut conductor = SweetConductor::from_standard_config().await;

    let (dna_foo, _, _) = SweetDnaFile::unique_from_inline_zomes(simple_crud_zome()).await?;
    let (dna_bar, _, _) = SweetDnaFile::unique_from_inline_zomes(simple_crud_zome()).await?;

    let agents = SweetAgents::get(conductor.keystore(), 3).await;

    let apps = conductor
        .setup_app_for_agents("app", &agents, &[dna_foo, dna_bar])
        .await
        .unwrap();

    let ((alice_foo, alice_bar), (bobbo_foo, bobbo_bar), (_carol_foo, carol_bar)) =
        apps.into_tuples();

    assert_eq!(alice_foo.agent_pubkey(), alice_bar.agent_pubkey());
    assert_eq!(bobbo_foo.agent_pubkey(), bobbo_bar.agent_pubkey());
    assert_ne!(alice_foo.agent_pubkey(), bobbo_foo.agent_pubkey());

    //////////////////////
    // END SETUP

    let hash_foo: ActionHash = conductor
        .call(
            &alice_foo.zome(SweetEasyInline::COORDINATOR),
            "create_unit",
            (),
        )
        .await;
    let hash_bar: ActionHash = conductor
        .call(
            &alice_bar.zome(SweetEasyInline::COORDINATOR),
            "create_unit",
            (),
        )
        .await;

    // Two different DNAs, so ActionHashes should be different.
    assert_ne!(hash_foo, hash_bar);

    // Wait long enough for others to receive gossip
    for env in [bobbo_foo.dht_db(), carol_bar.dht_db()].iter() {
        wait_for_integration_1m(
            *env,
            WaitOps::start() * 1 + WaitOps::cold_start() * 2 + WaitOps::ENTRY * 1,
        )
        .await;
    }

    // Verify that bobbo can run "read" on his cell and get alice's Action
    // on the "foo" DNA
    let records: Vec<Option<Record>> = conductor
        .call(
            &bobbo_foo.zome(SweetEasyInline::COORDINATOR),
            "read",
            hash_foo,
        )
        .await;
    let record = records
        .into_iter()
        .next()
        .unwrap()
        .expect("Record was None: bobbo couldn't `get` it");
    assert_eq!(record.action().author(), alice_foo.agent_pubkey());
    assert_eq!(
        *record.entry(),
        RecordEntry::Present(Entry::app(().try_into().unwrap()).unwrap())
    );

    // Verify that carol can run "read" on her cell and get alice's Action
    // on the "bar" DNA
    // Let's do it with the SweetZome instead of the SweetCell too, for fun
    let records: Vec<Option<Record>> = conductor
        .call(
            &carol_bar.zome(SweetEasyInline::COORDINATOR),
            "read",
            hash_bar,
        )
        .await;
    let record = records
        .into_iter()
        .next()
        .unwrap()
        .expect("Record was None: carol couldn't `get` it");
    assert_eq!(record.action().author(), alice_bar.agent_pubkey());
    assert_eq!(
        *record.entry(),
        RecordEntry::Present(Entry::app(().try_into().unwrap()).unwrap())
    );

    Ok(())
}

#[tokio::test(flavor = "multi_thread")]
#[cfg(feature = "test_utils")]
// I can't remember what this test was for? Should we just delete?
#[ignore = "Needs to be completed when HolochainP2pEvents is accessible"]
async fn invalid_cell() -> anyhow::Result<()> {
    observability::test_run().ok();
    let mut conductor = SweetConductor::from_standard_config().await;

    let (dna_foo, _, _) = SweetDnaFile::unique_from_inline_zomes(simple_crud_zome()).await?;
    let (dna_bar, _, _) = SweetDnaFile::unique_from_inline_zomes(simple_crud_zome()).await?;

    // let agents = SweetAgents::get(conductor.keystore(), 2).await;

    let _app_foo = conductor.setup_app("foo", &[dna_foo]).await;

    let _app_bar = conductor.setup_app("bar", &[dna_bar]).await;

    // Give small amount of time for cells to join the network
    tokio::time::sleep(std::time::Duration::from_millis(500)).await;

    tracing::debug!(dnas = ?conductor.list_dnas());
    tracing::debug!(cell_ids = ?conductor.list_cell_ids(None));
    tracing::debug!(apps = ?conductor.list_running_apps().await.unwrap());

    display_agent_infos(&conductor).await;

    // Can't finish this test because there's no way to construct HolochainP2pEvents
    // and I can't directly call query on the conductor because it's private.

    Ok(())
}

#[tokio::test(flavor = "multi_thread")]
#[cfg(feature = "test_utils")]
async fn get_deleted() -> anyhow::Result<()> {
    observability::test_run().ok();
    // Bundle the single zome into a DnaFile
    let (dna_file, _, _) = SweetDnaFile::unique_from_inline_zomes(simple_crud_zome()).await?;

    // Create a Conductor
    let mut conductor = SweetConductor::from_config(Default::default()).await;

    // Install DNA and install and enable apps in conductor
    let alice = conductor
        .setup_app("app", &[dna_file])
        .await
        .unwrap()
        .into_cells()
        .into_iter()
        .next()
        .unwrap();
    // let ((alice,), (bobbo,)) = apps.into_tuples();

    // Call the "create" zome fn on Alice's app
    let hash: ActionHash = conductor
        .call(&alice.zome(SweetEasyInline::COORDINATOR), "create_unit", ())
        .await;
    let mut expected_count = WaitOps::start() + WaitOps::ENTRY;

    wait_for_integration_1m(alice.dht_db(), expected_count).await;

    let records: Vec<Option<Record>> = conductor
        .call(
            &alice.zome(SweetEasyInline::COORDINATOR),
            "read",
            hash.clone(),
        )
        .await;
    let record = records
        .into_iter()
        .next()
        .unwrap()
        .expect("Record was None: bobbo couldn't `get` it");

    assert_eq!(record.action().author(), alice.agent_pubkey());
    assert_eq!(
        *record.entry(),
        RecordEntry::Present(Entry::app(().try_into().unwrap()).unwrap())
    );
    let entry_hash = record.action().entry_hash().unwrap();

    let _: ActionHash = conductor
        .call(
            &alice.zome(SweetEasyInline::COORDINATOR),
            "delete",
            hash.clone(),
        )
        .await;

    expected_count += WaitOps::DELETE;
    wait_for_integration_1m(alice.dht_db(), expected_count).await;

    let records: Vec<Option<Record>> = conductor
        .call(
            &alice.zome(SweetEasyInline::COORDINATOR),
            "read_entry",
            entry_hash,
        )
        .await;
    assert!(records.into_iter().next().unwrap().is_none());

    Ok(())
}

#[tokio::test(flavor = "multi_thread")]
#[cfg(feature = "test_utils")]
async fn signal_subscription() {
    observability::test_run().ok();
    const N: usize = 10;

    let (dna_file, _, _) = SweetDnaFile::unique_from_inline_zomes(simple_crud_zome())
        .await
        .unwrap();
    let mut conductor = SweetConductor::from_config(Default::default()).await;
    let app = conductor.setup_app("app", &[dna_file]).await.unwrap();
    let zome = &app.cells()[0].zome(SweetEasyInline::COORDINATOR);

    let signals = conductor.signals().take(N);

    // Emit N signals
    for _ in 0..N {
        let _: () = conductor.call(zome, "emit_signal", ()).await;
    }

    // Ensure that we can receive all signals
    let signals: Vec<Signal> = signals.collect().await;
    assert_eq!(signals.len(), N);
}

/// Simple zome which contains a validation rule which can fail
fn simple_validation_zome() -> InlineZomeSet {
    let entry_def = EntryDef::default_with_id("string");

    SweetEasyInline::new(vec![entry_def.clone()], 0)
        .callback("create", move |api, s: AppString| {
            let entry = Entry::app(s.try_into().unwrap()).unwrap();
<<<<<<< HEAD
            let hash = api.create(CreateInput::app_entry(
                InlineZomeSet::get_entry_type(&api, 0),
=======
            let hash = api.create(CreateInput::new(
                InlineZomeSet::get_entry_location(&api, EntryDefIndex(0)),
>>>>>>> 48980593
                EntryVisibility::Public,
                entry,
                ChainTopOrdering::default(),
            ))?;
            Ok(hash)
        })
        .callback("read", |api, hash: ActionHash| {
            api.get(vec![GetInput::new(hash.into(), GetOptions::default())])
                .map_err(Into::into)
        })
        .integrity_callback("validate", |_api, data: Op| {
            let s = match data {
                Op::StoreEntry {
                    entry: Entry::App(bytes),
                    ..
                } => AppString::try_from(bytes.into_sb()).unwrap(),
                _ => return Ok(ValidateResult::Valid),
            };
            if &s.0 == "" {
                Ok(ValidateResult::Invalid("No empty strings allowed".into()))
            } else {
                Ok(ValidateResult::Valid)
            }
        })
        .0
}

#[tokio::test(flavor = "multi_thread")]
async fn simple_validation() -> anyhow::Result<()> {
    let (dna_file, _, _) = SweetDnaFile::unique_from_inline_zomes(simple_validation_zome()).await?;
    let mut conductor = SweetConductor::from_standard_config().await;
    let (alice, bobbo) = SweetAgents::two(conductor.keystore()).await;
    let apps = conductor
        .setup_app_for_agents("app", &[alice.clone(), bobbo.clone()], &[dna_file])
        .await
        .unwrap();
    let ((alice,), (_bobbo,)) = apps.into_tuples();

    let alice = alice.zome(SweetEasyInline::COORDINATOR);

    // This call passes validation
    let h1: ActionHash = conductor.call(&alice, "create", AppString::new("A")).await;
    let e1s: Vec<Option<Record>> = conductor.call(&alice, "read", &h1).await;
    let e1 = e1s.into_iter().next().unwrap();
    let s1: AppString = e1.unwrap().entry().to_app_option().unwrap().unwrap();
    assert_eq!(s1, AppString::new("A"));

    // This call fails validation, and so results in an error
    let err: ConductorApiResult<ActionHash> = conductor
        .call_fallible(&alice, "create", AppString::new(""))
        .await;

    // This is kind of ridiculous, but we can't use assert_matches! because
    // there is a Box in the mix.
    let correct = match err {
        Err(ConductorApiError::CellError(e)) => match e {
            CellError::WorkflowError(e) => match *e {
                WorkflowError::SourceChainError(e) => match e {
                    SourceChainError::InvalidCommit(reason) => {
                        &reason == "No empty strings allowed"
                    }
                    _ => false,
                },
                _ => false,
            },
            _ => false,
        },
        _ => false,
    };
    assert!(correct);

    Ok(())
}

#[tokio::test(flavor = "multi_thread")]
async fn can_call_real_zomes_too() {
    observability::test_run().ok();

    let mut conductor = SweetConductor::from_standard_config().await;
    let agent = SweetAgents::one(conductor.keystore()).await;
    let (mut integrity, mut coordinator) = simple_crud_zome().into_zomes();
    integrity.push(TestWasm::Create.into());
    coordinator.push(TestWasm::Create.into());

    let (dna, _, _) =
        SweetDnaFile::unique_from_zomes(integrity, coordinator, TestWasm::Create.into())
            .await
            .unwrap();

    let app = conductor
        .setup_app_for_agent("app1", agent.clone(), &[dna.clone()])
        .await
        .unwrap();

    let (cell,) = app.into_tuple();

    let hash: ActionHash = conductor
        .call(&cell.zome(SweetEasyInline::COORDINATOR), "create_unit", ())
        .await;

    let el: Option<Record> = conductor
        .call(&cell.zome("create_entry"), "get_post", hash.clone())
        .await;
    assert_eq!(el.unwrap().action_address(), &hash)
}

#[tokio::test(flavor = "multi_thread")]
/// Test that records can be manually inserted into a source chain.
async fn insert_source_chain() {
    let (dna_file, _, _) = SweetDnaFile::unique_from_inline_zomes(simple_crud_zome())
        .await
        .unwrap();
    let mut conductor = SweetConductor::from_standard_config().await;
    let apps = conductor
        .setup_app("app", &[dna_file.clone()])
        .await
        .unwrap();
    let (alice,) = apps.into_tuple();

    let zome = alice.zome(SweetEasyInline::COORDINATOR);

    // Trigger init.
    let _: Vec<Option<Record>> = conductor
        .call(
            &zome,
            "read_entry",
            EntryHash::from(alice.cell_id().agent_pubkey().clone()),
        )
        .await;

    // Get the current chain source chain.
    let get_chain = |env| {
        fresh_reader_test(env, |txn| {
            let chain: Vec<(ActionHash, u32)> = txn
                .prepare("SELECT hash, seq FROM Action ORDER BY seq")
                .unwrap()
                .query_map([], |row| Ok((row.get(0)?, row.get(1)?)))
                .unwrap()
                .collect::<Result<_, _>>()
                .unwrap();
            chain
        })
    };

    // Get the source chain.
    let chain = get_chain(alice.authored_db().clone());
    let original_records: Vec<_> = fresh_reader_test(alice.authored_db().clone(), |txn| {
        let txn: Txn = (&txn).into();
        chain
            .iter()
            .map(|h| txn.get_record(&h.0.clone().into()).unwrap().unwrap())
            .collect()
    });
    // Chain should be 4 long.
    assert_eq!(chain.len(), 4);
    // Last seq should be 3.
    assert_eq!(chain.last().unwrap().1, 3);

    // Inject an action with the wrong author.
    let entry = Entry::app(().try_into().unwrap()).unwrap();
    let mut action = Create {
        author: fixt!(AgentPubKey),
        timestamp: Timestamp::now(),
        action_seq: 4,
        prev_action: chain.last().unwrap().0.clone(),
        entry_type: EntryType::App(AppEntryType::new(
            1.into(),
            0.into(),
            EntryVisibility::Public,
        )),
        entry_hash: EntryHash::with_data_sync(&entry),
        weight: Default::default(),
    };
    let shh = SignedActionHashed::with_presigned(
        ActionHashed::from_content_sync(action.clone().into()),
        fixt!(Signature),
    );
    let record = Record::new(shh, Some(entry.clone()));
    let result = conductor
        .clone()
        .insert_records_into_source_chain(alice.cell_id().clone(), false, false, vec![record])
        .await;
    // This gets rejected.
    assert!(matches!(
        result,
        Err(ConductorApiError::StateMutationError(
            StateMutationError::AuthorsMustMatch
        ))
    ));

    // Insert with correct author.
    action.author = alice.agent_pubkey().clone();

    let record = make_record(&conductor.keystore(), action.clone().into()).await;
    let hash = record.action_address().clone();
    conductor
        .clone()
        .insert_records_into_source_chain(alice.cell_id().clone(), false, false, vec![record])
        .await
        .expect("Should pass with valid agent");

    let chain = get_chain(alice.authored_db().clone());
    // Chain should be 5 long.
    assert_eq!(chain.len(), 5);
    // Last action should be the one we just inserted.
    assert_eq!(chain.last().unwrap().0, hash);

    // Make the action a fork
    action.action_seq = 3;
    action.prev_action = chain[2].0.clone();

    let record = make_record(&conductor.keystore(), action.clone().into()).await;
    let hash = record.action_address().clone();
    let result = conductor
        .clone()
        .insert_records_into_source_chain(
            alice.cell_id().clone(),
            false,
            false,
            vec![record.clone()],
        )
        .await;

    // Validation is off so forking is possible.
    assert!(result.is_ok());

    let chain = get_chain(alice.authored_db().clone());
    // Chain should be 6 long.
    assert_eq!(chain.len(), 6);
    // The new action will be in the chain
    assert!(chain.iter().any(|i| i.0 == hash));

    // Insert with truncation on.
    let result = conductor
        .clone()
        .insert_records_into_source_chain(
            alice.cell_id().clone(),
            true,
            false,
            vec![record.clone()],
        )
        .await;

    // An invalid chain is still possible because validation is off.
    // Note this cell is now in an invalid state.
    assert!(result.is_ok());

    let chain = get_chain(alice.authored_db().clone());
    // Chain should be 1 long.
    assert_eq!(chain.len(), 1);
    // The new action will be in the chain
    assert!(chain.iter().any(|i| i.0 == hash));

    // Restore the original records
    let result = conductor
        .clone()
        .insert_records_into_source_chain(
            alice.cell_id().clone(),
            true,
            false,
            original_records.clone(),
        )
        .await;

    assert!(result.is_ok());
    let chain = get_chain(alice.authored_db().clone());
    // Chain should be 4 long.
    assert_eq!(chain.len(), 4);
    // Last seq should be 3.
    assert_eq!(chain.last().unwrap().1, 3);

    // Make the action a fork
    action.action_seq = 2;
    action.prev_action = chain[1].0.clone();
    let record = make_record(&conductor.keystore(), action.clone().into()).await;

    // Insert an invalid action with validation on.
    let result = conductor
        .clone()
        .insert_records_into_source_chain(
            alice.cell_id().clone(),
            false,
            true,
            vec![record.clone()],
        )
        .await;

    // Fork is detected
    assert!(result.is_err());

    // Restore and validate the original records
    conductor
        .clone()
        .insert_records_into_source_chain(
            alice.cell_id().clone(),
            true,
            true,
            original_records.clone(),
        )
        // Restoring the original records is ok because they
        // will pass validation.
        .await
        .expect("Should restore original chain");

    // Start a second conductor.
    let mut conductor = SweetConductor::from_standard_config().await;

    // The dna needs to be installed first.
    conductor.register_dna(dna_file.clone()).await.unwrap();

    // Insert the chain from the original conductor.
    conductor
        .clone()
        .insert_records_into_source_chain(
            alice.cell_id().clone(),
            true,
            true,
            original_records.clone(),
        )
        .await
        .expect("Can cold start");

    let apps = conductor
        .setup_app_for_agent("cold_start", alice.agent_pubkey().clone(), &[dna_file])
        .await
        .unwrap();
    let (alice_backup,) = apps.into_tuple();
    let chain = get_chain(alice_backup.authored_db().clone());
    // Chain should be 4 long.
    assert_eq!(chain.len(), 4);
    // Last seq should be 3.
    assert_eq!(chain.last().unwrap().1, 3);
}

async fn make_record(keystore: &MetaLairClient, action: Action) -> Record {
    let shh = SignedActionHashed::sign(
        keystore,
        ActionHashed::from_content_sync(action.clone().into()),
    )
    .await
    .unwrap();
    let entry = Entry::app(().try_into().unwrap()).unwrap();
    Record::new(shh, Some(entry.clone()))
}

/// Simple scenario involving two agents using the same DNA
#[tokio::test(flavor = "multi_thread")]
async fn call_non_existing_zome_fails_gracefully() -> anyhow::Result<()> {
    // Bundle the single zome into a DnaFile
    let (dna_file, _, _) = SweetDnaFile::unique_from_inline_zomes(simple_crud_zome()).await?;

    // Create a Conductor
    let mut conductor = SweetConductor::from_standard_config().await;

    // Get two agents
    let agent = SweetAgents::one(conductor.keystore()).await;

    // Install DNA and install and enable apps in conductor
    let app = conductor
        .setup_app_for_agent("app1", agent.clone(), &[dna_file.clone()])
        .await
        .unwrap();

    let (alice,) = app.into_tuple();

    // Call the a zome fn on a non existing zome on Alice's app
    let result: ConductorApiResult<ActionHash> = conductor
        .call_fallible(&alice.zome("non_existing_zome"), "create_unit", ())
        .await;

    assert_matches!(result, Err(_));

    Ok(())
}<|MERGE_RESOLUTION|>--- conflicted
+++ resolved
@@ -53,13 +53,8 @@
     SweetEasyInline::new(vec![string_entry_def.clone(), unit_entry_def.clone()], 0)
         .callback("create_string", move |api, s: AppString| {
             let entry = Entry::app(AppString::from(s).try_into().unwrap()).unwrap();
-<<<<<<< HEAD
             let hash = api.create(CreateInput::app_entry(
-                InlineZomeSet::get_entry_type(&api, 0),
-=======
-            let hash = api.create(CreateInput::new(
                 InlineZomeSet::get_entry_location(&api, EntryDefIndex(0)),
->>>>>>> 48980593
                 EntryVisibility::Public,
                 entry,
                 ChainTopOrdering::default(),
@@ -68,13 +63,8 @@
         })
         .callback("create_unit", move |api, ()| {
             let entry = Entry::app(().try_into().unwrap()).unwrap();
-<<<<<<< HEAD
             let hash = api.create(CreateInput::app_entry(
-                InlineZomeSet::get_entry_type(&api, 1),
-=======
-            let hash = api.create(CreateInput::new(
                 InlineZomeSet::get_entry_location(&api, EntryDefIndex(1)),
->>>>>>> 48980593
                 EntryVisibility::Public,
                 entry,
                 ChainTopOrdering::default(),
@@ -387,13 +377,8 @@
     SweetEasyInline::new(vec![entry_def.clone()], 0)
         .callback("create", move |api, s: AppString| {
             let entry = Entry::app(s.try_into().unwrap()).unwrap();
-<<<<<<< HEAD
             let hash = api.create(CreateInput::app_entry(
-                InlineZomeSet::get_entry_type(&api, 0),
-=======
-            let hash = api.create(CreateInput::new(
                 InlineZomeSet::get_entry_location(&api, EntryDefIndex(0)),
->>>>>>> 48980593
                 EntryVisibility::Public,
                 entry,
                 ChainTopOrdering::default(),
