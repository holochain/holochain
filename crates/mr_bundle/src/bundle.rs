use crate::{
<<<<<<< HEAD
    error::{BundleError, MrBundleResult},
=======
    error::{BundleError, BundleResult, MrBundleError, MrBundleResult},
>>>>>>> 41d66bbd
    location::Location,
    manifest::Manifest,
    resource::ResourceBytes,
};
use ffs::IoError;
use serde::{de::DeserializeOwned, Deserialize, Serialize};
use std::{
    borrow::Cow,
    collections::{HashMap, HashSet},
    path::{Path, PathBuf},
};

pub type ResourceMap = HashMap<PathBuf, ResourceBytes>;

/// A Manifest bundled together, optionally, with the Resources that it describes.
/// This is meant to be serialized for standalone distribution, and deserialized
/// by the receiver.
///
/// The manifest may describe locations of resources not included in the Bundle.
///
// NB: It would be so nice if this were Deserializable, but there are problems
// with using the derive macro here.
#[derive(Debug, PartialEq, Eq, Serialize, Deserialize)]
pub struct Bundle<M>
where
    M: Manifest,
{
    /// The manifest describing the resources that compose this bundle.
    #[serde(bound(deserialize = "M: DeserializeOwned"))]
    manifest: M,

    /// The full or partial resource data. Each entry must correspond to one
    /// of the Bundled Locations specified by the Manifest. Bundled Locations
    /// are always relative paths (relative to the root_dir).
    resources: ResourceMap,

    /// Since the Manifest may contain local paths referencing unbundled files,
    /// on the local filesystem, we must have an absolute path at runtime for
    /// normalizing those locations.
    ///
    /// Passing None is a runtime assertion that the manifest contains only
    /// absolute local paths. If this assertion fails,
    /// **resource resolution will panic!**
    //
    // TODO: Represent this with types more solidly, perhaps breaking this
    //       struct into two versions for each case.
    #[serde(skip)]
    root_dir: Option<PathBuf>,
}

impl<M> Bundle<M>
where
    M: Manifest,
{
    /// Creates a bundle containing a manifest and a collection of resources to
    /// be bundled together with the manifest.
    ///
    /// The paths paired with each resource must correspond to the set of
    /// `Location::Bundle`s specified in the `Manifest::location()`, or else
    /// this is not a valid bundle.
    ///
    /// A base directory must also be supplied so that relative paths can be
    /// resolved into absolute ones
    pub fn new<R: IntoIterator<Item = (PathBuf, ResourceBytes)>>(
        manifest: M,
        resources: R,
        root_dir: PathBuf,
    ) -> MrBundleResult<Self> {
        Self::from_parts(manifest, resources, Some(root_dir))
    }

    /// Create a bundle, but without
    pub fn new_unchecked<R: IntoIterator<Item = (PathBuf, ResourceBytes)>>(
        manifest: M,
        resources: R,
    ) -> MrBundleResult<Self> {
        Self::from_parts(manifest, resources, None)
    }

    pub fn from_parts<R: IntoIterator<Item = (PathBuf, ResourceBytes)>>(
        manifest: M,
        resources: R,
        root_dir: Option<PathBuf>,
    ) -> MrBundleResult<Self> {
        let resources: ResourceMap = resources.into_iter().collect();
        let manifest_paths: HashSet<_> = manifest
            .locations()
            .into_iter()
            .filter_map(|loc| match loc {
                Location::Bundled(path) => Some(path),
                _ => None,
            })
            .collect();

        // Validate that each resource path is contained in the manifest
        for (resource_path, _) in resources.iter() {
            if !manifest_paths.contains(resource_path) {
                return Err(BundleError::BundledPathNotInManifest(resource_path.clone()).into());
            }
        }

        let resources = resources.into_iter().collect();
        Ok(Self {
            manifest,
            resources,
            root_dir,
        })
    }

    pub fn manifest(&self) -> &M {
        &self.manifest
    }

    pub async fn read_from_file(path: &Path) -> MrBundleResult<Self> {
        Ok(Self::decode(&ffs::read(path).await?)?)
    }

    pub async fn write_to_file(&self, path: &Path) -> MrBundleResult<()> {
        Ok(ffs::write(path, &self.encode()?).await?)
    }

    pub async fn resolve<'a>(
        &'a self,
        location: &Location,
    ) -> MrBundleResult<Cow<'a, ResourceBytes>> {
        let bytes = match &location.normalize(self.root_dir.as_ref())? {
            Location::Bundled(path) => Cow::Borrowed(
                self.resources
                    .get(path)
                    .ok_or_else(|| BundleError::BundledResourceMissing(path.clone()))?,
            ),
            Location::Path(path) => Cow::Owned(crate::location::resolve_local(path).await?),
            Location::Url(url) => Cow::Owned(crate::location::resolve_remote(url).await?),
        };
        Ok(bytes)
    }

    /// Return the full set of resources specified by this bundle's manifest.
    /// References to bundled resources can be returned directly, while all
    /// others will be fetched from the filesystem or the network.
    pub async fn resolve_all<'a>(
        &'a self,
    ) -> MrBundleResult<HashMap<Location, Cow<'a, ResourceBytes>>> {
        futures::future::join_all(
            self.manifest.locations().into_iter().map(|loc| async move {
                MrBundleResult::Ok((loc.clone(), self.resolve(&loc).await?))
            }),
        )
        .await
        .into_iter()
        .collect::<MrBundleResult<HashMap<Location, Cow<'a, ResourceBytes>>>>()
    }

    /// Resolve all resources, but with fully owned references
    pub async fn resolve_all_cloned(&self) -> MrBundleResult<HashMap<Location, ResourceBytes>> {
        Ok(self
            .resolve_all()
            .await?
            .into_iter()
            .map(|(k, v)| (k, v.into_owned().into()))
            .collect())
    }

    /// Access the map of resources included in this bundle
    /// Bundled resources are also accessible via `resolve` or `resolve_all`,
    /// but using this method prevents a Clone
    pub fn bundled_resources(&self) -> &ResourceMap {
        &self.resources
    }

    /// An arbitrary and opaque encoding of the bundle data into a byte array
    // NB: Ideally, Bundle could just implement serde Serialize/Deserialize,
    // but the generic types cause problems
    pub fn encode(&self) -> MrBundleResult<Vec<u8>> {
        crate::encode(self)
    }

    /// Decode bytes produced by `to_bytes`
    pub fn decode(bytes: &[u8]) -> MrBundleResult<Self> {
        crate::decode(bytes)
    }

    /// Given that the Manifest is located at the given absolute `path`, find
    /// the absolute root directory for the "unpacked" Bundle directory.
    /// Useful when "imploding" a directory into a bundle to determine the
    /// default location of the generated Bundle file.
    ///
    /// This will only be different than the Manifest path itself if the
    /// Manifest::path impl specifies a nested path.
    ///
    /// Will return None if the `path` does not actually end with the
    /// manifest relative path, meaning that either the manifest file is
    /// misplaced within the unpacked directory, or an incorrect path was
    /// supplied.
    #[cfg(feature = "packing")]
    pub fn find_root_dir(&self, path: &Path) -> MrBundleResult<PathBuf> {
        crate::util::prune_path(path.into(), M::path()).map_err(Into::into)
    }
}

#[cfg(test)]
mod tests {
    use crate::error::MrBundleError;

    use super::*;

    #[derive(Clone, Debug, PartialEq, Eq, Serialize, Deserialize)]
    struct TestManifest(Vec<Location>);

    impl Manifest for TestManifest {
        fn locations(&self) -> Vec<Location> {
            self.0.clone()
        }

        #[cfg(feature = "packing")]
        fn path() -> PathBuf {
            unimplemented!()
        }

        #[cfg(feature = "packing")]
        fn bundle_extension() -> &'static str {
            unimplemented!()
        }
    }

    #[derive(Clone, Debug, PartialEq, Eq, Serialize, Deserialize)]
    struct Thing(u32);

    #[tokio::test]
    async fn bundle_validation() {
        let manifest = TestManifest(vec![
            Location::Bundled("1.thing".into()),
            Location::Bundled("2.thing".into()),
        ]);
        assert!(Bundle::new_unchecked(manifest.clone(), vec![("1.thing".into(), vec![1])]).is_ok());

        matches::assert_matches!(
            Bundle::new_unchecked(manifest, vec![("3.thing".into(), vec![3])]),
            Err(MrBundleError::BundleError(BundleError::BundledPathNotInManifest(path))) if path == PathBuf::from("3.thing")
        );
    }
}<|MERGE_RESOLUTION|>--- conflicted
+++ resolved
@@ -1,9 +1,5 @@
 use crate::{
-<<<<<<< HEAD
     error::{BundleError, MrBundleResult},
-=======
-    error::{BundleError, BundleResult, MrBundleError, MrBundleResult},
->>>>>>> 41d66bbd
     location::Location,
     manifest::Manifest,
     resource::ResourceBytes,
