--- conflicted
+++ resolved
@@ -7,12 +7,10 @@
 
 ## \[Unreleased\]
 
-<<<<<<< HEAD
 - **BREAKING CHANGE** `Bundle::encode` now takes `bytes::Bytes` as input, and `Bundle::decode` now returns `bytes::Bytes`.
 - **BREAKING CHANGE** `ResourceBytes(Vec<u8>)` is now `ResourceBytes(bytes::Bytes)`.
-=======
+
 ## 0.5.0
->>>>>>> 6ace77a8
 
 ## 0.5.0-rc.0
 
