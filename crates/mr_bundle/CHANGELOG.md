--- conflicted
+++ resolved
@@ -7,11 +7,10 @@
 
 ## \[Unreleased\]
 
-<<<<<<< HEAD
-**BREAKING CHANGE:** The `resources` field of any bundle was not properly set up for serialization. Where the actual bytes of the resource were previously specified by a simple sequence of numbers, now a byte array is expected. For instance, in JavaScript, this is the difference between an Array and a Buffer. [\#1723](https://github.com/holochain/holochain/pull/1723)
-=======
+- **BREAKING CHANGE:** The `resources` field of bundles was not properly set up for efficient serialization. Bundles built before this change must now be rebuilt. [\#1723](https://github.com/holochain/holochain/pull/1723)
+    - Where the actual bytes of the resource were previously specified by a simple sequence of numbers, now a byte array is expected. For instance, in JavaScript, this is the difference between an Array and a Buffer. 
+
 ## 0.1.0-beta-rc.1
->>>>>>> 0737cf3d
 
 ## 0.1.0-beta-rc.0
 
