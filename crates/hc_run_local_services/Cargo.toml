[package]
name = "holochain_cli_run_local_services"
version = "0.4.0-dev.7"
homepage = "https://github.com/holochain/holochain"
documentation = "https://docs.rs/holochain_cli_run_local_services"
authors = ["Holochain Core Dev Team <devcore@holochain.org>"]
keywords = ["holochain", "holo"]
categories = [
  "command-line-utilities",
  "development-tools::build-utils",
  "filesystem",
]
edition = "2021"
license = "Apache-2.0"
description = "Run a holochain webrtc signal server and bootstrap server."

[[bin]]
name = "hc-run-local-services"
path = "src/bin/hc-run-local-services.rs"

# reminder - do not use workspace deps
[dependencies]
clap = { version = "4.0", features = ["derive"] }
futures = "0.3"
holochain_trace = { version = "^0.4.0-dev.3", path = "../holochain_trace" }
if-addrs = "0.12"
<<<<<<< HEAD
kitsune_p2p_bootstrap = { version = "^0.3.0-dev.6", path = "../kitsune_p2p/bootstrap" }
sbd-server = "=0.0.4-alpha"
=======
kitsune_p2p_bootstrap = { version = "^0.3.0-dev.7", path = "../kitsune_p2p/bootstrap" }
sbd-server = "=0.0.3-alpha"
>>>>>>> 294c0c5c
tokio = { version = "1.36.0", features = ["full"] }
tracing = "0.1"

[lints]
workspace = true<|MERGE_RESOLUTION|>--- conflicted
+++ resolved
@@ -24,13 +24,8 @@
 futures = "0.3"
 holochain_trace = { version = "^0.4.0-dev.3", path = "../holochain_trace" }
 if-addrs = "0.12"
-<<<<<<< HEAD
-kitsune_p2p_bootstrap = { version = "^0.3.0-dev.6", path = "../kitsune_p2p/bootstrap" }
+kitsune_p2p_bootstrap = { version = "^0.3.0-dev.7", path = "../kitsune_p2p/bootstrap" }
 sbd-server = "=0.0.4-alpha"
-=======
-kitsune_p2p_bootstrap = { version = "^0.3.0-dev.7", path = "../kitsune_p2p/bootstrap" }
-sbd-server = "=0.0.3-alpha"
->>>>>>> 294c0c5c
 tokio = { version = "1.36.0", features = ["full"] }
 tracing = "0.1"
 
