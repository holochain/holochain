[package]
name = "holochain_cli_run_local_services"
version = "0.3.0-beta-dev.2"
homepage = "https://github.com/holochain/holochain"
documentation = "https://docs.rs/holochain_cli_run_local_services"
authors = ["Holochain Core Dev Team <devcore@holochain.org>"]
keywords = ["holochain", "holo"]
categories = ["command-line-utilities", "development-tools::build-utils", "filesystem"]
edition = "2021"
license = "Apache-2.0"
description = "Run a holochain webrtc signal server and bootstrap server."

[[bin]]
name = "hc-run-local-services"
path = "src/bin/hc-run-local-services.rs"

[dependencies]
clap = { version = "4.0", features = [ "derive" ] }
futures = "0.3.28"
<<<<<<< HEAD
holochain_trace = { version = "^0.2.0-beta-rc.4", path = "../holochain_trace" }
=======
holochain_trace = { version = "^0.3.0-beta-dev.0", path = "../holochain_trace" }
>>>>>>> 8943288d
if-addrs = "0.10.1"
kitsune_p2p_bootstrap = { version = "^0.2.0-beta-dev.2", path = "../kitsune_p2p/bootstrap" }
tokio = { version = "1.27", features = ["full"] }
tracing = "0.1"
tx5-signal-srv = "=0.0.1-alpha.9"<|MERGE_RESOLUTION|>--- conflicted
+++ resolved
@@ -17,11 +17,7 @@
 [dependencies]
 clap = { version = "4.0", features = [ "derive" ] }
 futures = "0.3.28"
-<<<<<<< HEAD
-holochain_trace = { version = "^0.2.0-beta-rc.4", path = "../holochain_trace" }
-=======
 holochain_trace = { version = "^0.3.0-beta-dev.0", path = "../holochain_trace" }
->>>>>>> 8943288d
 if-addrs = "0.10.1"
 kitsune_p2p_bootstrap = { version = "^0.2.0-beta-dev.2", path = "../kitsune_p2p/bootstrap" }
 tokio = { version = "1.27", features = ["full"] }
