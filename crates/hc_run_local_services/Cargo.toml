[package]
name = "holochain_cli_run_local_services"
version = "0.5.0-dev.5"
homepage = "https://github.com/holochain/holochain"
documentation = "https://docs.rs/holochain_cli_run_local_services"
authors = ["Holochain Core Dev Team <devcore@holochain.org>"]
keywords = ["holochain", "holo"]
categories = [
  "command-line-utilities",
  "development-tools::build-utils",
  "filesystem",
]
edition = "2021"
license = "Apache-2.0"
description = "Run a holochain webrtc signal server and bootstrap server."

[[bin]]
name = "hc-run-local-services"
path = "src/bin/hc-run-local-services.rs"

# reminder - do not use workspace deps
[dependencies]
clap = { version = "4.0", features = ["derive"] }
futures = "0.3"
holochain_trace = { version = "^0.5.0-dev.1", path = "../holochain_trace" }
if-addrs = "0.12"
<<<<<<< HEAD
kitsune_p2p_bootstrap = { version = "^0.4.0-dev.4", path = "../kitsune_p2p/bootstrap" }
sbd-server = "=0.0.8-alpha"
=======
kitsune_p2p_bootstrap = { version = "^0.4.0-dev.5", path = "../kitsune_p2p/bootstrap" }
sbd-server = "=0.0.7-alpha"
>>>>>>> 84ca4d77
tokio = { version = "1.36.0", features = ["full"] }
tracing = "0.1"

[lints]
workspace = true<|MERGE_RESOLUTION|>--- conflicted
+++ resolved
@@ -24,13 +24,8 @@
 futures = "0.3"
 holochain_trace = { version = "^0.5.0-dev.1", path = "../holochain_trace" }
 if-addrs = "0.12"
-<<<<<<< HEAD
-kitsune_p2p_bootstrap = { version = "^0.4.0-dev.4", path = "../kitsune_p2p/bootstrap" }
+kitsune_p2p_bootstrap = { version = "^0.4.0-dev.5", path = "../kitsune_p2p/bootstrap" }
 sbd-server = "=0.0.8-alpha"
-=======
-kitsune_p2p_bootstrap = { version = "^0.4.0-dev.5", path = "../kitsune_p2p/bootstrap" }
-sbd-server = "=0.0.7-alpha"
->>>>>>> 84ca4d77
 tokio = { version = "1.36.0", features = ["full"] }
 tracing = "0.1"
 
