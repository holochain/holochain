[package]
name = "holochain_cli_run_local_services"
version = "0.4.0-dev.3"
homepage = "https://github.com/holochain/holochain"
documentation = "https://docs.rs/holochain_cli_run_local_services"
authors = ["Holochain Core Dev Team <devcore@holochain.org>"]
keywords = ["holochain", "holo"]
categories = [
  "command-line-utilities",
  "development-tools::build-utils",
  "filesystem",
]
edition = "2021"
license = "Apache-2.0"
description = "Run a holochain webrtc signal server and bootstrap server."

[[bin]]
name = "hc-run-local-services"
path = "src/bin/hc-run-local-services.rs"

# reminder - do not use workspace deps
[dependencies]
clap = { version = "4.0", features = ["derive"] }
futures = "0.3"
holochain_trace = { version = "^0.4.0-dev.2", path = "../holochain_trace" }
if-addrs = "0.12"
<<<<<<< HEAD
kitsune_p2p_bootstrap = { version = "^0.3.0-dev.2", path = "../kitsune_p2p/bootstrap" }
sbd-server = "=0.0.2-alpha"
=======
kitsune_p2p_bootstrap = { version = "^0.3.0-dev.3", path = "../kitsune_p2p/bootstrap" }
>>>>>>> 9b18430b
tokio = { version = "1.36.0", features = ["full"] }
tracing = "0.1"

[lints]
workspace = true<|MERGE_RESOLUTION|>--- conflicted
+++ resolved
@@ -24,12 +24,8 @@
 futures = "0.3"
 holochain_trace = { version = "^0.4.0-dev.2", path = "../holochain_trace" }
 if-addrs = "0.12"
-<<<<<<< HEAD
-kitsune_p2p_bootstrap = { version = "^0.3.0-dev.2", path = "../kitsune_p2p/bootstrap" }
+kitsune_p2p_bootstrap = { version = "^0.3.0-dev.3", path = "../kitsune_p2p/bootstrap" }
 sbd-server = "=0.0.2-alpha"
-=======
-kitsune_p2p_bootstrap = { version = "^0.3.0-dev.3", path = "../kitsune_p2p/bootstrap" }
->>>>>>> 9b18430b
 tokio = { version = "1.36.0", features = ["full"] }
 tracing = "0.1"
 
