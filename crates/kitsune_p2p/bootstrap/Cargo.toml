[package]
name = "kitsune_p2p_bootstrap"
version = "0.3.0-dev.14"
description = "Bootstrap server written in rust for kitsune nodes to find each other"
license = "Apache-2.0"
homepage = "https://github.com/holochain/holochain"
documentation = "https://docs.rs/kitsune_p2p_bootstrap"
authors = ["Holochain Core Dev Team <devcore@holochain.org>"]
keywords = ["holochain", "holo", "p2p", "dht", "networking"]
categories = ["network-programming"]
edition = "2021"

# reminder - do not use workspace deps
[dependencies]
clap = { version = "4.3.21", features = ["derive"] }
futures = "0.3"
kitsune_p2p_types = { version = "^0.4.0-dev.13", path = "../types" }
kitsune_p2p_bin_data = { version = "^0.4.0-dev.11", path = "../bin_data" }
parking_lot = "0.12.1"
rand = "0.8.5"
reqwest = { version = "0.12", features = ["native-tls-vendored"] }
serde = { version = "1", features = ["derive", "rc"] }
serde_bytes = "0.11"
thiserror = "1"
tokio = { version = "1", features = ["full"] }
warp = "0.3"

[dev-dependencies]
kitsune_p2p_bootstrap = { path = ".", features = ["test_utils"] }
<<<<<<< HEAD
kitsune_p2p = { path = "../kitsune_p2p", features = ["sqlite"] }
fixt = { path = "../../fixt", version = "^0.3.0-beta-dev.4"}
=======
kitsune_p2p_types = { path = "../types", features = ["test_utils"] }
kitsune_p2p = { path = "../kitsune_p2p", features = ["sqlite", "test_utils"] }
fixt = { path = "../../fixt", version = "^0.4.0-dev.3"}
>>>>>>> 81d27040
criterion = "0.5.1"
reqwest = { version = "0.12", features = ["native-tls-vendored"] }

[[bench]]
name = "bench"
harness = false

[lib]
name = "kitsune_p2p_bootstrap"
path = "src/lib.rs"

[[bin]]
name = "kitsune-bootstrap"
path = "src/main.rs"

[lints]
workspace = true

[features]
sqlite-encrypted = ["kitsune_p2p_types/sqlite-encrypted"]
sqlite = ["kitsune_p2p_types/sqlite"]
test_utils = ["kitsune_p2p_types/fixt", "kitsune_p2p_bin_data/fixt"]<|MERGE_RESOLUTION|>--- conflicted
+++ resolved
@@ -27,14 +27,9 @@
 
 [dev-dependencies]
 kitsune_p2p_bootstrap = { path = ".", features = ["test_utils"] }
-<<<<<<< HEAD
-kitsune_p2p = { path = "../kitsune_p2p", features = ["sqlite"] }
-fixt = { path = "../../fixt", version = "^0.3.0-beta-dev.4"}
-=======
 kitsune_p2p_types = { path = "../types", features = ["test_utils"] }
 kitsune_p2p = { path = "../kitsune_p2p", features = ["sqlite", "test_utils"] }
-fixt = { path = "../../fixt", version = "^0.4.0-dev.3"}
->>>>>>> 81d27040
+fixt = { path = "../../fixt", version = "^0.4.0-dev.3" }
 criterion = "0.5.1"
 reqwest = { version = "0.12", features = ["native-tls-vendored"] }
 
