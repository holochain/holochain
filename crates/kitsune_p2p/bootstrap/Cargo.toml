--- conflicted
+++ resolved
@@ -28,11 +28,7 @@
 [dev-dependencies]
 kitsune_p2p_bootstrap = { path = ".", features = ["test_utils"] }
 kitsune_p2p = { path = "../kitsune_p2p", features = ["sqlite"] }
-<<<<<<< HEAD
-fixt = { path = "../../fixt", version = "^0.3.0-beta-dev.1"}
-=======
-fixt = { path = "../../fixt" ,version = "^0.3.0-beta-dev.3"}
->>>>>>> b3e18291
+fixt = { path = "../../fixt", version = "^0.3.0-beta-dev.3"}
 criterion = "0.5.1"
 reqwest = "0.12"
 
