[package]
name = "kitsune_p2p_bootstrap"
version = "0.2.0-beta-dev.0"
description = "Bootstrap server written in rust for kitsune nodes to find each other"
license = "Apache-2.0"
homepage = "https://github.com/holochain/holochain"
documentation = "https://docs.rs/kitsune_p2p_bootstrap"
authors = [ "Holochain Core Dev Team <devcore@holochain.org>" ]
keywords = [ "holochain", "holo", "p2p", "dht", "networking" ]
categories = [ "network-programming" ]
edition = "2021"

# See more keys and their definitions at https://doc.rust-lang.org/cargo/reference/manifest.html

[dependencies]
clap = { version = "3.1.18", features = [ "derive" ] }
futures = "0.3.15"
<<<<<<< HEAD
kitsune_p2p_types = { version = "^0.2.0-beta-rc.4", path = "../types" }
=======
kitsune_p2p_types = { version = "^0.3.0-beta-dev.0", path = "../types" }
>>>>>>> ee5b7a14
once_cell = "1.7.2"
parking_lot = "0.11"
rand = "0.8.5"
rmp-serde = "0.15"
serde = { version = "1", features = [ "derive", "rc" ] }
serde_bytes = "0.11"
serde_json = { version = "1", features = [ "preserve_order" ] }
tokio = { version = "1", features = ["full"] }
warp = "0.3"

[dev-dependencies]
kitsune_p2p = { path = "../kitsune_p2p", features = ["sqlite"] }
fixt = { path = "../../fixt" ,version = "^0.2.0-beta-rc.4"}
criterion = "0.3"
reqwest = "0.11.2"

[[bench]]
name = "bench"
harness = false

[lib]
name = "kitsune_p2p_bootstrap"
path = "src/lib.rs"

[[bin]]
name = "kitsune-bootstrap"
path = "src/main.rs"

[features]
sqlite-encrypted = [
    "kitsune_p2p_types/sqlite-encrypted",
]
sqlite = [
    "kitsune_p2p_types/sqlite",
]<|MERGE_RESOLUTION|>--- conflicted
+++ resolved
@@ -15,11 +15,7 @@
 [dependencies]
 clap = { version = "3.1.18", features = [ "derive" ] }
 futures = "0.3.15"
-<<<<<<< HEAD
-kitsune_p2p_types = { version = "^0.2.0-beta-rc.4", path = "../types" }
-=======
 kitsune_p2p_types = { version = "^0.3.0-beta-dev.0", path = "../types" }
->>>>>>> ee5b7a14
 once_cell = "1.7.2"
 parking_lot = "0.11"
 rand = "0.8.5"
