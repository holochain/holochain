use crate::store::Store;

use super::*;
use kitsune_p2p_types::bootstrap::RandomQuery;
use warp::Filter;

pub(crate) fn random(
    store: Store,
) -> impl Filter<Extract = impl warp::Reply + Sized, Error = warp::Rejection> + Clone {
    warp::post()
        .and(warp::header::exact("X-Op", "random"))
        .and(warp::body::content_length_limit(SIZE_LIMIT))
        .and(warp::body::bytes())
        .and(with_store(store))
        .and_then(random_info)
}

async fn random_info(query: Bytes, store: Store) -> Result<impl warp::Reply, warp::Rejection> {
    let query: RandomQuery =
        rmp_decode(&mut AsRef::<[u8]>::as_ref(&query)).map_err(|_| warp::reject())?;
    #[derive(serde::Serialize)]
    struct Bin(#[serde(with = "serde_bytes")] Vec<u8>);
    let result = store.random(query).into_iter().map(Bin).collect::<Vec<_>>();
    let mut buf = Vec::with_capacity(result.len());
    rmp_encode(&mut buf, result).map_err(|_| warp::reject())?;
    RANDOM.fetch_add(1, std::sync::atomic::Ordering::Relaxed);
    Ok(buf)
}

#[cfg(test)]
mod tests {
    use std::sync::Arc;

    use super::*;
<<<<<<< HEAD
    use fixt::prelude::*;
    use kitsune_p2p::{agent_store::AgentInfoSigned, fixt::*, KitsuneSpace};
    use kitsune_p2p_types::{bootstrap::RandomLimit, tx2::tx2_utils::TxUrl};
=======
    use ::fixt::prelude::*;
    use kitsune_p2p::{agent_store::AgentInfoSigned, KitsuneSpace};
    use kitsune_p2p_bin_data::fixt::*;
    use kitsune_p2p_types::bootstrap::RandomLimit;
>>>>>>> 7bc9dc02

    async fn put(store: Store, peers: Vec<AgentInfoSigned>) {
        let filter = crate::put::put(store);

        for peer in peers {
            let mut buf = Vec::new();
            rmp_encode(&mut buf, peer).unwrap();

            let res = warp::test::request()
                .method("POST")
                .header("Content-type", "application/octet")
                .header("X-Op", "put")
                .body(buf)
                .reply(&filter)
                .await;
            assert_eq!(res.status(), 200);
        }
    }

    #[tokio::test(flavor = "multi_thread")]
    async fn test_random_returns_offline_nodes() {
        let store = Store::new(vec![]);
        let filter = super::random(store.clone());
        let space: Arc<KitsuneSpace> = Arc::new(fixt!(KitsuneSpace));
        let offline_peer = AgentInfoSigned::sign(
            space.clone(),
            Arc::new(fixt!(KitsuneAgent, Unpredictable)),
            u32::MAX / 4,
            vec![], // no url means offline
            0,
            std::time::UNIX_EPOCH.elapsed().unwrap().as_millis() as u64 + 60_000_000,
            |_| async move { Ok(Arc::new(fixt!(KitsuneSignature, Unpredictable))) },
        )
        .await
        .unwrap();
        put(store.clone(), vec![offline_peer.clone()]).await;

        let query = RandomQuery {
            space,
            limit: RandomLimit(10),
        };
        let mut buf = Vec::new();
        rmp_encode(&mut buf, query).unwrap();

        let res = warp::test::request()
            .method("POST")
            .header("Content-type", "application/octet")
            .header("X-Op", "random")
            .body(buf)
            .reply(&filter)
            .await;

        assert_eq!(res.status(), 200);
        #[derive(Debug, serde::Deserialize)]
        struct Bytes(#[serde(with = "serde_bytes")] Vec<u8>);
        let result: Vec<Bytes> = rmp_decode(&mut res.body().as_ref()).unwrap();

        let mut result: Vec<AgentInfoSigned> = result
            .into_iter()
            .map(|bytes| rmp_decode(&mut AsRef::<[u8]>::as_ref(&bytes.0)).unwrap())
            .collect();

        assert_eq!(result.len(), 1);

        let result = result.remove(0);
        assert_eq!(result, offline_peer);
    }

    #[tokio::test(flavor = "multi_thread")]
    async fn test_random() {
        let store = Store::new(vec![]);
        let filter = super::random(store.clone());
        let space: Arc<KitsuneSpace> = Arc::new(fixt!(KitsuneSpace));
        let mut peers = Vec::new();
        for _ in 0..20 {
            let info = AgentInfoSigned::sign(
                space.clone(),
                Arc::new(fixt!(KitsuneAgent, Unpredictable)),
                u32::MAX / 4,
                vec![TxUrl::from_str_panicking("fake:")],
                0,
                std::time::UNIX_EPOCH.elapsed().unwrap().as_millis() as u64 + 60_000_000,
                |_| async move { Ok(Arc::new(fixt!(KitsuneSignature, Unpredictable))) },
            )
            .await
            .unwrap();
            peers.push(info);
        }
        put(store.clone(), peers.clone()).await;

        let query = RandomQuery {
            space,
            limit: RandomLimit(10),
        };
        let mut buf = Vec::new();
        rmp_encode(&mut buf, query).unwrap();

        let res = warp::test::request()
            .method("POST")
            .header("Content-type", "application/octet")
            .header("X-Op", "random")
            .body(buf)
            .reply(&filter)
            .await;
        assert_eq!(res.status(), 200);
        #[derive(Debug, serde::Deserialize)]
        struct Bytes(#[serde(with = "serde_bytes")] Vec<u8>);
        let result: Vec<Bytes> = rmp_decode(&mut res.body().as_ref()).unwrap();
        let result: Vec<AgentInfoSigned> = result
            .into_iter()
            .map(|bytes| rmp_decode(&mut AsRef::<[u8]>::as_ref(&bytes.0)).unwrap())
            .collect();
        for peer in &result {
            assert!(peers.iter().any(|p| p == peer));
        }
        assert_eq!(result.len(), 10);

        // Test different space
        // Test expired
    }
}<|MERGE_RESOLUTION|>--- conflicted
+++ resolved
@@ -32,16 +32,10 @@
     use std::sync::Arc;
 
     use super::*;
-<<<<<<< HEAD
-    use fixt::prelude::*;
-    use kitsune_p2p::{agent_store::AgentInfoSigned, fixt::*, KitsuneSpace};
-    use kitsune_p2p_types::{bootstrap::RandomLimit, tx2::tx2_utils::TxUrl};
-=======
     use ::fixt::prelude::*;
     use kitsune_p2p::{agent_store::AgentInfoSigned, KitsuneSpace};
     use kitsune_p2p_bin_data::fixt::*;
-    use kitsune_p2p_types::bootstrap::RandomLimit;
->>>>>>> 7bc9dc02
+    use kitsune_p2p_types::{bootstrap::RandomLimit, tx2::tx2_utils::TxUrl};
 
     async fn put(store: Store, peers: Vec<AgentInfoSigned>) {
         let filter = crate::put::put(store);
