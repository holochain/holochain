--- conflicted
+++ resolved
@@ -33,9 +33,7 @@
     addr: impl Into<SocketAddr> + 'static,
 ) -> Result<(BootstrapDriver, SocketAddr), String> {
     let store = Store::new();
-<<<<<<< HEAD
     let waiter = NodeSync::new();
-=======
     {
         let store = store.clone();
         tokio::task::spawn(async move {
@@ -45,7 +43,6 @@
             }
         });
     }
->>>>>>> c5dbdf28
     let boot = now::now()
         .or(put::put(store.clone()))
         .or(random::random(store.clone()))
