--- conflicted
+++ resolved
@@ -24,7 +24,7 @@
 
 [dev-dependencies]
 arbitrary = { version = "1.0", features = ["derive"] }
-kitsune_p2p_bootstrap_client = { path = ".", features = ["tx2", "test_utils"] }
+kitsune_p2p_bootstrap_client = { path = ".", features = ["test_utils"] }
 kitsune_p2p_types = { version = "^0.4.0-dev.13", path = "../types", features = [
   "test_utils",
 ] }
@@ -37,12 +37,5 @@
 workspace = true
 
 [features]
-<<<<<<< HEAD
-=======
-default = ["tx5"]
-
-tx2 = ["kitsune_p2p_types/tx2"]
-tx5 = ["kitsune_p2p_types/tx5"]
->>>>>>> 81d27040
 
 test_utils = ["kitsune_p2p_bin_data/fixt", "kitsune_p2p_types/fixt"]