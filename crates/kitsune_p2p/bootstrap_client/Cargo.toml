[package]
name = "kitsune_p2p_bootstrap_client"
version = "0.3.0-beta-dev.26"
description = "a client library for the bootstrap service used by Kitsune P2P"
license = "Apache-2.0"
homepage = "https://github.com/holochain/holochain"
documentation = "https://docs.rs/kitsune_p2p_bootstrap_client"
authors = ["Holochain Core Dev Team <devcore@holochain.org>"]
keywords = ["holochain", "holo", "p2p", "dht", "networking"]
categories = ["network-programming"]
edition = "2021"

[dependencies]
kitsune_p2p_bootstrap = { version = "^0.2.0-beta-dev.20", path = "../bootstrap", features = ["sqlite"] }
kitsune_p2p_types = { version = "^0.3.0-beta-dev.20", path = "../types" }
kitsune_p2p_bin_data = { version = "^0.3.0-beta-dev.15", path = "../bin_data" }
tokio = "1"
serde_bytes = "0.11"
serde = "1"
reqwest = "0.11.2"
<<<<<<< HEAD
url2 = "0.0.6"
once_cell = { workspace = true }
=======
url2 = { workspace = true }
once_cell = "1.4.1"
>>>>>>> 170917b0
ed25519-dalek = "1"

[dev-dependencies]
kitsune_p2p_bootstrap_client = { path = ".", features = ["tx2", "test_utils"] }
fixt = { version = "^0.3.0-beta-dev.0", path = "../../fixt" }
rand_dalek = { version = "0.7", package = "rand" } # Compatibility with dalek

[features]
default = ["tx5"]

tx2 = [ "kitsune_p2p_types/tx2" ]
tx5 = [ "kitsune_p2p_types/tx5"]

test_utils = [
    "kitsune_p2p_bin_data/fixt",
    "kitsune_p2p_types/fixt"
]<|MERGE_RESOLUTION|>--- conflicted
+++ resolved
@@ -11,21 +11,16 @@
 edition = "2021"
 
 [dependencies]
+ed25519-dalek = "1"
 kitsune_p2p_bootstrap = { version = "^0.2.0-beta-dev.20", path = "../bootstrap", features = ["sqlite"] }
 kitsune_p2p_types = { version = "^0.3.0-beta-dev.20", path = "../types" }
 kitsune_p2p_bin_data = { version = "^0.3.0-beta-dev.15", path = "../bin_data" }
-tokio = "1"
+once_cell = { workspace = true }
+reqwest = "0.11.2"
 serde_bytes = "0.11"
 serde = "1"
-reqwest = "0.11.2"
-<<<<<<< HEAD
-url2 = "0.0.6"
-once_cell = { workspace = true }
-=======
+tokio = "1"
 url2 = { workspace = true }
-once_cell = "1.4.1"
->>>>>>> 170917b0
-ed25519-dalek = "1"
 
 [dev-dependencies]
 kitsune_p2p_bootstrap_client = { path = ".", features = ["tx2", "test_utils"] }
