[package]
name = "kitsune_p2p_bootstrap_client"
<<<<<<< HEAD
version = "0.5.0-dev.0"
=======
version = "0.5.0-dev.1"
>>>>>>> 4cbddda9
description = "a client library for the bootstrap service used by Kitsune P2P"
license = "Apache-2.0"
homepage = "https://github.com/holochain/holochain"
documentation = "https://docs.rs/kitsune_p2p_bootstrap_client"
authors = ["Holochain Core Dev Team <devcore@holochain.org>"]
keywords = ["holochain", "holo", "p2p", "dht", "networking"]
categories = ["network-programming"]
edition = "2021"

# reminder - do not use workspace deps
[dependencies]
<<<<<<< HEAD
kitsune_p2p_bootstrap = { version = "^0.4.0-dev.0", path = "../bootstrap", features = [
  "sqlite",
] }
kitsune_p2p_types = { version = "^0.5.0-dev.0", path = "../types" }
kitsune_p2p_bin_data = { version = "^0.5.0-dev.0", path = "../bin_data" }
=======
kitsune_p2p_bootstrap = { version = "^0.4.0-dev.1", path = "../bootstrap", features = [
  "sqlite",
] }
kitsune_p2p_types = { version = "^0.5.0-dev.1", path = "../types" }
kitsune_p2p_bin_data = { version = "^0.5.0-dev.1", path = "../bin_data" }
>>>>>>> 4cbddda9
serde_bytes = "0.11"
serde = "1"
reqwest = { version = "0.12", features = ["native-tls-vendored"] }
url2 = "0.0.6"

[dev-dependencies]
arbitrary = { version = "1.0", features = ["derive"] }
kitsune_p2p_bootstrap_client = { path = ".", features = ["tx2", "test_utils"] }
<<<<<<< HEAD
kitsune_p2p_types = { version = "^0.5.0-dev.0", path = "../types", features = [
=======
kitsune_p2p_types = { version = "^0.5.0-dev.1", path = "../types", features = [
>>>>>>> 4cbddda9
  "test_utils",
] }
fixt = { version = "^0.5.0-dev.0", path = "../../fixt" }
tokio = "1"
ed25519-dalek = { version = "2.1", features = ["rand_core"] }
rand = "0.8.5"

[lints]
workspace = true

[features]
default = ["tx5"]

tx2 = ["kitsune_p2p_types/tx2"]
tx5 = ["kitsune_p2p_types/tx5"]

test_utils = ["kitsune_p2p_bin_data/fixt", "kitsune_p2p_types/fixt"]<|MERGE_RESOLUTION|>--- conflicted
+++ resolved
@@ -1,10 +1,6 @@
 [package]
 name = "kitsune_p2p_bootstrap_client"
-<<<<<<< HEAD
-version = "0.5.0-dev.0"
-=======
 version = "0.5.0-dev.1"
->>>>>>> 4cbddda9
 description = "a client library for the bootstrap service used by Kitsune P2P"
 license = "Apache-2.0"
 homepage = "https://github.com/holochain/holochain"
@@ -16,19 +12,11 @@
 
 # reminder - do not use workspace deps
 [dependencies]
-<<<<<<< HEAD
-kitsune_p2p_bootstrap = { version = "^0.4.0-dev.0", path = "../bootstrap", features = [
-  "sqlite",
-] }
-kitsune_p2p_types = { version = "^0.5.0-dev.0", path = "../types" }
-kitsune_p2p_bin_data = { version = "^0.5.0-dev.0", path = "../bin_data" }
-=======
 kitsune_p2p_bootstrap = { version = "^0.4.0-dev.1", path = "../bootstrap", features = [
   "sqlite",
 ] }
 kitsune_p2p_types = { version = "^0.5.0-dev.1", path = "../types" }
 kitsune_p2p_bin_data = { version = "^0.5.0-dev.1", path = "../bin_data" }
->>>>>>> 4cbddda9
 serde_bytes = "0.11"
 serde = "1"
 reqwest = { version = "0.12", features = ["native-tls-vendored"] }
@@ -37,11 +25,7 @@
 [dev-dependencies]
 arbitrary = { version = "1.0", features = ["derive"] }
 kitsune_p2p_bootstrap_client = { path = ".", features = ["tx2", "test_utils"] }
-<<<<<<< HEAD
-kitsune_p2p_types = { version = "^0.5.0-dev.0", path = "../types", features = [
-=======
 kitsune_p2p_types = { version = "^0.5.0-dev.1", path = "../types", features = [
->>>>>>> 4cbddda9
   "test_utils",
 ] }
 fixt = { version = "^0.5.0-dev.0", path = "../../fixt" }
