[package]
name = "kitsune_p2p_bootstrap_client"
version = "0.3.0-beta-dev.18"
description = "a client library for the bootstrap service used by Kitsune P2P"
license = "Apache-2.0"
homepage = "https://github.com/holochain/holochain"
documentation = "https://docs.rs/kitsune_p2p_bootstrap_client"
authors = ["Holochain Core Dev Team <devcore@holochain.org>"]
keywords = ["holochain", "holo", "p2p", "dht", "networking"]
categories = ["network-programming"]
edition = "2021"

[dependencies]
<<<<<<< HEAD
kitsune_p2p_bootstrap = { version = "^0.2.0-beta-dev.11", path = "../bootstrap", features = ["sqlite"] }
kitsune_p2p_types = { version = "^0.3.0-beta-dev.11", path = "../types" }
kitsune_p2p_bin_data = { version = "^0.3.0-beta-dev.8", path = "../bin_data" }
=======
kitsune_p2p_bootstrap = { version = "^0.2.0-beta-dev.12", path = "../bootstrap", features = ["sqlite"] }
kitsune_p2p_types = { version = "^0.3.0-beta-dev.12", path = "../types" }
kitsune_p2p_bin_data = { version = "^0.3.0-beta-dev.9", path = "../bin_data" }
>>>>>>> 87bb4113
tokio = "1"
serde_bytes = "0.11"
serde = "1"
reqwest = "0.11.2"
url2 = "0.0.6"
once_cell = "1.4.1"
ed25519-dalek = "1"

[dev-dependencies]
kitsune_p2p_bootstrap_client = { path = ".", features = ["tx2", "test_utils"] }
fixt = { version = "^0.3.0-beta-dev.0", path = "../../fixt" }
rand_dalek = { version = "0.7", package = "rand" } # Compatibility with dalek

[features]
default = ["tx5"]

tx2 = [ "kitsune_p2p_types/tx2" ]
tx5 = [ "kitsune_p2p_types/tx5"]

test_utils = [
    "kitsune_p2p_bin_data/fixt",
    "kitsune_p2p_types/fixt"
]<|MERGE_RESOLUTION|>--- conflicted
+++ resolved
@@ -11,15 +11,9 @@
 edition = "2021"
 
 [dependencies]
-<<<<<<< HEAD
-kitsune_p2p_bootstrap = { version = "^0.2.0-beta-dev.11", path = "../bootstrap", features = ["sqlite"] }
-kitsune_p2p_types = { version = "^0.3.0-beta-dev.11", path = "../types" }
-kitsune_p2p_bin_data = { version = "^0.3.0-beta-dev.8", path = "../bin_data" }
-=======
 kitsune_p2p_bootstrap = { version = "^0.2.0-beta-dev.12", path = "../bootstrap", features = ["sqlite"] }
 kitsune_p2p_types = { version = "^0.3.0-beta-dev.12", path = "../types" }
 kitsune_p2p_bin_data = { version = "^0.3.0-beta-dev.9", path = "../bin_data" }
->>>>>>> 87bb4113
 tokio = "1"
 serde_bytes = "0.11"
 serde = "1"
