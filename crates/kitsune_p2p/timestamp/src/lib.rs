--- conflicted
+++ resolved
@@ -213,15 +213,6 @@
     }
 
     /// Accessor for start timestamp.
-<<<<<<< HEAD
-    pub fn start(&self) -> &Timestamp {
-        &self.start
-    }
-
-    /// Accessor for end timestamp.
-    pub fn end(&self) -> &Timestamp {
-        &self.end
-=======
     pub fn start(&self) -> Timestamp {
         self.start
     }
@@ -229,7 +220,6 @@
     /// Accessor for end timestamp.
     pub fn end(&self) -> Timestamp {
         self.end
->>>>>>> e2a1a5cb
     }
 }
 
