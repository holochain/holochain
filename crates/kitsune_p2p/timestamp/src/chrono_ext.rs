--- conflicted
+++ resolved
@@ -83,11 +83,7 @@
 
     fn try_from(t: &Timestamp) -> Result<Self, Self::Error> {
         let (secs, nsecs) = t.as_seconds_and_nanos();
-<<<<<<< HEAD
-        Ok(chrono::DateTime::from_timestamp(secs, nsecs).ok_or(TimestampError::Overflow)?)
-=======
         chrono::DateTime::from_timestamp(secs, nsecs).ok_or(TimestampError::Overflow)
->>>>>>> 2098e239
     }
 }
 
