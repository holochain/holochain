[package]
name = "kitsune_p2p_proxy"
version = "0.3.0-beta-dev.2"
description = "Proxy transport module for kitsune-p2p"
license = "Apache-2.0"
homepage = "https://github.com/holochain/holochain"
documentation = "https://docs.rs/kitsune_p2p_proxy"
authors = [ "Holochain Core Dev Team <devcore@holochain.org>" ]
keywords = [ "holochain", "holo", "p2p", "dht", "networking" ]
categories = [ "network-programming" ]
edition = "2021"

[dependencies]
base64 = "0.13"
blake2b_simd = "0.5.10"
derive_more = "0.99.7"
futures = "0.3"
kitsune_p2p_types = { version = "^0.3.0-beta-dev.2", path = "../types" }
kitsune_p2p_transport_quic = { version = "^0.3.0-beta-dev.2", path = "../transport_quic" }
nanoid = "0.3"
<<<<<<< HEAD
holochain_trace = { version = "^0.2.0-beta-rc.4", path = "../../holochain_trace" }
=======
holochain_trace = { version = "^0.3.0-beta-dev.0", path = "../../holochain_trace" }
>>>>>>> 8943288d
parking_lot = "0.11"
rmp-serde = "0.15"
rustls = { version = "0.20.4", features = [ "dangerous_configuration" ] }
serde = { version = "1", features = [ "derive" ] }
serde_bytes = "0.11"
structopt = "0.3"
tokio = { version = "1.27", features = [ "full" ] }
tracing-subscriber = "0.3.16"
webpki = "0.21.2"

[dev-dependencies]
criterion = "0.3.4"
crossterm = "0.19"

[[bench]]
name = "thru"
harness = false

[features]
sqlite-encrypted = [
    "kitsune_p2p_types/sqlite-encrypted",
    "kitsune_p2p_transport_quic/sqlite-encrypted",
]
sqlite = [
    "kitsune_p2p_types/sqlite",
    "kitsune_p2p_transport_quic/sqlite",
]
<|MERGE_RESOLUTION|>--- conflicted
+++ resolved
@@ -18,11 +18,7 @@
 kitsune_p2p_types = { version = "^0.3.0-beta-dev.2", path = "../types" }
 kitsune_p2p_transport_quic = { version = "^0.3.0-beta-dev.2", path = "../transport_quic" }
 nanoid = "0.3"
-<<<<<<< HEAD
-holochain_trace = { version = "^0.2.0-beta-rc.4", path = "../../holochain_trace" }
-=======
 holochain_trace = { version = "^0.3.0-beta-dev.0", path = "../../holochain_trace" }
->>>>>>> 8943288d
 parking_lot = "0.11"
 rmp-serde = "0.15"
 rustls = { version = "0.20.4", features = [ "dangerous_configuration" ] }
