[package]
name = "kitsune_p2p_proxy"
<<<<<<< HEAD
version = "0.2.1-beta-dev.0"
=======
version = "0.3.0-beta-dev.5"
>>>>>>> a43efa93
description = "Proxy transport module for kitsune-p2p"
license = "Apache-2.0"
homepage = "https://github.com/holochain/holochain"
documentation = "https://docs.rs/kitsune_p2p_proxy"
authors = [ "Holochain Core Dev Team <devcore@holochain.org>" ]
keywords = [ "holochain", "holo", "p2p", "dht", "networking" ]
categories = [ "network-programming" ]
edition = "2021"

[dependencies]
base64 = "0.13"
blake2b_simd = "0.5.10"
derive_more = "0.99.7"
futures = "0.3"
<<<<<<< HEAD
kitsune_p2p_types = { version = "^0.2.1-beta-dev.0", path = "../types" }
kitsune_p2p_transport_quic = { version = "^0.2.1-beta-dev.0", path = "../transport_quic" }
nanoid = "0.3"
holochain_trace = { version = "^0.2.1-beta-dev.0", path = "../../holochain_trace" }
=======
kitsune_p2p_types = { version = "^0.3.0-beta-dev.5", path = "../types" }
kitsune_p2p_transport_quic = { version = "^0.3.0-beta-dev.5", path = "../transport_quic" }
nanoid = "0.3"
holochain_trace = { version = "^0.3.0-beta-dev.1", path = "../../holochain_trace" }
>>>>>>> a43efa93
parking_lot = "0.11"
rmp-serde = "0.15"
rustls = { version = "0.20.4", features = [ "dangerous_configuration" ] }
serde = { version = "1", features = [ "derive" ] }
serde_bytes = "0.11"
structopt = "0.3"
tokio = { version = "1.27", features = [ "full" ] }
tracing-subscriber = "0.3.16"
webpki = "0.21.2"

[dev-dependencies]
criterion = "0.3.4"
crossterm = "0.19"

[[bench]]
name = "thru"
harness = false

[features]
sqlite-encrypted = [
    "kitsune_p2p_types/sqlite-encrypted",
    "kitsune_p2p_transport_quic/sqlite-encrypted",
]
sqlite = [
    "kitsune_p2p_types/sqlite",
    "kitsune_p2p_transport_quic/sqlite",
]
<|MERGE_RESOLUTION|>--- conflicted
+++ resolved
@@ -1,10 +1,6 @@
 [package]
 name = "kitsune_p2p_proxy"
-<<<<<<< HEAD
-version = "0.2.1-beta-dev.0"
-=======
 version = "0.3.0-beta-dev.5"
->>>>>>> a43efa93
 description = "Proxy transport module for kitsune-p2p"
 license = "Apache-2.0"
 homepage = "https://github.com/holochain/holochain"
@@ -19,17 +15,10 @@
 blake2b_simd = "0.5.10"
 derive_more = "0.99.7"
 futures = "0.3"
-<<<<<<< HEAD
-kitsune_p2p_types = { version = "^0.2.1-beta-dev.0", path = "../types" }
-kitsune_p2p_transport_quic = { version = "^0.2.1-beta-dev.0", path = "../transport_quic" }
-nanoid = "0.3"
-holochain_trace = { version = "^0.2.1-beta-dev.0", path = "../../holochain_trace" }
-=======
 kitsune_p2p_types = { version = "^0.3.0-beta-dev.5", path = "../types" }
 kitsune_p2p_transport_quic = { version = "^0.3.0-beta-dev.5", path = "../transport_quic" }
 nanoid = "0.3"
 holochain_trace = { version = "^0.3.0-beta-dev.1", path = "../../holochain_trace" }
->>>>>>> a43efa93
 parking_lot = "0.11"
 rmp-serde = "0.15"
 rustls = { version = "0.20.4", features = [ "dangerous_configuration" ] }
