[package]
name = "kitsune_p2p_transport_quic"
version = "0.3.0-beta-dev.0"
description = "QUIC transport module for kitsune-p2p"
license = "Apache-2.0"
homepage = "https://github.com/holochain/holochain"
documentation = "https://docs.rs/kitsune_p2p_transport_quic"
authors = [ "Holochain Core Dev Team <devcore@holochain.org>" ]
keywords = [ "holochain", "holo", "p2p", "dht", "networking" ]
categories = [ "network-programming" ]
edition = "2021"

[dependencies]
blake2b_simd = "1.0.0"
futures = "0.3.21"
if-addrs = "0.8"
<<<<<<< HEAD
kitsune_p2p_types = { version = "^0.2.0-beta-rc.4", path = "../types" }
=======
kitsune_p2p_types = { version = "^0.3.0-beta-dev.0", path = "../types" }
>>>>>>> ee5b7a14
nanoid = "0.4.0"
once_cell = "1.9.0"
quinn = "0.8.1"
rcgen = "0.9.2"
rustls = { version = "0.20.4", features = [ "dangerous_configuration" ] }
serde = { version = "1.0", features = [ "derive" ] }
tokio = { version = "1.27", features = [ "full" ] }
webpki = "0.22.0"

[features]
sqlite-encrypted = [
    "kitsune_p2p_types/sqlite-encrypted",
]
sqlite = [
    "kitsune_p2p_types/sqlite",
]<|MERGE_RESOLUTION|>--- conflicted
+++ resolved
@@ -14,11 +14,7 @@
 blake2b_simd = "1.0.0"
 futures = "0.3.21"
 if-addrs = "0.8"
-<<<<<<< HEAD
-kitsune_p2p_types = { version = "^0.2.0-beta-rc.4", path = "../types" }
-=======
 kitsune_p2p_types = { version = "^0.3.0-beta-dev.0", path = "../types" }
->>>>>>> ee5b7a14
 nanoid = "0.4.0"
 once_cell = "1.9.0"
 quinn = "0.8.1"
