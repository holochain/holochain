[package]
name = "kitsune_p2p_fetch"
version = "0.3.0-beta-dev.31"
description = "Kitsune P2p Fetch Queue Logic"
license = "Apache-2.0"
homepage = "https://github.com/holochain/holochain"
documentation = "https://docs.rs/kitsune_p2p_fetch"
authors = ["Holochain Core Dev Team <devcore@holochain.org>"]
keywords = ["holochain", "holo", "p2p", "dht", "networking"]
categories = ["network-programming"]
edition = "2021"


# reminder - do not use workspace deps
[dependencies]
derive_more = "0.99"
<<<<<<< HEAD
kitsune_p2p_timestamp = { version = "^0.3.0-beta-dev.9", path = "../timestamp" }
kitsune_p2p_types = { version = "^0.3.0-beta-dev.26", path = "../types" }
serde = { version = "1.0", features = ["derive"] }
tokio = { version = "1.27", features = ["full"] }
=======
kitsune_p2p_timestamp = { version = "^0.3.0-beta-dev.10", path = "../timestamp"}
kitsune_p2p_types = { version = "^0.3.0-beta-dev.28", path = "../types" }
serde = { version = "1.0", features = [ "derive" ] }
tokio = { version = "1.27", features = [ "full" ] }
>>>>>>> 82f277e4
tracing = "0.1.29"
backon = "0.4.1"
indexmap = "2.1.0"

human-repr = { version = "1", optional = true }
arbitrary = { version = "1", optional = true }
proptest = { version = "1", optional = true }
proptest-derive = { version = "0", optional = true }

[dev-dependencies]
kitsune_p2p_fetch = { path = ".", features = [
    "test_utils",
    "sqlite",
    "fuzzing",
] }

<<<<<<< HEAD
holochain_serialized_bytes = "=0.0.54"
holochain_trace = { version = "^0.3.0-beta-dev.10", path = "../../holochain_trace" }
=======
holochain_serialized_bytes = "=0.0.53"
holochain_trace = { version = "^0.3.0-beta-dev.11", path = "../../holochain_trace" }
>>>>>>> 82f277e4
pretty_assertions = "1.4.0"
test-case = "3.3"
tokio = { version = "1.27", features = ["full", "test-util"] }
rand = "0.8.5"

[lints]
workspace = true

[features]
fuzzing = [
    "arbitrary",
    "proptest",
    "proptest-derive",
    "kitsune_p2p_timestamp/fuzzing",
    "kitsune_p2p_types/fuzzing",
]

test_utils = ["human-repr", "kitsune_p2p_types/test_utils"]

default = []

sqlite-encrypted = ["kitsune_p2p_types/sqlite-encrypted"]
sqlite = ["kitsune_p2p_types/sqlite"]<|MERGE_RESOLUTION|>--- conflicted
+++ resolved
@@ -14,17 +14,10 @@
 # reminder - do not use workspace deps
 [dependencies]
 derive_more = "0.99"
-<<<<<<< HEAD
-kitsune_p2p_timestamp = { version = "^0.3.0-beta-dev.9", path = "../timestamp" }
-kitsune_p2p_types = { version = "^0.3.0-beta-dev.26", path = "../types" }
+kitsune_p2p_timestamp = { version = "^0.3.0-beta-dev.10", path = "../timestamp" }
+kitsune_p2p_types = { version = "^0.3.0-beta-dev.28", path = "../types" }
 serde = { version = "1.0", features = ["derive"] }
 tokio = { version = "1.27", features = ["full"] }
-=======
-kitsune_p2p_timestamp = { version = "^0.3.0-beta-dev.10", path = "../timestamp"}
-kitsune_p2p_types = { version = "^0.3.0-beta-dev.28", path = "../types" }
-serde = { version = "1.0", features = [ "derive" ] }
-tokio = { version = "1.27", features = [ "full" ] }
->>>>>>> 82f277e4
 tracing = "0.1.29"
 backon = "0.4.1"
 indexmap = "2.1.0"
@@ -41,13 +34,8 @@
     "fuzzing",
 ] }
 
-<<<<<<< HEAD
 holochain_serialized_bytes = "=0.0.54"
-holochain_trace = { version = "^0.3.0-beta-dev.10", path = "../../holochain_trace" }
-=======
-holochain_serialized_bytes = "=0.0.53"
 holochain_trace = { version = "^0.3.0-beta-dev.11", path = "../../holochain_trace" }
->>>>>>> 82f277e4
 pretty_assertions = "1.4.0"
 test-case = "3.3"
 tokio = { version = "1.27", features = ["full", "test-util"] }
