--- conflicted
+++ resolved
@@ -13,12 +13,8 @@
 
 [dependencies]
 derive_more = "0.99"
-<<<<<<< HEAD
 kitsune_p2p_timestamp = { version = "^0.3.0-beta-dev.1", path = "../timestamp" }
-kitsune_p2p_types = { version = "^0.3.0-beta-dev.8", path = "../types" }
-=======
 kitsune_p2p_types = { version = "^0.3.0-beta-dev.9", path = "../types" }
->>>>>>> 6b5cd2c8
 serde = { version = "1.0", features = [ "derive" ] }
 serde_bytes = "0.11"
 stef = { path = "../../stef" }
@@ -42,7 +38,6 @@
 rand = "0.8.5"
 
 [features]
-<<<<<<< HEAD
 default = ["test_utils"]
 
 fuzzing = [
@@ -52,11 +47,9 @@
     "test-strategy",
     "kitsune_p2p_types/fuzzing"
 ]
+
 test_utils = ["human-repr", "fuzzing", "kitsune_p2p_types/test_utils"]
-=======
-default = []
-test_utils = ["human-repr"]
->>>>>>> 6b5cd2c8
+
 sqlite-encrypted = [
     "kitsune_p2p_types/sqlite-encrypted",
 ]
