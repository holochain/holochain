[package]
name = "kitsune_p2p_fetch"
version = "0.3.0-beta-dev.10"
description = "Kitsune P2p Fetch Queue Logic"
license = "Apache-2.0"
homepage = "https://github.com/holochain/holochain"
documentation = "https://docs.rs/kitsune_p2p_fetch"
authors = [ "Holochain Core Dev Team <devcore@holochain.org>" ]
keywords = [ "holochain", "holo", "p2p", "dht", "networking" ]
categories = [ "network-programming" ]
edition = "2021"


[dependencies]
derive_more = "0.99"
kitsune_p2p_types = { version = "^0.3.0-beta-dev.8", path = "../types" }
serde = { version = "1.0", features = [ "derive" ] }
<<<<<<< HEAD
serde_bytes = "0.11"
stef = { path = "../../stef" }
=======
>>>>>>> a611796c
tokio = { version = "1.27", features = [ "full" ] }
tracing = "0.1.29"
linked-hash-map = "0.5.6"

human-repr = { version = "1", optional = true}
arbitrary = { version = "1", optional = true }
proptest = { version = "1", optional = true }
proptest-derive = { version = "0", optional = true }
test-strategy = { version = "0", optional = true }

[dev-dependencies]
kitsune_p2p_fetch = { path = ".", features = ["test_utils", "sqlite"]}
<<<<<<< HEAD
holochain_serialized_bytes = "0.0.53"
=======
holochain_serialized_bytes = "0.0.52"
>>>>>>> a611796c
holochain_trace = { version = "^0.3.0-beta-dev.1", path = "../../holochain_trace" }
pretty_assertions = "1.4.0"
test-case = "1.2"
tokio = { version = "1.27", features = [ "full", "test-util" ] }
rand = "0.8.5"

[features]
default = ["test_utils"]

fuzzing = [
    "arbitrary",
    "proptest",
    "proptest-derive",
    "test-strategy",
    "kitsune_p2p_types/fuzzing"
]
test_utils = ["human-repr", "fuzzing", "kitsune_p2p_types/test_utils"]
sqlite-encrypted = [
    "kitsune_p2p_types/sqlite-encrypted",
]
sqlite = [
    "kitsune_p2p_types/sqlite",
]<|MERGE_RESOLUTION|>--- conflicted
+++ resolved
@@ -13,13 +13,11 @@
 
 [dependencies]
 derive_more = "0.99"
+kitsune_p2p_timestamp = { version = "^0.3.0-beta-dev.1", path = "../timestamp" }
 kitsune_p2p_types = { version = "^0.3.0-beta-dev.8", path = "../types" }
 serde = { version = "1.0", features = [ "derive" ] }
-<<<<<<< HEAD
 serde_bytes = "0.11"
 stef = { path = "../../stef" }
-=======
->>>>>>> a611796c
 tokio = { version = "1.27", features = [ "full" ] }
 tracing = "0.1.29"
 linked-hash-map = "0.5.6"
@@ -32,11 +30,7 @@
 
 [dev-dependencies]
 kitsune_p2p_fetch = { path = ".", features = ["test_utils", "sqlite"]}
-<<<<<<< HEAD
 holochain_serialized_bytes = "0.0.53"
-=======
-holochain_serialized_bytes = "0.0.52"
->>>>>>> a611796c
 holochain_trace = { version = "^0.3.0-beta-dev.1", path = "../../holochain_trace" }
 pretty_assertions = "1.4.0"
 test-case = "1.2"
