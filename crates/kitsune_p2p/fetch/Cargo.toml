[package]
name = "kitsune_p2p_fetch"
<<<<<<< HEAD
version = "0.5.0-dev.0"
=======
version = "0.5.0-dev.1"
>>>>>>> 4cbddda9
description = "Kitsune P2p Fetch Queue Logic"
license = "Apache-2.0"
homepage = "https://github.com/holochain/holochain"
documentation = "https://docs.rs/kitsune_p2p_fetch"
authors = ["Holochain Core Dev Team <devcore@holochain.org>"]
keywords = ["holochain", "holo", "p2p", "dht", "networking"]
categories = ["network-programming"]
edition = "2021"


# reminder - do not use workspace deps
[dependencies]
derive_more = "0.99"
kitsune_p2p_timestamp = { version = "^0.5.0-dev.0", path = "../timestamp" }
<<<<<<< HEAD
kitsune_p2p_types = { version = "^0.5.0-dev.0", path = "../types" }
=======
kitsune_p2p_types = { version = "^0.5.0-dev.1", path = "../types" }
>>>>>>> 4cbddda9
serde = { version = "1.0", features = ["derive"] }
tokio = { version = "1.27", features = ["full"] }
tracing = "0.1.29"
backon = "0.4.1"
indexmap = "2.1.0"

human-repr = { version = "1", optional = true }
arbitrary = { version = "1", optional = true }
proptest = { version = "1", optional = true }
proptest-derive = { version = "0", optional = true }

[dev-dependencies]
kitsune_p2p_fetch = { path = ".", features = [
  "test_utils",
  "sqlite",
  "fuzzing",
] }

holochain_serialized_bytes = "=0.0.55"
<<<<<<< HEAD
holochain_trace = { version = "^0.5.0-dev.0", path = "../../holochain_trace" }
=======
holochain_trace = { version = "^0.5.0-dev.1", path = "../../holochain_trace" }
>>>>>>> 4cbddda9
pretty_assertions = "1.4.0"
test-case = "3.3"
tokio = { version = "1.27", features = ["full", "test-util"] }
rand = "0.8.5"

[lints]
workspace = true

[features]
fuzzing = [
  "arbitrary",
  "proptest",
  "proptest-derive",
  "kitsune_p2p_timestamp/fuzzing",
  "kitsune_p2p_types/fuzzing",
]

test_utils = ["human-repr", "kitsune_p2p_types/test_utils"]

default = []

sqlite-encrypted = ["kitsune_p2p_types/sqlite-encrypted"]
sqlite = ["kitsune_p2p_types/sqlite"]<|MERGE_RESOLUTION|>--- conflicted
+++ resolved
@@ -1,10 +1,6 @@
 [package]
 name = "kitsune_p2p_fetch"
-<<<<<<< HEAD
-version = "0.5.0-dev.0"
-=======
 version = "0.5.0-dev.1"
->>>>>>> 4cbddda9
 description = "Kitsune P2p Fetch Queue Logic"
 license = "Apache-2.0"
 homepage = "https://github.com/holochain/holochain"
@@ -19,11 +15,7 @@
 [dependencies]
 derive_more = "0.99"
 kitsune_p2p_timestamp = { version = "^0.5.0-dev.0", path = "../timestamp" }
-<<<<<<< HEAD
-kitsune_p2p_types = { version = "^0.5.0-dev.0", path = "../types" }
-=======
 kitsune_p2p_types = { version = "^0.5.0-dev.1", path = "../types" }
->>>>>>> 4cbddda9
 serde = { version = "1.0", features = ["derive"] }
 tokio = { version = "1.27", features = ["full"] }
 tracing = "0.1.29"
@@ -43,11 +35,7 @@
 ] }
 
 holochain_serialized_bytes = "=0.0.55"
-<<<<<<< HEAD
-holochain_trace = { version = "^0.5.0-dev.0", path = "../../holochain_trace" }
-=======
 holochain_trace = { version = "^0.5.0-dev.1", path = "../../holochain_trace" }
->>>>>>> 4cbddda9
 pretty_assertions = "1.4.0"
 test-case = "3.3"
 tokio = { version = "1.27", features = ["full", "test-util"] }
