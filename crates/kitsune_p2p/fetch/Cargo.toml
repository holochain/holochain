--- conflicted
+++ resolved
@@ -1,10 +1,6 @@
 [package]
 name = "kitsune_p2p_fetch"
-<<<<<<< HEAD
-version = "0.2.1-beta-dev.0"
-=======
 version = "0.3.0-beta-dev.5"
->>>>>>> a43efa93
 description = "Kitsune P2p Fetch Queue Logic"
 license = "Apache-2.0"
 homepage = "https://github.com/holochain/holochain"
@@ -18,13 +14,8 @@
 [dependencies]
 derive_more = "0.99"
 futures = "0.3"
-<<<<<<< HEAD
-kitsune_p2p_types = { version = "^0.2.1-beta-dev.0", path = "../types" }
-kitsune_p2p_timestamp = { version = "^0.2.1-beta-dev.0", path = "../timestamp", features = ["now"]}
-=======
 kitsune_p2p_types = { version = "^0.3.0-beta-dev.5", path = "../types" }
 kitsune_p2p_timestamp = { version = "^0.2.0", path = "../timestamp", features = ["now"]}
->>>>>>> a43efa93
 must_future = "0.1"
 num-traits = "0.2.14"
 serde = { version = "1.0", features = [ "derive" ] }
@@ -39,11 +30,7 @@
 [dev-dependencies]
 kitsune_p2p_fetch = { path = ".", features = ["test_utils", "sqlite"]}
 holochain_serialized_bytes = "0.0.51"
-<<<<<<< HEAD
-holochain_trace = { version = "^0.2.1-beta-dev.0", path = "../../holochain_trace" }
-=======
 holochain_trace = { version = "^0.3.0-beta-dev.1", path = "../../holochain_trace" }
->>>>>>> a43efa93
 pretty_assertions = "0.7.2"
 test-case = "1.2"
 tokio = { version = "1.27", features = [ "full", "test-util" ] }
