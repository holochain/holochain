[package]
name = "kitsune_p2p_fetch"
version = "0.3.0-beta-dev.11"
description = "Kitsune P2p Fetch Queue Logic"
license = "Apache-2.0"
homepage = "https://github.com/holochain/holochain"
documentation = "https://docs.rs/kitsune_p2p_fetch"
authors = [ "Holochain Core Dev Team <devcore@holochain.org>" ]
keywords = [ "holochain", "holo", "p2p", "dht", "networking" ]
categories = [ "network-programming" ]
edition = "2021"


[dependencies]
derive_more = "0.99"
<<<<<<< HEAD
kitsune_p2p_timestamp = { version = "^0.3.0-beta-dev.1", path = "../timestamp" }
=======
kitsune_p2p_timestamp = { version = "^0.3.0-beta-dev.1", path = "../timestamp"}
>>>>>>> 88a746a1
kitsune_p2p_types = { version = "^0.3.0-beta-dev.9", path = "../types" }
serde = { version = "1.0", features = [ "derive" ] }
serde_bytes = "0.11"
stef = { path = "../../stef" }
tokio = { version = "1.27", features = [ "full" ] }
tracing = "0.1.29"
linked-hash-map = "0.5.6"

human-repr = { version = "1", optional = true}
arbitrary = { version = "1", optional = true }
proptest = { version = "1", optional = true }
proptest-derive = { version = "0", optional = true }
test-strategy = { version = "0", optional = true }

[dev-dependencies]
<<<<<<< HEAD
kitsune_p2p_fetch = { path = ".", features = ["test_utils", "sqlite"]}
=======
kitsune_p2p_fetch = { path = ".", features = ["test_utils", "sqlite", "fuzzing"]}

>>>>>>> 88a746a1
holochain_serialized_bytes = "0.0.53"
holochain_trace = { version = "^0.3.0-beta-dev.1", path = "../../holochain_trace" }
pretty_assertions = "1.4.0"
test-case = "1.2"
tokio = { version = "1.27", features = [ "full", "test-util" ] }
rand = "0.8.5"

[features]
<<<<<<< HEAD
default = ["test_utils"]

=======
>>>>>>> 88a746a1
fuzzing = [
    "arbitrary",
    "proptest",
    "proptest-derive",
    "test-strategy",
<<<<<<< HEAD
    "kitsune_p2p_types/fuzzing"
]

test_utils = ["human-repr", "fuzzing", "kitsune_p2p_types/test_utils"]
=======
    "kitsune_p2p_types/fuzzing",
    "kitsune_p2p_timestamp/fuzzing",
]

test_utils = ["human-repr", "kitsune_p2p_types/test_utils"]

default = []
>>>>>>> 88a746a1

sqlite-encrypted = [
    "kitsune_p2p_types/sqlite-encrypted",
]
sqlite = [
    "kitsune_p2p_types/sqlite",
]<|MERGE_RESOLUTION|>--- conflicted
+++ resolved
@@ -13,11 +13,7 @@
 
 [dependencies]
 derive_more = "0.99"
-<<<<<<< HEAD
 kitsune_p2p_timestamp = { version = "^0.3.0-beta-dev.1", path = "../timestamp" }
-=======
-kitsune_p2p_timestamp = { version = "^0.3.0-beta-dev.1", path = "../timestamp"}
->>>>>>> 88a746a1
 kitsune_p2p_types = { version = "^0.3.0-beta-dev.9", path = "../types" }
 serde = { version = "1.0", features = [ "derive" ] }
 serde_bytes = "0.11"
@@ -33,12 +29,8 @@
 test-strategy = { version = "0", optional = true }
 
 [dev-dependencies]
-<<<<<<< HEAD
-kitsune_p2p_fetch = { path = ".", features = ["test_utils", "sqlite"]}
-=======
 kitsune_p2p_fetch = { path = ".", features = ["test_utils", "sqlite", "fuzzing"]}
 
->>>>>>> 88a746a1
 holochain_serialized_bytes = "0.0.53"
 holochain_trace = { version = "^0.3.0-beta-dev.1", path = "../../holochain_trace" }
 pretty_assertions = "1.4.0"
@@ -47,30 +39,18 @@
 rand = "0.8.5"
 
 [features]
-<<<<<<< HEAD
-default = ["test_utils"]
+default = []
 
-=======
->>>>>>> 88a746a1
 fuzzing = [
     "arbitrary",
     "proptest",
     "proptest-derive",
     "test-strategy",
-<<<<<<< HEAD
-    "kitsune_p2p_types/fuzzing"
-]
-
-test_utils = ["human-repr", "fuzzing", "kitsune_p2p_types/test_utils"]
-=======
     "kitsune_p2p_types/fuzzing",
     "kitsune_p2p_timestamp/fuzzing",
 ]
 
 test_utils = ["human-repr", "kitsune_p2p_types/test_utils"]
-
-default = []
->>>>>>> 88a746a1
 
 sqlite-encrypted = [
     "kitsune_p2p_types/sqlite-encrypted",
