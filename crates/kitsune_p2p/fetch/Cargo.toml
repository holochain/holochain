[package]
name = "kitsune_p2p_fetch"
version = "0.3.0-beta-dev.11"
description = "Kitsune P2p Fetch Queue Logic"
license = "Apache-2.0"
homepage = "https://github.com/holochain/holochain"
documentation = "https://docs.rs/kitsune_p2p_fetch"
authors = [ "Holochain Core Dev Team <devcore@holochain.org>" ]
keywords = [ "holochain", "holo", "p2p", "dht", "networking" ]
categories = [ "network-programming" ]
edition = "2021"


[dependencies]
derive_more = "0.99"
kitsune_p2p_timestamp = { version = "^0.3.0-beta-dev.1", path = "../timestamp"}
kitsune_p2p_types = { version = "^0.3.0-beta-dev.9", path = "../types" }
serde = { version = "1.0", features = [ "derive" ] }
<<<<<<< HEAD
serde_bytes = "0.11"
stef = { path = "../../stef" }
=======
>>>>>>> 9179fc97
tokio = { version = "1.27", features = [ "full" ] }
tracing = "0.1.29"
linked-hash-map = "0.5.6"

human-repr = { version = "1", optional = true}
arbitrary = { version = "1", optional = true }
proptest = { version = "1", optional = true }
proptest-derive = { version = "0", optional = true }
<<<<<<< HEAD
test-strategy = { version = "0", optional = true }

[dev-dependencies]
kitsune_p2p_fetch = { path = ".", features = ["test_utils", "sqlite"]}
=======

[dev-dependencies]
kitsune_p2p_fetch = { path = ".", features = ["test_utils", "sqlite", "fuzzing"]}

>>>>>>> 9179fc97
holochain_serialized_bytes = "0.0.53"
holochain_trace = { version = "^0.3.0-beta-dev.1", path = "../../holochain_trace" }
pretty_assertions = "1.4.0"
test-case = "1.2"
tokio = { version = "1.27", features = [ "full", "test-util" ] }
rand = "0.8.5"

[features]
fuzzing = [
    "arbitrary",
    "proptest",
    "proptest-derive",
<<<<<<< HEAD
    "test-strategy",
    "kitsune_p2p_types/fuzzing"
]
test_utils = ["human-repr", "fuzzing", "kitsune_p2p_types/test_utils"]
default = ["test_utils"]
=======
    "kitsune_p2p_timestamp/fuzzing",
    "kitsune_p2p_types/fuzzing",
]

test_utils = ["human-repr", "kitsune_p2p_types/test_utils"]

default = []

>>>>>>> 9179fc97
sqlite-encrypted = [
    "kitsune_p2p_types/sqlite-encrypted",
]
sqlite = [
    "kitsune_p2p_types/sqlite",
]<|MERGE_RESOLUTION|>--- conflicted
+++ resolved
@@ -16,11 +16,8 @@
 kitsune_p2p_timestamp = { version = "^0.3.0-beta-dev.1", path = "../timestamp"}
 kitsune_p2p_types = { version = "^0.3.0-beta-dev.9", path = "../types" }
 serde = { version = "1.0", features = [ "derive" ] }
-<<<<<<< HEAD
 serde_bytes = "0.11"
 stef = { path = "../../stef" }
-=======
->>>>>>> 9179fc97
 tokio = { version = "1.27", features = [ "full" ] }
 tracing = "0.1.29"
 linked-hash-map = "0.5.6"
@@ -29,17 +26,11 @@
 arbitrary = { version = "1", optional = true }
 proptest = { version = "1", optional = true }
 proptest-derive = { version = "0", optional = true }
-<<<<<<< HEAD
 test-strategy = { version = "0", optional = true }
-
-[dev-dependencies]
-kitsune_p2p_fetch = { path = ".", features = ["test_utils", "sqlite"]}
-=======
 
 [dev-dependencies]
 kitsune_p2p_fetch = { path = ".", features = ["test_utils", "sqlite", "fuzzing"]}
 
->>>>>>> 9179fc97
 holochain_serialized_bytes = "0.0.53"
 holochain_trace = { version = "^0.3.0-beta-dev.1", path = "../../holochain_trace" }
 pretty_assertions = "1.4.0"
@@ -52,22 +43,15 @@
     "arbitrary",
     "proptest",
     "proptest-derive",
-<<<<<<< HEAD
     "test-strategy",
-    "kitsune_p2p_types/fuzzing"
-]
-test_utils = ["human-repr", "fuzzing", "kitsune_p2p_types/test_utils"]
-default = ["test_utils"]
-=======
+    "kitsune_p2p_types/fuzzing",
     "kitsune_p2p_timestamp/fuzzing",
-    "kitsune_p2p_types/fuzzing",
 ]
 
 test_utils = ["human-repr", "kitsune_p2p_types/test_utils"]
 
 default = []
 
->>>>>>> 9179fc97
 sqlite-encrypted = [
     "kitsune_p2p_types/sqlite-encrypted",
 ]
