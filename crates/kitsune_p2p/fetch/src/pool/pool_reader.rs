use std::collections::HashSet;

use kitsune_p2p_types::{fetch_pool::FetchPoolInfo, KSpace};

use crate::FetchPool;

/// Read-only access to the queue
#[derive(Debug, Clone, derive_more::From)]
pub struct FetchPoolReader(FetchPool);

impl FetchPoolReader {
    /// Get info about the queue, filtered by space
    pub fn info(&self, spaces: HashSet<KSpace>) -> FetchPoolInfo {
        let (count, bytes) = self.0.state.share_ref(|s| {
            s.queue
                .values()
                .filter(|v| spaces.contains(&v.space))
                .filter_map(|v| v.size.map(|s| s.get()))
                .fold((0, 0), |(c, s), t| (c + 1, s + t))
        });

        FetchPoolInfo {
            op_bytes_to_fetch: bytes,
            num_ops_to_fetch: count,
        }
    }
}

#[cfg(test)]
mod tests {
    use super::*;
    use crate::test_utils::*;
    use crate::{pool::tests::*, State};
<<<<<<< HEAD
    use kitsune_p2p_types::tx_utils::ShareOpen;
    use linked_hash_map::LinkedHashMap;
=======
    use kitsune_p2p_types::tx2::tx2_utils::ShareOpen;
>>>>>>> e2fd7138
    use std::sync::Arc;

    #[test]
    fn queue_info_empty() {
        let fetch_pool_reader = FetchPoolReader(FetchPool {
            config: Arc::new(TestFetchConfig(1, 1)),
            state: ShareOpen::new(Default::default()),
        });

        let info = fetch_pool_reader.info([test_space(0), test_space(1)].into_iter().collect());
        assert_eq!(0, info.op_bytes_to_fetch);
        assert_eq!(0, info.num_ops_to_fetch);
    }

    #[test]
    fn queue_info_fetch_no_spaces() {
        let cfg = Arc::new(TestFetchConfig(1, 1));
        let q = {
            let mut queue = [(
                test_key_op(1),
                item(cfg.clone(), test_sources(0..=2), test_ctx(1)),
            )];

            queue[0].1.size = Some(100.into());

            let queue = queue.into_iter().collect();
            FetchPoolReader(FetchPool {
                config: cfg,
                state: ShareOpen::new(State {
                    queue,
                    ..Default::default()
                }),
            })
        };

        let info = q.info([].into_iter().collect());

        assert_eq!(0, info.num_ops_to_fetch);
        assert_eq!(0, info.op_bytes_to_fetch);
    }

    #[test]
    fn queue_info() {
        let cfg = Arc::new(TestFetchConfig(1, 1));
        let q = {
            let mut queue = [
                (
                    test_key_op(1),
                    item(cfg.clone(), test_sources(0..=2), test_ctx(1)),
                ),
                (
                    test_key_op(2),
                    item(cfg.clone(), test_sources(1..=3), test_ctx(1)),
                ),
                (
                    test_key_op(3),
                    item(cfg.clone(), test_sources(2..=4), test_ctx(1)),
                ),
            ];

            queue[0].1.size = Some(100.into());
            queue[1].1.size = Some(1000.into());

            let queue = queue.into_iter().collect();
            FetchPoolReader(FetchPool {
                config: cfg,
                state: ShareOpen::new(State {
                    queue,
                    ..Default::default()
                }),
            })
        };

        let info = q.info([test_space(0)].into_iter().collect());
        // The item without a size is not returned.
        assert_eq!(info.num_ops_to_fetch, 2);
        assert_eq!(info.op_bytes_to_fetch, 1100);
    }

    #[test]
    fn queue_info_filter_spaces() {
        let cfg = Arc::new(TestFetchConfig(1, 1));
        let q = {
            let mut item_for_space_1 = item(cfg.clone(), test_sources(0..=2), test_ctx(1));
            item_for_space_1.space = test_space(1);
            item_for_space_1.size = Some(100.into());

            let mut item_for_space_2 = item(cfg.clone(), test_sources(0..=2), test_ctx(1));
            item_for_space_2.space = test_space(2);
            item_for_space_2.size = Some(500.into());

            let queue = [
                (test_key_op(1), item_for_space_1),
                (test_key_op(2), item_for_space_2),
            ];

            let queue = queue.into_iter().collect();
            FetchPoolReader(FetchPool {
                config: cfg,
                state: ShareOpen::new(State {
                    queue,
                    ..Default::default()
                }),
            })
        };

        let info_space_1 = q.info([test_space(1)].into_iter().collect());
        assert_eq!(info_space_1.num_ops_to_fetch, 1);
        assert_eq!(info_space_1.op_bytes_to_fetch, 100);

        let info_space_2 = q.info([test_space(2)].into_iter().collect());
        assert_eq!(info_space_2.num_ops_to_fetch, 1);
        assert_eq!(info_space_2.op_bytes_to_fetch, 500);

        let info_space_2 = q.info([test_space(1), test_space(2)].into_iter().collect());
        assert_eq!(info_space_2.num_ops_to_fetch, 2);
        assert_eq!(info_space_2.op_bytes_to_fetch, 600);
    }
}<|MERGE_RESOLUTION|>--- conflicted
+++ resolved
@@ -31,12 +31,7 @@
     use super::*;
     use crate::test_utils::*;
     use crate::{pool::tests::*, State};
-<<<<<<< HEAD
     use kitsune_p2p_types::tx_utils::ShareOpen;
-    use linked_hash_map::LinkedHashMap;
-=======
-    use kitsune_p2p_types::tx2::tx2_utils::ShareOpen;
->>>>>>> e2fd7138
     use std::sync::Arc;
 
     #[test]
