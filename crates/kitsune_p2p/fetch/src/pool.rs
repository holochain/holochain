--- conflicted
+++ resolved
@@ -24,34 +24,6 @@
 /// Max number of queue items to check on each `next()` poll
 const NUM_ITEMS_PER_POLL: usize = 100;
 
-<<<<<<< HEAD
-=======
-/// A FetchPool tracks a set of [`FetchKey`]s (op hashes) to be fetched,
-/// each of which can have multiple sources associated with it.
-///
-/// When adding the same key twice, the sources are merged by appending the newest
-/// source to the front of the list of sources, and the contexts are merged by the
-/// method defined in [`FetchPoolConfig`].
-///
-/// The queue items can be accessed only through its Iterator implementation.
-/// Each item contains a FetchKey and one Source agent from which to fetch it.
-/// Each time an item is obtained in this way, it is moved to the end of the list.
-/// It is important to use the iterator lazily, and only take what is needed.
-/// Accessing any item through iteration implies that a fetch was attempted.
-#[derive(Clone)]
-pub struct FetchPool {
-    config: FetchConfig,
-    state: ShareOpen<State>,
-}
-
-impl std::fmt::Debug for FetchPool {
-    fn fmt(&self, f: &mut std::fmt::Formatter<'_>) -> std::fmt::Result {
-        self.state
-            .share_ref(|state| f.debug_struct("FetchPool").field("state", state).finish())
-    }
-}
-
->>>>>>> a611796c
 /// Alias
 pub type FetchConfig = Arc<dyn FetchPoolConfig>;
 
@@ -970,12 +942,6 @@
 
         let mut pool = FetchPoolState::new(Arc::new(Config));
 
-        // filter out region keys
-        let actions = actions.into_iter().filter(|a| match a {
-            FetchPoolAction::Push(push) => !matches!(push.key, FetchKey::Region(_)),
-            _ => true,
-        });
-
         // apply the random actions
         for (i, mut a) in actions.into_iter().enumerate() {
             match a {
