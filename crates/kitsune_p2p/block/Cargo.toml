--- conflicted
+++ resolved
@@ -1,10 +1,6 @@
 [package]
 name = "kitsune_p2p_block"
-<<<<<<< HEAD
-version = "0.2.1-beta-dev.0"
-=======
 version = "0.3.0-beta-dev.4"
->>>>>>> a43efa93
 description = "(un)Block datatype for kitsune_p2p"
 license = "Apache-2.0"
 homepage = "https://github.com/holochain/holochain"
@@ -15,13 +11,8 @@
 edition = "2021"
 
 [dependencies]
-<<<<<<< HEAD
-kitsune_p2p_timestamp = { version = "^0.2.1-beta-dev.0", path = "../timestamp", features = ["now"] }
-kitsune_p2p_bin_data = { version = "^0.2.1-beta-dev.0", path = "../bin_data" }
-=======
 kitsune_p2p_timestamp = { version = "^0.2.0", path = "../timestamp", features = ["now"] }
 kitsune_p2p_bin_data = { version = "^0.3.0-beta-dev.4", path = "../bin_data" }
->>>>>>> a43efa93
 serde = { version = "1.0", features = ["derive"] }
 serde_bytes = "0.11"
 
