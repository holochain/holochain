--- conflicted
+++ resolved
@@ -11,13 +11,8 @@
 edition = "2021"
 
 [dependencies]
-<<<<<<< HEAD
-kitsune_p2p_timestamp = { version = "^0.2.0-beta-rc.4", path = "../timestamp", features = ["now"] }
-kitsune_p2p_bin_data = { version = "^0.2.0-beta-rc.4", path = "../bin_data" }
-=======
 kitsune_p2p_timestamp = { version = "^0.2.0", path = "../timestamp", features = ["now"] }
 kitsune_p2p_bin_data = { version = "^0.3.0-beta-dev.0", path = "../bin_data" }
->>>>>>> ee5b7a14
 serde = { version = "1.0", features = ["derive"] }
 serde_bytes = "0.11"
 
