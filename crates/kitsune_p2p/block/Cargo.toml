--- conflicted
+++ resolved
@@ -12,11 +12,6 @@
 
 [dependencies]
 kitsune_p2p_timestamp = { version = "^0.2.0-beta-rc.0", path = "../timestamp", features = ["now"] }
-<<<<<<< HEAD
-kitsune_p2p_bin_data = { version = "^0.2.0-beta-rc.0", path = "../bin_data" }
-serde = { version = "1.0", features = ["derive"] }
-serde_bytes = "0.11"
-=======
 kitsune_p2p_bin_data = { version = "^0.2.0-beta-rc.1", path = "../bin_data" }
 serde = { version = "1.0", features = ["derive"] }
->>>>>>> 13d810a6
+serde_bytes = "0.11"