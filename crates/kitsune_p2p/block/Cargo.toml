--- conflicted
+++ resolved
@@ -11,14 +11,8 @@
 edition = "2021"
 
 [dependencies]
-<<<<<<< HEAD
-kitsune_p2p_timestamp = { version = "^0.1.0", path = "../timestamp", features = ["now"] }
-kitsune_p2p_bin_data = { version = "^0.1.0", path = "../bin_data" }
-serde = { version = "1.0", features = ["derive"] }
-tx5 = { version = "0.0.1-alpha.5" }
-serde_bytes = "0.11"
-=======
 kitsune_p2p_timestamp = { version = "^0.2.0-beta-rc.0", path = "../timestamp", features = ["now"] }
 kitsune_p2p_bin_data = { version = "^0.2.0-beta-rc.0", path = "../bin_data" }
 serde = { version = "1.0", features = ["derive"] }
->>>>>>> efc9a45d
+tx5 = { version = "0.0.1-alpha.5" }
+serde_bytes = "0.11"