[package]
name = "kitsune_p2p_mdns"
version = "0.1.0"
description = "p2p / mdns discovery framework"
license = "Apache-2.0"
homepage = "https://github.com/holochain/holochain"
documentation = "https://docs.rs/kitsune_p2p_mdns"
authors = [ "Holochain Core Dev Team <devcore@holochain.org>" ]
keywords = [ "holochain", "holo", "p2p", "mdns", "networking" ]
categories = [ "network-programming" ]
edition = "2021"

[[example]]
name = "broadcast"
path = "examples/broadcast.rs"

[[example]]
name = "discover"
path = "examples/discover.rs"

[dependencies]
<<<<<<< HEAD
libmdns = "=0.7.3"
=======
libmdns = "=0.7.4"
>>>>>>> ba979855
mdns = "=3.0.0"
futures-util = "0.3.1"
futures-core = "0.3.1"
async-stream = "0.2.0"
base64 = "0.13"
err-derive = "0.2.1"
tokio = { version = "1.11", features = [ "full" ] }
tokio-stream = { version = "0.1" }<|MERGE_RESOLUTION|>--- conflicted
+++ resolved
@@ -19,11 +19,7 @@
 path = "examples/discover.rs"
 
 [dependencies]
-<<<<<<< HEAD
-libmdns = "=0.7.3"
-=======
 libmdns = "=0.7.4"
->>>>>>> ba979855
 mdns = "=3.0.0"
 futures-util = "0.3.1"
 futures-core = "0.3.1"
