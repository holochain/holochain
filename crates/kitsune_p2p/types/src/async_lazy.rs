--- conflicted
+++ resolved
@@ -1,6 +1,5 @@
 //! utility for lazy init-ing things
 
-<<<<<<< HEAD
 use futures::future::{BoxFuture, FutureExt, Shared};
 
 /// utility for lazy init-ing things
@@ -8,56 +7,24 @@
 pub struct AsyncLazy<O: 'static + Clone + Send + Sync> {
     fut: Shared<BoxFuture<'static, O>>,
 }
-=======
-use futures::StreamExt;
 
-/// utility for lazy init-ing things
-/// note how new is not async so we can do it in an actor handler
-pub struct AsyncLazy<O: 'static + Clone + Send + Sync + Unpin>(
-    tokio::sync::watch::Receiver<Option<O>>,
-);
->>>>>>> 204ba3ea
-
-impl<O: 'static + Clone + Send + Sync + Unpin> AsyncLazy<O> {
+impl<O: 'static + Clone + Send + Sync> AsyncLazy<O> {
     /// sync create a new lazy-init value
     /// works best with `Arc<>` types, but anything
-    /// `'static + Clone + Send + Sync + Unpin` will do.
+    /// `'static + Clone + Send + Sync` will do.
     pub fn new<F>(f: F) -> Self
     where
         F: 'static + std::future::Future<Output = O> + Send,
     {
-<<<<<<< HEAD
         Self {
             fut: f.boxed().shared(),
         }
-=======
-        let (s, r) = tokio::sync::watch::channel(None);
-        crate::metrics::metric_task(async move {
-            let val: O = f.await;
-            let _ = s.send(Some(val));
-            <Result<(), ()>>::Ok(())
-        });
-        Self(r)
->>>>>>> 204ba3ea
     }
 
     /// async get the value of this lazy type
     /// will return once the initialization future completes
     pub fn get(&self) -> impl std::future::Future<Output = O> + 'static {
-<<<<<<< HEAD
         self.fut.clone()
-=======
-        let mut r = tokio_stream::wrappers::WatchStream::new(self.0.clone());
-        async move {
-            loop {
-                match r.next().await {
-                    Some(Some(v)) => return v,
-                    None => panic!("sender task dropped"),
-                    _ => {}
-                }
-            }
-        }
->>>>>>> 204ba3ea
     }
 }
 
