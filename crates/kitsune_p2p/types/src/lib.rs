#![deny(missing_docs)]
//! Types subcrate for kitsune-p2p.

/// Re-exported dependencies.
pub mod dependencies {
    pub use ::futures;
    pub use ::ghost_actor;
    pub use ::holochain_trace;
    pub use ::lair_keystore_api;
    pub use ::paste;
    pub use ::rustls;
    pub use ::serde;
    pub use ::serde_json;
    pub use ::thiserror;
    pub use ::tokio;
    pub use ::url2;

<<<<<<< HEAD
    #[cfg(any(test, feature = "fuzzing"))]
    pub use ::proptest;
    #[cfg(any(test, feature = "fuzzing"))]
=======
    #[cfg(feature = "fuzzing")]
    pub use ::proptest;
    #[cfg(feature = "fuzzing")]
>>>>>>> 6dbf9a2b
    pub use ::proptest_derive;
}

/// Typedef for result of `proc_count_now()`.
/// This value is on the scale of microseconds.
pub type ProcCountMicros = i64;

/// Monotonically nondecreasing process tick count, backed by tokio::time::Instant
/// as an i64 to facilitate reference times that may be less than the first
/// call to this function.
/// The returned value is on the scale of microseconds.
pub fn proc_count_now_us() -> ProcCountMicros {
    use once_cell::sync::Lazy;
    use tokio::time::Instant;
    static PROC_COUNT: Lazy<Instant> = Lazy::new(Instant::now);
    let r = *PROC_COUNT;
    Instant::now().saturating_duration_since(r).as_micros() as i64
}

/// Get the elapsed process count duration from a captured `ProcCount` to now.
/// If the duration would be negative, this fn returns a zero Duration.
pub fn proc_count_us_elapsed(pc: ProcCountMicros) -> std::time::Duration {
    let dur = proc_count_now_us() - pc;
    let dur = if dur < 0 { 0 } else { dur as u64 };
    std::time::Duration::from_micros(dur)
}

/// Helper function for the common case of returning this nested Unit type.
pub fn unit_ok_fut<E1, E2>() -> Result<MustBoxFuture<'static, Result<(), E2>>, E1> {
    use futures::FutureExt;
    Ok(async move { Ok(()) }.boxed().into())
}

/// Helper function for the common case of returning this boxed future type.
pub fn ok_fut<E1, R: Send + 'static>(result: R) -> Result<MustBoxFuture<'static, R>, E1> {
    use futures::FutureExt;
    Ok(async move { result }.boxed().into())
}

/// Helper function for the common case of returning this boxed future type.
pub fn box_fut_plain<'a, R: Send + 'a>(result: R) -> BoxFuture<'a, R> {
    use futures::FutureExt;
    async move { result }.boxed()
}

/// Helper function for the common case of returning this boxed future type.
pub fn box_fut<'a, R: Send + 'a>(result: R) -> MustBoxFuture<'a, R> {
    box_fut_plain(result).into()
}

use ::ghost_actor::dependencies::tracing;
use futures::future::BoxFuture;
use ghost_actor::dependencies::must_future::MustBoxFuture;

/// 32 byte binary TLS certificate digest.
pub type CertDigest = lair_keystore_api::encoding_types::BinDataSized<32>;

/// Extension trait for working with CertDigests.
pub trait CertDigestExt {
    /// Construct from a slice. Panicks if `slice.len() != 32`.
    fn from_slice(slice: &[u8]) -> Self;
}

impl CertDigestExt for CertDigest {
    fn from_slice(slice: &[u8]) -> Self {
        let mut out = [0; 32];
        out.copy_from_slice(slice);
        out.into()
    }
}

/// Wrapper around CertDigest that provides some additional debugging helpers.
#[derive(Clone)]
pub struct Tx2Cert(pub Arc<(CertDigest, String, String)>);

impl From<Tx2Cert> for Arc<[u8; 32]> {
    fn from(f: Tx2Cert) -> Self {
        f.0 .0 .0.clone()
    }
}

#[cfg(feature = "fuzzing")]
impl<'a> arbitrary::Arbitrary<'a> for Tx2Cert {
    fn arbitrary(u: &mut arbitrary::Unstructured<'a>) -> arbitrary::Result<Self> {
        Ok(Self::from(u.bytes(32)?.to_vec()))
    }
}

impl Tx2Cert {
    /// get the tls cert digest
    pub fn as_digest(&self) -> &CertDigest {
        self.as_ref()
    }

    /// get the cert bytes
    pub fn as_bytes(&self) -> &[u8] {
        self.as_ref()
    }

    /// get the base64 representation
    pub fn as_str(&self) -> &str {
        self.as_ref()
    }

    /// get the base64 nickname
    pub fn as_nick(&self) -> &str {
        &self.0 .2
    }
}

impl std::fmt::Debug for Tx2Cert {
    fn fmt(&self, f: &mut std::fmt::Formatter<'_>) -> std::fmt::Result {
        f.write_str("Cert(")?;
        f.write_str(self.as_nick())?;
        f.write_str(")")?;
        Ok(())
    }
}

impl PartialEq for Tx2Cert {
    fn eq(&self, oth: &Self) -> bool {
        self.0 .0.eq(&oth.0 .0)
    }
}

impl Eq for Tx2Cert {}

impl PartialOrd for Tx2Cert {
    fn partial_cmp(&self, other: &Self) -> Option<std::cmp::Ordering> {
        self.0 .0.partial_cmp(&other.0 .0)
    }
}

impl Ord for Tx2Cert {
    fn cmp(&self, other: &Self) -> std::cmp::Ordering {
        self.0 .0.cmp(&other.0 .0)
    }
}

impl std::hash::Hash for Tx2Cert {
    fn hash<H: std::hash::Hasher>(&self, state: &mut H) {
        self.0 .0.hash(state);
    }
}

impl std::ops::Deref for Tx2Cert {
    type Target = CertDigest;

    fn deref(&self) -> &Self::Target {
        &self.0 .0
    }
}

impl std::convert::AsRef<CertDigest> for Tx2Cert {
    fn as_ref(&self) -> &CertDigest {
        std::ops::Deref::deref(self)
    }
}

impl std::convert::AsRef<[u8]> for Tx2Cert {
    fn as_ref(&self) -> &[u8] {
        &*self.0 .0
    }
}

impl std::convert::AsRef<str> for Tx2Cert {
    fn as_ref(&self) -> &str {
        &self.0 .1
    }
}

impl From<Vec<u8>> for Tx2Cert {
    fn from(v: Vec<u8>) -> Self {
        Arc::new(v).into()
    }
}

impl From<Arc<Vec<u8>>> for Tx2Cert {
    fn from(v: Arc<Vec<u8>>) -> Self {
        CertDigest::from_slice(&v).into()
    }
}

impl From<CertDigest> for Tx2Cert {
    fn from(c: CertDigest) -> Self {
        let b64 = base64::prelude::BASE64_URL_SAFE_NO_PAD.encode(*c);
        let nick = {
            let (start, _) = b64.split_at(6);
            let (_, end) = b64.split_at(b64.len() - 6);
            format!("{}..{}", start, end)
        };
        Self(Arc::new((c, b64, nick)))
    }
}

impl From<&CertDigest> for Tx2Cert {
    fn from(c: &CertDigest) -> Self {
        c.clone().into()
    }
}

impl From<Tx2Cert> for CertDigest {
    fn from(d: Tx2Cert) -> Self {
        d.0 .0.clone()
    }
}

impl From<&Tx2Cert> for CertDigest {
    fn from(d: &Tx2Cert) -> Self {
        d.0 .0.clone()
    }
}

use base64::Engine;
use config::KitsuneP2pTuningParams;
use std::sync::Arc;

/// Error related to remote communication.
#[derive(Debug, thiserror::Error)]
#[non_exhaustive]
pub enum KitsuneErrorKind {
    /// Temp error type for internal logic.
    #[error("Unit")]
    Unit,

    /// The operation timed out.
    #[error("Operation timed out")]
    TimedOut(String),

    /// This object is closed, calls on it are invalid.
    #[error("This object is closed, calls on it are invalid.")]
    Closed,

    /// The operation is unauthorized by the host.
    #[error("Unauthorized")]
    Unauthorized,

    /// Unspecified error.
    #[error(transparent)]
    Other(Box<dyn std::error::Error + Send + Sync>),
}

impl PartialEq for KitsuneErrorKind {
    fn eq(&self, oth: &Self) -> bool {
        #[allow(clippy::match_like_matches_macro)]
        match (self, oth) {
            (Self::TimedOut(a), Self::TimedOut(b)) => a == b,
            (Self::Closed, Self::Closed) => true,
            _ => false,
        }
    }
}

/// Error related to remote communication.
#[derive(Clone, Debug)]
pub struct KitsuneError(pub Arc<KitsuneErrorKind>);

impl std::fmt::Display for KitsuneError {
    fn fmt(&self, f: &mut std::fmt::Formatter<'_>) -> std::fmt::Result {
        write!(f, "{}", self.0)
    }
}

impl std::error::Error for KitsuneError {}

impl KitsuneError {
    /// the "kind" of this KitsuneError
    pub fn kind(&self) -> &KitsuneErrorKind {
        &self.0
    }

    /// promote a custom error type to a KitsuneError
    pub fn other(e: impl Into<Box<dyn std::error::Error + Send + Sync>>) -> Self {
        Self(Arc::new(KitsuneErrorKind::Other(e.into())))
    }
}

impl From<KitsuneErrorKind> for KitsuneError {
    fn from(k: KitsuneErrorKind) -> Self {
        Self(Arc::new(k))
    }
}

impl From<String> for KitsuneError {
    fn from(s: String) -> Self {
        #[derive(Debug, thiserror::Error)]
        struct OtherError(String);
        impl std::fmt::Display for OtherError {
            fn fmt(&self, f: &mut std::fmt::Formatter<'_>) -> std::fmt::Result {
                write!(f, "{}", self.0)
            }
        }

        KitsuneError::other(OtherError(s))
    }
}

impl From<&str> for KitsuneError {
    fn from(s: &str) -> Self {
        s.to_string().into()
    }
}

impl From<KitsuneError> for () {
    fn from(_: KitsuneError) {}
}

impl From<()> for KitsuneError {
    fn from(_: ()) -> Self {
        KitsuneErrorKind::Unit.into()
    }
}

/// Result type for remote communication.
pub type KitsuneResult<T> = Result<T, KitsuneError>;

mod timeout;
pub use timeout::*;

pub mod agent_info;
pub mod async_lazy;
pub mod bootstrap;
pub mod codec;
pub mod combinators;
pub mod config;
pub mod consistency;
pub mod metrics;
pub mod task_agg;
pub mod tls;
pub use kitsune_p2p_bin_data as bin_types;

#[cfg(feature = "tx2")]
pub mod tx2;

pub use kitsune_p2p_dht as dht;
pub use kitsune_p2p_dht_arc as dht_arc;

/// KitsuneAgent in an Arc
pub type KAgent = Arc<bin_types::KitsuneAgent>;
/// KitsuneBasis in an Arc
pub type KBasis = Arc<bin_types::KitsuneBasis>;
/// KitsuneOpHash in an Arc
pub type KOpHash = Arc<bin_types::KitsuneOpHash>;
/// KitsuneSpace in an Arc
pub type KSpace = Arc<bin_types::KitsuneSpace>;
/// KitsuneOpData in an Arc
pub type KOpData = Arc<bin_types::KitsuneOpData>;

use metrics::metric_task;

#[cfg(test)]
mod tests {
    use super::*;

    #[tokio::test(flavor = "multi_thread")]
    #[cfg(feature = "tx2")]
    async fn test_tx2_digest() {
        let d: Tx2Cert = vec![0xdb; 32].into();
        println!("raw_debug: {:?}", d);
        println!("as_digest: {:?}", d.as_digest());
        println!("as_bytes: {:?}", d.as_bytes());
        println!("as_str: {:?}", d.as_str());
        println!("as_nick: {:?}", d.as_nick());
    }
}<|MERGE_RESOLUTION|>--- conflicted
+++ resolved
@@ -15,15 +15,9 @@
     pub use ::tokio;
     pub use ::url2;
 
-<<<<<<< HEAD
-    #[cfg(any(test, feature = "fuzzing"))]
-    pub use ::proptest;
-    #[cfg(any(test, feature = "fuzzing"))]
-=======
     #[cfg(feature = "fuzzing")]
     pub use ::proptest;
     #[cfg(feature = "fuzzing")]
->>>>>>> 6dbf9a2b
     pub use ::proptest_derive;
 }
 
