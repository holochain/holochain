--- conflicted
+++ resolved
@@ -74,22 +74,14 @@
     }
 }
 
-<<<<<<< HEAD
-#[cfg(any(test, feature = "fuzzing"))]
-=======
 #[cfg(feature = "fuzzing")]
->>>>>>> 6dbf9a2b
 impl<'a> arbitrary::Arbitrary<'a> for TxUrl {
     fn arbitrary(u: &mut arbitrary::Unstructured<'a>) -> arbitrary::Result<Self> {
         String::arbitrary(u).map(Into::into)
     }
 }
 
-<<<<<<< HEAD
-#[cfg(any(test, feature = "fuzzing"))]
-=======
 #[cfg(feature = "fuzzing")]
->>>>>>> 6dbf9a2b
 impl proptest::arbitrary::Arbitrary for TxUrl {
     type Parameters = ();
     type Strategy = proptest::strategy::BoxedStrategy<TxUrl>;
@@ -99,11 +91,7 @@
 
         proptest::string::string_regex(r"http://\w+")
             .unwrap()
-<<<<<<< HEAD
-            .prop_map(|s| TxUrl::from(s))
-=======
             .prop_map(TxUrl::from)
->>>>>>> 6dbf9a2b
             .boxed()
     }
 }