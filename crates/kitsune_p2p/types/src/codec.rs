--- conflicted
+++ resolved
@@ -107,11 +107,7 @@
                 $(#[doc = $var_doc])*
                 #[derive(Clone, Debug, serde::Serialize, serde::Deserialize, PartialEq, Eq)]
                 // NOTE: calling crate must depend on kitsune_p2p_types with feature fuzzing
-<<<<<<< HEAD
-                #[cfg_attr(any(test, feature = "fuzzing"), derive($crate::dependencies::proptest_derive::Arbitrary))]
-=======
                 #[cfg_attr(feature = "fuzzing", derive($crate::dependencies::proptest_derive::Arbitrary))]
->>>>>>> 6dbf9a2b
                 pub struct [< $var_name:camel >] {
                     $(
                         $(#[doc = $type_doc])* pub [< $type_name:snake >]: $type_ty,
@@ -170,11 +166,7 @@
             $(#[doc = $codec_doc])*
             #[derive(Clone, Debug, PartialEq, Eq)]
             // NOTE: calling crate must depend on kitsune_p2p_types with feature fuzzing
-<<<<<<< HEAD
-            #[cfg_attr(any(test, feature = "fuzzing"), derive($crate::dependencies::proptest_derive::Arbitrary))]
-=======
             #[cfg_attr(feature = "fuzzing", derive($crate::dependencies::proptest_derive::Arbitrary))]
->>>>>>> 6dbf9a2b
             pub enum [< $codec_name:camel >] {
                 $(
                     $(#[doc = $var_doc])*
