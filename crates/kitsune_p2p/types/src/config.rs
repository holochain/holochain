--- conflicted
+++ resolved
@@ -401,32 +401,6 @@
 }
 
 impl KitsuneP2pConfig {
-<<<<<<< HEAD
-=======
-    #[allow(dead_code)] // because of feature flipping
-    pub fn is_tx2(&self) -> bool {
-        #[cfg(feature = "tx2")]
-        {
-            #[cfg(feature = "tx5")]
-            {
-                if let Some(t) = self.transport_pool.first() {
-                    !matches!(t, TransportConfig::WebRTC { .. })
-                } else {
-                    true
-                }
-            }
-            #[cfg(not(feature = "tx5"))]
-            {
-                true
-            }
-        }
-        #[cfg(not(feature = "tx2"))]
-        {
-            false
-        }
-    }
-
->>>>>>> e2fd7138
     /// This config is making use of tx5 transport
     #[allow(dead_code)] // because of feature flipping
     pub fn is_tx5(&self) -> bool {
@@ -439,33 +413,6 @@
         false
     }
 
-<<<<<<< HEAD
-=======
-    /// `tx2` is currently designed to use exactly one proxy wrapped transport,
-    /// so convert a bunch of the options from the previous transport
-    /// paradigm into that pattern.
-    #[cfg(feature = "tx2")]
-    pub fn to_tx2(&self) -> KitsuneResult<KitsuneP2pTx2Config> {
-        use KitsuneP2pTx2ProxyConfig::*;
-        match self.transport_pool.first() {
-            Some(TransportConfig::Mock { mock_network }) => Ok(KitsuneP2pTx2Config {
-                backend: KitsuneP2pTx2Backend::Mock {
-                    mock_network: mock_network.0.clone(),
-                },
-                use_proxy: NoProxy,
-            }),
-            #[cfg(feature = "tx5")]
-            Some(TransportConfig::WebRTC { .. }) => {
-                Err("Cannot convert tx5 config into tx2".into())
-            }
-            None | Some(TransportConfig::Mem {}) => Ok(KitsuneP2pTx2Config {
-                backend: KitsuneP2pTx2Backend::Mem,
-                use_proxy: NoProxy,
-            }),
-        }
-    }
-
->>>>>>> e2fd7138
     /// Return a copy with the tuning params altered
     pub fn tune(
         mut self,
