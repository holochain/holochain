--- conflicted
+++ resolved
@@ -309,7 +309,7 @@
 
     impl KitsuneP2pTuningParams {
         /// Generate a KitsuneTimeout instance
-        /// based on the tuning parameter tx2_implicit_timeout_ms
+        /// based on the tuning parameter tx5_implicit_timeout_ms
         pub fn implicit_timeout(&self) -> crate::KitsuneTimeout {
             crate::KitsuneTimeout::from_millis(self.tx5_implicit_timeout_ms as u64)
         }
@@ -382,12 +382,19 @@
     pub tracing_scope: Option<String>,
 }
 
+#[cfg(feature = "test_utils")]
+impl Default for KitsuneP2pConfig {
+    fn default() -> Self {
+        Self::mem()
+    }
+}
+
 impl KitsuneP2pConfig {
     /// Minimal but non-functional config. Without a transport pool set,
     /// nothing will work.
-    pub fn empty() -> Self {
+    pub fn mem() -> Self {
         Self {
-            transport_pool: vec![],
+            transport_pool: vec![TransportConfig::Mem {}],
             bootstrap_service: None,
             tuning_params: KitsuneP2pTuningParams::default(),
             tracing_scope: None,
@@ -430,32 +437,6 @@
 }
 
 impl KitsuneP2pConfig {
-<<<<<<< HEAD
-=======
-    #[allow(dead_code)] // because of feature flipping
-    pub fn is_tx2(&self) -> bool {
-        #[cfg(feature = "tx2")]
-        {
-            #[cfg(feature = "tx5")]
-            {
-                if let Some(t) = self.transport_pool.first() {
-                    !matches!(t, TransportConfig::Mem {} | TransportConfig::WebRTC { .. })
-                } else {
-                    true
-                }
-            }
-            #[cfg(not(feature = "tx5"))]
-            {
-                true
-            }
-        }
-        #[cfg(not(feature = "tx2"))]
-        {
-            false
-        }
-    }
-
->>>>>>> e5cf8f9f
     /// This config is making use of tx5 transport
     #[allow(dead_code)] // because of feature flipping
     pub fn is_tx5(&self) -> bool {
@@ -484,20 +465,6 @@
 #[derive(Clone, Debug, serde::Serialize, serde::Deserialize, PartialEq)]
 #[serde(tag = "type", rename_all = "snake_case")]
 pub enum TransportConfig {
-<<<<<<< HEAD
-    /// A transport that uses the local memory transport protocol
-    /// (this is mainly for testing)
-    Mem {},
-
-=======
-    /// A mock network for testing
-    #[cfg(feature = "tx2")]
-    #[serde(skip)]
-    Mock {
-        /// The adaptor for mocking the network
-        mock_network: AdapterFactoryMock,
-    },
->>>>>>> e5cf8f9f
     /// Configure to use Tx5 WebRTC for kitsune networking.
     #[serde(rename = "webrtc", alias = "web_r_t_c", alias = "web_rtc")]
     WebRTC {
@@ -507,123 +474,8 @@
         /// Webrtc peer connection config.
         webrtc_config: Option<serde_json::Value>,
     },
-<<<<<<< HEAD
-=======
+
     /// A transport that uses the local memory transport protocol
     /// (this is mainly for testing)
-    #[cfg(feature = "tx5")]
     Mem {},
-}
-
-pub enum KitsuneP2pTx2Backend {
-    #[allow(dead_code)]
-    #[cfg(feature = "tx2")]
-    Mem,
-    //#[cfg(feature = "tx2")]
-    //Quic { bind_to: TxUrl },
-    #[allow(dead_code)]
-    #[cfg(feature = "tx2")]
-    Mock { mock_network: AdapterFactory },
-}
-
-#[cfg(feature = "tx2")]
-pub enum KitsuneP2pTx2ProxyConfig {
-    NoProxy,
-    #[allow(dead_code)]
-    Specific(TxUrl),
-    #[allow(dead_code)]
-    Bootstrap {
-        #[allow(dead_code)]
-        bootstrap_url: TxUrl,
-        fallback_proxy_url: Option<TxUrl>,
-    },
-}
-
-#[cfg(feature = "tx2")]
-pub struct KitsuneP2pTx2Config {
-    pub backend: KitsuneP2pTx2Backend,
-    pub use_proxy: KitsuneP2pTx2ProxyConfig,
-}
-
-/// Proxy configuration options
-#[derive(Clone, Debug, serde::Serialize, serde::Deserialize, PartialEq)]
-#[serde(tag = "type", rename_all = "snake_case")]
-#[cfg(feature = "tx2")]
-pub enum ProxyConfig {
-    /// We want to be hosted at a remote proxy location.
-    RemoteProxyClient {
-        /// The remote proxy url to be hosted at
-        proxy_url: Url2,
-    },
-
-    /// We want to be hosted at a remote proxy location.
-    /// We'd like to fetch a proxy list from a bootstrap server,
-    /// with an optional fallback to a specific proxy.
-    RemoteProxyClientFromBootstrap {
-        /// The bootstrap server from which to fetch the proxy_list
-        bootstrap_url: Url2,
-
-        /// The optional fallback specific proxy server
-        fallback_proxy_url: Option<Url2>,
-    },
-
-    /// We want to be a proxy server for others.
-    /// (We can also deny all proxy requests for something in-between.)
-    LocalProxyServer {
-        /// Accept proxy request options
-        /// Default: None = reject all proxy requests
-        proxy_accept_config: Option<ProxyAcceptConfig>,
-    },
-}
-
-/// Whether we are willing to proxy on behalf of others
-#[derive(Clone, Debug, serde::Serialize, serde::Deserialize, PartialEq)]
-#[serde(rename_all = "snake_case")]
-#[cfg(feature = "tx2")]
-pub enum ProxyAcceptConfig {
-    /// We will accept all requests to proxy for remotes
-    AcceptAll,
-
-    /// We will reject all requests to proxy for remotes
-    RejectAll,
-}
-
-/// Method for connecting to other peers and broadcasting our AgentInfo
-#[derive(Clone, Debug, serde::Serialize, serde::Deserialize, PartialEq)]
-#[serde(rename_all = "snake_case")]
-pub enum NetworkType {
-    /// Via bootstrap server to the WAN
-    // MAYBE: Remove the "Quic" from this?
-    QuicBootstrap,
-    /// Via MDNS to the LAN
-    // MAYBE: Remove the "Quic" from this?
-    QuicMdns,
-}
-
-#[cfg(feature = "tx2")]
-#[derive(Clone)]
-/// A simple wrapper around the [`AdapterFactory`]
-/// to allow implementing Debug and PartialEq.
-pub struct AdapterFactoryMock(pub AdapterFactory);
-
-#[cfg(feature = "tx2")]
-impl std::fmt::Debug for AdapterFactoryMock {
-    fn fmt(&self, f: &mut std::fmt::Formatter<'_>) -> std::fmt::Result {
-        f.debug_tuple("AdapterFactoryMock").finish()
-    }
-}
-
-#[cfg(feature = "tx2")]
-impl std::cmp::PartialEq for AdapterFactoryMock {
-    fn eq(&self, _: &Self) -> bool {
-        unimplemented!()
-    }
-}
-
-#[cfg(feature = "tx2")]
-impl From<AdapterFactory> for AdapterFactoryMock {
-    fn from(adaptor_factory: AdapterFactory) -> Self {
-        Self(adaptor_factory)
-    }
->>>>>>> e5cf8f9f
 }