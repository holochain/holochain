//! Kitsune Config Tuning Params
#![allow(missing_docs)]

use crate::tx_utils::TxUrl;
use url2::Url2;

/// Fifteen minutes
pub const RECENT_THRESHOLD_DEFAULT: std::time::Duration = std::time::Duration::from_secs(60 * 15);

/// Wrapper for the actual KitsuneP2pTuningParams struct
/// so the widely used type def can be an Arc<>
pub mod tuning_params_struct {
    use ghost_actor::dependencies::tracing;
    use kitsune_p2p_dht::{
        prelude::{ArqClamping, LocalStorageConfig},
        ArqStrat,
    };
    use kitsune_p2p_dht_arc::DEFAULT_MIN_PEERS;
    use std::collections::HashMap;

    macro_rules! mk_tune {
        ($($(#[doc = $doc:expr])* $(#[cfg($cfg:meta)])? $i:ident: $t:ty = $d:expr, $(#[cfg_not($cfg_alt:meta)] $i_alt:ident: $t_alt:ty = $d_alt:expr,)?)*) => {
            /// Network tuning parameters.
            /// This is serialized carefully so all the values can be represented
            /// as strings in YAML - and we will be able to proceed with a printed
            /// warning for tuning params that are removed, but still specified in
            /// configs.
            #[non_exhaustive]
            #[derive(Clone, Debug, PartialEq)]
            pub struct KitsuneP2pTuningParams {
                $(
                    $(#[doc = $doc])*
                    $(#[cfg($cfg)])?
                    pub $i: $t,
                    $(#[cfg(not($cfg_alt))]
                        pub $i: $t,
                    )?
                )*
            }

            impl Default for KitsuneP2pTuningParams {
                fn default() -> Self {
                    Self {
                        $(
                            $(#[cfg($cfg)])?
                            $i: $d,
                            $(#[cfg(not($cfg_alt))]
                                $i: $d_alt,
                            )?
                        )*
                    }
                }
            }

            impl serde::Serialize for KitsuneP2pTuningParams {
                fn serialize<S>(&self, serializer: S) -> Result<S::Ok, S::Error>
                where
                    S: serde::Serializer,
                {
                    use serde::ser::SerializeMap;
                    let mut m = serializer.serialize_map(None)?;
                    $(
                        $(#[cfg($cfg)])?
                        m.serialize_entry(
                            stringify!($i),
                            &format!("{}", &self.$i),
                        )?;
                        $(#[cfg(not($cfg_alt))]
                            m.serialize_entry(
                                stringify!($i),
                                &format!("{}", &self.$i),
                            )?;
                        )?
                    )*
                    m.end()
                }
            }

            impl<'de> serde::Deserialize<'de> for KitsuneP2pTuningParams {
                fn deserialize<D>(deserializer: D) -> Result<Self, D::Error>
                where
                    D: serde::Deserializer<'de>,
                {
                    let result = <HashMap<String, String>>::deserialize(deserializer)?;
                    let mut out = KitsuneP2pTuningParams::default();
                    for (k, v) in result.into_iter() {
                        match k.as_str() {
                            $(
                                $(#[cfg($cfg)])?
                                stringify!($i) => match v.parse::<$t>() {
                                    Ok(v) => out.$i = v,
                                    Err(e) => tracing::warn!("failed to parse {}: {}", k, e),
                                },
                                $(#[cfg(not($cfg_alt))]
                                    stringify!($i) => match v.parse::<$t>() {
                                        Ok(v) => out.$i = v,
                                        Err(e) => tracing::warn!("failed to parse {}: {}", k, e),
                                    },
                                )?
                            )*
                            _ => tracing::warn!("INVALID TUNING PARAM: '{}'", k),
                        }
                    }
                    Ok(out)
                }
            }
        };
    }

    mk_tune! {
        /// Gossip strategy to use. [Default: "sharded-gossip"]
        gossip_strategy: String = "sharded-gossip".to_string(),

        /// Delay between gossip loop iteration. [Default: 1s]
        gossip_loop_iteration_delay_ms: u32 = 1000,

        /// The gossip loop will attempt to rate-limit output
        /// to this count megabits per second. [Default: 100.0]
        gossip_outbound_target_mbps: f64 = 100.0,

        /// The gossip loop will attempt to rate-limit input
        /// to this count megabits per second. [Default: 100.0]
        gossip_inbound_target_mbps: f64 = 100.0,

        /// The gossip loop will attempt to rate-limit outbound
        /// traffic for the historic loop (if there is one)
        /// to this count megabits per second. [Default: 100.0]
        gossip_historic_outbound_target_mbps: f64 = 100.0,

        /// The gossip loop will attempt to rate-limit inbound
        /// traffic for the historic loop (if there is one)
        /// to this count megabits per second. [Default: 100.0]
        gossip_historic_inbound_target_mbps: f64 = 100.0,

        /// The gossip loop accomodates this amount of excess capacity
        /// before enacting the target rate limit, expressed as a ratio
        /// of the target rate limit. For instance, if the historic
        /// outbound target is 10mbps, a burst ratio of 50 will allow
        /// an extra 500mb of outbound traffic before the target rate
        /// limiting kicks in (and this extra capacity will take 50
        /// seconds to "refill"). [Default: 100.0]
        gossip_burst_ratio: f64 = 100.0,

        /// How long should we hold off talking to a peer
        /// we've previously spoken successfully to.
        /// [Default: 1 minute]
        gossip_peer_on_success_next_gossip_delay_ms: u32 = 1000 * 60,

        /// How long should we hold off talking to a peer
        /// we've previously gotten errors speaking to.
        /// [Default: 5 minute]
        gossip_peer_on_error_next_gossip_delay_ms: u32 = 1000 * 60 * 5,

        /// How often should we update and publish our agent info?
        /// [Default: 5 minutes]
        gossip_agent_info_update_interval_ms: u32 = 1000 * 60 * 5,

        /// The timeout for a gossip round if there is no contact.
        /// [Default: 1 minute]
        gossip_round_timeout_ms: u64 = 1000 * 60,

        /// The target redundancy is the number of peers we expect to hold any
        /// given Op.
        gossip_redundancy_target: f64 = DEFAULT_MIN_PEERS as f64,

        /// The max number of bytes of data to send in a single message.
        ///
        /// This setting was more relevant when entire Ops were being gossiped,
        /// but now that only hashes are gossiped, it would take a lot of hashes
        /// to reach this limit (1MB = approx 277k hashes).
        ///
        /// Payloads larger than this are split into multiple batches
        /// when possible.
        gossip_max_batch_size: u32 = 1_000_000,

        /// Should gossip dynamically resize storage arcs?
        ///
        /// This is an unstable feature must be enabled with the "unstable-sharding" Cargo feature.
        /// This setting is not available without the feature.
        ///
        /// [Default: true]
        #[cfg(feature = "unstable-sharding")]
        gossip_dynamic_arcs: bool = true,

        /// Override the configured arc management strategy?
        ///
        /// This is part of an unstable sharding feature and can only be set to "full" or "empty".
        /// The default value is "full", where all nodes will be expected to hold all data.
        /// If the "unstable-sharding" feature is enabled then this can also be set to "none" to
        /// allow sharding to be managed by Kitsune.
        ///
        /// If [KitsuneP2pTuningParams::gossip_dynamic_arcs] is `true`, Kitsune adjusts the
        /// gossip_arc to match the current network conditions for the given DNA.
        ///
        /// If unsure, please keep this setting at the default "none",
        /// meaning no arc clamping. Setting options are:
        /// - "none" - Keep the default auto-adjust behavior.
        /// - "empty" - Makes you a freeloader, contributing nothing
        ///   to the network. Please don't choose this option without
        ///   a good reason, such as being on a bandwidth constrained
        ///   mobile device!
        /// - "full" - Indicates that you commit to serve and hold all
        ///   data from all agents, and be a potential target for all
        ///   get requests. This could be a significant investment of
        ///   bandwidth. Don't take this responsibility lightly.
        #[cfg(feature = "unstable-sharding")]
        gossip_arc_clamping: String = "none".to_string(),
        #[cfg_not(feature = "unstable-sharding")]
        gossip_arc_clamping: String = "full".to_string(),

        /// Default timeout for rpc single. [Default: 60s]
        default_rpc_single_timeout_ms: u32 = 1000 * 60,

        /// Default agent count for rpc multi. [Default: 3]
        default_rpc_multi_remote_agent_count: u8 = 3,

        /// Default remote request grace ms. [Default: 3s]
        /// If we already have results from other sources,
        /// but made any additional outgoing remote requests,
        /// we'll wait at least this long for additional responses.
        default_rpc_multi_remote_request_grace_ms: u64 = 1000 * 3,

        /// Default agent expires after milliseconds. [Default: 20 minutes]
        agent_info_expires_after_ms: u32 = 1000 * 60 * 20,

        /// Tls in-memory session storage capacity. [Default: 512]
        tls_in_mem_session_storage: u32 = 512,

        /// How often should NAT nodes refresh their proxy contract?
        /// [Default: 2 minutes]
        proxy_keepalive_ms: u32 = 1000 * 60 * 2,

        /// How often should proxy nodes prune their ProxyTo list?
        /// Note - to function this should be > proxy_keepalive_ms.
        /// [Default: 5 minutes]
        proxy_to_expire_ms: u32 = 1000 * 60 * 5,

        /// Mainly used as the for_each_concurrent limit,
        /// this restricts the number of active polled futures
        /// on a single thread.
        /// [Default: 4096]
        concurrent_limit_per_thread: usize = 4096,

        /// tx5 timeout used for passive background operations
        /// like reads / responds.
        /// [Default: 60 seconds]
        tx5_implicit_timeout_ms: u32 = 1000 * 60,

        /// Maximum count of open connections.
        /// [Default: 4096]
        tx5_connection_count_max: u32 = 4096,

        /// Max backend send buffer bytes (per connection).
        /// [Default: 64 KiB]
        tx5_send_buffer_bytes_max: u32 = 64 * 1024,

        /// Max backend recv buffer bytes (per connection).
        /// [Default: 64 KiB]
        tx5_recv_buffer_bytes_max: u32 = 64 * 1024,

        /// Maximum receive message reconstruction bytes in memory
        /// (accross entire endpoint).
        /// [Default: 512 MiB]
        tx5_incoming_message_bytes_max: u32 = 512 * 1024 * 1024,

        /// Maximum size of an individual message.
        /// [Default: 16 MiB]
        tx5_message_size_max: u32 = 16 * 1024 * 1024,

        /// Internal event channel size.
        /// [Default: 1024]
        tx5_internal_event_channel_size: u32 = 1024,

        /// Default timeout for network operations.
        /// [Default: 60]
        tx5_timeout_s: u32 = 60,

        /// Starting backoff duration for retries.
        /// [Default: 60]
        tx5_backoff_start_s: u32 = 5,

        /// Max backoff duration for retries.
        /// [Default: 60]
        tx5_backoff_max_s: u32 = 60,

        /// Tx5 ban time in seconds.
        tx5_ban_time_s: u32 = 10,

        /// Tx5 min ephemeral port
        tx5_min_ephemeral_udp_port: u16 = 1,

        /// Tx5 max ephemeral port
        tx5_max_ephemeral_udp_port: u16 = 65535,

        /// Set this to `true` to enable verbose webrtc backend tracing.
        tx5_backend_tracing_enabled: bool = false,

        /// The backend tx5 module to be used. This defaults to "go_pion"
        /// which is also the default if unspecified or invalid.
        /// Options currently inclued:
        /// - "go_pion" - based off the golang pion webrtc library
        /// - "mem" - a stub memory backend for performance/validation testing
        tx5_backend_module: String = "go_pion".to_string(),

        /// The additional tx5 backend module config. This should be
        /// a json object with backend module specific configuration
        /// as specified by tx5. Defaults to an empty object ("{}").
        tx5_backend_module_config: String = "{}".to_string(),

        /// if you would like to be able to use an external tool
        /// to debug the QUIC messages sent and received by kitsune
        /// you'll need the decryption keys.
        /// The default of `"no_keylog"` is secure and will not write any keys
        /// Setting this to `"env_keylog"` will write to a keylog specified
        /// by the `SSLKEYLOGFILE` environment variable, or do nothing if
        /// it is not set, or is not writable.
        danger_tls_keylog: String = "no_keylog".to_string(),

        /// Set the cutoff time when gossip switches over from recent
        /// to historical gossip.
        ///
        /// This is dangerous to change, because gossip may not be
        /// possible with nodes using a different setting for this threshold.
        /// Do not change this except in testing environments.
        /// [Default: 15 minutes]
        danger_gossip_recent_threshold_secs: u64 = super::RECENT_THRESHOLD_DEFAULT.as_secs(),

        /// Don't publish ops, only rely on gossip. Useful for testing the efficacy of gossip.
        disable_publish: bool = false,

        /// Disable recent gossip. Useful for testing Historical gossip in isolation.
        /// Note that this also disables agent gossip!
        disable_recent_gossip: bool = false,

        /// Disable historical gossip. Useful for testing Recent gossip in isolation.
        disable_historical_gossip: bool = false,

        /// Control the backoff multiplier for the time delay between checking in with the bootstrap server.
        /// The default value of `2` causes the delay to grow quickly up to the max time of 1 hour.
        /// For testing consider using `1` to prevent the delay from growing.
        bootstrap_check_delay_backoff_multiplier: u32 = 2,

        /// Set the bootstrap fetch maximum backoff time.
        /// The default value is 60 * 5 s = five minutes.
        /// The minimum value is 60 s = one minute.
        bootstrap_max_delay_s: u32 = 60 * 5,
    }

    impl KitsuneP2pTuningParams {
        /// Generate a KitsuneTimeout instance
        /// based on the tuning parameter tx5_implicit_timeout_ms
        pub fn implicit_timeout(&self) -> crate::KitsuneTimeout {
            crate::KitsuneTimeout::from_millis(self.tx5_implicit_timeout_ms as u64)
        }

        /// Get the gossip recent threshold param as a proper Duration
        pub fn danger_gossip_recent_threshold(&self) -> std::time::Duration {
            std::time::Duration::from_secs(self.danger_gossip_recent_threshold_secs)
        }

        /// get the tx5_ban_time_s param as a Duration.
        pub fn tx5_ban_time(&self) -> std::time::Duration {
            std::time::Duration::from_secs(self.tx5_ban_time_s as u64)
        }

        /// returns true if we should initialize a tls keylog
        /// based on the `SSLKEYLOGFILE` environment variable
        pub fn use_env_tls_keylog(&self) -> bool {
            self.danger_tls_keylog == "env_keylog"
        }

        /// The timeout for a gossip round if there is no contact.
        pub fn gossip_round_timeout(&self) -> std::time::Duration {
            std::time::Duration::from_millis(self.gossip_round_timeout_ms)
        }

        /// Parse the gossip_arc_clamping string as a proper type
        pub fn arc_clamping(&self) -> Option<ArqClamping> {
            match self.gossip_arc_clamping.to_lowercase().as_str() {
                "none" => None,
                "empty" => Some(ArqClamping::Empty),
                "full" => Some(ArqClamping::Full),
                other => panic!("Invalid kitsune tuning param: arc_clamping = '{}'", other),
            }
        }

        /// Create a standard ArqStrat from the tuning params
        pub fn to_arq_strat(&self) -> ArqStrat {
            let local_storage = LocalStorageConfig {
                arc_clamping: self.arc_clamping(),
            };
            ArqStrat::standard(local_storage, self.gossip_redundancy_target)
        }
    }
}

/// We don't want to clone these tuning params over-and-over.
/// They should normally be passed around as an Arc.
pub type KitsuneP2pTuningParams = std::sync::Arc<tuning_params_struct::KitsuneP2pTuningParams>;

/// Configure the kitsune actor.
#[derive(Clone, Debug, serde::Serialize, serde::Deserialize, PartialEq)]
pub struct KitsuneP2pConfig {
    /// List of sub-transports to be included in this pool
    pub transport_pool: Vec<TransportConfig>,

    /// The service used for peers to discover each before they are peers.
    pub bootstrap_service: Option<Url2>,

    /// Network tuning parameters. These are managed loosely,
    /// as they are subject to change. If you specify a tuning parameter
    /// that no longer exists, or a value that does not parse,
    /// a warning will be printed in the tracing log.
    #[serde(default)]
    pub tuning_params: KitsuneP2pTuningParams,

    /// All tracing logs from kitsune tasks will be instrumented to contain this string,
    /// so that logs from multiple instances in the same process can be disambiguated.
    #[serde(default)]
    pub tracing_scope: Option<String>,
}

#[cfg(feature = "test_utils")]
impl Default for KitsuneP2pConfig {
    fn default() -> Self {
        Self::mem()
    }
}

impl KitsuneP2pConfig {
    /// Minimal but non-functional config. Without a transport pool set,
    /// nothing will work.
    pub fn mem() -> Self {
        Self {
            transport_pool: vec![TransportConfig::Mem {}],
            bootstrap_service: None,
            tuning_params: KitsuneP2pTuningParams::default(),
            tracing_scope: None,
        }
    }

    #[cfg(feature = "test_utils")]
    pub fn from_signal_addr(socket_addr: std::net::SocketAddr) -> Self {
        let signal_url = format!("ws://{:?}", socket_addr);
        Self {
            transport_pool: vec![TransportConfig::WebRTC {
                signal_url,
                webrtc_config: None,
            }],
            bootstrap_service: None,
            tuning_params: KitsuneP2pTuningParams::default(),
            tracing_scope: None,
        }
    }
}

#[allow(dead_code)]
fn cnv_bind_to(bind_to: &Option<url2::Url2>) -> TxUrl {
    match bind_to {
        Some(bind_to) => bind_to.clone().into(),
        None => TxUrl::from_str_panicking("kitsune-quic://0.0.0.0:0"),
    }
}

impl KitsuneP2pConfig {
    /// This config is making use of tx5 transport
    #[allow(dead_code)] // because of feature flipping
    pub fn is_tx5(&self) -> bool {
        {
            if let Some(t) = self.transport_pool.first() {
                return matches!(t, TransportConfig::Mem {} | TransportConfig::WebRTC { .. });
            }
        }
        false
    }

    /// Return a copy with the tuning params altered
    pub fn tune(
        mut self,
        f: impl Fn(
            tuning_params_struct::KitsuneP2pTuningParams,
        ) -> tuning_params_struct::KitsuneP2pTuningParams,
    ) -> Self {
        let tp = (*self.tuning_params).clone();
        self.tuning_params = std::sync::Arc::new(f(tp));
        self
    }
}

/// Configure the network bindings for underlying kitsune transports.
#[derive(Clone, Debug, serde::Serialize, serde::Deserialize, PartialEq)]
#[serde(tag = "type", rename_all = "snake_case")]
pub enum TransportConfig {
    /// Configure to use Tx5 WebRTC for kitsune networking.
    #[serde(rename = "webrtc", alias = "web_r_t_c", alias = "web_rtc")]
    WebRTC {
        /// The url of the signal server to connect to for addressability.
        signal_url: String,

        /// Webrtc peer connection config.
        webrtc_config: Option<serde_json::Value>,
    },

    /// A transport that uses the local memory transport protocol
    /// (this is mainly for testing)
    Mem {},
<<<<<<< HEAD
=======
}

pub enum KitsuneP2pTx2Backend {
    #[allow(dead_code)]
    #[cfg(feature = "tx2")]
    Mem,
    //#[cfg(feature = "tx2")]
    //Quic { bind_to: TxUrl },
    #[allow(dead_code)]
    #[cfg(feature = "tx2")]
    Mock { mock_network: AdapterFactory },
}

#[cfg(feature = "tx2")]
pub enum KitsuneP2pTx2ProxyConfig {
    NoProxy,
    #[allow(dead_code)]
    Specific(TxUrl),
    #[allow(dead_code)]
    Bootstrap {
        #[allow(dead_code)]
        bootstrap_url: TxUrl,
        fallback_proxy_url: Option<TxUrl>,
    },
}

#[cfg(feature = "tx2")]
pub struct KitsuneP2pTx2Config {
    pub backend: KitsuneP2pTx2Backend,
    pub use_proxy: KitsuneP2pTx2ProxyConfig,
}

/// Proxy configuration options
#[derive(Clone, Debug, serde::Serialize, serde::Deserialize, PartialEq)]
#[serde(tag = "type", rename_all = "snake_case")]
#[cfg(feature = "tx2")]
pub enum ProxyConfig {
    /// We want to be hosted at a remote proxy location.
    RemoteProxyClient {
        /// The remote proxy url to be hosted at
        proxy_url: Url2,
    },

    /// We want to be hosted at a remote proxy location.
    /// We'd like to fetch a proxy list from a bootstrap server,
    /// with an optional fallback to a specific proxy.
    RemoteProxyClientFromBootstrap {
        /// The bootstrap server from which to fetch the proxy_list
        bootstrap_url: Url2,

        /// The optional fallback specific proxy server
        fallback_proxy_url: Option<Url2>,
    },

    /// We want to be a proxy server for others.
    /// (We can also deny all proxy requests for something in-between.)
    LocalProxyServer {
        /// Accept proxy request options
        /// Default: None = reject all proxy requests
        proxy_accept_config: Option<ProxyAcceptConfig>,
    },
}

/// Whether we are willing to proxy on behalf of others
#[derive(Clone, Debug, serde::Serialize, serde::Deserialize, PartialEq)]
#[serde(rename_all = "snake_case")]
#[cfg(feature = "tx2")]
pub enum ProxyAcceptConfig {
    /// We will accept all requests to proxy for remotes
    AcceptAll,

    /// We will reject all requests to proxy for remotes
    RejectAll,
}

/// Method for connecting to other peers and broadcasting our AgentInfo
#[derive(Clone, Debug, serde::Serialize, serde::Deserialize, PartialEq)]
#[serde(rename_all = "snake_case")]
pub enum NetworkType {
    /// Via bootstrap server to the WAN
    // MAYBE: Remove the "Quic" from this?
    QuicBootstrap,
    /// Via MDNS to the LAN
    // MAYBE: Remove the "Quic" from this?
    QuicMdns,
}

#[cfg(feature = "tx2")]
#[derive(Clone)]
/// A simple wrapper around the [`AdapterFactory`]
/// to allow implementing Debug and PartialEq.
pub struct AdapterFactoryMock(pub AdapterFactory);

#[cfg(feature = "tx2")]
impl std::fmt::Debug for AdapterFactoryMock {
    fn fmt(&self, f: &mut std::fmt::Formatter<'_>) -> std::fmt::Result {
        f.debug_tuple("AdapterFactoryMock").finish()
    }
}

#[cfg(feature = "tx2")]
impl std::cmp::PartialEq for AdapterFactoryMock {
    fn eq(&self, _: &Self) -> bool {
        unimplemented!()
    }
}

#[cfg(feature = "tx2")]
impl From<AdapterFactory> for AdapterFactoryMock {
    fn from(adaptor_factory: AdapterFactory) -> Self {
        Self(adaptor_factory)
    }
}

#[cfg(test)]
mod tests {
    use crate::config::KitsuneP2pConfig;

    #[cfg(not(feature = "unstable-sharding"))]
    #[test]
    fn check_sharding_disabled_by_default() {
        let config = KitsuneP2pConfig::default();
        assert_eq!(
            Some(kitsune_p2p_dht::arq::ArqClamping::Full),
            config.tuning_params.arc_clamping()
        );
    }

    #[cfg(feature = "unstable-sharding")]
    #[test]
    fn check_sharding_enabled_by_default() {
        let config = KitsuneP2pConfig::default();
        assert_eq!(None, config.tuning_params.arc_clamping());
        assert!(config.tuning_params.gossip_dynamic_arcs);
    }
>>>>>>> 2d608223
}<|MERGE_RESOLUTION|>--- conflicted
+++ resolved
@@ -504,142 +504,4 @@
     /// A transport that uses the local memory transport protocol
     /// (this is mainly for testing)
     Mem {},
-<<<<<<< HEAD
-=======
-}
-
-pub enum KitsuneP2pTx2Backend {
-    #[allow(dead_code)]
-    #[cfg(feature = "tx2")]
-    Mem,
-    //#[cfg(feature = "tx2")]
-    //Quic { bind_to: TxUrl },
-    #[allow(dead_code)]
-    #[cfg(feature = "tx2")]
-    Mock { mock_network: AdapterFactory },
-}
-
-#[cfg(feature = "tx2")]
-pub enum KitsuneP2pTx2ProxyConfig {
-    NoProxy,
-    #[allow(dead_code)]
-    Specific(TxUrl),
-    #[allow(dead_code)]
-    Bootstrap {
-        #[allow(dead_code)]
-        bootstrap_url: TxUrl,
-        fallback_proxy_url: Option<TxUrl>,
-    },
-}
-
-#[cfg(feature = "tx2")]
-pub struct KitsuneP2pTx2Config {
-    pub backend: KitsuneP2pTx2Backend,
-    pub use_proxy: KitsuneP2pTx2ProxyConfig,
-}
-
-/// Proxy configuration options
-#[derive(Clone, Debug, serde::Serialize, serde::Deserialize, PartialEq)]
-#[serde(tag = "type", rename_all = "snake_case")]
-#[cfg(feature = "tx2")]
-pub enum ProxyConfig {
-    /// We want to be hosted at a remote proxy location.
-    RemoteProxyClient {
-        /// The remote proxy url to be hosted at
-        proxy_url: Url2,
-    },
-
-    /// We want to be hosted at a remote proxy location.
-    /// We'd like to fetch a proxy list from a bootstrap server,
-    /// with an optional fallback to a specific proxy.
-    RemoteProxyClientFromBootstrap {
-        /// The bootstrap server from which to fetch the proxy_list
-        bootstrap_url: Url2,
-
-        /// The optional fallback specific proxy server
-        fallback_proxy_url: Option<Url2>,
-    },
-
-    /// We want to be a proxy server for others.
-    /// (We can also deny all proxy requests for something in-between.)
-    LocalProxyServer {
-        /// Accept proxy request options
-        /// Default: None = reject all proxy requests
-        proxy_accept_config: Option<ProxyAcceptConfig>,
-    },
-}
-
-/// Whether we are willing to proxy on behalf of others
-#[derive(Clone, Debug, serde::Serialize, serde::Deserialize, PartialEq)]
-#[serde(rename_all = "snake_case")]
-#[cfg(feature = "tx2")]
-pub enum ProxyAcceptConfig {
-    /// We will accept all requests to proxy for remotes
-    AcceptAll,
-
-    /// We will reject all requests to proxy for remotes
-    RejectAll,
-}
-
-/// Method for connecting to other peers and broadcasting our AgentInfo
-#[derive(Clone, Debug, serde::Serialize, serde::Deserialize, PartialEq)]
-#[serde(rename_all = "snake_case")]
-pub enum NetworkType {
-    /// Via bootstrap server to the WAN
-    // MAYBE: Remove the "Quic" from this?
-    QuicBootstrap,
-    /// Via MDNS to the LAN
-    // MAYBE: Remove the "Quic" from this?
-    QuicMdns,
-}
-
-#[cfg(feature = "tx2")]
-#[derive(Clone)]
-/// A simple wrapper around the [`AdapterFactory`]
-/// to allow implementing Debug and PartialEq.
-pub struct AdapterFactoryMock(pub AdapterFactory);
-
-#[cfg(feature = "tx2")]
-impl std::fmt::Debug for AdapterFactoryMock {
-    fn fmt(&self, f: &mut std::fmt::Formatter<'_>) -> std::fmt::Result {
-        f.debug_tuple("AdapterFactoryMock").finish()
-    }
-}
-
-#[cfg(feature = "tx2")]
-impl std::cmp::PartialEq for AdapterFactoryMock {
-    fn eq(&self, _: &Self) -> bool {
-        unimplemented!()
-    }
-}
-
-#[cfg(feature = "tx2")]
-impl From<AdapterFactory> for AdapterFactoryMock {
-    fn from(adaptor_factory: AdapterFactory) -> Self {
-        Self(adaptor_factory)
-    }
-}
-
-#[cfg(test)]
-mod tests {
-    use crate::config::KitsuneP2pConfig;
-
-    #[cfg(not(feature = "unstable-sharding"))]
-    #[test]
-    fn check_sharding_disabled_by_default() {
-        let config = KitsuneP2pConfig::default();
-        assert_eq!(
-            Some(kitsune_p2p_dht::arq::ArqClamping::Full),
-            config.tuning_params.arc_clamping()
-        );
-    }
-
-    #[cfg(feature = "unstable-sharding")]
-    #[test]
-    fn check_sharding_enabled_by_default() {
-        let config = KitsuneP2pConfig::default();
-        assert_eq!(None, config.tuning_params.arc_clamping());
-        assert!(config.tuning_params.gossip_dynamic_arcs);
-    }
->>>>>>> 2d608223
 }