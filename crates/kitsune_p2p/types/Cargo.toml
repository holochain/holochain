[package]
name = "kitsune_p2p_types"
version = "0.3.0-beta-dev.10"
description = "types subcrate for kitsune-p2p"
license = "Apache-2.0"
homepage = "https://github.com/holochain/holochain"
documentation = "https://docs.rs/kitsune_p2p_types"
authors = [ "Holochain Core Dev Team <devcore@holochain.org>" ]
keywords = [ "holochain", "holo", "p2p", "dht", "networking" ]
categories = [ "network-programming" ]
edition = "2021"

[dependencies]
lair_keystore_api = "=0.3.0"
base64 = "0.21.2"
derive_more = "0.99.7"
futures = "0.3"
ghost_actor = "=0.3.0-alpha.6"
kitsune_p2p_dht = { version = "^0.3.0-beta-dev.7", path = "../dht" }
kitsune_p2p_dht_arc = { version = "^0.3.0-beta-dev.6", path = "../dht_arc" }
kitsune_p2p_bin_data = { version = "^0.3.0-beta-dev.7", path = "../bin_data" }
kitsune_p2p_timestamp = { version = "^0.3.0-beta-dev.3", path = "../timestamp" }
mockall = { version = "0.11.3", optional = true }
holochain_trace = { version = "^0.3.0-beta-dev.1", path = "../../holochain_trace" }
once_cell = "1.4"
parking_lot = "0.12.1"
paste = "1.0.12"
rmp-serde = "0.15"
rustls = { version = "0.20.4", features = [ "dangerous_configuration" ] }
serde = { version = "1", features = [ "derive", "rc" ] }
serde_bytes = "0.11"
serde_json = { version = "1", features = [ "preserve_order" ] }
sysinfo = "0.29.7"
thiserror = "1.0.22"
tokio = { version = "1.27", features = [ "full" ] }
url = "2"
url2 = "0.0.6"

fixt = { version = "^0.3.0-beta-dev.0", path = "../../fixt", optional = true }

# arbitrary
arbitrary = { version = "1.0", features = ["derive"], optional = true}

# proptest
proptest = { version = "1", optional = true }
proptest-derive = { version = "0", optional = true }

[dev-dependencies]
kitsune_p2p_types = {path = ".", features = ["test_utils", "sqlite"]}
criterion = "0.5.1"
tracing-subscriber = "0.3.16"

[[bench]]
name = "api_thru"
harness = false

[features]
default = [ "tx2" ]

fuzzing = [
  "arbitrary",
  "proptest",
  "proptest-derive",
  "kitsune_p2p_bin_data/fuzzing",
  "kitsune_p2p_dht_arc/fuzzing",
  "kitsune_p2p_dht/fuzzing",
]

test_utils = [
  "kitsune_p2p_bin_data/test_utils",
  "kitsune_p2p_dht_arc/test_utils",
  "kitsune_p2p_dht/test_utils",
  "ghost_actor/test_utils",
  "mockall",
  "fuzzing",
<<<<<<< HEAD
=======
  "fixt",
]

fixt = [
  "dep:fixt",
  "kitsune_p2p_bin_data/fixt"
>>>>>>> b78d87d7
]

tx2 = []

tx5 = []

sqlite-encrypted = [
  "kitsune_p2p_dht/sqlite-encrypted",
  "kitsune_p2p_dht_arc/sqlite-encrypted",
  "kitsune_p2p_bin_data/sqlite-encrypted",
]
sqlite = [
  "kitsune_p2p_dht/sqlite",
  "kitsune_p2p_dht_arc/sqlite",
  "kitsune_p2p_bin_data/sqlite",
]<|MERGE_RESOLUTION|>--- conflicted
+++ resolved
@@ -73,15 +73,12 @@
   "ghost_actor/test_utils",
   "mockall",
   "fuzzing",
-<<<<<<< HEAD
-=======
   "fixt",
 ]
 
 fixt = [
   "dep:fixt",
   "kitsune_p2p_bin_data/fixt"
->>>>>>> b78d87d7
 ]
 
 tx2 = []
