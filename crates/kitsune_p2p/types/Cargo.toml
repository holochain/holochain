[package]
name = "kitsune_p2p_types"
version = "0.0.1"
description = "types subcrate for kitsune-p2p"
license = "Apache-2.0"
homepage = "https://github.com/holochain/holochain"
documentation = "https://github.com/holochain/holochain"
authors = [ "Holochain Core Dev Team <devcore@holochain.org>" ]
keywords = [ "holochain", "holo", "p2p", "dht", "networking" ]
categories = [ "network-programming" ]
edition = "2018"

[dependencies]
derive_more = "0.99.7"
futures = "0.3.12"
ghost_actor = "0.3.0-alpha.1"
nanoid = "0.3"
observability = "0.1.3"
once_cell = "1.4"
parking_lot = "0.11"
paste = "1.0.3"
rmp-serde = "0.15"
serde = { version = "1", features = [ "derive", "rc" ] }
serde_bytes = "0.11"
serde_json = { version = "1", features = [ "preserve_order" ] }
sysinfo = "0.15.9"
thiserror = "1.0.22"
tokio = { version = "1.3", features = [ "full" ] }
tokio-stream = { version = "0.1", features = [ "sync", "net" ] }
url = "2"
url2 = "0.0.6"

[dev-dependencies]
<<<<<<< HEAD
criterion = "0.3"
tracing-subscriber = "0.2"

[[bench]]
name = "resource_bucket"
harness = false

[[bench]]
name = "framed"
harness = false

[[bench]]
name = "codec"
harness = false
=======
tracing-subscriber = "0.2"

[features]
test_utils = []
>>>>>>> 785061ba
<|MERGE_RESOLUTION|>--- conflicted
+++ resolved
@@ -31,7 +31,6 @@
 url2 = "0.0.6"
 
 [dev-dependencies]
-<<<<<<< HEAD
 criterion = "0.3"
 tracing-subscriber = "0.2"
 
@@ -46,9 +45,6 @@
 [[bench]]
 name = "codec"
 harness = false
-=======
-tracing-subscriber = "0.2"
 
 [features]
-test_utils = []
->>>>>>> 785061ba
+test_utils = []