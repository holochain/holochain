[package]
name = "kitsune_p2p_types"
<<<<<<< HEAD
version = "0.0.4"
=======
version = "0.0.5-dev.0"
>>>>>>> e4cde4fc
description = "types subcrate for kitsune-p2p"
license = "Apache-2.0"
homepage = "https://github.com/holochain/holochain"
documentation = "https://github.com/holochain/holochain"
authors = [ "Holochain Core Dev Team <devcore@holochain.org>" ]
keywords = [ "holochain", "holo", "p2p", "dht", "networking" ]
categories = [ "network-programming" ]
edition = "2018"

[dependencies]
base64 = "0.13"
derive_more = "0.99.7"
futures = "0.3"
ghost_actor = "=0.3.0-alpha.4"
kitsune_p2p_dht_arc = { version = "0.0.2", path = "../dht_arc" }
lair_keystore_api = "=0.0.4"
lru = "0.6.5"
mockall = { version = "0.10.2", optional = true }
nanoid = "0.3"
observability = "0.1.3"
once_cell = "1.4"
parking_lot = "0.11"
paste = "1.0.5"
rmp-serde = "0.15"
rustls = { version = "0.19", features = [ "dangerous_configuration" ] }
serde = { version = "1", features = [ "derive", "rc" ] }
serde_bytes = "0.11"
serde_json = { version = "1", features = [ "preserve_order" ] }
shrinkwraprs = "0.3.0"
sysinfo = "0.15.9"
thiserror = "1.0.22"
tokio = { version = "1.3", features = [ "full" ] }
tokio-stream = { version = "0.1", features = [ "sync", "net" ] }
url = "2"
url2 = "0.0.6"
webpki = "0.21.2"

# arbitrary
arbitrary = { version = "1.0", features = ["derive"], optional = true}

[dev-dependencies]
criterion = "0.3.4"
tracing-subscriber = "0.2"

[[bench]]
name = "api_thru"
harness = false

[features]
test_utils = [
  "arbitrary",
  "lair_keystore_api/arbitrary",
  "kitsune_p2p_dht_arc/test_utils",
  "ghost_actor/test_utils",
  "mockall",
]<|MERGE_RESOLUTION|>--- conflicted
+++ resolved
@@ -1,10 +1,6 @@
 [package]
 name = "kitsune_p2p_types"
-<<<<<<< HEAD
-version = "0.0.4"
-=======
 version = "0.0.5-dev.0"
->>>>>>> e4cde4fc
 description = "types subcrate for kitsune-p2p"
 license = "Apache-2.0"
 homepage = "https://github.com/holochain/holochain"
