[package]
name = "kitsune_p2p_types"
version = "0.2.0-beta-rc.2"
description = "types subcrate for kitsune-p2p"
license = "Apache-2.0"
homepage = "https://github.com/holochain/holochain"
documentation = "https://docs.rs/kitsune_p2p_types"
authors = [ "Holochain Core Dev Team <devcore@holochain.org>" ]
keywords = [ "holochain", "holo", "p2p", "dht", "networking" ]
categories = [ "network-programming" ]
edition = "2021"

[dependencies]
lair_keystore_api = "=0.2.3"
base64 = "0.13"
derive_more = "0.99.7"
futures = "0.3"
ghost_actor = "=0.3.0-alpha.5"
kitsune_p2p_dht = { version = "^0.2.0-beta-rc.1", path = "../dht" }
kitsune_p2p_dht_arc = { version = "^0.2.0-beta-rc.1", path = "../dht_arc" }
kitsune_p2p_bin_data = { version = "^0.2.0-beta-rc.1", path = "../bin_data" }
<<<<<<< HEAD
kitsune_p2p_block = { version = "^0.2.0-beta-rc.1", path = "../block" }
=======
kitsune_p2p_block = { version = "^0.2.0-beta-rc.2", path = "../block" }
>>>>>>> 9a6f8cf0
lru = "0.8.1"
mockall = { version = "0.11.3", optional = true }
nanoid = "0.3"
holochain_trace = { version = "^0.2.0-beta-rc.1", path = "../../holochain_trace" }
once_cell = "1.4"
parking_lot = "0.11"
paste = "1.0.12"
rmp-serde = "0.15"
rustls = { version = "0.20.4", features = [ "dangerous_configuration" ] }
serde = { version = "1", features = [ "derive", "rc" ] }
serde_bytes = "0.11"
serde_json = { version = "1", features = [ "preserve_order" ] }
shrinkwraprs = "0.3.0"
sysinfo = "0.27"
thiserror = "1.0.22"
tokio = { version = "1.11", features = [ "full" ] }
tokio-stream = { version = "0.1", features = [ "sync", "net" ] }
url = "2"
url2 = "0.0.6"
webpki = "0.22.0"

# arbitrary
arbitrary = { version = "1.0", features = ["derive"], optional = true}

[dev-dependencies]
kitsune_p2p_types = {path = ".", features = ["test_utils"]}
criterion = "0.3.4"
tracing-subscriber = "0.3.16"

[[bench]]
name = "api_thru"
harness = false

[features]
default = [ "tx2" ]

test_utils = [
  "arbitrary",
  "kitsune_p2p_bin_data/test_utils",
  "kitsune_p2p_dht_arc/test_utils",
  "ghost_actor/test_utils",
  "mockall",
]

tx2 = []<|MERGE_RESOLUTION|>--- conflicted
+++ resolved
@@ -19,11 +19,7 @@
 kitsune_p2p_dht = { version = "^0.2.0-beta-rc.1", path = "../dht" }
 kitsune_p2p_dht_arc = { version = "^0.2.0-beta-rc.1", path = "../dht_arc" }
 kitsune_p2p_bin_data = { version = "^0.2.0-beta-rc.1", path = "../bin_data" }
-<<<<<<< HEAD
-kitsune_p2p_block = { version = "^0.2.0-beta-rc.1", path = "../block" }
-=======
 kitsune_p2p_block = { version = "^0.2.0-beta-rc.2", path = "../block" }
->>>>>>> 9a6f8cf0
 lru = "0.8.1"
 mockall = { version = "0.11.3", optional = true }
 nanoid = "0.3"
