[package]
name = "kitsune_p2p_types"
version = "0.4.0-dev.13"
description = "types subcrate for kitsune-p2p"
license = "Apache-2.0"
homepage = "https://github.com/holochain/holochain"
documentation = "https://docs.rs/kitsune_p2p_types"
authors = ["Holochain Core Dev Team <devcore@holochain.org>"]
keywords = ["holochain", "holo", "p2p", "dht", "networking"]
categories = ["network-programming"]
edition = "2021"

# reminder - do not use workspace deps
[dependencies]
lair_keystore_api = "=0.5.1"
base64 = "0.22"
derive_more = "0.99"
futures = "0.3"
ghost_actor = "=0.3.0-alpha.6"
kitsune_p2p_dht = { version = "^0.4.0-dev.9", path = "../dht" }
kitsune_p2p_dht_arc = { version = "^0.4.0-dev.9", path = "../dht_arc" }
kitsune_p2p_bin_data = { version = "^0.4.0-dev.11", path = "../bin_data" }
kitsune_p2p_timestamp = { version = "^0.4.0-dev.4", path = "../timestamp" }
mockall = { version = "0.11.3", optional = true }
holochain_trace = { version = "^0.4.0-dev.5", path = "../../holochain_trace" }
once_cell = "1.4"
parking_lot = "0.12.1"
paste = "1.0.12"
rmp-serde = "=1.3.0"
rustls = { version = "0.21", features = ["dangerous_configuration"] }
serde = { version = "1", features = ["derive", "rc"] }
serde_bytes = "0.11"
serde_json = { version = "1", features = ["preserve_order"] }
sysinfo = "0.30"
thiserror = "1.0.22"
tokio = { version = "1.27", features = ["full"] }
url = "2"
url2 = "0.0.6"

fixt = { version = "^0.4.0-dev.3", path = "../../fixt", optional = true }

# arbitrary
arbitrary = { version = "1.0", features = ["derive"], optional = true }

# proptest
proptest = { version = "1", optional = true }
proptest-derive = { version = "0", optional = true }

[dev-dependencies]
kitsune_p2p_types = { path = ".", features = ["test_utils", "sqlite"] }
criterion = "0.5.1"
tracing-subscriber = "0.3.16"

[[bench]]
name = "api_thru"
harness = false

[lints]
workspace = true

[features]
<<<<<<< HEAD
=======
default = ["tx2"]
>>>>>>> 81d27040

fuzzing = [
  "arbitrary",
  "proptest",
  "proptest-derive",
  "kitsune_p2p_bin_data/fuzzing",
  "kitsune_p2p_dht_arc/fuzzing",
  "kitsune_p2p_dht/fuzzing",
]

test_utils = [
  "kitsune_p2p_bin_data/test_utils",
  "kitsune_p2p_dht_arc/test_utils",
  "kitsune_p2p_dht/test_utils",
  "ghost_actor/test_utils",
  "mockall",
  "fuzzing",
  "fixt",
]

fixt = ["dep:fixt", "kitsune_p2p_bin_data/fixt"]

sqlite-encrypted = [
  "kitsune_p2p_dht/sqlite-encrypted",
  "kitsune_p2p_dht_arc/sqlite-encrypted",
  "kitsune_p2p_bin_data/sqlite-encrypted",
]

sqlite = [
  "kitsune_p2p_dht/sqlite",
  "kitsune_p2p_dht_arc/sqlite",
  "kitsune_p2p_bin_data/sqlite",
]<|MERGE_RESOLUTION|>--- conflicted
+++ resolved
@@ -59,10 +59,6 @@
 workspace = true
 
 [features]
-<<<<<<< HEAD
-=======
-default = ["tx2"]
->>>>>>> 81d27040
 
 fuzzing = [
   "arbitrary",
