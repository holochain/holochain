--- conflicted
+++ resolved
@@ -23,11 +23,7 @@
 lru = "0.8.1"
 mockall = { version = "0.11.3", optional = true }
 nanoid = "0.3"
-<<<<<<< HEAD
-holochain_trace = { version = "^0.2.0-beta-rc.4", path = "../../holochain_trace" }
-=======
 holochain_trace = { version = "^0.3.0-beta-dev.0", path = "../../holochain_trace" }
->>>>>>> 8943288d
 once_cell = "1.4"
 parking_lot = "0.11"
 paste = "1.0.12"
