--- conflicted
+++ resolved
@@ -176,10 +176,6 @@
     pub use super::region::*;
     pub use super::region_set::*;
     pub use super::spacetime::*;
-<<<<<<< HEAD
-    pub use ::kitsune_p2p_timestamp::ArbitraryFuzzing;
-=======
->>>>>>> 88a746a1
 
     #[cfg(feature = "test_utils")]
     pub use super::persistence::*;
