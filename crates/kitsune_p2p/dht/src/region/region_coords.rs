--- conflicted
+++ resolved
@@ -19,14 +19,7 @@
     serde::Deserialize,
     serde::Serialize,
 )]
-<<<<<<< HEAD
-#[cfg_attr(
-    feature = "fuzzing",
-    derive(arbitrary::Arbitrary, proptest_derive::Arbitrary)
-)]
-=======
 #[cfg_attr(feature = "fuzzing", derive(proptest_derive::Arbitrary))]
->>>>>>> b370a549
 pub struct RegionCoords {
     /// The space segment
     pub space: SpaceSegment,
