--- conflicted
+++ resolved
@@ -12,14 +12,9 @@
 /// [`SpaceSegment`]s are implied by the [`ArqBoundsSet`].
 ///
 /// LTCS stands for Logarithmic Time, Constant Space.
-<<<<<<< HEAD
-#[derive(Debug, PartialEq, Eq, derive_more::Constructor, serde::Serialize, serde::Deserialize)]
-#[cfg_attr(feature = "test_utils", derive(Clone))]
-=======
 #[derive(
     Debug, Clone, PartialEq, Eq, derive_more::Constructor, serde::Serialize, serde::Deserialize,
 )]
->>>>>>> 9179fc97
 #[cfg_attr(feature = "fuzzing", derive(proptest_derive::Arbitrary))]
 pub struct RegionCoordSetLtcs {
     pub(super) times: TelescopingTimes,
@@ -115,10 +110,6 @@
 /// correspond to the generated coordinates.
 #[derive(Clone, serde::Serialize, serde::Deserialize, Derivative)]
 #[derivative(PartialEq, Eq)]
-<<<<<<< HEAD
-#[cfg_attr(feature = "test_utils", derive(Clone))]
-=======
->>>>>>> 9179fc97
 #[cfg_attr(feature = "fuzzing", derive(proptest_derive::Arbitrary))]
 pub struct RegionSetLtcs<D: RegionDataConstraints = RegionData> {
     /// The generator for the coordinates
