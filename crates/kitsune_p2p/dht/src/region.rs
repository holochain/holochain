--- conflicted
+++ resolved
@@ -18,7 +18,6 @@
 mod region_coords;
 mod region_data;
 
-use kitsune_p2p_timestamp::ArbitraryFuzzing;
 pub use region_coords::*;
 pub use region_data::*;
 
@@ -31,14 +30,7 @@
 
 /// The coordinates defining the Region, along with the calculated [`RegionData`]
 #[derive(Debug, Clone, PartialEq, Eq, derive_more::Constructor)]
-<<<<<<< HEAD
-#[cfg_attr(
-    feature = "fuzzing",
-    derive(arbitrary::Arbitrary, proptest_derive::Arbitrary)
-)]
-=======
 #[cfg_attr(feature = "fuzzing", derive(proptest_derive::Arbitrary))]
->>>>>>> 88a746a1
 pub struct Region<D: RegionDataConstraints = RegionData> {
     /// The coords
     pub coords: RegionCoords,
@@ -60,7 +52,6 @@
     + std::fmt::Debug
     + serde::Serialize
     + serde::de::DeserializeOwned
-    + ArbitraryFuzzing
 {
     /// The number of ops in this region
     fn count(&self) -> u32;
