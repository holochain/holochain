//! Types representing a set of Arqs all of the same "power".

use kitsune_p2p_dht_arc::DhtArcSet;

use crate::{arq::ArqBounds, spacetime::*};

use super::{Arq, ArqStart};

/// A collection of ArqBounds.
/// All bounds are guaranteed to be quantized to the same power
/// (the lowest common power).
#[derive(
    Debug,
    Clone,
    PartialEq,
    Eq,
    Hash,
    derive_more::Deref,
    derive_more::DerefMut,
    derive_more::IntoIterator,
    derive_more::Index,
    derive_more::IndexMut,
    serde::Serialize,
    serde::Deserialize,
)]
#[cfg_attr(feature = "fuzzing", derive(proptest_derive::Arbitrary))]
pub struct ArqSet<S: ArqStart = SpaceOffset> {
    #[into_iterator]
    #[deref]
    #[deref_mut]
    #[index]
    #[index_mut]
    #[serde(bound(deserialize = "S: serde::de::DeserializeOwned"))]
    pub(crate) arqs: Vec<Arq<S>>,
    power: u8,
}

impl<S: ArqStart> ArqSet<S> {
    /// Normalize all arqs to be of the same power (use the minimum power)
    pub fn new(arqs: Vec<Arq<S>>) -> Self {
        if let Some(pow) = arqs.iter().map(|a| a.power()).min() {
            Self {
                arqs: arqs
                    .into_iter()
                    .map(|a| a.requantize(pow).unwrap())
                    .collect(),
                power: pow,
            }
        } else {
            Self {
                arqs: vec![],
                power: 1,
            }
        }
    }

    /// Empty set
    pub fn empty() -> Self {
        Self::new(vec![])
    }

    /// Singleton set
    pub fn single(arq: Arq<S>) -> Self {
        Self::new(vec![arq])
    }

    /// Singleton set
    #[cfg(feature = "test_utils")]
    pub fn full_std() -> Self {
        use crate::ArqStrat;

        Self::new(vec![Arq::<S>::new_full_max(
            SpaceDimension::standard(),
            &ArqStrat::default(),
            S::zero(),
        )])
    }

    /// Get a reference to the arq set's power.
    pub fn power(&self) -> u8 {
        self.power
    }

    /// Get a reference to the arq set's arqs.
    pub fn arqs(&self) -> &[Arq<S>] {
        self.arqs.as_ref()
    }

    /// Convert to a set of "continuous" arcs using standard topology
    pub fn to_dht_arc_set_std(&self) -> DhtArcSet {
        self.to_dht_arc_set(SpaceDimension::standard())
    }

    /// Convert to a set of "continuous" arcs
    pub fn to_dht_arc_set(&self, dim: impl SpaceDim) -> DhtArcSet {
        DhtArcSet::from(
            self.arqs
                .iter()
                .map(|a| a.to_dht_arc_range(dim))
                .collect::<Vec<_>>(),
        )
    }

    /// Requantize each arq in the set.
    pub fn requantize(&self, power: u8) -> Option<Self> {
        self.arqs
            .iter()
            .map(|a| a.requantize(power))
            .collect::<Option<Vec<_>>>()
            .map(|arqs| Self { arqs, power })
    }

    /// Intersection of all arqs contained within
    pub fn intersection(&self, dim: impl SpaceDim, other: &Self) -> ArqSet<SpaceOffset> {
        let power = self.power.min(other.power());
        let a1 = self.requantize(power).unwrap().to_dht_arc_set(dim);
        let a2 = other.requantize(power).unwrap().to_dht_arc_set(dim);
        ArqSet {
            arqs: DhtArcSet::intersection(&a1, &a2)
                .intervals()
                .into_iter()
                .map(|interval| {
                    ArqBounds::from_interval(dim, power, interval).expect("cannot fail")
                })
                .collect(),
            power,
        }
    }

    /// View ascii for all arq bounds
    #[cfg(feature = "test_utils")]
    pub fn print_arqs(&self, dim: impl SpaceDim, len: usize) {
        println!("{} arqs, power: {}", self.arqs().len(), self.power());
        for (i, arq) in self.arqs().iter().enumerate() {
            println!(
                "{:>3}: |{}| {} {}/{} @ {:?}",
                i,
                arq.to_ascii(dim, len),
                arq.absolute_length(dim),
                arq.power(),
                arq.count(),
                arq.start
            );
        }
    }
}

impl ArqSet {
    /// Convert back from a continuous arc set to a quantized one.
    /// If any information is lost (the match is not exact), return None.
    /// This is necessary because an arcset which is the union of many agents'
    /// arcs may be much longer than any one agent's arcs, which would not quantize
    /// properly to an arq that fits the bounds of the ArqStrat (num chunks between
    /// 8 and 16), so if we want an exact match (which we often do!) we need to
    /// allow the power to be lower and the chunk size to be greater to provide
    /// the exact match.
    //
    // TODO: XXX: revisit this when power levels really matter, because this
    //   does entail a loss of info about the original power levels of the original
    //   arqs, or even of the original arqset minimum power level. For instance we
    //   may need to refactor agent info to include power level so as not to lose
    //   this info.
    #[cfg(feature = "test_utils")]
    pub fn from_dht_arc_set_exact(
        dim: impl SpaceDim,
        strat: &crate::ArqStrat,
        dht_arc_set: &DhtArcSet,
    ) -> Option<Self> {
        Some(Self::new(
            dht_arc_set
                .intervals()
                .into_iter()
                .map(|i| {
                    let len = i.length();
                    let super::ArqSize { power, .. } =
                        super::power_and_count_from_length_exact(dim, len, strat.min_chunks())?;
                    ArqBounds::from_interval(dim, power, i)
                })
                .collect::<Option<Vec<_>>>()?,
        ))
    }
}

/// Print ascii for arq bounds
#[cfg(feature = "test_utils")]
pub fn print_arq<S: ArqStart>(dim: impl SpaceDim, arq: &Arq<S>, len: usize) {
    println!(
        "|{}| {} *2^{}",
        arq.to_ascii(dim, len),
        arq.count(),
        arq.power()
    );
}

/// Print a collection of arqs
#[cfg(feature = "test_utils")]
pub fn print_arqs<S: ArqStart>(dim: impl SpaceDim, arqs: &[Arq<S>], len: usize) {
    for (i, arq) in arqs.iter().enumerate() {
        println!(
            "|{}| {}:\t{} +{} *2^{}",
            arq.to_ascii(dim, len),
            i,
            *arq.start.to_offset(dim, arq.power()),
            arq.count(),
            arq.power()
        );
    }
}

#[cfg(test)]
mod tests {
<<<<<<< HEAD

    use crate::{prelude::pow2, ArqStrat};

=======
>>>>>>> bd90f547
    use super::*;
    use crate::prelude::pow2;
    use kitsune_p2p_dht_arc::DhtArcRange;

    #[test]
    fn intersect_arqs() {
        holochain_trace::test_run();
        let topo = Topology::unit_zero();
        let a = Arq::new(27, 536870912u32.into(), 11.into());
        let b = Arq::new(27, 805306368u32.into(), 11.into());
        dbg!(a.to_bounds(&topo).offset());

        let a = ArqSet::single(a);
        let b = ArqSet::single(b);
        let c = a.intersection(&topo, &b);
        print_arqs(&topo, &a, 64);
        print_arqs(&topo, &b, 64);
        print_arqs(&topo, &c, 64);
    }

    #[test]
    fn intersect_arqs_multi() {
        holochain_trace::test_run();
        let topo = Topology::unit_zero();

        let pow = 26;
        let sa1 = (u32::MAX - 4 * pow2(pow) + 1).into();
        let sa2 = (13 * pow2(pow - 1)).into();
        let sb1 = 0u32.into();
        let sb2 = (20 * pow2(pow - 1)).into();

        let a = ArqSet::new(vec![
            Arq::new(pow, sa1, 8.into()).to_bounds(&topo),
            Arq::new(pow - 1, sa2, 8.into()).to_bounds(&topo),
        ]);
        let b = ArqSet::new(vec![
            Arq::new(pow, sb1, 8.into()).to_bounds(&topo),
            Arq::new(pow - 1, sb2, 8.into()).to_bounds(&topo),
        ]);

        let c = a.intersection(&topo, &b);
        print_arqs(&topo, &a, 64);
        println!();
        print_arqs(&topo, &b, 64);
        println!();
        // the last arq of c doesn't show up in the ascii representation, but
        // it is there.
        print_arqs(&topo, &c, 64);

        let arqs = c.arqs();
        assert_eq!(arqs.len(), 3);
        assert_eq!(arqs[0].start, 0.into());
        assert_eq!(arqs[1].start, 13.into());
        assert_eq!(arqs[2].start, 20.into());
    }

    #[test]
    fn normalize_arqs() {
        let s = ArqSet::new(vec![
            ArqBounds {
                start: 0.into(),
                power: 10,
                count: SpaceOffset(10),
            },
            ArqBounds {
                start: 0.into(),
                power: 8,
                count: SpaceOffset(40),
            },
            ArqBounds {
                start: 0.into(),
                power: 12,
                count: SpaceOffset(3),
            },
        ]);

        assert_eq!(
            s.arqs,
            vec![
                ArqBounds {
                    start: 0.into(),
                    power: 8,
                    count: SpaceOffset(4 * 10)
                },
                ArqBounds {
                    start: 0.into(),
                    power: 8,
                    count: SpaceOffset(40)
                },
                ArqBounds {
                    start: 0.into(),
                    power: 8,
                    count: SpaceOffset(3 * 16)
                },
            ]
        );
    }

    #[test]
    fn arq_set_is_union() {
        let dim = SpaceDimension::standard();
        let strat = ArqStrat::default();

        let start_a = 10_000;
        let len_a = 30_000;
        let arq_a =
            Arq::from_start_and_half_len_approximate(dim, &strat, start_a.into(), len_a / 2);

        let start_b = 10_000_000;
        let len_b = 20_000;
        let arq_b =
            Arq::from_start_and_half_len_approximate(dim, &strat, start_b.into(), len_b / 2);

        let arq_set = ArqSet::new(vec![arq_a.to_bounds_std(), arq_b.to_bounds_std()]);
        let arc_set = arq_set.to_dht_arc_set_std();

        // Before first interval
        {
            let agent_arc_before_a =
                Arq::from_start_and_half_len_approximate(dim, &strat, 100.into(), 100);
            let interval = DhtArcRange::from(agent_arc_before_a.to_dht_arc_std());

            assert!(!arc_set.overlap(&interval.into()));
        }

        // Overlaps with start of first interval
        {
            let agent_arc_overlap_start_a = Arq::from_start_and_half_len_approximate(
                dim,
                &strat,
                (start_a - 1_000).into(),
                1_500,
            );
            let interval = DhtArcRange::from(agent_arc_overlap_start_a.to_dht_arc_std());

            assert!(arc_set.overlap(&interval.into()));
        }

        // Inside first interval
        {
            let agent_arc_inside_a = Arq::from_start_and_half_len_approximate(
                dim,
                &strat,
                (start_a + 100).into(),
                len_a / 10,
            );
            let interval = DhtArcRange::from(agent_arc_inside_a.to_dht_arc_std());

            assert!(arc_set.overlap(&interval.into()));
        }

        // Overlaps with the end of the first interval
        {
            let agent_arc_overlap_end_a = Arq::from_start_and_half_len_approximate(
                dim,
                &strat,
                (start_a + len_a - 1_000).into(),
                1_500,
            );
            let interval = agent_arc_overlap_end_a.to_dht_arc_range_std();

            assert!(arc_set.overlap(&interval.into()));
        }

        // Between the two intervals
        {
            let agent_arc_between =
                Arq::from_start_and_half_len_approximate(dim, &strat, 1_000_000.into(), 1_000);
            let interval = DhtArcRange::from(agent_arc_between.to_dht_arc_std());

            assert!(!arc_set.overlap(&interval.into()));
        }

        // Overlap with the start of the second interval
        {
            let agent_arc_overlap_start_b = Arq::from_start_and_half_len_approximate(
                dim,
                &strat,
                (start_b - 10_000).into(),
                15_000,
            );
            let interval = DhtArcRange::from(agent_arc_overlap_start_b.to_dht_arc_std());

            assert!(arc_set.overlap(&interval.into()));
        }
    }

    proptest::proptest! {

    #[test]
    fn arqset_intersection_smoke(
        p1 in 12u8..17, s1: u32, c1: u32,
        p2 in 12u8..17, s2: u32, c2: u32,
        p3 in 12u8..17, s3: u32, c3: u32,
        p4 in 12u8..17, s4: u32, c4: u32,
        p5 in 12u8..17, s5: u32, c5: u32,
        p6 in 12u8..17, s6: u32, c6: u32,
    ) {
        use crate::Loc;

        let topo = Topology::standard_epoch_full();
        let strat = ArqStrat::default();

        let c1 = strat.min_chunks() + c1 % (strat.max_chunks() - strat.min_chunks());
        let c2 = strat.min_chunks() + c2 % (strat.max_chunks() - strat.min_chunks());
        let c3 = strat.min_chunks() + c3 % (strat.max_chunks() - strat.min_chunks());
        let c4 = strat.min_chunks() + c4 % (strat.max_chunks() - strat.min_chunks());
        let c5 = strat.min_chunks() + c5 % (strat.max_chunks() - strat.min_chunks());
        let c6 = strat.min_chunks() + c6 % (strat.max_chunks() - strat.min_chunks());

        let arq1 = Arq::new(p1, Loc::from(s1), c1.into());
        let arq2 = Arq::new(p2, Loc::from(s2), c2.into());
        let arq3 = Arq::new(p3, Loc::from(s3), c3.into());
        let arq4 = Arq::new(p4, Loc::from(s4), c4.into());
        let arq5 = Arq::new(p5, Loc::from(s5), c5.into());
        let arq6 = Arq::new(p6, Loc::from(s6), c6.into());

        let arcset1 = ArqSet::new(vec![ arq1, arq2, arq3 ]);
        let arcset2 = ArqSet::new(vec![ arq4, arq5, arq6 ]);

        // This can panic
        arcset1.intersection(&topo, &arcset2);

    }
    }
}<|MERGE_RESOLUTION|>--- conflicted
+++ resolved
@@ -209,14 +209,8 @@
 
 #[cfg(test)]
 mod tests {
-<<<<<<< HEAD
-
+    use super::*;
     use crate::{prelude::pow2, ArqStrat};
-
-=======
->>>>>>> bd90f547
-    use super::*;
-    use crate::prelude::pow2;
     use kitsune_p2p_dht_arc::DhtArcRange;
 
     #[test]
