--- conflicted
+++ resolved
@@ -18,13 +18,8 @@
 derive_more = "0.99"
 futures = "0.3"
 gcollections = "1.5"
-<<<<<<< HEAD
-kitsune_p2p_dht_arc = { version = "^0.2.0-beta-rc.4", path = "../dht_arc"}
-kitsune_p2p_timestamp = { version = "^0.2.0-beta-rc.4", path = "../timestamp", features = ["now"]}
-=======
 kitsune_p2p_dht_arc = { version = "^0.3.0-beta-dev.0", path = "../dht_arc"}
 kitsune_p2p_timestamp = { version = "^0.2.0", path = "../timestamp", features = ["now"]}
->>>>>>> ee5b7a14
 intervallum = "1.4"
 must_future = "0.1"
 num-traits = "0.2.14"
