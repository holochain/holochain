[package]
name = "kitsune_p2p_dht"
version = "0.3.0-beta-dev.24"
description = "Kitsune P2p DHT definition"
license = "Apache-2.0"
homepage = "https://github.com/holochain/holochain"
documentation = "https://docs.rs/kitsune_p2p_dht"
authors = ["Holochain Core Dev Team <devcore@holochain.org>"]
keywords = ["holochain", "holo", "p2p", "dht", "networking"]
categories = ["network-programming"]
edition = "2021"

# reminder - do not use workspace deps
[dependencies]
colored = { version = "2.1", optional = true }
derivative = "2.2.0"
derive_more = "0.99"
futures = "0.3"
<<<<<<< HEAD
kitsune_p2p_dht_arc = { version = "^0.3.0-beta-dev.19", path = "../dht_arc" }
kitsune_p2p_timestamp = { version = "^0.3.0-beta-dev.9", path = "../timestamp" }
=======
kitsune_p2p_dht_arc = { version = "^0.3.0-beta-dev.20", path = "../dht_arc"}
kitsune_p2p_timestamp = { version = "^0.3.0-beta-dev.10", path = "../timestamp"}
>>>>>>> 82f277e4
must_future = "0.1"
num-traits = "0.2.14"
rand = "0.8.4"
serde = { version = "1.0", features = ["derive"] }
statrs = "0.16.0"
thiserror = "1.0"
tracing = "0.1.29"

arbitrary = { version = "1", features = ["derive"], optional = true }
proptest = { version = "1", optional = true }
proptest-derive = { version = "0", optional = true }

[dev-dependencies]
kitsune_p2p_dht = { path = ".", features = ["test_utils", "sqlite"] }

kitsune_p2p_dht_arc = { path = "../dht_arc", features = ["test_utils"] }
holochain_serialized_bytes = "=0.0.54"
maplit = "1"
holochain_trace = { version = "^0.3.0-beta-dev.11", path = "../../holochain_trace" }
pretty_assertions = "1.4.0"
proptest = "1"
test-case = "3.3"

[lints]
workspace = true

[features]
default = ["kitsune_p2p_timestamp/now"]
test_utils = ["colored", "fuzzing"]
fuzzing = [
  "arbitrary",
  "proptest",
  "proptest-derive",
  "kitsune_p2p_dht_arc/fuzzing",
  "kitsune_p2p_timestamp/fuzzing",
]
sqlite-encrypted = [
  "kitsune_p2p_timestamp/sqlite-encrypted",
  "kitsune_p2p_dht_arc/sqlite-encrypted",
]
sqlite = ["kitsune_p2p_timestamp/sqlite", "kitsune_p2p_dht_arc/sqlite"]<|MERGE_RESOLUTION|>--- conflicted
+++ resolved
@@ -16,13 +16,8 @@
 derivative = "2.2.0"
 derive_more = "0.99"
 futures = "0.3"
-<<<<<<< HEAD
-kitsune_p2p_dht_arc = { version = "^0.3.0-beta-dev.19", path = "../dht_arc" }
-kitsune_p2p_timestamp = { version = "^0.3.0-beta-dev.9", path = "../timestamp" }
-=======
-kitsune_p2p_dht_arc = { version = "^0.3.0-beta-dev.20", path = "../dht_arc"}
-kitsune_p2p_timestamp = { version = "^0.3.0-beta-dev.10", path = "../timestamp"}
->>>>>>> 82f277e4
+kitsune_p2p_dht_arc = { version = "^0.3.0-beta-dev.20", path = "../dht_arc" }
+kitsune_p2p_timestamp = { version = "^0.3.0-beta-dev.10", path = "../timestamp" }
 must_future = "0.1"
 num-traits = "0.2.14"
 rand = "0.8.4"
