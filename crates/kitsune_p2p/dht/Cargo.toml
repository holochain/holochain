[package]
name = "kitsune_p2p_dht"
version = "0.3.0-beta-dev.6"
description = "Kitsune P2p DHT definition"
license = "Apache-2.0"
homepage = "https://github.com/holochain/holochain"
documentation = "https://docs.rs/kitsune_p2p_dht"
authors = [ "Holochain Core Dev Team <devcore@holochain.org>" ]
keywords = [ "holochain", "holo", "p2p", "dht", "networking" ]
categories = [ "network-programming" ]
edition = "2021"

[dependencies]
colored = { version = "2.0.4", optional = true }
derivative = "2.2.0"
derive_more = "0.99"
futures = "0.3"
kitsune_p2p_dht_arc = { version = "^0.3.0-beta-dev.5", path = "../dht_arc"}
kitsune_p2p_timestamp = { version = "^0.3.0-beta-dev.2", path = "../timestamp", features = ["now"]}
must_future = "0.1"
num-traits = "0.2.14"
once_cell = "1.8"
rand = "0.8.4"
serde = { version = "1.0", features = [ "derive" ] }
statrs = "0.16.0"
thiserror = "1.0"
tracing = "0.1.29"

arbitrary = { version = "1", features = ["derive"], optional = true }
proptest = { version = "1", optional = true }
proptest-derive = { version = "0", optional = true }


[dev-dependencies]
kitsune_p2p_dht = { path = ".", features = ["test_utils", "sqlite"]}

kitsune_p2p_dht_arc = { path = "../dht_arc", features = ["test_utils"]}
holochain_serialized_bytes = "0.0.53"
maplit = "1"
holochain_trace = { version = "^0.3.0-beta-dev.1", path = "../../holochain_trace" }
pretty_assertions = "1.4.0"
proptest = "1"
rand = "0.8"
test-case = "1.2"

[features]
default = []
test_utils = [
  "colored",
  "fuzzing",
]
fuzzing = [
  "arbitrary",
  "proptest",
  "proptest-derive",
  "kitsune_p2p_dht_arc/fuzzing",
<<<<<<< HEAD
=======
  "kitsune_p2p_timestamp/fuzzing",
>>>>>>> 88a746a1
]
sqlite-encrypted = [
  "kitsune_p2p_timestamp/sqlite-encrypted",
  "kitsune_p2p_dht_arc/sqlite-encrypted",
]
sqlite = [
  "kitsune_p2p_timestamp/sqlite",
  "kitsune_p2p_dht_arc/sqlite",
]<|MERGE_RESOLUTION|>--- conflicted
+++ resolved
@@ -54,10 +54,7 @@
   "proptest",
   "proptest-derive",
   "kitsune_p2p_dht_arc/fuzzing",
-<<<<<<< HEAD
-=======
   "kitsune_p2p_timestamp/fuzzing",
->>>>>>> 88a746a1
 ]
 sqlite-encrypted = [
   "kitsune_p2p_timestamp/sqlite-encrypted",
