[package]
name = "kitsune_p2p_dht"
version = "0.3.0-beta-dev.5"
description = "Kitsune P2p DHT definition"
license = "Apache-2.0"
homepage = "https://github.com/holochain/holochain"
documentation = "https://docs.rs/kitsune_p2p_dht"
authors = [ "Holochain Core Dev Team <devcore@holochain.org>" ]
keywords = [ "holochain", "holo", "p2p", "dht", "networking" ]
categories = [ "network-programming" ]
edition = "2021"

[dependencies]
colored = { version = "2.0.4", optional = true }
derivative = "2.2.0"
derive_more = "0.99"
futures = "0.3"
kitsune_p2p_dht_arc = { version = "^0.3.0-beta-dev.4", path = "../dht_arc"}
kitsune_p2p_timestamp = { version = "^0.3.0-beta-dev.1", path = "../timestamp", features = ["now"]}
must_future = "0.1"
num-traits = "0.2.14"
once_cell = "1.8"
rand = "0.8.4"
serde = { version = "1.0", features = [ "derive" ] }
statrs = "0.16.0"
thiserror = "1.0"
tracing = "0.1.29"

arbitrary = { version = "1", features = ["derive"], optional = true }
proptest = { version = "1", optional = true }
proptest-derive = { version = "0", optional = true }


[dev-dependencies]
kitsune_p2p_dht = { path = ".", features = ["test_utils", "sqlite"]}
kitsune_p2p_dht_arc = { path = "../dht_arc", features = ["test_utils"]}
<<<<<<< HEAD
holochain_serialized_bytes = "0.0.53"
maplit = "1"
holochain_trace = { version = "^0.3.0-beta-dev.1", path = "../../holochain_trace" }
pretty_assertions = "0.7.2"
=======
holochain_serialized_bytes = "0.0.52"
maplit = "1"
holochain_trace = { version = "^0.3.0-beta-dev.1", path = "../../holochain_trace" }
pretty_assertions = "1.4.0"
proptest = "1"
>>>>>>> a611796c
rand = "0.8"
test-case = "1.2"

[features]
default = ["test_utils"]
test_utils = [
  "colored",
  "fuzzing",
]
fuzzing = [
  "arbitrary",
  "proptest",
  "proptest-derive",
  "kitsune_p2p_dht_arc/fuzzing",
]
sqlite-encrypted = [
  "kitsune_p2p_timestamp/sqlite-encrypted",
  "kitsune_p2p_dht_arc/sqlite-encrypted",
]
sqlite = [
  "kitsune_p2p_timestamp/sqlite",
  "kitsune_p2p_dht_arc/sqlite",
]<|MERGE_RESOLUTION|>--- conflicted
+++ resolved
@@ -34,18 +34,11 @@
 [dev-dependencies]
 kitsune_p2p_dht = { path = ".", features = ["test_utils", "sqlite"]}
 kitsune_p2p_dht_arc = { path = "../dht_arc", features = ["test_utils"]}
-<<<<<<< HEAD
-holochain_serialized_bytes = "0.0.53"
-maplit = "1"
-holochain_trace = { version = "^0.3.0-beta-dev.1", path = "../../holochain_trace" }
-pretty_assertions = "0.7.2"
-=======
 holochain_serialized_bytes = "0.0.52"
 maplit = "1"
 holochain_trace = { version = "^0.3.0-beta-dev.1", path = "../../holochain_trace" }
 pretty_assertions = "1.4.0"
 proptest = "1"
->>>>>>> a611796c
 rand = "0.8"
 test-case = "1.2"
 
