--- conflicted
+++ resolved
@@ -1,10 +1,6 @@
 [package]
 name = "kitsune_p2p_dht"
-<<<<<<< HEAD
-version = "0.5.0-dev.0"
-=======
 version = "0.5.0-dev.1"
->>>>>>> 4cbddda9
 description = "Kitsune P2p DHT definition"
 license = "Apache-2.0"
 homepage = "https://github.com/holochain/holochain"
@@ -19,11 +15,7 @@
 colored = { version = "2.1", optional = true }
 derivative = "2.2.0"
 derive_more = "0.99"
-<<<<<<< HEAD
-kitsune_p2p_dht_arc = { version = "^0.5.0-dev.0", path = "../dht_arc" }
-=======
 kitsune_p2p_dht_arc = { version = "^0.5.0-dev.1", path = "../dht_arc" }
->>>>>>> 4cbddda9
 kitsune_p2p_timestamp = { version = "^0.5.0-dev.0", path = "../timestamp" }
 num-traits = "0.2.14"
 rand = "0.8.4"
@@ -45,11 +37,7 @@
 kitsune_p2p_dht_arc = { path = "../dht_arc", features = ["test_utils"] }
 holochain_serialized_bytes = "=0.0.55"
 maplit = "1"
-<<<<<<< HEAD
-holochain_trace = { version = "^0.5.0-dev.0", path = "../../holochain_trace" }
-=======
 holochain_trace = { version = "^0.5.0-dev.1", path = "../../holochain_trace" }
->>>>>>> 4cbddda9
 pretty_assertions = "1.4.0"
 proptest = "1"
 test-case = "3.3"
