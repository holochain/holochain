--- conflicted
+++ resolved
@@ -1,6 +1,4 @@
 use std::collections::BTreeSet;
-
-use kitsune_p2p_timestamp::ArbitraryFuzzing;
 
 use crate::{loc_downscale, loc_upscale, DhtArcRange, DhtLocation};
 
@@ -156,11 +154,7 @@
     }
 }
 
-<<<<<<< HEAD
-impl<L: Copy + ArbitraryFuzzing> DhtArcRange<L>
-=======
 impl<L: Copy> DhtArcRange<L>
->>>>>>> 9179fc97
 where
     Loc8: From<L>,
 {
