use std::collections::BTreeSet;

use crate::{loc_downscale, loc_upscale, DhtArcRange, DhtLocation};

/// A representation of DhtLocation in the u8 space. Useful for writing tests
/// that test the full range of possible locations while still working with small numbers.
/// A Loc8 can be constructed `From<i32>` within `-128 <= n <= 255`.
/// A negative number is wrapped to a positive number internally, and the `sign` is preserved
/// for display purposes.
///
/// Loc8 has custom `Eq`, `Ord`, and other impls which disregard the `sign`.
#[derive(Copy, Clone)]
#[cfg_attr(
<<<<<<< HEAD
    any(test, feature = "fuzzing"),
=======
    feature = "fuzzing",
>>>>>>> 6dbf9a2b
    derive(arbitrary::Arbitrary, proptest_derive::Arbitrary)
)]
pub struct Loc8 {
    /// The unsigned value
    val: u8,
    /// Designates whether this value was constructed with a negative number or not,
    /// so that it can be displayed as positive or negative accordingly.
    sign: bool,
}

impl From<i32> for Loc8 {
    fn from(i: i32) -> Self {
        if i >= 0 {
            Self {
                val: i as u8,
                sign: false,
            }
        } else {
            Self {
                val: i as i8 as u8,
                sign: true,
            }
        }
    }
}

impl PartialEq for Loc8 {
    fn eq(&self, other: &Self) -> bool {
        self.val == other.val
    }
}

impl Eq for Loc8 {}

impl PartialOrd for Loc8 {
    fn partial_cmp(&self, other: &Self) -> Option<std::cmp::Ordering> {
        self.val.partial_cmp(&other.val)
    }
}

impl Ord for Loc8 {
    fn cmp(&self, other: &Self) -> std::cmp::Ordering {
        self.val.cmp(&other.val)
    }
}

impl std::hash::Hash for Loc8 {
    fn hash<H: std::hash::Hasher>(&self, state: &mut H) {
        self.val.hash(state);
    }
}

impl std::fmt::Display for Loc8 {
    fn fmt(&self, f: &mut std::fmt::Formatter<'_>) -> std::fmt::Result {
        self.as_i32().fmt(f)
    }
}

impl std::fmt::Debug for Loc8 {
    fn fmt(&self, f: &mut std::fmt::Formatter<'_>) -> std::fmt::Result {
        self.as_i32().fmt(f)
    }
}

impl Loc8 {
    pub fn as_i8(&self) -> i8 {
        self.as_u8() as i8
    }

    pub fn as_u8(&self) -> u8 {
        self.val
    }

    pub fn as_i32(&self) -> i32 {
        if self.sign {
            self.as_i8() as i32
        } else {
            self.as_u8() as u32 as i32
        }
    }

    pub fn to_unsigned(mut self) -> Self {
        self.sign = false;
        self
    }

    pub fn set<L: Into<Loc8>, I: IntoIterator<Item = L>>(it: I) -> BTreeSet<Self> {
        it.into_iter().map(Into::into).collect()
    }

    pub fn upscale<L: Into<Loc8>>(v: L) -> u32 {
        let v: Loc8 = v.into();
        loc_upscale(256, v.as_i32())
    }

    pub fn downscale(v: u32) -> u8 {
        loc_downscale(256, DhtLocation::from(v)) as u8
    }
}

impl From<Loc8> for DhtLocation {
    fn from(i: Loc8) -> Self {
        DhtLocation::from(Loc8::upscale(i))
    }
}

impl DhtLocation {
    pub fn as_loc8(&self) -> Loc8 {
        Loc8 {
            val: Loc8::downscale(self.as_u32()),
            sign: false,
        }
    }

    /// Turn this location into a "representative" 36 byte vec,
    /// suitable for use as a hash type.
    #[cfg(feature = "test_utils")]
    pub fn to_representative_test_bytes_36(&self) -> Vec<u8> {
        let mut bytes: Vec<u8> = self
            .as_u32()
            .to_le_bytes()
            .iter()
            .cycle()
            .take(36)
            .copied()
            .collect();
        // to distinguish the 0 location from an empty hash
        bytes[0] = 255;
        bytes
    }
}

impl DhtArcRange {
    pub fn as_loc8(&self) -> DhtArcRange<Loc8> {
        match self {
            Self::Empty => DhtArcRange::Empty,
            Self::Full => DhtArcRange::Full,
            Self::Bounded(lo, hi) => DhtArcRange::Bounded(lo.as_loc8(), hi.as_loc8()),
        }
    }
}

impl<L: Copy> DhtArcRange<L>
where
    Loc8: From<L>,
{
    pub fn canonical(self) -> DhtArcRange {
        match self {
            DhtArcRange::Empty => DhtArcRange::Empty,
            DhtArcRange::Full => DhtArcRange::Full,
            DhtArcRange::Bounded(lo, hi) => DhtArcRange::from_bounds(
                DhtLocation::from(Loc8::from(lo)),
                DhtLocation::from(Loc8::from(hi)),
            ),
        }
    }
}

#[test]
fn scaling() {
    let f = 16777216i32;
    assert_eq!(Loc8::upscale(4) as i32, f * 4);
    assert_eq!(Loc8::upscale(-4) as i32, f * -4);

    assert_eq!(Loc8::downscale((f * 4) as u32), 4);
    assert_eq!(Loc8::downscale((f * -4) as u32) as i8, -4);
}<|MERGE_RESOLUTION|>--- conflicted
+++ resolved
@@ -11,11 +11,7 @@
 /// Loc8 has custom `Eq`, `Ord`, and other impls which disregard the `sign`.
 #[derive(Copy, Clone)]
 #[cfg_attr(
-<<<<<<< HEAD
-    any(test, feature = "fuzzing"),
-=======
     feature = "fuzzing",
->>>>>>> 6dbf9a2b
     derive(arbitrary::Arbitrary, proptest_derive::Arbitrary)
 )]
 pub struct Loc8 {
