use gcollections::ops::*;
use interval::{interval_set::*, IntervalSet};
use std::{borrow::Borrow, collections::VecDeque};

use crate::{is_full, DhtArc, DhtLocation};

// For u32, IntervalSet excludes MAX from its set of valid values due to its
// need to be able to express the width of an interval using a u32.
// This min and max are set accordingly.
pub(crate) const MIN: u32 = u32::MIN;
pub(crate) const MAX: u32 = u32::MAX - 1;

#[derive(Clone, PartialEq, Eq)]
pub enum DhtArcSet {
    /// Full coverage.
    /// This needs a special representation because the underlying IntervalSet
    /// implementation excludes `u32::MAX` from its set of valid bounds
    Full,
    /// Any coverage other than full, including empty
    Partial(IntervalSet<DhtLocation>),
}

impl std::fmt::Debug for DhtArcSet {
    fn fmt(&self, f: &mut std::fmt::Formatter<'_>) -> std::fmt::Result {
        match self {
            Self::Full => f.write_fmt(format_args!("DhtArcSet(Full)",)),
            Self::Partial(intervals) => f.write_fmt(format_args!(
                "DhtArcSet({:#?})",
                intervals.iter().collect::<Vec<_>>()
            )),
        }
    }
}

impl DhtArcSet {
    pub fn new_empty() -> Self {
        Self::Partial(vec![].to_interval_set())
    }

    pub fn new_full() -> Self {
        Self::Full
    }

    pub fn normalized(self) -> Self {
        let make_full = if let Self::Partial(intervals) = &self {
            intervals
                .iter()
                .any(|i| is_full(i.lower().into(), i.upper().into()))
        } else {
            false
        };

        if make_full {
            Self::Full
        } else {
            self
        }
    }

    pub fn from_bounds(start: DhtLocation, end: DhtLocation) -> Self {
        if is_full(start.into(), end.into()) {
            Self::new_full()
        } else {
            let start = start.as_u32().min(MAX).into();
            let end = end.as_u32().min(MAX).into();
            Self::Partial(
                if start <= end {
                    vec![(start, end)]
                } else {
                    vec![(MIN.into(), end), (start, MAX.into())]
                }
                .to_interval_set(),
            )
        }
    }

    pub fn from_interval<A: Borrow<DhtArc>>(arc: A) -> Self {
        match arc.borrow() {
            DhtArc::Full(_) => Self::new_full(),
            DhtArc::Empty(_) => Self::new_empty(),
            DhtArc::Bounded(start, end) => Self::from_bounds(*start, *end),
        }
    }

    pub fn intervals(&self) -> Vec<DhtArc> {
        match self {
            // XXX: loss of information here, this DhtArc
            //      does not actually know about its true start
            Self::Full => vec![DhtArc::Full(0u32.into())],
            Self::Partial(intervals) => {
                let mut intervals: VecDeque<(DhtLocation, DhtLocation)> =
                    intervals.iter().map(|i| (i.lower(), i.upper())).collect();
                let wrapping = match (intervals.front(), intervals.back()) {
                    (Some(first), Some(last)) => {
                        // if there is an interval at the very beginning and one
                        // at the very end, let's interpret it as a single
                        // wrapping interval.
                        //
                        // NB: this checks for values greater than the MAX,
                        // because MAX is not u32::MAX. We don't expect values
                        // greater than MAX, but it's no harm if we do see one.
                        if first.0.as_u32() == MIN && last.1.as_u32() >= MAX {
                            Some((last.0, first.1))
                        } else {
                            None
                        }
                    }
                    _ => None,
                };
                // Condense the two bookend intervals into single wrapping interval
                if let Some(wrapping) = wrapping {
                    intervals.pop_front();
                    intervals.pop_back();
                    intervals.push_back(wrapping);
                }
                intervals
                    .into_iter()
                    .map(|(lo, hi)| DhtArc::from_bounds(lo, hi))
                    .collect()
            }
        }
    }

    pub fn is_empty(&self) -> bool {
        match self {
            Self::Full => false,
            Self::Partial(intervals) => intervals.is_empty(),
        }
    }

    pub fn contains(&self, t: DhtLocation) -> bool {
        self.overlap(&DhtArcSet::from(vec![(t, t)]))
    }

    /// Cheap check if the two sets have a non-null intersection
    pub fn overlap(&self, other: &Self) -> bool {
        match (self, other) {
            (this, Self::Full) => !this.is_empty(),
            (Self::Full, that) => !that.is_empty(),
            (Self::Partial(this), Self::Partial(that)) => this.overlap(that),
        }
    }

    pub fn union(&self, other: &Self) -> Self {
        match (self, other) {
            (_, Self::Full) => Self::Full,
            (Self::Full, _) => Self::Full,
            (Self::Partial(this), Self::Partial(that)) => {
                Self::Partial(this.union(that)).normalized()
            }
        }
    }

    pub fn intersection(&self, other: &Self) -> Self {
        match (self, other) {
            (this, Self::Full) => this.clone(),
            (Self::Full, that) => that.clone(),
            (Self::Partial(this), Self::Partial(that)) => {
                Self::Partial(this.intersection(that)).normalized()
            }
        }
    }

    pub fn size(&self) -> u32 {
        match self {
            Self::Full => u32::MAX,
            Self::Partial(intervals) => intervals.size(),
        }
    }
}

impl From<&DhtArc> for DhtArcSet {
    fn from(arc: &DhtArc) -> Self {
        Self::from_interval(arc)
    }
}

impl From<DhtArc> for DhtArcSet {
    fn from(arc: DhtArc) -> Self {
        Self::from_interval(arc)
    }
}

impl From<&[DhtArc]> for DhtArcSet {
    fn from(arcs: &[DhtArc]) -> Self {
        arcs.iter()
            .map(Self::from)
            .fold(Self::new_empty(), |a, b| a.union(&b))
    }
}

impl From<Vec<DhtArc>> for DhtArcSet {
    fn from(arcs: Vec<DhtArc>) -> Self {
        arcs.iter()
            .map(Self::from)
            .fold(Self::new_empty(), |a, b| a.union(&b))
    }
}

impl From<Vec<(DhtLocation, DhtLocation)>> for DhtArcSet {
    fn from(pairs: Vec<(DhtLocation, DhtLocation)>) -> Self {
        pairs
            .into_iter()
            .map(|(a, b)| Self::from(&DhtArc::from_bounds(a, b)))
            .fold(Self::new_empty(), |a, b| a.union(&b))
    }
}

impl From<Vec<(u32, u32)>> for DhtArcSet {
    fn from(pairs: Vec<(u32, u32)>) -> Self {
        Self::from(
            pairs
                .into_iter()
                .map(|(a, b)| (DhtLocation::new(a), DhtLocation::new(b)))
                .collect::<Vec<_>>(),
        )
    }
}

#[test]
fn fullness() {
    assert_eq!(DhtArcSet::from(vec![(0, u32::MAX),]), DhtArcSet::Full,);
    assert_eq!(DhtArcSet::from(vec![(0, u32::MAX - 1),]), DhtArcSet::Full,);
    assert_ne!(DhtArcSet::from(vec![(0, u32::MAX - 2),]), DhtArcSet::Full,);

    assert_eq!(DhtArcSet::from(vec![(11, 10),]), DhtArcSet::Full,);

    assert_eq!(
        DhtArcSet::from(vec![(u32::MAX - 1, u32::MAX - 2),]),
        DhtArcSet::Full,
    );

    assert_eq!(
        DhtArcSet::from(vec![(u32::MAX, u32::MAX - 1),]),
        DhtArcSet::Full,
    );
<<<<<<< HEAD
}

/// An alternate implementation of `ArcRange`
#[derive(Clone, Debug, PartialEq, Eq, Hash, serde::Serialize, serde::Deserialize)]
pub enum ArcInterval<T = DhtLocation> {
    Empty,
    Full,
    Bounded(T, T),
}

impl<T: PartialOrd + num_traits::Num> ArcInterval<T> {
    pub fn contains<B: std::borrow::Borrow<T>>(&self, t: B) -> bool {
        match self {
            Self::Empty => false,
            Self::Full => true,
            Self::Bounded(lo, hi) => {
                let t = t.borrow();
                if lo <= hi {
                    lo <= t && t <= hi
                } else {
                    lo <= t || t <= hi
                }
            }
        }
    }
}

impl<T> ArcInterval<T> {
    pub fn map<U, F: Fn(T) -> U>(self, f: F) -> ArcInterval<U> {
        match self {
            Self::Empty => ArcInterval::Empty,
            Self::Full => ArcInterval::Full,
            Self::Bounded(lo, hi) => ArcInterval::Bounded(f(lo), f(hi)),
        }
    }
}

impl<T: num_traits::AsPrimitive<u32>> ArcInterval<T> {
    pub fn new(start: T, end: T) -> ArcInterval<DhtLocation> {
        let start = start.as_();
        let end = end.as_();
        if is_full(start, end) {
            ArcInterval::Full
        } else {
            ArcInterval::Bounded(DhtLocation::new(start), DhtLocation::new(end))
        }
    }

    pub fn new_generic(start: T, end: T) -> Self {
        if is_full(start.as_(), end.as_()) {
            Self::Full
        } else {
            Self::Bounded(start, end)
        }
    }

    pub fn length(&self) -> u64 {
        match self {
            ArcInterval::Empty => 0,
            ArcInterval::Full => 2u64.pow(32),
            ArcInterval::Bounded(lo, hi) => {
                let lo = lo.as_();
                let hi = hi.as_();
                if is_full(lo, hi) {
                    2u64.pow(32)
                } else {
                    (hi).wrapping_sub(lo).wrapping_add(1) as u64
                }
            }
        }
    }
}

impl ArcInterval<u32> {
    pub fn canonical(self) -> ArcInterval {
        match self {
            ArcInterval::Empty => ArcInterval::Empty,
            ArcInterval::Full => ArcInterval::Full,
            ArcInterval::Bounded(lo, hi) => {
                ArcInterval::new(DhtLocation::new(lo), DhtLocation::new(hi))
            }
        }
    }
}

impl ArcInterval<DhtLocation> {
    /// Constructor
    pub fn new_empty() -> Self {
        Self::Empty
    }

    pub fn from_bounds(bounds: (DhtLocation, DhtLocation)) -> Self {
        Self::Bounded(bounds.0, bounds.1)
    }

    /// Shift the bounds so that an integer half-length is achieved. Always
    /// increase the half-length, so that the resulting quantized interval is
    /// a superset of the original
    pub fn quantized(&self) -> Self {
        if let Self::Bounded(lo, hi) = self {
            let lo = *lo;
            let hi = *hi;
            let gap = if lo > hi {
                lo - hi
            } else {
                DhtLocation::MAX - hi + lo
            };
            if gap <= 2.into() {
                // Because a halflen must be even, a small gap leads to full coverage
                Self::Full
            } else if (hi - lo) % 2.into() == 1.into() {
                Self::Bounded(lo, hi + 1.into())
            } else {
                self.clone()
            }
        } else {
            self.clone()
        }
    }

    /// Represent an arc as an optional range of inclusive endpoints.
    /// If none, the arc length is 0
    pub fn to_bounds_grouped(&self) -> Option<(DhtLocation, DhtLocation)> {
        match self {
            Self::Empty => None,
            Self::Full => Some((DhtLocation::MIN, DhtLocation::MAX)),
            &Self::Bounded(lo, hi) => Some((lo, hi)),
        }
    }

    /// Same as primitive_range, but with the return type "inside-out"
    pub fn primitive_range_detached(&self) -> (Option<DhtLocation>, Option<DhtLocation>) {
        self.to_bounds_grouped()
            .map(|(a, b)| (Some(a), Some(b)))
            .unwrap_or_default()
    }

    /// Check if this arc is empty.
    pub fn is_empty(&self) -> bool {
        matches!(self, Self::Empty)
    }

    /// Check if arcs overlap
    pub fn overlaps(&self, other: &Self) -> bool {
        let a = DhtArcSet::from(self);
        let b = DhtArcSet::from(other);
        a.overlap(&b)
    }

    /// Amount of intersection between two arcs
    pub fn overlap_coverage(&self, other: &Self) -> f64 {
        let a = DhtArcSet::from(self);
        let b = DhtArcSet::from(other);
        let c = a.intersection(&b);
        c.size() as f64 / a.size() as f64
    }

    pub fn center_loc(&self) -> DhtLocation {
        DhtArc::from_interval(self.clone()).center_loc()
    }

    #[cfg(any(test, feature = "test_utils"))]
    /// Handy ascii representation of an arc, especially useful when
    /// looking at several arcs at once to get a sense of their overlap
    pub fn to_ascii(&self, len: usize) -> String {
        use crate::{loc_downscale, loc_upscale};

        let empty = || " ".repeat(len);
        let full = || "-".repeat(len);

        // If lo and hi are less than one bucket's width apart when scaled down,
        // decide whether to interpret this as empty or full
        let decide = |lo: &DhtLocation, hi: &DhtLocation| {
            let mid = loc_upscale(len, (len / 2) as i32);
            if lo < hi {
                if hi.as_u32() - lo.as_u32() < mid {
                    empty()
                } else {
                    full()
                }
            } else if lo.as_u32() - hi.as_u32() < mid {
                full()
            } else {
                empty()
            }
        };

        match self {
            Self::Full => full(),
            Self::Empty => empty(),
            Self::Bounded(lo0, hi0) => {
                let lo = loc_downscale(len, *lo0);
                let hi = loc_downscale(len, *hi0);
                let mut s = if lo0 <= hi0 {
                    if lo >= hi {
                        vec![decide(lo0, hi0)]
                    } else {
                        vec![
                            " ".repeat(lo),
                            "-".repeat(hi - lo + 1),
                            " ".repeat((len - hi).saturating_sub(1)),
                        ]
                    }
                } else if lo <= hi {
                    vec![decide(lo0, hi0)]
                } else {
                    vec![
                        "-".repeat(hi + 1),
                        " ".repeat((lo - hi).saturating_sub(1)),
                        "-".repeat(len - lo),
                    ]
                }
                .join("");
                let center = loc_downscale(len, self.center_loc());
                s.replace_range(center..center + 1, "@");
                s
            }
        }
    }

    #[cfg(any(test, feature = "test_utils"))]
    /// Ascii representation of an arc, with a histogram of op locations superimposed.
    /// Each character of the string, if an op falls in that "bucket", will be represented
    /// by a hexadecimal digit representing the number of ops in that bucket,
    /// with a max of 0xF (15)
    pub fn to_ascii_with_ops<L: Into<crate::loc8::Loc8>, I: IntoIterator<Item = L>>(
        &self,
        len: usize,
        ops: I,
    ) -> String {
        use crate::{loc8::Loc8, loc_downscale};

        let mut buf = vec![0; len];
        let mut s = self.to_ascii(len);
        for o in ops {
            let o: Loc8 = o.into();
            let o: DhtLocation = o.into();
            let loc = loc_downscale(len, o);
            buf[loc] += 1;
        }
        for (i, v) in buf.into_iter().enumerate() {
            if v > 0 {
                // add hex representation of number of ops in this bucket
                let c = format!("{:x}", v.min(0xf));
                s.replace_range(i..i + 1, &c);
            }
        }
        s
    }

    pub fn canonical(self) -> ArcInterval {
        self
    }
}

/// Check whether a bounded interval is equivalent to the Full interval
fn is_full(start: u32, end: u32) -> bool {
    (start == MIN && end >= MAX) || end == start.wrapping_sub(1)
}

#[cfg(test)]
mod tests {
    use super::*;

    #[test]
    fn test_length() {
        assert_eq!(ArcInterval::Bounded(10, 20).length(), 11);
        assert_eq!(ArcInterval::Bounded(-10, 0).length(), 11);
        assert_eq!(ArcInterval::Bounded(1, 0).length(), 2u64.pow(32));
        assert_eq!(
            ArcInterval::Bounded(0, u32::MAX / 2).length(),
            u32::MAX as u64 / 2 + 1
        );
        assert_eq!(
            ArcInterval::Bounded(u32::MAX / 2, 0).length(),
            u32::MAX as u64 / 2 + 3
        );
    }

    #[test]
    fn arc_contains() {
        let convergent = ArcInterval::Bounded(10, 20);
        let divergent = ArcInterval::Bounded(20, 10);

        assert!(!convergent.contains(0));
        assert!(!convergent.contains(5));
        assert!(convergent.contains(10));
        assert!(convergent.contains(15));
        assert!(convergent.contains(20));
        assert!(!convergent.contains(25));
        assert!(!convergent.contains(u32::MAX));

        assert!(divergent.contains(0));
        assert!(divergent.contains(5));
        assert!(divergent.contains(10));
        assert!(!divergent.contains(15));
        assert!(divergent.contains(20));
        assert!(divergent.contains(25));
        assert!(divergent.contains(u32::MAX));
    }

    #[test]
    fn test_ascii() {
        let cent = u32::MAX / 100 + 1;
        assert_eq!(
            ArcInterval::new(cent * 30, cent * 60).to_ascii(10),
            "   -@--   ".to_string()
        );
        assert_eq!(
            ArcInterval::new(cent * 33, cent * 63).to_ascii(10),
            "   -@--   ".to_string()
        );
        assert_eq!(
            ArcInterval::new(cent * 29, cent * 59).to_ascii(10),
            "  --@-    ".to_string()
        );

        assert_eq!(
            ArcInterval::new(cent * 60, cent * 30).to_ascii(10),
            "----  ---@".to_string()
        );
        assert_eq!(
            ArcInterval::new(cent * 63, cent * 33).to_ascii(10),
            "----  ---@".to_string()
        );
        assert_eq!(
            ArcInterval::new(cent * 59, cent * 29).to_ascii(10),
            "---  ----@".to_string()
        );

        assert_eq!(
            ArcInterval::new(cent * 99, cent * 0).to_ascii(10),
            "-        @".to_string()
        );
    }
=======
>>>>>>> 434069e2
}<|MERGE_RESOLUTION|>--- conflicted
+++ resolved
@@ -234,342 +234,4 @@
         DhtArcSet::from(vec![(u32::MAX, u32::MAX - 1),]),
         DhtArcSet::Full,
     );
-<<<<<<< HEAD
-}
-
-/// An alternate implementation of `ArcRange`
-#[derive(Clone, Debug, PartialEq, Eq, Hash, serde::Serialize, serde::Deserialize)]
-pub enum ArcInterval<T = DhtLocation> {
-    Empty,
-    Full,
-    Bounded(T, T),
-}
-
-impl<T: PartialOrd + num_traits::Num> ArcInterval<T> {
-    pub fn contains<B: std::borrow::Borrow<T>>(&self, t: B) -> bool {
-        match self {
-            Self::Empty => false,
-            Self::Full => true,
-            Self::Bounded(lo, hi) => {
-                let t = t.borrow();
-                if lo <= hi {
-                    lo <= t && t <= hi
-                } else {
-                    lo <= t || t <= hi
-                }
-            }
-        }
-    }
-}
-
-impl<T> ArcInterval<T> {
-    pub fn map<U, F: Fn(T) -> U>(self, f: F) -> ArcInterval<U> {
-        match self {
-            Self::Empty => ArcInterval::Empty,
-            Self::Full => ArcInterval::Full,
-            Self::Bounded(lo, hi) => ArcInterval::Bounded(f(lo), f(hi)),
-        }
-    }
-}
-
-impl<T: num_traits::AsPrimitive<u32>> ArcInterval<T> {
-    pub fn new(start: T, end: T) -> ArcInterval<DhtLocation> {
-        let start = start.as_();
-        let end = end.as_();
-        if is_full(start, end) {
-            ArcInterval::Full
-        } else {
-            ArcInterval::Bounded(DhtLocation::new(start), DhtLocation::new(end))
-        }
-    }
-
-    pub fn new_generic(start: T, end: T) -> Self {
-        if is_full(start.as_(), end.as_()) {
-            Self::Full
-        } else {
-            Self::Bounded(start, end)
-        }
-    }
-
-    pub fn length(&self) -> u64 {
-        match self {
-            ArcInterval::Empty => 0,
-            ArcInterval::Full => 2u64.pow(32),
-            ArcInterval::Bounded(lo, hi) => {
-                let lo = lo.as_();
-                let hi = hi.as_();
-                if is_full(lo, hi) {
-                    2u64.pow(32)
-                } else {
-                    (hi).wrapping_sub(lo).wrapping_add(1) as u64
-                }
-            }
-        }
-    }
-}
-
-impl ArcInterval<u32> {
-    pub fn canonical(self) -> ArcInterval {
-        match self {
-            ArcInterval::Empty => ArcInterval::Empty,
-            ArcInterval::Full => ArcInterval::Full,
-            ArcInterval::Bounded(lo, hi) => {
-                ArcInterval::new(DhtLocation::new(lo), DhtLocation::new(hi))
-            }
-        }
-    }
-}
-
-impl ArcInterval<DhtLocation> {
-    /// Constructor
-    pub fn new_empty() -> Self {
-        Self::Empty
-    }
-
-    pub fn from_bounds(bounds: (DhtLocation, DhtLocation)) -> Self {
-        Self::Bounded(bounds.0, bounds.1)
-    }
-
-    /// Shift the bounds so that an integer half-length is achieved. Always
-    /// increase the half-length, so that the resulting quantized interval is
-    /// a superset of the original
-    pub fn quantized(&self) -> Self {
-        if let Self::Bounded(lo, hi) = self {
-            let lo = *lo;
-            let hi = *hi;
-            let gap = if lo > hi {
-                lo - hi
-            } else {
-                DhtLocation::MAX - hi + lo
-            };
-            if gap <= 2.into() {
-                // Because a halflen must be even, a small gap leads to full coverage
-                Self::Full
-            } else if (hi - lo) % 2.into() == 1.into() {
-                Self::Bounded(lo, hi + 1.into())
-            } else {
-                self.clone()
-            }
-        } else {
-            self.clone()
-        }
-    }
-
-    /// Represent an arc as an optional range of inclusive endpoints.
-    /// If none, the arc length is 0
-    pub fn to_bounds_grouped(&self) -> Option<(DhtLocation, DhtLocation)> {
-        match self {
-            Self::Empty => None,
-            Self::Full => Some((DhtLocation::MIN, DhtLocation::MAX)),
-            &Self::Bounded(lo, hi) => Some((lo, hi)),
-        }
-    }
-
-    /// Same as primitive_range, but with the return type "inside-out"
-    pub fn primitive_range_detached(&self) -> (Option<DhtLocation>, Option<DhtLocation>) {
-        self.to_bounds_grouped()
-            .map(|(a, b)| (Some(a), Some(b)))
-            .unwrap_or_default()
-    }
-
-    /// Check if this arc is empty.
-    pub fn is_empty(&self) -> bool {
-        matches!(self, Self::Empty)
-    }
-
-    /// Check if arcs overlap
-    pub fn overlaps(&self, other: &Self) -> bool {
-        let a = DhtArcSet::from(self);
-        let b = DhtArcSet::from(other);
-        a.overlap(&b)
-    }
-
-    /// Amount of intersection between two arcs
-    pub fn overlap_coverage(&self, other: &Self) -> f64 {
-        let a = DhtArcSet::from(self);
-        let b = DhtArcSet::from(other);
-        let c = a.intersection(&b);
-        c.size() as f64 / a.size() as f64
-    }
-
-    pub fn center_loc(&self) -> DhtLocation {
-        DhtArc::from_interval(self.clone()).center_loc()
-    }
-
-    #[cfg(any(test, feature = "test_utils"))]
-    /// Handy ascii representation of an arc, especially useful when
-    /// looking at several arcs at once to get a sense of their overlap
-    pub fn to_ascii(&self, len: usize) -> String {
-        use crate::{loc_downscale, loc_upscale};
-
-        let empty = || " ".repeat(len);
-        let full = || "-".repeat(len);
-
-        // If lo and hi are less than one bucket's width apart when scaled down,
-        // decide whether to interpret this as empty or full
-        let decide = |lo: &DhtLocation, hi: &DhtLocation| {
-            let mid = loc_upscale(len, (len / 2) as i32);
-            if lo < hi {
-                if hi.as_u32() - lo.as_u32() < mid {
-                    empty()
-                } else {
-                    full()
-                }
-            } else if lo.as_u32() - hi.as_u32() < mid {
-                full()
-            } else {
-                empty()
-            }
-        };
-
-        match self {
-            Self::Full => full(),
-            Self::Empty => empty(),
-            Self::Bounded(lo0, hi0) => {
-                let lo = loc_downscale(len, *lo0);
-                let hi = loc_downscale(len, *hi0);
-                let mut s = if lo0 <= hi0 {
-                    if lo >= hi {
-                        vec![decide(lo0, hi0)]
-                    } else {
-                        vec![
-                            " ".repeat(lo),
-                            "-".repeat(hi - lo + 1),
-                            " ".repeat((len - hi).saturating_sub(1)),
-                        ]
-                    }
-                } else if lo <= hi {
-                    vec![decide(lo0, hi0)]
-                } else {
-                    vec![
-                        "-".repeat(hi + 1),
-                        " ".repeat((lo - hi).saturating_sub(1)),
-                        "-".repeat(len - lo),
-                    ]
-                }
-                .join("");
-                let center = loc_downscale(len, self.center_loc());
-                s.replace_range(center..center + 1, "@");
-                s
-            }
-        }
-    }
-
-    #[cfg(any(test, feature = "test_utils"))]
-    /// Ascii representation of an arc, with a histogram of op locations superimposed.
-    /// Each character of the string, if an op falls in that "bucket", will be represented
-    /// by a hexadecimal digit representing the number of ops in that bucket,
-    /// with a max of 0xF (15)
-    pub fn to_ascii_with_ops<L: Into<crate::loc8::Loc8>, I: IntoIterator<Item = L>>(
-        &self,
-        len: usize,
-        ops: I,
-    ) -> String {
-        use crate::{loc8::Loc8, loc_downscale};
-
-        let mut buf = vec![0; len];
-        let mut s = self.to_ascii(len);
-        for o in ops {
-            let o: Loc8 = o.into();
-            let o: DhtLocation = o.into();
-            let loc = loc_downscale(len, o);
-            buf[loc] += 1;
-        }
-        for (i, v) in buf.into_iter().enumerate() {
-            if v > 0 {
-                // add hex representation of number of ops in this bucket
-                let c = format!("{:x}", v.min(0xf));
-                s.replace_range(i..i + 1, &c);
-            }
-        }
-        s
-    }
-
-    pub fn canonical(self) -> ArcInterval {
-        self
-    }
-}
-
-/// Check whether a bounded interval is equivalent to the Full interval
-fn is_full(start: u32, end: u32) -> bool {
-    (start == MIN && end >= MAX) || end == start.wrapping_sub(1)
-}
-
-#[cfg(test)]
-mod tests {
-    use super::*;
-
-    #[test]
-    fn test_length() {
-        assert_eq!(ArcInterval::Bounded(10, 20).length(), 11);
-        assert_eq!(ArcInterval::Bounded(-10, 0).length(), 11);
-        assert_eq!(ArcInterval::Bounded(1, 0).length(), 2u64.pow(32));
-        assert_eq!(
-            ArcInterval::Bounded(0, u32::MAX / 2).length(),
-            u32::MAX as u64 / 2 + 1
-        );
-        assert_eq!(
-            ArcInterval::Bounded(u32::MAX / 2, 0).length(),
-            u32::MAX as u64 / 2 + 3
-        );
-    }
-
-    #[test]
-    fn arc_contains() {
-        let convergent = ArcInterval::Bounded(10, 20);
-        let divergent = ArcInterval::Bounded(20, 10);
-
-        assert!(!convergent.contains(0));
-        assert!(!convergent.contains(5));
-        assert!(convergent.contains(10));
-        assert!(convergent.contains(15));
-        assert!(convergent.contains(20));
-        assert!(!convergent.contains(25));
-        assert!(!convergent.contains(u32::MAX));
-
-        assert!(divergent.contains(0));
-        assert!(divergent.contains(5));
-        assert!(divergent.contains(10));
-        assert!(!divergent.contains(15));
-        assert!(divergent.contains(20));
-        assert!(divergent.contains(25));
-        assert!(divergent.contains(u32::MAX));
-    }
-
-    #[test]
-    fn test_ascii() {
-        let cent = u32::MAX / 100 + 1;
-        assert_eq!(
-            ArcInterval::new(cent * 30, cent * 60).to_ascii(10),
-            "   -@--   ".to_string()
-        );
-        assert_eq!(
-            ArcInterval::new(cent * 33, cent * 63).to_ascii(10),
-            "   -@--   ".to_string()
-        );
-        assert_eq!(
-            ArcInterval::new(cent * 29, cent * 59).to_ascii(10),
-            "  --@-    ".to_string()
-        );
-
-        assert_eq!(
-            ArcInterval::new(cent * 60, cent * 30).to_ascii(10),
-            "----  ---@".to_string()
-        );
-        assert_eq!(
-            ArcInterval::new(cent * 63, cent * 33).to_ascii(10),
-            "----  ---@".to_string()
-        );
-        assert_eq!(
-            ArcInterval::new(cent * 59, cent * 29).to_ascii(10),
-            "---  ----@".to_string()
-        );
-
-        assert_eq!(
-            ArcInterval::new(cent * 99, cent * 0).to_ascii(10),
-            "-        @".to_string()
-        );
-    }
-=======
->>>>>>> 434069e2
 }