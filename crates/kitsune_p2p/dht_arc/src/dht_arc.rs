//! A type for indicating ranges on the dht arc

use std::ops::Bound;
use std::ops::RangeBounds;

use crate::*;

pub const FULL_LEN: u64 = 2u64.pow(32);
pub const FULL_LEN_F: f64 = FULL_LEN as f64;

#[derive(Debug, Clone, Eq, PartialEq)]
/// This represents the range of values covered by an arc
pub struct ArcRange {
    /// The start bound of an arc range
    pub start: Bound<u32>,

    /// The end bound of an arc range
    pub end: Bound<u32>,
}

impl ArcRange {
    /// Show if the bound is empty
    /// Useful before using as an index
    pub fn is_empty(&self) -> bool {
        matches!((self.start_bound(), self.end_bound()), (Bound::Excluded(a), Bound::Excluded(b)) if a == b)
    }

    /// Length of this range. Remember this range can be a wrapping range.
    /// Must be u64 because the length of possible values in a u32 is u32::MAX + 1.
    pub fn len(&self) -> u64 {
        match (self.start_bound(), self.end_bound()) {
            // Range has wrapped around.
            (Bound::Included(start), Bound::Included(end)) if end < start => {
                U32_LEN - *start as u64 + *end as u64 + 1
            }
            (Bound::Included(start), Bound::Included(end)) if start == end => 1,
            (Bound::Included(start), Bound::Included(end)) => (end - start) as u64 + 1,
            (Bound::Excluded(_), Bound::Excluded(_)) => 0,
            _ => unreachable!("Ranges are either completely inclusive or completely exclusive"),
        }
    }
}

impl RangeBounds<u32> for ArcRange {
    fn start_bound(&self) -> Bound<&u32> {
        match &self.start {
            Bound::Included(i) => Bound::Included(i),
            Bound::Excluded(i) => Bound::Excluded(i),
            Bound::Unbounded => unreachable!("No unbounded ranges for arcs"),
        }
    }

    fn end_bound(&self) -> Bound<&u32> {
        match &self.end {
            Bound::Included(i) => Bound::Included(i),
            Bound::Excluded(i) => Bound::Excluded(i),
            Bound::Unbounded => unreachable!("No unbounded ranges for arcs"),
        }
    }

    fn contains<U>(&self, _item: &U) -> bool
    where
        u32: PartialOrd<U>,
        U: ?Sized + PartialOrd<u32>,
    {
        unimplemented!("Contains doesn't make sense for this type of range due to redundant holding near the bounds. Use DhtArcRange::contains")
    }
}

/// The main DHT arc type. Represents an Agent's storage Arc on the DHT,
/// preserving the agent's DhtLocation even in the case of a Full or Empty arc.
/// Contrast to [`DhtArcRange`], which is used for cases where the arc is not
/// associated with any particular Agent, and so the agent's Location cannot be known.
#[derive(Copy, Clone, Debug, derive_more::Deref, serde::Serialize, serde::Deserialize)]
#[cfg_attr(
<<<<<<< HEAD
    any(test, feature = "fuzzing"),
=======
    feature = "fuzzing",
>>>>>>> 6dbf9a2b
    derive(arbitrary::Arbitrary, proptest_derive::Arbitrary)
)]
pub struct DhtArc(#[deref] DhtArcRange, Option<DhtLocation>);

impl DhtArc {
    pub fn bounded(a: DhtArcRange) -> Self {
        Self(a, None)
    }

    pub fn empty(loc: DhtLocation) -> Self {
        Self(DhtArcRange::Empty, Some(loc))
    }

    pub fn full(loc: DhtLocation) -> Self {
        Self(DhtArcRange::Full, Some(loc))
    }

    pub fn start_loc(&self) -> DhtLocation {
        match (self.0, self.1) {
            (DhtArcRange::Empty, Some(loc)) => loc,
            (DhtArcRange::Full, Some(loc)) => loc,
            (DhtArcRange::Bounded(lo, _), _) => lo,
            _ => unreachable!(),
        }
    }

    pub fn inner(self) -> DhtArcRange {
        self.0
    }

    /// Construct from an arc range and a location.
    /// The location is only used if the arc range is full or empty.
    pub fn from_parts(a: DhtArcRange, loc: DhtLocation) -> Self {
        if a.is_bounded() {
            Self::bounded(a)
        } else {
            Self(a, Some(loc))
        }
    }

    pub fn from_start_and_half_len<L: Into<DhtLocation>>(start: L, half_len: u32) -> Self {
        let start = start.into();
        let a = DhtArcRange::from_start_and_half_len(start, half_len);
        Self::from_parts(a, start)
    }

    pub fn from_start_and_len<L: Into<DhtLocation>>(start: L, len: u64) -> Self {
        let start = start.into();
        let a = DhtArcRange::from_start_and_len(start, len);
        Self::from_parts(a, start)
    }

    pub fn from_bounds<L: Into<DhtLocation>>(start: L, end: L) -> Self {
        let start = start.into();
        let end = end.into();
        let a = DhtArcRange::from_bounds(start, end);
        Self::from_parts(a, start)
    }

    pub fn update_length(&mut self, new_length: u64) {
        *self = Self::from_start_and_len(self.start_loc(), new_length)
    }

    /// Get the range of the arc
    pub fn range(&self) -> ArcRange {
        match (self.0, self.1) {
            (DhtArcRange::Empty, Some(loc)) => ArcRange {
                start: Bound::Excluded(loc.as_u32()),
                end: Bound::Excluded(loc.as_u32()),
            },
            (DhtArcRange::Full, Some(loc)) => ArcRange {
                start: Bound::Included(loc.as_u32()),
                end: Bound::Included(loc.as_u32().wrapping_sub(1)),
            },
            (DhtArcRange::Bounded(lo, hi), _) => ArcRange {
                start: Bound::Included(lo.as_u32()),
                end: Bound::Included(hi.as_u32()),
            },
            _ => unimplemented!(),
        }
    }

    pub fn to_ascii(&self, len: usize) -> String {
        let mut s = self.0.to_ascii(len);
        let start = loc_downscale(len, self.start_loc());
        s.replace_range(start..start + 1, "@");
        s
    }
}

impl From<DhtArc> for DhtArcRange {
    fn from(a: DhtArc) -> Self {
        a.inner()
    }
}

impl From<&DhtArc> for DhtArcRange {
    fn from(a: &DhtArc) -> Self {
        a.inner()
    }
}

/// A variant of DHT arc which is intentionally forgetful of the Agent's location.
/// This type is used in places where set logic (union and intersection)
/// is performed on arcs, which splits and joins arcs in such a way that it
/// doesn't make sense to claim that the arc belongs to any particular agent or
/// location.
///
/// This type exists to make sure we don't accidentally intepret the starting
/// point of such a "derived" arc as a legitimate agent location.
#[derive(Copy, Clone, Debug, PartialEq, Eq, Hash, serde::Serialize, serde::Deserialize)]
#[cfg_attr(
    feature = "fuzzing",
    derive(arbitrary::Arbitrary, proptest_derive::Arbitrary)
)]
pub enum DhtArcRange<T = DhtLocation> {
    Empty,
    Full,
    Bounded(T, T),
}

impl<T: PartialOrd + num_traits::Num> DhtArcRange<T> {
    pub fn contains<B: std::borrow::Borrow<T>>(&self, t: B) -> bool {
        match self {
            Self::Empty => false,
            Self::Full => true,
            Self::Bounded(lo, hi) => {
                let t = t.borrow();
                if lo <= hi {
                    lo <= t && t <= hi
                } else {
                    lo <= t || t <= hi
                }
            }
        }
    }
}

impl<T> DhtArcRange<T> {
    pub fn map<U, F: Fn(T) -> U>(self, f: F) -> DhtArcRange<U> {
        match self {
            Self::Empty => DhtArcRange::Empty,
            Self::Full => DhtArcRange::Full,
            Self::Bounded(lo, hi) => DhtArcRange::Bounded(f(lo), f(hi)),
        }
    }
}

impl<T: num_traits::AsPrimitive<u32>> DhtArcRange<T> {
    pub fn from_bounds(start: T, end: T) -> DhtArcRange<DhtLocation> {
        let start = start.as_();
        let end = end.as_();
        if is_full(start, end) {
            DhtArcRange::Full
        } else {
            DhtArcRange::Bounded(DhtLocation::new(start), DhtLocation::new(end))
        }
    }

    pub fn from_start_and_len(start: T, len: u64) -> DhtArcRange<DhtLocation> {
        let start = start.as_();
        if len == 0 {
            DhtArcRange::Empty
        } else {
            let end = start.wrapping_add(((len - 1) as u32).min(u32::MAX));
            DhtArcRange::from_bounds(start, end)
        }
    }

    /// Convenience for our legacy code which defined arcs in terms of half-lengths
    /// rather than full lengths
    pub fn from_start_and_half_len(start: T, half_len: u32) -> DhtArcRange<DhtLocation> {
        Self::from_start_and_len(start, half_to_full_len(half_len))
    }

    pub fn new_generic(start: T, end: T) -> Self {
        if is_full(start.as_(), end.as_()) {
            Self::Full
        } else {
            Self::Bounded(start, end)
        }
    }
}

impl DhtArcRange<u32> {
    pub fn canonical(self) -> DhtArcRange {
        match self {
            DhtArcRange::Empty => DhtArcRange::Empty,
            DhtArcRange::Full => DhtArcRange::Full,
            DhtArcRange::Bounded(lo, hi) => {
                DhtArcRange::from_bounds(DhtLocation::new(lo), DhtLocation::new(hi))
            }
        }
    }
}

impl DhtArcRange<DhtLocation> {
    /// Constructor
    pub fn new_empty() -> Self {
        Self::Empty
    }

    /// Represent an arc as an optional range of inclusive endpoints.
    /// If none, the arc length is 0
    pub fn to_bounds_grouped(&self) -> Option<(DhtLocation, DhtLocation)> {
        match self {
            Self::Empty => None,
            Self::Full => Some((DhtLocation::MIN, DhtLocation::MAX)),
            &Self::Bounded(lo, hi) => Some((lo, hi)),
        }
    }

    /// Same as to_bounds_grouped, but with the return type "inside-out"
    pub fn to_primitive_bounds_detached(&self) -> (Option<u32>, Option<u32>) {
        self.to_bounds_grouped()
            .map(|(a, b)| (Some(a.as_u32()), Some(b.as_u32())))
            .unwrap_or_default()
    }

    /// Check if this arc is empty.
    pub fn is_empty(&self) -> bool {
        matches!(self, Self::Empty)
    }

    /// Check if this arc is full.
    pub fn is_full(&self) -> bool {
        matches!(self, Self::Full)
    }

    /// Check if this arc is bounded.
    pub fn is_bounded(&self) -> bool {
        matches!(self, Self::Bounded(_, _))
    }

    /// Get the min distance to a location.
    /// Zero if Full, u32::MAX if Empty.
    pub fn dist(&self, tgt: u32) -> u32 {
        match self {
            DhtArcRange::Empty => u32::MAX,
            DhtArcRange::Full => 0,
            DhtArcRange::Bounded(start, end) => {
                let start = u32::from(*start);
                let end = u32::from(*end);
                if start < end {
                    if tgt >= start && tgt <= end {
                        0
                    } else if tgt < start {
                        std::cmp::min(start - tgt, (u32::MAX - end) + tgt + 1)
                    } else {
                        std::cmp::min(tgt - end, (u32::MAX - tgt) + start + 1)
                    }
                } else if tgt <= end || tgt >= start {
                    0
                } else {
                    std::cmp::min(tgt - end, start - tgt)
                }
            }
        }
    }

    /// Check if arcs overlap
    pub fn overlaps(&self, other: &Self) -> bool {
        let a = DhtArcSet::from(self);
        let b = DhtArcSet::from(other);
        a.overlap(&b)
    }

    /// Amount of intersection between two arcs
    pub fn overlap_coverage(&self, other: &Self) -> f64 {
        let a = DhtArcSet::from(self);
        let b = DhtArcSet::from(other);
        let c = a.intersection(&b);
        c.size() as f64 / a.size() as f64
    }

    /// The percentage of the full circle that is covered
    /// by this arc.
    pub fn coverage(&self) -> f64 {
        self.length() as f64 / 2f64.powf(32.0)
    }

    pub fn length(&self) -> u64 {
        match self {
            DhtArcRange::Empty => 0,
            DhtArcRange::Full => 2u64.pow(32),
            DhtArcRange::Bounded(lo, hi) => {
                (hi.as_u32().wrapping_sub(lo.as_u32()) as u64).wrapping_add(1)
            }
        }
    }

    // #[deprecated = "leftover from refactor"]
    pub fn half_length(&self) -> u32 {
        full_to_half_len(self.length())
    }

    /// Handy ascii representation of an arc, especially useful when
    /// looking at several arcs at once to get a sense of their overlap
    pub fn to_ascii(&self, len: usize) -> String {
        let empty = || " ".repeat(len);
        let full = || "-".repeat(len);

        // If lo and hi are less than one bucket's width apart when scaled down,
        // decide whether to interpret this as empty or full
        let decide = |lo: &DhtLocation, hi: &DhtLocation| {
            let mid = loc_upscale(len, (len / 2) as i32);
            if lo < hi {
                if hi.as_u32() - lo.as_u32() < mid {
                    empty()
                } else {
                    full()
                }
            } else if lo.as_u32() - hi.as_u32() < mid {
                full()
            } else {
                empty()
            }
        };

        match self {
            Self::Full => full(),
            Self::Empty => empty(),
            Self::Bounded(lo0, hi0) => {
                let lo = loc_downscale(len, *lo0);
                let hi = loc_downscale(len, *hi0);
                if lo0 <= hi0 {
                    if lo >= hi {
                        vec![decide(lo0, hi0)]
                    } else {
                        vec![
                            " ".repeat(lo),
                            "-".repeat(hi - lo + 1),
                            " ".repeat((len - hi).saturating_sub(1)),
                        ]
                    }
                } else if lo <= hi {
                    vec![decide(lo0, hi0)]
                } else {
                    vec![
                        "-".repeat(hi + 1),
                        " ".repeat((lo - hi).saturating_sub(1)),
                        "-".repeat(len - lo),
                    ]
                }
                .join("")
            }
        }
    }

    #[cfg(any(test, feature = "test_utils"))]
    /// Ascii representation of an arc, with a histogram of op locations superimposed.
    /// Each character of the string, if an op falls in that "bucket", will be represented
    /// by a hexadecimal digit representing the number of ops in that bucket,
    /// with a max of 0xF (15)
    pub fn to_ascii_with_ops<L: Into<crate::loc8::Loc8>, I: IntoIterator<Item = L>>(
        &self,
        len: usize,
        ops: I,
    ) -> String {
        use crate::loc8::Loc8;

        let mut buf = vec![0; len];
        let mut s = self.to_ascii(len);
        for o in ops {
            let o: Loc8 = o.into();
            let o: DhtLocation = o.into();
            let loc = loc_downscale(len, o);
            buf[loc] += 1;
        }
        for (i, v) in buf.into_iter().enumerate() {
            if v > 0 {
                // add hex representation of number of ops in this bucket
                let c = format!("{:x}", v.min(0xf));
                s.replace_range(i..i + 1, &c);
            }
        }
        s
    }

    pub fn print(&self, len: usize) {
        println!(
            "     |{}| {} {:?}",
            self.to_ascii(len),
            self.length(),
            self.to_bounds_grouped(),
        );
    }

    pub fn canonical(self) -> DhtArcRange {
        self
    }
}

/// Check whether a bounded interval is equivalent to the Full interval
pub fn is_full(start: u32, end: u32) -> bool {
    (start == super::dht_arc_set::MIN && end >= super::dht_arc_set::MAX)
        || end == start.wrapping_sub(1)
}

pub fn full_to_half_len(full_len: u64) -> u32 {
    if full_len == 0 {
        0
    } else {
        ((full_len / 2) as u32).wrapping_add(1).min(MAX_HALF_LENGTH)
    }
}

pub fn half_to_full_len(half_len: u32) -> u64 {
    if half_len == 0 {
        0
    } else if half_len >= MAX_HALF_LENGTH {
        U32_LEN
    } else {
        (half_len as u64 * 2).wrapping_sub(1)
    }
}

#[cfg(test)]
mod tests {
    use super::*;

    #[test]
    fn arc_contains() {
        let convergent = DhtArcRange::Bounded(10, 20);
        let divergent = DhtArcRange::Bounded(20, 10);

        assert!(!convergent.contains(0));
        assert!(!convergent.contains(5));
        assert!(convergent.contains(10));
        assert!(convergent.contains(15));
        assert!(convergent.contains(20));
        assert!(!convergent.contains(25));
        assert!(!convergent.contains(u32::MAX));

        assert!(divergent.contains(0));
        assert!(divergent.contains(5));
        assert!(divergent.contains(10));
        assert!(!divergent.contains(15));
        assert!(divergent.contains(20));
        assert!(divergent.contains(25));
        assert!(divergent.contains(u32::MAX));
    }

    #[test]
    fn test_length() {
        let full = 2u64.pow(32);
        assert_eq!(DhtArcRange::Empty.length(), 0);
        assert_eq!(DhtArcRange::from_bounds(0, 0).length(), 1);
        assert_eq!(DhtArcRange::from_bounds(0, 1).length(), 2);
        assert_eq!(DhtArcRange::from_bounds(1, 0).length(), full);
        assert_eq!(DhtArcRange::from_bounds(2, 0).length(), full - 1);
    }

    #[test]
    fn test_ascii() {
        let cent = u32::MAX / 100 + 1;
        assert_eq!(
            DhtArc::from_bounds(cent * 30, cent * 60).to_ascii(10),
            "   @---   ".to_string()
        );
        assert_eq!(
            DhtArc::from_bounds(cent * 33, cent * 63).to_ascii(10),
            "   @---   ".to_string()
        );
        assert_eq!(
            DhtArc::from_bounds(cent * 29, cent * 59).to_ascii(10),
            "  @---    ".to_string()
        );

        assert_eq!(
            DhtArc::from_bounds(cent * 60, cent * 30).to_ascii(10),
            "----  @---".to_string()
        );
        assert_eq!(
            DhtArc::from_bounds(cent * 63, cent * 33).to_ascii(10),
            "----  @---".to_string()
        );
        assert_eq!(
            DhtArc::from_bounds(cent * 59, cent * 29).to_ascii(10),
            "---  @----".to_string()
        );

        assert_eq!(
            DhtArc::from_bounds(cent * 99, cent * 0).to_ascii(10),
            "-        @".to_string()
        );
    }
}<|MERGE_RESOLUTION|>--- conflicted
+++ resolved
@@ -73,11 +73,7 @@
 /// associated with any particular Agent, and so the agent's Location cannot be known.
 #[derive(Copy, Clone, Debug, derive_more::Deref, serde::Serialize, serde::Deserialize)]
 #[cfg_attr(
-<<<<<<< HEAD
-    any(test, feature = "fuzzing"),
-=======
     feature = "fuzzing",
->>>>>>> 6dbf9a2b
     derive(arbitrary::Arbitrary, proptest_derive::Arbitrary)
 )]
 pub struct DhtArc(#[deref] DhtArcRange, Option<DhtLocation>);
