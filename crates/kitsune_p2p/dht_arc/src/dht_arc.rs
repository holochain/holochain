//! A type for indicating ranges on the dht arc

use std::ops::Bound;
use std::ops::RangeBounds;

use crate::*;

<<<<<<< HEAD
/// Type for representing a location that can wrap around
/// a u32 dht arc
#[derive(
    Debug,
    Clone,
    Copy,
    serde::Serialize,
    serde::Deserialize,
    PartialEq,
    Eq,
    PartialOrd,
    Ord,
    Hash,
    From,
    Into,
    derive_more::AsRef,
    derive_more::Deref,
    derive_more::Display,
)]
pub struct DhtLocation(pub Wrapping<u32>);

impl DhtLocation {
    pub const MIN: Self = Self::new(u32::MIN);
    pub const MAX: Self = Self::new(u32::MAX);

    pub const fn new(loc: u32) -> Self {
        Self(Wrapping(loc))
    }

    pub fn as_u32(&self) -> u32 {
        self.0 .0
    }

    pub fn as_i64(&self) -> i64 {
        self.0 .0 as i64
    }

    #[cfg(any(test, feature = "test_utils"))]
    pub fn as_i32(&self) -> i32 {
        self.0 .0 as i32
    }
}

impl From<u32> for DhtLocation {
    fn from(x: u32) -> Self {
        DhtLocation::new(x)
    }
}

// This From impl exists to make it easier to construct DhtLocations near the
// maximum value in tests
#[cfg(any(test, feature = "test_utils"))]
impl From<i32> for DhtLocation {
    fn from(x: i32) -> Self {
        DhtLocation::new(x as u32)
    }
}

#[cfg(feature = "sqlite")]
impl rusqlite::ToSql for DhtLocation {
    fn to_sql(&self) -> rusqlite::Result<rusqlite::types::ToSqlOutput> {
        Ok(rusqlite::types::ToSqlOutput::Owned(self.0 .0.into()))
    }
}
=======
#[derive(Debug, Clone, Eq, PartialEq)]
/// This represents the range of values covered by an arc
pub struct ArcRange {
    /// The start bound of an arc range
    pub start: Bound<u32>,
>>>>>>> 434069e2

    /// The end bound of an arc range
    pub end: Bound<u32>,
}

<<<<<<< HEAD
impl DhtArc {
    /// Create an Arc from a hash location plus a length on either side
    /// half length is (0..(u32::Max / 2 + 1))
    pub fn new<I: Into<DhtLocation>>(center_loc: I, half_length: u32) -> Self {
        let half_length = std::cmp::min(half_length, MAX_HALF_LENGTH);
        Self {
            center_loc: center_loc.into(),
            half_length,
        }
    }

    /// Create a full arc from a center location
    pub fn full<I: Into<DhtLocation>>(center_loc: I) -> Self {
        Self::new(center_loc, MAX_HALF_LENGTH)
    }

    /// Create an empty arc from a center location
    pub fn empty<I: Into<DhtLocation>>(center_loc: I) -> Self {
        Self::new(center_loc, 0)
    }

    /// Create an arc with a coverage.
    pub fn with_coverage<I: Into<DhtLocation>>(center_loc: I, coverage: f64) -> Self {
        let coverage = coverage.clamp(0.0, 1.0);
        Self::new(center_loc, (MAX_HALF_LENGTH as f64 * coverage) as u32)
    }

    /// Check if a location is contained in this arc
    pub fn contains<I: Into<DhtLocation>>(&self, other_location: I) -> bool {
        let other_location = other_location.into();
        let do_hold_something = self.half_length != 0;
        let only_hold_self = self.half_length == 1 && self.center_loc == other_location;
        // Add one to convert to "array length" from math distance
        let dist_as_array_len = shortest_arc_distance(self.center_loc, other_location) + 1;
        // Check for any other dist and the special case of the maximum array len
        let within_range = self.half_length > 1 && dist_as_array_len <= self.half_length;
        // Have to hold something and hold ourself or something within range
        do_hold_something && (only_hold_self || within_range)
    }

    pub fn interval(&self) -> ArcInterval {
        let range = self.range();
        match (range.start_bound(), range.end_bound()) {
            (Bound::Excluded(_), Bound::Excluded(_)) => ArcInterval::Empty,
            (Bound::Included(start), Bound::Included(end)) => ArcInterval::new(*start, *end),
            _ => unreachable!(),
        }
    }

    /// Get the range of the arc
    pub fn range(&self) -> ArcRange {
        if self.half_length == 0 {
            ArcRange {
                start: Bound::Excluded(self.center_loc.into()),
                end: Bound::Excluded(self.center_loc.into()),
            }
        } else if self.half_length == 1 {
            ArcRange {
                start: Bound::Included(self.center_loc.into()),
                end: Bound::Included(self.center_loc.into()),
            }
        // In order to make sure the arc covers the full range we need some overlap at the
        // end to account for division rounding.
        } else if self.half_length >= MAX_HALF_LENGTH - 1 {
            ArcRange {
                start: Bound::Included(
                    (self.center_loc.0 - DhtLocation::new(MAX_HALF_LENGTH - 1).0).0,
                ),
                end: Bound::Included(
                    (self.center_loc.0 + DhtLocation::new(MAX_HALF_LENGTH).0 - Wrapping(2)).0,
                ),
            }
        } else {
            ArcRange {
                start: Bound::Included(
                    (self.center_loc.0 - DhtLocation::new(self.half_length - 1).0).0,
                ),
                end: Bound::Included(
                    (self.center_loc.0 + DhtLocation::new(self.half_length).0 - Wrapping(1)).0,
                ),
=======
impl ArcRange {
    /// Show if the bound is empty
    /// Useful before using as an index
    pub fn is_empty(&self) -> bool {
        matches!((self.start_bound(), self.end_bound()), (Bound::Excluded(a), Bound::Excluded(b)) if a == b)
    }

    /// Length of this range. Remember this range can be a wrapping range.
    /// Must be u64 because the length of possible values in a u32 is u32::MAX + 1.
    pub fn len(&self) -> u64 {
        match (self.start_bound(), self.end_bound()) {
            // Range has wrapped around.
            (Bound::Included(start), Bound::Included(end)) if end < start => {
                U32_LEN - *start as u64 + *end as u64 + 1
>>>>>>> 434069e2
            }
            (Bound::Included(start), Bound::Included(end)) if start == end => 1,
            (Bound::Included(start), Bound::Included(end)) => (end - start) as u64 + 1,
            (Bound::Excluded(_), Bound::Excluded(_)) => 0,
            _ => unreachable!("Ranges are either completely inclusive or completely exclusive"),
        }
    }
}

impl RangeBounds<u32> for ArcRange {
    fn start_bound(&self) -> Bound<&u32> {
        match &self.start {
            Bound::Included(i) => Bound::Included(i),
            Bound::Excluded(i) => Bound::Excluded(i),
            Bound::Unbounded => unreachable!("No unbounded ranges for arcs"),
        }
    }

    fn end_bound(&self) -> Bound<&u32> {
        match &self.end {
            Bound::Included(i) => Bound::Included(i),
            Bound::Excluded(i) => Bound::Excluded(i),
            Bound::Unbounded => unreachable!("No unbounded ranges for arcs"),
        }
    }

    fn contains<U>(&self, _item: &U) -> bool
    where
        u32: PartialOrd<U>,
        U: ?Sized + PartialOrd<u32>,
    {
        unimplemented!("Contains doesn't make sense for this type of range due to redundant holding near the bounds. Use DhtArc::contains")
    }
}

<<<<<<< HEAD
impl AsPrimitive<u32> for DhtLocation {
    fn as_(self) -> u32 {
        self.as_u32()
=======
/// An alternate implementation of `ArcRange`
#[derive(Copy, Clone, Debug, PartialEq, Eq, Hash, serde::Serialize, serde::Deserialize)]
pub enum DhtArc<T = DhtLocation> {
    Empty(T),
    Full(T),
    Bounded(T, T),
}

impl<T: PartialOrd + num_traits::Num> DhtArc<T> {
    pub fn contains<B: std::borrow::Borrow<T>>(&self, t: B) -> bool {
        match self {
            Self::Empty(_) => false,
            Self::Full(_) => true,
            Self::Bounded(lo, hi) => {
                let t = t.borrow();
                if lo <= hi {
                    lo <= t && t <= hi
                } else {
                    lo <= t || t <= hi
                }
            }
        }
>>>>>>> 434069e2
    }
}

impl<T> DhtArc<T> {
    pub fn map<U, F: Fn(T) -> U>(self, f: F) -> DhtArc<U> {
        match self {
            Self::Empty(s) => DhtArc::Empty(f(s)),
            Self::Full(s) => DhtArc::Full(f(s)),
            Self::Bounded(lo, hi) => DhtArc::Bounded(f(lo), f(hi)),
        }
    }

    #[deprecated = "left over from refactor"]
    pub fn interval(self) -> Self {
        self
    }
}

impl<T: num_traits::AsPrimitive<u32>> DhtArc<T> {
    pub fn from_bounds(start: T, end: T) -> DhtArc<DhtLocation> {
        let start = start.as_();
        let end = end.as_();
        if is_full(start, end) {
            DhtArc::Full(start.into())
        } else {
            DhtArc::Bounded(DhtLocation::new(start), DhtLocation::new(end))
        }
    }

    pub fn from_start_and_len(start: T, len: u64) -> DhtArc<DhtLocation> {
        let start = start.as_();
        if len == 0 {
            DhtArc::Empty(start.into())
        } else {
            let end = start.wrapping_add(((len - 1) as u32).min(u32::MAX));
            DhtArc::from_bounds(start, end)
        }
    }

    /// Convenience for our legacy code which defined arcs in terms of half-lengths
    /// rather than full lengths
    pub fn from_start_and_half_len(start: T, half_len: u32) -> DhtArc<DhtLocation> {
        Self::from_start_and_len(start, half_to_full_len(half_len))
    }

    pub fn new_generic(start: T, end: T) -> Self {
        if is_full(start.as_(), end.as_()) {
            Self::Full(start)
        } else {
            Self::Bounded(start, end)
        }
    }
}

impl DhtArc<u32> {
    pub fn canonical(self) -> DhtArc {
        match self {
            DhtArc::Empty(s) => DhtArc::Empty(DhtLocation::new(s)),
            DhtArc::Full(s) => DhtArc::Full(DhtLocation::new(s)),
            DhtArc::Bounded(lo, hi) => {
                DhtArc::from_bounds(DhtLocation::new(lo), DhtLocation::new(hi))
            }
        }
    }
}

impl DhtArc<DhtLocation> {
    /// Constructor
    pub fn new_empty(s: DhtLocation) -> Self {
        Self::Empty(s)
    }

    /// Represent an arc as an optional range of inclusive endpoints.
    /// If none, the arc length is 0
    pub fn to_bounds_grouped(&self) -> Option<(DhtLocation, DhtLocation)> {
        match self {
            Self::Empty(_) => None,
            Self::Full(s) => Some((*s, s.as_u32().wrapping_sub(1).into())),
            &Self::Bounded(lo, hi) => Some((lo, hi)),
        }
    }

    /// Same as to_bounds_grouped, but with the return type "inside-out"
    pub fn to_primitive_bounds_detached(&self) -> (Option<u32>, Option<u32>) {
        self.to_bounds_grouped()
            .map(|(a, b)| (Some(a.as_u32()), Some(b.as_u32())))
            .unwrap_or_default()
    }

    /// Check if this arc is empty.
    pub fn is_empty(&self) -> bool {
        matches!(self, Self::Empty(_))
    }

    /// Check if arcs overlap
    pub fn overlaps(&self, other: &Self) -> bool {
        let a = DhtArcSet::from(self);
        let b = DhtArcSet::from(other);
        a.overlap(&b)
    }

    /// Amount of intersection between two arcs
    pub fn overlap_coverage(&self, other: &Self) -> f64 {
        let a = DhtArcSet::from(self);
        let b = DhtArcSet::from(other);
        let c = a.intersection(&b);
        c.size() as f64 / a.size() as f64
    }

    pub fn start_loc(&self) -> DhtLocation {
        match self {
            DhtArc::Empty(s) => *s,
            DhtArc::Full(s) => *s,
            DhtArc::Bounded(s, _) => *s,
        }
    }

    /// Get the range of the arc
    pub fn range(&self) -> ArcRange {
        match self {
            DhtArc::Empty(s) => ArcRange {
                start: Bound::Excluded(s.as_u32()),
                end: Bound::Excluded(s.as_u32()),
            },
            DhtArc::Full(s) => ArcRange {
                start: Bound::Included(s.as_u32()),
                end: Bound::Included(s.as_u32().wrapping_sub(1)),
            },
            DhtArc::Bounded(lo, hi) => ArcRange {
                start: Bound::Included(lo.as_u32()),
                end: Bound::Included(hi.as_u32()),
            },
        }
    }

    /// The percentage of the full circle that is covered
    /// by this arc.
    pub fn coverage(&self) -> f64 {
        self.length() as f64 / 2f64.powf(32.0)
    }

    pub fn length(&self) -> u64 {
        match self {
            DhtArc::Empty(_) => 0,
            DhtArc::Full(_) => 2u64.pow(32),
            DhtArc::Bounded(lo, hi) => {
                (hi.as_u32().wrapping_sub(lo.as_u32()) as u64).wrapping_add(1)
            }
        }
    }

    // #[deprecated = "leftover from refactor"]
    pub fn half_length(&self) -> u32 {
        full_to_half_len(self.length())
    }

    /// Update the half length based on a PeerView reading.
    /// This will converge on a new target instead of jumping directly
    /// to the new target and is designed to be called at a given rate
    /// with more recent peer views.
    pub fn update_length<V: Into<PeerView>>(&mut self, view: V) {
        let new_length = (U32_LEN as f64 * view.into().next_coverage(self.coverage())) as u64;
        *self = Self::from_start_and_len(self.start_loc(), new_length)
    }

    #[cfg(any(test, feature = "test_utils"))]
    /// Handy ascii representation of an arc, especially useful when
    /// looking at several arcs at once to get a sense of their overlap
    pub fn to_ascii(&self, len: usize) -> String {
        let empty = || " ".repeat(len);
        let full = || "-".repeat(len);

        // If lo and hi are less than one bucket's width apart when scaled down,
        // decide whether to interpret this as empty or full
        let decide = |lo: &DhtLocation, hi: &DhtLocation| {
            let mid = loc_upscale(len, (len / 2) as i32);
            if lo < hi {
                if hi.as_u32() - lo.as_u32() < mid {
                    empty()
                } else {
                    full()
                }
            } else if lo.as_u32() - hi.as_u32() < mid {
                full()
            } else {
                empty()
            }
        };

        match self {
            Self::Full(_) => full(),
            Self::Empty(_) => empty(),
            Self::Bounded(lo0, hi0) => {
                let lo = loc_downscale(len, *lo0);
                let hi = loc_downscale(len, *hi0);
                let mut s = if lo0 <= hi0 {
                    if lo >= hi {
                        vec![decide(lo0, hi0)]
                    } else {
                        vec![
                            " ".repeat(lo),
                            "-".repeat(hi - lo + 1),
                            " ".repeat((len - hi).saturating_sub(1)),
                        ]
                    }
                } else if lo <= hi {
                    vec![decide(lo0, hi0)]
                } else {
                    vec![
                        "-".repeat(hi + 1),
                        " ".repeat((lo - hi).saturating_sub(1)),
                        "-".repeat(len - lo),
                    ]
                }
                .join("");
                let start = loc_downscale(len, self.start_loc());
                s.replace_range(start..start + 1, "@");
                s
            }
        }
    }

    #[cfg(any(test, feature = "test_utils"))]
    /// Ascii representation of an arc, with a histogram of op locations superimposed.
    /// Each character of the string, if an op falls in that "bucket", will be represented
    /// by a hexadecimal digit representing the number of ops in that bucket,
    /// with a max of 0xF (15)
    pub fn to_ascii_with_ops<L: Into<crate::loc8::Loc8>, I: IntoIterator<Item = L>>(
        &self,
        len: usize,
        ops: I,
    ) -> String {
        use crate::loc8::Loc8;

        let mut buf = vec![0; len];
        let mut s = self.to_ascii(len);
        for o in ops {
            let o: Loc8 = o.into();
            let o: DhtLocation = o.into();
            let loc = loc_downscale(len, o);
            buf[loc] += 1;
        }
        for (i, v) in buf.into_iter().enumerate() {
            if v > 0 {
                // add hex representation of number of ops in this bucket
                let c = format!("{:x}", v.min(0xf));
                s.replace_range(i..i + 1, &c);
            }
        }
        s
    }

    pub fn canonical(self) -> DhtArc {
        self
    }
}

/// Check whether a bounded interval is equivalent to the Full interval
pub fn is_full(start: u32, end: u32) -> bool {
    (start == super::dht_arc_set::MIN && end >= super::dht_arc_set::MAX)
        || end == start.wrapping_sub(1)
}

pub fn full_to_half_len(full_len: u64) -> u32 {
    if full_len == 0 {
        0
    } else {
        ((full_len / 2) as u32).wrapping_add(1).min(MAX_HALF_LENGTH)
    }
}

pub fn half_to_full_len(half_len: u32) -> u64 {
    if half_len == 0 {
        0
    } else if half_len == MAX_HALF_LENGTH {
        U32_LEN
    } else {
        (half_len as u64 * 2).wrapping_sub(1)
    }
}

#[cfg(test)]
mod tests {
    use super::*;

    #[test]
    fn arc_contains() {
        let convergent = DhtArc::Bounded(10, 20);
        let divergent = DhtArc::Bounded(20, 10);

        assert!(!convergent.contains(0));
        assert!(!convergent.contains(5));
        assert!(convergent.contains(10));
        assert!(convergent.contains(15));
        assert!(convergent.contains(20));
        assert!(!convergent.contains(25));
        assert!(!convergent.contains(u32::MAX));

        assert!(divergent.contains(0));
        assert!(divergent.contains(5));
        assert!(divergent.contains(10));
        assert!(!divergent.contains(15));
        assert!(divergent.contains(20));
        assert!(divergent.contains(25));
        assert!(divergent.contains(u32::MAX));
    }

    #[test]
    fn test_length() {
        let full = 2u64.pow(32);
        assert_eq!(DhtArc::Empty(0.into()).length(), 0);
        assert_eq!(DhtArc::from_bounds(0, 0).length(), 1);
        assert_eq!(DhtArc::from_bounds(0, 1).length(), 2);
        assert_eq!(DhtArc::from_bounds(1, 0).length(), full);
        assert_eq!(DhtArc::from_bounds(2, 0).length(), full - 1);
    }

    #[test]
    fn test_ascii() {
        let cent = u32::MAX / 100 + 1;
        assert_eq!(
            DhtArc::from_bounds(cent * 30, cent * 60).to_ascii(10),
            "   @---   ".to_string()
        );
        assert_eq!(
            DhtArc::from_bounds(cent * 33, cent * 63).to_ascii(10),
            "   @---   ".to_string()
        );
        assert_eq!(
            DhtArc::from_bounds(cent * 29, cent * 59).to_ascii(10),
            "  @---    ".to_string()
        );

        assert_eq!(
            DhtArc::from_bounds(cent * 60, cent * 30).to_ascii(10),
            "----  @---".to_string()
        );
        assert_eq!(
            DhtArc::from_bounds(cent * 63, cent * 33).to_ascii(10),
            "----  @---".to_string()
        );
        assert_eq!(
            DhtArc::from_bounds(cent * 59, cent * 29).to_ascii(10),
            "---  @----".to_string()
        );

        assert_eq!(
            DhtArc::from_bounds(cent * 99, cent * 0).to_ascii(10),
            "-        @".to_string()
        );
    }
}<|MERGE_RESOLUTION|>--- conflicted
+++ resolved
@@ -5,165 +5,16 @@
 
 use crate::*;
 
-<<<<<<< HEAD
-/// Type for representing a location that can wrap around
-/// a u32 dht arc
-#[derive(
-    Debug,
-    Clone,
-    Copy,
-    serde::Serialize,
-    serde::Deserialize,
-    PartialEq,
-    Eq,
-    PartialOrd,
-    Ord,
-    Hash,
-    From,
-    Into,
-    derive_more::AsRef,
-    derive_more::Deref,
-    derive_more::Display,
-)]
-pub struct DhtLocation(pub Wrapping<u32>);
-
-impl DhtLocation {
-    pub const MIN: Self = Self::new(u32::MIN);
-    pub const MAX: Self = Self::new(u32::MAX);
-
-    pub const fn new(loc: u32) -> Self {
-        Self(Wrapping(loc))
-    }
-
-    pub fn as_u32(&self) -> u32 {
-        self.0 .0
-    }
-
-    pub fn as_i64(&self) -> i64 {
-        self.0 .0 as i64
-    }
-
-    #[cfg(any(test, feature = "test_utils"))]
-    pub fn as_i32(&self) -> i32 {
-        self.0 .0 as i32
-    }
-}
-
-impl From<u32> for DhtLocation {
-    fn from(x: u32) -> Self {
-        DhtLocation::new(x)
-    }
-}
-
-// This From impl exists to make it easier to construct DhtLocations near the
-// maximum value in tests
-#[cfg(any(test, feature = "test_utils"))]
-impl From<i32> for DhtLocation {
-    fn from(x: i32) -> Self {
-        DhtLocation::new(x as u32)
-    }
-}
-
-#[cfg(feature = "sqlite")]
-impl rusqlite::ToSql for DhtLocation {
-    fn to_sql(&self) -> rusqlite::Result<rusqlite::types::ToSqlOutput> {
-        Ok(rusqlite::types::ToSqlOutput::Owned(self.0 .0.into()))
-    }
-}
-=======
 #[derive(Debug, Clone, Eq, PartialEq)]
 /// This represents the range of values covered by an arc
 pub struct ArcRange {
     /// The start bound of an arc range
     pub start: Bound<u32>,
->>>>>>> 434069e2
 
     /// The end bound of an arc range
     pub end: Bound<u32>,
 }
 
-<<<<<<< HEAD
-impl DhtArc {
-    /// Create an Arc from a hash location plus a length on either side
-    /// half length is (0..(u32::Max / 2 + 1))
-    pub fn new<I: Into<DhtLocation>>(center_loc: I, half_length: u32) -> Self {
-        let half_length = std::cmp::min(half_length, MAX_HALF_LENGTH);
-        Self {
-            center_loc: center_loc.into(),
-            half_length,
-        }
-    }
-
-    /// Create a full arc from a center location
-    pub fn full<I: Into<DhtLocation>>(center_loc: I) -> Self {
-        Self::new(center_loc, MAX_HALF_LENGTH)
-    }
-
-    /// Create an empty arc from a center location
-    pub fn empty<I: Into<DhtLocation>>(center_loc: I) -> Self {
-        Self::new(center_loc, 0)
-    }
-
-    /// Create an arc with a coverage.
-    pub fn with_coverage<I: Into<DhtLocation>>(center_loc: I, coverage: f64) -> Self {
-        let coverage = coverage.clamp(0.0, 1.0);
-        Self::new(center_loc, (MAX_HALF_LENGTH as f64 * coverage) as u32)
-    }
-
-    /// Check if a location is contained in this arc
-    pub fn contains<I: Into<DhtLocation>>(&self, other_location: I) -> bool {
-        let other_location = other_location.into();
-        let do_hold_something = self.half_length != 0;
-        let only_hold_self = self.half_length == 1 && self.center_loc == other_location;
-        // Add one to convert to "array length" from math distance
-        let dist_as_array_len = shortest_arc_distance(self.center_loc, other_location) + 1;
-        // Check for any other dist and the special case of the maximum array len
-        let within_range = self.half_length > 1 && dist_as_array_len <= self.half_length;
-        // Have to hold something and hold ourself or something within range
-        do_hold_something && (only_hold_self || within_range)
-    }
-
-    pub fn interval(&self) -> ArcInterval {
-        let range = self.range();
-        match (range.start_bound(), range.end_bound()) {
-            (Bound::Excluded(_), Bound::Excluded(_)) => ArcInterval::Empty,
-            (Bound::Included(start), Bound::Included(end)) => ArcInterval::new(*start, *end),
-            _ => unreachable!(),
-        }
-    }
-
-    /// Get the range of the arc
-    pub fn range(&self) -> ArcRange {
-        if self.half_length == 0 {
-            ArcRange {
-                start: Bound::Excluded(self.center_loc.into()),
-                end: Bound::Excluded(self.center_loc.into()),
-            }
-        } else if self.half_length == 1 {
-            ArcRange {
-                start: Bound::Included(self.center_loc.into()),
-                end: Bound::Included(self.center_loc.into()),
-            }
-        // In order to make sure the arc covers the full range we need some overlap at the
-        // end to account for division rounding.
-        } else if self.half_length >= MAX_HALF_LENGTH - 1 {
-            ArcRange {
-                start: Bound::Included(
-                    (self.center_loc.0 - DhtLocation::new(MAX_HALF_LENGTH - 1).0).0,
-                ),
-                end: Bound::Included(
-                    (self.center_loc.0 + DhtLocation::new(MAX_HALF_LENGTH).0 - Wrapping(2)).0,
-                ),
-            }
-        } else {
-            ArcRange {
-                start: Bound::Included(
-                    (self.center_loc.0 - DhtLocation::new(self.half_length - 1).0).0,
-                ),
-                end: Bound::Included(
-                    (self.center_loc.0 + DhtLocation::new(self.half_length).0 - Wrapping(1)).0,
-                ),
-=======
 impl ArcRange {
     /// Show if the bound is empty
     /// Useful before using as an index
@@ -178,7 +29,6 @@
             // Range has wrapped around.
             (Bound::Included(start), Bound::Included(end)) if end < start => {
                 U32_LEN - *start as u64 + *end as u64 + 1
->>>>>>> 434069e2
             }
             (Bound::Included(start), Bound::Included(end)) if start == end => 1,
             (Bound::Included(start), Bound::Included(end)) => (end - start) as u64 + 1,
@@ -214,11 +64,6 @@
     }
 }
 
-<<<<<<< HEAD
-impl AsPrimitive<u32> for DhtLocation {
-    fn as_(self) -> u32 {
-        self.as_u32()
-=======
 /// An alternate implementation of `ArcRange`
 #[derive(Copy, Clone, Debug, PartialEq, Eq, Hash, serde::Serialize, serde::Deserialize)]
 pub enum DhtArc<T = DhtLocation> {
@@ -241,7 +86,6 @@
                 }
             }
         }
->>>>>>> 434069e2
     }
 }
 
@@ -402,8 +246,7 @@
     /// This will converge on a new target instead of jumping directly
     /// to the new target and is designed to be called at a given rate
     /// with more recent peer views.
-    pub fn update_length<V: Into<PeerView>>(&mut self, view: V) {
-        let new_length = (U32_LEN as f64 * view.into().next_coverage(self.coverage())) as u64;
+    pub fn update_length(&mut self, new_length: u64) {
         *self = Self::from_start_and_len(self.start_loc(), new_length)
     }
 
