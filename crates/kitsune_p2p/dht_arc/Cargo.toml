[package]
name = "kitsune_p2p_dht_arc"
<<<<<<< HEAD
version = "0.2.1-beta-dev.0"
=======
version = "0.3.0-beta-dev.3"
>>>>>>> a43efa93
description = "Kitsune P2p Dht Arc Utils"
license = "Apache-2.0"
homepage = "https://github.com/holochain/holochain"
documentation = "https://docs.rs/kitsune_p2p_dht_arc"
authors = [ "Holochain Core Dev Team <devcore@holochain.org>" ]
keywords = [ "holochain", "holo", "p2p", "dht", "networking" ]
categories = [ "network-programming" ]
edition = "2021"

[dependencies]
derive_more = "0.99"
gcollections = "1.5.0"
intervallum = "1.4.0"
num-traits = "0.2"
serde = {version = "1.0", features = ["derive"]}

rusqlite = { version = "0.29", optional = true }

[dev-dependencies]
maplit = "1"
<<<<<<< HEAD
holochain_trace = { version = "^0.2.1-beta-dev.0", path = "../../holochain_trace" }
=======
holochain_trace = { version = "^0.3.0-beta-dev.1", path = "../../holochain_trace" }
>>>>>>> a43efa93
pretty_assertions = "0.7.2"
rand = "0.8.5"
statrs = "0.15"
tracing = "0.1"

[features]
sqlite-encrypted = [
    "rusqlite",
    "rusqlite/bundled-sqlcipher-vendored-openssl",
]
sqlite = [
    "rusqlite",
    "rusqlite/bundled",
]
slow_tests = []
test_utils = []<|MERGE_RESOLUTION|>--- conflicted
+++ resolved
@@ -1,10 +1,6 @@
 [package]
 name = "kitsune_p2p_dht_arc"
-<<<<<<< HEAD
-version = "0.2.1-beta-dev.0"
-=======
 version = "0.3.0-beta-dev.3"
->>>>>>> a43efa93
 description = "Kitsune P2p Dht Arc Utils"
 license = "Apache-2.0"
 homepage = "https://github.com/holochain/holochain"
@@ -25,11 +21,7 @@
 
 [dev-dependencies]
 maplit = "1"
-<<<<<<< HEAD
-holochain_trace = { version = "^0.2.1-beta-dev.0", path = "../../holochain_trace" }
-=======
 holochain_trace = { version = "^0.3.0-beta-dev.1", path = "../../holochain_trace" }
->>>>>>> a43efa93
 pretty_assertions = "0.7.2"
 rand = "0.8.5"
 statrs = "0.15"
