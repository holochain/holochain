--- conflicted
+++ resolved
@@ -16,11 +16,7 @@
 intervallum = "1.4.0"
 num-traits = "0.2"
 serde = {version = "1.0", features = ["derive"]}
-<<<<<<< HEAD
-kitsune_p2p_timestamp = { path = "../timestamp"}
-=======
 kitsune_p2p_timestamp = { version = "^0.3.0-beta-dev.2", path = "../timestamp" }
->>>>>>> 6dbf9a2b
 
 arbitrary = { version = "1", features = ["derive"], optional = true }
 proptest = { version = "1", optional = true }
