--- conflicted
+++ resolved
@@ -24,20 +24,14 @@
 proptest-derive = { version = "0", optional = true }
 
 [features]
-<<<<<<< HEAD
-test_utils = [
-  "fuzzing",
-]
+
 fuzzing = [
   "arbitrary",
   "proptest",
   "proptest-derive",
   "kitsune_p2p_dht_arc/fuzzing",
-=======
-fuzzing = [
-  "arbitrary"
->>>>>>> e9532951
 ]
+
 test_utils = [ ]
 
 sqlite-encrypted = [
