[package]
name = "kitsune_p2p_bin_data"
version = "0.3.0-beta-dev.0"
description = "Binary data types for kitsune_p2p"
license = "Apache-2.0"
homepage = "https://github.com/holochain/holochain"
documentation = "https://docs.rs/kitsune_p2p_bin_data"
authors = [ "Holochain Core Dev Team <devcore@holochain.org>" ]
keywords = [ "holochain", "holo", "p2p", "dht", "networking" ]
categories = [ "network-programming" ]
edition = "2021"

[dependencies]
<<<<<<< HEAD
kitsune_p2p_dht_arc = { version = "^0.2.0-beta-rc.4", path = "../dht_arc" }
=======
kitsune_p2p_dht_arc = { version = "^0.3.0-beta-dev.0", path = "../dht_arc" }
>>>>>>> ee5b7a14
shrinkwraprs = "0.3.0"
derive_more = "0.99.7"
serde = { version = "1", features = [ "derive", "rc" ] }
base64 = "0.13"
serde_bytes = "0.11"
arbitrary = { version = "1.0", features = ["derive"], optional = true}

[features]
test_utils = [
  "arbitrary"
]
sqlite-encrypted = [
  "kitsune_p2p_dht_arc/sqlite-encrypted"
]
sqlite = [
  "kitsune_p2p_dht_arc/sqlite"
]<|MERGE_RESOLUTION|>--- conflicted
+++ resolved
@@ -11,11 +11,7 @@
 edition = "2021"
 
 [dependencies]
-<<<<<<< HEAD
-kitsune_p2p_dht_arc = { version = "^0.2.0-beta-rc.4", path = "../dht_arc" }
-=======
 kitsune_p2p_dht_arc = { version = "^0.3.0-beta-dev.0", path = "../dht_arc" }
->>>>>>> ee5b7a14
 shrinkwraprs = "0.3.0"
 derive_more = "0.99.7"
 serde = { version = "1", features = [ "derive", "rc" ] }
