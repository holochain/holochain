[package]
name = "kitsune_p2p_bin_data"
version = "0.3.0-beta-dev.6"
description = "Binary data types for kitsune_p2p"
license = "Apache-2.0"
homepage = "https://github.com/holochain/holochain"
documentation = "https://docs.rs/kitsune_p2p_bin_data"
authors = [ "Holochain Core Dev Team <devcore@holochain.org>" ]
keywords = [ "holochain", "holo", "p2p", "dht", "networking" ]
categories = [ "network-programming" ]
edition = "2021"

[dependencies]
holochain_util = { version = "^0.3.0-beta-dev.0", path = "../../holochain_util", default-features = false }
kitsune_p2p_dht_arc = { version = "^0.3.0-beta-dev.5", path = "../dht_arc" }
shrinkwraprs = "0.3.0"
derive_more = "0.99.7"
serde = { version = "1", features = [ "derive", "rc" ] }
base64 = "0.13"
serde_bytes = "0.11"

arbitrary = { version = "1.0", features = ["derive"], optional = true}
proptest = { version = "1", optional = true }
proptest-derive = { version = "0", optional = true }

[features]
<<<<<<< HEAD
test_utils = [
  "fuzzing",
]
=======

>>>>>>> 88a746a1
fuzzing = [
  "arbitrary",
  "proptest",
  "proptest-derive",
  "kitsune_p2p_dht_arc/fuzzing",
]

test_utils = [ ]

sqlite-encrypted = [
  "kitsune_p2p_dht_arc/sqlite-encrypted"
]
sqlite = [
  "kitsune_p2p_dht_arc/sqlite"
]<|MERGE_RESOLUTION|>--- conflicted
+++ resolved
@@ -24,13 +24,7 @@
 proptest-derive = { version = "0", optional = true }
 
 [features]
-<<<<<<< HEAD
-test_utils = [
-  "fuzzing",
-]
-=======
 
->>>>>>> 88a746a1
 fuzzing = [
   "arbitrary",
   "proptest",
