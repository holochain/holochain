--- conflicted
+++ resolved
@@ -1,10 +1,6 @@
 [package]
 name = "kitsune_p2p_bin_data"
-<<<<<<< HEAD
-version = "0.2.1-beta-dev.0"
-=======
 version = "0.3.0-beta-dev.4"
->>>>>>> a43efa93
 description = "Binary data types for kitsune_p2p"
 license = "Apache-2.0"
 homepage = "https://github.com/holochain/holochain"
@@ -15,11 +11,7 @@
 edition = "2021"
 
 [dependencies]
-<<<<<<< HEAD
-kitsune_p2p_dht_arc = { version = "^0.2.1-beta-dev.0", path = "../dht_arc" }
-=======
 kitsune_p2p_dht_arc = { version = "^0.3.0-beta-dev.3", path = "../dht_arc" }
->>>>>>> a43efa93
 shrinkwraprs = "0.3.0"
 derive_more = "0.99.7"
 serde = { version = "1", features = [ "derive", "rc" ] }
