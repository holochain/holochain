[package]
name = "kitsune_p2p_bin_data"
<<<<<<< HEAD
version = "0.5.0-dev.0"
=======
version = "0.5.0-dev.1"
>>>>>>> 4cbddda9
description = "Binary data types for kitsune_p2p"
license = "Apache-2.0"
homepage = "https://github.com/holochain/holochain"
documentation = "https://docs.rs/kitsune_p2p_bin_data"
authors = ["Holochain Core Dev Team <devcore@holochain.org>"]
keywords = ["holochain", "holo", "p2p", "dht", "networking"]
categories = ["network-programming"]
edition = "2021"

# reminder - do not use workspace deps
[dependencies]
holochain_util = { version = "^0.5.0-dev.0", path = "../../holochain_util", default-features = false }
<<<<<<< HEAD
kitsune_p2p_dht_arc = { version = "^0.5.0-dev.0", path = "../dht_arc" }
=======
kitsune_p2p_dht_arc = { version = "^0.5.0-dev.1", path = "../dht_arc" }
>>>>>>> 4cbddda9
shrinkwraprs = "0.3.0"
derive_more = "0.99"
serde = { version = "1", features = ["derive", "rc"] }
base64 = "0.22"
serde_bytes = "0.11"

arbitrary = { version = "1.0", features = ["derive"], optional = true }
proptest = { version = "1", optional = true }
proptest-derive = { version = "0", optional = true }
fixt = { version = "^0.5.0-dev.0", path = "../../fixt", optional = true }

[lints]
workspace = true

[features]

fuzzing = [
  "arbitrary",
  "proptest",
  "proptest-derive",
  "kitsune_p2p_dht_arc/fuzzing",
]

test_utils = []

fixt = ["dep:fixt"]

sqlite-encrypted = ["kitsune_p2p_dht_arc/sqlite-encrypted"]
sqlite = ["kitsune_p2p_dht_arc/sqlite"]<|MERGE_RESOLUTION|>--- conflicted
+++ resolved
@@ -1,10 +1,6 @@
 [package]
 name = "kitsune_p2p_bin_data"
-<<<<<<< HEAD
-version = "0.5.0-dev.0"
-=======
 version = "0.5.0-dev.1"
->>>>>>> 4cbddda9
 description = "Binary data types for kitsune_p2p"
 license = "Apache-2.0"
 homepage = "https://github.com/holochain/holochain"
@@ -17,11 +13,7 @@
 # reminder - do not use workspace deps
 [dependencies]
 holochain_util = { version = "^0.5.0-dev.0", path = "../../holochain_util", default-features = false }
-<<<<<<< HEAD
-kitsune_p2p_dht_arc = { version = "^0.5.0-dev.0", path = "../dht_arc" }
-=======
 kitsune_p2p_dht_arc = { version = "^0.5.0-dev.1", path = "../dht_arc" }
->>>>>>> 4cbddda9
 shrinkwraprs = "0.3.0"
 derive_more = "0.99"
 serde = { version = "1", features = ["derive", "rc"] }
