--- conflicted
+++ resolved
@@ -2,12 +2,9 @@
 
 use kitsune_p2p_dht_arc::DhtLocation;
 
-<<<<<<< HEAD
-=======
 #[cfg(feature = "fixt")]
 pub mod fixt;
 
->>>>>>> b78d87d7
 pub mod dependencies {
     #[cfg(feature = "fuzzing")]
     pub use proptest;
