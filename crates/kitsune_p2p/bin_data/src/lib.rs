--- conflicted
+++ resolved
@@ -3,15 +3,9 @@
 use kitsune_p2p_dht_arc::DhtLocation;
 
 pub mod dependencies {
-<<<<<<< HEAD
-    #[cfg(any(test, feature = "fuzzing"))]
-    pub use proptest;
-    #[cfg(any(test, feature = "fuzzing"))]
-=======
     #[cfg(feature = "fuzzing")]
     pub use proptest;
     #[cfg(feature = "fuzzing")]
->>>>>>> 6dbf9a2b
     pub use proptest_derive;
 }
 
@@ -65,19 +59,11 @@
                 serde::Serialize,
                 serde::Deserialize,
             )]
-<<<<<<< HEAD
-            #[cfg_attr(any(test, feature = "fuzzing"), derive($crate::dependencies::proptest_derive::Arbitrary))]
-            #[shrinkwrap(mutable)]
-            pub struct $name(
-                #[serde(with = "serde_bytes")]
-                #[cfg_attr(any(test, feature = "fuzzing"), proptest(strategy = "proptest::collection::vec(0u8..128, 36)"))]
-=======
             #[cfg_attr(feature = "fuzzing", derive($crate::dependencies::proptest_derive::Arbitrary))]
             #[shrinkwrap(mutable)]
             pub struct $name(
                 #[serde(with = "serde_bytes")]
                 #[cfg_attr(feature = "fuzzing", proptest(strategy = "proptest::collection::vec(0u8..128, 36)"))]
->>>>>>> 6dbf9a2b
                 pub Vec<u8>);
 
             impl KitsuneBinType for $name {
