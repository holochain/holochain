//! Binary types, hashes, signatures, etc used by kitsune.

use kitsune_p2p_dht_arc::DhtLocation;

pub mod dependencies {
    #[cfg(any(test, feature = "fuzzing"))]
    pub use ::proptest;
    #[cfg(any(test, feature = "fuzzing"))]
    pub use ::proptest_derive;
}

/// Kitsune hashes are expected to be 36 bytes.
/// The first 32 bytes are the proper hash.
/// The final 4 bytes are a hash-of-the-hash that can be treated like a u32 "location".
pub trait KitsuneBinType:
    'static
    + Send
    + Sync
    + std::fmt::Debug
    + Clone
    + std::hash::Hash
    + PartialEq
    + Eq
    + PartialOrd
    + Ord
    + std::convert::Into<Vec<u8>>
{
    /// Create an instance, ensuring the proper number of bytes were provided.
    fn new(bytes: Vec<u8>) -> Self;

    /// Fetch just the core 32 bytes (without the 4 location bytes).
    fn get_bytes(&self) -> &[u8];

    /// Fetch the dht "loc" / location for this hash.
    fn get_loc(&self) -> DhtLocation;
}

/// internal convert 4 location bytes into a u32 location
fn bytes_to_loc(bytes: &[u8]) -> u32 {
    (bytes[0] as u32)
        + ((bytes[1] as u32) << 8)
        + ((bytes[2] as u32) << 16)
        + ((bytes[3] as u32) << 24)
}

macro_rules! make_kitsune_bin_type {
    ($($doc:expr, $name:ident),*,) => {
        $(
            #[doc = $doc]
            #[derive(
                Clone,
                PartialEq,
                Eq,
                Hash,
                PartialOrd,
                Ord,
                shrinkwraprs::Shrinkwrap,
                derive_more::Into,
                serde::Serialize,
                serde::Deserialize,
            )]
            #[cfg_attr(any(test, feature = "fuzzing"), derive($crate::dependencies::proptest_derive::Arbitrary))]
            #[shrinkwrap(mutable)]
            pub struct $name(
                #[serde(with = "serde_bytes")]
                #[cfg_attr(any(test, feature = "fuzzing"), proptest(strategy = "proptest::collection::vec(0u8..128, 36)"))]
                pub Vec<u8>);

            impl KitsuneBinType for $name {

                // TODO This actually allows mixups, for example a KitsuneAgent can be constructed with a 36 byte vector
                fn new(mut bytes: Vec<u8>) -> Self {
                    if bytes.len() != 36 {
                        // If location bytes are not included, append them now.
                        debug_assert_eq!(bytes.len(), 32);
                        // FIXME: no way to compute location bytes at this time,
                        // so simply pad with 0's for now
                        bytes.append(&mut [0; 4].to_vec());

                        // todo!("actually calculate location bytes");
                        // bytes.append(&mut kitsune_location_bytes(&bytes));
                    }
                    debug_assert_eq!(bytes.len(), 36);
                    Self(bytes)
                }

                fn get_bytes(&self) -> &[u8] {
                    &self.0[..self.0.len() - 4]
                }

                fn get_loc(&self) -> DhtLocation {
                    DhtLocation::new(bytes_to_loc(&self.0[self.0.len() - 4..]))
                }
            }

            impl std::fmt::Debug for $name {
                fn fmt(&self, f: &mut std::fmt::Formatter<'_>) -> std::fmt::Result {
                    f.write_fmt(format_args!("{}(0x{})", stringify!($name), &holochain_util::hex::bytes_to_hex(&self.0, false)))
                }
            }

            impl std::fmt::Display for $name {
                fn fmt(&self, f: &mut std::fmt::Formatter<'_>) -> std::fmt::Result {
                    base64::encode_config(&self.0, base64::URL_SAFE_NO_PAD).fmt(f)
                }
            }

            impl AsRef<[u8]> for $name {
                fn as_ref(&self) -> &[u8] {
                    self.0.as_slice()
                }
            }

            #[cfg(feature = "fuzzing")]
            impl<'a> arbitrary::Arbitrary<'a> for $name {
                fn arbitrary(u: &mut arbitrary::Unstructured<'a>) -> arbitrary::Result<Self> {
                    // FIXME: there is no way to calculate location bytes right now,
                    //        so we're producing arbitrary bytes in a way that the location
                    //        DOES NOT match the hash. This needs to change, but we can go
                    //        forward with this for now.
                    let mut buf = [0; 36];
                    buf[..]
                        .copy_from_slice(u.bytes(36)?);

                    Ok(Self::new(buf.to_vec()))
                }
            }

        )*
    };
}

// #[derive(Debug)]
// pub struct BT(Vec<u8>);

// #[cfg(feature = "fuzzing")]
// impl proptest::arbitrary::Arbitrary for BT {
//     type Parameters = ();
//     type Strategy = proptest::collection::VecStrategy<proptest::num::u8::Any>;

//     fn arbitrary_with(args: Self::Parameters) -> Self::Strategy {
//         todo!()
//     }
// }

make_kitsune_bin_type! {
    "Distinguish multiple categories of communication within the same network module.",
    KitsuneSpace,

    "Distinguish multiple agents within the same network module.",
    KitsuneAgent,

    "The basis hash/coordinate when identifying a neighborhood.",
    KitsuneBasis,

    r#"Top-level "KitsuneDataHash" items are buckets of related meta-data.
These metadata "Operations" each also have unique OpHashes."#,
    KitsuneOpHash,
}

/// The op data with its location
#[derive(PartialEq, Eq, serde::Serialize, serde::Deserialize)]
#[cfg_attr(
    feature = "fuzzing",
    derive(arbitrary::Arbitrary, proptest_derive::Arbitrary)
)]
#[repr(transparent)]
#[serde(transparent)]
pub struct KitsuneOpData(
    /// The op bytes
    #[serde(with = "serde_bytes")]
    pub Vec<u8>,
);

impl KitsuneOpData {
    /// Constructor
    pub fn new(op: Vec<u8>) -> KOp {
        KOp::new(Self(op))
    }

    /// Size in bytes of this Op
    pub fn size(&self) -> usize {
        self.0.len()
    }
}

impl From<Vec<u8>> for KitsuneOpData {
    fn from(d: Vec<u8>) -> Self {
        Self(d)
    }
}

impl std::fmt::Debug for KitsuneOpData {
    fn fmt(&self, f: &mut std::fmt::Formatter<'_>) -> std::fmt::Result {
        f.write_fmt(format_args!(
            "KitsuneOpData({})",
            &holochain_util::hex::many_bytes_string(self.0.as_slice())
        ))
    }
}

/// Convenience type
pub type KOp = std::sync::Arc<KitsuneOpData>;

/// A cryptographic signature.
#[derive(
    Clone,
    PartialEq,
    Eq,
    Hash,
    PartialOrd,
    Ord,
    shrinkwraprs::Shrinkwrap,
    derive_more::From,
    derive_more::Into,
    serde::Deserialize,
    serde::Serialize,
)]
<<<<<<< HEAD
#[cfg_attr(
    feature = "fuzzing",
    derive(arbitrary::Arbitrary, proptest_derive::Arbitrary)
)]
=======
#[cfg_attr(feature = "fuzzing", derive(arbitrary::Arbitrary))]
>>>>>>> e9532951
#[shrinkwrap(mutable)]
pub struct KitsuneSignature(#[serde(with = "serde_bytes")] pub Vec<u8>);

impl std::fmt::Debug for KitsuneSignature {
    fn fmt(&self, f: &mut std::fmt::Formatter<'_>) -> std::fmt::Result {
        f.write_fmt(format_args!("Signature(0x"))?;
        for byte in &self.0 {
            f.write_fmt(format_args!("{:02x}", byte))?;
        }
        f.write_fmt(format_args!(")"))?;
        Ok(())
    }
}<|MERGE_RESOLUTION|>--- conflicted
+++ resolved
@@ -4,9 +4,9 @@
 
 pub mod dependencies {
     #[cfg(any(test, feature = "fuzzing"))]
-    pub use ::proptest;
+    pub use proptest;
     #[cfg(any(test, feature = "fuzzing"))]
-    pub use ::proptest_derive;
+    pub use proptest_derive;
 }
 
 /// Kitsune hashes are expected to be 36 bytes.
@@ -216,14 +216,10 @@
     serde::Deserialize,
     serde::Serialize,
 )]
-<<<<<<< HEAD
 #[cfg_attr(
     feature = "fuzzing",
     derive(arbitrary::Arbitrary, proptest_derive::Arbitrary)
 )]
-=======
-#[cfg_attr(feature = "fuzzing", derive(arbitrary::Arbitrary))]
->>>>>>> e9532951
 #[shrinkwrap(mutable)]
 pub struct KitsuneSignature(#[serde(with = "serde_bytes")] pub Vec<u8>);
 
