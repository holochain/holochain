--- conflicted
+++ resolved
@@ -130,26 +130,11 @@
 }
 
 fn connection_ids_from_dump(dump: &Value) -> Vec<String> {
-<<<<<<< HEAD
     let stats: tx5::stats::Stats =
         serde_json::from_str(&serde_json::to_string(dump).unwrap()).unwrap();
     stats
         .connection_list
         .into_iter()
         .map(|c| base64::engine::general_purpose::URL_SAFE_NO_PAD.encode(&c.pub_key))
-=======
-    dump.as_object()
-        .unwrap()
-        .keys()
-        .filter_map(|k| {
-            match base64::engine::general_purpose::URL_SAFE_NO_PAD
-                .decode(k)
-                .ok()
-            {
-                Some(v) if v.len() == 32 => Some(k.clone()),
-                _ => None,
-            }
-        })
->>>>>>> 9b18430b
         .collect()
 }