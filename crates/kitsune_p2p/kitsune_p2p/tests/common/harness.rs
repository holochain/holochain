use std::{net::SocketAddr, sync::Arc};

use super::{test_keystore, RecordedKitsuneP2pEvent, TestHost, TestHostOp, TestLegacyHost};
use kitsune_p2p::{
    actor::KitsuneP2p, event::KitsuneP2pEventReceiver, spawn_kitsune_p2p, HostApi, KitsuneP2pResult,
};
use kitsune_p2p_types::{
    agent_info::AgentInfoSigned,
    config::{tuning_params_struct, KitsuneP2pConfig},
    tls::TlsConfig,
    KAgent,
};
use parking_lot::RwLock;
use tokio::task::AbortHandle;

pub struct KitsuneTestHarness {
    name: String,
    config: KitsuneP2pConfig,
    tls_config: kitsune_p2p_types::tls::TlsConfig,
    host_api: HostApi,
    legacy_host_api: TestLegacyHost,
    agent_store: Arc<RwLock<Vec<AgentInfoSigned>>>,
    op_store: Arc<RwLock<Vec<TestHostOp>>>,
}

impl KitsuneTestHarness {
    pub async fn try_new(name: &str) -> KitsuneP2pResult<Self> {
        let keystore = test_keystore();
        let agent_store = Arc::new(RwLock::new(Vec::new()));
        let op_store = Arc::new(RwLock::new(Vec::new()));

        // Unpack the keystore, since we need to pass it to the host_api
        let keystore = Arc::try_unwrap(keystore).unwrap().into_inner();

        let host_api =
            Arc::new(TestHost::new(keystore.clone(), agent_store.clone(), op_store.clone()).await);
        let legacy_host_api = TestLegacyHost::new(keystore);

        Ok(Self {
<<<<<<< HEAD
            config: KitsuneP2pConfig::empty(),
=======
            name: name.to_string(),
            config: Default::default(),
>>>>>>> e2fd7138
            tls_config: TlsConfig::new_ephemeral().await?,
            host_api,
            legacy_host_api,
            agent_store,
            op_store,
        })
    }

    #[cfg(feature = "tx5")]
    pub fn configure_tx5_network(mut self, signal_url: SocketAddr) -> Self {
        self.config
            .transport_pool
            .push(kitsune_p2p_types::config::TransportConfig::WebRTC {
                signal_url: format!("ws://{signal_url}"),
            });
        self
    }

    pub fn use_bootstrap_server(mut self, bootstrap_addr: SocketAddr) -> Self {
        self.config.bootstrap_service = Some(url2::url2!("http://{:?}", bootstrap_addr));
        self
    }

    pub fn update_tuning_params(
        mut self,
        f: impl Fn(
            tuning_params_struct::KitsuneP2pTuningParams,
        ) -> tuning_params_struct::KitsuneP2pTuningParams,
    ) -> Self {
        let new_config: KitsuneP2pConfig = self.config.tune(f);
        self.config = new_config;
        self
    }

    pub async fn spawn(&mut self) -> KitsuneP2pResult<ghost_actor::GhostSender<KitsuneP2p>> {
        let (sender, receiver) = self.spawn_without_legacy_host(self.name.clone()).await?;

        self.start_legacy_host(vec![receiver]).await;

        Ok(sender)
    }

    pub async fn spawn_without_legacy_host(
        &mut self,
        name: String,
    ) -> KitsuneP2pResult<(
        ghost_actor::GhostSender<KitsuneP2p>,
        KitsuneP2pEventReceiver,
    )> {
        let mut config = self.config.clone();
        config.tracing_scope = Some(name);

        let (sender, receiver) =
            spawn_kitsune_p2p(config, self.tls_config.clone(), self.host_api.clone()).await?;

        Ok((sender, receiver))
    }

    pub async fn start_legacy_host(&mut self, receivers: Vec<KitsuneP2pEventReceiver>) {
        self.legacy_host_api
            .start(self.agent_store.clone(), self.op_store.clone(), receivers)
            .await;
    }

    pub async fn create_agent(&mut self) -> KAgent {
        self.legacy_host_api.create_agent().await
    }

    #[allow(dead_code)]
    pub fn agent_store(&self) -> Arc<parking_lot::RwLock<Vec<AgentInfoSigned>>> {
        self.agent_store.clone()
    }

    pub fn op_store(&self) -> Arc<parking_lot::RwLock<Vec<TestHostOp>>> {
        self.op_store.clone()
    }

    pub async fn drain_legacy_host_events(&mut self) -> Vec<RecordedKitsuneP2pEvent> {
        self.legacy_host_api.drain_events().await
    }

    #[allow(dead_code)]
    pub fn duplicate_ops_received_count(&self) -> u32 {
        self.legacy_host_api.duplicate_ops_received_count()
    }
}

pub async fn start_bootstrap() -> (SocketAddr, AbortHandle) {
    let (bs_driver, bs_addr, shutdown) =
        kitsune_p2p_bootstrap::run("127.0.0.1:0".parse::<SocketAddr>().unwrap(), vec![])
            .await
            .expect("Could not start bootstrap server");

    let abort_handle = tokio::spawn(async move {
        let _shutdown_cb = shutdown;
        bs_driver.await;
    })
    .abort_handle();

    (bs_addr, abort_handle)
}

pub async fn start_signal_srv() -> (SocketAddr, tx5_signal_srv::SrvHnd) {
    let mut config = tx5_signal_srv::Config::default();
    config.interfaces = "127.0.0.1".to_string();
    config.port = 0;
    config.demo = false;
    let (sig_hnd, addr_list, _err_list) =
        tx5_signal_srv::exec_tx5_signal_srv(config).await.unwrap();

    (*addr_list.first().unwrap(), sig_hnd)
}<|MERGE_RESOLUTION|>--- conflicted
+++ resolved
@@ -37,12 +37,8 @@
         let legacy_host_api = TestLegacyHost::new(keystore);
 
         Ok(Self {
-<<<<<<< HEAD
             config: KitsuneP2pConfig::empty(),
-=======
             name: name.to_string(),
-            config: Default::default(),
->>>>>>> e2fd7138
             tls_config: TlsConfig::new_ephemeral().await?,
             host_api,
             legacy_host_api,
