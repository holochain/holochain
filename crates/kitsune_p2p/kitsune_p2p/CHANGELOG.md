---
default_semver_increment_mode: !pre_minor dev
---
# Changelog

The format is based on [Keep a Changelog](https://keepachangelog.com/en/1.0.0/). This project adheres to [Semantic Versioning](https://semver.org/spec/v2.0.0.html).

## \[Unreleased\]

<<<<<<< HEAD
- Removed `network_type` from `KitsuneP2pConfig`
=======
## 0.4.0-dev.21

## 0.4.0-dev.20

## 0.4.0-dev.19

## 0.4.0-dev.18

## 0.4.0-dev.17

- minor sbd rate limiting fix - tx5 webrtc buffer size fix - tx5 webrtc connection close fix - better tx5 connection tracing [\#4184](https://github.com/holochain/holochain/pull/4184)

## 0.4.0-dev.16

## 0.4.0-dev.15

## 0.4.0-dev.14

## 0.4.0-dev.13

## 0.4.0-dev.12

## 0.4.0-dev.11

## 0.4.0-dev.10

## 0.4.0-dev.9

- Change the default `DbSyncStrategy` from `Fast` to `Resilient` which should reduce database corruptions. You can override this setting in your conductor config if you wish to go faster and are willing to rebuild your database if it gets corrupted. \#4010

## 0.4.0-dev.8

- **BREAKING** Bumped KITSUNE\_PROTOCOL\_VERSION. This *should* have been bumped with https://github.com/holochain/holochain/pull/3842, but better late than never. [\#3984](https://github.com/holochain/holochain/pull/3984)

## 0.4.0-dev.7

## 0.4.0-dev.6

## 0.4.0-dev.5

## 0.4.0-dev.4

- Fix an issue with delegated publish where delegates were publishing to nodes near the target basis, rather than nodes covering the basis.

## 0.4.0-dev.3

## 0.4.0-dev.2

## 0.4.0-dev.1

## 0.4.0-dev.0

## 0.3.0

## 0.3.0-beta-dev.40

>>>>>>> 81d27040
- **BREAKING** - AgentInfo uses a quantized arc instead of an arc half-length to represent DHT coverage. This is a breaking protocol change, nodes on different versions will not be able to gossip with each other.

## 0.3.0-beta-dev.39

## 0.3.0-beta-dev.38

- Kitsune will now close connections in two cases. Firstly, when receiving an updated agent info that indicates that the peer URL for an agent has changed. If there is an open connection to the old peer URL then it will be closed. Secondly, when if a message from a peer fails to decode. This is likely sign that communication between two conductors is not going to work so the connection is closed.

## 0.3.0-beta-dev.37

## 0.3.0-beta-dev.36

## 0.3.0-beta-dev.35

## 0.3.0-beta-dev.34

## 0.3.0-beta-dev.33

- *BREAKING* Adds a preflight check in tx5 which requires the equality of two things: a `KITSUNE_PROTOCOL_VERSION`, which is incremented every time there is a breaking protocol change in Kitsune, and an opaque `user_data` passed in by the host, which allows the host to specify its own compatibility requirements. This allows protocol incompatibilities to be explicitly handled and logged, rather than letting things silently and unpredictably fail in case of a mismatch in protocol datatypes.

## 0.3.0-beta-dev.32

## 0.3.0-beta-dev.31

- *BREAKING* Updates tx5 to a version using new endpoint state logic and a new incompatible protocol. [\#3287](https://github.com/holochain/holochain/pull/3287)

## 0.3.0-beta-dev.30

- Performance improvement by reducing the number of `query_agents` calls used by Kitsune. The host (Holochain conductor) responds to these queries using an in-memory store which is fast but all the queries go through the `ghost_actor` so making an excessive number of calls for the same information reduces the availability of the host for other calls. For a test which sets up 10 spaces (equivalent to a happ running on the host) this change takes the number of host queries for agent info from ~13k to ~1.4k. The removed calls were largely redundant since Kitsune refreshes agent info every 1s anyway so it shouldn’t need to make many further calls between refreshes.

- Minor optimisation when delegate broadcasting ops, the delegated broadcasts will now avoid connecting back to the source. There is currently no way to prevent other agents that were delegated to from connecting to each other but this change takes care of one case.

## 0.3.0-beta-dev.29

## 0.3.0-beta-dev.28

## 0.3.0-beta-dev.27

## 0.3.0-beta-dev.26

## 0.3.0-beta-dev.25

## 0.3.0-beta-dev.24

## 0.3.0-beta-dev.23

- Gossip send failures and target expired events are now logged as warnings rather than errors, and have additional text for clarity. [\#2974](https://github.com/holochain/holochain/pull/2974)

## 0.3.0-beta-dev.22

- Update to a tx5 version that includes go code that is statically linked for all platform that support it. Windows and Android will remain dynamically linked. [\#2967](https://github.com/holochain/holochain/pull/2967)
- Change the license from Apache-2.0 to CAL-1.0.
- Fixed spammy “Recorded initiate|accept with current round already set” warning. [\#3060](https://github.com/holochain/holochain/pull/3060)

## 0.3.0-beta-dev.21

- There were some places where parsing an invalid URL would crash kitsune. This is now fixed. [\#2689](https://github.com/holochain/holochain/pull/2689)

## 0.3.0-beta-dev.20

- Augment network stats with holochain agent info correlation [\#2953](https://github.com/holochain/holochain/pull/2953)
- Adjust bootstrap max\_delay from 60 minutes -\> 5 minutes [\#2948](https://github.com/holochain/holochain/pull/2948)

## 0.3.0-beta-dev.19

## 0.3.0-beta-dev.18

## 0.3.0-beta-dev.17

- Add additional configuration options to network\_tuning for setting the allowed ephemeral port range for tx5 connections: tx5\_min\_ephemeral\_udp\_port and tx5\_max\_ephemeral\_udp\_port

## 0.3.0-beta-dev.16

## 0.3.0-beta-dev.15

## 0.3.0-beta-dev.14

- Resolves several cases where the meta net task would not stop on fatal errors and would not correctly handle other errors [\#2762](https://github.com/holochain/holochain/pull/2762)
- Resolves an issue where a `FetchOp` could skip processing op hashes if getting a topology for the space from the host failed [\#2737](https://github.com/holochain/holochain/pull/2737)
- Adds a warning log if incoming op data pushes are dropped due to a hashing failure on the host [\#2737](https://github.com/holochain/holochain/pull/2737)
- Fixes an issue where sending an unexpected request payload would cause the process to crash [\#2737](https://github.com/holochain/holochain/pull/2737)

## 0.3.0-beta-dev.13

## 0.3.0-beta-dev.12

## 0.3.0-beta-dev.11

## 0.3.0-beta-dev.10

## 0.3.0-beta-dev.9

## 0.3.0-beta-dev.8

## 0.3.0-beta-dev.7

## 0.3.0-beta-dev.6

## 0.3.0-beta-dev.5

## 0.3.0-beta-dev.4

## 0.3.0-beta-dev.3

## 0.3.0-beta-dev.2

## 0.3.0-beta-dev.1

- Fixes bug where authored data cannot be retrieved locally if the storage arc is not covering that data [\#2425](https://github.com/holochain/holochain/pull/2425)

## 0.3.0-beta-dev.0

- Bump tx5 to include https://github.com/holochain/tx5/pull/31 which should fix the network loop halting on certain error types, like Ban on data send. [\#2315](https://github.com/holochain/holochain/pull/2315)
- Removes the experimental `gossip_single_storage_arc_per_space` tuning param
- Fixes sharded gossip issue where storage arcs are not properly quantized in multi-agent-per-node sharded scenarios. [\#2332](https://github.com/holochain/holochain/pull/2332)
- Add `gossip_arc_clamping` Kitsune tuning param, allowing initial options to set all storage arcs to empty or full. [\#2352](https://github.com/holochain/holochain/pull/2352)
- Changes to arc resizing algorithm to ensure that nodes pick up the slack for freeloading nodes with zero storage arcs. [\#2352](https://github.com/holochain/holochain/pull/2352)
- Disables gossip when using `gossip_arc_clamping = "empty"`: when the arc is clamped to empty, the gossip module doesn’t even activate. [\#2380](https://github.com/holochain/holochain/pull/2380)

## 0.2.0

## 0.2.0-beta-rc.6

## 0.2.0-beta-rc.5

## 0.2.0-beta-rc.4

## 0.2.0-beta-rc.3

## 0.2.0-beta-rc.2

## 0.2.0-beta-rc.1

## 0.2.0-beta-rc.0

- Adds feature flipper `tx5` which enables experimental integration with holochains WebRTC networking backend. This is not enabled by default. [\#1741](https://github.com/holochain/holochain/pull/1741)

## 0.1.0

## 0.1.0-beta-rc.2

## 0.1.0-beta-rc.1

- Fixes some bad logic around leaving spaces, which can cause problems upon rejoining [\#1744](https://github.com/holochain/holochain/pull/1744)
  - When an agent leaves a space, an `AgentInfoSigned` with an empty arc is published before leaving. Previously, this empty-arc agent info was also persisted to the database, but this is inappropriate because upon rejoining, they will start with an empty arc. Now, the agent info is removed from the database altogether upon leaving.

## 0.1.0-beta-rc.0

- **BREAKING CHANGE:** The gossip and publishing algorithms have undergone a significant rework, making this version incompatible with previous versions. Rather than gossiping and publishing entire Ops, only hashes are sent, which the recipient uses to maintain a queue of items which need to be fetched from various other sources on the DHT. This allows for finer-grained control over receiving Ops from multiple sources, and allows each node to manage their own incoming data flow. [\#1662](https://github.com/holochain/holochain/pull/1662)
- **BREAKING CHANGE:** `AppRequest::GossipInfo` is renamed to `AppRequest::NetworkInfo`, and the fields have changed. Since ops are no longer sent during gossip, there is no way to track overall gossip progress over a discrete time interval. There is now only a description of the total number of ops and total number of bytes waiting to be received. As ops are received, these numbers decrement.

## 0.0.52

- The soft maximum gossip batch size has been lowered to 1MB (entries larger than this will just be in a batch alone), and the default timeouts have been increased from 30 seconds to 60 seconds. This is NOT a breaking change, though the usefulness is negated unless the majority of peers are running with the same settings.  [\#1659](https://github.com/holochain/holochain/pull/1659)

## 0.0.51

- `rpc_multi` now only actually makes a single request. This greatly simplifies the code path and eliminates a source of network bandwidth congestion, but removes the redundancy of aggregating the results of multiple peers. [\#1651](https://github.com/holochain/holochain/pull/1651)

## 0.0.50

## 0.0.49

## 0.0.48

## 0.0.47

## 0.0.46

## 0.0.45

## 0.0.44

- Fixes a regression where a node can prematurely end a gossip round if their partner signals that they are done sending data, even if the node itself still has more data to send, which can lead to persistent timeouts between the two nodes. [\#1553](https://github.com/holochain/holochain/pull/1553)

## 0.0.43

- Increases all gossip bandwidth rate limits to 10mbps, up from 0.1mbps, allowing for gossip of larger entries
- Adds `gossip_burst_ratio` to `KitsuneTuningParams`, allowing tuning of bandwidth bursts
- Fixes a bug where a too-large gossip payload could put the rate limiter into an infinite loop

## 0.0.42

## 0.0.41

## 0.0.40

## 0.0.39

## 0.0.38

## 0.0.37

## 0.0.36

## 0.0.35

## 0.0.34

## 0.0.33

## 0.0.32

## 0.0.31

## 0.0.30

## 0.0.29

## 0.0.28

## 0.0.27

## 0.0.26

- Allow TLS session keylogging via tuning param `danger_tls_keylog` = `env_keylog`, and environment variable `SSLKEYLOGFILE` (See kitsune\_p2p crate api documentation). [\#1261](https://github.com/holochain/holochain/pull/1261)

## 0.0.25

- BREAKING: Gossip messages no longer contain the hash of the ops being gossiped. This is a breaking protocol change.
- Removed the unmaintained “simple-bloom” gossip module in favor of “sharded-gossip”

## 0.0.24

## 0.0.23

- Fixes D-01415 holochain panic on startup [\#1206](https://github.com/holochain/holochain/pull/1206)

## 0.0.22

## 0.0.21

## 0.0.20

## 0.0.19

## 0.0.18

## 0.0.17

- Agent info is now published as well as gossiped. [\#1115](https://github.com/holochain/holochain/pull/1115)
- BREAKING: Network wire message has changed format so will not be compatible with older versions. [1143](https://github.com/holochain/holochain/pull/1143).
- Fixes to gossip that allows batching of large amounts of data. [1143](https://github.com/holochain/holochain/pull/1143).

## 0.0.16

## 0.0.15

- BREAKING: Wire message `Call` no longer takes `from_agent`. [\#1091](https://github.com/holochain/holochain/pull/1091)

## 0.0.14

## 0.0.13

## 0.0.12

- BREAKING: Return `ShardedGossipWire::Busy` if we are overloaded with incoming gossip. [\#1076](https://github.com/holochain/holochain/pull/1076)
  - This breaks the current network protocol and will not be compatible with other older versions of holochain (no manual action required).

## 0.0.11

## 0.0.10

- Check local agents for basis when doing a RPCMulti call. [\#1009](https://github.com/holochain/holochain/pull/1009).

## 0.0.9

- Fix rpc\_multi bug that caused all request to wait 3 seconds. [\#1009](https://github.com/holochain/holochain/pull/1009/)
- Fix to gossip’s round initiate. We were not timing out a round if there was no response to an initiate message. [\#1014](https://github.com/holochain/holochain/pull/1014).
- Make gossip only initiate with agents that have info that is not expired. [\#1014](https://github.com/holochain/holochain/pull/1014).

## 0.0.8

### Changed

- `query_gossip_agents`, `query_agent_info_signed`, and `query_agent_info_signed_near_basis` are now unified into a single `query_agents` call in `KitsuneP2pEvent`

## 0.0.7

## 0.0.6

## 0.0.5

## 0.0.4

## 0.0.3

## 0.0.2

## 0.0.1<|MERGE_RESOLUTION|>--- conflicted
+++ resolved
@@ -7,9 +7,8 @@
 
 ## \[Unreleased\]
 
-<<<<<<< HEAD
 - Removed `network_type` from `KitsuneP2pConfig`
-=======
+
 ## 0.4.0-dev.21
 
 ## 0.4.0-dev.20
@@ -66,7 +65,6 @@
 
 ## 0.3.0-beta-dev.40
 
->>>>>>> 81d27040
 - **BREAKING** - AgentInfo uses a quantized arc instead of an arc half-length to represent DHT coverage. This is a breaking protocol change, nodes on different versions will not be able to gossip with each other.
 
 ## 0.3.0-beta-dev.39
