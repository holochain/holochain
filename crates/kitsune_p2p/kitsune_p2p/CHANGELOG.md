---
default_semver_increment_mode: !pre_minor dev
---
# Changelog

The format is based on [Keep a Changelog](https://keepachangelog.com/en/1.0.0/). This project adheres to [Semantic Versioning](https://semver.org/spec/v2.0.0.html).

## \[Unreleased\]

<<<<<<< HEAD
- Removed `network_type` from `KitsuneP2pConfig`
=======
## 0.4.0-dev.23
>>>>>>> 5f80638e

## 0.4.0-dev.22

## 0.4.0-dev.21

## 0.4.0-dev.20

## 0.4.0-dev.19

## 0.4.0-dev.18

## 0.4.0-dev.17

- minor sbd rate limiting fix - tx5 webrtc buffer size fix - tx5 webrtc connection close fix - better tx5 connection tracing [\#4184](https://github.com/holochain/holochain/pull/4184)

## 0.4.0-dev.16

## 0.4.0-dev.15

## 0.4.0-dev.14

## 0.4.0-dev.13

## 0.4.0-dev.12

## 0.4.0-dev.11

## 0.4.0-dev.10

## 0.4.0-dev.9

- Change the default `DbSyncStrategy` from `Fast` to `Resilient` which should reduce database corruptions. You can override this setting in your conductor config if you wish to go faster and are willing to rebuild your database if it gets corrupted. \#4010

## 0.4.0-dev.8

- **BREAKING** Bumped KITSUNE\_PROTOCOL\_VERSION. This *should* have been bumped with https://github.com/holochain/holochain/pull/3842, but better late than never. [\#3984](https://github.com/holochain/holochain/pull/3984)

## 0.4.0-dev.7

## 0.4.0-dev.6

## 0.4.0-dev.5

## 0.4.0-dev.4

- Fix an issue with delegated publish where delegates were publishing to nodes near the target basis, rather than nodes covering the basis.

## 0.4.0-dev.3

## 0.4.0-dev.2

## 0.4.0-dev.1

## 0.4.0-dev.0

## 0.3.0

## 0.3.0-beta-dev.40

- **BREAKING** - AgentInfo uses a quantized arc instead of an arc half-length to represent DHT coverage. This is a breaking protocol change, nodes on different versions will not be able to gossip with each other.

## 0.3.0-beta-dev.39

## 0.3.0-beta-dev.38

- Kitsune will now close connections in two cases. Firstly, when receiving an updated agent info that indicates that the peer URL for an agent has changed. If there is an open connection to the old peer URL then it will be closed. Secondly, when if a message from a peer fails to decode. This is likely sign that communication between two conductors is not going to work so the connection is closed.

## 0.3.0-beta-dev.37

## 0.3.0-beta-dev.36

## 0.3.0-beta-dev.35

## 0.3.0-beta-dev.34

## 0.3.0-beta-dev.33

- *BREAKING* Adds a preflight check in tx5 which requires the equality of two things: a `KITSUNE_PROTOCOL_VERSION`, which is incremented every time there is a breaking protocol change in Kitsune, and an opaque `user_data` passed in by the host, which allows the host to specify its own compatibility requirements. This allows protocol incompatibilities to be explicitly handled and logged, rather than letting things silently and unpredictably fail in case of a mismatch in protocol datatypes.

## 0.3.0-beta-dev.32

## 0.3.0-beta-dev.31

- *BREAKING* Updates tx5 to a version using new endpoint state logic and a new incompatible protocol. [\#3287](https://github.com/holochain/holochain/pull/3287)

## 0.3.0-beta-dev.30

- Performance improvement by reducing the number of `query_agents` calls used by Kitsune. The host (Holochain conductor) responds to these queries using an in-memory store which is fast but all the queries go through the `ghost_actor` so making an excessive number of calls for the same information reduces the availability of the host for other calls. For a test which sets up 10 spaces (equivalent to a happ running on the host) this change takes the number of host queries for agent info from ~13k to ~1.4k. The removed calls were largely redundant since Kitsune refreshes agent info every 1s anyway so it shouldn’t need to make many further calls between refreshes.

- Minor optimisation when delegate broadcasting ops, the delegated broadcasts will now avoid connecting back to the source. There is currently no way to prevent other agents that were delegated to from connecting to each other but this change takes care of one case.

## 0.3.0-beta-dev.29

## 0.3.0-beta-dev.28

## 0.3.0-beta-dev.27

## 0.3.0-beta-dev.26

## 0.3.0-beta-dev.25

## 0.3.0-beta-dev.24

## 0.3.0-beta-dev.23

- Gossip send failures and target expired events are now logged as warnings rather than errors, and have additional text for clarity. [\#2974](https://github.com/holochain/holochain/pull/2974)

## 0.3.0-beta-dev.22

- Update to a tx5 version that includes go code that is statically linked for all platform that support it. Windows and Android will remain dynamically linked. [\#2967](https://github.com/holochain/holochain/pull/2967)
- Change the license from Apache-2.0 to CAL-1.0.
- Fixed spammy “Recorded initiate|accept with current round already set” warning. [\#3060](https://github.com/holochain/holochain/pull/3060)

## 0.3.0-beta-dev.21

- There were some places where parsing an invalid URL would crash kitsune. This is now fixed. [\#2689](https://github.com/holochain/holochain/pull/2689)

## 0.3.0-beta-dev.20

- Augment network stats with holochain agent info correlation [\#2953](https://github.com/holochain/holochain/pull/2953)
- Adjust bootstrap max\_delay from 60 minutes -\> 5 minutes [\#2948](https://github.com/holochain/holochain/pull/2948)

## 0.3.0-beta-dev.19

## 0.3.0-beta-dev.18

## 0.3.0-beta-dev.17

- Add additional configuration options to network\_tuning for setting the allowed ephemeral port range for tx5 connections: tx5\_min\_ephemeral\_udp\_port and tx5\_max\_ephemeral\_udp\_port

## 0.3.0-beta-dev.16

## 0.3.0-beta-dev.15

## 0.3.0-beta-dev.14

- Resolves several cases where the meta net task would not stop on fatal errors and would not correctly handle other errors [\#2762](https://github.com/holochain/holochain/pull/2762)
- Resolves an issue where a `FetchOp` could skip processing op hashes if getting a topology for the space from the host failed [\#2737](https://github.com/holochain/holochain/pull/2737)
- Adds a warning log if incoming op data pushes are dropped due to a hashing failure on the host [\#2737](https://github.com/holochain/holochain/pull/2737)
- Fixes an issue where sending an unexpected request payload would cause the process to crash [\#2737](https://github.com/holochain/holochain/pull/2737)

## 0.3.0-beta-dev.13

## 0.3.0-beta-dev.12

## 0.3.0-beta-dev.11

## 0.3.0-beta-dev.10

## 0.3.0-beta-dev.9

## 0.3.0-beta-dev.8

## 0.3.0-beta-dev.7

## 0.3.0-beta-dev.6

## 0.3.0-beta-dev.5

## 0.3.0-beta-dev.4

## 0.3.0-beta-dev.3

## 0.3.0-beta-dev.2

## 0.3.0-beta-dev.1

- Fixes bug where authored data cannot be retrieved locally if the storage arc is not covering that data [\#2425](https://github.com/holochain/holochain/pull/2425)

## 0.3.0-beta-dev.0

- Bump tx5 to include https://github.com/holochain/tx5/pull/31 which should fix the network loop halting on certain error types, like Ban on data send. [\#2315](https://github.com/holochain/holochain/pull/2315)
- Removes the experimental `gossip_single_storage_arc_per_space` tuning param
- Fixes sharded gossip issue where storage arcs are not properly quantized in multi-agent-per-node sharded scenarios. [\#2332](https://github.com/holochain/holochain/pull/2332)
- Add `gossip_arc_clamping` Kitsune tuning param, allowing initial options to set all storage arcs to empty or full. [\#2352](https://github.com/holochain/holochain/pull/2352)
- Changes to arc resizing algorithm to ensure that nodes pick up the slack for freeloading nodes with zero storage arcs. [\#2352](https://github.com/holochain/holochain/pull/2352)
- Disables gossip when using `gossip_arc_clamping = "empty"`: when the arc is clamped to empty, the gossip module doesn’t even activate. [\#2380](https://github.com/holochain/holochain/pull/2380)

## 0.2.0

## 0.2.0-beta-rc.6

## 0.2.0-beta-rc.5

## 0.2.0-beta-rc.4

## 0.2.0-beta-rc.3

## 0.2.0-beta-rc.2

## 0.2.0-beta-rc.1

## 0.2.0-beta-rc.0

- Adds feature flipper `tx5` which enables experimental integration with holochains WebRTC networking backend. This is not enabled by default. [\#1741](https://github.com/holochain/holochain/pull/1741)

## 0.1.0

## 0.1.0-beta-rc.2

## 0.1.0-beta-rc.1

- Fixes some bad logic around leaving spaces, which can cause problems upon rejoining [\#1744](https://github.com/holochain/holochain/pull/1744)
  - When an agent leaves a space, an `AgentInfoSigned` with an empty arc is published before leaving. Previously, this empty-arc agent info was also persisted to the database, but this is inappropriate because upon rejoining, they will start with an empty arc. Now, the agent info is removed from the database altogether upon leaving.

## 0.1.0-beta-rc.0

- **BREAKING CHANGE:** The gossip and publishing algorithms have undergone a significant rework, making this version incompatible with previous versions. Rather than gossiping and publishing entire Ops, only hashes are sent, which the recipient uses to maintain a queue of items which need to be fetched from various other sources on the DHT. This allows for finer-grained control over receiving Ops from multiple sources, and allows each node to manage their own incoming data flow. [\#1662](https://github.com/holochain/holochain/pull/1662)
- **BREAKING CHANGE:** `AppRequest::GossipInfo` is renamed to `AppRequest::NetworkInfo`, and the fields have changed. Since ops are no longer sent during gossip, there is no way to track overall gossip progress over a discrete time interval. There is now only a description of the total number of ops and total number of bytes waiting to be received. As ops are received, these numbers decrement.

## 0.0.52

- The soft maximum gossip batch size has been lowered to 1MB (entries larger than this will just be in a batch alone), and the default timeouts have been increased from 30 seconds to 60 seconds. This is NOT a breaking change, though the usefulness is negated unless the majority of peers are running with the same settings.  [\#1659](https://github.com/holochain/holochain/pull/1659)

## 0.0.51

- `rpc_multi` now only actually makes a single request. This greatly simplifies the code path and eliminates a source of network bandwidth congestion, but removes the redundancy of aggregating the results of multiple peers. [\#1651](https://github.com/holochain/holochain/pull/1651)

## 0.0.50

## 0.0.49

## 0.0.48

## 0.0.47

## 0.0.46

## 0.0.45

## 0.0.44

- Fixes a regression where a node can prematurely end a gossip round if their partner signals that they are done sending data, even if the node itself still has more data to send, which can lead to persistent timeouts between the two nodes. [\#1553](https://github.com/holochain/holochain/pull/1553)

## 0.0.43

- Increases all gossip bandwidth rate limits to 10mbps, up from 0.1mbps, allowing for gossip of larger entries
- Adds `gossip_burst_ratio` to `KitsuneTuningParams`, allowing tuning of bandwidth bursts
- Fixes a bug where a too-large gossip payload could put the rate limiter into an infinite loop

## 0.0.42

## 0.0.41

## 0.0.40

## 0.0.39

## 0.0.38

## 0.0.37

## 0.0.36

## 0.0.35

## 0.0.34

## 0.0.33

## 0.0.32

## 0.0.31

## 0.0.30

## 0.0.29

## 0.0.28

## 0.0.27

## 0.0.26

- Allow TLS session keylogging via tuning param `danger_tls_keylog` = `env_keylog`, and environment variable `SSLKEYLOGFILE` (See kitsune\_p2p crate api documentation). [\#1261](https://github.com/holochain/holochain/pull/1261)

## 0.0.25

- BREAKING: Gossip messages no longer contain the hash of the ops being gossiped. This is a breaking protocol change.
- Removed the unmaintained “simple-bloom” gossip module in favor of “sharded-gossip”

## 0.0.24

## 0.0.23

- Fixes D-01415 holochain panic on startup [\#1206](https://github.com/holochain/holochain/pull/1206)

## 0.0.22

## 0.0.21

## 0.0.20

## 0.0.19

## 0.0.18

## 0.0.17

- Agent info is now published as well as gossiped. [\#1115](https://github.com/holochain/holochain/pull/1115)
- BREAKING: Network wire message has changed format so will not be compatible with older versions. [1143](https://github.com/holochain/holochain/pull/1143).
- Fixes to gossip that allows batching of large amounts of data. [1143](https://github.com/holochain/holochain/pull/1143).

## 0.0.16

## 0.0.15

- BREAKING: Wire message `Call` no longer takes `from_agent`. [\#1091](https://github.com/holochain/holochain/pull/1091)

## 0.0.14

## 0.0.13

## 0.0.12

- BREAKING: Return `ShardedGossipWire::Busy` if we are overloaded with incoming gossip. [\#1076](https://github.com/holochain/holochain/pull/1076)
  - This breaks the current network protocol and will not be compatible with other older versions of holochain (no manual action required).

## 0.0.11

## 0.0.10

- Check local agents for basis when doing a RPCMulti call. [\#1009](https://github.com/holochain/holochain/pull/1009).

## 0.0.9

- Fix rpc\_multi bug that caused all request to wait 3 seconds. [\#1009](https://github.com/holochain/holochain/pull/1009/)
- Fix to gossip’s round initiate. We were not timing out a round if there was no response to an initiate message. [\#1014](https://github.com/holochain/holochain/pull/1014).
- Make gossip only initiate with agents that have info that is not expired. [\#1014](https://github.com/holochain/holochain/pull/1014).

## 0.0.8

### Changed

- `query_gossip_agents`, `query_agent_info_signed`, and `query_agent_info_signed_near_basis` are now unified into a single `query_agents` call in `KitsuneP2pEvent`

## 0.0.7

## 0.0.6

## 0.0.5

## 0.0.4

## 0.0.3

## 0.0.2

## 0.0.1<|MERGE_RESOLUTION|>--- conflicted
+++ resolved
@@ -7,11 +7,9 @@
 
 ## \[Unreleased\]
 
-<<<<<<< HEAD
 - Removed `network_type` from `KitsuneP2pConfig`
-=======
+
 ## 0.4.0-dev.23
->>>>>>> 5f80638e
 
 ## 0.4.0-dev.22
 
