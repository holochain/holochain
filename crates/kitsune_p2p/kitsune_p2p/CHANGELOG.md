--- conflicted
+++ resolved
@@ -9,13 +9,10 @@
 
 - **BREAKING**: gossip protocol has breaking changes:
   - Initiate and Accept messages send a list of agent hashes rather than full agent info
-<<<<<<< HEAD
   
-=======
 
 ## 0.3.0-beta-dev.16
 
->>>>>>> 88a746a1
 ## 0.3.0-beta-dev.15
 
 ## 0.3.0-beta-dev.14
