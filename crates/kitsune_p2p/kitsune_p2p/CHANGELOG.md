---
default_semver_increment_mode: !pre_minor beta-dev
---
# Changelog

The format is based on [Keep a Changelog](https://keepachangelog.com/en/1.0.0/). This project adheres to [Semantic Versioning](https://semver.org/spec/v2.0.0.html).

## \[Unreleased\]

<<<<<<< HEAD
- Removed `network_type` from `KitsuneP2pConfig`
=======
- **BREAKING** - AgentInfo uses a quantized arc instead of an arc half-length to represent DHT coverage. This is a breaking protocol change, nodes on different versions will not be able to gossip with each other.

## 0.3.0-beta-dev.39
>>>>>>> 9f251378

## 0.3.0-beta-dev.38

- Kitsune will now close connections in two cases. Firstly, when receiving an updated agent info that indicates that the peer URL for an agent has changed. If there is an open connection to the old peer URL then it will be closed. Secondly, when if a message from a peer fails to decode. This is likely sign that communication between two conductors is not going to work so the connection is closed.

## 0.3.0-beta-dev.37

## 0.3.0-beta-dev.36

## 0.3.0-beta-dev.35

## 0.3.0-beta-dev.34

## 0.3.0-beta-dev.33

- *BREAKING* Adds a preflight check in tx5 which requires the equality of two things: a `KITSUNE_PROTOCOL_VERSION`, which is incremented every time there is a breaking protocol change in Kitsune, and an opaque `user_data` passed in by the host, which allows the host to specify its own compatibility requirements. This allows protocol incompatibilities to be explicitly handled and logged, rather than letting things silently and unpredictably fail in case of a mismatch in protocol datatypes.

## 0.3.0-beta-dev.32

## 0.3.0-beta-dev.31

- *BREAKING* Updates tx5 to a version using new endpoint state logic and a new incompatible protocol. [\#3287](https://github.com/holochain/holochain/pull/3287)

## 0.3.0-beta-dev.30

- Performance improvement by reducing the number of `query_agents` calls used by Kitsune. The host (Holochain conductor) responds to these queries using an in-memory store which is fast but all the queries go through the `ghost_actor` so making an excessive number of calls for the same information reduces the availability of the host for other calls. For a test which sets up 10 spaces (equivalent to a happ running on the host) this change takes the number of host queries for agent info from ~13k to ~1.4k. The removed calls were largely redundant since Kitsune refreshes agent info every 1s anyway so it shouldn’t need to make many further calls between refreshes.

- Minor optimisation when delegate broadcasting ops, the delegated broadcasts will now avoid connecting back to the source. There is currently no way to prevent other agents that were delegated to from connecting to each other but this change takes care of one case.

## 0.3.0-beta-dev.29

## 0.3.0-beta-dev.28

## 0.3.0-beta-dev.27

## 0.3.0-beta-dev.26

## 0.3.0-beta-dev.25

## 0.3.0-beta-dev.24

## 0.3.0-beta-dev.23

- Gossip send failures and target expired events are now logged as warnings rather than errors, and have additional text for clarity. [\#2974](https://github.com/holochain/holochain/pull/2974)

## 0.3.0-beta-dev.22

- Update to a tx5 version that includes go code that is statically linked for all platform that support it. Windows and Android will remain dynamically linked. [\#2967](https://github.com/holochain/holochain/pull/2967)
- Change the license from Apache-2.0 to CAL-1.0.
- Fixed spammy “Recorded initiate|accept with current round already set” warning. [\#3060](https://github.com/holochain/holochain/pull/3060)

## 0.3.0-beta-dev.21

- There were some places where parsing an invalid URL would crash kitsune. This is now fixed. [\#2689](https://github.com/holochain/holochain/pull/2689)

## 0.3.0-beta-dev.20

- Augment network stats with holochain agent info correlation [\#2953](https://github.com/holochain/holochain/pull/2953)
- Adjust bootstrap max\_delay from 60 minutes -\> 5 minutes [\#2948](https://github.com/holochain/holochain/pull/2948)

## 0.3.0-beta-dev.19

## 0.3.0-beta-dev.18

## 0.3.0-beta-dev.17

- Add additional configuration options to network\_tuning for setting the allowed ephemeral port range for tx5 connections: tx5\_min\_ephemeral\_udp\_port and tx5\_max\_ephemeral\_udp\_port

## 0.3.0-beta-dev.16

## 0.3.0-beta-dev.15

## 0.3.0-beta-dev.14

- Resolves several cases where the meta net task would not stop on fatal errors and would not correctly handle other errors [\#2762](https://github.com/holochain/holochain/pull/2762)
- Resolves an issue where a `FetchOp` could skip processing op hashes if getting a topology for the space from the host failed [\#2737](https://github.com/holochain/holochain/pull/2737)
- Adds a warning log if incoming op data pushes are dropped due to a hashing failure on the host [\#2737](https://github.com/holochain/holochain/pull/2737)
- Fixes an issue where sending an unexpected request payload would cause the process to crash [\#2737](https://github.com/holochain/holochain/pull/2737)

## 0.3.0-beta-dev.13

## 0.3.0-beta-dev.12

## 0.3.0-beta-dev.11

## 0.3.0-beta-dev.10

## 0.3.0-beta-dev.9

## 0.3.0-beta-dev.8

## 0.3.0-beta-dev.7

## 0.3.0-beta-dev.6

## 0.3.0-beta-dev.5

## 0.3.0-beta-dev.4

## 0.3.0-beta-dev.3

## 0.3.0-beta-dev.2

## 0.3.0-beta-dev.1

- Fixes bug where authored data cannot be retrieved locally if the storage arc is not covering that data [\#2425](https://github.com/holochain/holochain/pull/2425)

## 0.3.0-beta-dev.0

- Bump tx5 to include https://github.com/holochain/tx5/pull/31 which should fix the network loop halting on certain error types, like Ban on data send. [\#2315](https://github.com/holochain/holochain/pull/2315)
- Removes the experimental `gossip_single_storage_arc_per_space` tuning param
- Fixes sharded gossip issue where storage arcs are not properly quantized in multi-agent-per-node sharded scenarios. [\#2332](https://github.com/holochain/holochain/pull/2332)
- Add `gossip_arc_clamping` Kitsune tuning param, allowing initial options to set all storage arcs to empty or full. [\#2352](https://github.com/holochain/holochain/pull/2352)
- Changes to arc resizing algorithm to ensure that nodes pick up the slack for freeloading nodes with zero storage arcs. [\#2352](https://github.com/holochain/holochain/pull/2352)
- Disables gossip when using `gossip_arc_clamping = "empty"`: when the arc is clamped to empty, the gossip module doesn’t even activate. [\#2380](https://github.com/holochain/holochain/pull/2380)

## 0.2.0

## 0.2.0-beta-rc.6

## 0.2.0-beta-rc.5

## 0.2.0-beta-rc.4

## 0.2.0-beta-rc.3

## 0.2.0-beta-rc.2

## 0.2.0-beta-rc.1

## 0.2.0-beta-rc.0

- Adds feature flipper `tx5` which enables experimental integration with holochains WebRTC networking backend. This is not enabled by default. [\#1741](https://github.com/holochain/holochain/pull/1741)

## 0.1.0

## 0.1.0-beta-rc.2

## 0.1.0-beta-rc.1

- Fixes some bad logic around leaving spaces, which can cause problems upon rejoining [\#1744](https://github.com/holochain/holochain/pull/1744)
  - When an agent leaves a space, an `AgentInfoSigned` with an empty arc is published before leaving. Previously, this empty-arc agent info was also persisted to the database, but this is inappropriate because upon rejoining, they will start with an empty arc. Now, the agent info is removed from the database altogether upon leaving.

## 0.1.0-beta-rc.0

- **BREAKING CHANGE:** The gossip and publishing algorithms have undergone a significant rework, making this version incompatible with previous versions. Rather than gossiping and publishing entire Ops, only hashes are sent, which the recipient uses to maintain a queue of items which need to be fetched from various other sources on the DHT. This allows for finer-grained control over receiving Ops from multiple sources, and allows each node to manage their own incoming data flow. [\#1662](https://github.com/holochain/holochain/pull/1662)
- **BREAKING CHANGE:** `AppRequest::GossipInfo` is renamed to `AppRequest::NetworkInfo`, and the fields have changed. Since ops are no longer sent during gossip, there is no way to track overall gossip progress over a discrete time interval. There is now only a description of the total number of ops and total number of bytes waiting to be received. As ops are received, these numbers decrement.

## 0.0.52

- The soft maximum gossip batch size has been lowered to 1MB (entries larger than this will just be in a batch alone), and the default timeouts have been increased from 30 seconds to 60 seconds. This is NOT a breaking change, though the usefulness is negated unless the majority of peers are running with the same settings.  [\#1659](https://github.com/holochain/holochain/pull/1659)

## 0.0.51

- `rpc_multi` now only actually makes a single request. This greatly simplifies the code path and eliminates a source of network bandwidth congestion, but removes the redundancy of aggregating the results of multiple peers. [\#1651](https://github.com/holochain/holochain/pull/1651)

## 0.0.50

## 0.0.49

## 0.0.48

## 0.0.47

## 0.0.46

## 0.0.45

## 0.0.44

- Fixes a regression where a node can prematurely end a gossip round if their partner signals that they are done sending data, even if the node itself still has more data to send, which can lead to persistent timeouts between the two nodes. [\#1553](https://github.com/holochain/holochain/pull/1553)

## 0.0.43

- Increases all gossip bandwidth rate limits to 10mbps, up from 0.1mbps, allowing for gossip of larger entries
- Adds `gossip_burst_ratio` to `KitsuneTuningParams`, allowing tuning of bandwidth bursts
- Fixes a bug where a too-large gossip payload could put the rate limiter into an infinite loop

## 0.0.42

## 0.0.41

## 0.0.40

## 0.0.39

## 0.0.38

## 0.0.37

## 0.0.36

## 0.0.35

## 0.0.34

## 0.0.33

## 0.0.32

## 0.0.31

## 0.0.30

## 0.0.29

## 0.0.28

## 0.0.27

## 0.0.26

- Allow TLS session keylogging via tuning param `danger_tls_keylog` = `env_keylog`, and environment variable `SSLKEYLOGFILE` (See kitsune\_p2p crate api documentation). [\#1261](https://github.com/holochain/holochain/pull/1261)

## 0.0.25

- BREAKING: Gossip messages no longer contain the hash of the ops being gossiped. This is a breaking protocol change.
- Removed the unmaintained “simple-bloom” gossip module in favor of “sharded-gossip”

## 0.0.24

## 0.0.23

- Fixes D-01415 holochain panic on startup [\#1206](https://github.com/holochain/holochain/pull/1206)

## 0.0.22

## 0.0.21

## 0.0.20

## 0.0.19

## 0.0.18

## 0.0.17

- Agent info is now published as well as gossiped. [\#1115](https://github.com/holochain/holochain/pull/1115)
- BREAKING: Network wire message has changed format so will not be compatible with older versions. [1143](https://github.com/holochain/holochain/pull/1143).
- Fixes to gossip that allows batching of large amounts of data. [1143](https://github.com/holochain/holochain/pull/1143).

## 0.0.16

## 0.0.15

- BREAKING: Wire message `Call` no longer takes `from_agent`. [\#1091](https://github.com/holochain/holochain/pull/1091)

## 0.0.14

## 0.0.13

## 0.0.12

- BREAKING: Return `ShardedGossipWire::Busy` if we are overloaded with incoming gossip. [\#1076](https://github.com/holochain/holochain/pull/1076)
  - This breaks the current network protocol and will not be compatible with other older versions of holochain (no manual action required).

## 0.0.11

## 0.0.10

- Check local agents for basis when doing a RPCMulti call. [\#1009](https://github.com/holochain/holochain/pull/1009).

## 0.0.9

- Fix rpc\_multi bug that caused all request to wait 3 seconds. [\#1009](https://github.com/holochain/holochain/pull/1009/)
- Fix to gossip’s round initiate. We were not timing out a round if there was no response to an initiate message. [\#1014](https://github.com/holochain/holochain/pull/1014).
- Make gossip only initiate with agents that have info that is not expired. [\#1014](https://github.com/holochain/holochain/pull/1014).

## 0.0.8

### Changed

- `query_gossip_agents`, `query_agent_info_signed`, and `query_agent_info_signed_near_basis` are now unified into a single `query_agents` call in `KitsuneP2pEvent`

## 0.0.7

## 0.0.6

## 0.0.5

## 0.0.4

## 0.0.3

## 0.0.2

## 0.0.1<|MERGE_RESOLUTION|>--- conflicted
+++ resolved
@@ -7,13 +7,10 @@
 
 ## \[Unreleased\]
 
-<<<<<<< HEAD
 - Removed `network_type` from `KitsuneP2pConfig`
-=======
 - **BREAKING** - AgentInfo uses a quantized arc instead of an arc half-length to represent DHT coverage. This is a breaking protocol change, nodes on different versions will not be able to gossip with each other.
 
 ## 0.3.0-beta-dev.39
->>>>>>> 9f251378
 
 ## 0.3.0-beta-dev.38
 
