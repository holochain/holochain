--- conflicted
+++ resolved
@@ -9,11 +9,7 @@
 
 - **BREAKING**: gossip protocol has breaking changes:
   - Initiate and Accept messages send a list of agent hashes rather than full agent info
-<<<<<<< HEAD
-  
-=======
 - Add additional configuration options to network_tuning for setting the allowed ephemeral port range for tx5 connections: tx5_min_ephemeral_udp_port and tx5_max_ephemeral_udp_port
->>>>>>> 4f3e9e4f
 
 ## 0.3.0-beta-dev.16
 
