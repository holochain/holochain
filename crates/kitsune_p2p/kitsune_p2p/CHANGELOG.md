---
default_semver_increment_mode: !pre_patch beta-dev
---
# Changelog

The format is based on [Keep a Changelog](https://keepachangelog.com/en/1.0.0/). This project adheres to [Semantic Versioning](https://semver.org/spec/v2.0.0.html).

## \[Unreleased\]

<<<<<<< HEAD
## 0.2.1-beta-dev.0
=======
## 0.3.0-beta-dev.7

## 0.3.0-beta-dev.6

## 0.3.0-beta-dev.5

## 0.3.0-beta-dev.4

## 0.3.0-beta-dev.3

## 0.3.0-beta-dev.2

## 0.3.0-beta-dev.1

- Fixes bug where authored data cannot be retrieved locally if the storage arc is not covering that data [\#2425](https://github.com/holochain/holochain/pull/2425)

## 0.3.0-beta-dev.0
>>>>>>> a43efa93

- Bump tx5 to include https://github.com/holochain/tx5/pull/31 which should fix the network loop halting on certain error types, like Ban on data send. [\#2315](https://github.com/holochain/holochain/pull/2315)
- Removes the experimental `gossip_single_storage_arc_per_space` tuning param
- Fixes sharded gossip issue where storage arcs are not properly quantized in multi-agent-per-node sharded scenarios. [\#2332](https://github.com/holochain/holochain/pull/2332)
<<<<<<< HEAD
=======
- Add `gossip_arc_clamping` Kitsune tuning param, allowing initial options to set all storage arcs to empty or full. [\#2352](https://github.com/holochain/holochain/pull/2352)
- Changes to arc resizing algorithm to ensure that nodes pick up the slack for freeloading nodes with zero storage arcs. [\#2352](https://github.com/holochain/holochain/pull/2352)
- Disables gossip when using `gossip_arc_clamping = "empty"`: when the arc is clamped to empty, the gossip module doesn’t even activate. [\#2380](https://github.com/holochain/holochain/pull/2380)
>>>>>>> a43efa93

## 0.2.0

## 0.2.0-beta-rc.6

## 0.2.0-beta-rc.5

## 0.2.0-beta-rc.4

## 0.2.0-beta-rc.3

## 0.2.0-beta-rc.2

## 0.2.0-beta-rc.1

## 0.2.0-beta-rc.0

- Adds feature flipper `tx5` which enables experimental integration with holochains WebRTC networking backend. This is not enabled by default. [\#1741](https://github.com/holochain/holochain/pull/1741)

## 0.1.0

## 0.1.0-beta-rc.2

## 0.1.0-beta-rc.1

- Fixes some bad logic around leaving spaces, which can cause problems upon rejoining [\#1744](https://github.com/holochain/holochain/pull/1744)
  - When an agent leaves a space, an `AgentInfoSigned` with an empty arc is published before leaving. Previously, this empty-arc agent info was also persisted to the database, but this is inappropriate because upon rejoining, they will start with an empty arc. Now, the agent info is removed from the database altogether upon leaving.

## 0.1.0-beta-rc.0

- **BREAKING CHANGE:** The gossip and publishing algorithms have undergone a significant rework, making this version incompatible with previous versions. Rather than gossiping and publishing entire Ops, only hashes are sent, which the recipient uses to maintain a queue of items which need to be fetched from various other sources on the DHT. This allows for finer-grained control over receiving Ops from multiple sources, and allows each node to manage their own incoming data flow. [\#1662](https://github.com/holochain/holochain/pull/1662)
- **BREAKING CHANGE:** `AppRequest::GossipInfo` is renamed to `AppRequest::NetworkInfo`, and the fields have changed. Since ops are no longer sent during gossip, there is no way to track overall gossip progress over a discrete time interval. There is now only a description of the total number of ops and total number of bytes waiting to be received. As ops are received, these numbers decrement.

## 0.0.52

- The soft maximum gossip batch size has been lowered to 1MB (entries larger than this will just be in a batch alone), and the default timeouts have been increased from 30 seconds to 60 seconds. This is NOT a breaking change, though the usefulness is negated unless the majority of peers are running with the same settings.  [\#1659](https://github.com/holochain/holochain/pull/1659)

## 0.0.51

- `rpc_multi` now only actually makes a single request. This greatly simplifies the code path and eliminates a source of network bandwidth congestion, but removes the redundancy of aggregating the results of multiple peers. [\#1651](https://github.com/holochain/holochain/pull/1651)

## 0.0.50

## 0.0.49

## 0.0.48

## 0.0.47

## 0.0.46

## 0.0.45

## 0.0.44

- Fixes a regression where a node can prematurely end a gossip round if their partner signals that they are done sending data, even if the node itself still has more data to send, which can lead to persistent timeouts between the two nodes. [\#1553](https://github.com/holochain/holochain/pull/1553)

## 0.0.43

- Increases all gossip bandwidth rate limits to 10mbps, up from 0.1mbps, allowing for gossip of larger entries
- Adds `gossip_burst_ratio` to `KitsuneTuningParams`, allowing tuning of bandwidth bursts
- Fixes a bug where a too-large gossip payload could put the rate limiter into an infinite loop

## 0.0.42

## 0.0.41

## 0.0.40

## 0.0.39

## 0.0.38

## 0.0.37

## 0.0.36

## 0.0.35

## 0.0.34

## 0.0.33

## 0.0.32

## 0.0.31

## 0.0.30

## 0.0.29

## 0.0.28

## 0.0.27

## 0.0.26

- Allow TLS session keylogging via tuning param `danger_tls_keylog` = `env_keylog`, and environment variable `SSLKEYLOGFILE` (See kitsune\_p2p crate api documentation). [\#1261](https://github.com/holochain/holochain/pull/1261)

## 0.0.25

- BREAKING: Gossip messages no longer contain the hash of the ops being gossiped. This is a breaking protocol change.
- Removed the unmaintained “simple-bloom” gossip module in favor of “sharded-gossip”

## 0.0.24

## 0.0.23

- Fixes D-01415 holochain panic on startup [\#1206](https://github.com/holochain/holochain/pull/1206)

## 0.0.22

## 0.0.21

## 0.0.20

## 0.0.19

## 0.0.18

## 0.0.17

- Agent info is now published as well as gossiped. [\#1115](https://github.com/holochain/holochain/pull/1115)
- BREAKING: Network wire message has changed format so will not be compatible with older versions. [1143](https://github.com/holochain/holochain/pull/1143).
- Fixes to gossip that allows batching of large amounts of data. [1143](https://github.com/holochain/holochain/pull/1143).

## 0.0.16

## 0.0.15

- BREAKING: Wire message `Call` no longer takes `from_agent`. [\#1091](https://github.com/holochain/holochain/pull/1091)

## 0.0.14

## 0.0.13

## 0.0.12

- BREAKING: Return `ShardedGossipWire::Busy` if we are overloaded with incoming gossip. [\#1076](https://github.com/holochain/holochain/pull/1076)
  - This breaks the current network protocol and will not be compatible with other older versions of holochain (no manual action required).

## 0.0.11

## 0.0.10

- Check local agents for basis when doing a RPCMulti call. [\#1009](https://github.com/holochain/holochain/pull/1009).

## 0.0.9

- Fix rpc\_multi bug that caused all request to wait 3 seconds. [\#1009](https://github.com/holochain/holochain/pull/1009/)
- Fix to gossip’s round initiate. We were not timing out a round if there was no response to an initiate message. [\#1014](https://github.com/holochain/holochain/pull/1014).
- Make gossip only initiate with agents that have info that is not expired. [\#1014](https://github.com/holochain/holochain/pull/1014).

## 0.0.8

### Changed

- `query_gossip_agents`, `query_agent_info_signed`, and `query_agent_info_signed_near_basis` are now unified into a single `query_agents` call in `KitsuneP2pEvent`

## 0.0.7

## 0.0.6

## 0.0.5

## 0.0.4

## 0.0.3

## 0.0.2

## 0.0.1<|MERGE_RESOLUTION|>--- conflicted
+++ resolved
@@ -7,9 +7,6 @@
 
 ## \[Unreleased\]
 
-<<<<<<< HEAD
-## 0.2.1-beta-dev.0
-=======
 ## 0.3.0-beta-dev.7
 
 ## 0.3.0-beta-dev.6
@@ -27,17 +24,13 @@
 - Fixes bug where authored data cannot be retrieved locally if the storage arc is not covering that data [\#2425](https://github.com/holochain/holochain/pull/2425)
 
 ## 0.3.0-beta-dev.0
->>>>>>> a43efa93
 
 - Bump tx5 to include https://github.com/holochain/tx5/pull/31 which should fix the network loop halting on certain error types, like Ban on data send. [\#2315](https://github.com/holochain/holochain/pull/2315)
 - Removes the experimental `gossip_single_storage_arc_per_space` tuning param
 - Fixes sharded gossip issue where storage arcs are not properly quantized in multi-agent-per-node sharded scenarios. [\#2332](https://github.com/holochain/holochain/pull/2332)
-<<<<<<< HEAD
-=======
 - Add `gossip_arc_clamping` Kitsune tuning param, allowing initial options to set all storage arcs to empty or full. [\#2352](https://github.com/holochain/holochain/pull/2352)
 - Changes to arc resizing algorithm to ensure that nodes pick up the slack for freeloading nodes with zero storage arcs. [\#2352](https://github.com/holochain/holochain/pull/2352)
 - Disables gossip when using `gossip_arc_clamping = "empty"`: when the arc is clamped to empty, the gossip module doesn’t even activate. [\#2380](https://github.com/holochain/holochain/pull/2380)
->>>>>>> a43efa93
 
 ## 0.2.0
 
