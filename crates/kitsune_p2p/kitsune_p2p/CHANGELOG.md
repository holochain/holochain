---
default_semver_increment_mode: !pre_minor beta-dev
---
# Changelog

The format is based on [Keep a Changelog](https://keepachangelog.com/en/1.0.0/). This project adheres to [Semantic Versioning](https://semver.org/spec/v2.0.0.html).

## \[Unreleased\]

<<<<<<< HEAD
- Removed `network_type` from `KitsuneP2pConfig`
=======
## 0.3.0-beta-dev.38

- Kitsune will now close connections in two cases. Firstly, when receiving an updated agent info that indicates that the peer URL for an agent has changed. If there is an open connection to the old peer URL then it will be closed. Secondly, when if a message from a peer fails to decode. This is likely sign that communication between two conductors is not going to work so the connection is closed.

## 0.3.0-beta-dev.37

## 0.3.0-beta-dev.36

## 0.3.0-beta-dev.35

## 0.3.0-beta-dev.34

## 0.3.0-beta-dev.33

- *BREAKING* Adds a preflight check in tx5 which requires the equality of two things: a `KITSUNE_PROTOCOL_VERSION`, which is incremented every time there is a breaking protocol change in Kitsune, and an opaque `user_data` passed in by the host, which allows the host to specify its own compatibility requirements. This allows protocol incompatibilities to be explicitly handled and logged, rather than letting things silently and unpredictably fail in case of a mismatch in protocol datatypes.

## 0.3.0-beta-dev.32
>>>>>>> b3e18291

## 0.3.0-beta-dev.31

- *BREAKING* Updates tx5 to a version using new endpoint state logic and a new incompatible protocol. [\#3287](https://github.com/holochain/holochain/pull/3287)

## 0.3.0-beta-dev.30

- Performance improvement by reducing the number of `query_agents` calls used by Kitsune. The host (Holochain conductor) responds to these queries using an in-memory store which is fast but all the queries go through the `ghost_actor` so making an excessive number of calls for the same information reduces the availability of the host for other calls. For a test which sets up 10 spaces (equivalent to a happ running on the host) this change takes the number of host queries for agent info from ~13k to ~1.4k. The removed calls were largely redundant since Kitsune refreshes agent info every 1s anyway so it shouldn’t need to make many further calls between refreshes.

- Minor optimisation when delegate broadcasting ops, the delegated broadcasts will now avoid connecting back to the source. There is currently no way to prevent other agents that were delegated to from connecting to each other but this change takes care of one case.

## 0.3.0-beta-dev.29

## 0.3.0-beta-dev.28

## 0.3.0-beta-dev.27

## 0.3.0-beta-dev.26

## 0.3.0-beta-dev.25

## 0.3.0-beta-dev.24

## 0.3.0-beta-dev.23

- Gossip send failures and target expired events are now logged as warnings rather than errors, and have additional text for clarity. [\#2974](https://github.com/holochain/holochain/pull/2974)

## 0.3.0-beta-dev.22

- Update to a tx5 version that includes go code that is statically linked for all platform that support it. Windows and Android will remain dynamically linked. [\#2967](https://github.com/holochain/holochain/pull/2967)
- Change the license from Apache-2.0 to CAL-1.0.
- Fixed spammy “Recorded initiate|accept with current round already set” warning. [\#3060](https://github.com/holochain/holochain/pull/3060)

## 0.3.0-beta-dev.21

- There were some places where parsing an invalid URL would crash kitsune. This is now fixed. [\#2689](https://github.com/holochain/holochain/pull/2689)

## 0.3.0-beta-dev.20

- Augment network stats with holochain agent info correlation [\#2953](https://github.com/holochain/holochain/pull/2953)
- Adjust bootstrap max\_delay from 60 minutes -\> 5 minutes [\#2948](https://github.com/holochain/holochain/pull/2948)

## 0.3.0-beta-dev.19

## 0.3.0-beta-dev.18

## 0.3.0-beta-dev.17

- Add additional configuration options to network\_tuning for setting the allowed ephemeral port range for tx5 connections: tx5\_min\_ephemeral\_udp\_port and tx5\_max\_ephemeral\_udp\_port

## 0.3.0-beta-dev.16

## 0.3.0-beta-dev.15

## 0.3.0-beta-dev.14

- Resolves several cases where the meta net task would not stop on fatal errors and would not correctly handle other errors [\#2762](https://github.com/holochain/holochain/pull/2762)
- Resolves an issue where a `FetchOp` could skip processing op hashes if getting a topology for the space from the host failed [\#2737](https://github.com/holochain/holochain/pull/2737)
- Adds a warning log if incoming op data pushes are dropped due to a hashing failure on the host [\#2737](https://github.com/holochain/holochain/pull/2737)
- Fixes an issue where sending an unexpected request payload would cause the process to crash [\#2737](https://github.com/holochain/holochain/pull/2737)

## 0.3.0-beta-dev.13

## 0.3.0-beta-dev.12

## 0.3.0-beta-dev.11

## 0.3.0-beta-dev.10

## 0.3.0-beta-dev.9

## 0.3.0-beta-dev.8

## 0.3.0-beta-dev.7

## 0.3.0-beta-dev.6

## 0.3.0-beta-dev.5

## 0.3.0-beta-dev.4

## 0.3.0-beta-dev.3

## 0.3.0-beta-dev.2

## 0.3.0-beta-dev.1

- Fixes bug where authored data cannot be retrieved locally if the storage arc is not covering that data [\#2425](https://github.com/holochain/holochain/pull/2425)

## 0.3.0-beta-dev.0

- Bump tx5 to include https://github.com/holochain/tx5/pull/31 which should fix the network loop halting on certain error types, like Ban on data send. [\#2315](https://github.com/holochain/holochain/pull/2315)
- Removes the experimental `gossip_single_storage_arc_per_space` tuning param
- Fixes sharded gossip issue where storage arcs are not properly quantized in multi-agent-per-node sharded scenarios. [\#2332](https://github.com/holochain/holochain/pull/2332)
- Add `gossip_arc_clamping` Kitsune tuning param, allowing initial options to set all storage arcs to empty or full. [\#2352](https://github.com/holochain/holochain/pull/2352)
- Changes to arc resizing algorithm to ensure that nodes pick up the slack for freeloading nodes with zero storage arcs. [\#2352](https://github.com/holochain/holochain/pull/2352)
- Disables gossip when using `gossip_arc_clamping = "empty"`: when the arc is clamped to empty, the gossip module doesn’t even activate. [\#2380](https://github.com/holochain/holochain/pull/2380)

## 0.2.0

## 0.2.0-beta-rc.6

## 0.2.0-beta-rc.5

## 0.2.0-beta-rc.4

## 0.2.0-beta-rc.3

## 0.2.0-beta-rc.2

## 0.2.0-beta-rc.1

## 0.2.0-beta-rc.0

- Adds feature flipper `tx5` which enables experimental integration with holochains WebRTC networking backend. This is not enabled by default. [\#1741](https://github.com/holochain/holochain/pull/1741)

## 0.1.0

## 0.1.0-beta-rc.2

## 0.1.0-beta-rc.1

- Fixes some bad logic around leaving spaces, which can cause problems upon rejoining [\#1744](https://github.com/holochain/holochain/pull/1744)
  - When an agent leaves a space, an `AgentInfoSigned` with an empty arc is published before leaving. Previously, this empty-arc agent info was also persisted to the database, but this is inappropriate because upon rejoining, they will start with an empty arc. Now, the agent info is removed from the database altogether upon leaving.

## 0.1.0-beta-rc.0

- **BREAKING CHANGE:** The gossip and publishing algorithms have undergone a significant rework, making this version incompatible with previous versions. Rather than gossiping and publishing entire Ops, only hashes are sent, which the recipient uses to maintain a queue of items which need to be fetched from various other sources on the DHT. This allows for finer-grained control over receiving Ops from multiple sources, and allows each node to manage their own incoming data flow. [\#1662](https://github.com/holochain/holochain/pull/1662)
- **BREAKING CHANGE:** `AppRequest::GossipInfo` is renamed to `AppRequest::NetworkInfo`, and the fields have changed. Since ops are no longer sent during gossip, there is no way to track overall gossip progress over a discrete time interval. There is now only a description of the total number of ops and total number of bytes waiting to be received. As ops are received, these numbers decrement.

## 0.0.52

- The soft maximum gossip batch size has been lowered to 1MB (entries larger than this will just be in a batch alone), and the default timeouts have been increased from 30 seconds to 60 seconds. This is NOT a breaking change, though the usefulness is negated unless the majority of peers are running with the same settings.  [\#1659](https://github.com/holochain/holochain/pull/1659)

## 0.0.51

- `rpc_multi` now only actually makes a single request. This greatly simplifies the code path and eliminates a source of network bandwidth congestion, but removes the redundancy of aggregating the results of multiple peers. [\#1651](https://github.com/holochain/holochain/pull/1651)

## 0.0.50

## 0.0.49

## 0.0.48

## 0.0.47

## 0.0.46

## 0.0.45

## 0.0.44

- Fixes a regression where a node can prematurely end a gossip round if their partner signals that they are done sending data, even if the node itself still has more data to send, which can lead to persistent timeouts between the two nodes. [\#1553](https://github.com/holochain/holochain/pull/1553)

## 0.0.43

- Increases all gossip bandwidth rate limits to 10mbps, up from 0.1mbps, allowing for gossip of larger entries
- Adds `gossip_burst_ratio` to `KitsuneTuningParams`, allowing tuning of bandwidth bursts
- Fixes a bug where a too-large gossip payload could put the rate limiter into an infinite loop

## 0.0.42

## 0.0.41

## 0.0.40

## 0.0.39

## 0.0.38

## 0.0.37

## 0.0.36

## 0.0.35

## 0.0.34

## 0.0.33

## 0.0.32

## 0.0.31

## 0.0.30

## 0.0.29

## 0.0.28

## 0.0.27

## 0.0.26

- Allow TLS session keylogging via tuning param `danger_tls_keylog` = `env_keylog`, and environment variable `SSLKEYLOGFILE` (See kitsune\_p2p crate api documentation). [\#1261](https://github.com/holochain/holochain/pull/1261)

## 0.0.25

- BREAKING: Gossip messages no longer contain the hash of the ops being gossiped. This is a breaking protocol change.
- Removed the unmaintained “simple-bloom” gossip module in favor of “sharded-gossip”

## 0.0.24

## 0.0.23

- Fixes D-01415 holochain panic on startup [\#1206](https://github.com/holochain/holochain/pull/1206)

## 0.0.22

## 0.0.21

## 0.0.20

## 0.0.19

## 0.0.18

## 0.0.17

- Agent info is now published as well as gossiped. [\#1115](https://github.com/holochain/holochain/pull/1115)
- BREAKING: Network wire message has changed format so will not be compatible with older versions. [1143](https://github.com/holochain/holochain/pull/1143).
- Fixes to gossip that allows batching of large amounts of data. [1143](https://github.com/holochain/holochain/pull/1143).

## 0.0.16

## 0.0.15

- BREAKING: Wire message `Call` no longer takes `from_agent`. [\#1091](https://github.com/holochain/holochain/pull/1091)

## 0.0.14

## 0.0.13

## 0.0.12

- BREAKING: Return `ShardedGossipWire::Busy` if we are overloaded with incoming gossip. [\#1076](https://github.com/holochain/holochain/pull/1076)
  - This breaks the current network protocol and will not be compatible with other older versions of holochain (no manual action required).

## 0.0.11

## 0.0.10

- Check local agents for basis when doing a RPCMulti call. [\#1009](https://github.com/holochain/holochain/pull/1009).

## 0.0.9

- Fix rpc\_multi bug that caused all request to wait 3 seconds. [\#1009](https://github.com/holochain/holochain/pull/1009/)
- Fix to gossip’s round initiate. We were not timing out a round if there was no response to an initiate message. [\#1014](https://github.com/holochain/holochain/pull/1014).
- Make gossip only initiate with agents that have info that is not expired. [\#1014](https://github.com/holochain/holochain/pull/1014).

## 0.0.8

### Changed

- `query_gossip_agents`, `query_agent_info_signed`, and `query_agent_info_signed_near_basis` are now unified into a single `query_agents` call in `KitsuneP2pEvent`

## 0.0.7

## 0.0.6

## 0.0.5

## 0.0.4

## 0.0.3

## 0.0.2

## 0.0.1<|MERGE_RESOLUTION|>--- conflicted
+++ resolved
@@ -7,9 +7,8 @@
 
 ## \[Unreleased\]
 
-<<<<<<< HEAD
 - Removed `network_type` from `KitsuneP2pConfig`
-=======
+
 ## 0.3.0-beta-dev.38
 
 - Kitsune will now close connections in two cases. Firstly, when receiving an updated agent info that indicates that the peer URL for an agent has changed. If there is an open connection to the old peer URL then it will be closed. Secondly, when if a message from a peer fails to decode. This is likely sign that communication between two conductors is not going to work so the connection is closed.
@@ -27,7 +26,6 @@
 - *BREAKING* Adds a preflight check in tx5 which requires the equality of two things: a `KITSUNE_PROTOCOL_VERSION`, which is incremented every time there is a breaking protocol change in Kitsune, and an opaque `user_data` passed in by the host, which allows the host to specify its own compatibility requirements. This allows protocol incompatibilities to be explicitly handled and logged, rather than letting things silently and unpredictably fail in case of a mismatch in protocol datatypes.
 
 ## 0.3.0-beta-dev.32
->>>>>>> b3e18291
 
 ## 0.3.0-beta-dev.31
 
