--- conflicted
+++ resolved
@@ -7,15 +7,12 @@
 
 ## \[Unreleased\]
 
-<<<<<<< HEAD
 - Update to a tx5 version that includes go code that is statically linked for all platform that support it. Windows and Android will remain dynamically linked. [\#2967](https://github.com/holochain/holochain/pull/2967)
-=======
 - Change the license from Apache-2.0 to CAL-1.0.
 
 ## 0.3.0-beta-dev.21
 
 - There were some places where parsing an invalid URL would crash kitsune. This is now fixed. [\#2689](https://github.com/holochain/holochain/pull/2689)
->>>>>>> 1b878357
 
 ## 0.3.0-beta-dev.20
 
