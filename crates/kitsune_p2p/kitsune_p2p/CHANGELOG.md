---
default_semver_increment_mode: !pre_minor beta-dev
---
# Changelog

The format is based on [Keep a Changelog](https://keepachangelog.com/en/1.0.0/). This project adheres to [Semantic Versioning](https://semver.org/spec/v2.0.0.html).

## \[Unreleased\]

<<<<<<< HEAD
- **BREAKING** - AgentInfo uses a quantized arc instead of an arc half-length to represent DHT coverage. This is a breaking protocol change, nodes on different versions will not be able to gossip with each other.
=======
## 0.3.0-beta-dev.39
>>>>>>> 757c6a74

## 0.3.0-beta-dev.38

- Kitsune will now close connections in two cases. Firstly, when receiving an updated agent info that indicates that the peer URL for an agent has changed. If there is an open connection to the old peer URL then it will be closed. Secondly, when if a message from a peer fails to decode. This is likely sign that communication between two conductors is not going to work so the connection is closed.

## 0.3.0-beta-dev.37

## 0.3.0-beta-dev.36

## 0.3.0-beta-dev.35

## 0.3.0-beta-dev.34

## 0.3.0-beta-dev.33

- *BREAKING* Adds a preflight check in tx5 which requires the equality of two things: a `KITSUNE_PROTOCOL_VERSION`, which is incremented every time there is a breaking protocol change in Kitsune, and an opaque `user_data` passed in by the host, which allows the host to specify its own compatibility requirements. This allows protocol incompatibilities to be explicitly handled and logged, rather than letting things silently and unpredictably fail in case of a mismatch in protocol datatypes.

## 0.3.0-beta-dev.32

## 0.3.0-beta-dev.31

- *BREAKING* Updates tx5 to a version using new endpoint state logic and a new incompatible protocol. [\#3287](https://github.com/holochain/holochain/pull/3287)

## 0.3.0-beta-dev.30

- Performance improvement by reducing the number of `query_agents` calls used by Kitsune. The host (Holochain conductor) responds to these queries using an in-memory store which is fast but all the queries go through the `ghost_actor` so making an excessive number of calls for the same information reduces the availability of the host for other calls. For a test which sets up 10 spaces (equivalent to a happ running on the host) this change takes the number of host queries for agent info from ~13k to ~1.4k. The removed calls were largely redundant since Kitsune refreshes agent info every 1s anyway so it shouldn’t need to make many further calls between refreshes.

- Minor optimisation when delegate broadcasting ops, the delegated broadcasts will now avoid connecting back to the source. There is currently no way to prevent other agents that were delegated to from connecting to each other but this change takes care of one case.

## 0.3.0-beta-dev.29

## 0.3.0-beta-dev.28

## 0.3.0-beta-dev.27

## 0.3.0-beta-dev.26

## 0.3.0-beta-dev.25

## 0.3.0-beta-dev.24

## 0.3.0-beta-dev.23

- Gossip send failures and target expired events are now logged as warnings rather than errors, and have additional text for clarity. [\#2974](https://github.com/holochain/holochain/pull/2974)

## 0.3.0-beta-dev.22

- Update to a tx5 version that includes go code that is statically linked for all platform that support it. Windows and Android will remain dynamically linked. [\#2967](https://github.com/holochain/holochain/pull/2967)
- Change the license from Apache-2.0 to CAL-1.0.
- Fixed spammy “Recorded initiate|accept with current round already set” warning. [\#3060](https://github.com/holochain/holochain/pull/3060)

## 0.3.0-beta-dev.21

- There were some places where parsing an invalid URL would crash kitsune. This is now fixed. [\#2689](https://github.com/holochain/holochain/pull/2689)

## 0.3.0-beta-dev.20

- Augment network stats with holochain agent info correlation [\#2953](https://github.com/holochain/holochain/pull/2953)
- Adjust bootstrap max\_delay from 60 minutes -\> 5 minutes [\#2948](https://github.com/holochain/holochain/pull/2948)

## 0.3.0-beta-dev.19

## 0.3.0-beta-dev.18

## 0.3.0-beta-dev.17

- Add additional configuration options to network\_tuning for setting the allowed ephemeral port range for tx5 connections: tx5\_min\_ephemeral\_udp\_port and tx5\_max\_ephemeral\_udp\_port

## 0.3.0-beta-dev.16

## 0.3.0-beta-dev.15

## 0.3.0-beta-dev.14

- Resolves several cases where the meta net task would not stop on fatal errors and would not correctly handle other errors [\#2762](https://github.com/holochain/holochain/pull/2762)
- Resolves an issue where a `FetchOp` could skip processing op hashes if getting a topology for the space from the host failed [\#2737](https://github.com/holochain/holochain/pull/2737)
- Adds a warning log if incoming op data pushes are dropped due to a hashing failure on the host [\#2737](https://github.com/holochain/holochain/pull/2737)
- Fixes an issue where sending an unexpected request payload would cause the process to crash [\#2737](https://github.com/holochain/holochain/pull/2737)

## 0.3.0-beta-dev.13

## 0.3.0-beta-dev.12

## 0.3.0-beta-dev.11

## 0.3.0-beta-dev.10

## 0.3.0-beta-dev.9

## 0.3.0-beta-dev.8

## 0.3.0-beta-dev.7

## 0.3.0-beta-dev.6

## 0.3.0-beta-dev.5

## 0.3.0-beta-dev.4

## 0.3.0-beta-dev.3

## 0.3.0-beta-dev.2

## 0.3.0-beta-dev.1

- Fixes bug where authored data cannot be retrieved locally if the storage arc is not covering that data [\#2425](https://github.com/holochain/holochain/pull/2425)

## 0.3.0-beta-dev.0

- Bump tx5 to include https://github.com/holochain/tx5/pull/31 which should fix the network loop halting on certain error types, like Ban on data send. [\#2315](https://github.com/holochain/holochain/pull/2315)
- Removes the experimental `gossip_single_storage_arc_per_space` tuning param
- Fixes sharded gossip issue where storage arcs are not properly quantized in multi-agent-per-node sharded scenarios. [\#2332](https://github.com/holochain/holochain/pull/2332)
- Add `gossip_arc_clamping` Kitsune tuning param, allowing initial options to set all storage arcs to empty or full. [\#2352](https://github.com/holochain/holochain/pull/2352)
- Changes to arc resizing algorithm to ensure that nodes pick up the slack for freeloading nodes with zero storage arcs. [\#2352](https://github.com/holochain/holochain/pull/2352)
- Disables gossip when using `gossip_arc_clamping = "empty"`: when the arc is clamped to empty, the gossip module doesn’t even activate. [\#2380](https://github.com/holochain/holochain/pull/2380)

## 0.2.0

## 0.2.0-beta-rc.6

## 0.2.0-beta-rc.5

## 0.2.0-beta-rc.4

## 0.2.0-beta-rc.3

## 0.2.0-beta-rc.2

## 0.2.0-beta-rc.1

## 0.2.0-beta-rc.0

- Adds feature flipper `tx5` which enables experimental integration with holochains WebRTC networking backend. This is not enabled by default. [\#1741](https://github.com/holochain/holochain/pull/1741)

## 0.1.0

## 0.1.0-beta-rc.2

## 0.1.0-beta-rc.1

- Fixes some bad logic around leaving spaces, which can cause problems upon rejoining [\#1744](https://github.com/holochain/holochain/pull/1744)
  - When an agent leaves a space, an `AgentInfoSigned` with an empty arc is published before leaving. Previously, this empty-arc agent info was also persisted to the database, but this is inappropriate because upon rejoining, they will start with an empty arc. Now, the agent info is removed from the database altogether upon leaving.

## 0.1.0-beta-rc.0

- **BREAKING CHANGE:** The gossip and publishing algorithms have undergone a significant rework, making this version incompatible with previous versions. Rather than gossiping and publishing entire Ops, only hashes are sent, which the recipient uses to maintain a queue of items which need to be fetched from various other sources on the DHT. This allows for finer-grained control over receiving Ops from multiple sources, and allows each node to manage their own incoming data flow. [\#1662](https://github.com/holochain/holochain/pull/1662)
- **BREAKING CHANGE:** `AppRequest::GossipInfo` is renamed to `AppRequest::NetworkInfo`, and the fields have changed. Since ops are no longer sent during gossip, there is no way to track overall gossip progress over a discrete time interval. There is now only a description of the total number of ops and total number of bytes waiting to be received. As ops are received, these numbers decrement.

## 0.0.52

- The soft maximum gossip batch size has been lowered to 1MB (entries larger than this will just be in a batch alone), and the default timeouts have been increased from 30 seconds to 60 seconds. This is NOT a breaking change, though the usefulness is negated unless the majority of peers are running with the same settings.  [\#1659](https://github.com/holochain/holochain/pull/1659)

## 0.0.51

- `rpc_multi` now only actually makes a single request. This greatly simplifies the code path and eliminates a source of network bandwidth congestion, but removes the redundancy of aggregating the results of multiple peers. [\#1651](https://github.com/holochain/holochain/pull/1651)

## 0.0.50

## 0.0.49

## 0.0.48

## 0.0.47

## 0.0.46

## 0.0.45

## 0.0.44

- Fixes a regression where a node can prematurely end a gossip round if their partner signals that they are done sending data, even if the node itself still has more data to send, which can lead to persistent timeouts between the two nodes. [\#1553](https://github.com/holochain/holochain/pull/1553)

## 0.0.43

- Increases all gossip bandwidth rate limits to 10mbps, up from 0.1mbps, allowing for gossip of larger entries
- Adds `gossip_burst_ratio` to `KitsuneTuningParams`, allowing tuning of bandwidth bursts
- Fixes a bug where a too-large gossip payload could put the rate limiter into an infinite loop

## 0.0.42

## 0.0.41

## 0.0.40

## 0.0.39

## 0.0.38

## 0.0.37

## 0.0.36

## 0.0.35

## 0.0.34

## 0.0.33

## 0.0.32

## 0.0.31

## 0.0.30

## 0.0.29

## 0.0.28

## 0.0.27

## 0.0.26

- Allow TLS session keylogging via tuning param `danger_tls_keylog` = `env_keylog`, and environment variable `SSLKEYLOGFILE` (See kitsune\_p2p crate api documentation). [\#1261](https://github.com/holochain/holochain/pull/1261)

## 0.0.25

- BREAKING: Gossip messages no longer contain the hash of the ops being gossiped. This is a breaking protocol change.
- Removed the unmaintained “simple-bloom” gossip module in favor of “sharded-gossip”

## 0.0.24

## 0.0.23

- Fixes D-01415 holochain panic on startup [\#1206](https://github.com/holochain/holochain/pull/1206)

## 0.0.22

## 0.0.21

## 0.0.20

## 0.0.19

## 0.0.18

## 0.0.17

- Agent info is now published as well as gossiped. [\#1115](https://github.com/holochain/holochain/pull/1115)
- BREAKING: Network wire message has changed format so will not be compatible with older versions. [1143](https://github.com/holochain/holochain/pull/1143).
- Fixes to gossip that allows batching of large amounts of data. [1143](https://github.com/holochain/holochain/pull/1143).

## 0.0.16

## 0.0.15

- BREAKING: Wire message `Call` no longer takes `from_agent`. [\#1091](https://github.com/holochain/holochain/pull/1091)

## 0.0.14

## 0.0.13

## 0.0.12

- BREAKING: Return `ShardedGossipWire::Busy` if we are overloaded with incoming gossip. [\#1076](https://github.com/holochain/holochain/pull/1076)
  - This breaks the current network protocol and will not be compatible with other older versions of holochain (no manual action required).

## 0.0.11

## 0.0.10

- Check local agents for basis when doing a RPCMulti call. [\#1009](https://github.com/holochain/holochain/pull/1009).

## 0.0.9

- Fix rpc\_multi bug that caused all request to wait 3 seconds. [\#1009](https://github.com/holochain/holochain/pull/1009/)
- Fix to gossip’s round initiate. We were not timing out a round if there was no response to an initiate message. [\#1014](https://github.com/holochain/holochain/pull/1014).
- Make gossip only initiate with agents that have info that is not expired. [\#1014](https://github.com/holochain/holochain/pull/1014).

## 0.0.8

### Changed

- `query_gossip_agents`, `query_agent_info_signed`, and `query_agent_info_signed_near_basis` are now unified into a single `query_agents` call in `KitsuneP2pEvent`

## 0.0.7

## 0.0.6

## 0.0.5

## 0.0.4

## 0.0.3

## 0.0.2

## 0.0.1<|MERGE_RESOLUTION|>--- conflicted
+++ resolved
@@ -7,11 +7,9 @@
 
 ## \[Unreleased\]
 
-<<<<<<< HEAD
 - **BREAKING** - AgentInfo uses a quantized arc instead of an arc half-length to represent DHT coverage. This is a breaking protocol change, nodes on different versions will not be able to gossip with each other.
-=======
+
 ## 0.3.0-beta-dev.39
->>>>>>> 757c6a74
 
 ## 0.3.0-beta-dev.38
 
