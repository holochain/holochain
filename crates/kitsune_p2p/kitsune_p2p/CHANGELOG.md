---
default_semver_increment_mode: !pre_minor beta-dev
---
# Changelog

The format is based on [Keep a Changelog](https://keepachangelog.com/en/1.0.0/). This project adheres to [Semantic Versioning](https://semver.org/spec/v2.0.0.html).

## \[Unreleased\]

<<<<<<< HEAD
- Update to a tx5 version that includes go code that is statically linked for all platform that support it. Windows and Android will remain dynamically linked. [\#2967](https://github.com/holochain/holochain/pull/2967)
=======
- Augment network stats with holochain agent info correlation [\#2953](https://github.com/holochain/holochain/pull/2953)
- Adjust bootstrap max\_delay from 60 minutes -> 5 minutes [\#2948](https://github.com/holochain/holochain/pull/2948)
>>>>>>> 88100b52

## 0.3.0-beta-dev.19

## 0.3.0-beta-dev.18

## 0.3.0-beta-dev.17

- Add additional configuration options to network\_tuning for setting the allowed ephemeral port range for tx5 connections: tx5\_min\_ephemeral\_udp\_port and tx5\_max\_ephemeral\_udp\_port

## 0.3.0-beta-dev.16

## 0.3.0-beta-dev.15

## 0.3.0-beta-dev.14

- Resolves several cases where the meta net task would not stop on fatal errors and would not correctly handle other errors [\#2762](https://github.com/holochain/holochain/pull/2762)
- Resolves an issue where a `FetchOp` could skip processing op hashes if getting a topology for the space from the host failed [\#2737](https://github.com/holochain/holochain/pull/2737)
- Adds a warning log if incoming op data pushes are dropped due to a hashing failure on the host [\#2737](https://github.com/holochain/holochain/pull/2737)
- Fixes an issue where sending an unexpected request payload would cause the process to crash [\#2737](https://github.com/holochain/holochain/pull/2737)

## 0.3.0-beta-dev.13

## 0.3.0-beta-dev.12

## 0.3.0-beta-dev.11

## 0.3.0-beta-dev.10

## 0.3.0-beta-dev.9

## 0.3.0-beta-dev.8

## 0.3.0-beta-dev.7

## 0.3.0-beta-dev.6

## 0.3.0-beta-dev.5

## 0.3.0-beta-dev.4

## 0.3.0-beta-dev.3

## 0.3.0-beta-dev.2

## 0.3.0-beta-dev.1

- Fixes bug where authored data cannot be retrieved locally if the storage arc is not covering that data [\#2425](https://github.com/holochain/holochain/pull/2425)

## 0.3.0-beta-dev.0

- Bump tx5 to include https://github.com/holochain/tx5/pull/31 which should fix the network loop halting on certain error types, like Ban on data send. [\#2315](https://github.com/holochain/holochain/pull/2315)
- Removes the experimental `gossip_single_storage_arc_per_space` tuning param
- Fixes sharded gossip issue where storage arcs are not properly quantized in multi-agent-per-node sharded scenarios. [\#2332](https://github.com/holochain/holochain/pull/2332)
- Add `gossip_arc_clamping` Kitsune tuning param, allowing initial options to set all storage arcs to empty or full. [\#2352](https://github.com/holochain/holochain/pull/2352)
- Changes to arc resizing algorithm to ensure that nodes pick up the slack for freeloading nodes with zero storage arcs. [\#2352](https://github.com/holochain/holochain/pull/2352)
- Disables gossip when using `gossip_arc_clamping = "empty"`: when the arc is clamped to empty, the gossip module doesn’t even activate. [\#2380](https://github.com/holochain/holochain/pull/2380)

## 0.2.0

## 0.2.0-beta-rc.6

## 0.2.0-beta-rc.5

## 0.2.0-beta-rc.4

## 0.2.0-beta-rc.3

## 0.2.0-beta-rc.2

## 0.2.0-beta-rc.1

## 0.2.0-beta-rc.0

- Adds feature flipper `tx5` which enables experimental integration with holochains WebRTC networking backend. This is not enabled by default. [\#1741](https://github.com/holochain/holochain/pull/1741)

## 0.1.0

## 0.1.0-beta-rc.2

## 0.1.0-beta-rc.1

- Fixes some bad logic around leaving spaces, which can cause problems upon rejoining [\#1744](https://github.com/holochain/holochain/pull/1744)
  - When an agent leaves a space, an `AgentInfoSigned` with an empty arc is published before leaving. Previously, this empty-arc agent info was also persisted to the database, but this is inappropriate because upon rejoining, they will start with an empty arc. Now, the agent info is removed from the database altogether upon leaving.

## 0.1.0-beta-rc.0

- **BREAKING CHANGE:** The gossip and publishing algorithms have undergone a significant rework, making this version incompatible with previous versions. Rather than gossiping and publishing entire Ops, only hashes are sent, which the recipient uses to maintain a queue of items which need to be fetched from various other sources on the DHT. This allows for finer-grained control over receiving Ops from multiple sources, and allows each node to manage their own incoming data flow. [\#1662](https://github.com/holochain/holochain/pull/1662)
- **BREAKING CHANGE:** `AppRequest::GossipInfo` is renamed to `AppRequest::NetworkInfo`, and the fields have changed. Since ops are no longer sent during gossip, there is no way to track overall gossip progress over a discrete time interval. There is now only a description of the total number of ops and total number of bytes waiting to be received. As ops are received, these numbers decrement.

## 0.0.52

- The soft maximum gossip batch size has been lowered to 1MB (entries larger than this will just be in a batch alone), and the default timeouts have been increased from 30 seconds to 60 seconds. This is NOT a breaking change, though the usefulness is negated unless the majority of peers are running with the same settings.  [\#1659](https://github.com/holochain/holochain/pull/1659)

## 0.0.51

- `rpc_multi` now only actually makes a single request. This greatly simplifies the code path and eliminates a source of network bandwidth congestion, but removes the redundancy of aggregating the results of multiple peers. [\#1651](https://github.com/holochain/holochain/pull/1651)

## 0.0.50

## 0.0.49

## 0.0.48

## 0.0.47

## 0.0.46

## 0.0.45

## 0.0.44

- Fixes a regression where a node can prematurely end a gossip round if their partner signals that they are done sending data, even if the node itself still has more data to send, which can lead to persistent timeouts between the two nodes. [\#1553](https://github.com/holochain/holochain/pull/1553)

## 0.0.43

- Increases all gossip bandwidth rate limits to 10mbps, up from 0.1mbps, allowing for gossip of larger entries
- Adds `gossip_burst_ratio` to `KitsuneTuningParams`, allowing tuning of bandwidth bursts
- Fixes a bug where a too-large gossip payload could put the rate limiter into an infinite loop

## 0.0.42

## 0.0.41

## 0.0.40

## 0.0.39

## 0.0.38

## 0.0.37

## 0.0.36

## 0.0.35

## 0.0.34

## 0.0.33

## 0.0.32

## 0.0.31

## 0.0.30

## 0.0.29

## 0.0.28

## 0.0.27

## 0.0.26

- Allow TLS session keylogging via tuning param `danger_tls_keylog` = `env_keylog`, and environment variable `SSLKEYLOGFILE` (See kitsune\_p2p crate api documentation). [\#1261](https://github.com/holochain/holochain/pull/1261)

## 0.0.25

- BREAKING: Gossip messages no longer contain the hash of the ops being gossiped. This is a breaking protocol change.
- Removed the unmaintained “simple-bloom” gossip module in favor of “sharded-gossip”

## 0.0.24

## 0.0.23

- Fixes D-01415 holochain panic on startup [\#1206](https://github.com/holochain/holochain/pull/1206)

## 0.0.22

## 0.0.21

## 0.0.20

## 0.0.19

## 0.0.18

## 0.0.17

- Agent info is now published as well as gossiped. [\#1115](https://github.com/holochain/holochain/pull/1115)
- BREAKING: Network wire message has changed format so will not be compatible with older versions. [1143](https://github.com/holochain/holochain/pull/1143).
- Fixes to gossip that allows batching of large amounts of data. [1143](https://github.com/holochain/holochain/pull/1143).

## 0.0.16

## 0.0.15

- BREAKING: Wire message `Call` no longer takes `from_agent`. [\#1091](https://github.com/holochain/holochain/pull/1091)

## 0.0.14

## 0.0.13

## 0.0.12

- BREAKING: Return `ShardedGossipWire::Busy` if we are overloaded with incoming gossip. [\#1076](https://github.com/holochain/holochain/pull/1076)
  - This breaks the current network protocol and will not be compatible with other older versions of holochain (no manual action required).

## 0.0.11

## 0.0.10

- Check local agents for basis when doing a RPCMulti call. [\#1009](https://github.com/holochain/holochain/pull/1009).

## 0.0.9

- Fix rpc\_multi bug that caused all request to wait 3 seconds. [\#1009](https://github.com/holochain/holochain/pull/1009/)
- Fix to gossip’s round initiate. We were not timing out a round if there was no response to an initiate message. [\#1014](https://github.com/holochain/holochain/pull/1014).
- Make gossip only initiate with agents that have info that is not expired. [\#1014](https://github.com/holochain/holochain/pull/1014).

## 0.0.8

### Changed

- `query_gossip_agents`, `query_agent_info_signed`, and `query_agent_info_signed_near_basis` are now unified into a single `query_agents` call in `KitsuneP2pEvent`

## 0.0.7

## 0.0.6

## 0.0.5

## 0.0.4

## 0.0.3

## 0.0.2

## 0.0.1<|MERGE_RESOLUTION|>--- conflicted
+++ resolved
@@ -7,12 +7,9 @@
 
 ## \[Unreleased\]
 
-<<<<<<< HEAD
 - Update to a tx5 version that includes go code that is statically linked for all platform that support it. Windows and Android will remain dynamically linked. [\#2967](https://github.com/holochain/holochain/pull/2967)
-=======
 - Augment network stats with holochain agent info correlation [\#2953](https://github.com/holochain/holochain/pull/2953)
 - Adjust bootstrap max\_delay from 60 minutes -> 5 minutes [\#2948](https://github.com/holochain/holochain/pull/2948)
->>>>>>> 88100b52
 
 ## 0.3.0-beta-dev.19
 
