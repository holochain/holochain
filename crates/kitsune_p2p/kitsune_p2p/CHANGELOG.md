--- conflicted
+++ resolved
@@ -7,11 +7,9 @@
 
 ## \[Unreleased\]
 
-<<<<<<< HEAD
 - Augment network stats with holochain agent info correlation [\#2953](https://github.com/holochain/holochain/pull/2953)
-=======
+
 ## 0.3.0-beta-dev.19
->>>>>>> a94da680
 
 ## 0.3.0-beta-dev.18
 
