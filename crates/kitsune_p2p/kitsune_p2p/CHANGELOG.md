--- conflicted
+++ resolved
@@ -7,15 +7,12 @@
 
 ## \[Unreleased\]
 
-<<<<<<< HEAD
-=======
 - Fixes some bad logic around leaving spaces, which can cause problems upon rejoining [\#1744](https://github.com/holochain/holochain/pull/1744)
   - When an agent leaves a space, an `AgentInfoSigned` with an empty arc is published before leaving. Previously, this empty-arc agent info was also persisted to the database, but this is inappropriate because upon rejoining, they will start with an empty arc. Now, the agent info is removed from the database altogether upon leaving.
 
 ## 0.1.0-beta-rc.0
 
 - **BREAKING CHANGE:** The gossip and publishing algorithms have undergone a significant rework, making this version incompatible with previous versions. Rather than gossiping and publishing entire Ops, only hashes are sent, which the recipient uses to maintain a queue of items which need to be fetched from various other sources on the DHT. This allows for finer-grained control over receiving Ops from multiple sources, and allows each node to manage their own incoming data flow. [\#1662](https://github.com/holochain/holochain/pull/1662)
->>>>>>> cf966326
 - **BREAKING CHANGE:** `AppRequest::GossipInfo` is renamed to `AppRequest::NetworkInfo`, and the fields have changed. Since ops are no longer sent during gossip, there is no way to track overall gossip progress over a discrete time interval. There is now only a description of the total number of ops and total number of bytes waiting to be received. As ops are received, these numbers decrement.
 
 ## 0.0.52
