---
default_semver_increment_mode: !pre_minor beta-dev
---
# Changelog

The format is based on [Keep a Changelog](https://keepachangelog.com/en/1.0.0/). This project adheres to [Semantic Versioning](https://semver.org/spec/v2.0.0.html).

## \[Unreleased\]

<<<<<<< HEAD
- Removed `network_type` from `KitsuneP2pConfig`
=======
## 0.3.0-beta-dev.31

- *BREAKING* Updates tx5 to a version using new endpoint state logic and a new incompatible protocol. [\#3287](https://github.com/holochain/holochain/pull/3287)

## 0.3.0-beta-dev.30

- Performance improvement by reducing the number of `query_agents` calls used by Kitsune. The host (Holochain conductor) responds to these queries using an in-memory store which is fast but all the queries go through the `ghost_actor` so making an excessive number of calls for the same information reduces the availability of the host for other calls. For a test which sets up 10 spaces (equivalent to a happ running on the host) this change takes the number of host queries for agent info from ~13k to ~1.4k. The removed calls were largely redundant since Kitsune refreshes agent info every 1s anyway so it shouldn’t need to make many further calls between refreshes.

- Minor optimisation when delegate broadcasting ops, the delegated broadcasts will now avoid connecting back to the source. There is currently no way to prevent other agents that were delegated to from connecting to each other but this change takes care of one case.

## 0.3.0-beta-dev.29
>>>>>>> e2fd7138

## 0.3.0-beta-dev.28

## 0.3.0-beta-dev.27

## 0.3.0-beta-dev.26

## 0.3.0-beta-dev.25

## 0.3.0-beta-dev.24

## 0.3.0-beta-dev.23

- Gossip send failures and target expired events are now logged as warnings rather than errors, and have additional text for clarity. [\#2974](https://github.com/holochain/holochain/pull/2974)

## 0.3.0-beta-dev.22

- Update to a tx5 version that includes go code that is statically linked for all platform that support it. Windows and Android will remain dynamically linked. [\#2967](https://github.com/holochain/holochain/pull/2967)
- Change the license from Apache-2.0 to CAL-1.0.
- Fixed spammy “Recorded initiate|accept with current round already set” warning. [\#3060](https://github.com/holochain/holochain/pull/3060)

## 0.3.0-beta-dev.21

- There were some places where parsing an invalid URL would crash kitsune. This is now fixed. [\#2689](https://github.com/holochain/holochain/pull/2689)

## 0.3.0-beta-dev.20

- Augment network stats with holochain agent info correlation [\#2953](https://github.com/holochain/holochain/pull/2953)
- Adjust bootstrap max\_delay from 60 minutes -\> 5 minutes [\#2948](https://github.com/holochain/holochain/pull/2948)

## 0.3.0-beta-dev.19

## 0.3.0-beta-dev.18

## 0.3.0-beta-dev.17

- Add additional configuration options to network\_tuning for setting the allowed ephemeral port range for tx5 connections: tx5\_min\_ephemeral\_udp\_port and tx5\_max\_ephemeral\_udp\_port

## 0.3.0-beta-dev.16

## 0.3.0-beta-dev.15

## 0.3.0-beta-dev.14

- Resolves several cases where the meta net task would not stop on fatal errors and would not correctly handle other errors [\#2762](https://github.com/holochain/holochain/pull/2762)
- Resolves an issue where a `FetchOp` could skip processing op hashes if getting a topology for the space from the host failed [\#2737](https://github.com/holochain/holochain/pull/2737)
- Adds a warning log if incoming op data pushes are dropped due to a hashing failure on the host [\#2737](https://github.com/holochain/holochain/pull/2737)
- Fixes an issue where sending an unexpected request payload would cause the process to crash [\#2737](https://github.com/holochain/holochain/pull/2737)

## 0.3.0-beta-dev.13

## 0.3.0-beta-dev.12

## 0.3.0-beta-dev.11

## 0.3.0-beta-dev.10

## 0.3.0-beta-dev.9

## 0.3.0-beta-dev.8

## 0.3.0-beta-dev.7

## 0.3.0-beta-dev.6

## 0.3.0-beta-dev.5

## 0.3.0-beta-dev.4

## 0.3.0-beta-dev.3

## 0.3.0-beta-dev.2

## 0.3.0-beta-dev.1

- Fixes bug where authored data cannot be retrieved locally if the storage arc is not covering that data [\#2425](https://github.com/holochain/holochain/pull/2425)

## 0.3.0-beta-dev.0

- Bump tx5 to include https://github.com/holochain/tx5/pull/31 which should fix the network loop halting on certain error types, like Ban on data send. [\#2315](https://github.com/holochain/holochain/pull/2315)
- Removes the experimental `gossip_single_storage_arc_per_space` tuning param
- Fixes sharded gossip issue where storage arcs are not properly quantized in multi-agent-per-node sharded scenarios. [\#2332](https://github.com/holochain/holochain/pull/2332)
- Add `gossip_arc_clamping` Kitsune tuning param, allowing initial options to set all storage arcs to empty or full. [\#2352](https://github.com/holochain/holochain/pull/2352)
- Changes to arc resizing algorithm to ensure that nodes pick up the slack for freeloading nodes with zero storage arcs. [\#2352](https://github.com/holochain/holochain/pull/2352)
- Disables gossip when using `gossip_arc_clamping = "empty"`: when the arc is clamped to empty, the gossip module doesn’t even activate. [\#2380](https://github.com/holochain/holochain/pull/2380)

## 0.2.0

## 0.2.0-beta-rc.6

## 0.2.0-beta-rc.5

## 0.2.0-beta-rc.4

## 0.2.0-beta-rc.3

## 0.2.0-beta-rc.2

## 0.2.0-beta-rc.1

## 0.2.0-beta-rc.0

- Adds feature flipper `tx5` which enables experimental integration with holochains WebRTC networking backend. This is not enabled by default. [\#1741](https://github.com/holochain/holochain/pull/1741)

## 0.1.0

## 0.1.0-beta-rc.2

## 0.1.0-beta-rc.1

- Fixes some bad logic around leaving spaces, which can cause problems upon rejoining [\#1744](https://github.com/holochain/holochain/pull/1744)
  - When an agent leaves a space, an `AgentInfoSigned` with an empty arc is published before leaving. Previously, this empty-arc agent info was also persisted to the database, but this is inappropriate because upon rejoining, they will start with an empty arc. Now, the agent info is removed from the database altogether upon leaving.

## 0.1.0-beta-rc.0

- **BREAKING CHANGE:** The gossip and publishing algorithms have undergone a significant rework, making this version incompatible with previous versions. Rather than gossiping and publishing entire Ops, only hashes are sent, which the recipient uses to maintain a queue of items which need to be fetched from various other sources on the DHT. This allows for finer-grained control over receiving Ops from multiple sources, and allows each node to manage their own incoming data flow. [\#1662](https://github.com/holochain/holochain/pull/1662)
- **BREAKING CHANGE:** `AppRequest::GossipInfo` is renamed to `AppRequest::NetworkInfo`, and the fields have changed. Since ops are no longer sent during gossip, there is no way to track overall gossip progress over a discrete time interval. There is now only a description of the total number of ops and total number of bytes waiting to be received. As ops are received, these numbers decrement.

## 0.0.52

- The soft maximum gossip batch size has been lowered to 1MB (entries larger than this will just be in a batch alone), and the default timeouts have been increased from 30 seconds to 60 seconds. This is NOT a breaking change, though the usefulness is negated unless the majority of peers are running with the same settings.  [\#1659](https://github.com/holochain/holochain/pull/1659)

## 0.0.51

- `rpc_multi` now only actually makes a single request. This greatly simplifies the code path and eliminates a source of network bandwidth congestion, but removes the redundancy of aggregating the results of multiple peers. [\#1651](https://github.com/holochain/holochain/pull/1651)

## 0.0.50

## 0.0.49

## 0.0.48

## 0.0.47

## 0.0.46

## 0.0.45

## 0.0.44

- Fixes a regression where a node can prematurely end a gossip round if their partner signals that they are done sending data, even if the node itself still has more data to send, which can lead to persistent timeouts between the two nodes. [\#1553](https://github.com/holochain/holochain/pull/1553)

## 0.0.43

- Increases all gossip bandwidth rate limits to 10mbps, up from 0.1mbps, allowing for gossip of larger entries
- Adds `gossip_burst_ratio` to `KitsuneTuningParams`, allowing tuning of bandwidth bursts
- Fixes a bug where a too-large gossip payload could put the rate limiter into an infinite loop

## 0.0.42

## 0.0.41

## 0.0.40

## 0.0.39

## 0.0.38

## 0.0.37

## 0.0.36

## 0.0.35

## 0.0.34

## 0.0.33

## 0.0.32

## 0.0.31

## 0.0.30

## 0.0.29

## 0.0.28

## 0.0.27

## 0.0.26

- Allow TLS session keylogging via tuning param `danger_tls_keylog` = `env_keylog`, and environment variable `SSLKEYLOGFILE` (See kitsune\_p2p crate api documentation). [\#1261](https://github.com/holochain/holochain/pull/1261)

## 0.0.25

- BREAKING: Gossip messages no longer contain the hash of the ops being gossiped. This is a breaking protocol change.
- Removed the unmaintained “simple-bloom” gossip module in favor of “sharded-gossip”

## 0.0.24

## 0.0.23

- Fixes D-01415 holochain panic on startup [\#1206](https://github.com/holochain/holochain/pull/1206)

## 0.0.22

## 0.0.21

## 0.0.20

## 0.0.19

## 0.0.18

## 0.0.17

- Agent info is now published as well as gossiped. [\#1115](https://github.com/holochain/holochain/pull/1115)
- BREAKING: Network wire message has changed format so will not be compatible with older versions. [1143](https://github.com/holochain/holochain/pull/1143).
- Fixes to gossip that allows batching of large amounts of data. [1143](https://github.com/holochain/holochain/pull/1143).

## 0.0.16

## 0.0.15

- BREAKING: Wire message `Call` no longer takes `from_agent`. [\#1091](https://github.com/holochain/holochain/pull/1091)

## 0.0.14

## 0.0.13

## 0.0.12

- BREAKING: Return `ShardedGossipWire::Busy` if we are overloaded with incoming gossip. [\#1076](https://github.com/holochain/holochain/pull/1076)
  - This breaks the current network protocol and will not be compatible with other older versions of holochain (no manual action required).

## 0.0.11

## 0.0.10

- Check local agents for basis when doing a RPCMulti call. [\#1009](https://github.com/holochain/holochain/pull/1009).

## 0.0.9

- Fix rpc\_multi bug that caused all request to wait 3 seconds. [\#1009](https://github.com/holochain/holochain/pull/1009/)
- Fix to gossip’s round initiate. We were not timing out a round if there was no response to an initiate message. [\#1014](https://github.com/holochain/holochain/pull/1014).
- Make gossip only initiate with agents that have info that is not expired. [\#1014](https://github.com/holochain/holochain/pull/1014).

## 0.0.8

### Changed

- `query_gossip_agents`, `query_agent_info_signed`, and `query_agent_info_signed_near_basis` are now unified into a single `query_agents` call in `KitsuneP2pEvent`

## 0.0.7

## 0.0.6

## 0.0.5

## 0.0.4

## 0.0.3

## 0.0.2

## 0.0.1<|MERGE_RESOLUTION|>--- conflicted
+++ resolved
@@ -7,9 +7,8 @@
 
 ## \[Unreleased\]
 
-<<<<<<< HEAD
 - Removed `network_type` from `KitsuneP2pConfig`
-=======
+
 ## 0.3.0-beta-dev.31
 
 - *BREAKING* Updates tx5 to a version using new endpoint state logic and a new incompatible protocol. [\#3287](https://github.com/holochain/holochain/pull/3287)
@@ -21,7 +20,6 @@
 - Minor optimisation when delegate broadcasting ops, the delegated broadcasts will now avoid connecting back to the source. There is currently no way to prevent other agents that were delegated to from connecting to each other but this change takes care of one case.
 
 ## 0.3.0-beta-dev.29
->>>>>>> e2fd7138
 
 ## 0.3.0-beta-dev.28
 
