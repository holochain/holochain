---
default_semver_increment_mode: !pre_minor beta-dev
---
# Changelog

The format is based on [Keep a Changelog](https://keepachangelog.com/en/1.0.0/). This project adheres to [Semantic Versioning](https://semver.org/spec/v2.0.0.html).

## \[Unreleased\]

<<<<<<< HEAD
- **BREAKING**: gossip protocol has breaking changes:
  - Initiate and Accept messages send a list of agent hashes rather than full agent info
- Add additional configuration options to network_tuning for setting the allowed ephemeral port range for tx5 connections: tx5_min_ephemeral_udp_port and tx5_max_ephemeral_udp_port
=======
## 0.3.0-beta-dev.17

- Add additional configuration options to network\_tuning for setting the allowed ephemeral port range for tx5 connections: tx5\_min\_ephemeral\_udp\_port and tx5\_max\_ephemeral\_udp\_port
>>>>>>> e5c6c9a0

## 0.3.0-beta-dev.16

## 0.3.0-beta-dev.15

## 0.3.0-beta-dev.14

- Resolves several cases where the meta net task would not stop on fatal errors and would not correctly handle other errors [\#2762](https://github.com/holochain/holochain/pull/2762)
- Resolves an issue where a `FetchOp` could skip processing op hashes if getting a topology for the space from the host failed [\#2737](https://github.com/holochain/holochain/pull/2737)
- Adds a warning log if incoming op data pushes are dropped due to a hashing failure on the host [\#2737](https://github.com/holochain/holochain/pull/2737)
- Fixes an issue where sending an unexpected request payload would cause the process to crash [\#2737](https://github.com/holochain/holochain/pull/2737)

## 0.3.0-beta-dev.13

## 0.3.0-beta-dev.12

## 0.3.0-beta-dev.11

## 0.3.0-beta-dev.10

## 0.3.0-beta-dev.9

## 0.3.0-beta-dev.8

## 0.3.0-beta-dev.7

## 0.3.0-beta-dev.6

## 0.3.0-beta-dev.5

## 0.3.0-beta-dev.4

## 0.3.0-beta-dev.3

## 0.3.0-beta-dev.2

## 0.3.0-beta-dev.1

- Fixes bug where authored data cannot be retrieved locally if the storage arc is not covering that data [\#2425](https://github.com/holochain/holochain/pull/2425)

## 0.3.0-beta-dev.0

- Bump tx5 to include https://github.com/holochain/tx5/pull/31 which should fix the network loop halting on certain error types, like Ban on data send. [\#2315](https://github.com/holochain/holochain/pull/2315)
- Removes the experimental `gossip_single_storage_arc_per_space` tuning param
- Fixes sharded gossip issue where storage arcs are not properly quantized in multi-agent-per-node sharded scenarios. [\#2332](https://github.com/holochain/holochain/pull/2332)
- Add `gossip_arc_clamping` Kitsune tuning param, allowing initial options to set all storage arcs to empty or full. [\#2352](https://github.com/holochain/holochain/pull/2352)
- Changes to arc resizing algorithm to ensure that nodes pick up the slack for freeloading nodes with zero storage arcs. [\#2352](https://github.com/holochain/holochain/pull/2352)
- Disables gossip when using `gossip_arc_clamping = "empty"`: when the arc is clamped to empty, the gossip module doesn’t even activate. [\#2380](https://github.com/holochain/holochain/pull/2380)

## 0.2.0

## 0.2.0-beta-rc.6

## 0.2.0-beta-rc.5

## 0.2.0-beta-rc.4

## 0.2.0-beta-rc.3

## 0.2.0-beta-rc.2

## 0.2.0-beta-rc.1

## 0.2.0-beta-rc.0

- Adds feature flipper `tx5` which enables experimental integration with holochains WebRTC networking backend. This is not enabled by default. [\#1741](https://github.com/holochain/holochain/pull/1741)

## 0.1.0

## 0.1.0-beta-rc.2

## 0.1.0-beta-rc.1

- Fixes some bad logic around leaving spaces, which can cause problems upon rejoining [\#1744](https://github.com/holochain/holochain/pull/1744)
  - When an agent leaves a space, an `AgentInfoSigned` with an empty arc is published before leaving. Previously, this empty-arc agent info was also persisted to the database, but this is inappropriate because upon rejoining, they will start with an empty arc. Now, the agent info is removed from the database altogether upon leaving.

## 0.1.0-beta-rc.0

- **BREAKING CHANGE:** The gossip and publishing algorithms have undergone a significant rework, making this version incompatible with previous versions. Rather than gossiping and publishing entire Ops, only hashes are sent, which the recipient uses to maintain a queue of items which need to be fetched from various other sources on the DHT. This allows for finer-grained control over receiving Ops from multiple sources, and allows each node to manage their own incoming data flow. [\#1662](https://github.com/holochain/holochain/pull/1662)
- **BREAKING CHANGE:** `AppRequest::GossipInfo` is renamed to `AppRequest::NetworkInfo`, and the fields have changed. Since ops are no longer sent during gossip, there is no way to track overall gossip progress over a discrete time interval. There is now only a description of the total number of ops and total number of bytes waiting to be received. As ops are received, these numbers decrement.

## 0.0.52

- The soft maximum gossip batch size has been lowered to 1MB (entries larger than this will just be in a batch alone), and the default timeouts have been increased from 30 seconds to 60 seconds. This is NOT a breaking change, though the usefulness is negated unless the majority of peers are running with the same settings.  [\#1659](https://github.com/holochain/holochain/pull/1659)

## 0.0.51

- `rpc_multi` now only actually makes a single request. This greatly simplifies the code path and eliminates a source of network bandwidth congestion, but removes the redundancy of aggregating the results of multiple peers. [\#1651](https://github.com/holochain/holochain/pull/1651)

## 0.0.50

## 0.0.49

## 0.0.48

## 0.0.47

## 0.0.46

## 0.0.45

## 0.0.44

- Fixes a regression where a node can prematurely end a gossip round if their partner signals that they are done sending data, even if the node itself still has more data to send, which can lead to persistent timeouts between the two nodes. [\#1553](https://github.com/holochain/holochain/pull/1553)

## 0.0.43

- Increases all gossip bandwidth rate limits to 10mbps, up from 0.1mbps, allowing for gossip of larger entries
- Adds `gossip_burst_ratio` to `KitsuneTuningParams`, allowing tuning of bandwidth bursts
- Fixes a bug where a too-large gossip payload could put the rate limiter into an infinite loop

## 0.0.42

## 0.0.41

## 0.0.40

## 0.0.39

## 0.0.38

## 0.0.37

## 0.0.36

## 0.0.35

## 0.0.34

## 0.0.33

## 0.0.32

## 0.0.31

## 0.0.30

## 0.0.29

## 0.0.28

## 0.0.27

## 0.0.26

- Allow TLS session keylogging via tuning param `danger_tls_keylog` = `env_keylog`, and environment variable `SSLKEYLOGFILE` (See kitsune\_p2p crate api documentation). [\#1261](https://github.com/holochain/holochain/pull/1261)

## 0.0.25

- BREAKING: Gossip messages no longer contain the hash of the ops being gossiped. This is a breaking protocol change.
- Removed the unmaintained “simple-bloom” gossip module in favor of “sharded-gossip”

## 0.0.24

## 0.0.23

- Fixes D-01415 holochain panic on startup [\#1206](https://github.com/holochain/holochain/pull/1206)

## 0.0.22

## 0.0.21

## 0.0.20

## 0.0.19

## 0.0.18

## 0.0.17

- Agent info is now published as well as gossiped. [\#1115](https://github.com/holochain/holochain/pull/1115)
- BREAKING: Network wire message has changed format so will not be compatible with older versions. [1143](https://github.com/holochain/holochain/pull/1143).
- Fixes to gossip that allows batching of large amounts of data. [1143](https://github.com/holochain/holochain/pull/1143).

## 0.0.16

## 0.0.15

- BREAKING: Wire message `Call` no longer takes `from_agent`. [\#1091](https://github.com/holochain/holochain/pull/1091)

## 0.0.14

## 0.0.13

## 0.0.12

- BREAKING: Return `ShardedGossipWire::Busy` if we are overloaded with incoming gossip. [\#1076](https://github.com/holochain/holochain/pull/1076)
  - This breaks the current network protocol and will not be compatible with other older versions of holochain (no manual action required).

## 0.0.11

## 0.0.10

- Check local agents for basis when doing a RPCMulti call. [\#1009](https://github.com/holochain/holochain/pull/1009).

## 0.0.9

- Fix rpc\_multi bug that caused all request to wait 3 seconds. [\#1009](https://github.com/holochain/holochain/pull/1009/)
- Fix to gossip’s round initiate. We were not timing out a round if there was no response to an initiate message. [\#1014](https://github.com/holochain/holochain/pull/1014).
- Make gossip only initiate with agents that have info that is not expired. [\#1014](https://github.com/holochain/holochain/pull/1014).

## 0.0.8

### Changed

- `query_gossip_agents`, `query_agent_info_signed`, and `query_agent_info_signed_near_basis` are now unified into a single `query_agents` call in `KitsuneP2pEvent`

## 0.0.7

## 0.0.6

## 0.0.5

## 0.0.4

## 0.0.3

## 0.0.2

## 0.0.1<|MERGE_RESOLUTION|>--- conflicted
+++ resolved
@@ -7,15 +7,12 @@
 
 ## \[Unreleased\]
 
-<<<<<<< HEAD
 - **BREAKING**: gossip protocol has breaking changes:
   - Initiate and Accept messages send a list of agent hashes rather than full agent info
+
+## 0.3.0-beta-dev.17
+
 - Add additional configuration options to network_tuning for setting the allowed ephemeral port range for tx5 connections: tx5_min_ephemeral_udp_port and tx5_max_ephemeral_udp_port
-=======
-## 0.3.0-beta-dev.17
-
-- Add additional configuration options to network\_tuning for setting the allowed ephemeral port range for tx5 connections: tx5\_min\_ephemeral\_udp\_port and tx5\_max\_ephemeral\_udp\_port
->>>>>>> e5c6c9a0
 
 ## 0.3.0-beta-dev.16
 
