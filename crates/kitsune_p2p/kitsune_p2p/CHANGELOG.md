--- conflicted
+++ resolved
@@ -7,12 +7,9 @@
 
 ## \[Unreleased\]
 
-<<<<<<< HEAD
-- Gossip send failures and target expired events are now logged as warnings rather than errors, and have additional text for clarity.
-=======
+- Gossip send failures and target expired events are now logged as warnings rather than errors, and have additional text for clarity. [\#2974](https://github.com/holochain/holochain/pull/2974)
 - Augment network stats with holochain agent info correlation [\#2953](https://github.com/holochain/holochain/pull/2953)
 - Adjust bootstrap max\_delay from 60 minutes -> 5 minutes [\#2948](https://github.com/holochain/holochain/pull/2948)
->>>>>>> cc3fcb64
 
 ## 0.3.0-beta-dev.19
 
