# Changelog

The format is based on [Keep a Changelog](https://keepachangelog.com/en/1.0.0/). This project adheres to [Semantic Versioning](https://semver.org/spec/v2.0.0.html).

## \[Unreleased\]

<<<<<<< HEAD
- Adds feature flipper `tx5` which enables experimental integration with holochains WebRTC networking backend. This is not enabled by default. [\#1741](https://github.com/holochain/holochain/pull/1741)
=======
## 0.1.0
>>>>>>> c5918d71

## 0.1.0-beta-rc.2

## 0.1.0-beta-rc.1

- Fixes some bad logic around leaving spaces, which can cause problems upon rejoining [\#1744](https://github.com/holochain/holochain/pull/1744)
  - When an agent leaves a space, an `AgentInfoSigned` with an empty arc is published before leaving. Previously, this empty-arc agent info was also persisted to the database, but this is inappropriate because upon rejoining, they will start with an empty arc. Now, the agent info is removed from the database altogether upon leaving.

## 0.1.0-beta-rc.0

- **BREAKING CHANGE:** The gossip and publishing algorithms have undergone a significant rework, making this version incompatible with previous versions. Rather than gossiping and publishing entire Ops, only hashes are sent, which the recipient uses to maintain a queue of items which need to be fetched from various other sources on the DHT. This allows for finer-grained control over receiving Ops from multiple sources, and allows each node to manage their own incoming data flow. [\#1662](https://github.com/holochain/holochain/pull/1662)
- **BREAKING CHANGE:** `AppRequest::GossipInfo` is renamed to `AppRequest::NetworkInfo`, and the fields have changed. Since ops are no longer sent during gossip, there is no way to track overall gossip progress over a discrete time interval. There is now only a description of the total number of ops and total number of bytes waiting to be received. As ops are received, these numbers decrement.

## 0.0.52

- The soft maximum gossip batch size has been lowered to 1MB (entries larger than this will just be in a batch alone), and the default timeouts have been increased from 30 seconds to 60 seconds. This is NOT a breaking change, though the usefulness is negated unless the majority of peers are running with the same settings.  [\#1659](https://github.com/holochain/holochain/pull/1659)

## 0.0.51

- `rpc_multi` now only actually makes a single request. This greatly simplifies the code path and eliminates a source of network bandwidth congestion, but removes the redundancy of aggregating the results of multiple peers. [\#1651](https://github.com/holochain/holochain/pull/1651)

## 0.0.50

## 0.0.49

## 0.0.48

## 0.0.47

## 0.0.46

## 0.0.45

## 0.0.44

- Fixes a regression where a node can prematurely end a gossip round if their partner signals that they are done sending data, even if the node itself still has more data to send, which can lead to persistent timeouts between the two nodes. [\#1553](https://github.com/holochain/holochain/pull/1553)

## 0.0.43

- Increases all gossip bandwidth rate limits to 10mbps, up from 0.1mbps, allowing for gossip of larger entries
- Adds `gossip_burst_ratio` to `KitsuneTuningParams`, allowing tuning of bandwidth bursts
- Fixes a bug where a too-large gossip payload could put the rate limiter into an infinite loop

## 0.0.42

## 0.0.41

## 0.0.40

## 0.0.39

## 0.0.38

## 0.0.37

## 0.0.36

## 0.0.35

## 0.0.34

## 0.0.33

## 0.0.32

## 0.0.31

## 0.0.30

## 0.0.29

## 0.0.28

## 0.0.27

## 0.0.26

- Allow TLS session keylogging via tuning param `danger_tls_keylog` = `env_keylog`, and environment variable `SSLKEYLOGFILE` (See kitsune\_p2p crate api documentation). [\#1261](https://github.com/holochain/holochain/pull/1261)

## 0.0.25

- BREAKING: Gossip messages no longer contain the hash of the ops being gossiped. This is a breaking protocol change.
- Removed the unmaintained “simple-bloom” gossip module in favor of “sharded-gossip”

## 0.0.24

## 0.0.23

- Fixes D-01415 holochain panic on startup [\#1206](https://github.com/holochain/holochain/pull/1206)

## 0.0.22

## 0.0.21

## 0.0.20

## 0.0.19

## 0.0.18

## 0.0.17

- Agent info is now published as well as gossiped. [\#1115](https://github.com/holochain/holochain/pull/1115)
- BREAKING: Network wire message has changed format so will not be compatible with older versions. [1143](https://github.com/holochain/holochain/pull/1143).
- Fixes to gossip that allows batching of large amounts of data. [1143](https://github.com/holochain/holochain/pull/1143).

## 0.0.16

## 0.0.15

- BREAKING: Wire message `Call` no longer takes `from_agent`. [\#1091](https://github.com/holochain/holochain/pull/1091)

## 0.0.14

## 0.0.13

## 0.0.12

- BREAKING: Return `ShardedGossipWire::Busy` if we are overloaded with incoming gossip. [\#1076](https://github.com/holochain/holochain/pull/1076)
  - This breaks the current network protocol and will not be compatible with other older versions of holochain (no manual action required).

## 0.0.11

## 0.0.10

- Check local agents for basis when doing a RPCMulti call. [\#1009](https://github.com/holochain/holochain/pull/1009).

## 0.0.9

- Fix rpc\_multi bug that caused all request to wait 3 seconds. [\#1009](https://github.com/holochain/holochain/pull/1009/)
- Fix to gossip’s round initiate. We were not timing out a round if there was no response to an initiate message. [\#1014](https://github.com/holochain/holochain/pull/1014).
- Make gossip only initiate with agents that have info that is not expired. [\#1014](https://github.com/holochain/holochain/pull/1014).

## 0.0.8

### Changed

- `query_gossip_agents`, `query_agent_info_signed`, and `query_agent_info_signed_near_basis` are now unified into a single `query_agents` call in `KitsuneP2pEvent`

## 0.0.7

## 0.0.6

## 0.0.5

## 0.0.4

## 0.0.3

## 0.0.2

## 0.0.1<|MERGE_RESOLUTION|>--- conflicted
+++ resolved
@@ -4,11 +4,9 @@
 
 ## \[Unreleased\]
 
-<<<<<<< HEAD
 - Adds feature flipper `tx5` which enables experimental integration with holochains WebRTC networking backend. This is not enabled by default. [\#1741](https://github.com/holochain/holochain/pull/1741)
-=======
+
 ## 0.1.0
->>>>>>> c5918d71
 
 ## 0.1.0-beta-rc.2
 
