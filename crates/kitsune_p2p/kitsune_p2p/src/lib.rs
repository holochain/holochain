#![deny(missing_docs)]

//! P2p / dht communication framework.
//!
//! ### TLS session key logging
//!
//! To use a tool like wireshark to debug kitsune QUIC communications,
//! enable keylogging via tuning_param:
//!
//! ```
//! # use kitsune_p2p_types::config::tuning_params_struct::KitsuneP2pTuningParams;
//! # let mut tuning_params = KitsuneP2pTuningParams::default();
//! tuning_params.danger_tls_keylog = "env_keylog".to_string();
//! ```
//!
//! The tuning param by itself will do nothing, you also must specify
//! the file target via the environment variable `SSLKEYLOGFILE`, e.g.:
//!
//! ```no_compile
//! SSLKEYLOGFILE="$(pwd)/keylog" my-kitsune-executable
//! ```
//!
//! As QUIC support within wireshark is in-progress, you'll need a newer
//! version. This documentation was tested with version `3.6.2`.
//!
//! Tell wireshark about your keylog file at:
//!
//! `[Edit] -> [Preferences...] -> [Protocols] -> [TLS] -> [(Pre)-Master-Secret log filename]`
//!
//! Your capture should now include `QUIC` protocol packets, where the
//! `Protected Payload` variants will be able to display internals,
//! such as `STREAM([id])` decrypted content.
//!
//! Also see [https://github.com/quiclog/pcap2qlog](https://github.com/quiclog/pcap2qlog)

/// re-exported dependencies
pub mod dependencies {
    pub use ::kitsune_p2p_fetch;
    pub use ::kitsune_p2p_proxy;
    pub use ::kitsune_p2p_timestamp;
    pub use ::kitsune_p2p_types;
    pub use ::url2;
}

<<<<<<< HEAD
pub use ::kitsune_p2p_timestamp::KITSUNE_PROTOCOL_VERSION;
=======
/// This value determines protocol compatibility.
/// Any time there is a protocol breaking change, this number must be incremented.
pub const KITSUNE_PROTOCOL_VERSION: u16 = 0;
>>>>>>> d2547768

pub mod metrics;

mod types;
pub use types::*;

pub mod gossip;
pub use gossip::sharded_gossip::KitsuneDiagnostics;

mod spawn;
pub use spawn::*;

mod host_api;
pub use host_api::*;

pub use meta_net::PreflightUserData;

#[allow(missing_docs)]
#[cfg(feature = "test_utils")]
pub mod test_util;

#[cfg(test)]
mod test;

#[cfg(feature = "fuzzing")]
pub use kitsune_p2p_timestamp::noise::NOISE;<|MERGE_RESOLUTION|>--- conflicted
+++ resolved
@@ -42,13 +42,9 @@
     pub use ::url2;
 }
 
-<<<<<<< HEAD
-pub use ::kitsune_p2p_timestamp::KITSUNE_PROTOCOL_VERSION;
-=======
 /// This value determines protocol compatibility.
 /// Any time there is a protocol breaking change, this number must be incremented.
 pub const KITSUNE_PROTOCOL_VERSION: u16 = 0;
->>>>>>> d2547768
 
 pub mod metrics;
 
