--- conflicted
+++ resolved
@@ -7,13 +7,8 @@
 /// A remote node we can connect to.
 /// Note that a node can contain many agents.
 pub(crate) struct Node {
-<<<<<<< HEAD
     pub(crate) agent_list: AgentList,
-    pub(crate) cert: Arc<[u8; 32]>,
-=======
-    pub(crate) agent_info_list: Vec<AgentInfoSigned>,
     pub(crate) cert: NodeCert,
->>>>>>> e5c6c9a0
     pub(crate) url: TxUrl,
 }
 
@@ -218,13 +213,8 @@
                 let url = TxUrl::from(url.as_str());
                 let purl = kitsune_p2p_proxy::ProxyUrl::from_full(url.as_str()).unwrap();
                 Node {
-<<<<<<< HEAD
                     agent_list: [info.agent()].into_iter().collect(),
-                    cert: purl.digest().0,
-=======
-                    agent_info_list: vec![info],
                     cert: NodeCert::from(purl.digest().0),
->>>>>>> e5c6c9a0
                     url,
                 }
             })
