use std::cmp::Ordering;

use super::*;
use crate::metrics::*;

#[derive(Debug, Clone, PartialEq, Eq, Hash)]
/// A remote node we can connect to.
/// Note that a node can contain many agents.
pub(crate) struct Node {
    pub(crate) agent_info_list: Vec<AgentInfoSigned>,
    pub(crate) cert: NodeCert,
    pub(crate) url: TxUrl,
}

impl ShardedGossipLocal {
    /// Find a remote endpoint from agents within arc set.
    pub(super) async fn find_remote_agent_within_arcset(
        &self,
        arc_set: ArqSet,
        agent_info_session: &mut AgentInfoSession,
    ) -> KitsuneResult<Option<Node>> {
        let mut remote_nodes: HashMap<NodeCert, Node> = HashMap::new();

        let local_agents = agent_info_session.get_local_kitsune_agents();

        // Get all the remote nodes in this arc set.
        let remote_agents_within_arc_set: HashSet<_> = agent_info_session
            .agent_info_within_arc_set(&self.host_api, &self.space, arc_set.clone())
            .await?
            .into_iter()
            .filter_map(|a| {
                if !local_agents.contains(&a.agent) {
                    Some(a.agent.clone())
                } else {
                    None
                }
            })
            .collect();

        // Get all the agent info for these remote nodes.
        for info in agent_info_session
            .get_agents()
            .iter()
            .filter(|a| {
                std::time::Duration::from_millis(a.expires_at_ms)
                    > std::time::UNIX_EPOCH
                        .elapsed()
                        .expect("Your system clock is set before UNIX epoch")
            })
            .filter(|a| remote_agents_within_arc_set.contains(&a.agent))
            .filter(|a| !a.storage_arc().is_empty())
        {
            // Get an address if there is one.
            let info = info
                .url_list
                .iter()
                .filter_map(|url| {
                    kitsune_p2p_types::tx_utils::ProxyUrl::from_full(url.as_str())
                        .map_err(|e| tracing::error!("Failed to parse url {:?}", e))
                        .ok()
                        .map(|purl| (info.clone(), purl.digest().0.into(), url.to_string()))
                })
                .next();

            // If we found a remote address add this agent to the node
            // or create the node if it doesn't exist.
            if let Some((info, cert, url)) = info {
                match remote_nodes.get_mut::<NodeCert>(&cert) {
                    // Add the agent to the node.
                    Some(node) => node.agent_info_list.push(info),
                    None => {
                        // This is a new node.
                        remote_nodes.insert(
                            cert.clone(),
                            Node {
                                agent_info_list: vec![info],
                                cert,
                                url: url.try_into()?,
                            },
                        );
                    }
                }
            }
        }

        let remote_nodes = remote_nodes.into_values().collect();
        let tuning_params = self.tuning_params.clone();
        // We could clone the metrics store out of the lock here but I don't think
        // the next_remote_node will be that slow so we can just choose the next node inline.
        self.inner.share_mut(|i, _| {
            let node = next_remote_node(remote_nodes, &i.metrics, tuning_params);
            Ok(node)
        })
    }
}

/// Find the next remote node to sync with.
fn next_remote_node(
    mut remote_nodes: Vec<Node>,
    metrics: &MetricsSync,
    tuning_params: KitsuneP2pTuningParams,
) -> Option<Node> {
    use rand::prelude::*;
    let mut rng = thread_rng();

    // Sort the nodes by longest time since we last successfully gossiped with them.
    // Randomly break ties between nodes we haven't successfully gossiped with.
    // Note the smaller an Instant the longer it is in the past.
    remote_nodes.sort_unstable_by(|a, b| {
        match (
            metrics.read().last_success(&a.agent_info_list),
            metrics.read().last_success(&b.agent_info_list),
        ) {
            // Choose the smallest (oldest) Instant.
            (Some(a), Some(b)) => a.cmp(b),
            // Put a behind b that hasn't been gossiped with.
            (Some(_), None) => Ordering::Greater,
            // Put b behind a that hasn't been gossiped with.
            (None, Some(_)) => Ordering::Less,
            // Randomly break ties.
            (None, None) => {
                if rng.gen() {
                    Ordering::Less
                } else {
                    Ordering::Greater
                }
            }
        }
    });

    let forced_initiate = metrics.read().forced_initiate();

    remote_nodes
        .into_iter()
        // Don't initiate with nodes we are currently gossiping with.
        .filter(|n| !metrics.read().is_current_round(&n.agent_info_list))
        .find(|n| {
            match metrics.read().last_outcome(&n.agent_info_list) {
                Some(RoundOutcome::Success(when)) => {
                    // If we should force initiate then we don't need to wait for the delay.
                    forced_initiate
                        || when.elapsed().as_millis() as u32
                            >= tuning_params.gossip_peer_on_success_next_gossip_delay_ms
                }
                Some(RoundOutcome::Error(when)) => {
                    when.elapsed().as_millis() as u32
                        >= tuning_params.gossip_peer_on_error_next_gossip_delay_ms
                }
                _ => true,
            }
        })
}

#[cfg(test)]
mod tests {
    use ::fixt::prelude::*;
    use kitsune_p2p_types::dht::arq::ArqSize;
    use rand::distributions::Alphanumeric;
    use test_case::test_case;

    use super::*;

    /// Generate a random valid proxy url.
    fn random_url(rng: &mut ThreadRng) -> url2::Url2 {
        let cert_string: String = rng
            .sample_iter(&Alphanumeric)
            .take(39)
            .map(char::from)
            .collect();
        let port = rng.gen_range(5000..6000);

        url2::url2!(
            "kitsune-proxy://{}mqcw/kitsune-quic/h/localhost/p/{}/-",
            cert_string,
            port
        )
    }

    /// Generate a random pseudo-valid signed agent info
    fn random_agent_info(rng: &mut ThreadRng) -> AgentInfoSigned {
        let space = Arc::new(KitsuneSpace(vec![0x01; 36]));
        let mut agent = vec![0x00; 36];
        rng.fill(&mut agent[..]);
        let agent = Arc::new(KitsuneAgent(agent));

        futures::executor::block_on(AgentInfoSigned::sign(
            space,
            agent,
            ArqSize::from_half_len(42),
            vec![random_url(rng).into()],
            42,
            69,
            |_| async move { Ok(Arc::new(vec![0x03; 64].into())) },
        ))
        .unwrap()
    }

    /// Tuning params with no delay on recently gossiped to nodes.
    fn tuning_params_no_delay() -> KitsuneP2pTuningParams {
        let mut t = tuning_params_struct::KitsuneP2pTuningParams::default();
        t.gossip_peer_on_success_next_gossip_delay_ms = 0;
        t.gossip_peer_on_error_next_gossip_delay_ms = 0;
        Arc::new(t)
    }

    /// Tuning params with a delay on recently gossiped to nodes.
    fn tuning_params_delay(success: u32, error: u32) -> KitsuneP2pTuningParams {
        let mut t = tuning_params_struct::KitsuneP2pTuningParams::default();
        t.gossip_peer_on_success_next_gossip_delay_ms = success;
        t.gossip_peer_on_error_next_gossip_delay_ms = error;
        Arc::new(t)
    }

    fn create_remote_nodes(n: usize) -> Vec<Node> {
        let mut rng = thread_rng();
        (0..n)
            .map(|_| {
                let info = random_agent_info(&mut rng);
<<<<<<< HEAD
                let url = info.url_list.get(0).unwrap().clone();
                let purl = kitsune_p2p_types::tx_utils::ProxyUrl::from_full(url.as_str()).unwrap();
=======
                let url = info.url_list.first().unwrap().clone();
                let purl = kitsune_p2p_proxy::ProxyUrl::from_full(url.as_str()).unwrap();
>>>>>>> 81d27040
                Node {
                    agent_info_list: vec![info],
                    cert: NodeCert::from(purl.digest().0),
                    url,
                }
            })
            .collect()
    }

    #[test]
    /// Test that we can find a remote node to sync with
    /// when there is only one to choose from.
    fn next_remote_node_sanity() {
        // - Create one remote node.
        let remote_nodes = create_remote_nodes(1);

        let r = next_remote_node(
            remote_nodes.clone(),
            &Default::default(),
            tuning_params_no_delay(),
        );

        // - That node is chosen.
        assert_eq!(r, remote_nodes.first().cloned());
    }

    /// Test that given N remote nodes we choose the one
    /// we talked to the least recently.
    #[test_case(1)]
    #[test_case(2)]
    #[test_case(10)]
    #[test_case(100)]
    fn next_remote_node_least_recently(n: usize) {
        // - Create N remote nodes.
        let mut remote_nodes = create_remote_nodes(n);

        let metrics = MetricsSync::default();

        // - Pop the last node off the list.
        let last = remote_nodes.pop().unwrap();

        // - Record a successful initiate round for the last node at the earliest time.
        metrics
            .write()
            .record_initiate(&last.agent_info_list, GossipModuleType::ShardedRecent);
        metrics
            .write()
            .record_success(&last.agent_info_list, GossipModuleType::ShardedRecent);

        // - Record successful initiate rounds for the rest of the nodes at later times.
        for node in remote_nodes.iter() {
            metrics
                .write()
                .record_initiate(&node.agent_info_list, GossipModuleType::ShardedRecent);
            metrics
                .write()
                .record_success(&node.agent_info_list, GossipModuleType::ShardedRecent);
        }

        // - Push the last node back into the remote nodes.
        remote_nodes.push(last);

        let r = next_remote_node(remote_nodes.clone(), &metrics, tuning_params_no_delay());

        // - Expect the last node to be chosen because it was the least recently gossiped with.
        assert_eq!(r, remote_nodes.last().cloned());
    }

    /// Test that given N remote nodes we choose the one
    /// we've never talked to before over all others.
    #[test_case(1)]
    #[test_case(2)]
    #[test_case(10)]
    #[test_case(100)]
    fn next_remote_node_never_talked_to(n: usize) {
        // - Create N remote nodes.
        let mut remote_nodes = create_remote_nodes(n);

        let metrics = MetricsSync::default();

        // - Pop the last node off the list.
        let last = remote_nodes.pop().unwrap();

        // - Record successful initiate rounds for the rest of the nodes.
        for node in remote_nodes.iter() {
            metrics
                .write()
                .record_initiate(&node.agent_info_list, GossipModuleType::ShardedRecent);
            metrics
                .write()
                .record_success(&node.agent_info_list, GossipModuleType::ShardedRecent);
        }

        // - Push the last node back into the remote nodes.
        remote_nodes.push(last);

        let r = next_remote_node(remote_nodes.clone(), &metrics, tuning_params_no_delay());

        // - Expect the last node to be chosen because it was never gossiped with.
        assert_eq!(r, remote_nodes.last().cloned());
    }

    #[test]
    /// Test we break ties between never talked
    /// to nodes by randomly choosing one.
    fn randomly_break_ties() {
        // - Create 100 remote nodes.
        let mut remote_nodes = create_remote_nodes(100);

        let metrics = MetricsSync::default();

        // - Pop the last two nodes off the list.
        let last = remote_nodes.pop().unwrap();
        let second_last = remote_nodes.pop().unwrap();

        // - Record successful initiate rounds for the rest of the nodes.
        for node in remote_nodes.iter() {
            metrics
                .write()
                .record_initiate(&node.agent_info_list, GossipModuleType::ShardedRecent);
            metrics
                .write()
                .record_success(&node.agent_info_list, GossipModuleType::ShardedRecent);
        }

        // - Push the last two nodes back into the remote nodes.
        remote_nodes.push(second_last.clone());
        remote_nodes.push(last.clone());

        // - Check we don't always get the same node.
        let mut chose_last = false;
        let mut chose_second_last = false;
        for _ in 0..100 {
            let r =
                next_remote_node(remote_nodes.clone(), &metrics, tuning_params_no_delay()).unwrap();
            if r == last {
                chose_last = true;
            } else if r == second_last {
                chose_second_last = true;
            }
        }
        assert!(chose_last && chose_second_last);
    }

    /// Test that given N remote nodes we never choose a current round.
    #[test_case(1)]
    #[test_case(2)]
    #[test_case(10)]
    #[test_case(100)]
    fn dont_choose_current_rounds(n: usize) {
        // - Create N remote nodes.
        let mut remote_nodes = create_remote_nodes(n);

        let metrics = MetricsSync::default();

        // - Pop the last node off the list.
        let last = remote_nodes.pop().unwrap();

        // - Record remote rounds for the rest of the nodes
        // but don't record any successes.
        for node in remote_nodes.iter() {
            metrics
                .write()
                .record_accept(&node.agent_info_list, GossipModuleType::ShardedRecent);
        }

        let r = next_remote_node(remote_nodes.clone(), &metrics, tuning_params_no_delay());

        // - Without the last node we expect no nodes to be chosen.
        assert!(r.is_none());

        // - Record the last node as a successful round and push it into the list.
        metrics
            .write()
            .record_initiate(&last.agent_info_list, GossipModuleType::ShardedRecent);
        metrics
            .write()
            .record_success(&last.agent_info_list, GossipModuleType::ShardedRecent);
        remote_nodes.push(last);

        let r = next_remote_node(remote_nodes.clone(), &metrics, tuning_params_no_delay());

        // - Now we expect the last node to be chosen.
        // (because we're using "no delay" for the tuning params)
        assert_eq!(r, remote_nodes.last().cloned());
    }

    #[test]
    /// Test we don't choose nodes we've seen too recently.
    fn dont_choose_very_recent_rounds() {
        // - Create 100 remote nodes.
        let remote_nodes = create_remote_nodes(100);

        let metrics = MetricsSync::default();

        // - Record successful initiate rounds for the all of the nodes.
        for node in remote_nodes.iter() {
            metrics
                .write()
                .record_initiate(&node.agent_info_list, GossipModuleType::ShardedRecent);
            metrics
                .write()
                .record_success(&node.agent_info_list, GossipModuleType::ShardedRecent);
        }

        let r = next_remote_node(
            remote_nodes.clone(),
            &metrics,
            // - Set the tuning params to a delay in the future.
            tuning_params_delay(1000 * 60, 0),
        );

        // - Expect no nodes to be chosen.
        assert!(r.is_none());

        // - Use up 10 ms.
        std::thread::sleep(Duration::from_millis(10));

        let r = next_remote_node(
            remote_nodes.clone(),
            &metrics,
            // - Set the tuning params to a delay in the future.
            tuning_params_delay(1000 * 60, 0),
        );

        // - Still no result.
        assert!(r.is_none());

        let r = next_remote_node(
            remote_nodes.clone(),
            &metrics,
            // - Set the tuning params to a 9 ms after the successful round.
            tuning_params_delay(9, 0),
        );

        // - Now we should get a result.
        assert!(r.is_some());

        // - Record error outcomes for every node.
        for node in remote_nodes.iter() {
            metrics
                .write()
                .record_initiate(&node.agent_info_list, GossipModuleType::ShardedRecent);
            metrics
                .write()
                .record_error(&node.agent_info_list, GossipModuleType::ShardedRecent);
        }

        let r = next_remote_node(
            remote_nodes.clone(),
            &metrics,
            // - Set the tuning params to a delay in the future.
            tuning_params_delay(0, 1000 * 60),
        );

        // - Expect no nodes to be chosen.
        assert!(r.is_none());

        // - Use up 10ms.
        std::thread::sleep(Duration::from_millis(10));

        let r = next_remote_node(
            remote_nodes.clone(),
            &metrics,
            // - Set the tuning params to a delay in the future.
            tuning_params_delay(0, 1000 * 60),
        );

        // - Still no result.
        assert!(r.is_none());

        let r = next_remote_node(
            remote_nodes.clone(),
            &metrics,
            // - Set the tuning params to a 9 ms after an error round.
            tuning_params_delay(1000 * 60, 9),
        );

        // - Now we should get a result.
        assert!(r.is_some());
    }

    /// Test that given N remote nodes and a force initiate trigger
    /// we will choose the least recent node even if it's too recent.
    #[test_case(1)]
    #[test_case(2)]
    #[test_case(10)]
    #[test_case(100)]
    fn force_initiate(n: usize) {
        // - Create N remote nodes.
        let mut remote_nodes = create_remote_nodes(n);

        let metrics = MetricsSync::default();

        // - Pop the last node off the list.
        let last = remote_nodes.pop().unwrap();

        // - Record a successful initiate round for the last node before the other nodes.
        metrics
            .write()
            .record_initiate(&last.agent_info_list, GossipModuleType::ShardedRecent);
        metrics
            .write()
            .record_success(&last.agent_info_list, GossipModuleType::ShardedRecent);

        // - Record successful initiate rounds for the rest of the nodes.
        for node in remote_nodes.iter() {
            metrics
                .write()
                .record_initiate(&node.agent_info_list, GossipModuleType::ShardedRecent);
            metrics
                .write()
                .record_success(&node.agent_info_list, GossipModuleType::ShardedRecent);
        }

        // - Push the last node back on the list.
        remote_nodes.push(last);

        let r = next_remote_node(
            remote_nodes.clone(),
            &metrics,
            // - Set the tuning params to a delay in the future.
            tuning_params_delay(1000 * 60, 0),
        );

        // - Expect no nodes to be chosen.
        assert!(r.is_none());

        // - First force initiate.
        metrics.write().record_force_initiate();

        let r = next_remote_node(
            remote_nodes.clone(),
            &metrics,
            // - Set the tuning params to a delay in the future.
            tuning_params_delay(1000 * 60, 0),
        );

        // - Expect the last node to be chosen because it was successfully gossiped
        // with the lest recently and we are force initiating.
        assert_eq!(r, remote_nodes.last().cloned());

        // - Record this successful initiate round.
        let last = remote_nodes.last().unwrap();
        metrics
            .write()
            .record_initiate(&last.agent_info_list, GossipModuleType::ShardedRecent);
        metrics
            .write()
            .record_success(&last.agent_info_list, GossipModuleType::ShardedRecent);

        let r = next_remote_node(
            remote_nodes.clone(),
            &metrics,
            // - Set the tuning params to a delay in the future.
            tuning_params_delay(1000 * 60, 0),
        );

        // - Now the first node is the least recently gossiped with.
        assert_eq!(r, remote_nodes.first().cloned());

        // - Record this successful initiate round.
        let first = remote_nodes.first().unwrap();
        metrics
            .write()
            .record_initiate(&first.agent_info_list, GossipModuleType::ShardedRecent);
        metrics
            .write()
            .record_success(&first.agent_info_list, GossipModuleType::ShardedRecent);

        let r = next_remote_node(
            remote_nodes.clone(),
            &metrics,
            // - Set the tuning params to a delay in the future.
            tuning_params_delay(1000 * 60, 0),
        );
        // - Force initiate only forces 2 nodes so now we expect no nodes
        // to be chosen because they are all more recent then the tuning params delay.
        assert!(r.is_none());

        // - Second force initiate.
        metrics.write().record_force_initiate();

        // Helper function to get the next expected node.
        let expected_node = |i| {
            match n {
                // - Only one node so the first will always be chosen.
                1 => remote_nodes.first(),
                // Two nodes so it will alternate between the first and last.
                2 => {
                    if i % 2 == 0 {
                        remote_nodes.first()
                    } else {
                        remote_nodes.last()
                    }
                }
                // All other tests will climb in the order they recorded success.
                _ => remote_nodes.get(i),
            }
        };

        let r = next_remote_node(
            remote_nodes.clone(),
            &metrics,
            // - Set the tuning params to a delay in the future.
            tuning_params_delay(1000 * 60, 0),
        );

        // - Now we expect node 1 to be chosen (unless there is only one node).
        assert_eq!(r, expected_node(1).cloned());

        // - Record the successful initiate round for this node.
        let node = expected_node(1).unwrap();
        metrics
            .write()
            .record_initiate(&node.agent_info_list, GossipModuleType::ShardedRecent);
        metrics
            .write()
            .record_success(&node.agent_info_list, GossipModuleType::ShardedRecent);

        let r = next_remote_node(
            remote_nodes.clone(),
            &metrics,
            // - Set the tuning params to a delay in the future.
            tuning_params_delay(1000 * 60, 0),
        );

        // - Now we expect node 2 to be chosen (unless there is only one node).
        assert_eq!(r, expected_node(2).cloned());

        // - Record the successful initiate round for this node.
        let node = expected_node(2).unwrap();
        metrics
            .write()
            .record_initiate(&node.agent_info_list, GossipModuleType::ShardedRecent);
        metrics
            .write()
            .record_success(&node.agent_info_list, GossipModuleType::ShardedRecent);

        let r = next_remote_node(
            remote_nodes.clone(),
            &metrics,
            // - Set the tuning params to a delay in the future.
            tuning_params_delay(1000 * 60, 0),
        );

        // - We expect no nodes to be chosen because the forced initiate has run out.
        assert!(r.is_none());

        // - Third force initiate.
        metrics.write().record_force_initiate();

        let r = next_remote_node(
            remote_nodes.clone(),
            &metrics,
            // - Set the tuning params to a delay in the future.
            tuning_params_delay(1000 * 60, 0),
        );

        // - Now we expect node 3 to be chosen (unless there is only one or two nodes).
        assert_eq!(r, expected_node(3).cloned());

        // - Record the successful initiate round for this node.
        let node = expected_node(3).unwrap();
        metrics
            .write()
            .record_initiate(&node.agent_info_list, GossipModuleType::ShardedRecent);
        metrics
            .write()
            .record_success(&node.agent_info_list, GossipModuleType::ShardedRecent);

        // - Forth force initiate overlaps with third so it resets.
        metrics.write().record_force_initiate();

        let r = next_remote_node(
            remote_nodes.clone(),
            &metrics,
            // - Set the tuning params to a delay in the future.
            tuning_params_delay(1000 * 60, 0),
        );

        // - Now we expect node 4 to be chosen (unless there is only one or two nodes).
        assert_eq!(r, expected_node(4).cloned());

        // - Record the successful initiate round for this node.
        let node = expected_node(4).unwrap();
        metrics
            .write()
            .record_initiate(&node.agent_info_list, GossipModuleType::ShardedRecent);
        metrics
            .write()
            .record_success(&node.agent_info_list, GossipModuleType::ShardedRecent);

        let r = next_remote_node(
            remote_nodes.clone(),
            &metrics,
            // - Set the tuning params to a delay in the future.
            tuning_params_delay(1000 * 60, 0),
        );

        // - We expect the 5 node to be chosen because the forced initiate was reset.
        assert_eq!(r, expected_node(5).cloned());

        // - Record the successful initiate round for this node.
        let node = expected_node(5).unwrap();
        metrics
            .write()
            .record_initiate(&node.agent_info_list, GossipModuleType::ShardedRecent);
        metrics
            .write()
            .record_success(&node.agent_info_list, GossipModuleType::ShardedRecent);

        let r = next_remote_node(
            remote_nodes.clone(),
            &metrics,
            // - Set the tuning params to a delay in the future.
            tuning_params_delay(1000 * 60, 0),
        );

        // - Now the reset has run out we get no nodes.
        assert!(r.is_none());
    }
}<|MERGE_RESOLUTION|>--- conflicted
+++ resolved
@@ -216,13 +216,8 @@
         (0..n)
             .map(|_| {
                 let info = random_agent_info(&mut rng);
-<<<<<<< HEAD
-                let url = info.url_list.get(0).unwrap().clone();
+                let url = info.url_list.first().unwrap().clone();
                 let purl = kitsune_p2p_types::tx_utils::ProxyUrl::from_full(url.as_str()).unwrap();
-=======
-                let url = info.url_list.first().unwrap().clone();
-                let purl = kitsune_p2p_proxy::ProxyUrl::from_full(url.as_str()).unwrap();
->>>>>>> 81d27040
                 Node {
                     agent_info_list: vec![info],
                     cert: NodeCert::from(purl.digest().0),
