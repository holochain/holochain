--- conflicted
+++ resolved
@@ -3,11 +3,7 @@
 
 impl SimpleBloomMod {
     pub(crate) async fn step_4_com_loop_inner(&self) -> KitsuneResult<()> {
-<<<<<<< HEAD
-        let loop_start = std::time::SystemTime::now();
-=======
         let loop_start = proc_count_now_us();
->>>>>>> 987e0de1
 
         loop {
             let (tuning_params, space, ep_hnd) = (
@@ -15,42 +11,6 @@
                 self.space.clone(),
                 self.ep_hnd.clone(),
             );
-<<<<<<< HEAD
-            let (mut maybe_outgoing, mut maybe_incoming) =
-                self.inner.share_mut(|i, _| {
-                    let maybe_outgoing = if !i.outgoing.is_empty()
-                        && i.last_outgoing.elapsed().unwrap().as_millis() as u64 > self.send_interval_ms
-                    {
-                        let (cert, how, gossip) = i.outgoing.remove(0);
-
-                        // set this to a time in the future
-                        // so we don't accidentally double up if sending
-                        // is slow... we'll set this more reasonably
-                        // when we get a success or failure below.
-                        i.last_outgoing = std::time::SystemTime::now()
-                            .checked_add(std::time::Duration::from_millis(
-                                self.tuning_params.tx2_implicit_timeout_ms as u64,
-                            ))
-                            .expect("Congratulations on running holochain near the heat death of the universe :)");
-
-                        Some((cert, how, gossip))
-                    } else {
-                        None
-                    };
-                    let maybe_incoming = if !i.incoming.is_empty() {
-                        Some(i.incoming.remove(0))
-                    } else {
-                        None
-                    };
-                    Ok((
-                        maybe_outgoing,
-                        maybe_incoming,
-                    ))
-                })?;
-
-            let will_break = (maybe_outgoing.is_none() && maybe_incoming.is_none())
-                || loop_start.elapsed().unwrap().as_millis() as u32
-=======
             let (mut maybe_outgoing, mut maybe_incoming) = self.inner.share_mut(|i, _| {
                 let maybe_outgoing = if !i.outgoing.is_empty()
                     && proc_count_elapsed(i.last_outgoing).as_millis() as u64
@@ -79,7 +39,6 @@
 
             let will_break = (maybe_outgoing.is_none() && maybe_incoming.is_none())
                 || proc_count_elapsed(loop_start).as_millis() as u32
->>>>>>> 987e0de1
                     > tuning_params.gossip_loop_iteration_delay_ms;
 
             if let Some(outgoing) = maybe_outgoing.take() {
@@ -98,21 +57,13 @@
                 {
                     tracing::warn!("failed to send outgoing: {:?} {:?}", endpoint, e);
                     self.inner.share_mut(move |i, _| {
-<<<<<<< HEAD
-                        i.last_outgoing = std::time::SystemTime::now();
-=======
                         i.last_outgoing = proc_count_now_us();
->>>>>>> 987e0de1
                         i.record_pending_metric(agents, true);
                         Ok(())
                     })?;
                 } else {
                     self.inner.share_mut(move |i, _| {
-<<<<<<< HEAD
-                        i.last_outgoing = std::time::SystemTime::now();
-=======
                         i.last_outgoing = proc_count_now_us();
->>>>>>> 987e0de1
                         i.record_pending_metric(agents, false);
                         Ok(())
                     })?;
