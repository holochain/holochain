//! The main (and only) Sharded gossiping strategy

#![warn(missing_docs)]

use crate::agent_store::AgentInfoSigned;
use crate::gossip::{decode_bloom_filter, encode_bloom_filter};
use crate::types::event::*;
use crate::types::gossip::*;
use crate::types::*;
use crate::{meta_net::*, HostApiLegacy};
use ghost_actor::dependencies::tracing;
use governor::clock::DefaultClock;
use governor::state::{InMemoryState, NotKeyed};
use governor::RateLimiter;
use kitsune_p2p_fetch::{FetchPool, FetchPoolReader, FetchSource, OpHashSized};
use kitsune_p2p_timestamp::Timestamp;
use kitsune_p2p_types::codec::Codec;
use kitsune_p2p_types::config::*;
use kitsune_p2p_types::dht::region::{Region, RegionData};
use kitsune_p2p_types::dht::region_set::RegionSetLtcs;
use kitsune_p2p_types::dht_arc::{DhtArcRange, DhtArcSet};
use kitsune_p2p_types::metrics::*;
use kitsune_p2p_types::tx2::tx2_utils::*;
use kitsune_p2p_types::*;
use std::collections::{HashMap, HashSet, VecDeque};
use std::convert::{TryFrom, TryInto};
use std::sync::atomic::AtomicBool;
use std::sync::Arc;
use std::time::{Duration, SystemTime};
use tokio::time::Instant;

pub use self::bandwidth::BandwidthThrottle;
use self::ops::OpsBatchQueue;
use self::state_map::RoundStateMap;
use crate::metrics::{AgentList, MetricsSync};

use super::{HowToConnect, MetaOpKey};

pub use bandwidth::BandwidthThrottles;

/// How quickly to run a gossip iteration which attempts to initiate
/// with a new target.
const GOSSIP_LOOP_INTERVAL: Duration = Duration::from_millis(100);

const AGENT_LIST_FETCH_INTERVAL: Duration = Duration::from_secs(1);

#[cfg(any(test, feature = "test_utils"))]
#[allow(missing_docs)]
pub mod test_utils;

mod accept;
mod agents;
mod bloom;
mod initiate;
mod ops;
mod state_map;
mod store;

mod bandwidth;
mod next_target;

// dead_code and unused_imports are allowed here because when compiling this
// code path due to test_utils, the helper functions defined in this module
// are not used due to the tests themselves not being compiled, so it's easier
// to do this than to annotate each function as `#[cfg(test)]`
#[cfg(test)]
pub(crate) mod tests;

/// max send buffer size (keep it under 16384 with a little room for overhead)
/// (this is not a tuning_param because it must be coordinated
/// with the constant in PoolBuf which cannot be set at runtime)
/// ^^ obviously we're no longer following the above advice..
///    in the case of the pool buf management, any gossips larger than
///    16384 will now be shrunk resulting in additional memory thrashing
const MAX_SEND_BUF_BYTES: usize = 16_000_000;

type BloomFilter = bloomfilter::Bloom<MetaOpKey>;

#[derive(Debug)]
struct TimedBloomFilter {
    /// The bloom filter for the time window.
    /// If this is none then we have no hashes
    /// for this time window.
    bloom: Option<BloomFilter>,
    /// The time window for this bloom filter.
    time: TimeWindow,
}

/// Gossip has two distinct variants which share a lot of similarities but
/// are fundamentally different and serve different purposes
#[derive(Debug, Clone, Copy, PartialEq, Eq)]
pub enum GossipType {
    /// The Recent gossip type is aimed at rapidly syncing the most recent
    /// data. It runs frequently and expects frequent diffs at each round.
    Recent,
    /// The Historical gossip type is aimed at comprehensively syncing the
    /// entire common history of two nodes, filling in gaps in the historical
    /// data. It runs less frequently, and expects diffs to be infrequent
    /// at each round.
    Historical,
}

/// The entry point for the sharded gossip strategy.
///
/// This struct encapsulates the network communication concerns, mainly
/// managing the incoming and outgoing gossip queues. It contains a struct
/// which handles all other (local) aspects of gossip.
pub struct ShardedGossip {
    /// ShardedGossipLocal handles the non-networking concerns of gossip
    gossip: ShardedGossipLocal,
    // The endpoint to use for all outgoing comms
    ep_hnd: MetaNet,
    /// The internal mutable state
    pub(crate) state: Share<ShardedGossipState>,
    /// Bandwidth for incoming and outgoing gossip.
    bandwidth: Arc<BandwidthThrottle>,
}

impl std::fmt::Debug for ShardedGossip {
    fn fmt(&self, f: &mut std::fmt::Formatter<'_>) -> std::fmt::Result {
        f.debug_struct("ShardedGossip{...}").finish()
    }
}

/// Basic statistic for gossip loop processing performance.
struct Stats {
    start: Instant,
    last: Option<tokio::time::Instant>,
    avg_processing_time: std::time::Duration,
    max_processing_time: std::time::Duration,
    count: u32,
}

impl std::fmt::Display for GossipType {
    fn fmt(&self, f: &mut std::fmt::Formatter<'_>) -> std::fmt::Result {
        match self {
            GossipType::Recent => write!(f, "recent"),
            GossipType::Historical => write!(f, "historical"),
        }
    }
}

impl Stats {
    /// Reset the stats.
    fn reset() -> Self {
        Stats {
            start: Instant::now(),
            last: None,
            avg_processing_time: std::time::Duration::default(),
            max_processing_time: std::time::Duration::default(),
            count: 0,
        }
    }
}

impl ShardedGossip {
    /// Constructor
    #[allow(clippy::too_many_arguments)]
    pub fn new(
        tuning_params: KitsuneP2pTuningParams,
        space: Arc<KitsuneSpace>,
        ep_hnd: MetaNet,
        host_api: HostApiLegacy,
        gossip_type: GossipType,
        bandwidth: Arc<BandwidthThrottle>,
        metrics: MetricsSync,
        fetch_pool: FetchPool,
        #[cfg(feature = "test")] enable_history: bool,
    ) -> Arc<Self> {
        #[cfg(feature = "test")]
        let state = if enable_history {
            ShardedGossipState::with_history()
        } else {
            Default::default()
        };

        #[cfg(not(feature = "test"))]
        let state = Default::default();

        let this = Arc::new(Self {
            ep_hnd,
            state: Share::new(state),
            gossip: ShardedGossipLocal {
                tuning_params,
                space,
                host_api,
                inner: Share::new(ShardedGossipLocalState::new(metrics)),
                gossip_type,
                closing: AtomicBool::new(false),
                fetch_pool,
            },
            bandwidth,
        });

        let mut agent_list_by_local_agents = AgentList::new();
        let mut all_agents = vec![];
        let mut refresh_agent_list_timer = std::time::Instant::now();

        metric_task({
            let this = this.clone();

            async move {
                let mut stats = Stats::reset();
                while !this
                    .gossip
                    .closing
                    .load(std::sync::atomic::Ordering::Relaxed)
                {
                    tokio::time::sleep(GOSSIP_LOOP_INTERVAL).await;
                    this.run_one_iteration(
                        agent_list_by_local_agents.clone(),
                        all_agents.as_slice(),
                    )
                    .await;
                    this.stats(&mut stats);

                    if refresh_agent_list_timer.elapsed() > AGENT_LIST_FETCH_INTERVAL {
                        agent_list_by_local_agents =
                            match this.gossip.query_agents_by_local_agents().await {
                                Ok(a) => a.into_iter().map(|a| a.agent()).collect(),
                                Err(e) => {
                                    tracing::error!(
                                        "Failed to query for agents by local agents - {:?}",
                                        e
                                    );
                                    AgentList::new()
<<<<<<< HEAD
=======
                                }
                            };
                        all_agents =
                            match store::all_agent_info(&this.gossip.host_api, &this.gossip.space)
                                .await
                            {
                                Ok(a) => a,
                                Err(e) => {
                                    tracing::error!("Failed to query for all agents - {:?}", e);
                                    vec![]
>>>>>>> 88a746a1
                                }
                            };
                        refresh_agent_list_timer = std::time::Instant::now();
                    }
                }
                KitsuneResult::Ok(())
            }
        });
        this
    }

    async fn process_outgoing(&self, outgoing: Outgoing) -> KitsuneResult<()> {
        let (cert, how, gossip) = outgoing;
        match self.gossip.gossip_type {
            GossipType::Recent => {
                let s = tracing::trace_span!("process_outgoing_recent", cert = ?cert, agents = ?self.gossip.show_local_agents());
                s.in_scope(|| tracing::trace!(?gossip));
            }
            GossipType::Historical => {
                let s = tracing::trace_span!("process_outgoing_historical", cert = ?cert, agents = ?self.gossip.show_local_agents());
                match &gossip {
                    ShardedGossipWire::MissingOpHashes(MissingOpHashes { ops, finished }) => {
                        s.in_scope(|| {
                            tracing::trace!(
                                num_ops = %ops.len(),
                                total_bytes = ops.iter().map(|op| op.0.len()).sum::<usize>(),
                                ?finished
                            )
                        });
                    }
                    _ => {
                        s.in_scope(|| tracing::trace!(?gossip));
                    }
                }
            }
        };

        let gossip = gossip.encode_vec().map_err(KitsuneError::other)?;
        let bytes = gossip.len();
        let gossip = wire::Wire::gossip(
            self.gossip.space.clone(),
            gossip.into(),
            self.gossip.gossip_type.into(),
        );

        let timeout = self.gossip.tuning_params.implicit_timeout();

        self.bandwidth.outgoing_bytes(bytes).await;

        let con = match how.clone() {
            HowToConnect::Con(con, remote_url) => {
                if con.is_closed() {
                    self.ep_hnd.get_connection(remote_url, timeout).await?
                } else {
                    con
                }
            }
            HowToConnect::Url(url) => self.ep_hnd.get_connection(url, timeout).await?,
        };
        // Wait for enough available outgoing bandwidth here before
        // actually sending the gossip.
        con.notify(&gossip, timeout).await?;
        Ok(())
    }

    async fn process_incoming_outgoing(&self) -> KitsuneResult<()> {
        let (incoming, outgoing) = self.pop_queues()?;
        let gossip_type_char = match self.gossip.gossip_type {
            GossipType::Recent => 'R',
            GossipType::Historical => 'H',
        };

        if let Some(msg) = outgoing.as_ref() {
            tracing::debug!(
                "OUTGOING GOSSIP [{}]  => {:17} ({:10}) : {:?} -> {:?} [{}]",
                gossip_type_char,
                msg.2
                    .variant_type()
                    .to_string()
                    .replace("ShardedGossipWire::", ""),
                msg.2.encode_vec().expect("can't encode msg").len(),
                self.ep_hnd.local_id(),
                &msg.0,
                self.gossip
                    .inner
                    .share_mut(|s, _| Ok(s.round_map.current_rounds().len()))
                    .unwrap(),
            );
        }

        if let Some((con, remote_url, msg, bytes)) = incoming {
            self.bandwidth.incoming_bytes(bytes).await;
            let variant_type = msg
                .variant_type()
                .to_string()
                .replace("ShardedGossipWire::", "");
            let len = msg.encode_vec().expect("can't encode msg").len();
            let outgoing = match self.gossip.process_incoming(con.peer_id(), msg).await {
                Ok(r) => {
                    tracing::debug!(
                        "INCOMING GOSSIP [{}] <=  {:17} ({:10}) : {:?} -> {:?} [{}]",
                        gossip_type_char,
                        variant_type,
                        len,
                        con.peer_id(),
                        self.ep_hnd.local_id(),
                        self.gossip
                            .inner
                            .share_mut(|s, _| Ok(s.round_map.current_rounds().len()))
                            .unwrap(),
                    );
                    r
                }
                Err(e) => {
                    tracing::error!("FAILED to process incoming gossip {:?}", e);
                    self.gossip.remove_state(&con.peer_id(), true)?;
                    vec![ShardedGossipWire::error(e.to_string())]
                }
            };
            self.state.share_mut(|i, _| {
                i.push_outgoing(outgoing.into_iter().map(|msg| {
                    (
                        con.peer_id(),
                        HowToConnect::Con(con.clone(), remote_url.to_string()),
                        msg,
                    )
                }));
                Ok(())
            })?;
        }
        if let Some(outgoing) = outgoing {
            let cert = outgoing.0.clone();
            if let Err(err) = self.process_outgoing(outgoing).await {
                self.gossip.remove_state(&cert, true)?;
                tracing::error!(
                    "Gossip failed to send outgoing message because of: {:?}",
                    err
                );
            }
        }

        Ok(())
    }

    async fn run_one_iteration(
        &self,
        agent_list_by_local_agents: AgentList,
        all_agents: &[AgentInfoSigned],
    ) {
        match self
            .gossip
            .try_initiate(agent_list_by_local_agents, all_agents)
            .await
        {
            Ok(Some(outgoing)) => {
                if let Err(err) = self.state.share_mut(|i, _| {
                    i.push_outgoing([outgoing]);
                    Ok(())
                }) {
                    tracing::error!(
                        "Gossip failed to get share mut when trying to initiate with {:?}",
                        err
                    );
                }
            }
            Ok(None) => (),
            Err(err) => tracing::error!("Gossip failed when trying to initiate with {:?}", err),
        }
        if let Err(err) = self.process_incoming_outgoing().await {
            tracing::error!("Gossip failed to process a message because of: {:?}", err);
        }
        self.gossip.record_timeouts();
    }

    fn pop_queues(&self) -> KitsuneResult<(Option<Incoming>, Option<Outgoing>)> {
        self.state.share_mut(move |inner, _| Ok(inner.pop()))
    }

    /// Log the statistics for the gossip loop.
    fn stats(&self, stats: &mut Stats) {
        if let Some(last) = stats.last {
            let elapsed = last.elapsed();
            stats.avg_processing_time += elapsed;
            stats.max_processing_time = std::cmp::max(stats.max_processing_time, elapsed);
        }
        stats.last = Some(tokio::time::Instant::now());
        stats.count += 1;
        let elapsed = stats.start.elapsed();
        if elapsed.as_secs() > 5 {
            stats.avg_processing_time = stats
                .avg_processing_time
                .checked_div(stats.count)
                .unwrap_or_default();
            let lens = self
                .state
                .share_mut(|i, _| Ok((i.incoming.len(), i.outgoing.len())))
                .map(|(i, o)| format!("Queues: Incoming: {}, Outgoing {}", i, o))
                .unwrap_or_else(|_| "Queues empty".to_string());
            let _ = self.gossip.inner.share_mut(|i, _| {
                    let s = tracing::trace_span!("gossip_metrics", gossip_type = %self.gossip.gossip_type);
                    s.in_scope(|| tracing::trace!(
                        "{:?}\nStats over last 5s:\n\tAverage processing time {:?}\n\tIteration count: {}\n\tMax gossip processing time: {:?}\n\t{}",
                        i.metrics,
                        stats.avg_processing_time,
                        stats.count,
                        stats.max_processing_time,
                        lens
                    ));
                    Ok(())
                });
            *stats = Stats::reset();
        }
    }
}

/// The parts of sharded gossip which are concerned only with the gossiping node:
/// - managing local state
/// - making requests to the local backend
/// - processing incoming messages to produce outgoing messages (which actually)
///     get sent by the enclosing `ShardedGossip`
pub struct ShardedGossipLocal {
    gossip_type: GossipType,
    tuning_params: KitsuneP2pTuningParams,
    space: Arc<KitsuneSpace>,
    host_api: HostApiLegacy,
    inner: Share<ShardedGossipLocalState>,
    closing: AtomicBool,
    fetch_pool: FetchPool,
}

type StateKey = Arc<[u8; 32]>;

/// Incoming gossip.
type Incoming = (MetaNetCon, String, ShardedGossipWire, usize);
/// Outgoing gossip.
type Outgoing = (StateKey, HowToConnect, ShardedGossipWire);

/// A peer (from the perspective of any other node) is uniquely identified by its Cert
pub type NodeId = StateKey;

/// Info associated with an outgoing gossip target
#[derive(Debug)]
pub(crate) struct ShardedGossipTarget {
    pub(crate) remote_agent_list: AgentList,
    pub(crate) cert: StateKey,
    pub(crate) tie_break: u32,
    pub(crate) when_initiated: Option<tokio::time::Instant>,
    #[allow(dead_code)]
    pub(crate) url: TxUrl,
}

/// The internal mutable state for [`ShardedGossipLocal`]
#[derive(Default)]
pub struct ShardedGossipLocalState {
    /// The list of agents on this node
    local_agents: AgentList,
    /// If Some, we are in the process of trying to initiate gossip with this target.
    initiate_tgt: Option<ShardedGossipTarget>,
    round_map: RoundStateMap,
    /// Metrics that track remote node states and help guide
    /// the next node to gossip with.
    metrics: MetricsSync,
}

impl ShardedGossipLocalState {
    fn new(metrics: MetricsSync) -> Self {
        Self {
            metrics,
            ..Default::default()
        }
    }

    fn remove_state(
        &mut self,
        state_key: &StateKey,
        gossip_type: GossipType,
        error: bool,
    ) -> Option<RoundState> {
        // Check if the round to be removed matches the current initiate_tgt
        let init_tgt = self
            .initiate_tgt
            .as_ref()
            .map(|tgt| &tgt.cert == state_key)
            .unwrap_or(false);
        let remote_agent_list = if init_tgt {
            let initiate_tgt = self.initiate_tgt.take().unwrap();
            initiate_tgt.remote_agent_list
        } else {
            AgentList::new()
        };
        let r = self.round_map.remove(state_key);
        self.metrics.write(|m| {
            if let Some(r) = &r {
                if error {
                    m.record_error(r.remote_agent_list.clone(), gossip_type.into());
                } else {
                    m.record_success(r.remote_agent_list.clone(), gossip_type.into());
                }
            } else if init_tgt && error {
                m.record_error(remote_agent_list.clone(), gossip_type.into());
            }

            m.complete_current_round(state_key.clone(), error);
        });
        r
    }

    fn check_tgt_expired(&mut self, gossip_type: GossipType, round_timeout: Duration) {
        if let Some((remote_agent_list, cert, when_initiated)) = self
            .initiate_tgt
            .as_ref()
            .map(|tgt| (&tgt.remote_agent_list, tgt.cert.clone(), tgt.when_initiated))
        {
            // Check if no current round exists and we've timed out the initiate.
            let no_current_round_exist = !self.round_map.round_exists(&cert);
            match when_initiated {
                Some(when_initiated)
                    if no_current_round_exist && when_initiated.elapsed() > round_timeout =>
                {
                    tracing::error!("Tgt expired {:?}", cert);
                    {
                        self.metrics.write(|m| {
                            m.complete_current_round(cert, true);
                            m.record_error(remote_agent_list.clone(), gossip_type.into());
                        });
                    }
                    self.initiate_tgt = None;
                }
                None if no_current_round_exist => {
                    {
                        self.metrics.write(|m| {
                            m.complete_current_round(cert, true);
                        });
                    }
                    self.initiate_tgt = None;
                }
                _ => (),
            }
        }
    }

    fn new_integrated_data(&mut self) -> KitsuneResult<()> {
        let s = tracing::trace_span!("gossip_trigger", agents = ?self.show_local_agents());
        s.in_scope(|| self.log_state());
        self.metrics.write(|m| m.record_force_initiate());
        Ok(())
    }

    fn show_local_agents(&self) -> &AgentList {
        &self.local_agents
    }

    pub(crate) fn log_state(&self) {
        tracing::trace!(
            ?self.round_map,
            ?self.initiate_tgt,
        )
    }
}

/// The incoming and outgoing queues for [`ShardedGossip`]
#[derive(Default, Clone, Debug)]
pub struct ShardedGossipQueues {
    incoming: VecDeque<Incoming>,
    outgoing: VecDeque<Outgoing>,
}

/// The internal mutable state for [`ShardedGossip`]
#[derive(Default, derive_more::Deref)]
pub(crate) struct ShardedGossipState {
    /// The incoming and outgoing queues
    #[deref]
    queues: ShardedGossipQueues,
    /// If Some, these queues are never cleared, and contain every message
    /// ever sent and received, for diagnostics and debugging.
    history: Option<ShardedGossipQueues>,
}

impl ShardedGossipState {
    /// Construct state with history queues
    #[cfg(feature = "test_utils")]
    #[allow(dead_code)]
    pub fn with_history() -> Self {
        Self {
            queues: Default::default(),
            history: Some(Default::default()),
        }
    }

    #[cfg(feature = "test_utils")]
    #[allow(dead_code)]
    pub fn get_history(&self) -> Option<ShardedGossipQueues> {
        self.history.clone()
    }

    pub fn push_incoming<I: Clone + IntoIterator<Item = Incoming>>(&mut self, incoming: I) {
        if let Some(history) = &mut self.history {
            history.incoming.extend(incoming.clone().into_iter());
        }
        self.queues.incoming.extend(incoming.into_iter());
    }

    pub fn push_outgoing<I: Clone + IntoIterator<Item = Outgoing>>(&mut self, outgoing: I) {
        if let Some(history) = &mut self.history {
            history.outgoing.extend(outgoing.clone().into_iter());
        }
        self.queues.outgoing.extend(outgoing.into_iter());
    }

    pub fn pop(&mut self) -> (Option<Incoming>, Option<Outgoing>) {
        (
            self.queues.incoming.pop_front(),
            self.queues.outgoing.pop_front(),
        )
    }
}

/// The state representing a single active ongoing "round" of gossip with a
/// remote node
#[derive(Debug, Clone)]
pub struct RoundState {
    /// The remote agents hosted by the remote node, used for metrics tracking
    pub(crate) remote_agent_list: AgentList,
    /// The common ground with our gossip partner for the purposes of this round
    common_arc_set: Arc<DhtArcSet>,
    /// We've received the last op bloom filter from our partner
    /// (the one with `finished` == true)
    received_all_incoming_op_blooms: bool,
    /// If historic gossip, we calculated and queued our region diff (will be true for Recent)
    regions_are_queued: bool,
    /// Number of ops blooms we have sent for this round, which is also the
    /// number of MissingOpHashes sets we expect in response
    num_expected_op_blooms: u16,
    /// Received all responses to OpRegions, which is the batched set of Op data
    /// in the diff of regions
    has_pending_historical_op_data: bool,
    /// There are still op blooms to send because the previous
    /// batch was too big to send in a single gossip iteration.
    bloom_batch_cursor: Option<Timestamp>,
    /// Missing op hashes that have been batched for
    /// future processing.
    ops_batch_queue: OpsBatchQueue,
    /// Last moment we had any contact for this round.
    last_touch: Instant,
    /// Amount of time before a round is considered expired.
    round_timeout: std::time::Duration,
    /// The RegionSet we will send to our gossip partner during Historical
    /// gossip (will be None for Recent).
    region_set_sent: Option<Arc<RegionSetLtcs>>,
    /// Region diffs, if doing Historical gossip
    pub(crate) region_diffs: RegionDiffs,
    /// Unique string ID for this round
    pub(crate) id: String,
}

/// Our region diff and their region diff
pub type RegionDiffs = Option<(Vec<Region>, Vec<Region>)>;

impl RoundState {
    /// Constructor
    pub fn new(
        remote_agent_list: AgentList,
        common_arc_set: Arc<DhtArcSet>,
        region_set_sent: Option<Arc<RegionSetLtcs<RegionData>>>,
        round_timeout: Duration,
    ) -> Self {
        RoundState {
            remote_agent_list,
            common_arc_set,
            received_all_incoming_op_blooms: false,
            has_pending_historical_op_data: false,
            regions_are_queued: false,
            bloom_batch_cursor: None,
            num_expected_op_blooms: 0,
            ops_batch_queue: OpsBatchQueue::new(),
            id: nanoid::nanoid!(),
            last_touch: Instant::now(),
            round_timeout,
            region_set_sent,
            region_diffs: Default::default(),
        }
    }
}

/// Incoming and outgoing throughput
#[derive(
    Debug, Clone, Default, PartialEq, Eq, derive_more::Add, serde::Serialize, serde::Deserialize,
)]
pub struct InOut {
    /// Incoming throughput
    pub incoming: u32,
    /// Outgoing throughput
    pub outgoing: u32,
}

impl ShardedGossipLocal {
    const TGT_FP: f64 = 0.01;
    /// This should give us just under 1.6MB for the bloom filter.
    /// Based on a compression of 75%.
    const UPPER_HASHES_BOUND: usize = 20_000;

    /// The number of bloom filters we want to send in a single gossip iteration.
    const UPPER_BLOOM_BOUND: usize = 10;

    /// Calculate the time range for a gossip round.
    fn calculate_time_range(&self) -> TimeWindow {
        const NOW: Duration = Duration::from_secs(0);
        let threshold = Duration::from_secs(self.tuning_params.danger_gossip_recent_threshold_secs);
        match self.gossip_type {
            GossipType::Recent => time_range(threshold, NOW),
            GossipType::Historical => {
                let one_hour_ago = std::time::UNIX_EPOCH
                    .elapsed()
                    .expect("Your clock is set before unix epoch")
                    - threshold;
                Timestamp::from_micros(0)
                    ..Timestamp::from_micros(
                        one_hour_ago
                            .as_micros()
                            .try_into()
                            .expect("Epoch micro seconds has overflowed"),
                    )
            }
        }
    }

    fn new_state(
        &self,
        remote_agent_list: AgentList,
        common_arc_set: Arc<DhtArcSet>,
        region_set_sent: Option<RegionSetLtcs>,
        round_timeout: Duration,
    ) -> KitsuneResult<RoundState> {
        Ok(RoundState::new(
            remote_agent_list,
            common_arc_set,
            region_set_sent.map(Arc::new),
            round_timeout,
        ))
    }

    fn get_state(&self, id: &StateKey) -> KitsuneResult<Option<RoundState>> {
        self.inner
            .share_mut(|i, _| Ok(i.round_map.get(id).cloned()))
    }

    fn remove_state(&self, id: &StateKey, error: bool) -> KitsuneResult<Option<RoundState>> {
        self.inner
            .share_mut(|i, _| Ok(i.remove_state(id, self.gossip_type, error)))
    }

    fn remove_target(&self, id: &StateKey, error: bool) -> KitsuneResult<()> {
        self.inner.share_mut(|i, _| {
            if i.initiate_tgt
                .as_ref()
                .map(|tgt| &tgt.cert == id)
                .unwrap_or(false)
            {
                let initiate_tgt = i.initiate_tgt.take().unwrap();
                if error {
                    i.metrics.write(|m| {
                        m.record_error(
                            initiate_tgt.remote_agent_list.clone(),
                            self.gossip_type.into(),
                        )
                    });
                }
            }
            Ok(())
        })
    }

    /// If the round is still active then update the state.
    fn update_state_if_active(&self, key: StateKey, state: RoundState) -> KitsuneResult<()> {
        self.inner.share_mut(|i, _| {
            if i.round_map.round_exists(&key) {
                if state.is_finished() {
                    i.remove_state(&key, self.gossip_type, false);
                } else {
                    i.round_map.insert(key, state);
                }
            }
            Ok(())
        })
    }

    fn incoming_op_blooms_finished(
        &self,
        state_id: &StateKey,
    ) -> KitsuneResult<Option<RoundState>> {
        self.inner.share_mut(|i, _| {
            let finished = i
                .round_map
                .get_mut(state_id)
                .map(|state| {
                    state.received_all_incoming_op_blooms = true;
                    state.is_finished()
                })
                .unwrap_or(true);
            if finished {
                Ok(i.remove_state(state_id, self.gossip_type, false))
            } else {
                Ok(i.round_map.get(state_id).cloned())
            }
        })
    }

    fn decrement_op_blooms(&self, state_id: &StateKey) -> KitsuneResult<Option<RoundState>> {
        self.inner.share_mut(|i, _| {
            let remove_state = |state: &mut RoundState| {
                let num_op_blooms = state.num_expected_op_blooms.saturating_sub(1);
                state.num_expected_op_blooms = num_op_blooms;
                // NOTE: there is only ever one "batch" of OpRegions
                state.has_pending_historical_op_data = false;
                state.is_finished()
            };
            if i.round_map
                .get_mut(state_id)
                .map(remove_state)
                .unwrap_or(true)
            {
                Ok(i.remove_state(state_id, self.gossip_type, false))
            } else {
                Ok(i.round_map.get(state_id).cloned())
            }
        })
    }

    async fn process_incoming(
        &self,
        peer_cert: StateKey,
        msg: ShardedGossipWire,
    ) -> KitsuneResult<Vec<ShardedGossipWire>> {
        let s = match self.gossip_type {
            GossipType::Recent => {
                let s = tracing::trace_span!("process_incoming_recent", ?peer_cert, agents = ?self.show_local_agents(), ?msg);
                s.in_scope(|| self.log_state());
                s
            }
            GossipType::Historical => match &msg {
                ShardedGossipWire::MissingOpHashes(MissingOpHashes { ops, finished }) => {
                    let s = tracing::trace_span!("process_incoming_historical", ?peer_cert, agents = ?self.show_local_agents(), msg = %"MissingOpHashes", num_ops = %ops.len(), ?finished);
                    s.in_scope(|| self.log_state());
                    s
                }
                _ => {
                    let s = tracing::trace_span!("process_incoming_historical", ?peer_cert, agents = ?self.show_local_agents(), ?msg);
                    s.in_scope(|| self.log_state());
                    s
                }
            },
        };

        // If we don't have the state for a message then the other node will need to timeout.
        let r = match msg {
            ShardedGossipWire::Initiate(Initiate {
                intervals,
                id,
                agent_list,
            }) => {
                self.incoming_initiate(peer_cert, intervals, id, agent_list)
                    .await?
            }
            ShardedGossipWire::Accept(Accept {
                intervals,
                agent_list,
            }) => {
                self.incoming_accept(peer_cert, intervals, agent_list)
                    .await?
            }
            ShardedGossipWire::Agents(Agents { filter }) => {
                if let Some(state) = self.get_state(&peer_cert)? {
                    let filter = decode_bloom_filter(&filter);
                    self.incoming_agents(state, filter).await?
                } else {
                    Vec::with_capacity(0)
                }
            }
            ShardedGossipWire::MissingAgents(MissingAgents { agents }) => {
                if self.get_state(&peer_cert)?.is_some() {
                    self.incoming_missing_agents(agents.as_slice()).await?;
                }
                Vec::with_capacity(0)
            }
            ShardedGossipWire::OpBloom(OpBloom {
                missing_hashes,
                finished,
            }) => {
                let state = if finished {
                    self.incoming_op_blooms_finished(&peer_cert)?
                } else {
                    self.get_state(&peer_cert)?
                };
                match state {
                    Some(state) => match missing_hashes {
                        EncodedTimedBloomFilter::NoOverlap => Vec::with_capacity(0),
                        EncodedTimedBloomFilter::MissingAllHashes { time_window } => {
                            let filter = TimedBloomFilter {
                                bloom: None,
                                time: time_window,
                            };
                            self.incoming_op_bloom(state, filter, None).await?
                        }
                        EncodedTimedBloomFilter::HaveHashes {
                            filter,
                            time_window,
                        } => {
                            let filter = TimedBloomFilter {
                                bloom: Some(decode_bloom_filter(&filter)),
                                time: time_window,
                            };
                            self.incoming_op_bloom(state, filter, None).await?
                        }
                    },
                    None => Vec::with_capacity(0),
                }
            }
            ShardedGossipWire::OpRegions(OpRegions { region_set }) => {
                if let Some(state) = self.incoming_op_blooms_finished(&peer_cert)? {
                    self.queue_incoming_regions(&peer_cert, state, region_set)
                        .await?
                } else {
                    vec![]
                }
            }
            ShardedGossipWire::MissingOpHashes(MissingOpHashes { ops, finished }) => {
                let mut gossip = Vec::with_capacity(0);
                let finished = MissingOpsStatus::try_from(finished)?;

                let state = match finished {
                    // This is a single chunk of ops. No need to reply.
                    MissingOpsStatus::ChunkComplete => self.get_state(&peer_cert)?,
                    // This is the last chunk in the batch. Reply with [`OpBatchReceived`]
                    // to get the next batch of missing ops.
                    MissingOpsStatus::BatchComplete => {
                        gossip = vec![ShardedGossipWire::op_batch_received()];
                        self.get_state(&peer_cert)?
                    }
                    // All the batches of missing ops for the bloom this node sent
                    // to the remote node have been sent back to this node.
                    MissingOpsStatus::AllComplete => {
                        // This node can decrement the number of outstanding ops bloom replies
                        // it is waiting for.
                        let mut state = self.decrement_op_blooms(&peer_cert)?;

                        // If there are more blooms to send because this node had to batch the blooms
                        // and all the outstanding blooms have been received then this node will send
                        // the next batch of ops blooms starting from the saved cursor.
                        if let Some(state) = state.as_mut().filter(|s| {
                            s.bloom_batch_cursor.is_some() && s.num_expected_op_blooms == 0
                        }) {
                            // We will be producing some gossip so we need to allocate.
                            gossip = Vec::new();
                            // Generate the next ops blooms batch.
                            *state = self.next_bloom_batch(state.clone(), &mut gossip).await?;
                            // Update the state.
                            self.update_state_if_active(peer_cert.clone(), state.clone())?;
                        }
                        state
                    }
                };

                // TODO: come back to this later after implementing batching for
                //      region gossip, for now I just don't care about the state,
                //      and just want to handle the incoming ops.
                if (self.gossip_type == GossipType::Historical || state.is_some())
                    && !ops.is_empty()
                {
                    if let Some(state) = state.as_ref() {
                        if let Some(agent) = state.remote_agent_list.iter().next() {
                            // there is at least 1 agent
                            let source = FetchSource::Agent(agent.clone());
                            self.incoming_missing_op_hashes(source, ops).await?;
                        } else {
                            tracing::warn!(
                                "Op hashes were received for a round with no remote agent(s). {} ops dropped!",
                                ops.len()
                            );
                        }
                    } else {
                        tracing::warn!(
                            "Op hashes were received after a round was dropped. {} ops dropped!",
                            ops.len()
                        );
                    }
                }
                gossip
            }
            ShardedGossipWire::OpBatchReceived(_) => match self.get_state(&peer_cert)? {
                Some(state) => {
                    // The last ops batch has been received by the
                    // remote node so now send the next batch.
                    let r = self.next_missing_ops_batch(state.clone()).await?;
                    if state.is_finished() {
                        self.remove_state(&peer_cert, false)?;
                    }
                    r
                }
                None => Vec::with_capacity(0),
            },
            ShardedGossipWire::NoAgents(_) => {
                tracing::warn!("No agents to gossip with on the node {:?}", peer_cert);
                self.remove_state(&peer_cert, true)?;
                Vec::with_capacity(0)
            }
            ShardedGossipWire::AlreadyInProgress(_) => {
                self.remove_target(&peer_cert, false)?;
                Vec::with_capacity(0)
            }
            ShardedGossipWire::Busy(_) => {
                tracing::warn!("The node {:?} is busy", peer_cert);
                self.remove_target(&peer_cert, true)?;
                Vec::with_capacity(0)
            }
            ShardedGossipWire::Error(Error { message }) => {
                tracing::warn!("gossiping with: {:?} and got error: {}", peer_cert, message);
                self.remove_state(&peer_cert, true)?;
                Vec::with_capacity(0)
            }
        };
        s.in_scope(|| {
            let ops_s = r
                .iter()
                .map(|g| match &g {
                    ShardedGossipWire::MissingOpHashes(MissingOpHashes { ops, finished }) => {
                        format!("num_ops = {}, finished = {}", ops.len(), finished)
                    }
                    _ => {
                        format!("{:?}", g)
                    }
                })
                .collect::<String>();
            tracing::trace!(%ops_s);
            self.log_state()
        });
        Ok(r)
    }

    /// Record all timed out rounds into metrics
    fn record_timeouts(&self) {
        self.inner
            .share_mut(|i, _| {
                for (cert, ref r) in i.round_map.take_timed_out_rounds() {
                    tracing::warn!("The node {:?} has timed out their gossip round", cert);
                    i.metrics.write(|m| {
                        m.record_error(r.remote_agent_list.clone(), self.gossip_type.into());
                        m.complete_current_round(cert, true);
                    });
                }
                Ok(())
            })
            .ok();
    }

    fn show_local_agents(&self) -> HashSet<Arc<KitsuneAgent>> {
        self.inner
            .share_mut(|i, _| Ok(i.local_agents.clone()))
            .unwrap_or_default()
    }

    fn log_state(&self) {
        self.inner
            .share_mut(|i, _| {
                i.log_state();
                Ok(())
            })
            .ok();
    }
}

impl RoundState {
    fn increment_expected_op_blooms(&mut self) -> u16 {
        self.num_expected_op_blooms += 1;
        self.num_expected_op_blooms
    }

    /// A round is finished if:
    /// - There are no blooms sent to the remote node that are awaiting responses.
    /// - This node has received all the ops blooms from the remote node.
    /// - This node has no saved ops bloom batch cursor.
    /// - This node has no queued missing ops to send to the remote node.
    /// - If running historical gossip, the number of ops sent/received matches expectations
    fn is_finished(&self) -> bool {
        self.num_expected_op_blooms == 0
            && !self.has_pending_historical_op_data
            && self.received_all_incoming_op_blooms
            && self.regions_are_queued
            && self.bloom_batch_cursor.is_none()
            && self.ops_batch_queue.is_empty()
    }
}

/// Time range from now into the past.
/// Start must be < end.
fn time_range(start: Duration, end: Duration) -> TimeWindow {
    // TODO: write in terms of chrono::now()
    let now = SystemTime::now();
    let start = now
        .checked_sub(start)
        .and_then(|t| t.duration_since(SystemTime::UNIX_EPOCH).ok())
        .map(|t| Timestamp::from_micros(t.as_micros() as i64))
        .unwrap_or(Timestamp::MIN);

    let end = now
        .checked_sub(end)
        .and_then(|t| t.duration_since(SystemTime::UNIX_EPOCH).ok())
        .map(|t| Timestamp::from_micros(t.as_micros() as i64))
        .unwrap_or(Timestamp::MAX);

    start..end
}

/// An encoded timed bloom filter of missing op hashes.
#[derive(serde::Serialize, serde::Deserialize, Debug, Clone, PartialEq, Eq)]
#[cfg_attr(
    feature = "fuzzing",
    derive(arbitrary::Arbitrary, proptest_derive::Arbitrary)
)]
pub enum EncodedTimedBloomFilter {
    /// I have no overlap with your agents
    /// Please don't send any ops.
    NoOverlap,
    /// I have overlap and I have no hashes.
    /// Please send all your ops.
    MissingAllHashes {
        /// The time window that we are missing hashes for.
        time_window: TimeWindow,
    },
    /// I have overlap and I have some hashes.
    /// Please send any missing ops.
    HaveHashes {
        /// The encoded bloom filter.
        filter: PoolBuf,
        /// The time window these hashes are for.
        time_window: TimeWindow,
    },
}

impl EncodedTimedBloomFilter {
    /// Get the size in bytes of the bloom filter, if one exists
    pub fn size(&self) -> usize {
        match self {
            Self::HaveHashes { filter, .. } => filter.len(),
            _ => 0,
        }
    }
}

#[derive(Debug, Clone, Copy)]
/// The possible states when receiving missing ops.
/// Note this is not sent over the wire and is instead
/// converted to a u8 to save bandwidth.
pub enum MissingOpsStatus {
    /// There are more chunks in this batch to come. No reply is needed.
    ChunkComplete = 0,
    /// This chunk is done but there are more batches
    /// to come and you should reply with [`OpBatchReceived`]
    /// when you are ready to get the next batch.
    BatchComplete = 1,
    /// This is the final batch of missing ops and there
    /// are no more ops to come. No reply is needed.
    AllComplete = 2,
}

kitsune_p2p_types::write_codec_enum! {
    /// ShardedGossip Wire Protocol Codec
    codec ShardedGossipWire {
        /// Initiate a round of gossip with a remote node
        Initiate(0x10) {
            /// The list of arc intervals (equivalent to a [`DhtArcSet`])
            /// for all local agents
            intervals.0: Vec<DhtArcRange>,
            /// A random number to resolve concurrent initiates.
            id.1: u32,
            /// List of active local agents represented by this node.
            agent_list.2: AgentList,
        },

        /// Accept an incoming round of gossip from a remote node
        Accept(0x20) {
            /// The list of arc intervals (equivalent to a [`DhtArcSet`])
            /// for all local agents
            intervals.0: Vec<DhtArcRange>,
            /// List of active local agents represented by this node.
            agent_list.1: AgentList,
        },

        /// Send Agent Info Bloom
        Agents(0x30) {
            /// The bloom filter for agent data
            filter.0: PoolBuf,
        },

        /// Any agents that were missing from the remote bloom.
        MissingAgents(0x40) {
            /// The missing agents
            agents.0: Vec<Arc<AgentInfoSigned>>,
        },

        /// Send Op Bloom filter
        OpBloom(0x50) {
            /// The bloom filter for op data
            missing_hashes.0: EncodedTimedBloomFilter,
            /// Is this the last bloom to be sent?
            finished.1: bool,
        },

        /// Send Op region hashes
        OpRegions(0x51) {
            /// The region hashes for all common ops
            region_set.0: RegionSetLtcs,
        },

        /// Any ops that were missing from the remote bloom.
        MissingOpHashes(0x60) {
            /// The missing op hashes
            ops.0: Vec<OpHashSized>,
            /// Ops that are missing from a bloom that you have sent.
            /// These will be chunked into a maximum size of about 16MB.
            /// If the amount of missing ops is larger then the
            /// [`ShardedGossipLocal::UPPER_BATCH_BOUND`] then the set of
            /// missing ops chunks will be sent in batches.
            /// Each batch will require a reply message of [`OpBatchReceived`]
            /// in order to get the next batch.
            /// This is to prevent overloading the receiver with too much
            /// incoming data.
            ///
            /// 0: There is more chunks in this batch to come. No reply is needed.
            /// 1: This chunk is done but there is more batches
            /// to come and you should reply with [`OpBatchReceived`]
            /// when you are ready to get the next batch.
            /// 2: This is the final missing ops and there
            /// are no more ops to come. No reply is needed.
            ///
            /// See [`MissingOpsStatus`]
            finished.1: u8,
        },

        /// I have received a complete batch of
        /// missing ops and I am ready to receive the
        /// next batch.
        OpBatchReceived(0x61) {
        },


        /// The node you are gossiping with has hit an error condition
        /// and failed to respond to a request.
        Error(0xa0) {
            /// The error message.
            message.0: String,
        },

        /// The node currently is gossiping with too many
        /// other nodes and is too busy to accept your initiate.
        /// Please try again later.
        Busy(0xa1) {
        },

        /// The node you are trying to gossip with has no agents anymore.
        NoAgents(0xa2) {
        },

        /// You have sent a stale initiate to a node
        /// that already has an active round with you.
        AlreadyInProgress(0xa3) {
        },
    }
}

impl AsGossipModule for ShardedGossip {
    fn incoming_gossip(
        &self,
        con: MetaNetCon,
        remote_url: String,
        gossip_data: Box<[u8]>,
    ) -> KitsuneResult<()> {
        use kitsune_p2p_types::codec::*;
        let (bytes, gossip) =
            ShardedGossipWire::decode_ref(&gossip_data).map_err(KitsuneError::other)?;
        let new_initiate = matches!(gossip, ShardedGossipWire::Initiate(_));
        self.state.share_mut(move |i, _| {
            let overloaded = i.incoming.len() > 20;
            if overloaded {
                tracing::warn!(
                    "Overloaded with incoming gossip.. {} messages",
                    i.incoming.len()
                );
            }
            // If we are overloaded then return busy to any new initiates.
            if overloaded && new_initiate {
                i.push_outgoing([(
                    con.peer_id(),
                    HowToConnect::Con(con, remote_url),
                    ShardedGossipWire::busy(),
                )]);
            } else {
                i.push_incoming([(con, remote_url, gossip, bytes as usize)]);
            }
            Ok(())
        })
    }

    fn local_agent_join(&self, a: Arc<KitsuneAgent>) {
        let _ = self.gossip.inner.share_mut(move |i, _| {
            i.new_integrated_data()?;
            i.local_agents.insert(a);
            let s = tracing::trace_span!("gossip_trigger", agents = ?i.show_local_agents(), msg = "New agent joining");
            s.in_scope(|| i.log_state());
            Ok(())
        });
    }

    fn local_agent_leave(&self, a: Arc<KitsuneAgent>) {
        let _ = self.gossip.inner.share_mut(move |i, _| {
            i.local_agents.remove(&a);
            Ok(())
        });
    }

    fn close(&self) {
        self.gossip
            .closing
            .store(true, std::sync::atomic::Ordering::Relaxed);
    }

    fn new_integrated_data(&self) {
        let _ = self.gossip.inner.share_mut(move |i, _| {
            i.new_integrated_data()?;
            let s = tracing::trace_span!("gossip_trigger", agents = ?i.show_local_agents(), msg = "New integrated data");
            s.in_scope(|| i.log_state());
            Ok(())
        });
    }
}

struct ShardedRecentGossipFactory {
    bandwidth: Arc<BandwidthThrottle>,
}

impl ShardedRecentGossipFactory {
    fn new(bandwidth: Arc<BandwidthThrottle>) -> Self {
        Self { bandwidth }
    }
}

impl AsGossipModuleFactory for ShardedRecentGossipFactory {
    fn spawn_gossip_task(
        &self,
        tuning_params: KitsuneP2pTuningParams,
        space: Arc<KitsuneSpace>,
        ep_hnd: MetaNet,
        host: HostApiLegacy,
        metrics: MetricsSync,
        fetch_pool: FetchPool,
    ) -> GossipModule {
        GossipModule(ShardedGossip::new(
            tuning_params,
            space,
            ep_hnd,
            host,
            GossipType::Recent,
            self.bandwidth.clone(),
            metrics,
            fetch_pool,
        ))
    }
}

struct ShardedHistoricalGossipFactory {
    bandwidth: Arc<BandwidthThrottle>,
}

impl ShardedHistoricalGossipFactory {
    fn new(bandwidth: Arc<BandwidthThrottle>) -> Self {
        Self { bandwidth }
    }
}

impl AsGossipModuleFactory for ShardedHistoricalGossipFactory {
    fn spawn_gossip_task(
        &self,
        tuning_params: KitsuneP2pTuningParams,
        space: Arc<KitsuneSpace>,
        ep_hnd: MetaNet,
        host: HostApiLegacy,
        metrics: MetricsSync,
        fetch_pool: FetchPool,
    ) -> GossipModule {
        GossipModule(ShardedGossip::new(
            tuning_params,
            space,
            ep_hnd,
            host,
            GossipType::Historical,
            self.bandwidth.clone(),
            metrics,
            fetch_pool,
        ))
    }
}

/// Create a recent `GossipModuleFactory`
pub fn recent_factory(bandwidth: Arc<BandwidthThrottle>) -> GossipModuleFactory {
    GossipModuleFactory(Arc::new(ShardedRecentGossipFactory::new(bandwidth)))
}

/// Create a historical `GossipModuleFactory`
pub fn historical_factory(bandwidth: Arc<BandwidthThrottle>) -> GossipModuleFactory {
    GossipModuleFactory(Arc::new(ShardedHistoricalGossipFactory::new(bandwidth)))
}

#[allow(dead_code)]
fn clamp64(u: u64) -> i64 {
    if u > i64::MAX as u64 {
        i64::MAX
    } else {
        u as i64
    }
}

impl From<GossipType> for GossipModuleType {
    fn from(g: GossipType) -> Self {
        match g {
            GossipType::Recent => GossipModuleType::ShardedRecent,
            GossipType::Historical => GossipModuleType::ShardedHistorical,
        }
    }
}

impl TryFrom<u8> for MissingOpsStatus {
    type Error = KitsuneError;

    fn try_from(value: u8) -> Result<Self, Self::Error> {
        let r = match value {
            0 => Self::ChunkComplete,
            1 => Self::BatchComplete,
            2 => Self::AllComplete,
            _ => return Err("Failed to parse u8 as MissingOpsStatus".into()),
        };
        debug_assert_eq!(value, r as u8);
        Ok(r)
    }
}

/// Data and handlers for diagnostic info, to be used by the host.
#[derive(Clone, Debug)]
pub struct KitsuneDiagnostics {
    /// Access to metrics info
    pub metrics: MetricsSync,
    /// Access to FetchPool,
    pub fetch_pool: FetchPoolReader,
}<|MERGE_RESOLUTION|>--- conflicted
+++ resolved
@@ -224,8 +224,6 @@
                                         e
                                     );
                                     AgentList::new()
-<<<<<<< HEAD
-=======
                                 }
                             };
                         all_agents =
@@ -236,7 +234,6 @@
                                 Err(e) => {
                                     tracing::error!("Failed to query for all agents - {:?}", e);
                                     vec![]
->>>>>>> 88a746a1
                                 }
                             };
                         refresh_agent_list_timer = std::time::Instant::now();
