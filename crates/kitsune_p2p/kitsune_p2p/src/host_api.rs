--- conflicted
+++ resolved
@@ -28,12 +28,9 @@
         input: GetAgentInfoSignedEvt,
     ) -> KitsuneHostResult<Option<crate::types::agent_store::AgentInfoSigned>>;
 
-<<<<<<< HEAD
-=======
     /// Remove an agent info from storage
     fn remove_agent_info_signed(&self, input: GetAgentInfoSignedEvt) -> KitsuneHostResult<bool>;
 
->>>>>>> cf966326
     /// Extrapolated Peer Coverage.
     fn peer_extrapolated_coverage(
         &self,
