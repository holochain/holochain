use crate::actor::*;
use crate::event::*;
use crate::HostApi;
use crate::HostApiLegacy;
use kitsune_p2p_types::config::KitsuneP2pConfig;

mod actor;

pub(crate) use actor::meta_net;

#[cfg(feature = "test_utils")]
pub use actor::MockKitsuneP2pEventHandler;

<<<<<<< HEAD
use self::actor::Internal;
=======
use self::meta_net::PreflightUserData;
>>>>>>> b3e18291

/// Spawn a new KitsuneP2p actor.
pub async fn spawn_kitsune_p2p(
    config: KitsuneP2pConfig,
    tls_config: kitsune_p2p_types::tls::TlsConfig,
    host: HostApi,
    preflight_user_data: PreflightUserData,
) -> KitsuneP2pResult<(
    ghost_actor::GhostSender<KitsuneP2p>,
    KitsuneP2pEventReceiver,
)> {
    let (evt_send, evt_recv) = futures::channel::mpsc::channel(10);
    let builder = ghost_actor::actor_builder::GhostActorBuilder::new();

    let channel_factory = builder.channel_factory().clone();

    let internal_sender = channel_factory.create_channel::<Internal>().await?;

    let sender = channel_factory.create_channel::<KitsuneP2p>().await?;
    let host = HostApiLegacy::new(host, evt_send);

<<<<<<< HEAD
    tokio::task::spawn(
        builder.spawn(
            actor::KitsuneP2pActor::new(config, tls_config, channel_factory, internal_sender, host)
                .await?,
=======
    // Create a `HostApiLegacy` that is configured to talk to the `KitsuneP2pActor` rather than directly to the Kitsune host.
    let self_host_api = {
        let (evt_send, evt_recv) = futures::channel::mpsc::channel(10);
        let self_host_api = HostApiLegacy::new(host.api.clone(), evt_send);
        channel_factory.attach_receiver(evt_recv).await?;

        self_host_api
    };

    // Create the network. Any events it sends will have to wait to be processed until Kitsune has finished initialising
    // but everything that is needed to construct the network is available now.
    let (ep_hnd, ep_evt, bootstrap_net) = create_meta_net(
        &config,
        tls_config,
        internal_sender.clone(),
        self_host_api.clone(),
        preflight_user_data,
    )
    .await?;

    tokio::task::spawn(
        builder.spawn(
            KitsuneP2pActor::new(
                config,
                channel_factory,
                internal_sender,
                host,
                self_host_api,
                ep_hnd,
                ep_evt,
                bootstrap_net,
            )
            .await?,
>>>>>>> b3e18291
        ),
    );

    Ok((sender, evt_recv))
}<|MERGE_RESOLUTION|>--- conflicted
+++ resolved
@@ -11,11 +11,8 @@
 #[cfg(feature = "test_utils")]
 pub use actor::MockKitsuneP2pEventHandler;
 
-<<<<<<< HEAD
 use self::actor::Internal;
-=======
 use self::meta_net::PreflightUserData;
->>>>>>> b3e18291
 
 /// Spawn a new KitsuneP2p actor.
 pub async fn spawn_kitsune_p2p(
@@ -37,12 +34,6 @@
     let sender = channel_factory.create_channel::<KitsuneP2p>().await?;
     let host = HostApiLegacy::new(host, evt_send);
 
-<<<<<<< HEAD
-    tokio::task::spawn(
-        builder.spawn(
-            actor::KitsuneP2pActor::new(config, tls_config, channel_factory, internal_sender, host)
-                .await?,
-=======
     // Create a `HostApiLegacy` that is configured to talk to the `KitsuneP2pActor` rather than directly to the Kitsune host.
     let self_host_api = {
         let (evt_send, evt_recv) = futures::channel::mpsc::channel(10);
@@ -76,7 +67,6 @@
                 bootstrap_net,
             )
             .await?,
->>>>>>> b3e18291
         ),
     );
 
