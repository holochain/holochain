//! metrics tracked by kitsune_p2p spaces

use std::collections::HashMap;
use std::collections::VecDeque;
use std::sync::Arc;
use std::time::Duration;

use tokio::time::Instant;

use crate::gossip::sharded_gossip::RoundState;
use crate::gossip::sharded_gossip::RoundThroughput;
use crate::types::event::*;
use crate::types::*;
use kitsune_p2p_timestamp::Timestamp;
use kitsune_p2p_types::agent_info::AgentInfoSigned;

use num_traits::*;

/// how long historical metric records should be kept
/// (currently set to 1 week)
const HISTORICAL_RECORD_EXPIRE_DURATION_MICROS: i64 = 1000 * 1000 * 60 * 60 * 24 * 7;

/// Running average that prioritizes memory and cpu efficiency
/// over strict accuracy.
/// For metrics where we can't afford the memory of tracking samples
/// for every remote we might talk to, this running average is
/// accurate enough and uses only 5 bytes of memory.
#[derive(Debug, Clone, Copy)]
pub struct RunAvg(f32, u8);

impl Default for RunAvg {
    fn default() -> Self {
        Self(0.0, 0)
    }
}

impl RunAvg {
    /// Push a new data point onto the running average
    pub fn push<V: AsPrimitive<f32>>(&mut self, v: V) {
        self.push_n(v, 1);
    }

    /// Push multiple entries (up to 255) of the same value onto the average
    pub fn push_n<V: AsPrimitive<f32>>(&mut self, v: V, count: u8) {
        self.1 = self.1.saturating_add(count);
        self.0 = (self.0 * (self.1 - count) as f32 + (v.as_() * count as f32)) / self.1 as f32;
    }
}

macro_rules! mk_from {
    ($($t:ty,)*) => {$(
        impl From<$t> for RunAvg {
            fn from(o: $t) -> Self {
                Self(o as f32, 1)
            }
        }
    )*};
}

mk_from! {
    i8,
    u8,
    i16,
    u16,
    i32,
    u32,
    i64,
    u64,
    f32,
    f64,
}

impl std::ops::Deref for RunAvg {
    type Target = f32;

    fn deref(&self) -> &Self::Target {
        &self.0
    }
}

impl AsRef<f32> for RunAvg {
    fn as_ref(&self) -> &f32 {
        &self.0
    }
}

impl std::borrow::Borrow<f32> for RunAvg {
    fn borrow(&self) -> &f32 {
        &self.0
    }
}

impl std::fmt::Display for RunAvg {
    fn fmt(&self, f: &mut std::fmt::Formatter<'_>) -> std::fmt::Result {
        self.0.fmt(f)
    }
}

/// The maximum number of different nodes that will be
/// gossiped with if gossip is triggered.
const MAX_TRIGGERS: u8 = 2;

/// Maximum amount of history we will track
/// per remote node.
const MAX_HISTORY: usize = 10;

#[derive(Debug, Clone, Default)]
/// Information about a remote node.
pub struct NodeInfo {
    /// Sucessful and unsuccessful messages from the remote
    /// can be combined to estimate a "reachability quotient"
    /// between 1 (or 0 if empty) and 100. Errors are weighted
    /// heavier because we retry less frequently.
    pub reachability_quotient: RunAvg,
    /// Running average for latency microseconds for any direct
    /// request/response calls to remote agent.
    pub latency_micros: RunAvg,
    /// Times we recorded errors for this node.
<<<<<<< HEAD
    pub errors: VecDeque<Instant>,
=======
    pub errors: VecDeque<RoundMetric>,
>>>>>>> 11b4477a
    /// Times we recorded initiates to this node.
    pub initiates: VecDeque<Instant>,
    /// Times we recorded remote rounds from this node.
    pub remote_rounds: VecDeque<Instant>,
    /// Times we recorded complete rounds for this node.
<<<<<<< HEAD
    pub complete_rounds: VecDeque<Instant>,
    /// Is this node currently in an active round?
    pub current_round: bool,
=======
    pub complete_rounds: VecDeque<RoundMetric>,
    /// Is this node currently in an active round?
    pub current_round: bool,
}

/// Info about a completed gossip round
#[derive(Debug, Clone, PartialEq, Eq)]
pub struct RoundMetric {
    instant: Instant,
    gossip_type: GossipModuleType,
    round: Option<CompleteRound>,
}

/// Minimal metrics about a completed round
#[derive(Debug, Clone, PartialEq, Eq)]
pub struct CompleteRound {
    start_time: Instant,
    throughput: RoundThroughput,
}

impl RoundMetric {
    /// Time elapsed since this round was recorded
    pub fn elapsed(&self) -> Duration {
        self.instant.elapsed()
    }

    /// Total duration of this round, from start to end
    pub fn duration(&self) -> Duration {
        match &self.round {
            Some(round) => self.instant - round.start_time,
            None => Duration::from_nanos(0),
        }
    }
}

impl PartialOrd for RoundMetric {
    fn partial_cmp(&self, other: &Self) -> Option<std::cmp::Ordering> {
        Some(self.cmp(other))
    }
}

impl Ord for RoundMetric {
    fn cmp(&self, other: &Self) -> std::cmp::Ordering {
        self.instant.cmp(&other.instant)
    }
}

impl From<&RoundState> for CompleteRound {
    fn from(r: &RoundState) -> Self {
        Self {
            start_time: r.start_time,
            throughput: r.throughput.clone(),
        }
    }
>>>>>>> 11b4477a
}

#[derive(Debug, Default)]
/// Metrics tracking for remote nodes to help
/// choose which remote node to initiate the next round with.
pub struct Metrics {
    /// Map of remote agents.
    nodes: HashMap<Arc<KitsuneAgent>, NodeInfo>,

    /// Aggregate Extrapolated Dht Coverage
    agg_extrap_cov: RunAvg,

    // Number of times we need to force initiate
    // the next round.
    pub(crate) force_initiates: u8,
}

/// Outcome of a gossip round.
#[derive(Debug, PartialOrd, Ord, PartialEq, Eq)]
pub enum RoundOutcome {
    /// Success outcome
    Success(RoundMetric),
    /// Error outcome
    Error(RoundMetric),
}

/// Accept differing key types
pub enum AgentLike<'lt> {
    /// An agent info
    Info(&'lt AgentInfoSigned),
    /// A raw agent pubkey
    PubKey(&'lt Arc<KitsuneAgent>),
}

impl<'lt> From<&'lt AgentInfoSigned> for AgentLike<'lt> {
    fn from(i: &'lt AgentInfoSigned) -> Self {
        Self::Info(i)
    }
}

impl<'lt> From<&'lt Arc<KitsuneAgent>> for AgentLike<'lt> {
    fn from(pk: &'lt Arc<KitsuneAgent>) -> Self {
        Self::PubKey(pk)
    }
}

impl<'lt> AgentLike<'lt> {
    /// Get a raw agent pubkey from any variant type
    pub fn agent(&self) -> &Arc<KitsuneAgent> {
        match self {
            Self::Info(i) => &i.agent,
            Self::PubKey(pk) => pk,
        }
    }
}

impl Metrics {
    /// Dump historical metrics for recording to db.
    pub fn dump_historical(&self) -> Vec<MetricRecord> {
        let now = Timestamp::now();

        let expires_at =
            Timestamp::from_micros(now.as_micros() + HISTORICAL_RECORD_EXPIRE_DURATION_MICROS);

        let mut out = Vec::new();

        for (agent, node) in self.nodes.iter() {
            out.push(MetricRecord {
                kind: MetricRecordKind::ReachabilityQuotient,
                agent: Some(agent.clone()),
                recorded_at_utc: now,
                expires_at_utc: expires_at,
                data: serde_json::json!(*node.reachability_quotient),
            });

            out.push(MetricRecord {
                kind: MetricRecordKind::LatencyMicros,
                agent: Some(agent.clone()),
                recorded_at_utc: now,
                expires_at_utc: expires_at,
                data: serde_json::json!(*node.latency_micros),
            });
        }

        out.push(MetricRecord {
            kind: MetricRecordKind::AggExtrapCov,
            agent: None,
            recorded_at_utc: now,
            expires_at_utc: expires_at,
            data: serde_json::json!(*self.agg_extrap_cov),
        });

        out
    }

    /// Dump json encoded metrics
    pub fn dump(&self) -> serde_json::Value {
        let agents: serde_json::Value = self
            .nodes
            .iter()
            .map(|(a, i)| {
                (
                    a.to_string(),
                    serde_json::json!({
                        "reachability_quotient": *i.reachability_quotient,
                        "latency_micros": *i.latency_micros,
                    }),
                )
            })
            .collect::<serde_json::map::Map<String, serde_json::Value>>()
            .into();

        serde_json::json!({
            "aggExtrapCov": *self.agg_extrap_cov,
            "agents": agents,
        })
    }

    /// Record an individual extrapolated coverage event
    /// (either from us or a remote)
    /// and add it to our running aggregate extrapolated coverage metric.
    pub fn record_extrap_cov_event(&mut self, extrap_cov: f32) {
        self.agg_extrap_cov.push(extrap_cov);
    }

    /// Sucessful and unsuccessful messages from the remote
    /// can be combined to estimate a "reachability quotient"
    /// between 1 (or 0 if empty) and 100. Errors are weighted
    /// heavier because we retry less frequently.
    /// Call this to register a reachability event.
    /// Note, `record_success` and `record_error` below invoke this
    /// function internally, you don't need to call it again.
    pub fn record_reachability_event<'a, T, I>(&mut self, success: bool, remote_agent_list: I)
    where
        T: Into<AgentLike<'a>>,
        I: IntoIterator<Item = T>,
    {
        for agent_info in remote_agent_list {
            let info = self
                .nodes
                .entry(agent_info.into().agent().clone())
                .or_default();
            if success {
                info.reachability_quotient.push(100);
            } else {
                info.reachability_quotient.push_n(1, 5);
            }
        }
    }

    /// Running average for latency microseconds for any direct
    /// request/response calls to remote agent.
    pub fn record_latency_micros<'a, T, I, V>(&mut self, micros: V, remote_agent_list: I)
    where
        T: Into<AgentLike<'a>>,
        I: IntoIterator<Item = T>,
        V: AsPrimitive<f32>,
    {
        for agent_info in remote_agent_list {
            let info = self
                .nodes
                .entry(agent_info.into().agent().clone())
                .or_default();
            info.latency_micros.push(micros);
        }
    }

    /// Record a gossip round has been initiated by us.
    pub fn record_initiate<'a, T, I>(&mut self, remote_agent_list: I)
    where
        T: Into<AgentLike<'a>>,
        I: IntoIterator<Item = T>,
    {
        for agent_info in remote_agent_list {
            let info = self
                .nodes
                .entry(agent_info.into().agent().clone())
                .or_default();
            record_item(&mut info.initiates, Instant::now());
            info.current_round = true;
        }
    }

    /// Record a remote gossip round has started.
    pub fn record_remote_round<'a, T, I>(&mut self, remote_agent_list: I)
    where
        T: Into<AgentLike<'a>>,
        I: IntoIterator<Item = T>,
    {
        for agent_info in remote_agent_list {
            let info = self
                .nodes
                .entry(agent_info.into().agent().clone())
                .or_default();
            record_item(&mut info.remote_rounds, Instant::now());
            info.current_round = true;
        }
    }

    /// Record a gossip round has completed successfully.
    pub fn record_success<'a, T, I>(
        &mut self,
        remote_agent_list: I,
        complete_round: Option<CompleteRound>,
        gossip_type: GossipModuleType,
    ) where
        T: Into<AgentLike<'a>>,
        I: IntoIterator<Item = T>,
    {
        let mut should_dec_force_initiates = false;

        for agent_info in remote_agent_list {
            let info = self
                .nodes
                .entry(agent_info.into().agent().clone())
                .or_default();
            info.reachability_quotient.push(100);
            let round = RoundMetric {
                instant: Instant::now(),
                round: complete_round.clone(),
                gossip_type,
            };
            record_item(&mut info.complete_rounds, round);
            info.current_round = false;
            if info.is_initiate_round() {
                should_dec_force_initiates = true;
            }
        }

        if should_dec_force_initiates {
            self.force_initiates = self.force_initiates.saturating_sub(1);
        }

        tracing::debug!(
            "recorded success in metrics. force_initiates={}",
            self.force_initiates
        );
    }

    /// Record a gossip round has finished with an error.
    pub fn record_error<'a, T, I>(
        &mut self,
        remote_agent_list: I,
        complete_round: Option<CompleteRound>,
        gossip_type: GossipModuleType,
    ) where
        T: Into<AgentLike<'a>>,
        I: IntoIterator<Item = T>,
    {
        for agent_info in remote_agent_list {
            let info = self
                .nodes
                .entry(agent_info.into().agent().clone())
                .or_default();
            info.reachability_quotient.push_n(1, 5);
            let round = RoundMetric {
                instant: Instant::now(),
                round: complete_round.clone(),
                gossip_type,
            };
            record_item(&mut info.errors, round);
            info.current_round = false;
        }
        tracing::debug!(
            "recorded error in metrics. force_initiates={}",
            self.force_initiates
        );
    }

    /// Record that we should force initiate the next few rounds.
    pub fn record_force_initiate(&mut self) {
        self.force_initiates = MAX_TRIGGERS;
    }

    /// Get the last successful round time.
    pub fn last_success<'a, T, I>(&self, remote_agent_list: I) -> Option<&RoundMetric>
    where
        T: Into<AgentLike<'a>>,
        I: IntoIterator<Item = T>,
    {
        remote_agent_list
            .into_iter()
            .filter_map(|agent_info| self.nodes.get(agent_info.into().agent()))
            .filter_map(|info| info.complete_rounds.back())
            .min_by_key(|r| r.instant)
    }

    /// Is this node currently in an active round?
    pub fn is_current_round<'a, T, I>(&self, remote_agent_list: I) -> bool
    where
        T: Into<AgentLike<'a>>,
        I: IntoIterator<Item = T>,
    {
        remote_agent_list
            .into_iter()
            .filter_map(|agent_info| self.nodes.get(agent_info.into().agent()))
            .map(|info| info.current_round)
            .any(|x| x)
    }

    /// What was the last outcome for this node's gossip round?
    pub fn last_outcome<'a, T, I>(&self, remote_agent_list: I) -> Option<RoundOutcome>
    where
        T: Into<AgentLike<'a>>,
        I: IntoIterator<Item = T>,
    {
        #[allow(clippy::map_flatten)]
        remote_agent_list
            .into_iter()
            .filter_map(|agent_info| self.nodes.get(agent_info.into().agent()))
            .map(|info| {
                [
                    info.errors.back().map(|x| RoundOutcome::Error(x.clone())),
                    info.complete_rounds
                        .back()
                        .map(|x| RoundOutcome::Success(x.clone())),
                ]
            })
            .flatten()
            .flatten()
            .max()
    }

    /// Should we force initiate the next round?
    pub fn forced_initiate(&self) -> bool {
        self.force_initiates > 0
    }

    /// Return the average (mean) reachability quotient for the
    /// supplied remote agents.
    pub fn reachability_quotient<'a, T, I>(&self, remote_agent_list: I) -> f32
    where
        T: Into<AgentLike<'a>>,
        I: IntoIterator<Item = T>,
    {
        let (sum, cnt) = remote_agent_list
            .into_iter()
            .filter_map(|agent_info| self.nodes.get(agent_info.into().agent()))
            .map(|info| *info.reachability_quotient)
            .fold((0.0, 0.0), |acc, x| (acc.0 + x, acc.1 + 1.0));
        if cnt <= 0.0 {
            0.0
        } else {
            sum / cnt
        }
    }

    /// Return the average (mean) latency microseconds for the
    /// supplied remote agents.
    pub fn latency_micros<'a, T, I>(&self, remote_agent_list: I) -> f32
    where
        T: Into<AgentLike<'a>>,
        I: IntoIterator<Item = T>,
    {
        let (sum, cnt) = remote_agent_list
            .into_iter()
            .filter_map(|agent_info| self.nodes.get(agent_info.into().agent()))
            .map(|info| *info.latency_micros)
            .fold((0.0, 0.0), |acc, x| (acc.0 + x, acc.1 + 1.0));
        if cnt <= 0.0 {
            0.0
        } else {
            sum / cnt
        }
    }

    /// Getter
    pub fn node_info(&self) -> &HashMap<Arc<KitsuneAgent>, NodeInfo> {
        &self.map
    }
}

impl NodeInfo {
    /// Was the last round for this node initiated by us?
    fn is_initiate_round(&self) -> bool {
        match (self.remote_rounds.back(), self.initiates.back()) {
            (None, None) | (Some(_), None) => false,
            (None, Some(_)) => true,
            (Some(remote), Some(initiate)) => initiate > remote,
        }
    }
}

fn record_item<T>(buffer: &mut VecDeque<T>, item: T) {
    if buffer.len() > MAX_HISTORY {
        buffer.pop_front();
    }
    buffer.push_back(item);
}

impl std::fmt::Display for Metrics {
    fn fmt(&self, f: &mut std::fmt::Formatter<'_>) -> std::fmt::Result {
        static TRACE: once_cell::sync::Lazy<bool> = once_cell::sync::Lazy::new(|| {
            std::env::var("GOSSIP_METRICS").map_or(false, |s| s == "trace")
        });
        let trace = *TRACE;
        write!(f, "Metrics:")?;
        let mut average_last_completion = std::time::Duration::default();
        let mut max_last_completion = std::time::Duration::default();
        let mut average_completion_frequency = std::time::Duration::default();
        let mut complete_rounds = 0;
        let mut min_complete_rounds = usize::MAX;
        for (key, info) in &self.nodes {
            let completion_frequency: std::time::Duration =
                info.complete_rounds.iter().map(|i| i.elapsed()).sum();
            let completion_frequency = completion_frequency
                .checked_div(info.complete_rounds.len() as u32)
                .unwrap_or_default();
            let last_completion = info
                .complete_rounds
                .back()
                .map(|i| i.elapsed())
                .unwrap_or_default();
            average_last_completion += last_completion;
            max_last_completion = max_last_completion.max(last_completion);
            average_completion_frequency += completion_frequency;
            if !info.complete_rounds.is_empty() {
                complete_rounds += 1;
            }
            min_complete_rounds = min_complete_rounds.min(info.complete_rounds.len());
            if trace {
                write!(f, "\n\t{:?}:", key)?;
                write!(
                    f,
                    "\n\t\tErrors: {}, Last: {:?}",
                    info.errors.len(),
                    info.errors.back().map(|i| i.elapsed()).unwrap_or_default()
                )?;
                write!(
                    f,
                    "\n\t\tInitiates: {}, Last: {:?}",
                    info.initiates.len(),
                    info.initiates
                        .back()
                        .map(|i| i.elapsed())
                        .unwrap_or_default()
                )?;
                write!(
                    f,
                    "\n\t\tRemote Rounds: {}, Last: {:?}",
                    info.remote_rounds.len(),
                    info.remote_rounds
                        .back()
                        .map(|i| i.elapsed())
                        .unwrap_or_default()
                )?;
                write!(
                    f,
                    "\n\t\tComplete Rounds: {}, Last: {:?}, Average completion Frequency: {:?}",
                    info.complete_rounds.len(),
                    last_completion,
                    completion_frequency
                )?;
                write!(f, "\n\t\tCurrent Round: {}", info.current_round)?;
            }
        }
        write!(
            f,
            "\n\tNumber of remote nodes complete {} out of {}. Min per node: {}.",
            complete_rounds,
            self.nodes.len(),
            min_complete_rounds
        )?;
        write!(
            f,
            "\n\tAverage time since last completion: {:?}",
            average_last_completion
                .checked_div(self.nodes.len() as u32)
                .unwrap_or_default()
        )?;
        write!(
            f,
            "\n\tMax time since last completion: {:?}",
            max_last_completion
        )?;
        write!(
            f,
            "\n\tAverage completion frequency: {:?}",
            average_completion_frequency
                .checked_div(self.nodes.len() as u32)
                .unwrap_or_default()
        )?;
        write!(f, "\n\tForce Initiate: {}", self.force_initiates)?;
        Ok(())
    }
}

/// Synchronization primitive around the Metrics struct.
#[derive(Clone)]
pub struct MetricsSync(Arc<parking_lot::RwLock<Metrics>>);

impl Default for MetricsSync {
    fn default() -> Self {
        Self(Arc::new(parking_lot::RwLock::new(Metrics::default())))
    }
}

impl std::fmt::Debug for MetricsSync {
    fn fmt(&self, f: &mut std::fmt::Formatter<'_>) -> std::fmt::Result {
        self.0.read().fmt(f)
    }
}

impl std::fmt::Display for MetricsSync {
    fn fmt(&self, f: &mut std::fmt::Formatter<'_>) -> std::fmt::Result {
        self.0.read().fmt(f)
    }
}

impl MetricsSync {
    /// Get a read lock for the metrics store.
    pub fn read(&self) -> parking_lot::RwLockReadGuard<Metrics> {
        match self.0.try_read_for(std::time::Duration::from_millis(100)) {
            Some(g) => g,
            // This won't block if a writer is waiting.
            // NOTE: This is a bit of a hack to work around a lock somewhere that is errant-ly
            // held over another call to lock. Really we should fix that error,
            // potentially by using a closure pattern here to ensure the lock cannot
            // be held beyond the access logic.
            None => self.0.read_recursive(),
        }
    }

    /// Get a write lock for the metrics store.
    pub fn write(&self) -> parking_lot::RwLockWriteGuard<Metrics> {
        match self.0.try_write_for(std::time::Duration::from_secs(100)) {
            Some(g) => g,
            None => {
                eprintln!("Metrics lock likely deadlocked");
                self.0.write()
            }
        }
    }
}

#[cfg(test)]
mod tests {
    use super::*;

    #[tokio::test(flavor = "multi_thread")]
    async fn test_run_avg() {
        let mut a1 = RunAvg::default();
        a1.push(100);
        a1.push(1);
        a1.push(1);
        a1.push(1);
        assert_eq!(25.75, *a1);

        let mut a2 = RunAvg::default();
        a2.push_n(100, 1);
        a2.push_n(1, 3);
        assert_eq!(25.75, *a2);

        let mut a3 = RunAvg::default();
        a3.push_n(100, 255);
        a3.push(1);
        assert_eq!(99.61176, *a3);

        let mut a4 = RunAvg::default();
        a4.push_n(100, 255);
        a4.push_n(1, 128);
        assert_eq!(50.30588, *a4);

        let mut a5 = RunAvg::default();
        a5.push_n(100, 255);
        a5.push_n(1, 255);
        assert_eq!(1.0, *a5);
    }
}<|MERGE_RESOLUTION|>--- conflicted
+++ resolved
@@ -116,21 +116,12 @@
     /// request/response calls to remote agent.
     pub latency_micros: RunAvg,
     /// Times we recorded errors for this node.
-<<<<<<< HEAD
-    pub errors: VecDeque<Instant>,
-=======
     pub errors: VecDeque<RoundMetric>,
->>>>>>> 11b4477a
     /// Times we recorded initiates to this node.
     pub initiates: VecDeque<Instant>,
     /// Times we recorded remote rounds from this node.
     pub remote_rounds: VecDeque<Instant>,
     /// Times we recorded complete rounds for this node.
-<<<<<<< HEAD
-    pub complete_rounds: VecDeque<Instant>,
-    /// Is this node currently in an active round?
-    pub current_round: bool,
-=======
     pub complete_rounds: VecDeque<RoundMetric>,
     /// Is this node currently in an active round?
     pub current_round: bool,
@@ -185,7 +176,6 @@
             throughput: r.throughput.clone(),
         }
     }
->>>>>>> 11b4477a
 }
 
 #[derive(Debug, Default)]
@@ -554,7 +544,7 @@
 
     /// Getter
     pub fn node_info(&self) -> &HashMap<Arc<KitsuneAgent>, NodeInfo> {
-        &self.map
+        &self.nodes
     }
 }
 
