--- conflicted
+++ resolved
@@ -396,12 +396,6 @@
     }
 
     /// Get the sum of throughputs for all current rounds
-<<<<<<< HEAD
-    pub fn current_throughputs(&self) -> impl Iterator<Item = RoundThroughput> + '_ {
-        self.node_history
-            .values()
-            .flat_map(|r| &r.current_round)
-=======
     pub fn current_throughputs(
         &self,
         gossip_type: GossipModuleType,
@@ -410,19 +404,13 @@
             .values()
             .flat_map(|r| &r.current_round)
             .filter(move |r| r.gossip_type == gossip_type)
->>>>>>> c4f8efa4
             .map(|r| r.throughput.clone())
     }
 
     /// Get the sum of throughputs for all current rounds
-<<<<<<< HEAD
-    pub fn total_current_throughput(&self) -> RoundThroughput {
-        self.current_throughputs().sum()
-=======
     pub fn total_current_historical_throughput(&self) -> RoundThroughput {
         self.current_throughputs(GossipModuleType::ShardedHistorical)
             .sum()
->>>>>>> c4f8efa4
     }
 
     /// Record an individual extrapolated coverage event
@@ -607,15 +595,10 @@
 
         // print progress
         {
-<<<<<<< HEAD
-            let tps = self.current_throughputs().count();
-            let tot = self.total_current_throughput();
-=======
             let tps = self
                 .current_throughputs(GossipModuleType::ShardedHistorical)
                 .count();
             let tot = self.total_current_historical_throughput();
->>>>>>> c4f8efa4
             let n = tot.op_bytes.incoming;
             let d = tot.expected_op_bytes.incoming;
             if d > 0 {
