--- conflicted
+++ resolved
@@ -347,13 +347,8 @@
 /// A set of agents
 pub type AgentList = HashSet<KAgent>;
 
-<<<<<<< HEAD
-/// Shared access to Metrics
-#[derive(Clone, Debug, derive_more::Deref, derive_more::DerefMut, stef::State)]
-=======
 /// Shared access to metrics
 #[derive(Clone, Debug, derive_more::From, derive_more::Deref, stef::State)]
->>>>>>> 88a746a1
 pub struct MetricsSync(stef::Share<Metrics>);
 
 #[stef::state(fuzzing, wrapper(MetricsSync))]
