//! Definitions for events emited from the KitsuneP2p actor.

use crate::types::agent_store::AgentInfoSigned;
use std::{sync::Arc, time::SystemTime};

/// Gather a list of op-hashes from our implementor that meet criteria.
#[derive(Debug)]
pub struct FetchOpHashesForConstraintsEvt {
    /// The "space" context.
    pub space: Arc<super::KitsuneSpace>,
    /// The "agent" context.
    pub agent: Arc<super::KitsuneAgent>,
    /// The dht arc to query.
    pub dht_arc: kitsune_p2p_types::dht_arc::DhtArc,
    /// Only retreive items received since this time (INCLUSIVE).
    pub since_utc_epoch_s: i64,
    /// Only retreive items received until this time (EXCLUSIVE).
    pub until_utc_epoch_s: i64,
}

/// Gather all op-hash data for a list of op-hashes from our implementor.
#[derive(Debug)]
pub struct FetchOpHashDataEvt {
    /// The "space" context.
    pub space: Arc<super::KitsuneSpace>,
    /// The "agent" context.
    pub agent: Arc<super::KitsuneAgent>,
    /// The op-hashes to fetch
    pub op_hashes: Vec<Arc<super::KitsuneOpHash>>,
}

/// Request that our implementor sign some data on behalf of an agent.
#[derive(Debug)]
pub struct SignNetworkDataEvt {
    /// The "space" context.
    pub space: Arc<super::KitsuneSpace>,
    /// The "agent" context.
    pub agent: Arc<super::KitsuneAgent>,
    /// The data to sign.
    #[allow(clippy::rc_buffer)]
    pub data: Arc<Vec<u8>>,
}

#[derive(Debug)]
/// Store the AgentInfo as signed by the agent themselves.
pub struct PutAgentInfoSignedEvt {
    /// The "space" context.
    pub space: Arc<super::KitsuneSpace>,
    /// The "agent" context.
    pub agent: Arc<super::KitsuneAgent>,
    /// The signed agent info.
    pub agent_info_signed: AgentInfoSigned,
}

#[derive(Debug)]
/// Get agent info as previously signed and put.
pub struct GetAgentInfoSignedEvt {
    /// The "space" context.
    pub space: Arc<super::KitsuneSpace>,
    /// The "agent" context.
    pub agent: Arc<super::KitsuneAgent>,
}

#[derive(Debug)]
/// Get agent info as previously signed and put.
pub struct QueryAgentInfoSignedEvt {
    /// The "space" context.
    pub space: Arc<super::KitsuneSpace>,
    /// The "agent" context.
    pub agent: Arc<super::KitsuneAgent>,
}

/// A single datum of metric info about an Agent, to be recorded by the client.
#[derive(Clone, Debug, PartialEq, Eq, PartialOrd, Ord, derive_more::Display)]
pub enum MetricKind {
    /// Our fast gossip loop synced this node up to this timestamp.
    /// The next quick loop can sync from this timestamp forward.
    QuickGossip,

    /// The last time a full slow gossip loop completed was at this timestamp.
    /// If that is too recent, we won't run another slow loop.
    SlowGossip,

    /// The last time we got a connection/timeout error with this node,
    /// ignoring inactivity timeouts.
    /// Lets us skip recently unreachable nodes in gossip loops.
    ConnectError,
}

#[derive(Clone, Debug, PartialEq, Eq)]
/// A single row in the metrics database
pub struct MetricDatum {
    /// The agent this event is about
    pub agent: Arc<super::KitsuneAgent>,
    /// The kind of event
    pub kind: MetricKind,
    /// The time at which this occurred
    pub timestamp: SystemTime,
}

impl PartialOrd for MetricDatum {
    fn partial_cmp(&self, other: &Self) -> Option<std::cmp::Ordering> {
        match self.timestamp.cmp(&other.timestamp) {
            std::cmp::Ordering::Equal => Some(self.agent.cmp(&other.agent)),
            o => Some(o),
        }
    }
}

impl Ord for MetricDatum {
    fn cmp(&self, other: &Self) -> std::cmp::Ordering {
        self.partial_cmp(other).unwrap()
    }
}

/// Different kinds of queries about metric data
#[derive(Clone, Debug, PartialEq, Eq)]
pub enum MetricQuery {
    /// Filters for the "last sync" query.
    LastSync {
        /// The agent to query by
        agent: Arc<super::KitsuneAgent>,
    },
    /// Filters for the "oldest agent" query.
    Oldest {
        /// Agents whose last connection error is earlier than this time will be filtered out.
        last_connect_error_threshold: std::time::SystemTime,
    },
}

/// Corresponding response to `MetricQuery`
#[derive(Clone, Debug, PartialEq, Eq)]
pub enum MetricQueryAnswer {
    /// The last sync time for all agents.
    LastSync(Option<std::time::SystemTime>),
    /// The agent with the oldest last-connection time which satisfies the query.
    Oldest(Option<Arc<super::KitsuneAgent>>),
}

ghost_actor::ghost_chan! {
    /// The KitsuneP2pEvent stream allows handling events generated from the
    /// KitsuneP2p actor.
    pub chan KitsuneP2pEvent<super::KitsuneP2pError> {
        /// We need to store signed agent info.
        fn put_agent_info_signed(input: PutAgentInfoSignedEvt) -> ();

        /// We need to get previously stored agent info.
        fn get_agent_info_signed(input: GetAgentInfoSignedEvt) -> Option<crate::types::agent_store::AgentInfoSigned>;

        /// We need to get previously stored agent info.
        fn query_agent_info_signed(input: QueryAgentInfoSignedEvt) -> Vec<crate::types::agent_store::AgentInfoSigned>;

<<<<<<< HEAD
        /// query agent info in order of closeness to a basis location.
        fn query_agent_info_signed_near_basis(space: Arc<super::KitsuneSpace>, basis_loc: u32, limit: u32) -> Vec<crate::types::agent_store::AgentInfoSigned>;
=======
        /// Record a metric datum about an agent.
        fn put_metric_datum(datum: MetricDatum) -> ();

        /// Ask for metric data.
        fn query_metrics(query: MetricQuery) -> MetricQueryAnswer;
>>>>>>> 222cd5e2

        /// We are receiving a request from a remote node.
        fn call(space: Arc<super::KitsuneSpace>, to_agent: Arc<super::KitsuneAgent>, from_agent: Arc<super::KitsuneAgent>, payload: Vec<u8>) -> Vec<u8>;

        /// We are receiving a notification from a remote node.
        fn notify(space: Arc<super::KitsuneSpace>, to_agent: Arc<super::KitsuneAgent>, from_agent: Arc<super::KitsuneAgent>, payload: Vec<u8>) -> ();

        /// We are receiving a dht op we may need to hold distributed via gossip.
        fn gossip(
            space: Arc<super::KitsuneSpace>,
            to_agent: Arc<super::KitsuneAgent>,
            from_agent: Arc<super::KitsuneAgent>,
            op_hash: Arc<super::KitsuneOpHash>,
            op_data: Vec<u8>,
        ) -> ();

        /// Gather a list of op-hashes from our implementor that meet criteria.
        fn fetch_op_hashes_for_constraints(input: FetchOpHashesForConstraintsEvt) -> Vec<Arc<super::KitsuneOpHash>>;

        /// Gather all op-hash data for a list of op-hashes from our implementor.
        fn fetch_op_hash_data(input: FetchOpHashDataEvt) -> Vec<(Arc<super::KitsuneOpHash>, Vec<u8>)>;

        /// Request that our implementor sign some data on behalf of an agent.
        fn sign_network_data(input: SignNetworkDataEvt) -> super::KitsuneSignature;
    }
}

/// Receiver type for incoming connection events.
pub type KitsuneP2pEventReceiver = futures::channel::mpsc::Receiver<KitsuneP2pEvent>;<|MERGE_RESOLUTION|>--- conflicted
+++ resolved
@@ -150,16 +150,14 @@
         /// We need to get previously stored agent info.
         fn query_agent_info_signed(input: QueryAgentInfoSignedEvt) -> Vec<crate::types::agent_store::AgentInfoSigned>;
 
-<<<<<<< HEAD
         /// query agent info in order of closeness to a basis location.
         fn query_agent_info_signed_near_basis(space: Arc<super::KitsuneSpace>, basis_loc: u32, limit: u32) -> Vec<crate::types::agent_store::AgentInfoSigned>;
-=======
+
         /// Record a metric datum about an agent.
         fn put_metric_datum(datum: MetricDatum) -> ();
 
         /// Ask for metric data.
         fn query_metrics(query: MetricQuery) -> MetricQueryAnswer;
->>>>>>> 222cd5e2
 
         /// We are receiving a request from a remote node.
         fn call(space: Arc<super::KitsuneSpace>, to_agent: Arc<super::KitsuneAgent>, from_agent: Arc<super::KitsuneAgent>, payload: Vec<u8>) -> Vec<u8>;
