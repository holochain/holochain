--- conflicted
+++ resolved
@@ -54,14 +54,7 @@
 /// An individual op item within a "PushOpData" wire message.
 #[derive(Debug, Clone, PartialEq, Eq, serde::Deserialize, serde::Serialize)]
 #[serde(tag = "type", rename_all = "camelCase")]
-<<<<<<< HEAD
-#[cfg_attr(
-    feature = "fuzzing",
-    derive(arbitrary::Arbitrary, proptest_derive::Arbitrary)
-)]
-=======
 #[cfg_attr(feature = "fuzzing", derive(proptest_derive::Arbitrary))]
->>>>>>> 88a746a1
 pub struct PushOpItem {
     /// The payload of this op.
     pub op_data: Arc<KitsuneOpData>,
