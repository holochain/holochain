--- conflicted
+++ resolved
@@ -1,9 +1,5 @@
 //! An in-memory network for sharded kitsune tests.
 
-<<<<<<< HEAD
-=======
-use crate::event::{QueryOpHashesEvt, TimeWindowInclusive};
->>>>>>> f96aec3b
 use crate::gossip::sharded_gossip::{BandwidthThrottle, GossipType, ShardedGossip};
 use crate::test_util::spawn_handler;
 use crate::types::gossip::*;
@@ -524,52 +520,6 @@
             .expect("Node not added")
             .remote_agents
     }
-<<<<<<< HEAD
-=======
-
-    pub(super) fn query_op_hashes(
-        &mut self,
-        QueryOpHashesEvt {
-            space: _,
-            arc_set,
-            window,
-            max_ops,
-            include_limbo: _,
-        }: QueryOpHashesEvt,
-    ) -> Option<(Vec<Arc<KitsuneOpHash>>, TimeWindowInclusive)> {
-        let (ops, timestamps): (Vec<_>, Vec<_>) = self
-            .ops
-            .iter()
-            .filter(|(op_loc8, op)| {
-                // Does the op fall within the time window?
-                window.contains(&op.timestamp)
-                    // Does the op fall within one of the specified arcsets
-                    // with the correct integration/limbo criteria?
-                        && arc_set.contains((**op_loc8).into())
-            })
-            .map(|(_, op)| (op.hash.clone(), op.timestamp))
-            .take(max_ops)
-            .unzip();
-
-        if ops.is_empty() {
-            None
-        } else {
-            let window =
-                timestamps
-                    .into_iter()
-                    .fold(window.start..=window.end, |mut window, timestamp| {
-                        if timestamp < *window.start() {
-                            window = timestamp..=*window.end();
-                        }
-                        if timestamp > *window.end() {
-                            window = *window.start()..=timestamp;
-                        }
-                        window
-                    });
-            Some((ops, window))
-        }
-    }
->>>>>>> f96aec3b
 }
 
 /// Representation of an agent on a Switchboard node.
