--- conflicted
+++ resolved
@@ -913,16 +913,6 @@
     #[cfg(feature = "tx2")]
     #[tokio::test(flavor = "multi_thread")]
     async fn create_tx2_with_mdns_meta_net() {
-<<<<<<< HEAD
-        let (_, _, bootstrap_net) = test_create_meta_net(KitsuneP2pConfig {
-            // Anything other than WebRTC will do here but the tx2 transport isn't available any more
-            transport_pool: vec![TransportConfig::Mem {}],
-            network_type: NetworkType::QuicMdns,
-            ..Default::default()
-        })
-        .await
-        .unwrap();
-=======
         // Anything other than WebRTC will do here but the tx2 transport isn't available any more
         let mut config = KitsuneP2pConfig::default();
         config.transport_pool = vec![TransportConfig::Mem {}];
@@ -930,7 +920,6 @@
         config.network_type = NetworkType::QuicMdns;
 
         let (_, _, bootstrap_net) = test_create_meta_net(config).await.unwrap();
->>>>>>> de198956
 
         // Not the most interesting check but we mostly care that the above function produces a result given a valid config.
         assert_eq!(BootstrapNet::Tx2, bootstrap_net);
@@ -941,17 +930,6 @@
     async fn create_tx5_with_mdns_meta_net() {
         let (signal_addr, abort_handle) = start_signal_srv();
 
-<<<<<<< HEAD
-        let (meta_net, _, bootstrap_net) = test_create_meta_net(KitsuneP2pConfig {
-            transport_pool: vec![TransportConfig::WebRTC {
-                signal_url: format!("ws://{:?}", signal_addr),
-            }],
-            network_type: NetworkType::QuicMdns,
-            ..Default::default()
-        })
-        .await
-        .unwrap();
-=======
         let mut config = KitsuneP2pConfig::default();
         config.transport_pool = vec![TransportConfig::WebRTC {
             signal_url: format!("ws://{:?}", signal_addr),
@@ -960,7 +938,6 @@
         config.network_type = NetworkType::QuicMdns;
 
         let (meta_net, _, bootstrap_net) = test_create_meta_net(config).await.unwrap();
->>>>>>> de198956
 
         // Not the most interesting check but we mostly care that the above function produces a result given a valid config.
         assert_eq!(BootstrapNet::Tx5, bootstrap_net);
@@ -973,18 +950,6 @@
     async fn create_tx5_with_bootstrap_meta_net() {
         let (signal_addr, abort_handle) = start_signal_srv();
 
-<<<<<<< HEAD
-        let (meta_net, _, bootstrap_net) = test_create_meta_net(KitsuneP2pConfig {
-            transport_pool: vec![TransportConfig::WebRTC {
-                signal_url: format!("ws://{:?}", signal_addr),
-            }],
-            bootstrap_service: Some(url2!("ws://not-a-bootstrap.test")),
-            network_type: NetworkType::QuicBootstrap,
-            ..Default::default()
-        })
-        .await
-        .unwrap();
-=======
         let mut config = KitsuneP2pConfig::default();
         config.transport_pool = vec![TransportConfig::WebRTC {
             signal_url: format!("ws://{:?}", signal_addr),
@@ -993,7 +958,6 @@
         config.network_type = NetworkType::QuicBootstrap;
 
         let (meta_net, _, bootstrap_net) = test_create_meta_net(config).await.unwrap();
->>>>>>> de198956
 
         // Not the most interesting check but we mostly care that the above function produces a result given a valid config.
         assert_eq!(BootstrapNet::Tx5, bootstrap_net);
