// this is largely a passthrough that routes to a specific space handler

use crate::actor;
use crate::actor::*;
use crate::event::*;
use crate::gossip::sharded_gossip::BandwidthThrottles;
use crate::gossip::sharded_gossip::KitsuneDiagnostics;
use crate::types::gossip::GossipModuleType;
use crate::types::metrics::KitsuneMetrics;
use crate::wire::MetricExchangeMsg;
use crate::*;
use futures::future::FutureExt;
use futures::stream::StreamExt;
use kitsune_p2p_fetch::*;
use kitsune_p2p_types::async_lazy::AsyncLazy;
use kitsune_p2p_types::tx2::tx2_api::*;
use kitsune_p2p_types::*;
use std::collections::hash_map::Entry;
use std::collections::HashMap;
use std::sync::Arc;

/// The bootstrap service is much more thoroughly documented in the default service implementation.
/// See <https://github.com/holochain/bootstrap>
mod bootstrap;
mod discover;
pub(crate) mod meta_net;
use meta_net::*;
mod space;
use ghost_actor::dependencies::tracing;
use space::*;

type EvtRcv = futures::channel::mpsc::Receiver<KitsuneP2pEvent>;
type KSpace = Arc<KitsuneSpace>;
type KAgent = Arc<KitsuneAgent>;
type KBasis = Arc<KitsuneBasis>;
type VecMXM = Vec<MetricExchangeMsg>;
type Payload = Box<[u8]>;
type OpHashList = Vec<OpHashSized>;
type MaybeDelegate = Option<(KBasis, u32, u32)>;

ghost_actor::ghost_chan! {
    #[allow(clippy::too_many_arguments)]
    pub(crate) chan Internal<crate::KitsuneP2pError> {
        /// Register space event handler
        fn register_space_event_handler(recv: EvtRcv) -> ();

        /// Incoming Delegate Broadcast
        /// We are being requested to delegate a broadcast to our neighborhood
        /// on behalf of an author. `mod_idx` / `mod_cnt` inform us which
        /// neighbors we are responsible for.
        /// (See comments in actual method impl for more detail.)
        fn incoming_delegate_broadcast(
            space: KSpace,
            basis: KBasis,
            to_agent: KAgent,
            mod_idx: u32,
            mod_cnt: u32,
            data: BroadcastData,
        ) -> ();

        /// This should be invoked instead of incoming_delegate_broadcast
        /// in the case of a publish data variant. It will, in turn, call
        /// into incoming_delegate_broadcast once we have the data to act
        /// as a fetch responder for the op data.
        fn incoming_publish(
            space: KSpace,
            to_agent: KAgent,
            source: KAgent,
            op_hash_list: OpHashList,
            context: kitsune_p2p_fetch::FetchContext,
            maybe_delegate: MaybeDelegate,
        ) -> ();

        /// We just received data for an op_hash. Check if we had a pending
        /// delegation action we need to continue now that we have the data.
        fn resolve_publish_pending_delegates(space: KSpace, op_hash: KOpHash) -> ();

        /// Incoming Gossip
        fn incoming_gossip(space: KSpace, con: MetaNetCon, remote_url: String, data: Payload, module_type: crate::types::gossip::GossipModuleType) -> ();

        /// Incoming Metric Exchange
        fn incoming_metric_exchange(space: KSpace, msgs: VecMXM) -> ();

        /// New Con
        fn new_con(url: String, con: MetaNetCon) -> ();

        /// Del Con
        fn del_con(url: String) -> ();

        /// Fetch an op from a remote
        fn fetch(key: FetchKey, space: KSpace, source: FetchSource) -> ();
    }
}

pub(crate) struct KitsuneP2pActor {
    channel_factory: ghost_actor::actor_builder::GhostActorChannelFactory<Self>,
    internal_sender: ghost_actor::GhostSender<Internal>,
    evt_sender: futures::channel::mpsc::Sender<KitsuneP2pEvent>,
    ep_hnd: MetaNet,
    host: HostApi,
    #[allow(clippy::type_complexity)]
    spaces: HashMap<
        Arc<KitsuneSpace>,
        AsyncLazy<(
            ghost_actor::GhostSender<KitsuneP2p>,
            ghost_actor::GhostSender<space::SpaceInternal>,
        )>,
    >,
    config: Arc<KitsuneP2pConfig>,
    bandwidth_throttles: BandwidthThrottles,
    parallel_notify_permit: Arc<tokio::sync::Semaphore>,
    fetch_pool: FetchPool,
}

impl KitsuneP2pActor {
    pub async fn new(
        config: KitsuneP2pConfig,
        tls_config: kitsune_p2p_types::tls::TlsConfig,
        channel_factory: ghost_actor::actor_builder::GhostActorChannelFactory<Self>,
        internal_sender: ghost_actor::GhostSender<Internal>,
        evt_sender: futures::channel::mpsc::Sender<KitsuneP2pEvent>,
        host: HostApi,
    ) -> KitsuneP2pResult<Self> {
        crate::types::metrics::init();

        let metrics = Tx2ApiMetrics::default().set_write_len(|d, l| {
            let t = match d {
                "Wire::Failure" => KitsuneMetrics::Failure,
                "Wire::Call" => KitsuneMetrics::Call,
                "Wire::CallResp" => KitsuneMetrics::CallResp,
                "Wire::Notify" => KitsuneMetrics::Notify,
                "Wire::NotifyResp" => KitsuneMetrics::NotifyResp,
                "Wire::Gossip" => KitsuneMetrics::Gossip,
                "Wire::PeerGet" => KitsuneMetrics::PeerGet,
                "Wire::PeerGetResp" => KitsuneMetrics::PeerGetResp,
                "Wire::PeerQuery" => KitsuneMetrics::PeerQuery,
                "Wire::PeerQueryResp" => KitsuneMetrics::PeerQueryResp,
                _ => return,
            };
            KitsuneMetrics::count(t, l);
        });

        let mut ep_hnd = None;
        let mut ep_evt = None;

        #[cfg(feature = "tx2")]
        if ep_hnd.is_none() && config.is_tx2() {
            tracing::trace!("tx2");
            let (h, e) = MetaNet::new_tx2(config.clone(), tls_config, metrics).await?;
            ep_hnd = Some(h);
            ep_evt = Some(e);
        }

        #[cfg(feature = "tx5")]
        if ep_hnd.is_none() && config.is_tx5() {
            tracing::trace!("tx5");
            let signal_url = match config.transport_pool.get(0).unwrap() {
                TransportConfig::WebRTC { signal_url } => signal_url.clone(),
                _ => unreachable!(),
            };
            let (h, e) =
                MetaNet::new_tx5(config.tuning_params.clone(), host.clone(), signal_url).await?;
            ep_hnd = Some(h);
            ep_evt = Some(e);
        }

        let (ep_hnd, ep_evt) = match (ep_hnd, ep_evt) {
            (Some(h), Some(e)) => (h, e),
            _ => return Err("tx2 or tx5 feature must be enabled".into()),
        };

        struct FetchResponseConfig(kitsune_p2p_types::config::KitsuneP2pTuningParams);

        impl kitsune_p2p_fetch::FetchResponseConfig for FetchResponseConfig {
            type User = (
                MetaNetCon,
                String,
                Option<(dht::prelude::RegionCoords, bool)>,
            );

            fn respond(
                &self,
                space: KSpace,
                user: Self::User,
                completion_guard: kitsune_p2p_fetch::FetchResponseGuard,
                op: KOpData,
            ) {
                let timeout = self.0.implicit_timeout();
                tokio::task::spawn(async move {
                    let _completion_guard = completion_guard;

                    // MAYBE: open a new connection if the con was closed??
                    let (con, _url, region) = user;

                    let item = wire::PushOpItem {
                        op_data: op,
                        region,
                    };
                    tracing::debug!("push_op_data: {:?}", item);
                    let payload = wire::Wire::push_op_data(vec![(space, vec![item])]);

                    if let Err(err) = con.notify(&payload, timeout).await {
                        tracing::warn!(?err, "error responding to op fetch");
                    }
                });
            }
        }

        let fetch_response_queue = kitsune_p2p_fetch::FetchResponseQueue::new(FetchResponseConfig(
            config.tuning_params.clone(),
        ));

        // TODO - use a real config
        let fetch_pool = FetchPool::new_bitwise_or();

        // Start a loop to handle our fetch queue fetch items.
        {
            let fetch_pool = fetch_pool.clone();
            let i_s = internal_sender.clone();
            let host = host.clone();
            tokio::task::spawn(async move {
                loop {
                    let list = fetch_pool.get_items_to_fetch();

                    for (key, space, source, context) in list {
                        if let FetchKey::Op(op_hash) = &key {
                            if let Ok(mut res) = host
                                .check_op_data(space.clone(), vec![op_hash.clone()], context)
                                .await
                            {
                                if res.len() == 1 && res.remove(0) {
                                    fetch_pool.remove(&key);
                                    continue;
                                }
                            }
                        }

                        if let Err(err) = i_s.fetch(key, space, source).await {
                            tracing::debug!(?err);
                        }
                    }

                    tokio::time::sleep(std::time::Duration::from_secs(1)).await;
                }
            });
        }

        let i_s = internal_sender.clone();
        tokio::task::spawn({
            let evt_sender = evt_sender.clone();
            let host = host.clone();
            let tuning_params = config.tuning_params.clone();
            let fetch_pool = fetch_pool.clone();
            async move {
                let fetch_response_queue = &fetch_response_queue;
                let fetch_pool = &fetch_pool;
<<<<<<< HEAD
                ep.for_each_concurrent(tuning_params.concurrent_limit_per_thread, move |event| {
                    let evt_sender = evt_sender.clone();
                    let host = host.clone();
                    let tuning_params = tuning_params.clone();
                    let i_s = i_s.clone();
                    async move {
                        macro_rules! resp {
                            ($r:expr, $e:expr) => {
                                // this can only error as channel closed
                                // it would be noise to output tracing errors
                                let _ = $r.respond($e, tuning_params.implicit_timeout()).await;
                            };
                        }

                        let evt_sender = &evt_sender;
                        use tx2_api::Tx2EpEvent::*;
                        #[allow(clippy::single_match)]
                        match event {
                            OutgoingConnection(Tx2EpConnection { con, url }) => {
                                let _ = i_s.new_con(url, con).await;
                            }
                            IncomingConnection(Tx2EpConnection { con, url }) => {
                                let _ = i_s.new_con(url, con).await;
                            }
                            ConnectionClosed(Tx2EpConnectionClosed { url, .. }) => {
                                let _ = i_s.del_con(url).await;
                            }
                            IncomingRequest(Tx2EpIncomingRequest { data, respond, .. }) => {
                                match data {
                                    wire::Wire::Call(wire::Call {
                                        space,
                                        to_agent,
                                        data,
                                        ..
                                    }) => {
                                        let res = match evt_sender
                                            .call(space, to_agent, data.into())
                                            .await
                                        {
                                            Err(err) => {
                                                let reason = format!("{:?}", err);
                                                let fail = wire::Wire::failure(reason);
                                                resp!(respond, fail);
                                                return;
                                            }
                                            Ok(r) => r,
                                        };
                                        let resp = wire::Wire::call_resp(res.into());
                                        resp!(respond, resp);
                                    }
                                    wire::Wire::PeerGet(wire::PeerGet { space, agent }) => {
                                        let resp = match host
                                            .get_agent_info_signed(GetAgentInfoSignedEvt {
                                                space,
                                                agent,
                                            })
                                            .await
                                        {
                                            Ok(info) => wire::Wire::peer_get_resp(info),
                                            Err(err) => wire::Wire::failure(format!(
                                                "Error getting agent: {:?}",
                                                err
                                            )),
                                        };
                                        resp!(respond, resp);
                                    }
                                    wire::Wire::PeerQuery(wire::PeerQuery { space, basis_loc }) => {
                                        // this *does* go over the network...
                                        // so we don't want it to be too many
                                        const LIMIT: u32 = 8;
                                        let query = QueryAgentsEvt::new(space)
                                            .near_basis(basis_loc)
                                            .limit(LIMIT);
                                        let resp = match evt_sender.query_agents(query).await {
                                            Ok(list) => wire::Wire::peer_query_resp(list),
                                            Err(err) => wire::Wire::failure(format!(
                                                "Error querying agents: {:?}",
                                                err
                                            )),
                                        };
                                        resp!(respond, resp);
                                    }
                                    data => unimplemented!("{:?}", data),
=======
                ep_evt
                    .for_each_concurrent(tuning_params.concurrent_limit_per_thread, move |event| {
                        let evt_sender = evt_sender.clone();
                        let host = host.clone();
                        let i_s = i_s.clone();
                        async move {
                            let evt_sender = &evt_sender;
                            match event {
                                MetaNetEvt::Connected { remote_url, con } => {
                                    let _ = i_s.new_con(remote_url, con).await;
>>>>>>> 82122010
                                }
                                MetaNetEvt::Disconnected { remote_url, con: _ } => {
                                    let _ = i_s.del_con(remote_url).await;
                                }
                                MetaNetEvt::Request {
                                    remote_url: _,
                                    con: _,
                                    data,
                                    respond,
                                } => {
                                    match data {
                                        wire::Wire::Call(wire::Call {
                                            space,
                                            to_agent,
                                            data,
                                            ..
                                        }) => {
                                            let res = match evt_sender
                                                .call(space, to_agent, data.into())
                                                .await
                                            {
                                                Err(err) => {
                                                    let reason = format!("{:?}", err);
                                                    let fail = wire::Wire::failure(reason);
                                                    respond(fail).await;
                                                    return;
                                                }
                                                Ok(r) => r,
                                            };
                                            let resp = wire::Wire::call_resp(res.into());
                                            respond(resp).await;
                                        }
                                        wire::Wire::PeerGet(wire::PeerGet { space, agent }) => {
                                            let resp = match host
                                                .get_agent_info_signed(GetAgentInfoSignedEvt {
                                                    space,
                                                    agent,
                                                })
                                                .await
                                            {
                                                Ok(info) => wire::Wire::peer_get_resp(info),
                                                Err(err) => wire::Wire::failure(format!(
                                                    "Error getting agent: {:?}",
                                                    err,
                                                )),
                                            };
                                            respond(resp).await;
                                        }
                                        wire::Wire::PeerQuery(wire::PeerQuery {
                                            space,
                                            basis_loc,
                                        }) => {
                                            // this *does* go over the network...
                                            // so we don't want it to be too many
                                            const LIMIT: u32 = 8;
                                            let query = QueryAgentsEvt::new(space)
                                                .near_basis(basis_loc)
                                                .limit(LIMIT);
                                            let resp = match evt_sender.query_agents(query).await {
                                                Ok(list) => wire::Wire::peer_query_resp(list),
                                                Err(err) => wire::Wire::failure(format!(
                                                    "Error querying agents: {:?}",
                                                    err,
                                                )),
                                            };
                                            respond(resp).await;
                                        }
                                        data => unimplemented!("{:?}", data),
                                    }
                                }
                                MetaNetEvt::Notify {
                                    remote_url: url,
                                    con,
                                    data,
                                } => {
                                    match data {
                                        wire::Wire::DelegateBroadcast(
                                            wire::DelegateBroadcast {
                                                space,
                                                basis,
                                                to_agent,
                                                mod_idx,
                                                mod_cnt,
                                                data,
                                            },
                                        ) => match data {
                                            BroadcastData::Publish {
                                                source,
                                                op_hash_list,
                                                context,
                                            } => {
                                                if let Err(err) = i_s
                                                    .incoming_publish(
                                                        space,
                                                        to_agent,
                                                        source,
                                                        op_hash_list,
                                                        context,
                                                        Some((basis, mod_idx, mod_cnt)),
                                                    )
                                                    .await
                                                {
                                                    tracing::warn!(
                                                    ?err,
                                                    "failed to handle incoming delegate broadcast"
                                                );
                                                }
                                            }
                                            data => {
                                                // one might be tempted to notify here
                                                // as in Broadcast below... but we
                                                // notify all relevent agents inside
                                                // the space incoming_delegate_broadcast
                                                // handler.
                                                if let Err(err) = i_s
                                                    .incoming_delegate_broadcast(
                                                        space, basis, to_agent, mod_idx, mod_cnt,
                                                        data,
                                                    )
                                                    .await
                                                {
                                                    tracing::warn!(
                                                    ?err,
                                                    "failed to handle incoming delegate broadcast"
                                                );
                                                }
                                            }
                                        },
                                        wire::Wire::Broadcast(wire::Broadcast {
                                            space,
                                            to_agent,
                                            data,
                                            ..
                                        }) => match data {
                                            BroadcastData::User(data) => {
                                                // TODO: Should we check if the basis is
                                                // held before calling notify?
                                                if let Err(err) =
                                                    evt_sender.notify(space, to_agent, data).await
                                                {
                                                    tracing::warn!(
                                                        ?err,
                                                        "error processing incoming broadcast"
                                                    );
                                                }
                                            }
                                            BroadcastData::AgentInfo(agent_info) => {
                                                // TODO: Should we check if the basis is
                                                // held before calling put_agent_info_signed?
                                                if let Err(err) = evt_sender
                                                    .put_agent_info_signed(PutAgentInfoSignedEvt {
                                                        space,
                                                        peer_data: vec![agent_info],
                                                    })
                                                    .await
                                                {
                                                    tracing::warn!(
                                                    ?err,
                                                    "error processing incoming agent info broadcast"
                                                );
                                                }
                                            }
                                            BroadcastData::Publish {
                                                source,
                                                op_hash_list,
                                                context,
                                            } => {
                                                if let Err(err) = i_s
                                                    .incoming_publish(
                                                        space,
                                                        to_agent,
                                                        source,
                                                        op_hash_list,
                                                        context,
                                                        None,
                                                    )
                                                    .await
                                                {
                                                    tracing::warn!(
                                                        ?err,
                                                        "failed to handle incoming broadcast"
                                                    );
                                                }
                                            }
                                        },
                                        wire::Wire::Gossip(wire::Gossip {
                                            space,
                                            data,
                                            module,
                                        }) => {
                                            let data: Vec<u8> = data.into();
                                            let data: Box<[u8]> = data.into_boxed_slice();
                                            if let Err(e) = i_s
                                                .incoming_gossip(space, con, url, data, module)
                                                .await
                                            {
                                                tracing::warn!(
                                                    "failed to handle incoming gossip: {:?}",
                                                    e
                                                );
                                            }
                                        }
                                        wire::Wire::FetchOp(wire::FetchOp { fetch_list }) => {
                                            for (space, key_list) in fetch_list {
                                                let mut hashes = Vec::new();
                                                let topo =
                                                    match host.get_topology(space.clone()).await {
                                                        Err(_) => continue,
                                                        Ok(topo) => topo,
                                                    };
                                                let mut regions = Vec::new();

                                                for key in key_list {
                                                    match key {
                                                        FetchKey::Region(region_coords) => {
                                                            regions.push((
                                                                region_coords,
                                                                region_coords.to_bounds(&topo),
                                                            ));
                                                        }
                                                        FetchKey::Op(op_hash) => {
                                                            hashes.push(op_hash);
                                                        }
                                                    }
                                                }

                                                if !hashes.is_empty() {
                                                    if let Ok(list) = evt_sender
                                                        .fetch_op_data(FetchOpDataEvt {
                                                            space: space.clone(),
                                                            query: FetchOpDataEvtQuery::Hashes {
                                                                op_hash_list: hashes,
                                                                include_limbo: true,
                                                            },
                                                        })
                                                        .await
                                                    {
                                                        for (_hash, op) in list {
                                                            fetch_response_queue.enqueue_op(
                                                                space.clone(),
                                                                (con.clone(), url.clone(), None),
                                                                op,
                                                            );
                                                        }
                                                    }
                                                }

                                                for (coord, bound) in regions {
                                                    if let Ok(list) = evt_sender
                                                        .fetch_op_data(FetchOpDataEvt {
                                                            space: space.clone(),
                                                            query: FetchOpDataEvtQuery::Regions(
                                                                vec![bound],
                                                            ),
                                                        })
                                                        .await
                                                    {
                                                        let last_idx = list.len() - 1;
                                                        for (idx, (_hash, op)) in
                                                            list.into_iter().enumerate()
                                                        {
                                                            fetch_response_queue.enqueue_op(
                                                                space.clone(),
                                                                (
                                                                    con.clone(),
                                                                    url.clone(),
                                                                    Some((coord, idx == last_idx)),
                                                                ),
                                                                op,
                                                            );
                                                        }
                                                    }
                                                }
                                            }
                                        }
                                        wire::Wire::PushOpData(wire::PushOpData {
                                            op_data_list,
                                        }) => {
                                            for (space, op_list) in op_data_list {
                                                for op in op_list {
                                                    // hash the op
                                                    let op_hash = match host
                                                        .op_hash(op.op_data.clone())
                                                        .await
                                                    {
                                                        Ok(op_hash) => op_hash,
                                                        Err(_) => continue,
                                                    };

                                                    // trigger any delegation
                                                    // that is pending on
                                                    // having this data
                                                    let _ = i_s
                                                        .resolve_publish_pending_delegates(
                                                            space.clone(),
                                                            op_hash.clone(),
                                                        )
                                                        .await;

                                                    // MAYBE: do something with the
                                                    //        is_last bool?
                                                    //        Right now we don't
                                                    //        really care, because
                                                    //        if it's a region
                                                    //        we know it's gossip
                                                    //        so it's okay if
                                                    //        the context is
                                                    //        `None`.
                                                    let key = if let Some((region, _is_last)) =
                                                        op.region
                                                    {
                                                        FetchKey::Region(region)
                                                    } else {
                                                        FetchKey::Op(op_hash.clone())
                                                    };
<<<<<<< HEAD
                                                let fetch_context =
                                                    fetch_pool.remove(&key).and_then(|i| i.context);

                                                // forward the received op
                                                let _ = evt_sender
                                                    .receive_ops(
                                                        space.clone(),
                                                        vec![op.op_data],
                                                        fetch_context,
                                                    )
                                                    .await;
=======
                                                    let fetch_context = fetch_pool
                                                        .remove(&key)
                                                        .and_then(|i| i.context);

                                                    // forward the received op
                                                    let _ = evt_sender
                                                        .receive_ops(
                                                            space.clone(),
                                                            vec![op.op_data],
                                                            fetch_context,
                                                        )
                                                        .await;
                                                }
>>>>>>> 82122010
                                            }
                                        }
                                        wire::Wire::MetricExchange(wire::MetricExchange {
                                            space,
                                            msgs,
                                        }) => {
                                            let _ = i_s.incoming_metric_exchange(space, msgs).await;
                                        }
                                        data => unimplemented!("{:?}", data),
                                    }
                                }
                            }
                        }
                    })
                    .await;
                tracing::warn!("KitsuneP2p tx2:ep poll shutdown");
            }
        });

        let bandwidth_throttles = BandwidthThrottles::new(&config.tuning_params);
        let parallel_notify_permit = Arc::new(tokio::sync::Semaphore::new(
            config.tuning_params.concurrent_limit_per_thread,
        ));

        Ok(Self {
            channel_factory,
            internal_sender,
            evt_sender,
            ep_hnd,
            host,
            spaces: HashMap::new(),
            config: Arc::new(config),
            bandwidth_throttles,
            parallel_notify_permit,
            fetch_pool,
        })
    }
}

use ghost_actor::dependencies::must_future::MustBoxFuture;
impl ghost_actor::GhostControlHandler for KitsuneP2pActor {
    fn handle_ghost_actor_shutdown(mut self) -> MustBoxFuture<'static, ()> {
        use futures::sink::SinkExt;
        use ghost_actor::GhostControlSender;
        async move {
            // The line below was added when migrating to rust edition 2021, per
            // https://doc.rust-lang.org/edition-guide/rust-2021/disjoint-capture-in-closures.html#migration
            let _ = &self;
            // this is a curtesy, ok if fails
            let _ = self.evt_sender.close().await;
            self.ep_hnd.close(500, "").await;
            for (_, space) in self.spaces.into_iter() {
                let (space, _) = space.get().await;
                let _ = space.ghost_actor_shutdown_immediate().await;
            }
        }
        .boxed()
        .into()
    }
}

impl ghost_actor::GhostHandler<Internal> for KitsuneP2pActor {}

impl InternalHandler for KitsuneP2pActor {
    fn handle_register_space_event_handler(
        &mut self,
        recv: futures::channel::mpsc::Receiver<KitsuneP2pEvent>,
    ) -> InternalHandlerResult<()> {
        let f = self.channel_factory.attach_receiver(recv);
        Ok(async move {
            f.await?;
            Ok(())
        }
        .boxed()
        .into())
    }

    fn handle_incoming_delegate_broadcast(
        &mut self,
        space: Arc<KitsuneSpace>,
        basis: Arc<KitsuneBasis>,
        to_agent: Arc<KitsuneAgent>,
        mod_idx: u32,
        mod_cnt: u32,
        data: BroadcastData,
    ) -> InternalHandlerResult<()> {
        let space_sender = match self.spaces.get_mut(&space) {
            None => {
                tracing::warn!(
                    "received delegate_broadcast for unhandled space: {:?}",
                    space
                );
                return unit_ok_fut();
            }
            Some(space) => space.get(),
        };
        Ok(async move {
            let (_, space_inner) = space_sender.await;
            space_inner
                .incoming_delegate_broadcast(space, basis, to_agent, mod_idx, mod_cnt, data)
                .await
        }
        .boxed()
        .into())
    }

    fn handle_incoming_publish(
        &mut self,
        space: KSpace,
        to_agent: KAgent,
        source: KAgent,
        op_hash_list: OpHashList,
        context: kitsune_p2p_fetch::FetchContext,
        maybe_delegate: MaybeDelegate,
    ) -> InternalHandlerResult<()> {
        let space_sender = match self.spaces.get_mut(&space) {
            None => {
                tracing::warn!("received publish for unhandled space: {:?}", space);
                return unit_ok_fut();
            }
            Some(space) => space.get(),
        };
        Ok(async move {
            let (_, space_inner) = space_sender.await;
            space_inner
                .incoming_publish(
                    space,
                    to_agent,
                    source,
                    op_hash_list,
                    context,
                    maybe_delegate,
                )
                .await
        }
        .boxed()
        .into())
    }

    fn handle_resolve_publish_pending_delegates(
        &mut self,
        space: KSpace,
        op_hash: KOpHash,
    ) -> InternalHandlerResult<()> {
        let space_sender = match self.spaces.get_mut(&space) {
            None => {
                return unit_ok_fut();
            }
            Some(space) => space.get(),
        };
        Ok(async move {
            let (_, space_inner) = space_sender.await;
            space_inner
                .resolve_publish_pending_delegates(space, op_hash)
                .await
        }
        .boxed()
        .into())
    }

    fn handle_incoming_gossip(
        &mut self,
        space: Arc<KitsuneSpace>,
        con: MetaNetCon,
        remote_url: String,
        data: Box<[u8]>,
        module_type: GossipModuleType,
    ) -> InternalHandlerResult<()> {
        let space_sender = match self.spaces.get_mut(&space) {
            None => {
                tracing::warn!("received gossip for unhandled space: {:?}", space);
                return unit_ok_fut();
            }
            Some(space) => space.get(),
        };
        Ok(async move {
            let (_, space_inner) = space_sender.await;
            space_inner
                .incoming_gossip(space, con, remote_url, data, module_type)
                .await
        }
        .boxed()
        .into())
    }

    fn handle_incoming_metric_exchange(
        &mut self,
        space: Arc<KitsuneSpace>,
        msgs: Vec<MetricExchangeMsg>,
    ) -> InternalHandlerResult<()> {
        let space_sender = match self.spaces.get_mut(&space) {
            None => {
                return unit_ok_fut();
            }
            Some(space) => space.get(),
        };
        Ok(async move {
            let (_, space_inner) = space_sender.await;
            space_inner.incoming_metric_exchange(space, msgs).await
        }
        .boxed()
        .into())
    }

    fn handle_new_con(&mut self, url: String, con: MetaNetCon) -> InternalHandlerResult<()> {
        let spaces = self.spaces.values().map(|s| s.get()).collect::<Vec<_>>();
        Ok(async move {
            let mut all = Vec::new();
            for (_, space) in futures::future::join_all(spaces).await {
                all.push(space.new_con(url.clone(), con.clone()));
            }
            let _ = futures::future::join_all(all).await;
            Ok(())
        }
        .boxed()
        .into())
    }

    fn handle_del_con(&mut self, url: String) -> InternalHandlerResult<()> {
        let spaces = self.spaces.values().map(|s| s.get()).collect::<Vec<_>>();
        Ok(async move {
            let mut all = Vec::new();
            for (_, space) in futures::future::join_all(spaces).await {
                all.push(space.del_con(url.clone()));
            }
            let _ = futures::future::join_all(all).await;
            Ok(())
        }
        .boxed()
        .into())
    }

    fn handle_fetch(
        &mut self,
        key: FetchKey,
        space: KSpace,
        source: FetchSource,
    ) -> InternalHandlerResult<()> {
        let FetchSource::Agent(agent) = source;

        let space_sender = match self.spaces.get_mut(&space) {
            None => {
                tracing::warn!("received fetch for unhandled space: {:?}", space);
                return unit_ok_fut();
            }
            Some(space) => space.get(),
        };
        Ok(async move {
            let (_, space_inner) = space_sender.await;
            let payload = wire::Wire::fetch_op(vec![(space, vec![key])]);
            space_inner.notify(agent, payload).await
        }
        .boxed()
        .into())
    }
}

impl ghost_actor::GhostHandler<KitsuneP2pEvent> for KitsuneP2pActor {}

impl KitsuneP2pEventHandler for KitsuneP2pActor {
    fn handle_put_agent_info_signed(
        &mut self,
        input: crate::event::PutAgentInfoSignedEvt,
    ) -> KitsuneP2pEventHandlerResult<()> {
        Ok(self.evt_sender.put_agent_info_signed(input))
    }

    fn handle_query_agents(
        &mut self,
        input: crate::event::QueryAgentsEvt,
    ) -> KitsuneP2pEventHandlerResult<Vec<crate::types::agent_store::AgentInfoSigned>> {
        Ok(self.evt_sender.query_agents(input))
    }

    fn handle_query_peer_density(
        &mut self,
        space: Arc<KitsuneSpace>,
        dht_arc: kitsune_p2p_types::dht_arc::DhtArc,
    ) -> KitsuneP2pEventHandlerResult<kitsune_p2p_types::dht::PeerView> {
        Ok(self.evt_sender.query_peer_density(space, dht_arc))
    }

    fn handle_call(
        &mut self,
        space: Arc<KitsuneSpace>,
        to_agent: Arc<KitsuneAgent>,
        payload: Vec<u8>,
    ) -> KitsuneP2pEventHandlerResult<Vec<u8>> {
        Ok(self.evt_sender.call(space, to_agent, payload))
    }

    fn handle_notify(
        &mut self,
        space: Arc<KitsuneSpace>,
        to_agent: Arc<KitsuneAgent>,
        payload: Vec<u8>,
    ) -> KitsuneP2pEventHandlerResult<()> {
        Ok(self.evt_sender.notify(space, to_agent, payload))
    }

    fn handle_receive_ops(
        &mut self,
        space: Arc<KitsuneSpace>,
        ops: Vec<KOp>,
        context: Option<FetchContext>,
    ) -> KitsuneP2pEventHandlerResult<()> {
        Ok(self.evt_sender.receive_ops(space, ops, context))
    }

    fn handle_fetch_op_data(
        &mut self,
        input: FetchOpDataEvt,
    ) -> KitsuneP2pEventHandlerResult<Vec<(Arc<KitsuneOpHash>, KOp)>> {
        Ok(self.evt_sender.fetch_op_data(input))
    }

    fn handle_query_op_hashes(
        &mut self,
        input: QueryOpHashesEvt,
    ) -> KitsuneP2pEventHandlerResult<Option<(Vec<Arc<KitsuneOpHash>>, TimeWindowInclusive)>> {
        Ok(self.evt_sender.query_op_hashes(input))
    }

    fn handle_sign_network_data(
        &mut self,
        input: SignNetworkDataEvt,
    ) -> KitsuneP2pEventHandlerResult<KitsuneSignature> {
        Ok(self.evt_sender.sign_network_data(input))
    }
}

impl ghost_actor::GhostHandler<KitsuneP2p> for KitsuneP2pActor {}

impl KitsuneP2pHandler for KitsuneP2pActor {
    fn handle_list_transport_bindings(&mut self) -> KitsuneP2pHandlerResult<Vec<url2::Url2>> {
        let this_addr = self.ep_hnd.local_addr();
        Ok(async move { Ok(vec![url2::Url2::parse(this_addr?)]) }
            .boxed()
            .into())
    }

    fn handle_join(
        &mut self,
        space: Arc<KitsuneSpace>,
        agent: Arc<KitsuneAgent>,
        initial_arc: Option<crate::dht_arc::DhtArc>,
    ) -> KitsuneP2pHandlerResult<()> {
        let internal_sender = self.internal_sender.clone();
        let space2 = space.clone();
        let ep_hnd = self.ep_hnd.clone();
        let host = self.host.clone();
        let config = Arc::clone(&self.config);
        let bandwidth_throttles = self.bandwidth_throttles.clone();
        let parallel_notify_permit = self.parallel_notify_permit.clone();
        let fetch_pool = self.fetch_pool.clone();

        let space_sender = match self.spaces.entry(space.clone()) {
            Entry::Occupied(entry) => entry.into_mut(),
            Entry::Vacant(entry) => entry.insert(AsyncLazy::new(async move {
                let (send, send_inner, evt_recv) = spawn_space(
                    space2,
                    ep_hnd,
                    host,
                    config,
                    bandwidth_throttles,
                    parallel_notify_permit,
                    fetch_pool,
                )
                .await
                .expect("cannot fail to create space");
                internal_sender
                    .register_space_event_handler(evt_recv)
                    .await
                    .expect("FAIL");
                (send, send_inner)
            })),
        };
        let space_sender = space_sender.get();
        Ok(async move {
            let (space_sender, _) = space_sender.await;
            space_sender.join(space, agent, initial_arc).await
        }
        .boxed()
        .into())
    }

    fn handle_leave(
        &mut self,
        space: Arc<KitsuneSpace>,
        agent: Arc<KitsuneAgent>,
    ) -> KitsuneP2pHandlerResult<()> {
        let space_sender = match self.spaces.get_mut(&space) {
            None => return unit_ok_fut(),
            Some(space) => space.get(),
        };
        Ok(async move {
            let (space_sender, _) = space_sender.await;
            space_sender.leave(space.clone(), agent).await?;
            Ok(())
        }
        .boxed()
        .into())
    }

    fn handle_rpc_single(
        &mut self,
        space: Arc<KitsuneSpace>,
        to_agent: Arc<KitsuneAgent>,
        payload: Vec<u8>,
        timeout_ms: Option<u64>,
    ) -> KitsuneP2pHandlerResult<Vec<u8>> {
        let space_sender = match self.spaces.get_mut(&space) {
            None => return Err(KitsuneP2pError::RoutingSpaceError(space)),
            Some(space) => space.get(),
        };
        Ok(async move {
            let (space_sender, _) = space_sender.await;
            space_sender
                .rpc_single(space, to_agent, payload, timeout_ms)
                .await
        }
        .boxed()
        .into())
    }

    #[tracing::instrument(skip(self, input))]
    fn handle_rpc_multi(
        &mut self,
        input: actor::RpcMulti,
    ) -> KitsuneP2pHandlerResult<Vec<actor::RpcMultiResponse>> {
        let space_sender = match self.spaces.get_mut(&input.space) {
            None => return Err(KitsuneP2pError::RoutingSpaceError(input.space)),
            Some(space) => space.get(),
        };
        Ok(async move {
            let (space_sender, _) = space_sender.await;
            space_sender.rpc_multi(input).await
        }
        .boxed()
        .into())
    }

    fn handle_broadcast(
        &mut self,
        space: Arc<KitsuneSpace>,
        basis: Arc<KitsuneBasis>,
        timeout: KitsuneTimeout,
        data: BroadcastData,
    ) -> KitsuneP2pHandlerResult<()> {
        let space_sender = match self.spaces.get_mut(&space) {
            None => return Err(KitsuneP2pError::RoutingSpaceError(space)),
            Some(space) => space.get(),
        };
        Ok(async move {
            let (space_sender, _) = space_sender.await;
            space_sender.broadcast(space, basis, timeout, data).await
        }
        .boxed()
        .into())
    }

    fn handle_targeted_broadcast(
        &mut self,
        space: Arc<KitsuneSpace>,
        agents: Vec<Arc<KitsuneAgent>>,
        timeout: KitsuneTimeout,
        payload: Vec<u8>,
        drop_at_limit: bool,
    ) -> KitsuneP2pHandlerResult<()> {
        let space_sender = match self.spaces.get_mut(&space) {
            None => return Err(KitsuneP2pError::RoutingSpaceError(space)),
            Some(space) => space.get(),
        };
        Ok(async move {
            let (space_sender, _) = space_sender.await;
            space_sender
                .targeted_broadcast(space, agents, timeout, payload, drop_at_limit)
                .await
        }
        .boxed()
        .into())
    }

    fn handle_new_integrated_data(
        &mut self,
        space: Arc<KitsuneSpace>,
    ) -> KitsuneP2pHandlerResult<()> {
        let space_sender = match self.spaces.get_mut(&space) {
            None => return unit_ok_fut(),
            Some(space) => space.get(),
        };
        Ok(async move {
            let (space_sender, _) = space_sender.await;
            space_sender.new_integrated_data(space).await?;
            Ok(())
        }
        .boxed()
        .into())
    }

    fn handle_authority_for_hash(
        &mut self,
        space: Arc<KitsuneSpace>,
        basis: Arc<KitsuneBasis>,
    ) -> KitsuneP2pHandlerResult<bool> {
        let space_sender = match self.spaces.get_mut(&space) {
            None => return Err(KitsuneP2pError::RoutingSpaceError(space)),
            Some(space) => space.get(),
        };
        Ok(async move {
            let (space_sender, _) = space_sender.await;
            space_sender.authority_for_hash(space, basis).await
        }
        .boxed()
        .into())
    }

    fn handle_dump_network_metrics(
        &mut self,
        space: Option<Arc<KitsuneSpace>>,
    ) -> KitsuneP2pHandlerResult<serde_json::Value> {
        let spaces = self
            .spaces
            .iter()
            .filter_map(|(h, s)| {
                if let Some(space) = &space {
                    if h != space {
                        return None;
                    }
                }
                let h = h.clone();
                Some((h, s.get()))
            })
            .collect::<Vec<_>>();
        let results = async move {
            let mut all: Vec<KitsuneP2pFuture<serde_json::Value>> = Vec::new();
            for (h, (space, _)) in futures::future::join_all(
                spaces.into_iter().map(|(h, s)| async move { (h, s.await) }),
            )
            .await
            {
                all.push(space.dump_network_metrics(Some(h)));
            }
            Ok(futures::future::try_join_all(all).await?.into())
        }
        .boxed()
        .into();
        Ok(results)
    }

    fn handle_get_diagnostics(
        &mut self,
        space: KSpace,
        // gossip_type: GossipModuleType,
    ) -> KitsuneP2pHandlerResult<KitsuneDiagnostics> {
        let space_sender = match self.spaces.get_mut(&space) {
            None => return Err(KitsuneP2pError::RoutingSpaceError(space)),
            Some(space) => space.get(),
        };
        Ok(async move {
            let (space_sender, _) = space_sender.await;
            space_sender.get_diagnostics(space).await
        }
        .boxed()
        .into())
    }
}

#[cfg(any(test, feature = "test_utils"))]
mockall::mock! {

    pub KitsuneP2pEventHandler {}

    impl KitsuneP2pEventHandler for KitsuneP2pEventHandler {

        fn handle_put_agent_info_signed(
            &mut self,
            input: crate::event::PutAgentInfoSignedEvt,
        ) -> KitsuneP2pEventHandlerResult<()>;

        fn handle_query_agents(
            &mut self,
            input: crate::event::QueryAgentsEvt,
        ) -> KitsuneP2pEventHandlerResult<Vec<crate::types::agent_store::AgentInfoSigned>>;

        fn handle_query_peer_density(
            &mut self,
            space: Arc<KitsuneSpace>,
            dht_arc: kitsune_p2p_types::dht_arc::DhtArc,
        ) -> KitsuneP2pEventHandlerResult<kitsune_p2p_types::dht::PeerView>;

        fn handle_call(
            &mut self,
            space: Arc<KitsuneSpace>,
            to_agent: Arc<KitsuneAgent>,
            payload: Vec<u8>,
        ) -> KitsuneP2pEventHandlerResult<Vec<u8>>;

        fn handle_notify(
            &mut self,
            space: Arc<KitsuneSpace>,
            to_agent: Arc<KitsuneAgent>,
            payload: Vec<u8>,
        ) -> KitsuneP2pEventHandlerResult<()> ;

        fn handle_receive_ops(
            &mut self,
            space: Arc<KitsuneSpace>,
            ops: Vec<KOp>,
            context: Option<FetchContext>,
        ) -> KitsuneP2pEventHandlerResult<()>;

        fn handle_query_op_hashes(
            &mut self,
            input: QueryOpHashesEvt,
        ) -> KitsuneP2pEventHandlerResult<Option<(Vec<Arc<KitsuneOpHash>>, TimeWindowInclusive)>>;

        fn handle_fetch_op_data(
            &mut self,
            input: FetchOpDataEvt,
        ) -> KitsuneP2pEventHandlerResult<Vec<(Arc<KitsuneOpHash>, KOp)>> ;

        fn handle_sign_network_data(
            &mut self,
            input: SignNetworkDataEvt,
        ) -> KitsuneP2pEventHandlerResult<KitsuneSignature> ;

    }
}

#[cfg(any(test, feature = "test_utils"))]
impl ghost_actor::GhostHandler<KitsuneP2pEvent> for MockKitsuneP2pEventHandler {}
#[cfg(any(test, feature = "test_utils"))]
impl ghost_actor::GhostControlHandler for MockKitsuneP2pEventHandler {}<|MERGE_RESOLUTION|>--- conflicted
+++ resolved
@@ -254,91 +254,6 @@
             async move {
                 let fetch_response_queue = &fetch_response_queue;
                 let fetch_pool = &fetch_pool;
-<<<<<<< HEAD
-                ep.for_each_concurrent(tuning_params.concurrent_limit_per_thread, move |event| {
-                    let evt_sender = evt_sender.clone();
-                    let host = host.clone();
-                    let tuning_params = tuning_params.clone();
-                    let i_s = i_s.clone();
-                    async move {
-                        macro_rules! resp {
-                            ($r:expr, $e:expr) => {
-                                // this can only error as channel closed
-                                // it would be noise to output tracing errors
-                                let _ = $r.respond($e, tuning_params.implicit_timeout()).await;
-                            };
-                        }
-
-                        let evt_sender = &evt_sender;
-                        use tx2_api::Tx2EpEvent::*;
-                        #[allow(clippy::single_match)]
-                        match event {
-                            OutgoingConnection(Tx2EpConnection { con, url }) => {
-                                let _ = i_s.new_con(url, con).await;
-                            }
-                            IncomingConnection(Tx2EpConnection { con, url }) => {
-                                let _ = i_s.new_con(url, con).await;
-                            }
-                            ConnectionClosed(Tx2EpConnectionClosed { url, .. }) => {
-                                let _ = i_s.del_con(url).await;
-                            }
-                            IncomingRequest(Tx2EpIncomingRequest { data, respond, .. }) => {
-                                match data {
-                                    wire::Wire::Call(wire::Call {
-                                        space,
-                                        to_agent,
-                                        data,
-                                        ..
-                                    }) => {
-                                        let res = match evt_sender
-                                            .call(space, to_agent, data.into())
-                                            .await
-                                        {
-                                            Err(err) => {
-                                                let reason = format!("{:?}", err);
-                                                let fail = wire::Wire::failure(reason);
-                                                resp!(respond, fail);
-                                                return;
-                                            }
-                                            Ok(r) => r,
-                                        };
-                                        let resp = wire::Wire::call_resp(res.into());
-                                        resp!(respond, resp);
-                                    }
-                                    wire::Wire::PeerGet(wire::PeerGet { space, agent }) => {
-                                        let resp = match host
-                                            .get_agent_info_signed(GetAgentInfoSignedEvt {
-                                                space,
-                                                agent,
-                                            })
-                                            .await
-                                        {
-                                            Ok(info) => wire::Wire::peer_get_resp(info),
-                                            Err(err) => wire::Wire::failure(format!(
-                                                "Error getting agent: {:?}",
-                                                err
-                                            )),
-                                        };
-                                        resp!(respond, resp);
-                                    }
-                                    wire::Wire::PeerQuery(wire::PeerQuery { space, basis_loc }) => {
-                                        // this *does* go over the network...
-                                        // so we don't want it to be too many
-                                        const LIMIT: u32 = 8;
-                                        let query = QueryAgentsEvt::new(space)
-                                            .near_basis(basis_loc)
-                                            .limit(LIMIT);
-                                        let resp = match evt_sender.query_agents(query).await {
-                                            Ok(list) => wire::Wire::peer_query_resp(list),
-                                            Err(err) => wire::Wire::failure(format!(
-                                                "Error querying agents: {:?}",
-                                                err
-                                            )),
-                                        };
-                                        resp!(respond, resp);
-                                    }
-                                    data => unimplemented!("{:?}", data),
-=======
                 ep_evt
                     .for_each_concurrent(tuning_params.concurrent_limit_per_thread, move |event| {
                         let evt_sender = evt_sender.clone();
@@ -349,7 +264,6 @@
                             match event {
                                 MetaNetEvt::Connected { remote_url, con } => {
                                     let _ = i_s.new_con(remote_url, con).await;
->>>>>>> 82122010
                                 }
                                 MetaNetEvt::Disconnected { remote_url, con: _ } => {
                                     let _ = i_s.del_con(remote_url).await;
@@ -665,19 +579,6 @@
                                                     } else {
                                                         FetchKey::Op(op_hash.clone())
                                                     };
-<<<<<<< HEAD
-                                                let fetch_context =
-                                                    fetch_pool.remove(&key).and_then(|i| i.context);
-
-                                                // forward the received op
-                                                let _ = evt_sender
-                                                    .receive_ops(
-                                                        space.clone(),
-                                                        vec![op.op_data],
-                                                        fetch_context,
-                                                    )
-                                                    .await;
-=======
                                                     let fetch_context = fetch_pool
                                                         .remove(&key)
                                                         .and_then(|i| i.context);
@@ -691,7 +592,6 @@
                                                         )
                                                         .await;
                                                 }
->>>>>>> 82122010
                                             }
                                         }
                                         wire::Wire::MetricExchange(wire::MetricExchange {
