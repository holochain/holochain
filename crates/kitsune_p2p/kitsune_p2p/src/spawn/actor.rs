// this is largely a passthrough that routes to a specific space handler

use crate::actor::*;
use crate::event::*;
use crate::gossip::sharded_gossip::BandwidthThrottles;
use crate::gossip::sharded_gossip::KitsuneDiagnostics;
use crate::types::gossip::GossipModuleType;
use crate::types::metrics::KitsuneMetrics;
use crate::wire::MetricExchangeMsg;
use crate::*;
use futures::future::FutureExt;
use kitsune_p2p_bootstrap_client::BootstrapNet;
use kitsune_p2p_fetch::*;
use kitsune_p2p_types::agent_info::AgentInfoSigned;
use kitsune_p2p_types::async_lazy::AsyncLazy;
use kitsune_p2p_types::config::{KitsuneP2pConfig, TransportConfig};
use kitsune_p2p_types::metrics::Tx2ApiMetrics;
use kitsune_p2p_types::dht::Arq;
use kitsune_p2p_types::*;
use std::collections::hash_map::Entry;
use std::collections::HashMap;
use std::sync::Arc;

/// Default webrtc config if set to `None`.
/// TODO - set this to holochain stun servers once they exist!
const DEFAULT_WEBRTC_CONFIG: &str = r#"{
  "iceServers": [
    { "urls": ["stun:stun-0.main.infra.holo.host:443"] },
    { "urls": ["stun:stun-1.main.infra.holo.host:443"] }
  ]
}"#;

/// The bootstrap service is much more thoroughly documented in the default service implementation.
/// See <https://github.com/holochain/bootstrap>
mod discover;
pub(crate) mod meta_net;
use meta_net::*;
mod fetch;
mod meta_net_task;
mod space;
use ghost_actor::dependencies::tracing;
use space::*;

#[cfg(feature = "test_utils")]
pub mod test_util;

type EvtRcv = futures::channel::mpsc::Receiver<KitsuneP2pEvent>;
type KSpace = Arc<KitsuneSpace>;
type KAgent = Arc<KitsuneAgent>;
type KBasis = Arc<KitsuneBasis>;
type VecMXM = Vec<MetricExchangeMsg>;
type Payload = Box<[u8]>;
type OpHashList = Vec<OpHashSized>;
type MaybeDelegate = Option<(KBasis, u32, u32)>;

/// Random number.
const UNAUTHORIZED_DISCONNECT_CODE: u32 = 0x59ea599e;
const UNAUTHORIZED_DISCONNECT_REASON: &str = "unauthorized";

ghost_actor::ghost_chan! {
    #[allow(clippy::too_many_arguments)]
    pub chan Internal<crate::KitsuneP2pError> {
        /// Notification that we have a new address to be identified at
        fn new_address(local_url: String) -> ();

        /// Register space event handler
        fn register_space_event_handler(recv: EvtRcv) -> ();

        /// Incoming Delegate Broadcast
        /// We are being requested to delegate a broadcast to our neighborhood
        /// on behalf of an author. `mod_idx` / `mod_cnt` inform us which
        /// neighbors we are responsible for.
        /// (See comments in actual method impl for more detail.)
        fn incoming_delegate_broadcast(
            space: KSpace,
            basis: KBasis,
            to_agent: KAgent,
            mod_idx: u32,
            mod_cnt: u32,
            data: BroadcastData,
        ) -> ();

        /// This should be invoked instead of incoming_delegate_broadcast
        /// in the case of a publish data variant. It will, in turn, call
        /// into incoming_delegate_broadcast once we have the data to act
        /// as a fetch responder for the op data.
        fn incoming_publish(
            space: KSpace,
            to_agent: KAgent,
            source: KAgent,
            op_hash_list: OpHashList,
            context: kitsune_p2p_fetch::FetchContext,
            maybe_delegate: MaybeDelegate,
        ) -> ();

        /// We just received data for an op_hash. Check if we had a pending
        /// delegation action we need to continue now that we have the data.
        fn resolve_publish_pending_delegates(space: KSpace, op_hash: KOpHash) -> ();

        /// Incoming Gossip
        fn incoming_gossip(space: KSpace, con: MetaNetCon, remote_url: String, data: Payload, module_type: crate::types::gossip::GossipModuleType) -> ();

        /// Incoming Metric Exchange
        fn incoming_metric_exchange(space: KSpace, msgs: VecMXM) -> ();

        /// New Con
        fn new_con(url: String, con: MetaNetCon) -> ();

        /// Del Con
        fn del_con(url: String) -> ();

        /// Fetch an op from a remote
        fn fetch(key: FetchKey, space: KSpace, source: FetchSource) -> ();

        /// Get all local joined agent infos across all spaces.
        fn get_all_local_joined_agent_infos() -> Vec<AgentInfoSigned>;
    }
}

pub(crate) struct KitsuneP2pActor {
    channel_factory: ghost_actor::actor_builder::GhostActorChannelFactory<Self>,
    internal_sender: ghost_actor::GhostSender<Internal>,
    ep_hnd: MetaNet,
    host_api: HostApiLegacy,
    #[allow(clippy::type_complexity)]
    spaces: HashMap<
        Arc<KitsuneSpace>,
        AsyncLazy<(
            ghost_actor::GhostSender<KitsuneP2p>,
            ghost_actor::GhostSender<space::SpaceInternal>,
        )>,
    >,
    config: Arc<KitsuneP2pConfig>,
    bootstrap_net: BootstrapNet,
    bandwidth_throttles: BandwidthThrottles,
    parallel_notify_permit: Arc<tokio::sync::Semaphore>,
    fetch_pool: FetchPool,
    local_url: Arc<std::sync::Mutex<Option<String>>>,
}

impl KitsuneP2pActor {
    #[allow(clippy::too_many_arguments)]
    pub async fn new(
        config: KitsuneP2pConfig,
        channel_factory: ghost_actor::actor_builder::GhostActorChannelFactory<Self>,
        internal_sender: ghost_actor::GhostSender<Internal>,
        direct_host_api: HostApiLegacy,
        self_host_api: HostApiLegacy,
        ep_hnd: MetaNet,
        ep_evt: MetaNetEvtRecv,
        bootstrap_net: BootstrapNet,
        maybe_peer_url: Option<String>,
    ) -> KitsuneP2pResult<Self> {
        let local_url = Arc::new(std::sync::Mutex::new(maybe_peer_url));

        crate::types::metrics::init();

        let fetch_response_queue =
            FetchResponseQueue::new(FetchResponseConfig::new(config.tuning_params.clone()));

        // TODO - use a real config
        let fetch_pool = FetchPool::new_bitwise_or();

        // Start a loop to handle our fetch queue fetch items.
        FetchTask::spawn(
            config.clone(),
            fetch_pool.clone(),
            self_host_api.clone(),
            internal_sender.clone(),
        );

        let i_s = internal_sender.clone();

        let bandwidth_throttles = BandwidthThrottles::new(&config.tuning_params);
        let parallel_notify_permit = Arc::new(tokio::sync::Semaphore::new(
            config.tuning_params.concurrent_limit_per_thread,
        ));

        MetaNetTask::new(
            self_host_api.clone(),
            config.clone(),
            fetch_pool.clone(),
            fetch_response_queue,
            ep_evt,
            i_s,
        )
        .spawn();

        Ok(Self {
            channel_factory,
            internal_sender,
            ep_hnd,
            host_api: direct_host_api,
            spaces: HashMap::new(),
            config: Arc::new(config),
            bootstrap_net,
            bandwidth_throttles,
            parallel_notify_permit,
            fetch_pool,
            local_url,
        })
    }
}

pub(super) async fn create_meta_net(
    config: &KitsuneP2pConfig,
    tls_config: tls::TlsConfig,
    internal_sender: ghost_actor::GhostSender<Internal>,
    host: HostApiLegacy,
    preflight_user_data: PreflightUserData,
) -> KitsuneP2pResult<(MetaNet, MetaNetEvtRecv, BootstrapNet, Option<String>)> {
    let mut ep_hnd = None;
    let mut ep_evt = None;
    let mut bootstrap_net = None;
    let mut maybe_peer_url = None;

    #[cfg(feature = "tx2")]
    if ep_hnd.is_none() && config.is_tx2() {
        let metrics = Tx2ApiMetrics::default().set_write_len(|d, l| {
            let t = match d {
                "Wire::Failure" => KitsuneMetrics::Failure,
                "Wire::Call" => KitsuneMetrics::Call,
                "Wire::CallResp" => KitsuneMetrics::CallResp,
                "Wire::Notify" => KitsuneMetrics::Notify,
                "Wire::NotifyResp" => KitsuneMetrics::NotifyResp,
                "Wire::Gossip" => KitsuneMetrics::Gossip,
                "Wire::PeerGet" => KitsuneMetrics::PeerGet,
                "Wire::PeerGetResp" => KitsuneMetrics::PeerGetResp,
                "Wire::PeerQuery" => KitsuneMetrics::PeerQuery,
                "Wire::PeerQueryResp" => KitsuneMetrics::PeerQueryResp,
                _ => return,
            };
            KitsuneMetrics::count(t, l);
        });

        tracing::trace!("tx2");
        let (h, e, p) = MetaNet::new_tx2(host.clone(), config.clone(), tls_config, metrics).await?;
        ep_hnd = Some(h);
        ep_evt = Some(e);
        bootstrap_net = Some(BootstrapNet::Tx2);
        maybe_peer_url = p;
    }

    #[cfg(feature = "tx5")]
    if ep_hnd.is_none() && config.is_tx5() {
        tracing::trace!("tx5");
        let (signal_url, webrtc_config) = match config.transport_pool.first().unwrap() {
            TransportConfig::WebRTC {
                signal_url,
                webrtc_config,
            } => {
                let webrtc_config = webrtc_config
                    .as_ref()
                    .map(|c| serde_json::to_string(&c).expect("Can Serialize JSON"))
                    .unwrap_or_else(|| DEFAULT_WEBRTC_CONFIG.to_string());
                (signal_url.clone(), webrtc_config)
            }
            _ => unreachable!(),
        };
        let (h, e, p) = MetaNet::new_tx5(
            config.tuning_params.clone(),
            host.clone(),
            internal_sender.clone(),
            signal_url,
            webrtc_config,
            preflight_user_data,
        )
        .await?;
<<<<<<< HEAD

        Ok((h, e, BootstrapNet::Tx5))
=======
        ep_hnd = Some(h);
        ep_evt = Some(e);
        bootstrap_net = Some(BootstrapNet::Tx5);
        maybe_peer_url = p;
    }

    match (ep_hnd, ep_evt, bootstrap_net) {
        (Some(h), Some(e), Some(n)) => Ok((h, e, n, maybe_peer_url)),
        _ => Err("tx2 or tx5 feature must be enabled".into()),
>>>>>>> 81d27040
    }
}

use crate::spawn::actor::fetch::{FetchResponseConfig, FetchTask};
use crate::spawn::actor::meta_net_task::MetaNetTask;
use ghost_actor::dependencies::must_future::MustBoxFuture;
use kitsune_p2p_types::bootstrap::AgentInfoPut;

impl ghost_actor::GhostControlHandler for KitsuneP2pActor {
    fn handle_ghost_actor_shutdown(mut self) -> MustBoxFuture<'static, ()> {
        use futures::sink::SinkExt;
        use ghost_actor::GhostControlSender;
        async move {
            // The line below was added when migrating to rust edition 2021, per
            // https://doc.rust-lang.org/edition-guide/rust-2021/disjoint-capture-in-closures.html#migration
            let _ = &self;
            // this is a courtesy, ok if fails
            let _ = self.host_api.legacy.close().await;
            self.ep_hnd.close(500, "").await;
            for (_, space) in self.spaces.into_iter() {
                let (space, _) = space.get().await;
                let _ = space.ghost_actor_shutdown_immediate().await;
            }
        }
        .boxed()
        .into()
    }
}

impl ghost_actor::GhostHandler<Internal> for KitsuneP2pActor {}

impl InternalHandler for KitsuneP2pActor {
    fn handle_new_address(&mut self, local_url: String) -> InternalHandlerResult<()> {
        let spaces = self.spaces.values().map(|s| s.get()).collect::<Vec<_>>();
        Ok(async move {
            let mut all = Vec::new();
            for (_, space) in futures::future::join_all(spaces).await {
                all.push(space.new_address(local_url.clone()));
            }
            let _ = futures::future::join_all(all).await;
            Ok(())
        }
        .boxed()
        .into())
    }

    fn handle_register_space_event_handler(
        &mut self,
        recv: futures::channel::mpsc::Receiver<KitsuneP2pEvent>,
    ) -> InternalHandlerResult<()> {
        let f = self.channel_factory.attach_receiver(recv);
        Ok(async move {
            f.await?;
            Ok(())
        }
        .boxed()
        .into())
    }

    fn handle_incoming_delegate_broadcast(
        &mut self,
        space: Arc<KitsuneSpace>,
        basis: Arc<KitsuneBasis>,
        to_agent: Arc<KitsuneAgent>,
        mod_idx: u32,
        mod_cnt: u32,
        data: BroadcastData,
    ) -> InternalHandlerResult<()> {
        let space_sender = match self.spaces.get_mut(&space) {
            None => {
                tracing::warn!(
                    "received delegate_broadcast for unhandled space: {:?}",
                    space
                );
                return unit_ok_fut();
            }
            Some(space) => space.get(),
        };
        Ok(async move {
            let (_, space_inner) = space_sender.await;
            space_inner
                .incoming_delegate_broadcast(space, basis, to_agent, mod_idx, mod_cnt, data)
                .await
        }
        .boxed()
        .into())
    }

    fn handle_incoming_publish(
        &mut self,
        space: KSpace,
        to_agent: KAgent,
        source: KAgent,
        op_hash_list: OpHashList,
        context: kitsune_p2p_fetch::FetchContext,
        maybe_delegate: MaybeDelegate,
    ) -> InternalHandlerResult<()> {
        let space_sender = match self.spaces.get_mut(&space) {
            None => {
                tracing::warn!("received publish for unhandled space: {:?}", space);
                return unit_ok_fut();
            }
            Some(space) => space.get(),
        };
        Ok(async move {
            let (_, space_inner) = space_sender.await;
            space_inner
                .incoming_publish(
                    space,
                    to_agent,
                    source,
                    op_hash_list,
                    context,
                    maybe_delegate,
                )
                .await
        }
        .boxed()
        .into())
    }

    fn handle_resolve_publish_pending_delegates(
        &mut self,
        space: KSpace,
        op_hash: KOpHash,
    ) -> InternalHandlerResult<()> {
        let space_sender = match self.spaces.get_mut(&space) {
            None => {
                return unit_ok_fut();
            }
            Some(space) => space.get(),
        };
        Ok(async move {
            let (_, space_inner) = space_sender.await;
            space_inner
                .resolve_publish_pending_delegates(space, op_hash)
                .await
        }
        .boxed()
        .into())
    }

    fn handle_incoming_gossip(
        &mut self,
        space: Arc<KitsuneSpace>,
        con: MetaNetCon,
        remote_url: String,
        data: Box<[u8]>,
        module_type: GossipModuleType,
    ) -> InternalHandlerResult<()> {
        let space_sender = match self.spaces.get_mut(&space) {
            None => {
                tracing::warn!("received gossip for unhandled space: {:?}", space);
                return unit_ok_fut();
            }
            Some(space) => space.get(),
        };
        Ok(async move {
            let (_, space_inner) = space_sender.await;
            space_inner
                .incoming_gossip(space, con, remote_url, data, module_type)
                .await
        }
        .boxed()
        .into())
    }

    fn handle_incoming_metric_exchange(
        &mut self,
        space: Arc<KitsuneSpace>,
        msgs: Vec<MetricExchangeMsg>,
    ) -> InternalHandlerResult<()> {
        let space_sender = match self.spaces.get_mut(&space) {
            None => {
                return unit_ok_fut();
            }
            Some(space) => space.get(),
        };
        Ok(async move {
            let (_, space_inner) = space_sender.await;
            space_inner.incoming_metric_exchange(space, msgs).await
        }
        .boxed()
        .into())
    }

    fn handle_new_con(&mut self, url: String, con: MetaNetCon) -> InternalHandlerResult<()> {
        let spaces = self.spaces.values().map(|s| s.get()).collect::<Vec<_>>();
        Ok(async move {
            let mut all = Vec::new();
            for (_, space) in futures::future::join_all(spaces).await {
                all.push(space.new_con(url.clone(), con.clone()));
            }
            let _ = futures::future::join_all(all).await;
            Ok(())
        }
        .boxed()
        .into())
    }

    fn handle_del_con(&mut self, url: String) -> InternalHandlerResult<()> {
        let spaces = self.spaces.values().map(|s| s.get()).collect::<Vec<_>>();
        Ok(async move {
            let mut all = Vec::new();
            for (_, space) in futures::future::join_all(spaces).await {
                all.push(space.del_con(url.clone()));
            }
            let _ = futures::future::join_all(all).await;
            Ok(())
        }
        .boxed()
        .into())
    }

    fn handle_fetch(
        &mut self,
        key: FetchKey,
        space: KSpace,
        source: FetchSource,
    ) -> InternalHandlerResult<()> {
        let FetchSource::Agent(agent) = source;

        let space_sender = match self.spaces.get_mut(&space) {
            None => {
                tracing::warn!("received fetch for unhandled space: {:?}", space);
                return unit_ok_fut();
            }
            Some(space) => space.get(),
        };
        Ok(async move {
            let (_, space_inner) = space_sender.await;
            let payload = wire::Wire::fetch_op(vec![(space, vec![key])]);
            space_inner.notify(agent, payload).await
        }
        .boxed()
        .into())
    }

    /// Best effort to retrieve all local agent infos across all spaces. If there
    /// is an error for some space we simply log it and ignore the error for that
    /// space and return local joined agent infos from the other spaces.
    fn handle_get_all_local_joined_agent_infos(
        &mut self,
    ) -> InternalHandlerResult<Vec<AgentInfoSigned>> {
        let spaces = self.spaces.values().map(|s| s.get()).collect::<Vec<_>>();
        Ok(async move {
            let mut all = Vec::new();
            for (_, space) in futures::future::join_all(spaces).await {
                all.push(space.get_all_local_joined_agent_infos());
            }
            let agent_infos = futures::future::join_all(all)
                .await
                .into_iter()
                .filter_map(|maybe_agent_infos| {
                    if let Err(err) = &maybe_agent_infos {
                        tracing::warn!(?err, "error reading agent infos from spaces");
                    }
                    maybe_agent_infos.ok()
                })
                .flatten()
                .collect();
            Ok(agent_infos)
        }
        .boxed()
        .into())
    }
}

impl ghost_actor::GhostHandler<KitsuneP2pEvent> for KitsuneP2pActor {}

impl KitsuneP2pEventHandler for KitsuneP2pActor {
    fn handle_put_agent_info_signed(
        &mut self,
        input: crate::event::PutAgentInfoSignedEvt,
    ) -> KitsuneP2pEventHandlerResult<Vec<AgentInfoPut>> {
        let legacy_host = self.host_api.legacy.clone();
        let ep_hnd = self.ep_hnd.clone();

        Ok(async move {
            let puts = legacy_host.put_agent_info_signed(input).await?;

            for removed_url in puts.iter().flat_map(|r| r.removed_urls.clone()) {
                tracing::debug!(?removed_url, "peer URL changed, closing connection");
                if let Err(e) = ep_hnd.close_peer_con(removed_url.clone()) {
                    tracing::debug!(?e, ?removed_url, "could not close peer connection");
                }
            }

            Ok(puts)
        }
        .boxed()
        .into())
    }

    fn handle_query_agents(
        &mut self,
        input: crate::event::QueryAgentsEvt,
    ) -> KitsuneP2pEventHandlerResult<Vec<crate::types::agent_store::AgentInfoSigned>> {
        Ok(self.host_api.legacy.query_agents(input))
    }

    fn handle_query_peer_density(
        &mut self,
        space: Arc<KitsuneSpace>,
        arq: kitsune_p2p_types::dht_arc::DhtArc,
    ) -> KitsuneP2pEventHandlerResult<kitsune_p2p_types::dht::PeerView> {
        Ok(self.host_api.legacy.query_peer_density(space, arq))
    }

    fn handle_call(
        &mut self,
        space: Arc<KitsuneSpace>,
        to_agent: Arc<KitsuneAgent>,
        payload: Vec<u8>,
    ) -> KitsuneP2pEventHandlerResult<Vec<u8>> {
        Ok(self.host_api.legacy.call(space, to_agent, payload))
    }

    fn handle_notify(
        &mut self,
        space: Arc<KitsuneSpace>,
        to_agent: Arc<KitsuneAgent>,
        payload: Vec<u8>,
    ) -> KitsuneP2pEventHandlerResult<()> {
        Ok(self.host_api.legacy.notify(space, to_agent, payload))
    }

    fn handle_receive_ops(
        &mut self,
        space: Arc<KitsuneSpace>,
        ops: Vec<KOp>,
        context: Option<FetchContext>,
    ) -> KitsuneP2pEventHandlerResult<()> {
        Ok(self.host_api.legacy.receive_ops(space, ops, context))
    }

    fn handle_query_op_hashes(
        &mut self,
        input: QueryOpHashesEvt,
    ) -> KitsuneP2pEventHandlerResult<Option<(Vec<Arc<KitsuneOpHash>>, TimeWindowInclusive)>> {
        Ok(self.host_api.legacy.query_op_hashes(input))
    }

    fn handle_fetch_op_data(
        &mut self,
        input: FetchOpDataEvt,
    ) -> KitsuneP2pEventHandlerResult<Vec<(Arc<KitsuneOpHash>, KOp)>> {
        Ok(self.host_api.legacy.fetch_op_data(input))
    }

    fn handle_sign_network_data(
        &mut self,
        input: SignNetworkDataEvt,
    ) -> KitsuneP2pEventHandlerResult<KitsuneSignature> {
        Ok(self.host_api.legacy.sign_network_data(input))
    }
}

impl ghost_actor::GhostHandler<KitsuneP2p> for KitsuneP2pActor {}

impl KitsuneP2pHandler for KitsuneP2pActor {
    fn handle_join(
        &mut self,
        space: Arc<KitsuneSpace>,
        agent: Arc<KitsuneAgent>,
        maybe_agent_info: Option<AgentInfoSigned>,
        initial_arq: Option<Arq>,
    ) -> KitsuneP2pHandlerResult<()> {
        let internal_sender = self.internal_sender.clone();
        let space2 = space.clone();
        let ep_hnd = self.ep_hnd.clone();
        let host = self.host_api.clone().api;
        let config = Arc::clone(&self.config);
        let bootstrap_net = self.bootstrap_net;
        let bandwidth_throttles = self.bandwidth_throttles.clone();
        let parallel_notify_permit = self.parallel_notify_permit.clone();
        let fetch_pool = self.fetch_pool.clone();
        let local_url = self.local_url.clone();

        let space_sender = match self.spaces.entry(space.clone()) {
            Entry::Occupied(entry) => entry.into_mut(),
            Entry::Vacant(entry) => entry.insert(AsyncLazy::new(async move {
                let (send, send_inner, evt_recv) = spawn_space(
                    space2,
                    ep_hnd,
                    host,
                    config,
                    bootstrap_net,
                    bandwidth_throttles,
                    parallel_notify_permit,
                    fetch_pool,
                    local_url,
                )
                .await
                .expect("cannot fail to create space");
                internal_sender
                    .register_space_event_handler(evt_recv)
                    .await
                    .expect("FAIL");
                (send, send_inner)
            })),
        };
        let space_sender = space_sender.get();
        Ok(async move {
            let (space_sender, _) = space_sender.await;
            space_sender
                .join(space, agent, maybe_agent_info, initial_arq)
                .await
        }
        .boxed()
        .into())
    }

    fn handle_leave(
        &mut self,
        space: Arc<KitsuneSpace>,
        agent: Arc<KitsuneAgent>,
    ) -> KitsuneP2pHandlerResult<()> {
        let space_sender = match self.spaces.get_mut(&space) {
            None => return unit_ok_fut(),
            Some(space) => space.get(),
        };
        Ok(async move {
            let (space_sender, _) = space_sender.await;
            space_sender.leave(space.clone(), agent).await?;
            Ok(())
        }
        .boxed()
        .into())
    }

    fn handle_rpc_single(
        &mut self,
        space: Arc<KitsuneSpace>,
        to_agent: Arc<KitsuneAgent>,
        payload: Vec<u8>,
        timeout_ms: Option<u64>,
    ) -> KitsuneP2pHandlerResult<Vec<u8>> {
        let space_sender = match self.spaces.get_mut(&space) {
            None => return Err(KitsuneP2pError::RoutingSpaceError(space)),
            Some(space) => space.get(),
        };
        Ok(async move {
            let (space_sender, _) = space_sender.await;
            space_sender
                .rpc_single(space, to_agent, payload, timeout_ms)
                .await
        }
        .boxed()
        .into())
    }

    #[cfg_attr(feature = "instrument", tracing::instrument(skip(self, input)))]
    fn handle_rpc_multi(
        &mut self,
        input: actor::RpcMulti,
    ) -> KitsuneP2pHandlerResult<Vec<actor::RpcMultiResponse>> {
        let space_sender = match self.spaces.get_mut(&input.space) {
            None => return Err(KitsuneP2pError::RoutingSpaceError(input.space)),
            Some(space) => space.get(),
        };
        Ok(async move {
            let (space_sender, _) = space_sender.await;
            space_sender.rpc_multi(input).await
        }
        .boxed()
        .into())
    }

    fn handle_broadcast(
        &mut self,
        space: Arc<KitsuneSpace>,
        basis: Arc<KitsuneBasis>,
        timeout: KitsuneTimeout,
        data: BroadcastData,
    ) -> KitsuneP2pHandlerResult<()> {
        let space_sender = match self.spaces.get_mut(&space) {
            None => return Err(KitsuneP2pError::RoutingSpaceError(space)),
            Some(space) => space.get(),
        };
        Ok(async move {
            let (space_sender, _) = space_sender.await;
            space_sender.broadcast(space, basis, timeout, data).await
        }
        .boxed()
        .into())
    }

    fn handle_targeted_broadcast(
        &mut self,
        space: Arc<KitsuneSpace>,
        agents: Vec<Arc<KitsuneAgent>>,
        timeout: KitsuneTimeout,
        payload: Vec<u8>,
        drop_at_limit: bool,
    ) -> KitsuneP2pHandlerResult<()> {
        let space_sender = match self.spaces.get_mut(&space) {
            None => return Err(KitsuneP2pError::RoutingSpaceError(space)),
            Some(space) => space.get(),
        };
        Ok(async move {
            let (space_sender, _) = space_sender.await;
            space_sender
                .targeted_broadcast(space, agents, timeout, payload, drop_at_limit)
                .await
        }
        .boxed()
        .into())
    }

    fn handle_new_integrated_data(
        &mut self,
        space: Arc<KitsuneSpace>,
    ) -> KitsuneP2pHandlerResult<()> {
        let space_sender = match self.spaces.get_mut(&space) {
            None => return unit_ok_fut(),
            Some(space) => space.get(),
        };
        Ok(async move {
            let (space_sender, _) = space_sender.await;
            space_sender.new_integrated_data(space).await?;
            Ok(())
        }
        .boxed()
        .into())
    }

    fn handle_authority_for_hash(
        &mut self,
        space: Arc<KitsuneSpace>,
        basis: Arc<KitsuneBasis>,
    ) -> KitsuneP2pHandlerResult<bool> {
        let space_sender = match self.spaces.get_mut(&space) {
            None => return Err(KitsuneP2pError::RoutingSpaceError(space)),
            Some(space) => space.get(),
        };
        Ok(async move {
            let (space_sender, _) = space_sender.await;
            space_sender.authority_for_hash(space, basis).await
        }
        .boxed()
        .into())
    }

    fn handle_dump_network_metrics(
        &mut self,
        space: Option<Arc<KitsuneSpace>>,
    ) -> KitsuneP2pHandlerResult<serde_json::Value> {
        let spaces = self
            .spaces
            .iter()
            .filter_map(|(h, s)| {
                if let Some(space) = &space {
                    if h != space {
                        return None;
                    }
                }
                let h = h.clone();
                Some((h, s.get()))
            })
            .collect::<Vec<_>>();
        let results = async move {
            let mut all: Vec<KitsuneP2pFuture<serde_json::Value>> = Vec::new();
            for (h, (space, _)) in futures::future::join_all(
                spaces.into_iter().map(|(h, s)| async move { (h, s.await) }),
            )
            .await
            {
                all.push(space.dump_network_metrics(Some(h)));
            }
            Ok(futures::future::try_join_all(all).await?.into())
        }
        .boxed()
        .into();
        Ok(results)
    }

    fn handle_dump_network_stats(&mut self) -> KitsuneP2pHandlerResult<serde_json::Value> {
        let peer_fut_list = self
            .spaces
            .keys()
            .map(|space| {
                self.host_api
                    .legacy
                    .query_agents(QueryAgentsEvt::new(space.clone()))
            })
            .collect::<Vec<_>>();
        let stat_fut = self.ep_hnd.dump_network_stats();
        Ok(async move {
            let mut stats = stat_fut.await?;

            let this_id: String = stats
                .as_object()
                .and_then(|obj| obj.get("thisId"))
                .and_then(|v| v.as_str())
                .map(|s| s.to_string())
                .unwrap_or_else(String::new);

            let all_peers = futures::future::join_all(peer_fut_list).await;

            #[derive(serde::Serialize)]
            #[serde(rename_all = "camelCase")]
            struct Agent {
                pub expires_at_millis: u64,
            }

            for peer in all_peers {
                for peer in peer? {
                    if let Some(net_key) = peer.url_list.first().map(|u| {
                        kitsune_p2p_types::tx_utils::ProxyUrl::from(u.as_url2())
                            .digest()
                            .to_string()
                    }) {
                        if net_key == this_id {
                            continue;
                        }

                        let r = stats
                            .as_object_mut()
                            .ok_or(KitsuneP2pError::from("InvalidStats"))?
                            .entry(net_key)
                            .or_insert_with(|| serde_json::json!({}));

                        let r = r
                            .as_object_mut()
                            .ok_or(KitsuneP2pError::from("InvalidStats"))?
                            .entry("hcDnaHashesToAgents".to_string())
                            .or_insert_with(|| serde_json::json!({}));

                        use base64::Engine;

                        let dna_hash = format!(
                            "uhC0k{}",
                            base64::engine::general_purpose::URL_SAFE_NO_PAD.encode(&**peer.space)
                        );

                        let r = r
                            .as_object_mut()
                            .ok_or(KitsuneP2pError::from("InvalidStats"))?
                            .entry(dna_hash)
                            .or_insert_with(|| serde_json::json!({}));

                        let agent_pub_key = format!(
                            "uhCAk{}",
                            base64::engine::general_purpose::URL_SAFE_NO_PAD.encode(&**peer.agent)
                        );

                        let agent = Agent {
                            expires_at_millis: peer.expires_at_ms,
                        };

                        r.as_object_mut()
                            .ok_or(KitsuneP2pError::from("InvalidStats"))?
                            .insert(agent_pub_key, serde_json::json!(agent));
                    }
                }
            }

            Ok(stats)
        }
        .boxed()
        .into())
    }

    fn handle_get_diagnostics(
        &mut self,
        space: KSpace,
        // gossip_type: GossipModuleType,
    ) -> KitsuneP2pHandlerResult<KitsuneDiagnostics> {
        let space_sender = match self.spaces.get_mut(&space) {
            None => return Err(KitsuneP2pError::RoutingSpaceError(space)),
            Some(space) => space.get(),
        };
        Ok(async move {
            let (space_sender, _) = space_sender.await;
            space_sender.get_diagnostics(space).await
        }
        .boxed()
        .into())
    }
}

#[cfg(any(test, feature = "test_utils"))]
mockall::mock! {

    pub KitsuneP2pEventHandler {}

    impl KitsuneP2pEventHandler for KitsuneP2pEventHandler {

        fn handle_put_agent_info_signed(
            &mut self,
            input: crate::event::PutAgentInfoSignedEvt,
        ) -> KitsuneP2pEventHandlerResult<Vec<AgentInfoPut>>;

        fn handle_query_agents(
            &mut self,
            input: crate::event::QueryAgentsEvt,
        ) -> KitsuneP2pEventHandlerResult<Vec<crate::types::agent_store::AgentInfoSigned>>;

        fn handle_query_peer_density(
            &mut self,
            space: Arc<KitsuneSpace>,
            arq: kitsune_p2p_types::dht_arc::DhtArc,
        ) -> KitsuneP2pEventHandlerResult<kitsune_p2p_types::dht::PeerView>;

        fn handle_call(
            &mut self,
            space: Arc<KitsuneSpace>,
            to_agent: Arc<KitsuneAgent>,
            payload: Vec<u8>,
        ) -> KitsuneP2pEventHandlerResult<Vec<u8>>;

        fn handle_notify(
            &mut self,
            space: Arc<KitsuneSpace>,
            to_agent: Arc<KitsuneAgent>,
            payload: Vec<u8>,
        ) -> KitsuneP2pEventHandlerResult<()> ;

        fn handle_receive_ops(
            &mut self,
            space: Arc<KitsuneSpace>,
            ops: Vec<KOp>,
            context: Option<FetchContext>,
        ) -> KitsuneP2pEventHandlerResult<()>;

        fn handle_query_op_hashes(
            &mut self,
            input: QueryOpHashesEvt,
        ) -> KitsuneP2pEventHandlerResult<Option<(Vec<Arc<KitsuneOpHash>>, TimeWindowInclusive)>>;

        fn handle_fetch_op_data(
            &mut self,
            input: FetchOpDataEvt,
        ) -> KitsuneP2pEventHandlerResult<Vec<(Arc<KitsuneOpHash>, KOp)>> ;

        fn handle_sign_network_data(
            &mut self,
            input: SignNetworkDataEvt,
        ) -> KitsuneP2pEventHandlerResult<KitsuneSignature> ;

    }
}

#[cfg(any(test, feature = "test_utils"))]
impl ghost_actor::GhostHandler<KitsuneP2pEvent> for MockKitsuneP2pEventHandler {}
#[cfg(any(test, feature = "test_utils"))]
impl ghost_actor::GhostControlHandler for MockKitsuneP2pEventHandler {}

#[cfg(test)]
mod tests {
    use crate::meta_net::PreflightUserData;
    use crate::spawn::actor::create_meta_net;
    use crate::spawn::actor::test_util::InternalStub;
    use crate::spawn::actor::MetaNet;
    use crate::spawn::actor::MetaNetEvtRecv;
    use crate::spawn::Internal;
    use crate::test_util::start_signal_srv;
    use crate::HostStub;
    use crate::KitsuneP2pResult;
    use ghost_actor::actor_builder::GhostActorBuilder;
    use kitsune_p2p_bootstrap_client::BootstrapNet;
    use kitsune_p2p_types::config::KitsuneP2pConfig;
    use kitsune_p2p_types::metrics::Tx2ApiMetrics;
    use kitsune_p2p_types::tls::TlsConfig;
    use std::net::SocketAddr;
    use std::sync::Arc;
    use url2::url2;

    #[tokio::test(flavor = "multi_thread")]
    async fn create_tx5_with_mdns_meta_net() {
<<<<<<< HEAD
        let (signal_addr, _srv_hnd) = start_signal_srv().await;
        let config = KitsuneP2pConfig::from_signal_addr(signal_addr);
=======
        let (signal_addr, _sig_hnd) = start_signal_srv().await;

        let mut config = KitsuneP2pConfig::default();
        config.transport_pool = vec![TransportConfig::WebRTC {
            signal_url: format!("ws://{:?}", signal_addr),
            webrtc_config: None,
        }];
        config.bootstrap_service = None;
        config.network_type = NetworkType::QuicMdns;

>>>>>>> 81d27040
        let (meta_net, _, bootstrap_net) = test_create_meta_net(config).await.unwrap();

        // Not the most interesting check but we mostly care that the above function produces a result given a valid config.
        assert_eq!(BootstrapNet::Tx5, bootstrap_net);

        meta_net.close(0, "test").await;
    }

    #[tokio::test(flavor = "multi_thread")]
    async fn create_tx5_with_bootstrap_meta_net() {
<<<<<<< HEAD
        let (signal_addr, _srv_hnd) = start_signal_srv().await;
        let mut config = KitsuneP2pConfig::from_signal_addr(signal_addr);
=======
        let (signal_addr, _sig_hnd) = start_signal_srv().await;

        let mut config = KitsuneP2pConfig::default();
        config.transport_pool = vec![TransportConfig::WebRTC {
            signal_url: format!("ws://{:?}", signal_addr),
            webrtc_config: None,
        }];
>>>>>>> 81d27040
        config.bootstrap_service = Some(url2!("ws://not-a-bootstrap.test"));

        let (meta_net, _, bootstrap_net) = test_create_meta_net(config).await.unwrap();

        // Not the most interesting check but we mostly care that the above function produces a result given a valid config.
        assert_eq!(BootstrapNet::Tx5, bootstrap_net);

        meta_net.close(0, "test").await;
    }

    async fn test_create_meta_net(
        config: KitsuneP2pConfig,
    ) -> KitsuneP2pResult<(MetaNet, MetaNetEvtRecv, BootstrapNet)> {
        let builder = GhostActorBuilder::new();

        let internal_sender = builder
            .channel_factory()
            .create_channel::<Internal>()
            .await
            .unwrap();

        tokio::spawn(builder.spawn(InternalStub::new()));

        let (sender, _) = futures::channel::mpsc::channel(10);

        create_meta_net(
            &config,
            TlsConfig::new_ephemeral().await.unwrap(),
            internal_sender,
            HostStub::new().legacy(sender),
            PreflightUserData::default(),
        )
        .await
        .map(|(n, r, b, _)| (n, r, b))
    }
<<<<<<< HEAD
=======

    async fn start_signal_srv() -> (SocketAddr, sbd_server::SbdServer) {
        let server = sbd_server::SbdServer::new(Arc::new(sbd_server::Config {
            bind: vec!["127.0.0.1:0".to_string(), "[::1]:0".to_string()],
            limit_clients: 100,
            ..Default::default()
        }))
        .await
        .unwrap();

        (*server.bind_addrs().first().unwrap(), server)
    }
>>>>>>> 81d27040
}<|MERGE_RESOLUTION|>--- conflicted
+++ resolved
@@ -14,8 +14,8 @@
 use kitsune_p2p_types::agent_info::AgentInfoSigned;
 use kitsune_p2p_types::async_lazy::AsyncLazy;
 use kitsune_p2p_types::config::{KitsuneP2pConfig, TransportConfig};
+use kitsune_p2p_types::dht::Arq;
 use kitsune_p2p_types::metrics::Tx2ApiMetrics;
-use kitsune_p2p_types::dht::Arq;
 use kitsune_p2p_types::*;
 use std::collections::hash_map::Entry;
 use std::collections::HashMap;
@@ -167,6 +167,7 @@
             fetch_pool.clone(),
             self_host_api.clone(),
             internal_sender.clone(),
+            config.tracing_scope(),
         );
 
         let i_s = internal_sender.clone();
@@ -183,6 +184,7 @@
             fetch_response_queue,
             ep_evt,
             i_s,
+            config.tracing_scope(),
         )
         .spawn();
 
@@ -214,34 +216,6 @@
     let mut bootstrap_net = None;
     let mut maybe_peer_url = None;
 
-    #[cfg(feature = "tx2")]
-    if ep_hnd.is_none() && config.is_tx2() {
-        let metrics = Tx2ApiMetrics::default().set_write_len(|d, l| {
-            let t = match d {
-                "Wire::Failure" => KitsuneMetrics::Failure,
-                "Wire::Call" => KitsuneMetrics::Call,
-                "Wire::CallResp" => KitsuneMetrics::CallResp,
-                "Wire::Notify" => KitsuneMetrics::Notify,
-                "Wire::NotifyResp" => KitsuneMetrics::NotifyResp,
-                "Wire::Gossip" => KitsuneMetrics::Gossip,
-                "Wire::PeerGet" => KitsuneMetrics::PeerGet,
-                "Wire::PeerGetResp" => KitsuneMetrics::PeerGetResp,
-                "Wire::PeerQuery" => KitsuneMetrics::PeerQuery,
-                "Wire::PeerQueryResp" => KitsuneMetrics::PeerQueryResp,
-                _ => return,
-            };
-            KitsuneMetrics::count(t, l);
-        });
-
-        tracing::trace!("tx2");
-        let (h, e, p) = MetaNet::new_tx2(host.clone(), config.clone(), tls_config, metrics).await?;
-        ep_hnd = Some(h);
-        ep_evt = Some(e);
-        bootstrap_net = Some(BootstrapNet::Tx2);
-        maybe_peer_url = p;
-    }
-
-    #[cfg(feature = "tx5")]
     if ep_hnd.is_none() && config.is_tx5() {
         tracing::trace!("tx5");
         let (signal_url, webrtc_config) = match config.transport_pool.first().unwrap() {
@@ -266,10 +240,6 @@
             preflight_user_data,
         )
         .await?;
-<<<<<<< HEAD
-
-        Ok((h, e, BootstrapNet::Tx5))
-=======
         ep_hnd = Some(h);
         ep_evt = Some(e);
         bootstrap_net = Some(BootstrapNet::Tx5);
@@ -279,7 +249,6 @@
     match (ep_hnd, ep_evt, bootstrap_net) {
         (Some(h), Some(e), Some(n)) => Ok((h, e, n, maybe_peer_url)),
         _ => Err("tx2 or tx5 feature must be enabled".into()),
->>>>>>> 81d27040
     }
 }
 
@@ -1051,21 +1020,11 @@
 
     #[tokio::test(flavor = "multi_thread")]
     async fn create_tx5_with_mdns_meta_net() {
-<<<<<<< HEAD
-        let (signal_addr, _srv_hnd) = start_signal_srv().await;
+        let (signal_addr, _sig_hnd) = start_signal_srv().await;
+
+        let mut config = KitsuneP2pConfig::default();
         let config = KitsuneP2pConfig::from_signal_addr(signal_addr);
-=======
-        let (signal_addr, _sig_hnd) = start_signal_srv().await;
-
-        let mut config = KitsuneP2pConfig::default();
-        config.transport_pool = vec![TransportConfig::WebRTC {
-            signal_url: format!("ws://{:?}", signal_addr),
-            webrtc_config: None,
-        }];
-        config.bootstrap_service = None;
-        config.network_type = NetworkType::QuicMdns;
-
->>>>>>> 81d27040
+
         let (meta_net, _, bootstrap_net) = test_create_meta_net(config).await.unwrap();
 
         // Not the most interesting check but we mostly care that the above function produces a result given a valid config.
@@ -1076,18 +1035,9 @@
 
     #[tokio::test(flavor = "multi_thread")]
     async fn create_tx5_with_bootstrap_meta_net() {
-<<<<<<< HEAD
-        let (signal_addr, _srv_hnd) = start_signal_srv().await;
+        let (signal_addr, _sig_hnd) = start_signal_srv().await;
+
         let mut config = KitsuneP2pConfig::from_signal_addr(signal_addr);
-=======
-        let (signal_addr, _sig_hnd) = start_signal_srv().await;
-
-        let mut config = KitsuneP2pConfig::default();
-        config.transport_pool = vec![TransportConfig::WebRTC {
-            signal_url: format!("ws://{:?}", signal_addr),
-            webrtc_config: None,
-        }];
->>>>>>> 81d27040
         config.bootstrap_service = Some(url2!("ws://not-a-bootstrap.test"));
 
         let (meta_net, _, bootstrap_net) = test_create_meta_net(config).await.unwrap();
@@ -1123,8 +1073,6 @@
         .await
         .map(|(n, r, b, _)| (n, r, b))
     }
-<<<<<<< HEAD
-=======
 
     async fn start_signal_srv() -> (SocketAddr, sbd_server::SbdServer) {
         let server = sbd_server::SbdServer::new(Arc::new(sbd_server::Config {
@@ -1137,5 +1085,4 @@
 
         (*server.bind_addrs().first().unwrap(), server)
     }
->>>>>>> 81d27040
 }