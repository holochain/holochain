// this is largely a passthrough that routes to a specific space handler

use crate::actor;
use crate::actor::*;
use crate::event::*;
use crate::gossip::sharded_gossip::BandwidthThrottles;
use crate::gossip::sharded_gossip::KitsuneDiagnostics;
use crate::spawn::actor::bootstrap::BootstrapNet;
use crate::types::gossip::GossipModuleType;
use crate::types::metrics::KitsuneMetrics;
use crate::wire::MetricExchangeMsg;
use crate::*;
use futures::future::FutureExt;
use futures::stream::StreamExt;
use kitsune_p2p_fetch::*;
use kitsune_p2p_timestamp::Timestamp;
use kitsune_p2p_types::async_lazy::AsyncLazy;
use kitsune_p2p_types::tx2::tx2_api::*;
use kitsune_p2p_types::*;
use std::collections::hash_map::Entry;
use std::collections::HashMap;
use std::sync::Arc;
use kitsune_p2p_types::agent_info::AgentInfoSigned;

/// The bootstrap service is much more thoroughly documented in the default service implementation.
/// See <https://github.com/holochain/bootstrap>
mod bootstrap;
mod discover;
pub(crate) mod meta_net;
use meta_net::*;
mod space;
use ghost_actor::dependencies::tracing;
use space::*;

type EvtRcv = futures::channel::mpsc::Receiver<KitsuneP2pEvent>;
type KSpace = Arc<KitsuneSpace>;
type KAgent = Arc<KitsuneAgent>;
type KBasis = Arc<KitsuneBasis>;
type VecMXM = Vec<MetricExchangeMsg>;
type Payload = Box<[u8]>;
type OpHashList = Vec<OpHashSized>;
type MaybeDelegate = Option<(KBasis, u32, u32)>;

/// Random number.
const UNAUTHORIZED_DISCONNECT_CODE: u32 = 0x59ea599e;
const UNAUTHORIZED_DISCONNECT_REASON: &str = "unauthorized";

ghost_actor::ghost_chan! {
    #[allow(clippy::too_many_arguments)]
    pub(crate) chan Internal<crate::KitsuneP2pError> {
        /// Register space event handler
        fn register_space_event_handler(recv: EvtRcv) -> ();

        /// Incoming Delegate Broadcast
        /// We are being requested to delegate a broadcast to our neighborhood
        /// on behalf of an author. `mod_idx` / `mod_cnt` inform us which
        /// neighbors we are responsible for.
        /// (See comments in actual method impl for more detail.)
        fn incoming_delegate_broadcast(
            space: KSpace,
            basis: KBasis,
            to_agent: KAgent,
            mod_idx: u32,
            mod_cnt: u32,
            data: BroadcastData,
        ) -> ();

        /// This should be invoked instead of incoming_delegate_broadcast
        /// in the case of a publish data variant. It will, in turn, call
        /// into incoming_delegate_broadcast once we have the data to act
        /// as a fetch responder for the op data.
        fn incoming_publish(
            space: KSpace,
            to_agent: KAgent,
            source: KAgent,
            op_hash_list: OpHashList,
            context: kitsune_p2p_fetch::FetchContext,
            maybe_delegate: MaybeDelegate,
        ) -> ();

        /// We just received data for an op_hash. Check if we had a pending
        /// delegation action we need to continue now that we have the data.
        fn resolve_publish_pending_delegates(space: KSpace, op_hash: KOpHash) -> ();

        /// Incoming Gossip
        fn incoming_gossip(space: KSpace, con: MetaNetCon, remote_url: String, data: Payload, module_type: crate::types::gossip::GossipModuleType) -> ();

        /// Incoming Metric Exchange
        fn incoming_metric_exchange(space: KSpace, msgs: VecMXM) -> ();

        /// New Con
        fn new_con(url: String, con: MetaNetCon) -> ();

        /// Del Con
        fn del_con(url: String) -> ();

        /// Fetch an op from a remote
        fn fetch(key: FetchKey, space: KSpace, source: FetchSource) -> ();
    }
}

pub(crate) struct KitsuneP2pActor {
    channel_factory: ghost_actor::actor_builder::GhostActorChannelFactory<Self>,
    internal_sender: ghost_actor::GhostSender<Internal>,
    evt_sender: futures::channel::mpsc::Sender<KitsuneP2pEvent>,
    ep_hnd: MetaNet,
    host: HostApi,
    #[allow(clippy::type_complexity)]
    spaces: HashMap<
        Arc<KitsuneSpace>,
        AsyncLazy<(
            ghost_actor::GhostSender<KitsuneP2p>,
            ghost_actor::GhostSender<space::SpaceInternal>,
        )>,
    >,
    config: Arc<KitsuneP2pConfig>,
    bootstrap_net: BootstrapNet,
    bandwidth_throttles: BandwidthThrottles,
    parallel_notify_permit: Arc<tokio::sync::Semaphore>,
    fetch_pool: FetchPool,
}

impl KitsuneP2pActor {
    pub async fn new(
        config: KitsuneP2pConfig,
        tls_config: kitsune_p2p_types::tls::TlsConfig,
        channel_factory: ghost_actor::actor_builder::GhostActorChannelFactory<Self>,
        internal_sender: ghost_actor::GhostSender<Internal>,
        evt_sender: futures::channel::mpsc::Sender<KitsuneP2pEvent>,
        host: HostApi,
    ) -> KitsuneP2pResult<Self> {
        crate::types::metrics::init();

        let metrics = Tx2ApiMetrics::default().set_write_len(|d, l| {
            let t = match d {
                "Wire::Failure" => KitsuneMetrics::Failure,
                "Wire::Call" => KitsuneMetrics::Call,
                "Wire::CallResp" => KitsuneMetrics::CallResp,
                "Wire::Notify" => KitsuneMetrics::Notify,
                "Wire::NotifyResp" => KitsuneMetrics::NotifyResp,
                "Wire::Gossip" => KitsuneMetrics::Gossip,
                "Wire::PeerGet" => KitsuneMetrics::PeerGet,
                "Wire::PeerGetResp" => KitsuneMetrics::PeerGetResp,
                "Wire::PeerQuery" => KitsuneMetrics::PeerQuery,
                "Wire::PeerQueryResp" => KitsuneMetrics::PeerQueryResp,
                _ => return,
            };
            KitsuneMetrics::count(t, l);
        });

        let mut ep_hnd = None;
        let mut ep_evt = None;
        let mut bootstrap_net = None;

        #[cfg(feature = "tx2")]
        if ep_hnd.is_none() && config.is_tx2() {
            tracing::trace!("tx2");
            let (h, e) =
                MetaNet::new_tx2(host.clone(), config.clone(), tls_config, metrics).await?;
            ep_hnd = Some(h);
            ep_evt = Some(e);
            bootstrap_net = Some(BootstrapNet::Tx2);
        }

        #[cfg(feature = "tx5")]
        if ep_hnd.is_none() && config.is_tx5() {
            tracing::trace!("tx5");
            let signal_url = match config.transport_pool.get(0).unwrap() {
                TransportConfig::WebRTC { signal_url } => signal_url.clone(),
                _ => unreachable!(),
            };
            let (h, e) =
                MetaNet::new_tx5(config.tuning_params.clone(), host.clone(), signal_url).await?;
            ep_hnd = Some(h);
            ep_evt = Some(e);
            bootstrap_net = Some(BootstrapNet::Tx5);
        }

        let (ep_hnd, ep_evt, bootstrap_net) = match (ep_hnd, ep_evt, bootstrap_net) {
            (Some(h), Some(e), Some(n)) => (h, e, n),
            _ => return Err("tx2 or tx5 feature must be enabled".into()),
        };

        struct FetchResponseConfig(kitsune_p2p_types::config::KitsuneP2pTuningParams);

        impl kitsune_p2p_fetch::FetchResponseConfig for FetchResponseConfig {
            type User = (
                MetaNetCon,
                String,
                Option<(dht::prelude::RegionCoords, bool)>,
            );

            fn respond(
                &self,
                space: KSpace,
                user: Self::User,
                completion_guard: kitsune_p2p_fetch::FetchResponseGuard,
                op: KOpData,
            ) {
                let timeout = self.0.implicit_timeout();
                tokio::task::spawn(async move {
                    let _completion_guard = completion_guard;

                    // MAYBE: open a new connection if the con was closed??
                    let (con, _url, region) = user;

                    let item = wire::PushOpItem {
                        op_data: op,
                        region,
                    };
                    tracing::debug!("push_op_data: {:?}", item);
                    let payload = wire::Wire::push_op_data(vec![(space, vec![item])]);

                    if let Err(err) = con.notify(&payload, timeout).await {
                        tracing::warn!(?err, "error responding to op fetch");
                    }
                });
            }
        }

        let fetch_response_queue = kitsune_p2p_fetch::FetchResponseQueue::new(FetchResponseConfig(
            config.tuning_params.clone(),
        ));

        // TODO - use a real config
        let fetch_pool = FetchPool::new_bitwise_or();

        // Start a loop to handle our fetch queue fetch items.
        {
            let fetch_pool = fetch_pool.clone();
            let i_s = internal_sender.clone();
            let host = host.clone();
            tokio::task::spawn(async move {
                loop {
                    let list = fetch_pool.get_items_to_fetch();

                    for (key, space, source, context) in list {
                        if let FetchKey::Op(op_hash) = &key {
                            if let Ok(mut res) = host
                                .check_op_data(space.clone(), vec![op_hash.clone()], context)
                                .await
                            {
                                if res.len() == 1 && res.remove(0) {
                                    fetch_pool.remove(&key);
                                    continue;
                                }
                            }
                        }

                        if let Err(err) = i_s.fetch(key, space, source).await {
                            tracing::debug!(?err);
                        }
                    }

                    tokio::time::sleep(std::time::Duration::from_secs(1)).await;
                }
            });
        }

        let i_s = internal_sender.clone();
        tokio::task::spawn({
            let evt_sender = evt_sender.clone();
            let host = host.clone();
            let tuning_params = config.tuning_params.clone();
            let fetch_pool = fetch_pool.clone();
            let timeout = config.tuning_params.implicit_timeout();
            async move {
                let fetch_response_queue = &fetch_response_queue;
                let fetch_pool = &fetch_pool;
                ep_evt
                    .for_each_concurrent(tuning_params.concurrent_limit_per_thread, move |event| {
                        let evt_sender = evt_sender.clone();
                        let host = host.clone();
                        let i_s = i_s.clone();

                        async move {
                            let evt_sender = &evt_sender;

                            match event {
                                MetaNetEvt::Connected { remote_url, con } => {
<<<<<<< HEAD
                                    let _ = i_s.new_con(remote_url, con.clone()).await;



                                    // match host.get_all_local_agent_info_signed().await {
                                    //     Ok(agent_list) => {
                                    //         let payload = wire::Wire::peer_unsolicited(agent_list);
                                    //         if let Err(err) = con.notify(&payload, timeout).await {
                                    //             tracing::warn!(?err, "error responding to op fetch");
                                    //         }
                                    //     },
                                    //     Err(err) => tracing::warn!(?err, "error getting local peer list"),
                                    // }

=======
                                    match node_is_authorized(&host, con.peer_id(), Timestamp::now())
                                        .await
                                    {
                                        MetaNetEvtAuth::Authorized => {
                                            let _ = i_s.new_con(remote_url, con).await;
                                        }
                                        MetaNetEvtAuth::UnauthorizedIgnore => {}
                                        MetaNetEvtAuth::UnauthorizedDisconnect => {
                                            con.close(
                                                UNAUTHORIZED_DISCONNECT_CODE,
                                                UNAUTHORIZED_DISCONNECT_REASON,
                                            )
                                            .await;
                                        }
                                    }
>>>>>>> 9a6f8cf0
                                }
                                MetaNetEvt::Disconnected { remote_url, con: _ } => {
                                    let _ = i_s.del_con(remote_url).await;
                                }
                                MetaNetEvt::Request {
                                    remote_url: _,
                                    con,
                                    data,
                                    respond,
                                } => {
                                    match nodespace_is_authorized(
                                        &host,
                                        con.peer_id(),
                                        data.maybe_space(),
                                        Timestamp::now(),
                                    )
                                    .await
                                    {
                                        MetaNetEvtAuth::UnauthorizedIgnore => {}
                                        MetaNetEvtAuth::UnauthorizedDisconnect => {
                                            con.close(
                                                UNAUTHORIZED_DISCONNECT_CODE,
                                                UNAUTHORIZED_DISCONNECT_REASON,
                                            )
                                            .await;
                                        }
                                        MetaNetEvtAuth::Authorized => {
                                            match data {
                                                wire::Wire::Call(wire::Call {
                                                    space,
                                                    to_agent,
                                                    data,
                                                    ..
                                                }) => {
                                                    let res = match evt_sender
                                                        .call(space, to_agent, data.into())
                                                        .await
                                                    {
                                                        Err(err) => {
                                                            let reason = format!("{:?}", err);
                                                            let fail = wire::Wire::failure(reason);
                                                            respond(fail).await;
                                                            return;
                                                        }
                                                        Ok(r) => r,
                                                    };
                                                    let resp = wire::Wire::call_resp(res.into());
                                                    respond(resp).await;
                                                }
                                                wire::Wire::PeerGet(wire::PeerGet {
                                                    space,
                                                    agent,
                                                }) => {
                                                    let resp = match host
                                                        .get_agent_info_signed(
                                                            GetAgentInfoSignedEvt { space, agent },
                                                        )
                                                        .await
                                                    {
                                                        Ok(info) => wire::Wire::peer_get_resp(info),
                                                        Err(err) => wire::Wire::failure(format!(
                                                            "Error getting agent: {:?}",
                                                            err,
                                                        )),
                                                    };
                                                    respond(resp).await;
                                                }
                                                wire::Wire::PeerQuery(wire::PeerQuery {
                                                    space,
                                                    basis_loc,
                                                }) => {
                                                    // this *does* go over the network...
                                                    // so we don't want it to be too many
                                                    const LIMIT: u32 = 8;
                                                    let query = QueryAgentsEvt::new(space)
                                                        .near_basis(basis_loc)
                                                        .limit(LIMIT);
                                                    let resp = match evt_sender
                                                        .query_agents(query)
                                                        .await
                                                    {
                                                        Ok(list) => {
                                                            wire::Wire::peer_query_resp(list)
                                                        }
                                                        Err(err) => wire::Wire::failure(format!(
                                                            "Error querying agents: {:?}",
                                                            err,
                                                        )),
                                                    };
                                                    respond(resp).await;
                                                }
                                                data => unimplemented!("{:?}", data),
                                            }
                                        }
                                    }
                                }
                                MetaNetEvt::Notify {
                                    remote_url: url,
                                    con,
                                    data,
                                } => {
<<<<<<< HEAD
                                    if let wire::Wire::PeerUnsolicited(wire::PeerUnsolicited {
                                        peer_list
                                    }) = &data {
                                        for peer in peer_list {
                                            if let Err(err) = evt_sender
                                            .put_agent_info_signed(
                                                PutAgentInfoSignedEvt {
                                                    space: peer.space.clone(),
                                                    peer_data: vec![peer.clone()],
                                                },
                                            ).await {
                                                tracing::warn!(?err, "error processing incoming agent info unsolicited");
                                            }
                                        }
                                    }
=======
>>>>>>> 9a6f8cf0
                                    match nodespace_is_authorized(
                                        &host,
                                        con.peer_id(),
                                        data.maybe_space(),
                                        Timestamp::now(),
                                    )
                                    .await
                                    {
                                        MetaNetEvtAuth::UnauthorizedIgnore => {}
                                        MetaNetEvtAuth::UnauthorizedDisconnect => {
                                            con.close(
                                                UNAUTHORIZED_DISCONNECT_CODE,
                                                UNAUTHORIZED_DISCONNECT_REASON,
                                            )
                                            .await;
                                        }
                                        MetaNetEvtAuth::Authorized => {
                                            match data {
                                                wire::Wire::DelegateBroadcast(
                                                    wire::DelegateBroadcast {
                                                        space,
                                                        basis,
                                                        to_agent,
                                                        mod_idx,
                                                        mod_cnt,
                                                        data,
                                                    },
                                                ) => match data {
                                                    BroadcastData::Publish {
                                                        source,
                                                        op_hash_list,
                                                        context,
                                                    } => {
                                                        if let Err(err) = i_s
                                                            .incoming_publish(
                                                                space,
                                                                to_agent,
                                                                source,
                                                                op_hash_list,
                                                                context,
                                                                Some((basis, mod_idx, mod_cnt)),
                                                            )
                                                            .await
                                                        {
                                                            tracing::warn!(
                                                    ?err,
                                                    "failed to handle incoming delegate broadcast"
                                                );
                                                        }
                                                    }
                                                    data => {
                                                        // one might be tempted to notify here
                                                        // as in Broadcast below... but we
                                                        // notify all relevent agents inside
                                                        // the space incoming_delegate_broadcast
                                                        // handler.
                                                        if let Err(err) = i_s
                                                            .incoming_delegate_broadcast(
                                                                space, basis, to_agent, mod_idx,
                                                                mod_cnt, data,
                                                            )
                                                            .await
                                                        {
                                                            tracing::warn!(
                                                    ?err,
                                                    "failed to handle incoming delegate broadcast"
                                                );
                                                        }
                                                    }
                                                },
                                                wire::Wire::Broadcast(wire::Broadcast {
                                                    space,
                                                    to_agent,
                                                    data,
                                                    ..
                                                }) => match data {
                                                    BroadcastData::User(data) => {
                                                        // TODO: Should we check if the basis is
                                                        // held before calling notify?
                                                        if let Err(err) = evt_sender
                                                            .notify(space, to_agent, data)
                                                            .await
                                                        {
                                                            tracing::warn!(
                                                        ?err,
                                                        "error processing incoming broadcast"
                                                    );
                                                        }
                                                    }
                                                    BroadcastData::AgentInfo(agent_info) => {
                                                        // TODO: Should we check if the basis is
                                                        // held before calling put_agent_info_signed?
                                                        if let Err(err) = evt_sender
                                                            .put_agent_info_signed(
                                                                PutAgentInfoSignedEvt {
                                                                    space,
                                                                    peer_data: vec![agent_info],
                                                                },
                                                            )
                                                            .await
                                                        {
                                                            tracing::warn!(
                                                    ?err,
                                                    "error processing incoming agent info broadcast"
                                                );
                                                        }
                                                    }
                                                    BroadcastData::Publish {
                                                        source,
                                                        op_hash_list,
                                                        context,
                                                    } => {
                                                        if let Err(err) = i_s
                                                            .incoming_publish(
                                                                space,
                                                                to_agent,
                                                                source,
                                                                op_hash_list,
                                                                context,
                                                                None,
                                                            )
                                                            .await
                                                        {
                                                            tracing::warn!(
                                                        ?err,
                                                        "failed to handle incoming broadcast"
                                                    );
                                                        }
                                                    }
                                                },
                                                wire::Wire::Gossip(wire::Gossip {
                                                    space,
                                                    data,
                                                    module,
                                                }) => {
                                                    let data: Vec<u8> = data.into();
                                                    let data: Box<[u8]> = data.into_boxed_slice();
                                                    if let Err(e) = i_s
                                                        .incoming_gossip(
                                                            space, con, url, data, module,
                                                        )
                                                        .await
                                                    {
                                                        tracing::warn!(
                                                    "failed to handle incoming gossip: {:?}",
                                                    e
                                                );
                                                    }
                                                }
                                                wire::Wire::FetchOp(wire::FetchOp {
                                                    fetch_list,
                                                }) => {
                                                    for (space, key_list) in fetch_list {
                                                        let mut hashes = Vec::new();
                                                        let topo = match host
                                                            .get_topology(space.clone())
                                                            .await
                                                        {
                                                            Err(_) => continue,
                                                            Ok(topo) => topo,
                                                        };
                                                        let mut regions = Vec::new();

                                                        for key in key_list {
                                                            match key {
                                                                FetchKey::Region(region_coords) => {
                                                                    regions.push((
                                                                        region_coords,
                                                                        region_coords
                                                                            .to_bounds(&topo),
                                                                    ));
                                                                }
                                                                FetchKey::Op(op_hash) => {
                                                                    hashes.push(op_hash);
                                                                }
                                                            }
                                                        }

                                                        if !hashes.is_empty() {
                                                            if let Ok(list) = evt_sender
                                                        .fetch_op_data(FetchOpDataEvt {
                                                            space: space.clone(),
                                                            query: FetchOpDataEvtQuery::Hashes {
                                                                op_hash_list: hashes,
                                                                include_limbo: true,
                                                            },
                                                        })
                                                        .await
                                                    {
                                                        for (_hash, op) in list {
                                                            fetch_response_queue.enqueue_op(
                                                                space.clone(),
                                                                (con.clone(), url.clone(), None),
                                                                op,
                                                            );
                                                        }
                                                    }
                                                        }

                                                        for (coord, bound) in regions {
                                                            if let Ok(list) = evt_sender
                                                        .fetch_op_data(FetchOpDataEvt {
                                                            space: space.clone(),
                                                            query: FetchOpDataEvtQuery::Regions(
                                                                vec![bound],
                                                            ),
                                                        })
                                                        .await
                                                    {
                                                        let last_idx = list.len() - 1;
                                                        for (idx, (_hash, op)) in
                                                            list.into_iter().enumerate()
                                                        {
                                                            fetch_response_queue.enqueue_op(
                                                                space.clone(),
                                                                (
                                                                    con.clone(),
                                                                    url.clone(),
                                                                    Some((coord, idx == last_idx)),
                                                                ),
                                                                op,
                                                            );
                                                        }
                                                    }
                                                        }
                                                    }
                                                }
                                                wire::Wire::PushOpData(wire::PushOpData {
                                                    op_data_list,
                                                }) => {
                                                    for (space, op_list) in op_data_list {
                                                        for op in op_list {
                                                            // hash the op
                                                            let op_hash = match host
                                                                .op_hash(op.op_data.clone())
                                                                .await
                                                            {
                                                                Ok(op_hash) => op_hash,
                                                                Err(_) => continue,
                                                            };

                                                            // trigger any delegation
                                                            // that is pending on
                                                            // having this data
                                                            let _ = i_s
                                                                .resolve_publish_pending_delegates(
                                                                    space.clone(),
                                                                    op_hash.clone(),
                                                                )
                                                                .await;

                                                            // MAYBE: do something with the
                                                            //        is_last bool?
                                                            //        Right now we don't
                                                            //        really care, because
                                                            //        if it's a region
                                                            //        we know it's gossip
                                                            //        so it's okay if
                                                            //        the context is
                                                            //        `None`.
                                                            let key =
                                                                if let Some((region, _is_last)) =
                                                                    op.region
                                                                {
                                                                    FetchKey::Region(region)
                                                                } else {
                                                                    FetchKey::Op(op_hash.clone())
                                                                };
                                                            let fetch_context = fetch_pool
                                                                .remove(&key)
                                                                .and_then(|i| i.context);

                                                            // forward the received op
                                                            let _ = evt_sender
                                                                .receive_ops(
                                                                    space.clone(),
                                                                    vec![op.op_data],
                                                                    fetch_context,
                                                                )
                                                                .await;
                                                        }
                                                    }
                                                }
                                                wire::Wire::MetricExchange(
                                                    wire::MetricExchange { space, msgs },
                                                ) => {
                                                    let _ = i_s
                                                        .incoming_metric_exchange(space, msgs)
                                                        .await;
                                                }
<<<<<<< HEAD
                                                wire::Wire::PeerUnsolicited(wire::PeerUnsolicited {
                                                    .. }) => {
                                                        // Nothing needs doing as we handled this
                                                        // above the authorization check.
                                                }
                                                wire::Wire::Failure(_)
                                                | wire::Wire::Call(_)
                                                | wire::Wire::CallResp(_)
                                                | wire::Wire::PeerGet(_)
                                                | wire::Wire::PeerGetResp(_)
                                                | wire::Wire::PeerQuery(_)
                                                | wire::Wire::PeerQueryResp(_) => {
                                                    tracing::warn!("received non-notify data in a notify");
                                                }
=======
                                                data => unimplemented!("{:?}", data),
>>>>>>> 9a6f8cf0
                                            }
                                        }
                                    }
                                }
                            }
                        }
                    })
                    .await;
                tracing::warn!("KitsuneP2p tx2:ep poll shutdown");
            }
        });

        let bandwidth_throttles = BandwidthThrottles::new(&config.tuning_params);
        let parallel_notify_permit = Arc::new(tokio::sync::Semaphore::new(
            config.tuning_params.concurrent_limit_per_thread,
        ));

        Ok(Self {
            channel_factory,
            internal_sender,
            evt_sender,
            ep_hnd,
            host,
            spaces: HashMap::new(),
            config: Arc::new(config),
            bootstrap_net,
            bandwidth_throttles,
            parallel_notify_permit,
            fetch_pool,
        })
    }
}

use ghost_actor::dependencies::must_future::MustBoxFuture;
impl ghost_actor::GhostControlHandler for KitsuneP2pActor {
    fn handle_ghost_actor_shutdown(mut self) -> MustBoxFuture<'static, ()> {
        use futures::sink::SinkExt;
        use ghost_actor::GhostControlSender;
        async move {
            // The line below was added when migrating to rust edition 2021, per
            // https://doc.rust-lang.org/edition-guide/rust-2021/disjoint-capture-in-closures.html#migration
            let _ = &self;
            // this is a curtesy, ok if fails
            let _ = self.evt_sender.close().await;
            self.ep_hnd.close(500, "").await;
            for (_, space) in self.spaces.into_iter() {
                let (space, _) = space.get().await;
                let _ = space.ghost_actor_shutdown_immediate().await;
            }
        }
        .boxed()
        .into()
    }
}

impl ghost_actor::GhostHandler<Internal> for KitsuneP2pActor {}

impl InternalHandler for KitsuneP2pActor {
    fn handle_register_space_event_handler(
        &mut self,
        recv: futures::channel::mpsc::Receiver<KitsuneP2pEvent>,
    ) -> InternalHandlerResult<()> {
        let f = self.channel_factory.attach_receiver(recv);
        Ok(async move {
            f.await?;
            Ok(())
        }
        .boxed()
        .into())
    }

    fn handle_incoming_delegate_broadcast(
        &mut self,
        space: Arc<KitsuneSpace>,
        basis: Arc<KitsuneBasis>,
        to_agent: Arc<KitsuneAgent>,
        mod_idx: u32,
        mod_cnt: u32,
        data: BroadcastData,
    ) -> InternalHandlerResult<()> {
        let space_sender = match self.spaces.get_mut(&space) {
            None => {
                tracing::warn!(
                    "received delegate_broadcast for unhandled space: {:?}",
                    space
                );
                return unit_ok_fut();
            }
            Some(space) => space.get(),
        };
        Ok(async move {
            let (_, space_inner) = space_sender.await;
            space_inner
                .incoming_delegate_broadcast(space, basis, to_agent, mod_idx, mod_cnt, data)
                .await
        }
        .boxed()
        .into())
    }

    fn handle_incoming_publish(
        &mut self,
        space: KSpace,
        to_agent: KAgent,
        source: KAgent,
        op_hash_list: OpHashList,
        context: kitsune_p2p_fetch::FetchContext,
        maybe_delegate: MaybeDelegate,
    ) -> InternalHandlerResult<()> {
        let space_sender = match self.spaces.get_mut(&space) {
            None => {
                tracing::warn!("received publish for unhandled space: {:?}", space);
                return unit_ok_fut();
            }
            Some(space) => space.get(),
        };
        Ok(async move {
            let (_, space_inner) = space_sender.await;
            space_inner
                .incoming_publish(
                    space,
                    to_agent,
                    source,
                    op_hash_list,
                    context,
                    maybe_delegate,
                )
                .await
        }
        .boxed()
        .into())
    }

    fn handle_resolve_publish_pending_delegates(
        &mut self,
        space: KSpace,
        op_hash: KOpHash,
    ) -> InternalHandlerResult<()> {
        let space_sender = match self.spaces.get_mut(&space) {
            None => {
                return unit_ok_fut();
            }
            Some(space) => space.get(),
        };
        Ok(async move {
            let (_, space_inner) = space_sender.await;
            space_inner
                .resolve_publish_pending_delegates(space, op_hash)
                .await
        }
        .boxed()
        .into())
    }

    fn handle_incoming_gossip(
        &mut self,
        space: Arc<KitsuneSpace>,
        con: MetaNetCon,
        remote_url: String,
        data: Box<[u8]>,
        module_type: GossipModuleType,
    ) -> InternalHandlerResult<()> {
        let space_sender = match self.spaces.get_mut(&space) {
            None => {
                tracing::warn!("received gossip for unhandled space: {:?}", space);
                return unit_ok_fut();
            }
            Some(space) => space.get(),
        };
        Ok(async move {
            let (_, space_inner) = space_sender.await;
            space_inner
                .incoming_gossip(space, con, remote_url, data, module_type)
                .await
        }
        .boxed()
        .into())
    }

    fn handle_incoming_metric_exchange(
        &mut self,
        space: Arc<KitsuneSpace>,
        msgs: Vec<MetricExchangeMsg>,
    ) -> InternalHandlerResult<()> {
        let space_sender = match self.spaces.get_mut(&space) {
            None => {
                return unit_ok_fut();
            }
            Some(space) => space.get(),
        };
        Ok(async move {
            let (_, space_inner) = space_sender.await;
            space_inner.incoming_metric_exchange(space, msgs).await
        }
        .boxed()
        .into())
    }

    fn handle_new_con(&mut self, url: String, con: MetaNetCon) -> InternalHandlerResult<()> {
        let spaces = self.spaces.values().map(|s| s.get()).collect::<Vec<_>>();
        Ok(async move {
            let mut all = Vec::new();
            for (_, space) in futures::future::join_all(spaces).await {
                all.push(space.new_con(url.clone(), con.clone()));
            }
            let _ = futures::future::join_all(all).await;
            Ok(())
        }
        .boxed()
        .into())
    }

    fn handle_del_con(&mut self, url: String) -> InternalHandlerResult<()> {
        let spaces = self.spaces.values().map(|s| s.get()).collect::<Vec<_>>();
        Ok(async move {
            let mut all = Vec::new();
            for (_, space) in futures::future::join_all(spaces).await {
                all.push(space.del_con(url.clone()));
            }
            let _ = futures::future::join_all(all).await;
            Ok(())
        }
        .boxed()
        .into())
    }

    fn handle_fetch(
        &mut self,
        key: FetchKey,
        space: KSpace,
        source: FetchSource,
    ) -> InternalHandlerResult<()> {
        let FetchSource::Agent(agent) = source;

        let space_sender = match self.spaces.get_mut(&space) {
            None => {
                tracing::warn!("received fetch for unhandled space: {:?}", space);
                return unit_ok_fut();
            }
            Some(space) => space.get(),
        };
        Ok(async move {
            let (_, space_inner) = space_sender.await;
            let payload = wire::Wire::fetch_op(vec![(space, vec![key])]);
            space_inner.notify(agent, payload).await
        }
        .boxed()
        .into())
    }
}

impl ghost_actor::GhostHandler<KitsuneP2pEvent> for KitsuneP2pActor {}

impl KitsuneP2pEventHandler for KitsuneP2pActor {
    fn handle_put_agent_info_signed(
        &mut self,
        input: crate::event::PutAgentInfoSignedEvt,
    ) -> KitsuneP2pEventHandlerResult<()> {
        Ok(self.evt_sender.put_agent_info_signed(input))
    }

    fn handle_query_agents(
        &mut self,
        input: crate::event::QueryAgentsEvt,
    ) -> KitsuneP2pEventHandlerResult<Vec<crate::types::agent_store::AgentInfoSigned>> {
        Ok(self.evt_sender.query_agents(input))
    }

    fn handle_query_peer_density(
        &mut self,
        space: Arc<KitsuneSpace>,
        dht_arc: kitsune_p2p_types::dht_arc::DhtArc,
    ) -> KitsuneP2pEventHandlerResult<kitsune_p2p_types::dht::PeerView> {
        Ok(self.evt_sender.query_peer_density(space, dht_arc))
    }

    fn handle_call(
        &mut self,
        space: Arc<KitsuneSpace>,
        to_agent: Arc<KitsuneAgent>,
        payload: Vec<u8>,
    ) -> KitsuneP2pEventHandlerResult<Vec<u8>> {
        Ok(self.evt_sender.call(space, to_agent, payload))
    }

    fn handle_notify(
        &mut self,
        space: Arc<KitsuneSpace>,
        to_agent: Arc<KitsuneAgent>,
        payload: Vec<u8>,
    ) -> KitsuneP2pEventHandlerResult<()> {
        Ok(self.evt_sender.notify(space, to_agent, payload))
    }

    fn handle_receive_ops(
        &mut self,
        space: Arc<KitsuneSpace>,
        ops: Vec<KOp>,
        context: Option<FetchContext>,
    ) -> KitsuneP2pEventHandlerResult<()> {
        Ok(self.evt_sender.receive_ops(space, ops, context))
    }

    fn handle_fetch_op_data(
        &mut self,
        input: FetchOpDataEvt,
    ) -> KitsuneP2pEventHandlerResult<Vec<(Arc<KitsuneOpHash>, KOp)>> {
        Ok(self.evt_sender.fetch_op_data(input))
    }

    fn handle_query_op_hashes(
        &mut self,
        input: QueryOpHashesEvt,
    ) -> KitsuneP2pEventHandlerResult<Option<(Vec<Arc<KitsuneOpHash>>, TimeWindowInclusive)>> {
        Ok(self.evt_sender.query_op_hashes(input))
    }

    fn handle_sign_network_data(
        &mut self,
        input: SignNetworkDataEvt,
    ) -> KitsuneP2pEventHandlerResult<KitsuneSignature> {
        Ok(self.evt_sender.sign_network_data(input))
    }
}

impl ghost_actor::GhostHandler<KitsuneP2p> for KitsuneP2pActor {}

impl KitsuneP2pHandler for KitsuneP2pActor {
    fn handle_list_transport_bindings(&mut self) -> KitsuneP2pHandlerResult<Vec<url2::Url2>> {
        let this_addr = self.ep_hnd.local_addr();
        Ok(async move { Ok(vec![url2::Url2::parse(this_addr?)]) }
            .boxed()
            .into())
    }

    fn handle_join(
        &mut self,
        space: Arc<KitsuneSpace>,
        agent: Arc<KitsuneAgent>,
        agent_info: AgentInfoSigned,
        initial_arc: Option<crate::dht_arc::DhtArc>,
    ) -> KitsuneP2pHandlerResult<()> {
        let internal_sender = self.internal_sender.clone();
        let space2 = space.clone();
        let ep_hnd = self.ep_hnd.clone();
        let host = self.host.clone();
        let config = Arc::clone(&self.config);
        let bootstrap_net = self.bootstrap_net;
        let bandwidth_throttles = self.bandwidth_throttles.clone();
        let parallel_notify_permit = self.parallel_notify_permit.clone();
        let fetch_pool = self.fetch_pool.clone();

        let space_sender = match self.spaces.entry(space.clone()) {
            Entry::Occupied(entry) => entry.into_mut(),
            Entry::Vacant(entry) => entry.insert(AsyncLazy::new(async move {
                let (send, send_inner, evt_recv) = spawn_space(
                    space2,
                    ep_hnd,
                    host,
                    config,
                    bootstrap_net,
                    bandwidth_throttles,
                    parallel_notify_permit,
                    fetch_pool,
                )
                .await
                .expect("cannot fail to create space");
                internal_sender
                    .register_space_event_handler(evt_recv)
                    .await
                    .expect("FAIL");
                (send, send_inner)
            })),
        };
        let space_sender = space_sender.get();
        Ok(async move {
            let (space_sender, _) = space_sender.await;
            space_sender.join(space, agent, agent_info, initial_arc).await
        }
        .boxed()
        .into())
    }

    fn handle_leave(
        &mut self,
        space: Arc<KitsuneSpace>,
        agent: Arc<KitsuneAgent>,
    ) -> KitsuneP2pHandlerResult<()> {
        let space_sender = match self.spaces.get_mut(&space) {
            None => return unit_ok_fut(),
            Some(space) => space.get(),
        };
        Ok(async move {
            let (space_sender, _) = space_sender.await;
            space_sender.leave(space.clone(), agent).await?;
            Ok(())
        }
        .boxed()
        .into())
    }

    fn handle_rpc_single(
        &mut self,
        space: Arc<KitsuneSpace>,
        to_agent: Arc<KitsuneAgent>,
        payload: Vec<u8>,
        timeout_ms: Option<u64>,
    ) -> KitsuneP2pHandlerResult<Vec<u8>> {
        let space_sender = match self.spaces.get_mut(&space) {
            None => return Err(KitsuneP2pError::RoutingSpaceError(space)),
            Some(space) => space.get(),
        };
        Ok(async move {
            let (space_sender, _) = space_sender.await;
            space_sender
                .rpc_single(space, to_agent, payload, timeout_ms)
                .await
        }
        .boxed()
        .into())
    }

    #[tracing::instrument(skip(self, input))]
    fn handle_rpc_multi(
        &mut self,
        input: actor::RpcMulti,
    ) -> KitsuneP2pHandlerResult<Vec<actor::RpcMultiResponse>> {
        let space_sender = match self.spaces.get_mut(&input.space) {
            None => return Err(KitsuneP2pError::RoutingSpaceError(input.space)),
            Some(space) => space.get(),
        };
        Ok(async move {
            let (space_sender, _) = space_sender.await;
            space_sender.rpc_multi(input).await
        }
        .boxed()
        .into())
    }

    fn handle_broadcast(
        &mut self,
        space: Arc<KitsuneSpace>,
        basis: Arc<KitsuneBasis>,
        timeout: KitsuneTimeout,
        data: BroadcastData,
    ) -> KitsuneP2pHandlerResult<()> {
        let space_sender = match self.spaces.get_mut(&space) {
            None => return Err(KitsuneP2pError::RoutingSpaceError(space)),
            Some(space) => space.get(),
        };
        Ok(async move {
            let (space_sender, _) = space_sender.await;
            space_sender.broadcast(space, basis, timeout, data).await
        }
        .boxed()
        .into())
    }

    fn handle_targeted_broadcast(
        &mut self,
        space: Arc<KitsuneSpace>,
        agents: Vec<Arc<KitsuneAgent>>,
        timeout: KitsuneTimeout,
        payload: Vec<u8>,
        drop_at_limit: bool,
    ) -> KitsuneP2pHandlerResult<()> {
        let space_sender = match self.spaces.get_mut(&space) {
            None => return Err(KitsuneP2pError::RoutingSpaceError(space)),
            Some(space) => space.get(),
        };
        Ok(async move {
            let (space_sender, _) = space_sender.await;
            space_sender
                .targeted_broadcast(space, agents, timeout, payload, drop_at_limit)
                .await
        }
        .boxed()
        .into())
    }

    fn handle_new_integrated_data(
        &mut self,
        space: Arc<KitsuneSpace>,
    ) -> KitsuneP2pHandlerResult<()> {
        let space_sender = match self.spaces.get_mut(&space) {
            None => return unit_ok_fut(),
            Some(space) => space.get(),
        };
        Ok(async move {
            let (space_sender, _) = space_sender.await;
            space_sender.new_integrated_data(space).await?;
            Ok(())
        }
        .boxed()
        .into())
    }

    fn handle_authority_for_hash(
        &mut self,
        space: Arc<KitsuneSpace>,
        basis: Arc<KitsuneBasis>,
    ) -> KitsuneP2pHandlerResult<bool> {
        let space_sender = match self.spaces.get_mut(&space) {
            None => return Err(KitsuneP2pError::RoutingSpaceError(space)),
            Some(space) => space.get(),
        };
        Ok(async move {
            let (space_sender, _) = space_sender.await;
            space_sender.authority_for_hash(space, basis).await
        }
        .boxed()
        .into())
    }

    fn handle_dump_network_metrics(
        &mut self,
        space: Option<Arc<KitsuneSpace>>,
    ) -> KitsuneP2pHandlerResult<serde_json::Value> {
        let spaces = self
            .spaces
            .iter()
            .filter_map(|(h, s)| {
                if let Some(space) = &space {
                    if h != space {
                        return None;
                    }
                }
                let h = h.clone();
                Some((h, s.get()))
            })
            .collect::<Vec<_>>();
        let results = async move {
            let mut all: Vec<KitsuneP2pFuture<serde_json::Value>> = Vec::new();
            for (h, (space, _)) in futures::future::join_all(
                spaces.into_iter().map(|(h, s)| async move { (h, s.await) }),
            )
            .await
            {
                all.push(space.dump_network_metrics(Some(h)));
            }
            Ok(futures::future::try_join_all(all).await?.into())
        }
        .boxed()
        .into();
        Ok(results)
    }

    fn handle_dump_network_stats(&mut self) -> KitsuneP2pHandlerResult<serde_json::Value> {
        let fut = self.ep_hnd.dump_network_stats();
        Ok(async move { Ok(fut.await?) }.boxed().into())
    }

    fn handle_get_diagnostics(
        &mut self,
        space: KSpace,
        // gossip_type: GossipModuleType,
    ) -> KitsuneP2pHandlerResult<KitsuneDiagnostics> {
        let space_sender = match self.spaces.get_mut(&space) {
            None => return Err(KitsuneP2pError::RoutingSpaceError(space)),
            Some(space) => space.get(),
        };
        Ok(async move {
            let (space_sender, _) = space_sender.await;
            space_sender.get_diagnostics(space).await
        }
        .boxed()
        .into())
    }
}

#[cfg(any(test, feature = "test_utils"))]
mockall::mock! {

    pub KitsuneP2pEventHandler {}

    impl KitsuneP2pEventHandler for KitsuneP2pEventHandler {

        fn handle_put_agent_info_signed(
            &mut self,
            input: crate::event::PutAgentInfoSignedEvt,
        ) -> KitsuneP2pEventHandlerResult<()>;

        fn handle_query_agents(
            &mut self,
            input: crate::event::QueryAgentsEvt,
        ) -> KitsuneP2pEventHandlerResult<Vec<crate::types::agent_store::AgentInfoSigned>>;

        fn handle_query_peer_density(
            &mut self,
            space: Arc<KitsuneSpace>,
            dht_arc: kitsune_p2p_types::dht_arc::DhtArc,
        ) -> KitsuneP2pEventHandlerResult<kitsune_p2p_types::dht::PeerView>;

        fn handle_call(
            &mut self,
            space: Arc<KitsuneSpace>,
            to_agent: Arc<KitsuneAgent>,
            payload: Vec<u8>,
        ) -> KitsuneP2pEventHandlerResult<Vec<u8>>;

        fn handle_notify(
            &mut self,
            space: Arc<KitsuneSpace>,
            to_agent: Arc<KitsuneAgent>,
            payload: Vec<u8>,
        ) -> KitsuneP2pEventHandlerResult<()> ;

        fn handle_receive_ops(
            &mut self,
            space: Arc<KitsuneSpace>,
            ops: Vec<KOp>,
            context: Option<FetchContext>,
        ) -> KitsuneP2pEventHandlerResult<()>;

        fn handle_query_op_hashes(
            &mut self,
            input: QueryOpHashesEvt,
        ) -> KitsuneP2pEventHandlerResult<Option<(Vec<Arc<KitsuneOpHash>>, TimeWindowInclusive)>>;

        fn handle_fetch_op_data(
            &mut self,
            input: FetchOpDataEvt,
        ) -> KitsuneP2pEventHandlerResult<Vec<(Arc<KitsuneOpHash>, KOp)>> ;

        fn handle_sign_network_data(
            &mut self,
            input: SignNetworkDataEvt,
        ) -> KitsuneP2pEventHandlerResult<KitsuneSignature> ;

    }
}

#[cfg(any(test, feature = "test_utils"))]
impl ghost_actor::GhostHandler<KitsuneP2pEvent> for MockKitsuneP2pEventHandler {}
#[cfg(any(test, feature = "test_utils"))]
impl ghost_actor::GhostControlHandler for MockKitsuneP2pEventHandler {}<|MERGE_RESOLUTION|>--- conflicted
+++ resolved
@@ -278,10 +278,7 @@
 
                             match event {
                                 MetaNetEvt::Connected { remote_url, con } => {
-<<<<<<< HEAD
                                     let _ = i_s.new_con(remote_url, con.clone()).await;
-
-
 
                                     // match host.get_all_local_agent_info_signed().await {
                                     //     Ok(agent_list) => {
@@ -292,24 +289,6 @@
                                     //     },
                                     //     Err(err) => tracing::warn!(?err, "error getting local peer list"),
                                     // }
-
-=======
-                                    match node_is_authorized(&host, con.peer_id(), Timestamp::now())
-                                        .await
-                                    {
-                                        MetaNetEvtAuth::Authorized => {
-                                            let _ = i_s.new_con(remote_url, con).await;
-                                        }
-                                        MetaNetEvtAuth::UnauthorizedIgnore => {}
-                                        MetaNetEvtAuth::UnauthorizedDisconnect => {
-                                            con.close(
-                                                UNAUTHORIZED_DISCONNECT_CODE,
-                                                UNAUTHORIZED_DISCONNECT_REASON,
-                                            )
-                                            .await;
-                                        }
-                                    }
->>>>>>> 9a6f8cf0
                                 }
                                 MetaNetEvt::Disconnected { remote_url, con: _ } => {
                                     let _ = i_s.del_con(remote_url).await;
@@ -411,7 +390,6 @@
                                     con,
                                     data,
                                 } => {
-<<<<<<< HEAD
                                     if let wire::Wire::PeerUnsolicited(wire::PeerUnsolicited {
                                         peer_list
                                     }) = &data {
@@ -427,8 +405,6 @@
                                             }
                                         }
                                     }
-=======
->>>>>>> 9a6f8cf0
                                     match nodespace_is_authorized(
                                         &host,
                                         con.peer_id(),
@@ -719,7 +695,6 @@
                                                         .incoming_metric_exchange(space, msgs)
                                                         .await;
                                                 }
-<<<<<<< HEAD
                                                 wire::Wire::PeerUnsolicited(wire::PeerUnsolicited {
                                                     .. }) => {
                                                         // Nothing needs doing as we handled this
@@ -734,9 +709,6 @@
                                                 | wire::Wire::PeerQueryResp(_) => {
                                                     tracing::warn!("received non-notify data in a notify");
                                                 }
-=======
-                                                data => unimplemented!("{:?}", data),
->>>>>>> 9a6f8cf0
                                             }
                                         }
                                     }
