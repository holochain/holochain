// this is largely a passthrough that routes to a specific space handler

use crate::actor::*;
use crate::event::*;
use crate::gossip::sharded_gossip::BandwidthThrottles;
use crate::gossip::sharded_gossip::KitsuneDiagnostics;
use crate::types::gossip::GossipModuleType;
use crate::types::metrics::KitsuneMetrics;
use crate::wire::MetricExchangeMsg;
use crate::*;
use futures::future::FutureExt;
use kitsune_p2p_bootstrap_client::BootstrapNet;
use kitsune_p2p_fetch::*;
use kitsune_p2p_types::agent_info::AgentInfoSigned;
use kitsune_p2p_types::async_lazy::AsyncLazy;
use kitsune_p2p_types::config::{KitsuneP2pConfig, TransportConfig};
use kitsune_p2p_types::metrics::Tx2ApiMetrics;
use kitsune_p2p_types::*;
use std::collections::hash_map::Entry;
use std::collections::HashMap;
use std::sync::Arc;

/// The bootstrap service is much more thoroughly documented in the default service implementation.
/// See <https://github.com/holochain/bootstrap>
mod discover;
pub(crate) mod meta_net;
use meta_net::*;
mod fetch;
mod meta_net_task;
mod space;
use ghost_actor::dependencies::tracing;
use space::*;

#[cfg(feature = "test_utils")]
pub mod test_util;

type EvtRcv = futures::channel::mpsc::Receiver<KitsuneP2pEvent>;
type KSpace = Arc<KitsuneSpace>;
type KAgent = Arc<KitsuneAgent>;
type KBasis = Arc<KitsuneBasis>;
type VecMXM = Vec<MetricExchangeMsg>;
type Payload = Box<[u8]>;
type OpHashList = Vec<OpHashSized>;
type MaybeDelegate = Option<(KBasis, u32, u32)>;

/// Random number.
const UNAUTHORIZED_DISCONNECT_CODE: u32 = 0x59ea599e;
const UNAUTHORIZED_DISCONNECT_REASON: &str = "unauthorized";

ghost_actor::ghost_chan! {
    #[allow(clippy::too_many_arguments)]
    pub chan Internal<crate::KitsuneP2pError> {
        /// Register space event handler
        fn register_space_event_handler(recv: EvtRcv) -> ();

        /// Incoming Delegate Broadcast
        /// We are being requested to delegate a broadcast to our neighborhood
        /// on behalf of an author. `mod_idx` / `mod_cnt` inform us which
        /// neighbors we are responsible for.
        /// (See comments in actual method impl for more detail.)
        fn incoming_delegate_broadcast(
            space: KSpace,
            basis: KBasis,
            to_agent: KAgent,
            mod_idx: u32,
            mod_cnt: u32,
            data: BroadcastData,
        ) -> ();

        /// This should be invoked instead of incoming_delegate_broadcast
        /// in the case of a publish data variant. It will, in turn, call
        /// into incoming_delegate_broadcast once we have the data to act
        /// as a fetch responder for the op data.
        fn incoming_publish(
            space: KSpace,
            to_agent: KAgent,
            source: KAgent,
            op_hash_list: OpHashList,
            context: kitsune_p2p_fetch::FetchContext,
            maybe_delegate: MaybeDelegate,
        ) -> ();

        /// We just received data for an op_hash. Check if we had a pending
        /// delegation action we need to continue now that we have the data.
        fn resolve_publish_pending_delegates(space: KSpace, op_hash: KOpHash) -> ();

        /// Incoming Gossip
        fn incoming_gossip(space: KSpace, con: MetaNetCon, remote_url: String, data: Payload, module_type: crate::types::gossip::GossipModuleType) -> ();

        /// Incoming Metric Exchange
        fn incoming_metric_exchange(space: KSpace, msgs: VecMXM) -> ();

        /// New Con
        fn new_con(url: String, con: MetaNetCon) -> ();

        /// Del Con
        fn del_con(url: String) -> ();

        /// Fetch an op from a remote
        fn fetch(key: FetchKey, space: KSpace, source: FetchSource) -> ();

        /// Get all local joined agent infos across all spaces.
        fn get_all_local_joined_agent_infos() -> Vec<AgentInfoSigned>;
    }
}

pub(crate) struct KitsuneP2pActor {
    channel_factory: ghost_actor::actor_builder::GhostActorChannelFactory<Self>,
    internal_sender: ghost_actor::GhostSender<Internal>,
    ep_hnd: MetaNet,
    host_api: HostApiLegacy,
    #[allow(clippy::type_complexity)]
    spaces: HashMap<
        Arc<KitsuneSpace>,
        AsyncLazy<(
            ghost_actor::GhostSender<KitsuneP2p>,
            ghost_actor::GhostSender<space::SpaceInternal>,
        )>,
    >,
    config: Arc<KitsuneP2pConfig>,
    bootstrap_net: BootstrapNet,
    bandwidth_throttles: BandwidthThrottles,
    parallel_notify_permit: Arc<tokio::sync::Semaphore>,
    fetch_pool: FetchPool,
}

impl KitsuneP2pActor {
    #[allow(clippy::too_many_arguments)]
    pub async fn new(
        config: KitsuneP2pConfig,
        channel_factory: ghost_actor::actor_builder::GhostActorChannelFactory<Self>,
        internal_sender: ghost_actor::GhostSender<Internal>,
        direct_host_api: HostApiLegacy,
        self_host_api: HostApiLegacy,
        ep_hnd: MetaNet,
        ep_evt: MetaNetEvtRecv,
        bootstrap_net: BootstrapNet,
    ) -> KitsuneP2pResult<Self> {
        crate::types::metrics::init();

        let fetch_response_queue =
            FetchResponseQueue::new(FetchResponseConfig::new(config.tuning_params.clone()));

        // TODO - use a real config
        let fetch_pool = FetchPool::new_bitwise_or();

        // Start a loop to handle our fetch queue fetch items.
        FetchTask::spawn(
            fetch_pool.clone(),
            self_host_api.clone(),
            internal_sender.clone(),
            config.tracing_scope.clone(),
        );

        let i_s = internal_sender.clone();

        let bandwidth_throttles = BandwidthThrottles::new(&config.tuning_params);
        let parallel_notify_permit = Arc::new(tokio::sync::Semaphore::new(
            config.tuning_params.concurrent_limit_per_thread,
        ));

        MetaNetTask::new(
<<<<<<< HEAD
            host_api.clone(),
            config.tuning_params.clone(),
=======
            self_host_api.clone(),
            config.clone(),
>>>>>>> b3e18291
            fetch_pool.clone(),
            fetch_response_queue,
            ep_evt,
            i_s,
            config.tracing_scope.clone(),
        )
        .spawn();

        Ok(Self {
            channel_factory,
            internal_sender,
            ep_hnd,
            host_api: direct_host_api,
            spaces: HashMap::new(),
            config: Arc::new(config),
            bootstrap_net,
            bandwidth_throttles,
            parallel_notify_permit,
            fetch_pool,
        })
    }
}

pub(super) async fn create_meta_net(
    config: &KitsuneP2pConfig,
    _tls_config: tls::TlsConfig,
    internal_sender: ghost_actor::GhostSender<Internal>,
    host: HostApiLegacy,
<<<<<<< HEAD
    _metrics: Tx2ApiMetrics,
) -> KitsuneP2pResult<(MetaNet, MetaNetEvtRecv, BootstrapNet)> {
    {
=======
    preflight_user_data: PreflightUserData,
) -> KitsuneP2pResult<(MetaNet, MetaNetEvtRecv, BootstrapNet)> {
    let mut ep_hnd = None;
    let mut ep_evt = None;
    let mut bootstrap_net = None;

    #[cfg(feature = "tx2")]
    if ep_hnd.is_none() && config.is_tx2() {
        let metrics = Tx2ApiMetrics::default().set_write_len(|d, l| {
            let t = match d {
                "Wire::Failure" => KitsuneMetrics::Failure,
                "Wire::Call" => KitsuneMetrics::Call,
                "Wire::CallResp" => KitsuneMetrics::CallResp,
                "Wire::Notify" => KitsuneMetrics::Notify,
                "Wire::NotifyResp" => KitsuneMetrics::NotifyResp,
                "Wire::Gossip" => KitsuneMetrics::Gossip,
                "Wire::PeerGet" => KitsuneMetrics::PeerGet,
                "Wire::PeerGetResp" => KitsuneMetrics::PeerGetResp,
                "Wire::PeerQuery" => KitsuneMetrics::PeerQuery,
                "Wire::PeerQueryResp" => KitsuneMetrics::PeerQueryResp,
                _ => return,
            };
            KitsuneMetrics::count(t, l);
        });

        tracing::trace!("tx2");
        let (h, e) = MetaNet::new_tx2(host.clone(), config.clone(), tls_config, metrics).await?;
        ep_hnd = Some(h);
        ep_evt = Some(e);
        bootstrap_net = Some(BootstrapNet::Tx2);
    }

    #[cfg(feature = "tx5")]
    if ep_hnd.is_none() && config.is_tx5() {
>>>>>>> b3e18291
        tracing::trace!("tx5");
        let signal_url = match config.transport_pool.first().unwrap() {
            TransportConfig::WebRTC { signal_url } => signal_url.clone(),
            _ => unreachable!(),
        };
        let (h, e) = MetaNet::new_tx5(
            config.tuning_params.clone(),
            host.clone(),
            internal_sender.clone(),
            signal_url,
            preflight_user_data,
        )
        .await?;

        Ok((h, e, BootstrapNet::Tx5))
    }
}

use crate::spawn::actor::fetch::{FetchResponseConfig, FetchTask};
use crate::spawn::actor::meta_net_task::MetaNetTask;
use ghost_actor::dependencies::must_future::MustBoxFuture;
use kitsune_p2p_types::bootstrap::AgentInfoPut;

impl ghost_actor::GhostControlHandler for KitsuneP2pActor {
    fn handle_ghost_actor_shutdown(mut self) -> MustBoxFuture<'static, ()> {
        use futures::sink::SinkExt;
        use ghost_actor::GhostControlSender;
        async move {
            // The line below was added when migrating to rust edition 2021, per
            // https://doc.rust-lang.org/edition-guide/rust-2021/disjoint-capture-in-closures.html#migration
            let _ = &self;
            // this is a courtesy, ok if fails
            let _ = self.host_api.legacy.close().await;
            self.ep_hnd.close(500, "").await;
            for (_, space) in self.spaces.into_iter() {
                let (space, _) = space.get().await;
                let _ = space.ghost_actor_shutdown_immediate().await;
            }
        }
        .boxed()
        .into()
    }
}

impl ghost_actor::GhostHandler<Internal> for KitsuneP2pActor {}

impl InternalHandler for KitsuneP2pActor {
    fn handle_register_space_event_handler(
        &mut self,
        recv: futures::channel::mpsc::Receiver<KitsuneP2pEvent>,
    ) -> InternalHandlerResult<()> {
        let f = self.channel_factory.attach_receiver(recv);
        Ok(async move {
            f.await?;
            Ok(())
        }
        .boxed()
        .into())
    }

    fn handle_incoming_delegate_broadcast(
        &mut self,
        space: Arc<KitsuneSpace>,
        basis: Arc<KitsuneBasis>,
        to_agent: Arc<KitsuneAgent>,
        mod_idx: u32,
        mod_cnt: u32,
        data: BroadcastData,
    ) -> InternalHandlerResult<()> {
        let space_sender = match self.spaces.get_mut(&space) {
            None => {
                tracing::warn!(
                    "received delegate_broadcast for unhandled space: {:?}",
                    space
                );
                return unit_ok_fut();
            }
            Some(space) => space.get(),
        };
        Ok(async move {
            let (_, space_inner) = space_sender.await;
            space_inner
                .incoming_delegate_broadcast(space, basis, to_agent, mod_idx, mod_cnt, data)
                .await
        }
        .boxed()
        .into())
    }

    fn handle_incoming_publish(
        &mut self,
        space: KSpace,
        to_agent: KAgent,
        source: KAgent,
        op_hash_list: OpHashList,
        context: kitsune_p2p_fetch::FetchContext,
        maybe_delegate: MaybeDelegate,
    ) -> InternalHandlerResult<()> {
        let space_sender = match self.spaces.get_mut(&space) {
            None => {
                tracing::warn!("received publish for unhandled space: {:?}", space);
                return unit_ok_fut();
            }
            Some(space) => space.get(),
        };
        Ok(async move {
            let (_, space_inner) = space_sender.await;
            space_inner
                .incoming_publish(
                    space,
                    to_agent,
                    source,
                    op_hash_list,
                    context,
                    maybe_delegate,
                )
                .await
        }
        .boxed()
        .into())
    }

    fn handle_resolve_publish_pending_delegates(
        &mut self,
        space: KSpace,
        op_hash: KOpHash,
    ) -> InternalHandlerResult<()> {
        let space_sender = match self.spaces.get_mut(&space) {
            None => {
                return unit_ok_fut();
            }
            Some(space) => space.get(),
        };
        Ok(async move {
            let (_, space_inner) = space_sender.await;
            space_inner
                .resolve_publish_pending_delegates(space, op_hash)
                .await
        }
        .boxed()
        .into())
    }

    fn handle_incoming_gossip(
        &mut self,
        space: Arc<KitsuneSpace>,
        con: MetaNetCon,
        remote_url: String,
        data: Box<[u8]>,
        module_type: GossipModuleType,
    ) -> InternalHandlerResult<()> {
        let space_sender = match self.spaces.get_mut(&space) {
            None => {
                tracing::warn!("received gossip for unhandled space: {:?}", space);
                return unit_ok_fut();
            }
            Some(space) => space.get(),
        };
        Ok(async move {
            let (_, space_inner) = space_sender.await;
            space_inner
                .incoming_gossip(space, con, remote_url, data, module_type)
                .await
        }
        .boxed()
        .into())
    }

    fn handle_incoming_metric_exchange(
        &mut self,
        space: Arc<KitsuneSpace>,
        msgs: Vec<MetricExchangeMsg>,
    ) -> InternalHandlerResult<()> {
        let space_sender = match self.spaces.get_mut(&space) {
            None => {
                return unit_ok_fut();
            }
            Some(space) => space.get(),
        };
        Ok(async move {
            let (_, space_inner) = space_sender.await;
            space_inner.incoming_metric_exchange(space, msgs).await
        }
        .boxed()
        .into())
    }

    fn handle_new_con(&mut self, url: String, con: MetaNetCon) -> InternalHandlerResult<()> {
        let spaces = self.spaces.values().map(|s| s.get()).collect::<Vec<_>>();
        Ok(async move {
            let mut all = Vec::new();
            for (_, space) in futures::future::join_all(spaces).await {
                all.push(space.new_con(url.clone(), con.clone()));
            }
            let _ = futures::future::join_all(all).await;
            Ok(())
        }
        .boxed()
        .into())
    }

    fn handle_del_con(&mut self, url: String) -> InternalHandlerResult<()> {
        let spaces = self.spaces.values().map(|s| s.get()).collect::<Vec<_>>();
        Ok(async move {
            let mut all = Vec::new();
            for (_, space) in futures::future::join_all(spaces).await {
                all.push(space.del_con(url.clone()));
            }
            let _ = futures::future::join_all(all).await;
            Ok(())
        }
        .boxed()
        .into())
    }

    fn handle_fetch(
        &mut self,
        key: FetchKey,
        space: KSpace,
        source: FetchSource,
    ) -> InternalHandlerResult<()> {
        let FetchSource::Agent(agent) = source;

        let space_sender = match self.spaces.get_mut(&space) {
            None => {
                tracing::warn!("received fetch for unhandled space: {:?}", space);
                return unit_ok_fut();
            }
            Some(space) => space.get(),
        };
        Ok(async move {
            let (_, space_inner) = space_sender.await;
            let payload = wire::Wire::fetch_op(vec![(space, vec![key])]);
            space_inner.notify(agent, payload).await
        }
        .boxed()
        .into())
    }

    /// Best effort to retrieve all local agent infos across all spaces. If there
    /// is an error for some space we simply log it and ignore the error for that
    /// space and return local joined agent infos from the other spaces.
    fn handle_get_all_local_joined_agent_infos(
        &mut self,
    ) -> InternalHandlerResult<Vec<AgentInfoSigned>> {
        let spaces = self.spaces.values().map(|s| s.get()).collect::<Vec<_>>();
        Ok(async move {
            let mut all = Vec::new();
            for (_, space) in futures::future::join_all(spaces).await {
                all.push(space.get_all_local_joined_agent_infos());
            }
            let agent_infos = futures::future::join_all(all)
                .await
                .into_iter()
                .filter_map(|maybe_agent_infos| {
                    if let Err(err) = &maybe_agent_infos {
                        tracing::warn!(?err, "error reading agent infos from spaces");
                    }
                    maybe_agent_infos.ok()
                })
                .flatten()
                .collect();
            Ok(agent_infos)
        }
        .boxed()
        .into())
    }
}

impl ghost_actor::GhostHandler<KitsuneP2pEvent> for KitsuneP2pActor {}

impl KitsuneP2pEventHandler for KitsuneP2pActor {
    fn handle_put_agent_info_signed(
        &mut self,
        input: crate::event::PutAgentInfoSignedEvt,
    ) -> KitsuneP2pEventHandlerResult<Vec<AgentInfoPut>> {
        let legacy_host = self.host_api.legacy.clone();
        let ep_hnd = self.ep_hnd.clone();

        Ok(async move {
            let puts = legacy_host.put_agent_info_signed(input).await?;

            for removed_url in puts.iter().flat_map(|r| r.removed_urls.clone()) {
                tracing::debug!(?removed_url, "peer URL changed, closing connection");
                if let Err(e) = ep_hnd.close_peer_con(removed_url.clone()) {
                    tracing::debug!(?e, ?removed_url, "could not close peer connection");
                }
            }

            Ok(puts)
        }
        .boxed()
        .into())
    }

    fn handle_query_agents(
        &mut self,
        input: crate::event::QueryAgentsEvt,
    ) -> KitsuneP2pEventHandlerResult<Vec<crate::types::agent_store::AgentInfoSigned>> {
        Ok(self.host_api.legacy.query_agents(input))
    }

    fn handle_query_peer_density(
        &mut self,
        space: Arc<KitsuneSpace>,
        dht_arc: kitsune_p2p_types::dht_arc::DhtArc,
    ) -> KitsuneP2pEventHandlerResult<kitsune_p2p_types::dht::PeerView> {
        Ok(self.host_api.legacy.query_peer_density(space, dht_arc))
    }

    fn handle_call(
        &mut self,
        space: Arc<KitsuneSpace>,
        to_agent: Arc<KitsuneAgent>,
        payload: Vec<u8>,
    ) -> KitsuneP2pEventHandlerResult<Vec<u8>> {
        Ok(self.host_api.legacy.call(space, to_agent, payload))
    }

    fn handle_notify(
        &mut self,
        space: Arc<KitsuneSpace>,
        to_agent: Arc<KitsuneAgent>,
        payload: Vec<u8>,
    ) -> KitsuneP2pEventHandlerResult<()> {
        Ok(self.host_api.legacy.notify(space, to_agent, payload))
    }

    fn handle_receive_ops(
        &mut self,
        space: Arc<KitsuneSpace>,
        ops: Vec<KOp>,
        context: Option<FetchContext>,
    ) -> KitsuneP2pEventHandlerResult<()> {
        Ok(self.host_api.legacy.receive_ops(space, ops, context))
    }

    fn handle_query_op_hashes(
        &mut self,
        input: QueryOpHashesEvt,
    ) -> KitsuneP2pEventHandlerResult<Option<(Vec<Arc<KitsuneOpHash>>, TimeWindowInclusive)>> {
        Ok(self.host_api.legacy.query_op_hashes(input))
    }

    fn handle_fetch_op_data(
        &mut self,
        input: FetchOpDataEvt,
    ) -> KitsuneP2pEventHandlerResult<Vec<(Arc<KitsuneOpHash>, KOp)>> {
        Ok(self.host_api.legacy.fetch_op_data(input))
    }

    fn handle_sign_network_data(
        &mut self,
        input: SignNetworkDataEvt,
    ) -> KitsuneP2pEventHandlerResult<KitsuneSignature> {
        Ok(self.host_api.legacy.sign_network_data(input))
    }
}

impl ghost_actor::GhostHandler<KitsuneP2p> for KitsuneP2pActor {}

impl KitsuneP2pHandler for KitsuneP2pActor {
    fn handle_list_transport_bindings(&mut self) -> KitsuneP2pHandlerResult<Vec<url2::Url2>> {
        let this_addr = self.ep_hnd.local_addr()?;
        let url = url2::Url2::try_parse(&this_addr)
            .map_err(|e| KitsuneError::bad_input(e, format!("{:?}", this_addr)))?;
        Ok(async move { Ok(vec![url]) }.boxed().into())
    }

    fn handle_join(
        &mut self,
        space: Arc<KitsuneSpace>,
        agent: Arc<KitsuneAgent>,
        maybe_agent_info: Option<AgentInfoSigned>,
        initial_arc: Option<crate::dht_arc::DhtArc>,
    ) -> KitsuneP2pHandlerResult<()> {
        let internal_sender = self.internal_sender.clone();
        let space2 = space.clone();
        let ep_hnd = self.ep_hnd.clone();
        let host = self.host_api.clone().api;
        let config = Arc::clone(&self.config);
        let bootstrap_net = self.bootstrap_net;
        let bandwidth_throttles = self.bandwidth_throttles.clone();
        let parallel_notify_permit = self.parallel_notify_permit.clone();
        let fetch_pool = self.fetch_pool.clone();

        let space_sender = match self.spaces.entry(space.clone()) {
            Entry::Occupied(entry) => entry.into_mut(),
            Entry::Vacant(entry) => entry.insert(AsyncLazy::new(async move {
                let (send, send_inner, evt_recv) = spawn_space(
                    space2,
                    ep_hnd,
                    host,
                    config,
                    bootstrap_net,
                    bandwidth_throttles,
                    parallel_notify_permit,
                    fetch_pool,
                )
                .await
                .expect("cannot fail to create space");
                internal_sender
                    .register_space_event_handler(evt_recv)
                    .await
                    .expect("FAIL");
                (send, send_inner)
            })),
        };
        let space_sender = space_sender.get();
        Ok(async move {
            let (space_sender, _) = space_sender.await;
            space_sender
                .join(space, agent, maybe_agent_info, initial_arc)
                .await
        }
        .boxed()
        .into())
    }

    fn handle_leave(
        &mut self,
        space: Arc<KitsuneSpace>,
        agent: Arc<KitsuneAgent>,
    ) -> KitsuneP2pHandlerResult<()> {
        let space_sender = match self.spaces.get_mut(&space) {
            None => return unit_ok_fut(),
            Some(space) => space.get(),
        };
        Ok(async move {
            let (space_sender, _) = space_sender.await;
            space_sender.leave(space.clone(), agent).await?;
            Ok(())
        }
        .boxed()
        .into())
    }

    fn handle_rpc_single(
        &mut self,
        space: Arc<KitsuneSpace>,
        to_agent: Arc<KitsuneAgent>,
        payload: Vec<u8>,
        timeout_ms: Option<u64>,
    ) -> KitsuneP2pHandlerResult<Vec<u8>> {
        let space_sender = match self.spaces.get_mut(&space) {
            None => return Err(KitsuneP2pError::RoutingSpaceError(space)),
            Some(space) => space.get(),
        };
        Ok(async move {
            let (space_sender, _) = space_sender.await;
            space_sender
                .rpc_single(space, to_agent, payload, timeout_ms)
                .await
        }
        .boxed()
        .into())
    }

    #[tracing::instrument(skip(self, input))]
    fn handle_rpc_multi(
        &mut self,
        input: actor::RpcMulti,
    ) -> KitsuneP2pHandlerResult<Vec<actor::RpcMultiResponse>> {
        let space_sender = match self.spaces.get_mut(&input.space) {
            None => return Err(KitsuneP2pError::RoutingSpaceError(input.space)),
            Some(space) => space.get(),
        };
        Ok(async move {
            let (space_sender, _) = space_sender.await;
            space_sender.rpc_multi(input).await
        }
        .boxed()
        .into())
    }

    fn handle_broadcast(
        &mut self,
        space: Arc<KitsuneSpace>,
        basis: Arc<KitsuneBasis>,
        timeout: KitsuneTimeout,
        data: BroadcastData,
    ) -> KitsuneP2pHandlerResult<()> {
        let space_sender = match self.spaces.get_mut(&space) {
            None => return Err(KitsuneP2pError::RoutingSpaceError(space)),
            Some(space) => space.get(),
        };
        Ok(async move {
            let (space_sender, _) = space_sender.await;
            space_sender.broadcast(space, basis, timeout, data).await
        }
        .boxed()
        .into())
    }

    fn handle_targeted_broadcast(
        &mut self,
        space: Arc<KitsuneSpace>,
        agents: Vec<Arc<KitsuneAgent>>,
        timeout: KitsuneTimeout,
        payload: Vec<u8>,
        drop_at_limit: bool,
    ) -> KitsuneP2pHandlerResult<()> {
        let space_sender = match self.spaces.get_mut(&space) {
            None => return Err(KitsuneP2pError::RoutingSpaceError(space)),
            Some(space) => space.get(),
        };
        Ok(async move {
            let (space_sender, _) = space_sender.await;
            space_sender
                .targeted_broadcast(space, agents, timeout, payload, drop_at_limit)
                .await
        }
        .boxed()
        .into())
    }

    fn handle_new_integrated_data(
        &mut self,
        space: Arc<KitsuneSpace>,
    ) -> KitsuneP2pHandlerResult<()> {
        let space_sender = match self.spaces.get_mut(&space) {
            None => return unit_ok_fut(),
            Some(space) => space.get(),
        };
        Ok(async move {
            let (space_sender, _) = space_sender.await;
            space_sender.new_integrated_data(space).await?;
            Ok(())
        }
        .boxed()
        .into())
    }

    fn handle_authority_for_hash(
        &mut self,
        space: Arc<KitsuneSpace>,
        basis: Arc<KitsuneBasis>,
    ) -> KitsuneP2pHandlerResult<bool> {
        let space_sender = match self.spaces.get_mut(&space) {
            None => return Err(KitsuneP2pError::RoutingSpaceError(space)),
            Some(space) => space.get(),
        };
        Ok(async move {
            let (space_sender, _) = space_sender.await;
            space_sender.authority_for_hash(space, basis).await
        }
        .boxed()
        .into())
    }

    fn handle_dump_network_metrics(
        &mut self,
        space: Option<Arc<KitsuneSpace>>,
    ) -> KitsuneP2pHandlerResult<serde_json::Value> {
        let spaces = self
            .spaces
            .iter()
            .filter_map(|(h, s)| {
                if let Some(space) = &space {
                    if h != space {
                        return None;
                    }
                }
                let h = h.clone();
                Some((h, s.get()))
            })
            .collect::<Vec<_>>();
        let results = async move {
            let mut all: Vec<KitsuneP2pFuture<serde_json::Value>> = Vec::new();
            for (h, (space, _)) in futures::future::join_all(
                spaces.into_iter().map(|(h, s)| async move { (h, s.await) }),
            )
            .await
            {
                all.push(space.dump_network_metrics(Some(h)));
            }
            Ok(futures::future::try_join_all(all).await?.into())
        }
        .boxed()
        .into();
        Ok(results)
    }

    fn handle_dump_network_stats(&mut self) -> KitsuneP2pHandlerResult<serde_json::Value> {
        let peer_fut_list = self
            .spaces
            .keys()
            .map(|space| {
                self.host_api
                    .legacy
                    .query_agents(QueryAgentsEvt::new(space.clone()))
            })
            .collect::<Vec<_>>();
        let stat_fut = self.ep_hnd.dump_network_stats();
        Ok(async move {
            let mut stats = stat_fut.await?;

            let this_id: String = stats
                .as_object()
                .and_then(|obj| obj.get("thisId"))
                .and_then(|v| v.as_str())
                .map(|s| s.to_string())
                .unwrap_or_else(String::new);

            let all_peers = futures::future::join_all(peer_fut_list).await;

            #[derive(serde::Serialize)]
            #[serde(rename_all = "camelCase")]
            struct Agent {
                pub expires_at_millis: u64,
            }

            for peer in all_peers {
                for peer in peer? {
                    if let Some(net_key) = peer.url_list.first().map(|u| {
                        kitsune_p2p_types::tx_utils::ProxyUrl::from(u.as_url2())
                            .digest()
                            .to_string()
                    }) {
                        if net_key == this_id {
                            continue;
                        }

                        let r = stats
                            .as_object_mut()
                            .ok_or(KitsuneP2pError::from("InvalidStats"))?
                            .entry(net_key)
                            .or_insert_with(|| serde_json::json!({}));

                        let r = r
                            .as_object_mut()
                            .ok_or(KitsuneP2pError::from("InvalidStats"))?
                            .entry("hcDnaHashesToAgents".to_string())
                            .or_insert_with(|| serde_json::json!({}));

                        use base64::Engine;

                        let dna_hash = format!(
                            "uhC0k{}",
                            base64::engine::general_purpose::URL_SAFE_NO_PAD.encode(&**peer.space)
                        );

                        let r = r
                            .as_object_mut()
                            .ok_or(KitsuneP2pError::from("InvalidStats"))?
                            .entry(dna_hash)
                            .or_insert_with(|| serde_json::json!({}));

                        let agent_pub_key = format!(
                            "uhCAk{}",
                            base64::engine::general_purpose::URL_SAFE_NO_PAD.encode(&**peer.agent)
                        );

                        let agent = Agent {
                            expires_at_millis: peer.expires_at_ms,
                        };

                        r.as_object_mut()
                            .ok_or(KitsuneP2pError::from("InvalidStats"))?
                            .insert(agent_pub_key, serde_json::json!(agent));
                    }
                }
            }

            Ok(stats)
        }
        .boxed()
        .into())
    }

    fn handle_get_diagnostics(
        &mut self,
        space: KSpace,
        // gossip_type: GossipModuleType,
    ) -> KitsuneP2pHandlerResult<KitsuneDiagnostics> {
        let space_sender = match self.spaces.get_mut(&space) {
            None => return Err(KitsuneP2pError::RoutingSpaceError(space)),
            Some(space) => space.get(),
        };
        Ok(async move {
            let (space_sender, _) = space_sender.await;
            space_sender.get_diagnostics(space).await
        }
        .boxed()
        .into())
    }
}

#[cfg(any(test, feature = "test_utils"))]
mockall::mock! {

    pub KitsuneP2pEventHandler {}

    impl KitsuneP2pEventHandler for KitsuneP2pEventHandler {

        fn handle_put_agent_info_signed(
            &mut self,
            input: crate::event::PutAgentInfoSignedEvt,
        ) -> KitsuneP2pEventHandlerResult<Vec<AgentInfoPut>>;

        fn handle_query_agents(
            &mut self,
            input: crate::event::QueryAgentsEvt,
        ) -> KitsuneP2pEventHandlerResult<Vec<crate::types::agent_store::AgentInfoSigned>>;

        fn handle_query_peer_density(
            &mut self,
            space: Arc<KitsuneSpace>,
            dht_arc: kitsune_p2p_types::dht_arc::DhtArc,
        ) -> KitsuneP2pEventHandlerResult<kitsune_p2p_types::dht::PeerView>;

        fn handle_call(
            &mut self,
            space: Arc<KitsuneSpace>,
            to_agent: Arc<KitsuneAgent>,
            payload: Vec<u8>,
        ) -> KitsuneP2pEventHandlerResult<Vec<u8>>;

        fn handle_notify(
            &mut self,
            space: Arc<KitsuneSpace>,
            to_agent: Arc<KitsuneAgent>,
            payload: Vec<u8>,
        ) -> KitsuneP2pEventHandlerResult<()> ;

        fn handle_receive_ops(
            &mut self,
            space: Arc<KitsuneSpace>,
            ops: Vec<KOp>,
            context: Option<FetchContext>,
        ) -> KitsuneP2pEventHandlerResult<()>;

        fn handle_query_op_hashes(
            &mut self,
            input: QueryOpHashesEvt,
        ) -> KitsuneP2pEventHandlerResult<Option<(Vec<Arc<KitsuneOpHash>>, TimeWindowInclusive)>>;

        fn handle_fetch_op_data(
            &mut self,
            input: FetchOpDataEvt,
        ) -> KitsuneP2pEventHandlerResult<Vec<(Arc<KitsuneOpHash>, KOp)>> ;

        fn handle_sign_network_data(
            &mut self,
            input: SignNetworkDataEvt,
        ) -> KitsuneP2pEventHandlerResult<KitsuneSignature> ;

    }
}

#[cfg(any(test, feature = "test_utils"))]
impl ghost_actor::GhostHandler<KitsuneP2pEvent> for MockKitsuneP2pEventHandler {}
#[cfg(any(test, feature = "test_utils"))]
impl ghost_actor::GhostControlHandler for MockKitsuneP2pEventHandler {}

#[cfg(test)]
<<<<<<< HEAD
pub mod tests {
=======
mod tests {
    use crate::meta_net::PreflightUserData;
>>>>>>> b3e18291
    use crate::spawn::actor::create_meta_net;
    use crate::spawn::actor::test_util::InternalStub;
    use crate::spawn::actor::MetaNet;
    use crate::spawn::actor::MetaNetEvtRecv;
    use crate::spawn::Internal;
    use crate::test_util::start_signal_srv;
    use crate::HostStub;
    use crate::KitsuneP2pResult;
    use ghost_actor::actor_builder::GhostActorBuilder;
    use kitsune_p2p_bootstrap_client::BootstrapNet;
    use kitsune_p2p_types::config::KitsuneP2pConfig;
    use kitsune_p2p_types::metrics::Tx2ApiMetrics;
    use kitsune_p2p_types::tls::TlsConfig;
<<<<<<< HEAD
=======
    use std::net::SocketAddr;
>>>>>>> b3e18291
    use url2::url2;

    #[tokio::test(flavor = "multi_thread")]
    async fn create_tx5_with_mdns_meta_net() {
        let (signal_addr, _srv_hnd) = start_signal_srv().await;
        let config = KitsuneP2pConfig::from_signal_addr(signal_addr);
        let (meta_net, _, bootstrap_net) = test_create_meta_net(config).await.unwrap();

        // Not the most interesting check but we mostly care that the above function produces a result given a valid config.
        assert_eq!(BootstrapNet::Tx5, bootstrap_net);

        meta_net.close(0, "test").await;
    }

    #[tokio::test(flavor = "multi_thread")]
    async fn create_tx5_with_bootstrap_meta_net() {
        let (signal_addr, _srv_hnd) = start_signal_srv().await;
        let mut config = KitsuneP2pConfig::from_signal_addr(signal_addr);
        config.bootstrap_service = Some(url2!("ws://not-a-bootstrap.test"));

        let (meta_net, _, bootstrap_net) = test_create_meta_net(config).await.unwrap();

        // Not the most interesting check but we mostly care that the above function produces a result given a valid config.
        assert_eq!(BootstrapNet::Tx5, bootstrap_net);

        meta_net.close(0, "test").await;
    }

    async fn test_create_meta_net(
        config: KitsuneP2pConfig,
    ) -> KitsuneP2pResult<(MetaNet, MetaNetEvtRecv, BootstrapNet)> {
        let builder = GhostActorBuilder::new();

        let internal_sender = builder
            .channel_factory()
            .create_channel::<Internal>()
            .await
            .unwrap();

        tokio::spawn(builder.spawn(InternalStub::new()));

        let (sender, _) = futures::channel::mpsc::channel(10);

        create_meta_net(
            &config,
            TlsConfig::new_ephemeral().await.unwrap(),
            internal_sender,
            HostStub::new().legacy(sender),
            PreflightUserData::default(),
        )
        .await
    }
}<|MERGE_RESOLUTION|>--- conflicted
+++ resolved
@@ -146,10 +146,10 @@
 
         // Start a loop to handle our fetch queue fetch items.
         FetchTask::spawn(
+            config.clone(),
             fetch_pool.clone(),
             self_host_api.clone(),
             internal_sender.clone(),
-            config.tracing_scope.clone(),
         );
 
         let i_s = internal_sender.clone();
@@ -160,18 +160,12 @@
         ));
 
         MetaNetTask::new(
-<<<<<<< HEAD
-            host_api.clone(),
-            config.tuning_params.clone(),
-=======
             self_host_api.clone(),
             config.clone(),
->>>>>>> b3e18291
             fetch_pool.clone(),
             fetch_response_queue,
             ep_evt,
             i_s,
-            config.tracing_scope.clone(),
         )
         .spawn();
 
@@ -192,14 +186,9 @@
 
 pub(super) async fn create_meta_net(
     config: &KitsuneP2pConfig,
-    _tls_config: tls::TlsConfig,
+    tls_config: tls::TlsConfig,
     internal_sender: ghost_actor::GhostSender<Internal>,
     host: HostApiLegacy,
-<<<<<<< HEAD
-    _metrics: Tx2ApiMetrics,
-) -> KitsuneP2pResult<(MetaNet, MetaNetEvtRecv, BootstrapNet)> {
-    {
-=======
     preflight_user_data: PreflightUserData,
 ) -> KitsuneP2pResult<(MetaNet, MetaNetEvtRecv, BootstrapNet)> {
     let mut ep_hnd = None;
@@ -234,7 +223,6 @@
 
     #[cfg(feature = "tx5")]
     if ep_hnd.is_none() && config.is_tx5() {
->>>>>>> b3e18291
         tracing::trace!("tx5");
         let signal_url = match config.transport_pool.first().unwrap() {
             TransportConfig::WebRTC { signal_url } => signal_url.clone(),
@@ -991,12 +979,8 @@
 impl ghost_actor::GhostControlHandler for MockKitsuneP2pEventHandler {}
 
 #[cfg(test)]
-<<<<<<< HEAD
-pub mod tests {
-=======
 mod tests {
     use crate::meta_net::PreflightUserData;
->>>>>>> b3e18291
     use crate::spawn::actor::create_meta_net;
     use crate::spawn::actor::test_util::InternalStub;
     use crate::spawn::actor::MetaNet;
@@ -1010,10 +994,7 @@
     use kitsune_p2p_types::config::KitsuneP2pConfig;
     use kitsune_p2p_types::metrics::Tx2ApiMetrics;
     use kitsune_p2p_types::tls::TlsConfig;
-<<<<<<< HEAD
-=======
     use std::net::SocketAddr;
->>>>>>> b3e18291
     use url2::url2;
 
     #[tokio::test(flavor = "multi_thread")]
