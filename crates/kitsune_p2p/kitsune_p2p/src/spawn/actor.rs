// this is largely a passthrough that routes to a specific space handler

use crate::actor;
use crate::actor::*;
use crate::event::*;
use crate::gossip::sharded_gossip::BandwidthThrottles;
use crate::gossip::sharded_gossip::KitsuneDiagnostics;
use crate::types::gossip::GossipModuleType;
use crate::types::metrics::KitsuneMetrics;
use crate::wire::MetricExchangeMsg;
use crate::*;
use futures::future::FutureExt;
use futures::stream::StreamExt;
use kitsune_p2p_fetch::*;
use kitsune_p2p_proxy::tx2::*;
use kitsune_p2p_transport_quic::tx2::*;
use kitsune_p2p_types::async_lazy::AsyncLazy;
use kitsune_p2p_types::tx2::tx2_api::*;
use kitsune_p2p_types::tx2::tx2_pool_promote::*;
use kitsune_p2p_types::tx2::tx2_restart_adapter::*;
use kitsune_p2p_types::tx2::tx2_utils::TxUrl;
use kitsune_p2p_types::tx2::*;
use kitsune_p2p_types::*;
use std::collections::hash_map::Entry;
use std::collections::HashMap;
use std::sync::Arc;

/// The bootstrap service is much more thoroughly documented in the default service implementation.
/// See <https://github.com/holochain/bootstrap>
mod bootstrap;
mod discover;
mod space;
use ghost_actor::dependencies::tracing;
use space::*;

type EvtRcv = futures::channel::mpsc::Receiver<KitsuneP2pEvent>;
type KSpace = Arc<KitsuneSpace>;
type KAgent = Arc<KitsuneAgent>;
type KBasis = Arc<KitsuneBasis>;
type VecMXM = Vec<MetricExchangeMsg>;
type WireConHnd = Tx2ConHnd<wire::Wire>;
type Payload = Box<[u8]>;
type OpHashList = Vec<OpHashSized>;
type MaybeDelegate = Option<(KBasis, u32, u32)>;

ghost_actor::ghost_chan! {
    #[allow(clippy::too_many_arguments)]
    pub(crate) chan Internal<crate::KitsuneP2pError> {
        /// Register space event handler
        fn register_space_event_handler(recv: EvtRcv) -> ();

        /// Incoming Delegate Broadcast
        /// We are being requested to delegate a broadcast to our neighborhood
        /// on behalf of an author. `mod_idx` / `mod_cnt` inform us which
        /// neighbors we are responsible for.
        /// (See comments in actual method impl for more detail.)
        fn incoming_delegate_broadcast(
            space: KSpace,
            basis: KBasis,
            to_agent: KAgent,
            mod_idx: u32,
            mod_cnt: u32,
            data: BroadcastData,
        ) -> ();

        /// This should be invoked instead of incoming_delegate_broadcast
        /// in the case of a publish data variant. It will, in turn, call
        /// into incoming_delegate_broadcast once we have the data to act
        /// as a fetch responder for the op data.
        fn incoming_publish(
            space: KSpace,
            to_agent: KAgent,
            source: KAgent,
            op_hash_list: OpHashList,
            context: kitsune_p2p_fetch::FetchContext,
            maybe_delegate: MaybeDelegate,
        ) -> ();

        /// We just received data for an op_hash. Check if we had a pending
        /// delegation action we need to continue now that we have the data.
        fn resolve_publish_pending_delegates(space: KSpace, op_hash: KOpHash) -> ();

        /// Incoming Gossip
        fn incoming_gossip(space: KSpace, con: WireConHnd, remote_url: kitsune_p2p_types::tx2::tx2_utils::TxUrl, data: Payload, module_type: crate::types::gossip::GossipModuleType) -> ();

        /// Incoming Metric Exchange
        fn incoming_metric_exchange(space: KSpace, msgs: VecMXM) -> ();

        /// New Con
        fn new_con(url: TxUrl, con: WireConHnd) -> ();

        /// Del Con
        fn del_con(url: TxUrl) -> ();

        /// Fetch an op from a remote
        fn fetch(key: FetchKey, space: KSpace, source: FetchSource) -> ();
    }
}

pub(crate) struct KitsuneP2pActor {
    channel_factory: ghost_actor::actor_builder::GhostActorChannelFactory<Self>,
    internal_sender: ghost_actor::GhostSender<Internal>,
    evt_sender: futures::channel::mpsc::Sender<KitsuneP2pEvent>,
    ep_hnd: Tx2EpHnd<wire::Wire>,
    host: HostApi,
    #[allow(clippy::type_complexity)]
    spaces: HashMap<
        Arc<KitsuneSpace>,
        AsyncLazy<(
            ghost_actor::GhostSender<KitsuneP2p>,
            ghost_actor::GhostSender<space::SpaceInternal>,
        )>,
    >,
    config: Arc<KitsuneP2pConfig>,
    bandwidth_throttles: BandwidthThrottles,
    parallel_notify_permit: Arc<tokio::sync::Semaphore>,
    fetch_queue: FetchQueue,
}

impl KitsuneP2pActor {
    pub async fn new(
        config: KitsuneP2pConfig,
        tls_config: kitsune_p2p_types::tls::TlsConfig,
        channel_factory: ghost_actor::actor_builder::GhostActorChannelFactory<Self>,
        internal_sender: ghost_actor::GhostSender<Internal>,
        evt_sender: futures::channel::mpsc::Sender<KitsuneP2pEvent>,
        host: HostApi,
    ) -> KitsuneP2pResult<Self> {
        crate::types::metrics::init();

        let tx2_conf = config.to_tx2().map_err(KitsuneP2pError::other)?;

        let mut is_mock = false;

        // set up our backend based on config
        let (f, bind_to) = match tx2_conf.backend {
            KitsuneP2pTx2Backend::Mem => {
                let mut conf = MemConfig::default();
                conf.tls = Some(tls_config.clone());
                conf.tuning_params = Some(config.tuning_params.clone());
                (
                    tx2_mem_adapter(conf)
                        .await
                        .map_err(KitsuneP2pError::other)?,
                    "none:".into(),
                )
            }
            KitsuneP2pTx2Backend::Quic { bind_to } => {
                let mut conf = QuicConfig::default();
                conf.tls = Some(tls_config.clone());
                conf.tuning_params = Some(config.tuning_params.clone());
                (
                    tx2_quic_adapter(conf)
                        .await
                        .map_err(KitsuneP2pError::other)?,
                    bind_to,
                )
            }
            KitsuneP2pTx2Backend::Mock { mock_network } => {
                is_mock = true;
                (mock_network, "none:".into())
            }
        };

        // wrap in restart logic
        let f = tx2_restart_adapter(f);

        // convert to frontend
        let f = tx2_pool_promote(f, config.tuning_params.clone());

        // wrap in proxy
        let f = if !is_mock {
            let mut conf = kitsune_p2p_proxy::tx2::ProxyConfig::default();
            conf.tuning_params = Some(config.tuning_params.clone());
            match tx2_conf.use_proxy {
                KitsuneP2pTx2ProxyConfig::NoProxy => (),
                KitsuneP2pTx2ProxyConfig::Specific(proxy_url) => {
                    conf.client_of_remote_proxy = ProxyRemoteType::Specific(proxy_url);
                }
                KitsuneP2pTx2ProxyConfig::Bootstrap {
                    bootstrap_url,
                    fallback_proxy_url,
                } => {
                    conf.client_of_remote_proxy = ProxyRemoteType::Bootstrap {
                        bootstrap_url,
                        fallback_proxy_url,
                    };
                    conf.proxy_from_bootstrap_cb = Arc::new(|bootstrap_url| {
                        Box::pin(async move {
                            match bootstrap::proxy_list(bootstrap_url.into()).await {
                                Ok(mut proxy_list) => {
                                    if proxy_list.is_empty() {
                                        return None;
                                    }
                                    use rand::Rng;
                                    Some(
                                        proxy_list
                                            .remove(
                                                rand::thread_rng().gen_range(0..proxy_list.len()),
                                            )
                                            .into(),
                                    )
                                }
                                _ => None,
                            }
                        })
                    });
                }
            }
            let f = tx2_proxy(f, conf)?;
            f
        } else {
            f
        };

        let metrics = Tx2ApiMetrics::default().set_write_len(|d, l| {
            let t = match d {
                "Wire::Failure" => KitsuneMetrics::Failure,
                "Wire::Call" => KitsuneMetrics::Call,
                "Wire::CallResp" => KitsuneMetrics::CallResp,
                "Wire::Notify" => KitsuneMetrics::Notify,
                "Wire::NotifyResp" => KitsuneMetrics::NotifyResp,
                "Wire::Gossip" => KitsuneMetrics::Gossip,
                "Wire::PeerGet" => KitsuneMetrics::PeerGet,
                "Wire::PeerGetResp" => KitsuneMetrics::PeerGetResp,
                "Wire::PeerQuery" => KitsuneMetrics::PeerQuery,
                "Wire::PeerQueryResp" => KitsuneMetrics::PeerQueryResp,
                _ => return,
            };
            KitsuneMetrics::count(t, l);
        });

        // wrap in api
        let f = tx2_api(f, metrics);

        // bind local endpoint
        let ep = f
            .bind(bind_to, config.tuning_params.implicit_timeout())
            .await
            .map_err(KitsuneP2pError::other)?;

        // capture endpoint handle
        let ep_hnd = ep.handle().clone();

        struct FetchResponseConfig(kitsune_p2p_types::config::KitsuneP2pTuningParams);

        impl kitsune_p2p_fetch::FetchResponseConfig for FetchResponseConfig {
            type User = (
                Tx2ConHnd<wire::Wire>,
                TxUrl,
                Option<(dht::prelude::RegionCoords, bool)>,
            );

            fn respond(
                &self,
                space: KSpace,
                user: Self::User,
                completion_guard: kitsune_p2p_fetch::FetchResponseGuard,
                op: KOpData,
            ) {
                let timeout = self.0.implicit_timeout();
                tokio::task::spawn(async move {
                    let _completion_guard = completion_guard;

                    // MAYBE: open a new connection if the con was closed??
                    let (con, _url, region) = user;

                    let item = wire::PushOpItem {
                        op_data: op,
                        region,
                    };
                    tracing::debug!("push_op_data: {:?}", item);
                    let payload = wire::Wire::push_op_data(vec![(space, vec![item])]);

                    if let Err(err) = con.notify(&payload, timeout).await {
                        tracing::warn!(?err, "error responding to op fetch");
                    }
                });
            }
        }

        let fetch_response_queue = kitsune_p2p_fetch::FetchResponseQueue::new(FetchResponseConfig(
            config.tuning_params.clone(),
        ));

        // TODO - use a real config
        let fetch_queue = FetchQueue::new_bitwise_or();

        // Start a loop to handle our fetch queue fetch items.
        {
            let fetch_queue = fetch_queue.clone();
            let i_s = internal_sender.clone();
            let host = host.clone();
            tokio::task::spawn(async move {
                loop {
                    let list = fetch_queue.get_items_to_fetch();

                    for (key, space, source, context) in list {
                        if let FetchKey::Op(op_hash) = &key {
                            if let Ok(mut res) = host
                                .check_op_data(space.clone(), vec![op_hash.clone()], context)
                                .await
                            {
                                if res.len() == 1 && res.remove(0) {
                                    fetch_queue.remove(&key);
                                    continue;
                                }
                            }
                        }

                        if let Err(err) = i_s.fetch(key, space, source).await {
                            tracing::debug!(?err);
                        }
                    }

                    tokio::time::sleep(std::time::Duration::from_secs(1)).await;
                }
            });
        }

        let i_s = internal_sender.clone();
        tokio::task::spawn({
            let evt_sender = evt_sender.clone();
            let host = host.clone();
            let tuning_params = config.tuning_params.clone();
            let fetch_queue = fetch_queue.clone();
            async move {
                let fetch_response_queue = &fetch_response_queue;
                let fetch_queue = &fetch_queue;
                ep.for_each_concurrent(tuning_params.concurrent_limit_per_thread, move |event| {
                    let evt_sender = evt_sender.clone();
                    let host = host.clone();
                    let tuning_params = tuning_params.clone();
                    let i_s = i_s.clone();
                    async move {
                        macro_rules! resp {
                            ($r:expr, $e:expr) => {
                                // this can only error as channel closed
                                // it would be noise to output tracing errors
                                let _ = $r.respond($e, tuning_params.implicit_timeout()).await;
                            };
                        }

                        let evt_sender = &evt_sender;
                        use tx2_api::Tx2EpEvent::*;
                        #[allow(clippy::single_match)]
                        match event {
                            OutgoingConnection(Tx2EpConnection { con, url }) => {
                                let _ = i_s.new_con(url, con).await;
                            }
                            IncomingConnection(Tx2EpConnection { con, url }) => {
                                let _ = i_s.new_con(url, con).await;
                            }
                            ConnectionClosed(Tx2EpConnectionClosed { url, .. }) => {
                                let _ = i_s.del_con(url).await;
                            }
                            IncomingRequest(Tx2EpIncomingRequest { data, respond, .. }) => {
                                match data {
                                    wire::Wire::Call(wire::Call {
                                        space,
                                        to_agent,
                                        data,
                                        ..
                                    }) => {
                                        let res = match evt_sender
                                            .call(space, to_agent, data.into())
                                            .await
                                        {
                                            Err(err) => {
                                                let reason = format!("{:?}", err);
                                                let fail = wire::Wire::failure(reason);
                                                resp!(respond, fail);
                                                return;
                                            }
                                            Ok(r) => r,
                                        };
                                        let resp = wire::Wire::call_resp(res.into());
                                        resp!(respond, resp);
                                    }
                                    wire::Wire::PeerGet(wire::PeerGet { space, agent }) => {
                                        if let Ok(Some(agent_info_signed)) = host
                                            .get_agent_info_signed(GetAgentInfoSignedEvt {
                                                space,
                                                agent,
                                            })
                                            .await
                                        {
                                            let resp = wire::Wire::peer_get_resp(agent_info_signed);
                                            resp!(respond, resp);
                                        } else {
                                            let resp = wire::Wire::failure("no such agent".into());
                                            resp!(respond, resp);
                                        }
                                    }
                                    wire::Wire::PeerQuery(wire::PeerQuery { space, basis_loc }) => {
                                        // this *does* go over the network...
                                        // so we don't want it to be too many
                                        const LIMIT: u32 = 8;
                                        let query = QueryAgentsEvt::new(space)
                                            .near_basis(basis_loc)
                                            .limit(LIMIT);
                                        match evt_sender.query_agents(query).await {
                                            Ok(list) if !list.is_empty() => {
                                                let resp = wire::Wire::peer_query_resp(list);
                                                resp!(respond, resp);
                                            }
                                            res => {
                                                let resp = wire::Wire::failure(format!(
                                                    "error getting agents: {:?}",
                                                    res
                                                ));
                                                resp!(respond, resp);
                                            }
                                        }
                                    }
                                    data => unimplemented!("{:?}", data),
                                }
                            }
                            IncomingNotify(Tx2EpIncomingNotify { con, data, url, .. }) => {
                                match data {
                                    wire::Wire::DelegateBroadcast(wire::DelegateBroadcast {
                                        space,
                                        basis,
                                        to_agent,
                                        mod_idx,
                                        mod_cnt,
                                        data,
                                    }) => match data {
                                        BroadcastData::Publish {
                                            source,
                                            op_hash_list,
                                            context,
                                        } => {
                                            if let Err(err) = i_s
                                                .incoming_publish(
                                                    space,
                                                    to_agent,
                                                    source,
                                                    op_hash_list,
                                                    context,
                                                    Some((basis, mod_idx, mod_cnt)),
                                                )
                                                .await
                                            {
                                                tracing::warn!(
                                                    ?err,
                                                    "failed to handle incoming delegate broadcast"
                                                );
                                            }
                                        }
                                        data => {
                                            // one might be tempted to notify here
                                            // as in Broadcast below... but we
                                            // notify all relevent agents inside
                                            // the space incoming_delegate_broadcast
                                            // handler.
                                            if let Err(err) = i_s
                                                .incoming_delegate_broadcast(
                                                    space, basis, to_agent, mod_idx, mod_cnt, data,
                                                )
                                                .await
                                            {
                                                tracing::warn!(
                                                    ?err,
                                                    "failed to handle incoming delegate broadcast"
                                                );
                                            }
                                        }
                                    },
                                    wire::Wire::Broadcast(wire::Broadcast {
                                        space,
                                        to_agent,
                                        data,
                                        ..
                                    }) => match data {
                                        BroadcastData::User(data) => {
                                            // TODO: Should we check if the basis is
                                            // held before calling notify?
                                            if let Err(err) =
                                                evt_sender.notify(space, to_agent, data).await
                                            {
                                                tracing::warn!(
                                                    ?err,
                                                    "error processing incoming broadcast"
                                                );
                                            }
                                        }
                                        BroadcastData::AgentInfo(agent_info) => {
                                            // TODO: Should we check if the basis is
                                            // held before calling put_agent_info_signed?
                                            if let Err(err) = evt_sender
                                                .put_agent_info_signed(PutAgentInfoSignedEvt {
                                                    space,
                                                    peer_data: vec![agent_info],
                                                })
                                                .await
                                            {
                                                tracing::warn!(
                                                    ?err,
                                                    "error processing incoming agent info broadcast"
                                                );
                                            }
                                        }
                                        BroadcastData::Publish {
                                            source,
                                            op_hash_list,
                                            context,
                                        } => {
                                            if let Err(err) = i_s
                                                .incoming_publish(
                                                    space,
                                                    to_agent,
                                                    source,
                                                    op_hash_list,
                                                    context,
                                                    None,
                                                )
                                                .await
                                            {
                                                tracing::warn!(
                                                    ?err,
                                                    "failed to handle incoming broadcast"
                                                );
                                            }
                                        }
                                    },
                                    wire::Wire::Gossip(wire::Gossip {
                                        space,
                                        data,
                                        module,
                                    }) => {
                                        let data: Vec<u8> = data.into();
                                        let data: Box<[u8]> = data.into_boxed_slice();
                                        if let Err(e) =
                                            i_s.incoming_gossip(space, con, url, data, module).await
                                        {
                                            tracing::warn!(
                                                "failed to handle incoming gossip: {:?}",
                                                e
                                            );
                                        }
                                    }
                                    wire::Wire::FetchOp(wire::FetchOp { fetch_list }) => {
                                        for (space, key_list) in fetch_list {
                                            let mut hashes = Vec::new();
                                            let topo = match host.get_topology(space.clone()).await
                                            {
                                                Err(_) => continue,
                                                Ok(topo) => topo,
                                            };
                                            let mut regions = Vec::new();

                                            for key in key_list {
                                                match key {
                                                    FetchKey::Region(region_coords) => {
                                                        regions.push((
                                                            region_coords,
                                                            region_coords.to_bounds(&topo),
                                                        ));
                                                    }
                                                    FetchKey::Op(op_hash) => {
                                                        hashes.push(op_hash);
                                                    }
                                                }
                                            }

                                            if !hashes.is_empty() {
<<<<<<< HEAD
                                                //let mut found = std::collections::HashMap::new();
                                                //for hash in hashes.iter() {
                                                //    found.insert(hash.clone(), false);
                                                //}
=======
>>>>>>> cf966326
                                                if let Ok(list) = evt_sender
                                                    .fetch_op_data(FetchOpDataEvt {
                                                        space: space.clone(),
                                                        query: FetchOpDataEvtQuery::Hashes {
                                                            op_hash_list: hashes,
                                                            include_limbo: true,
                                                        },
                                                    })
                                                    .await
                                                {
                                                    for (_hash, op) in list {
<<<<<<< HEAD
                                                        //found.insert(hash, true);
=======
>>>>>>> cf966326
                                                        fetch_response_queue.enqueue_op(
                                                            space.clone(),
                                                            (con.clone(), url.clone(), None),
                                                            op,
                                                        );
                                                    }
                                                }
<<<<<<< HEAD
                                                //tracing::warn!(?found, "fetch op data responder");
=======
>>>>>>> cf966326
                                            }

                                            for (coord, bound) in regions {
                                                if let Ok(list) = evt_sender
                                                    .fetch_op_data(FetchOpDataEvt {
                                                        space: space.clone(),
                                                        query: FetchOpDataEvtQuery::Regions(vec![
                                                            bound,
                                                        ]),
                                                    })
                                                    .await
                                                {
                                                    let last_idx = list.len() - 1;
                                                    for (idx, (_hash, op)) in
                                                        list.into_iter().enumerate()
                                                    {
                                                        fetch_response_queue.enqueue_op(
                                                            space.clone(),
                                                            (
                                                                con.clone(),
                                                                url.clone(),
                                                                Some((coord, idx == last_idx)),
                                                            ),
                                                            op,
                                                        );
                                                    }
                                                }
                                            }
                                        }
                                    }
                                    wire::Wire::PushOpData(wire::PushOpData { op_data_list }) => {
                                        for (space, op_list) in op_data_list {
                                            for op in op_list {
                                                // hash the op
                                                let op_hash =
                                                    match host.op_hash(op.op_data.clone()).await {
                                                        Ok(op_hash) => op_hash,
                                                        Err(_) => continue,
                                                    };

                                                // trigger any delegation
                                                // that is pending on
                                                // having this data
                                                let _ = i_s
                                                    .resolve_publish_pending_delegates(
                                                        space.clone(),
                                                        op_hash.clone(),
                                                    )
                                                    .await;

                                                // MAYBE: do something with the
                                                //        is_last bool?
                                                //        Right now we don't
                                                //        really care, because
                                                //        if it's a region
                                                //        we know it's gossip
                                                //        so it's okay if
                                                //        the context is
                                                //        `None`.
                                                let key =
                                                    if let Some((region, _is_last)) = op.region {
                                                        FetchKey::Region(region)
                                                    } else {
                                                        FetchKey::Op(op_hash.clone())
                                                    };
                                                let fetch_context = fetch_queue
                                                    .remove(&key)
                                                    .and_then(|i| i.context);

                                                // forward the received op
                                                let _ = evt_sender
                                                    .receive_ops(
                                                        space.clone(),
                                                        vec![op.op_data],
                                                        fetch_context,
                                                    )
                                                    .await;
                                            }
                                        }
                                    }
                                    wire::Wire::MetricExchange(wire::MetricExchange {
                                        space,
                                        msgs,
                                    }) => {
                                        let _ = i_s.incoming_metric_exchange(space, msgs).await;
                                    }
                                    data => unimplemented!("{:?}", data),
                                }
                            }
                            _ => (),
                        }
                    }
                })
                .await;
                tracing::warn!("KitsuneP2p tx2:ep poll shutdown");
            }
        });

        let bandwidth_throttles = BandwidthThrottles::new(&config.tuning_params);
        let parallel_notify_permit = Arc::new(tokio::sync::Semaphore::new(
            config.tuning_params.concurrent_limit_per_thread,
        ));

        Ok(Self {
            channel_factory,
            internal_sender,
            evt_sender,
            ep_hnd,
            host,
            spaces: HashMap::new(),
            config: Arc::new(config),
            bandwidth_throttles,
            parallel_notify_permit,
            fetch_queue,
        })
    }
}

use ghost_actor::dependencies::must_future::MustBoxFuture;
impl ghost_actor::GhostControlHandler for KitsuneP2pActor {
    fn handle_ghost_actor_shutdown(mut self) -> MustBoxFuture<'static, ()> {
        use futures::sink::SinkExt;
        use ghost_actor::GhostControlSender;
        async move {
            // The line below was added when migrating to rust edition 2021, per
            // https://doc.rust-lang.org/edition-guide/rust-2021/disjoint-capture-in-closures.html#migration
            let _ = &self;
            // this is a curtesy, ok if fails
            let _ = self.evt_sender.close().await;
            self.ep_hnd.close(500, "").await;
            for (_, space) in self.spaces.into_iter() {
                let (space, _) = space.get().await;
                let _ = space.ghost_actor_shutdown_immediate().await;
            }
        }
        .boxed()
        .into()
    }
}

impl ghost_actor::GhostHandler<Internal> for KitsuneP2pActor {}

impl InternalHandler for KitsuneP2pActor {
    fn handle_register_space_event_handler(
        &mut self,
        recv: futures::channel::mpsc::Receiver<KitsuneP2pEvent>,
    ) -> InternalHandlerResult<()> {
        let f = self.channel_factory.attach_receiver(recv);
        Ok(async move {
            f.await?;
            Ok(())
        }
        .boxed()
        .into())
    }

    fn handle_incoming_delegate_broadcast(
        &mut self,
        space: Arc<KitsuneSpace>,
        basis: Arc<KitsuneBasis>,
        to_agent: Arc<KitsuneAgent>,
        mod_idx: u32,
        mod_cnt: u32,
        data: BroadcastData,
    ) -> InternalHandlerResult<()> {
        let space_sender = match self.spaces.get_mut(&space) {
            None => {
                tracing::warn!(
                    "received delegate_broadcast for unhandled space: {:?}",
                    space
                );
                return unit_ok_fut();
            }
            Some(space) => space.get(),
        };
        Ok(async move {
            let (_, space_inner) = space_sender.await;
            space_inner
                .incoming_delegate_broadcast(space, basis, to_agent, mod_idx, mod_cnt, data)
                .await
        }
        .boxed()
        .into())
    }

    fn handle_incoming_publish(
        &mut self,
        space: KSpace,
        to_agent: KAgent,
        source: KAgent,
        op_hash_list: OpHashList,
        context: kitsune_p2p_fetch::FetchContext,
        maybe_delegate: MaybeDelegate,
    ) -> InternalHandlerResult<()> {
        let space_sender = match self.spaces.get_mut(&space) {
            None => {
                tracing::warn!("received publish for unhandled space: {:?}", space);
                return unit_ok_fut();
            }
            Some(space) => space.get(),
        };
        Ok(async move {
            let (_, space_inner) = space_sender.await;
            space_inner
                .incoming_publish(
                    space,
                    to_agent,
                    source,
                    op_hash_list,
                    context,
                    maybe_delegate,
                )
                .await
        }
        .boxed()
        .into())
    }

    fn handle_resolve_publish_pending_delegates(
        &mut self,
        space: KSpace,
        op_hash: KOpHash,
    ) -> InternalHandlerResult<()> {
        let space_sender = match self.spaces.get_mut(&space) {
            None => {
                return unit_ok_fut();
            }
            Some(space) => space.get(),
        };
        Ok(async move {
            let (_, space_inner) = space_sender.await;
            space_inner
                .resolve_publish_pending_delegates(space, op_hash)
                .await
        }
        .boxed()
        .into())
    }

    fn handle_incoming_gossip(
        &mut self,
        space: Arc<KitsuneSpace>,
        con: Tx2ConHnd<wire::Wire>,
        remote_url: TxUrl,
        data: Box<[u8]>,
        module_type: GossipModuleType,
    ) -> InternalHandlerResult<()> {
        let space_sender = match self.spaces.get_mut(&space) {
            None => {
                tracing::warn!("received gossip for unhandled space: {:?}", space);
                return unit_ok_fut();
            }
            Some(space) => space.get(),
        };
        Ok(async move {
            let (_, space_inner) = space_sender.await;
            space_inner
                .incoming_gossip(space, con, remote_url, data, module_type)
                .await
        }
        .boxed()
        .into())
    }

    fn handle_incoming_metric_exchange(
        &mut self,
        space: Arc<KitsuneSpace>,
        msgs: Vec<MetricExchangeMsg>,
    ) -> InternalHandlerResult<()> {
        let space_sender = match self.spaces.get_mut(&space) {
            None => {
                return unit_ok_fut();
            }
            Some(space) => space.get(),
        };
        Ok(async move {
            let (_, space_inner) = space_sender.await;
            space_inner.incoming_metric_exchange(space, msgs).await
        }
        .boxed()
        .into())
    }

    fn handle_new_con(
        &mut self,
        url: TxUrl,
        con: Tx2ConHnd<wire::Wire>,
    ) -> InternalHandlerResult<()> {
        let spaces = self.spaces.values().map(|s| s.get()).collect::<Vec<_>>();
        Ok(async move {
            let mut all = Vec::new();
            for (_, space) in futures::future::join_all(spaces).await {
                all.push(space.new_con(url.clone(), con.clone()));
            }
            let _ = futures::future::join_all(all).await;
            Ok(())
        }
        .boxed()
        .into())
    }

    fn handle_del_con(&mut self, url: TxUrl) -> InternalHandlerResult<()> {
        let spaces = self.spaces.values().map(|s| s.get()).collect::<Vec<_>>();
        Ok(async move {
            let mut all = Vec::new();
            for (_, space) in futures::future::join_all(spaces).await {
                all.push(space.del_con(url.clone()));
            }
            let _ = futures::future::join_all(all).await;
            Ok(())
        }
        .boxed()
        .into())
    }

    fn handle_fetch(
        &mut self,
        key: FetchKey,
        space: KSpace,
        source: FetchSource,
    ) -> InternalHandlerResult<()> {
        let FetchSource::Agent(agent) = source;

        let space_sender = match self.spaces.get_mut(&space) {
            None => {
                tracing::warn!("received fetch for unhandled space: {:?}", space);
                return unit_ok_fut();
            }
            Some(space) => space.get(),
        };
        Ok(async move {
            let (_, space_inner) = space_sender.await;
            let payload = wire::Wire::fetch_op(vec![(space, vec![key])]);
            space_inner.notify(agent, payload).await
        }
        .boxed()
        .into())
    }
}

impl ghost_actor::GhostHandler<KitsuneP2pEvent> for KitsuneP2pActor {}

impl KitsuneP2pEventHandler for KitsuneP2pActor {
    fn handle_put_agent_info_signed(
        &mut self,
        input: crate::event::PutAgentInfoSignedEvt,
    ) -> KitsuneP2pEventHandlerResult<()> {
        Ok(self.evt_sender.put_agent_info_signed(input))
    }

    fn handle_query_agents(
        &mut self,
        input: crate::event::QueryAgentsEvt,
    ) -> KitsuneP2pEventHandlerResult<Vec<crate::types::agent_store::AgentInfoSigned>> {
        Ok(self.evt_sender.query_agents(input))
    }

    fn handle_query_peer_density(
        &mut self,
        space: Arc<KitsuneSpace>,
        dht_arc: kitsune_p2p_types::dht_arc::DhtArc,
    ) -> KitsuneP2pEventHandlerResult<kitsune_p2p_types::dht::PeerView> {
        Ok(self.evt_sender.query_peer_density(space, dht_arc))
    }

    fn handle_call(
        &mut self,
        space: Arc<KitsuneSpace>,
        to_agent: Arc<KitsuneAgent>,
        payload: Vec<u8>,
    ) -> KitsuneP2pEventHandlerResult<Vec<u8>> {
        Ok(self.evt_sender.call(space, to_agent, payload))
    }

    fn handle_notify(
        &mut self,
        space: Arc<KitsuneSpace>,
        to_agent: Arc<KitsuneAgent>,
        payload: Vec<u8>,
    ) -> KitsuneP2pEventHandlerResult<()> {
        Ok(self.evt_sender.notify(space, to_agent, payload))
    }

    fn handle_receive_ops(
        &mut self,
        space: Arc<KitsuneSpace>,
        ops: Vec<KOp>,
        context: Option<FetchContext>,
    ) -> KitsuneP2pEventHandlerResult<()> {
        Ok(self.evt_sender.receive_ops(space, ops, context))
    }

    fn handle_fetch_op_data(
        &mut self,
        input: FetchOpDataEvt,
    ) -> KitsuneP2pEventHandlerResult<Vec<(Arc<KitsuneOpHash>, KOp)>> {
        Ok(self.evt_sender.fetch_op_data(input))
    }

    fn handle_query_op_hashes(
        &mut self,
        input: QueryOpHashesEvt,
    ) -> KitsuneP2pEventHandlerResult<Option<(Vec<Arc<KitsuneOpHash>>, TimeWindowInclusive)>> {
        Ok(self.evt_sender.query_op_hashes(input))
    }

    fn handle_sign_network_data(
        &mut self,
        input: SignNetworkDataEvt,
    ) -> KitsuneP2pEventHandlerResult<KitsuneSignature> {
        Ok(self.evt_sender.sign_network_data(input))
    }
}

impl ghost_actor::GhostHandler<KitsuneP2p> for KitsuneP2pActor {}

impl KitsuneP2pHandler for KitsuneP2pActor {
    fn handle_list_transport_bindings(&mut self) -> KitsuneP2pHandlerResult<Vec<url2::Url2>> {
        let this_addr = self.ep_hnd.local_addr();
        Ok(async move { Ok(vec![this_addr?.into()]) }.boxed().into())
    }

    fn handle_join(
        &mut self,
        space: Arc<KitsuneSpace>,
        agent: Arc<KitsuneAgent>,
        initial_arc: Option<crate::dht_arc::DhtArc>,
    ) -> KitsuneP2pHandlerResult<()> {
        let internal_sender = self.internal_sender.clone();
        let space2 = space.clone();
        let ep_hnd = self.ep_hnd.clone();
        let host = self.host.clone();
        let config = Arc::clone(&self.config);
        let bandwidth_throttles = self.bandwidth_throttles.clone();
        let parallel_notify_permit = self.parallel_notify_permit.clone();
        let fetch_queue = self.fetch_queue.clone();

        let space_sender = match self.spaces.entry(space.clone()) {
            Entry::Occupied(entry) => entry.into_mut(),
            Entry::Vacant(entry) => entry.insert(AsyncLazy::new(async move {
                let (send, send_inner, evt_recv) = spawn_space(
                    space2,
                    ep_hnd,
                    host,
                    config,
                    bandwidth_throttles,
                    parallel_notify_permit,
                    fetch_queue,
                )
                .await
                .expect("cannot fail to create space");
                internal_sender
                    .register_space_event_handler(evt_recv)
                    .await
                    .expect("FAIL");
                (send, send_inner)
            })),
        };
        let space_sender = space_sender.get();
        Ok(async move {
            let (space_sender, _) = space_sender.await;
            space_sender.join(space, agent, initial_arc).await
        }
        .boxed()
        .into())
    }

    fn handle_leave(
        &mut self,
        space: Arc<KitsuneSpace>,
        agent: Arc<KitsuneAgent>,
    ) -> KitsuneP2pHandlerResult<()> {
        let space_sender = match self.spaces.get_mut(&space) {
            None => return unit_ok_fut(),
            Some(space) => space.get(),
        };
        Ok(async move {
            let (space_sender, _) = space_sender.await;
            space_sender.leave(space.clone(), agent).await?;
            Ok(())
        }
        .boxed()
        .into())
    }

    fn handle_rpc_single(
        &mut self,
        space: Arc<KitsuneSpace>,
        to_agent: Arc<KitsuneAgent>,
        payload: Vec<u8>,
        timeout_ms: Option<u64>,
    ) -> KitsuneP2pHandlerResult<Vec<u8>> {
        let space_sender = match self.spaces.get_mut(&space) {
            None => return Err(KitsuneP2pError::RoutingSpaceError(space)),
            Some(space) => space.get(),
        };
        Ok(async move {
            let (space_sender, _) = space_sender.await;
            space_sender
                .rpc_single(space, to_agent, payload, timeout_ms)
                .await
        }
        .boxed()
        .into())
    }

    #[tracing::instrument(skip(self, input))]
    fn handle_rpc_multi(
        &mut self,
        input: actor::RpcMulti,
    ) -> KitsuneP2pHandlerResult<Vec<actor::RpcMultiResponse>> {
        let space_sender = match self.spaces.get_mut(&input.space) {
            None => return Err(KitsuneP2pError::RoutingSpaceError(input.space)),
            Some(space) => space.get(),
        };
        Ok(async move {
            let (space_sender, _) = space_sender.await;
            space_sender.rpc_multi(input).await
        }
        .boxed()
        .into())
    }

    fn handle_broadcast(
        &mut self,
        space: Arc<KitsuneSpace>,
        basis: Arc<KitsuneBasis>,
        timeout: KitsuneTimeout,
        data: BroadcastData,
    ) -> KitsuneP2pHandlerResult<()> {
        let space_sender = match self.spaces.get_mut(&space) {
            None => return Err(KitsuneP2pError::RoutingSpaceError(space)),
            Some(space) => space.get(),
        };
        Ok(async move {
            let (space_sender, _) = space_sender.await;
            space_sender.broadcast(space, basis, timeout, data).await
        }
        .boxed()
        .into())
    }

    fn handle_targeted_broadcast(
        &mut self,
        space: Arc<KitsuneSpace>,
        agents: Vec<Arc<KitsuneAgent>>,
        timeout: KitsuneTimeout,
        payload: Vec<u8>,
        drop_at_limit: bool,
    ) -> KitsuneP2pHandlerResult<()> {
        let space_sender = match self.spaces.get_mut(&space) {
            None => return Err(KitsuneP2pError::RoutingSpaceError(space)),
            Some(space) => space.get(),
        };
        Ok(async move {
            let (space_sender, _) = space_sender.await;
            space_sender
                .targeted_broadcast(space, agents, timeout, payload, drop_at_limit)
                .await
        }
        .boxed()
        .into())
    }

    fn handle_new_integrated_data(
        &mut self,
        space: Arc<KitsuneSpace>,
    ) -> KitsuneP2pHandlerResult<()> {
        let space_sender = match self.spaces.get_mut(&space) {
            None => return unit_ok_fut(),
            Some(space) => space.get(),
        };
        Ok(async move {
            let (space_sender, _) = space_sender.await;
            space_sender.new_integrated_data(space).await?;
            Ok(())
        }
        .boxed()
        .into())
    }

    fn handle_authority_for_hash(
        &mut self,
        space: Arc<KitsuneSpace>,
        basis: Arc<KitsuneBasis>,
    ) -> KitsuneP2pHandlerResult<bool> {
        let space_sender = match self.spaces.get_mut(&space) {
            None => return Err(KitsuneP2pError::RoutingSpaceError(space)),
            Some(space) => space.get(),
        };
        Ok(async move {
            let (space_sender, _) = space_sender.await;
            space_sender.authority_for_hash(space, basis).await
        }
        .boxed()
        .into())
    }

    fn handle_dump_network_metrics(
        &mut self,
        space: Option<Arc<KitsuneSpace>>,
    ) -> KitsuneP2pHandlerResult<serde_json::Value> {
        let spaces = self
            .spaces
            .iter()
            .filter_map(|(h, s)| {
                if let Some(space) = &space {
                    if h != space {
                        return None;
                    }
                }
                let h = h.clone();
                Some((h, s.get()))
            })
            .collect::<Vec<_>>();
        let results = async move {
            let mut all: Vec<KitsuneP2pFuture<serde_json::Value>> = Vec::new();
            for (h, (space, _)) in futures::future::join_all(
                spaces.into_iter().map(|(h, s)| async move { (h, s.await) }),
            )
            .await
            {
                all.push(space.dump_network_metrics(Some(h)));
            }
            Ok(futures::future::try_join_all(all).await?.into())
        }
        .boxed()
        .into();
        Ok(results)
    }

    fn handle_get_diagnostics(
        &mut self,
        space: KSpace,
        // gossip_type: GossipModuleType,
    ) -> KitsuneP2pHandlerResult<KitsuneDiagnostics> {
        let space_sender = match self.spaces.get_mut(&space) {
            None => return Err(KitsuneP2pError::RoutingSpaceError(space)),
            Some(space) => space.get(),
        };
        Ok(async move {
            let (space_sender, _) = space_sender.await;
            space_sender.get_diagnostics(space).await
        }
        .boxed()
        .into())
    }
}

#[cfg(any(test, feature = "test_utils"))]
mockall::mock! {

    pub KitsuneP2pEventHandler {}

    impl KitsuneP2pEventHandler for KitsuneP2pEventHandler {

        fn handle_put_agent_info_signed(
            &mut self,
            input: crate::event::PutAgentInfoSignedEvt,
        ) -> KitsuneP2pEventHandlerResult<()>;

        fn handle_query_agents(
            &mut self,
            input: crate::event::QueryAgentsEvt,
        ) -> KitsuneP2pEventHandlerResult<Vec<crate::types::agent_store::AgentInfoSigned>>;

        fn handle_query_peer_density(
            &mut self,
            space: Arc<KitsuneSpace>,
            dht_arc: kitsune_p2p_types::dht_arc::DhtArc,
        ) -> KitsuneP2pEventHandlerResult<kitsune_p2p_types::dht::PeerView>;

        fn handle_call(
            &mut self,
            space: Arc<KitsuneSpace>,
            to_agent: Arc<KitsuneAgent>,
            payload: Vec<u8>,
        ) -> KitsuneP2pEventHandlerResult<Vec<u8>>;

        fn handle_notify(
            &mut self,
            space: Arc<KitsuneSpace>,
            to_agent: Arc<KitsuneAgent>,
            payload: Vec<u8>,
        ) -> KitsuneP2pEventHandlerResult<()> ;

        fn handle_receive_ops(
            &mut self,
            space: Arc<KitsuneSpace>,
            ops: Vec<KOp>,
            context: Option<FetchContext>,
        ) -> KitsuneP2pEventHandlerResult<()>;

        fn handle_query_op_hashes(
            &mut self,
            input: QueryOpHashesEvt,
        ) -> KitsuneP2pEventHandlerResult<Option<(Vec<Arc<KitsuneOpHash>>, TimeWindowInclusive)>>;

        fn handle_fetch_op_data(
            &mut self,
            input: FetchOpDataEvt,
        ) -> KitsuneP2pEventHandlerResult<Vec<(Arc<KitsuneOpHash>, KOp)>> ;

        fn handle_sign_network_data(
            &mut self,
            input: SignNetworkDataEvt,
        ) -> KitsuneP2pEventHandlerResult<KitsuneSignature> ;

    }
}

#[cfg(any(test, feature = "test_utils"))]
impl ghost_actor::GhostHandler<KitsuneP2pEvent> for MockKitsuneP2pEventHandler {}
#[cfg(any(test, feature = "test_utils"))]
impl ghost_actor::GhostControlHandler for MockKitsuneP2pEventHandler {}<|MERGE_RESOLUTION|>--- conflicted
+++ resolved
@@ -565,13 +565,6 @@
                                             }
 
                                             if !hashes.is_empty() {
-<<<<<<< HEAD
-                                                //let mut found = std::collections::HashMap::new();
-                                                //for hash in hashes.iter() {
-                                                //    found.insert(hash.clone(), false);
-                                                //}
-=======
->>>>>>> cf966326
                                                 if let Ok(list) = evt_sender
                                                     .fetch_op_data(FetchOpDataEvt {
                                                         space: space.clone(),
@@ -583,10 +576,6 @@
                                                     .await
                                                 {
                                                     for (_hash, op) in list {
-<<<<<<< HEAD
-                                                        //found.insert(hash, true);
-=======
->>>>>>> cf966326
                                                         fetch_response_queue.enqueue_op(
                                                             space.clone(),
                                                             (con.clone(), url.clone(), None),
@@ -594,10 +583,6 @@
                                                         );
                                                     }
                                                 }
-<<<<<<< HEAD
-                                                //tracing::warn!(?found, "fetch op data responder");
-=======
->>>>>>> cf966326
                                             }
 
                                             for (coord, bound) in regions {
