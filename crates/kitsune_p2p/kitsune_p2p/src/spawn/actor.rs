--- conflicted
+++ resolved
@@ -705,11 +705,7 @@
         Ok(async move {
             let (space_sender, _) = space_sender.await;
             space_sender
-<<<<<<< HEAD
-                .targeted_broadcast(space, agents, timeout, payload)
-=======
-                .targeted_broadcast(space, from_agent, agents, timeout, payload, drop_at_limit)
->>>>>>> 35564564
+                .targeted_broadcast(space, agents, timeout, payload, drop_at_limit)
                 .await
         }
         .boxed()
