// this is largely a passthrough that routes to a specific space handler

use crate::actor;
use crate::actor::*;
use crate::event::*;
use crate::gossip::sharded_gossip::BandwidthThrottles;
use crate::gossip::sharded_gossip::KitsuneDiagnostics;
use crate::types::gossip::GossipModuleType;
use crate::types::metrics::KitsuneMetrics;
use crate::wire::MetricExchangeMsg;
use crate::*;
use futures::future::FutureExt;
use futures::stream::StreamExt;
use kitsune_p2p_fetch::*;
use kitsune_p2p_types::async_lazy::AsyncLazy;
use kitsune_p2p_types::tx2::tx2_api::*;
use kitsune_p2p_types::*;
use std::collections::hash_map::Entry;
use std::collections::HashMap;
use std::sync::Arc;

/// The bootstrap service is much more thoroughly documented in the default service implementation.
/// See <https://github.com/holochain/bootstrap>
mod bootstrap;
mod discover;
pub(crate) mod meta_net;
use meta_net::*;
mod space;
use ghost_actor::dependencies::tracing;
use space::*;

type EvtRcv = futures::channel::mpsc::Receiver<KitsuneP2pEvent>;
type KSpace = Arc<KitsuneSpace>;
type KAgent = Arc<KitsuneAgent>;
type KBasis = Arc<KitsuneBasis>;
type VecMXM = Vec<MetricExchangeMsg>;
type Payload = Box<[u8]>;
type OpHashList = Vec<OpHashSized>;
type MaybeDelegate = Option<(KBasis, u32, u32)>;

ghost_actor::ghost_chan! {
    #[allow(clippy::too_many_arguments)]
    pub(crate) chan Internal<crate::KitsuneP2pError> {
        /// Register space event handler
        fn register_space_event_handler(recv: EvtRcv) -> ();

        /// Incoming Delegate Broadcast
        /// We are being requested to delegate a broadcast to our neighborhood
        /// on behalf of an author. `mod_idx` / `mod_cnt` inform us which
        /// neighbors we are responsible for.
        /// (See comments in actual method impl for more detail.)
        fn incoming_delegate_broadcast(
            space: KSpace,
            basis: KBasis,
            to_agent: KAgent,
            mod_idx: u32,
            mod_cnt: u32,
            data: BroadcastData,
        ) -> ();

        /// This should be invoked instead of incoming_delegate_broadcast
        /// in the case of a publish data variant. It will, in turn, call
        /// into incoming_delegate_broadcast once we have the data to act
        /// as a fetch responder for the op data.
        fn incoming_publish(
            space: KSpace,
            to_agent: KAgent,
            source: KAgent,
            op_hash_list: OpHashList,
            context: kitsune_p2p_fetch::FetchContext,
            maybe_delegate: MaybeDelegate,
        ) -> ();

        /// We just received data for an op_hash. Check if we had a pending
        /// delegation action we need to continue now that we have the data.
        fn resolve_publish_pending_delegates(space: KSpace, op_hash: KOpHash) -> ();

        /// Incoming Gossip
        fn incoming_gossip(space: KSpace, con: MetaNetCon, remote_url: String, data: Payload, module_type: crate::types::gossip::GossipModuleType) -> ();

        /// Incoming Metric Exchange
        fn incoming_metric_exchange(space: KSpace, msgs: VecMXM) -> ();

        /// New Con
        fn new_con(url: String, con: MetaNetCon) -> ();

        /// Del Con
        fn del_con(url: String) -> ();

        /// Fetch an op from a remote
        fn fetch(key: FetchKey, space: KSpace, source: FetchSource) -> ();
    }
}

pub(crate) struct KitsuneP2pActor {
    channel_factory: ghost_actor::actor_builder::GhostActorChannelFactory<Self>,
    internal_sender: ghost_actor::GhostSender<Internal>,
    evt_sender: futures::channel::mpsc::Sender<KitsuneP2pEvent>,
    ep_hnd: MetaNet,
    host: HostApi,
    #[allow(clippy::type_complexity)]
    spaces: HashMap<
        Arc<KitsuneSpace>,
        AsyncLazy<(
            ghost_actor::GhostSender<KitsuneP2p>,
            ghost_actor::GhostSender<space::SpaceInternal>,
        )>,
    >,
    config: Arc<KitsuneP2pConfig>,
    bandwidth_throttles: BandwidthThrottles,
    parallel_notify_permit: Arc<tokio::sync::Semaphore>,
    fetch_queue: FetchQueue,
}

impl KitsuneP2pActor {
    pub async fn new(
        config: KitsuneP2pConfig,
        tls_config: kitsune_p2p_types::tls::TlsConfig,
        channel_factory: ghost_actor::actor_builder::GhostActorChannelFactory<Self>,
        internal_sender: ghost_actor::GhostSender<Internal>,
        evt_sender: futures::channel::mpsc::Sender<KitsuneP2pEvent>,
        host: HostApi,
    ) -> KitsuneP2pResult<Self> {
        crate::types::metrics::init();

        let metrics = Tx2ApiMetrics::default().set_write_len(|d, l| {
            let t = match d {
                "Wire::Failure" => KitsuneMetrics::Failure,
                "Wire::Call" => KitsuneMetrics::Call,
                "Wire::CallResp" => KitsuneMetrics::CallResp,
                "Wire::Notify" => KitsuneMetrics::Notify,
                "Wire::NotifyResp" => KitsuneMetrics::NotifyResp,
                "Wire::Gossip" => KitsuneMetrics::Gossip,
                "Wire::PeerGet" => KitsuneMetrics::PeerGet,
                "Wire::PeerGetResp" => KitsuneMetrics::PeerGetResp,
                "Wire::PeerQuery" => KitsuneMetrics::PeerQuery,
                "Wire::PeerQueryResp" => KitsuneMetrics::PeerQueryResp,
                _ => return,
            };
            KitsuneMetrics::count(t, l);
        });

        let mut ep_hnd = None;
        let mut ep_evt = None;

        #[cfg(feature = "tx2")]
        if ep_hnd.is_none() && config.is_tx2() {
            tracing::trace!("tx2");
            let (h, e) = MetaNet::new_tx2(config.clone(), tls_config, metrics).await?;
            ep_hnd = Some(h);
            ep_evt = Some(e);
        }

        #[cfg(feature = "tx4")]
        if ep_hnd.is_none() && config.is_tx4() {
            tracing::trace!("tx4");
            let signal_url = match config.transport_pool.get(0).unwrap() {
                TransportConfig::WebRTC { signal_url } => signal_url.clone(),
                _ => unreachable!(),
            };
            let (h, e) = MetaNet::new_tx4(config.tuning_params.clone(), host.clone(), signal_url).await?;
            ep_hnd = Some(h);
            ep_evt = Some(e);
        }

        let (ep_hnd, ep_evt) = match (ep_hnd, ep_evt) {
            (Some(h), Some(e)) => (h, e),
            _ => return Err("tx2 or tx4 feature must be enabled".into()),
        };

        struct FetchResponseConfig(kitsune_p2p_types::config::KitsuneP2pTuningParams);

        impl kitsune_p2p_fetch::FetchResponseConfig for FetchResponseConfig {
            type User = (
                MetaNetCon,
                String,
                Option<(dht::prelude::RegionCoords, bool)>,
            );

            fn respond(
                &self,
                space: KSpace,
                user: Self::User,
                completion_guard: kitsune_p2p_fetch::FetchResponseGuard,
                op: KOpData,
            ) {
                let timeout = self.0.implicit_timeout();
                tokio::task::spawn(async move {
                    let _completion_guard = completion_guard;

                    // MAYBE: open a new connection if the con was closed??
                    let (con, _url, region) = user;

                    let item = wire::PushOpItem {
                        op_data: op,
                        region,
                    };
                    tracing::debug!("push_op_data: {:?}", item);
                    let payload = wire::Wire::push_op_data(vec![(space, vec![item])]);

                    if let Err(err) = con.notify(&payload, timeout).await {
                        tracing::warn!(?err, "error responding to op fetch");
                    }
                });
            }
        }

        let fetch_response_queue = kitsune_p2p_fetch::FetchResponseQueue::new(FetchResponseConfig(
            config.tuning_params.clone(),
        ));

        // TODO - use a real config
        let fetch_queue = FetchQueue::new_bitwise_or();

        // Start a loop to handle our fetch queue fetch items.
        {
            let fetch_queue = fetch_queue.clone();
            let i_s = internal_sender.clone();
            let host = host.clone();
            tokio::task::spawn(async move {
                loop {
                    let list = fetch_queue.get_items_to_fetch();

                    for (key, space, source, context) in list {
                        if let FetchKey::Op(op_hash) = &key {
                            if let Ok(mut res) = host
                                .check_op_data(space.clone(), vec![op_hash.clone()], context)
                                .await
                            {
                                if res.len() == 1 && res.remove(0) {
                                    fetch_queue.remove(&key);
                                    continue;
                                }
                            }
                        }

                        if let Err(err) = i_s.fetch(key, space, source).await {
                            tracing::debug!(?err);
                        }
                    }

                    tokio::time::sleep(std::time::Duration::from_secs(1)).await;
                }
            });
        }

        let i_s = internal_sender.clone();
        tokio::task::spawn({
            let evt_sender = evt_sender.clone();
            let host = host.clone();
            let tuning_params = config.tuning_params.clone();
            let fetch_queue = fetch_queue.clone();
            async move {
                let fetch_response_queue = &fetch_response_queue;
                let fetch_queue = &fetch_queue;
<<<<<<< HEAD
                ep_evt
                    .for_each_concurrent(tuning_params.concurrent_limit_per_thread, move |event| {
                        let evt_sender = evt_sender.clone();
                        let host = host.clone();
                        let i_s = i_s.clone();
                        async move {
                            let evt_sender = &evt_sender;
                            match event {
                                MetaNetEvt::Connected { remote_url, con } => {
                                    let _ = i_s.new_con(remote_url, con).await;
                                }
                                MetaNetEvt::Disconnected { remote_url, con: _ } => {
                                    let _ = i_s.del_con(remote_url).await;
                                }
                                MetaNetEvt::Request {
                                    remote_url: _,
                                    con: _,
                                    data,
                                    respond,
                                } => {
                                    match data {
                                        wire::Wire::Call(wire::Call {
                                            space,
                                            to_agent,
                                            data,
                                            ..
                                        }) => {
                                            let res = match evt_sender
                                                .call(space, to_agent, data.into())
                                                .await
                                            {
                                                Err(err) => {
                                                    let reason = format!("{:?}", err);
                                                    let fail = wire::Wire::failure(reason);
                                                    respond(fail).await;
                                                    return;
                                                }
                                                Ok(r) => r,
                                            };
                                            let resp = wire::Wire::call_resp(res.into());
                                            respond(resp).await;
                                        }
                                        wire::Wire::PeerGet(wire::PeerGet { space, agent }) => {
                                            if let Ok(Some(agent_info_signed)) = host
                                                .get_agent_info_signed(GetAgentInfoSignedEvt {
                                                    space,
                                                    agent,
                                                })
                                                .await
                                            {
                                                let resp =
                                                    wire::Wire::peer_get_resp(agent_info_signed);
                                                respond(resp).await;
                                            } else {
                                                let resp =
                                                    wire::Wire::failure("no such agent".into());
                                                respond(resp).await;
                                            }
                                        }
                                        wire::Wire::PeerQuery(wire::PeerQuery {
                                            space,
                                            basis_loc,
                                        }) => {
                                            // this *does* go over the network...
                                            // so we don't want it to be too many
                                            const LIMIT: u32 = 8;
                                            let query = QueryAgentsEvt::new(space)
                                                .near_basis(basis_loc)
                                                .limit(LIMIT);
                                            match evt_sender.query_agents(query).await {
                                                Ok(list) if !list.is_empty() => {
                                                    let resp = wire::Wire::peer_query_resp(list);
                                                    respond(resp).await;
                                                }
                                                res => {
                                                    let resp = wire::Wire::failure(format!(
                                                        "error getting agents: {:?}",
                                                        res
                                                    ));
                                                    respond(resp).await;
                                                }
                                            }
                                        }
                                        data => unimplemented!("{:?}", data),
=======
                ep.for_each_concurrent(tuning_params.concurrent_limit_per_thread, move |event| {
                    let evt_sender = evt_sender.clone();
                    let host = host.clone();
                    let tuning_params = tuning_params.clone();
                    let i_s = i_s.clone();
                    async move {
                        macro_rules! resp {
                            ($r:expr, $e:expr) => {
                                // this can only error as channel closed
                                // it would be noise to output tracing errors
                                let _ = $r.respond($e, tuning_params.implicit_timeout()).await;
                            };
                        }

                        let evt_sender = &evt_sender;
                        use tx2_api::Tx2EpEvent::*;
                        #[allow(clippy::single_match)]
                        match event {
                            OutgoingConnection(Tx2EpConnection { con, url }) => {
                                let _ = i_s.new_con(url, con).await;
                            }
                            IncomingConnection(Tx2EpConnection { con, url }) => {
                                let _ = i_s.new_con(url, con).await;
                            }
                            ConnectionClosed(Tx2EpConnectionClosed { url, .. }) => {
                                let _ = i_s.del_con(url).await;
                            }
                            IncomingRequest(Tx2EpIncomingRequest { data, respond, .. }) => {
                                match data {
                                    wire::Wire::Call(wire::Call {
                                        space,
                                        to_agent,
                                        data,
                                        ..
                                    }) => {
                                        let res = match evt_sender
                                            .call(space, to_agent, data.into())
                                            .await
                                        {
                                            Err(err) => {
                                                let reason = format!("{:?}", err);
                                                let fail = wire::Wire::failure(reason);
                                                resp!(respond, fail);
                                                return;
                                            }
                                            Ok(r) => r,
                                        };
                                        let resp = wire::Wire::call_resp(res.into());
                                        resp!(respond, resp);
                                    }
                                    wire::Wire::PeerGet(wire::PeerGet { space, agent }) => {
                                        let resp = match host
                                            .get_agent_info_signed(GetAgentInfoSignedEvt {
                                                space,
                                                agent,
                                            })
                                            .await
                                        {
                                            Ok(info) => wire::Wire::peer_get_resp(info),
                                            Err(err) => wire::Wire::failure(format!(
                                                "Error getting agent: {:?}",
                                                err
                                            )),
                                        };
                                        resp!(respond, resp);
                                    }
                                    wire::Wire::PeerQuery(wire::PeerQuery { space, basis_loc }) => {
                                        // this *does* go over the network...
                                        // so we don't want it to be too many
                                        const LIMIT: u32 = 8;
                                        let query = QueryAgentsEvt::new(space)
                                            .near_basis(basis_loc)
                                            .limit(LIMIT);
                                        let resp = match evt_sender.query_agents(query).await {
                                            Ok(list) => wire::Wire::peer_query_resp(list),
                                            Err(err) => wire::Wire::failure(format!(
                                                "Error querying agents: {:?}",
                                                err
                                            )),
                                        };
                                        resp!(respond, resp);
>>>>>>> 0737cf3d
                                    }
                                }
                                MetaNetEvt::Notify {
                                    remote_url: url,
                                    con,
                                    data,
                                } => {
                                    match data {
                                        wire::Wire::DelegateBroadcast(
                                            wire::DelegateBroadcast {
                                                space,
                                                basis,
                                                to_agent,
                                                mod_idx,
                                                mod_cnt,
                                                data,
                                            },
                                        ) => match data {
                                            BroadcastData::Publish {
                                                source,
                                                op_hash_list,
                                                context,
                                            } => {
                                                if let Err(err) = i_s
                                                    .incoming_publish(
                                                        space,
                                                        to_agent,
                                                        source,
                                                        op_hash_list,
                                                        context,
                                                        Some((basis, mod_idx, mod_cnt)),
                                                    )
                                                    .await
                                                {
                                                    tracing::warn!(
                                                    ?err,
                                                    "failed to handle incoming delegate broadcast"
                                                );
                                                }
                                            }
                                            data => {
                                                // one might be tempted to notify here
                                                // as in Broadcast below... but we
                                                // notify all relevent agents inside
                                                // the space incoming_delegate_broadcast
                                                // handler.
                                                if let Err(err) = i_s
                                                    .incoming_delegate_broadcast(
                                                        space, basis, to_agent, mod_idx, mod_cnt,
                                                        data,
                                                    )
                                                    .await
                                                {
                                                    tracing::warn!(
                                                    ?err,
                                                    "failed to handle incoming delegate broadcast"
                                                );
                                                }
                                            }
                                        },
                                        wire::Wire::Broadcast(wire::Broadcast {
                                            space,
                                            to_agent,
                                            data,
                                            ..
                                        }) => match data {
                                            BroadcastData::User(data) => {
                                                // TODO: Should we check if the basis is
                                                // held before calling notify?
                                                if let Err(err) =
                                                    evt_sender.notify(space, to_agent, data).await
                                                {
                                                    tracing::warn!(
                                                        ?err,
                                                        "error processing incoming broadcast"
                                                    );
                                                }
                                            }
                                            BroadcastData::AgentInfo(agent_info) => {
                                                // TODO: Should we check if the basis is
                                                // held before calling put_agent_info_signed?
                                                if let Err(err) = evt_sender
                                                    .put_agent_info_signed(PutAgentInfoSignedEvt {
                                                        space,
                                                        peer_data: vec![agent_info],
                                                    })
                                                    .await
                                                {
                                                    tracing::warn!(
                                                    ?err,
                                                    "error processing incoming agent info broadcast"
                                                );
                                                }
                                            }
                                            BroadcastData::Publish {
                                                source,
                                                op_hash_list,
                                                context,
                                            } => {
                                                if let Err(err) = i_s
                                                    .incoming_publish(
                                                        space,
                                                        to_agent,
                                                        source,
                                                        op_hash_list,
                                                        context,
                                                        None,
                                                    )
                                                    .await
                                                {
                                                    tracing::warn!(
                                                        ?err,
                                                        "failed to handle incoming broadcast"
                                                    );
                                                }
                                            }
                                        },
                                        wire::Wire::Gossip(wire::Gossip {
                                            space,
                                            data,
                                            module,
                                        }) => {
                                            let data: Vec<u8> = data.into();
                                            let data: Box<[u8]> = data.into_boxed_slice();
                                            if let Err(e) = i_s
                                                .incoming_gossip(space, con, url, data, module)
                                                .await
                                            {
                                                tracing::warn!(
                                                    "failed to handle incoming gossip: {:?}",
                                                    e
                                                );
                                            }
                                        }
                                        wire::Wire::FetchOp(wire::FetchOp { fetch_list }) => {
                                            for (space, key_list) in fetch_list {
                                                let mut hashes = Vec::new();
                                                let topo =
                                                    match host.get_topology(space.clone()).await {
                                                        Err(_) => continue,
                                                        Ok(topo) => topo,
                                                    };
                                                let mut regions = Vec::new();

                                                for key in key_list {
                                                    match key {
                                                        FetchKey::Region(region_coords) => {
                                                            regions.push((
                                                                region_coords,
                                                                region_coords.to_bounds(&topo),
                                                            ));
                                                        }
                                                        FetchKey::Op(op_hash) => {
                                                            hashes.push(op_hash);
                                                        }
                                                    }
                                                }

                                                if !hashes.is_empty() {
                                                    if let Ok(list) = evt_sender
                                                        .fetch_op_data(FetchOpDataEvt {
                                                            space: space.clone(),
                                                            query: FetchOpDataEvtQuery::Hashes {
                                                                op_hash_list: hashes,
                                                                include_limbo: true,
                                                            },
                                                        })
                                                        .await
                                                    {
                                                        for (_hash, op) in list {
                                                            fetch_response_queue.enqueue_op(
                                                                space.clone(),
                                                                (con.clone(), url.clone(), None),
                                                                op,
                                                            );
                                                        }
                                                    }
                                                }

                                                for (coord, bound) in regions {
                                                    if let Ok(list) = evt_sender
                                                        .fetch_op_data(FetchOpDataEvt {
                                                            space: space.clone(),
                                                            query: FetchOpDataEvtQuery::Regions(
                                                                vec![bound],
                                                            ),
                                                        })
                                                        .await
                                                    {
                                                        let last_idx = list.len() - 1;
                                                        for (idx, (_hash, op)) in
                                                            list.into_iter().enumerate()
                                                        {
                                                            fetch_response_queue.enqueue_op(
                                                                space.clone(),
                                                                (
                                                                    con.clone(),
                                                                    url.clone(),
                                                                    Some((coord, idx == last_idx)),
                                                                ),
                                                                op,
                                                            );
                                                        }
                                                    }
                                                }
                                            }
                                        }
                                        wire::Wire::PushOpData(wire::PushOpData {
                                            op_data_list,
                                        }) => {
                                            for (space, op_list) in op_data_list {
                                                for op in op_list {
                                                    // hash the op
                                                    let op_hash = match host
                                                        .op_hash(op.op_data.clone())
                                                        .await
                                                    {
                                                        Ok(op_hash) => op_hash,
                                                        Err(_) => continue,
                                                    };

                                                    // trigger any delegation
                                                    // that is pending on
                                                    // having this data
                                                    let _ = i_s
                                                        .resolve_publish_pending_delegates(
                                                            space.clone(),
                                                            op_hash.clone(),
                                                        )
                                                        .await;

                                                    // MAYBE: do something with the
                                                    //        is_last bool?
                                                    //        Right now we don't
                                                    //        really care, because
                                                    //        if it's a region
                                                    //        we know it's gossip
                                                    //        so it's okay if
                                                    //        the context is
                                                    //        `None`.
                                                    let key = if let Some((region, _is_last)) =
                                                        op.region
                                                    {
                                                        FetchKey::Region(region)
                                                    } else {
                                                        FetchKey::Op(op_hash.clone())
                                                    };
                                                    let fetch_context = fetch_queue
                                                        .remove(&key)
                                                        .and_then(|i| i.context);

                                                    // forward the received op
                                                    let _ = evt_sender
                                                        .receive_ops(
                                                            space.clone(),
                                                            vec![op.op_data],
                                                            fetch_context,
                                                        )
                                                        .await;
                                                }
                                            }
                                        }
                                        wire::Wire::MetricExchange(wire::MetricExchange {
                                            space,
                                            msgs,
                                        }) => {
                                            let _ = i_s.incoming_metric_exchange(space, msgs).await;
                                        }
                                        data => unimplemented!("{:?}", data),
                                    }
                                }
                            }
                        }
                    })
                    .await;
                tracing::warn!("KitsuneP2p tx2:ep poll shutdown");
            }
        });

        let bandwidth_throttles = BandwidthThrottles::new(&config.tuning_params);
        let parallel_notify_permit = Arc::new(tokio::sync::Semaphore::new(
            config.tuning_params.concurrent_limit_per_thread,
        ));

        Ok(Self {
            channel_factory,
            internal_sender,
            evt_sender,
            ep_hnd,
            host,
            spaces: HashMap::new(),
            config: Arc::new(config),
            bandwidth_throttles,
            parallel_notify_permit,
            fetch_queue,
        })
    }
}

use ghost_actor::dependencies::must_future::MustBoxFuture;
impl ghost_actor::GhostControlHandler for KitsuneP2pActor {
    fn handle_ghost_actor_shutdown(mut self) -> MustBoxFuture<'static, ()> {
        use futures::sink::SinkExt;
        use ghost_actor::GhostControlSender;
        async move {
            // The line below was added when migrating to rust edition 2021, per
            // https://doc.rust-lang.org/edition-guide/rust-2021/disjoint-capture-in-closures.html#migration
            let _ = &self;
            // this is a curtesy, ok if fails
            let _ = self.evt_sender.close().await;
            self.ep_hnd.close(500, "").await;
            for (_, space) in self.spaces.into_iter() {
                let (space, _) = space.get().await;
                let _ = space.ghost_actor_shutdown_immediate().await;
            }
        }
        .boxed()
        .into()
    }
}

impl ghost_actor::GhostHandler<Internal> for KitsuneP2pActor {}

impl InternalHandler for KitsuneP2pActor {
    fn handle_register_space_event_handler(
        &mut self,
        recv: futures::channel::mpsc::Receiver<KitsuneP2pEvent>,
    ) -> InternalHandlerResult<()> {
        let f = self.channel_factory.attach_receiver(recv);
        Ok(async move {
            f.await?;
            Ok(())
        }
        .boxed()
        .into())
    }

    fn handle_incoming_delegate_broadcast(
        &mut self,
        space: Arc<KitsuneSpace>,
        basis: Arc<KitsuneBasis>,
        to_agent: Arc<KitsuneAgent>,
        mod_idx: u32,
        mod_cnt: u32,
        data: BroadcastData,
    ) -> InternalHandlerResult<()> {
        let space_sender = match self.spaces.get_mut(&space) {
            None => {
                tracing::warn!(
                    "received delegate_broadcast for unhandled space: {:?}",
                    space
                );
                return unit_ok_fut();
            }
            Some(space) => space.get(),
        };
        Ok(async move {
            let (_, space_inner) = space_sender.await;
            space_inner
                .incoming_delegate_broadcast(space, basis, to_agent, mod_idx, mod_cnt, data)
                .await
        }
        .boxed()
        .into())
    }

    fn handle_incoming_publish(
        &mut self,
        space: KSpace,
        to_agent: KAgent,
        source: KAgent,
        op_hash_list: OpHashList,
        context: kitsune_p2p_fetch::FetchContext,
        maybe_delegate: MaybeDelegate,
    ) -> InternalHandlerResult<()> {
        let space_sender = match self.spaces.get_mut(&space) {
            None => {
                tracing::warn!("received publish for unhandled space: {:?}", space);
                return unit_ok_fut();
            }
            Some(space) => space.get(),
        };
        Ok(async move {
            let (_, space_inner) = space_sender.await;
            space_inner
                .incoming_publish(
                    space,
                    to_agent,
                    source,
                    op_hash_list,
                    context,
                    maybe_delegate,
                )
                .await
        }
        .boxed()
        .into())
    }

    fn handle_resolve_publish_pending_delegates(
        &mut self,
        space: KSpace,
        op_hash: KOpHash,
    ) -> InternalHandlerResult<()> {
        let space_sender = match self.spaces.get_mut(&space) {
            None => {
                return unit_ok_fut();
            }
            Some(space) => space.get(),
        };
        Ok(async move {
            let (_, space_inner) = space_sender.await;
            space_inner
                .resolve_publish_pending_delegates(space, op_hash)
                .await
        }
        .boxed()
        .into())
    }

    fn handle_incoming_gossip(
        &mut self,
        space: Arc<KitsuneSpace>,
        con: MetaNetCon,
        remote_url: String,
        data: Box<[u8]>,
        module_type: GossipModuleType,
    ) -> InternalHandlerResult<()> {
        let space_sender = match self.spaces.get_mut(&space) {
            None => {
                tracing::warn!("received gossip for unhandled space: {:?}", space);
                return unit_ok_fut();
            }
            Some(space) => space.get(),
        };
        Ok(async move {
            let (_, space_inner) = space_sender.await;
            space_inner
                .incoming_gossip(space, con, remote_url, data, module_type)
                .await
        }
        .boxed()
        .into())
    }

    fn handle_incoming_metric_exchange(
        &mut self,
        space: Arc<KitsuneSpace>,
        msgs: Vec<MetricExchangeMsg>,
    ) -> InternalHandlerResult<()> {
        let space_sender = match self.spaces.get_mut(&space) {
            None => {
                return unit_ok_fut();
            }
            Some(space) => space.get(),
        };
        Ok(async move {
            let (_, space_inner) = space_sender.await;
            space_inner.incoming_metric_exchange(space, msgs).await
        }
        .boxed()
        .into())
    }

    fn handle_new_con(&mut self, url: String, con: MetaNetCon) -> InternalHandlerResult<()> {
        let spaces = self.spaces.values().map(|s| s.get()).collect::<Vec<_>>();
        Ok(async move {
            let mut all = Vec::new();
            for (_, space) in futures::future::join_all(spaces).await {
                all.push(space.new_con(url.clone(), con.clone()));
            }
            let _ = futures::future::join_all(all).await;
            Ok(())
        }
        .boxed()
        .into())
    }

    fn handle_del_con(&mut self, url: String) -> InternalHandlerResult<()> {
        let spaces = self.spaces.values().map(|s| s.get()).collect::<Vec<_>>();
        Ok(async move {
            let mut all = Vec::new();
            for (_, space) in futures::future::join_all(spaces).await {
                all.push(space.del_con(url.clone()));
            }
            let _ = futures::future::join_all(all).await;
            Ok(())
        }
        .boxed()
        .into())
    }

    fn handle_fetch(
        &mut self,
        key: FetchKey,
        space: KSpace,
        source: FetchSource,
    ) -> InternalHandlerResult<()> {
        let FetchSource::Agent(agent) = source;

        let space_sender = match self.spaces.get_mut(&space) {
            None => {
                tracing::warn!("received fetch for unhandled space: {:?}", space);
                return unit_ok_fut();
            }
            Some(space) => space.get(),
        };
        Ok(async move {
            let (_, space_inner) = space_sender.await;
            let payload = wire::Wire::fetch_op(vec![(space, vec![key])]);
            space_inner.notify(agent, payload).await
        }
        .boxed()
        .into())
    }
}

impl ghost_actor::GhostHandler<KitsuneP2pEvent> for KitsuneP2pActor {}

impl KitsuneP2pEventHandler for KitsuneP2pActor {
    fn handle_put_agent_info_signed(
        &mut self,
        input: crate::event::PutAgentInfoSignedEvt,
    ) -> KitsuneP2pEventHandlerResult<()> {
        Ok(self.evt_sender.put_agent_info_signed(input))
    }

    fn handle_query_agents(
        &mut self,
        input: crate::event::QueryAgentsEvt,
    ) -> KitsuneP2pEventHandlerResult<Vec<crate::types::agent_store::AgentInfoSigned>> {
        Ok(self.evt_sender.query_agents(input))
    }

    fn handle_query_peer_density(
        &mut self,
        space: Arc<KitsuneSpace>,
        dht_arc: kitsune_p2p_types::dht_arc::DhtArc,
    ) -> KitsuneP2pEventHandlerResult<kitsune_p2p_types::dht::PeerView> {
        Ok(self.evt_sender.query_peer_density(space, dht_arc))
    }

    fn handle_call(
        &mut self,
        space: Arc<KitsuneSpace>,
        to_agent: Arc<KitsuneAgent>,
        payload: Vec<u8>,
    ) -> KitsuneP2pEventHandlerResult<Vec<u8>> {
        Ok(self.evt_sender.call(space, to_agent, payload))
    }

    fn handle_notify(
        &mut self,
        space: Arc<KitsuneSpace>,
        to_agent: Arc<KitsuneAgent>,
        payload: Vec<u8>,
    ) -> KitsuneP2pEventHandlerResult<()> {
        Ok(self.evt_sender.notify(space, to_agent, payload))
    }

    fn handle_receive_ops(
        &mut self,
        space: Arc<KitsuneSpace>,
        ops: Vec<KOp>,
        context: Option<FetchContext>,
    ) -> KitsuneP2pEventHandlerResult<()> {
        Ok(self.evt_sender.receive_ops(space, ops, context))
    }

    fn handle_fetch_op_data(
        &mut self,
        input: FetchOpDataEvt,
    ) -> KitsuneP2pEventHandlerResult<Vec<(Arc<KitsuneOpHash>, KOp)>> {
        Ok(self.evt_sender.fetch_op_data(input))
    }

    fn handle_query_op_hashes(
        &mut self,
        input: QueryOpHashesEvt,
    ) -> KitsuneP2pEventHandlerResult<Option<(Vec<Arc<KitsuneOpHash>>, TimeWindowInclusive)>> {
        Ok(self.evt_sender.query_op_hashes(input))
    }

    fn handle_sign_network_data(
        &mut self,
        input: SignNetworkDataEvt,
    ) -> KitsuneP2pEventHandlerResult<KitsuneSignature> {
        Ok(self.evt_sender.sign_network_data(input))
    }
}

impl ghost_actor::GhostHandler<KitsuneP2p> for KitsuneP2pActor {}

impl KitsuneP2pHandler for KitsuneP2pActor {
    fn handle_list_transport_bindings(&mut self) -> KitsuneP2pHandlerResult<Vec<url2::Url2>> {
        let this_addr = self.ep_hnd.local_addr();
        Ok(async move { Ok(vec![url2::Url2::parse(this_addr?)]) }
            .boxed()
            .into())
    }

    fn handle_join(
        &mut self,
        space: Arc<KitsuneSpace>,
        agent: Arc<KitsuneAgent>,
        initial_arc: Option<crate::dht_arc::DhtArc>,
    ) -> KitsuneP2pHandlerResult<()> {
        let internal_sender = self.internal_sender.clone();
        let space2 = space.clone();
        let ep_hnd = self.ep_hnd.clone();
        let host = self.host.clone();
        let config = Arc::clone(&self.config);
        let bandwidth_throttles = self.bandwidth_throttles.clone();
        let parallel_notify_permit = self.parallel_notify_permit.clone();
        let fetch_queue = self.fetch_queue.clone();

        let space_sender = match self.spaces.entry(space.clone()) {
            Entry::Occupied(entry) => entry.into_mut(),
            Entry::Vacant(entry) => entry.insert(AsyncLazy::new(async move {
                let (send, send_inner, evt_recv) = spawn_space(
                    space2,
                    ep_hnd,
                    host,
                    config,
                    bandwidth_throttles,
                    parallel_notify_permit,
                    fetch_queue,
                )
                .await
                .expect("cannot fail to create space");
                internal_sender
                    .register_space_event_handler(evt_recv)
                    .await
                    .expect("FAIL");
                (send, send_inner)
            })),
        };
        let space_sender = space_sender.get();
        Ok(async move {
            let (space_sender, _) = space_sender.await;
            space_sender.join(space, agent, initial_arc).await
        }
        .boxed()
        .into())
    }

    fn handle_leave(
        &mut self,
        space: Arc<KitsuneSpace>,
        agent: Arc<KitsuneAgent>,
    ) -> KitsuneP2pHandlerResult<()> {
        let space_sender = match self.spaces.get_mut(&space) {
            None => return unit_ok_fut(),
            Some(space) => space.get(),
        };
        Ok(async move {
            let (space_sender, _) = space_sender.await;
            space_sender.leave(space.clone(), agent).await?;
            Ok(())
        }
        .boxed()
        .into())
    }

    fn handle_rpc_single(
        &mut self,
        space: Arc<KitsuneSpace>,
        to_agent: Arc<KitsuneAgent>,
        payload: Vec<u8>,
        timeout_ms: Option<u64>,
    ) -> KitsuneP2pHandlerResult<Vec<u8>> {
        let space_sender = match self.spaces.get_mut(&space) {
            None => return Err(KitsuneP2pError::RoutingSpaceError(space)),
            Some(space) => space.get(),
        };
        Ok(async move {
            let (space_sender, _) = space_sender.await;
            space_sender
                .rpc_single(space, to_agent, payload, timeout_ms)
                .await
        }
        .boxed()
        .into())
    }

    #[tracing::instrument(skip(self, input))]
    fn handle_rpc_multi(
        &mut self,
        input: actor::RpcMulti,
    ) -> KitsuneP2pHandlerResult<Vec<actor::RpcMultiResponse>> {
        let space_sender = match self.spaces.get_mut(&input.space) {
            None => return Err(KitsuneP2pError::RoutingSpaceError(input.space)),
            Some(space) => space.get(),
        };
        Ok(async move {
            let (space_sender, _) = space_sender.await;
            space_sender.rpc_multi(input).await
        }
        .boxed()
        .into())
    }

    fn handle_broadcast(
        &mut self,
        space: Arc<KitsuneSpace>,
        basis: Arc<KitsuneBasis>,
        timeout: KitsuneTimeout,
        data: BroadcastData,
    ) -> KitsuneP2pHandlerResult<()> {
        let space_sender = match self.spaces.get_mut(&space) {
            None => return Err(KitsuneP2pError::RoutingSpaceError(space)),
            Some(space) => space.get(),
        };
        Ok(async move {
            let (space_sender, _) = space_sender.await;
            space_sender.broadcast(space, basis, timeout, data).await
        }
        .boxed()
        .into())
    }

    fn handle_targeted_broadcast(
        &mut self,
        space: Arc<KitsuneSpace>,
        agents: Vec<Arc<KitsuneAgent>>,
        timeout: KitsuneTimeout,
        payload: Vec<u8>,
        drop_at_limit: bool,
    ) -> KitsuneP2pHandlerResult<()> {
        let space_sender = match self.spaces.get_mut(&space) {
            None => return Err(KitsuneP2pError::RoutingSpaceError(space)),
            Some(space) => space.get(),
        };
        Ok(async move {
            let (space_sender, _) = space_sender.await;
            space_sender
                .targeted_broadcast(space, agents, timeout, payload, drop_at_limit)
                .await
        }
        .boxed()
        .into())
    }

    fn handle_new_integrated_data(
        &mut self,
        space: Arc<KitsuneSpace>,
    ) -> KitsuneP2pHandlerResult<()> {
        let space_sender = match self.spaces.get_mut(&space) {
            None => return unit_ok_fut(),
            Some(space) => space.get(),
        };
        Ok(async move {
            let (space_sender, _) = space_sender.await;
            space_sender.new_integrated_data(space).await?;
            Ok(())
        }
        .boxed()
        .into())
    }

    fn handle_authority_for_hash(
        &mut self,
        space: Arc<KitsuneSpace>,
        basis: Arc<KitsuneBasis>,
    ) -> KitsuneP2pHandlerResult<bool> {
        let space_sender = match self.spaces.get_mut(&space) {
            None => return Err(KitsuneP2pError::RoutingSpaceError(space)),
            Some(space) => space.get(),
        };
        Ok(async move {
            let (space_sender, _) = space_sender.await;
            space_sender.authority_for_hash(space, basis).await
        }
        .boxed()
        .into())
    }

    fn handle_dump_network_metrics(
        &mut self,
        space: Option<Arc<KitsuneSpace>>,
    ) -> KitsuneP2pHandlerResult<serde_json::Value> {
        let spaces = self
            .spaces
            .iter()
            .filter_map(|(h, s)| {
                if let Some(space) = &space {
                    if h != space {
                        return None;
                    }
                }
                let h = h.clone();
                Some((h, s.get()))
            })
            .collect::<Vec<_>>();
        let results = async move {
            let mut all: Vec<KitsuneP2pFuture<serde_json::Value>> = Vec::new();
            for (h, (space, _)) in futures::future::join_all(
                spaces.into_iter().map(|(h, s)| async move { (h, s.await) }),
            )
            .await
            {
                all.push(space.dump_network_metrics(Some(h)));
            }
            Ok(futures::future::try_join_all(all).await?.into())
        }
        .boxed()
        .into();
        Ok(results)
    }

    fn handle_get_diagnostics(
        &mut self,
        space: KSpace,
        // gossip_type: GossipModuleType,
    ) -> KitsuneP2pHandlerResult<KitsuneDiagnostics> {
        let space_sender = match self.spaces.get_mut(&space) {
            None => return Err(KitsuneP2pError::RoutingSpaceError(space)),
            Some(space) => space.get(),
        };
        Ok(async move {
            let (space_sender, _) = space_sender.await;
            space_sender.get_diagnostics(space).await
        }
        .boxed()
        .into())
    }
}

#[cfg(any(test, feature = "test_utils"))]
mockall::mock! {

    pub KitsuneP2pEventHandler {}

    impl KitsuneP2pEventHandler for KitsuneP2pEventHandler {

        fn handle_put_agent_info_signed(
            &mut self,
            input: crate::event::PutAgentInfoSignedEvt,
        ) -> KitsuneP2pEventHandlerResult<()>;

        fn handle_query_agents(
            &mut self,
            input: crate::event::QueryAgentsEvt,
        ) -> KitsuneP2pEventHandlerResult<Vec<crate::types::agent_store::AgentInfoSigned>>;

        fn handle_query_peer_density(
            &mut self,
            space: Arc<KitsuneSpace>,
            dht_arc: kitsune_p2p_types::dht_arc::DhtArc,
        ) -> KitsuneP2pEventHandlerResult<kitsune_p2p_types::dht::PeerView>;

        fn handle_call(
            &mut self,
            space: Arc<KitsuneSpace>,
            to_agent: Arc<KitsuneAgent>,
            payload: Vec<u8>,
        ) -> KitsuneP2pEventHandlerResult<Vec<u8>>;

        fn handle_notify(
            &mut self,
            space: Arc<KitsuneSpace>,
            to_agent: Arc<KitsuneAgent>,
            payload: Vec<u8>,
        ) -> KitsuneP2pEventHandlerResult<()> ;

        fn handle_receive_ops(
            &mut self,
            space: Arc<KitsuneSpace>,
            ops: Vec<KOp>,
            context: Option<FetchContext>,
        ) -> KitsuneP2pEventHandlerResult<()>;

        fn handle_query_op_hashes(
            &mut self,
            input: QueryOpHashesEvt,
        ) -> KitsuneP2pEventHandlerResult<Option<(Vec<Arc<KitsuneOpHash>>, TimeWindowInclusive)>>;

        fn handle_fetch_op_data(
            &mut self,
            input: FetchOpDataEvt,
        ) -> KitsuneP2pEventHandlerResult<Vec<(Arc<KitsuneOpHash>, KOp)>> ;

        fn handle_sign_network_data(
            &mut self,
            input: SignNetworkDataEvt,
        ) -> KitsuneP2pEventHandlerResult<KitsuneSignature> ;

    }
}

#[cfg(any(test, feature = "test_utils"))]
impl ghost_actor::GhostHandler<KitsuneP2pEvent> for MockKitsuneP2pEventHandler {}
#[cfg(any(test, feature = "test_utils"))]
impl ghost_actor::GhostControlHandler for MockKitsuneP2pEventHandler {}<|MERGE_RESOLUTION|>--- conflicted
+++ resolved
@@ -158,7 +158,8 @@
                 TransportConfig::WebRTC { signal_url } => signal_url.clone(),
                 _ => unreachable!(),
             };
-            let (h, e) = MetaNet::new_tx4(config.tuning_params.clone(), host.clone(), signal_url).await?;
+            let (h, e) =
+                MetaNet::new_tx4(config.tuning_params.clone(), host.clone(), signal_url).await?;
             ep_hnd = Some(h);
             ep_evt = Some(e);
         }
@@ -253,7 +254,6 @@
             async move {
                 let fetch_response_queue = &fetch_response_queue;
                 let fetch_queue = &fetch_queue;
-<<<<<<< HEAD
                 ep_evt
                     .for_each_concurrent(tuning_params.concurrent_limit_per_thread, move |event| {
                         let evt_sender = evt_sender.clone();
@@ -297,21 +297,20 @@
                                             respond(resp).await;
                                         }
                                         wire::Wire::PeerGet(wire::PeerGet { space, agent }) => {
-                                            if let Ok(Some(agent_info_signed)) = host
+                                            let resp = match host
                                                 .get_agent_info_signed(GetAgentInfoSignedEvt {
                                                     space,
                                                     agent,
                                                 })
                                                 .await
                                             {
-                                                let resp =
-                                                    wire::Wire::peer_get_resp(agent_info_signed);
-                                                respond(resp).await;
-                                            } else {
-                                                let resp =
-                                                    wire::Wire::failure("no such agent".into());
-                                                respond(resp).await;
-                                            }
+                                                Ok(info) => wire::Wire::peer_get_resp(info),
+                                                Err(err) => wire::Wire::failure(format!(
+                                                    "Error getting agent: {:?}",
+                                                    err,
+                                                )),
+                                            };
+                                            respond(resp).await;
                                         }
                                         wire::Wire::PeerQuery(wire::PeerQuery {
                                             space,
@@ -323,104 +322,16 @@
                                             let query = QueryAgentsEvt::new(space)
                                                 .near_basis(basis_loc)
                                                 .limit(LIMIT);
-                                            match evt_sender.query_agents(query).await {
-                                                Ok(list) if !list.is_empty() => {
-                                                    let resp = wire::Wire::peer_query_resp(list);
-                                                    respond(resp).await;
-                                                }
-                                                res => {
-                                                    let resp = wire::Wire::failure(format!(
-                                                        "error getting agents: {:?}",
-                                                        res
-                                                    ));
-                                                    respond(resp).await;
-                                                }
-                                            }
+                                            let resp = match evt_sender.query_agents(query).await {
+                                                Ok(list) => wire::Wire::peer_query_resp(list),
+                                                Err(err) => wire::Wire::failure(format!(
+                                                    "Error querying agents: {:?}",
+                                                    err,
+                                                )),
+                                            };
+                                            respond(resp).await;
                                         }
                                         data => unimplemented!("{:?}", data),
-=======
-                ep.for_each_concurrent(tuning_params.concurrent_limit_per_thread, move |event| {
-                    let evt_sender = evt_sender.clone();
-                    let host = host.clone();
-                    let tuning_params = tuning_params.clone();
-                    let i_s = i_s.clone();
-                    async move {
-                        macro_rules! resp {
-                            ($r:expr, $e:expr) => {
-                                // this can only error as channel closed
-                                // it would be noise to output tracing errors
-                                let _ = $r.respond($e, tuning_params.implicit_timeout()).await;
-                            };
-                        }
-
-                        let evt_sender = &evt_sender;
-                        use tx2_api::Tx2EpEvent::*;
-                        #[allow(clippy::single_match)]
-                        match event {
-                            OutgoingConnection(Tx2EpConnection { con, url }) => {
-                                let _ = i_s.new_con(url, con).await;
-                            }
-                            IncomingConnection(Tx2EpConnection { con, url }) => {
-                                let _ = i_s.new_con(url, con).await;
-                            }
-                            ConnectionClosed(Tx2EpConnectionClosed { url, .. }) => {
-                                let _ = i_s.del_con(url).await;
-                            }
-                            IncomingRequest(Tx2EpIncomingRequest { data, respond, .. }) => {
-                                match data {
-                                    wire::Wire::Call(wire::Call {
-                                        space,
-                                        to_agent,
-                                        data,
-                                        ..
-                                    }) => {
-                                        let res = match evt_sender
-                                            .call(space, to_agent, data.into())
-                                            .await
-                                        {
-                                            Err(err) => {
-                                                let reason = format!("{:?}", err);
-                                                let fail = wire::Wire::failure(reason);
-                                                resp!(respond, fail);
-                                                return;
-                                            }
-                                            Ok(r) => r,
-                                        };
-                                        let resp = wire::Wire::call_resp(res.into());
-                                        resp!(respond, resp);
-                                    }
-                                    wire::Wire::PeerGet(wire::PeerGet { space, agent }) => {
-                                        let resp = match host
-                                            .get_agent_info_signed(GetAgentInfoSignedEvt {
-                                                space,
-                                                agent,
-                                            })
-                                            .await
-                                        {
-                                            Ok(info) => wire::Wire::peer_get_resp(info),
-                                            Err(err) => wire::Wire::failure(format!(
-                                                "Error getting agent: {:?}",
-                                                err
-                                            )),
-                                        };
-                                        resp!(respond, resp);
-                                    }
-                                    wire::Wire::PeerQuery(wire::PeerQuery { space, basis_loc }) => {
-                                        // this *does* go over the network...
-                                        // so we don't want it to be too many
-                                        const LIMIT: u32 = 8;
-                                        let query = QueryAgentsEvt::new(space)
-                                            .near_basis(basis_loc)
-                                            .limit(LIMIT);
-                                        let resp = match evt_sender.query_agents(query).await {
-                                            Ok(list) => wire::Wire::peer_query_resp(list),
-                                            Err(err) => wire::Wire::failure(format!(
-                                                "Error querying agents: {:?}",
-                                                err
-                                            )),
-                                        };
-                                        resp!(respond, resp);
->>>>>>> 0737cf3d
                                     }
                                 }
                                 MetaNetEvt::Notify {
