--- conflicted
+++ resolved
@@ -282,23 +282,13 @@
                                         MetaNetEvtAuth::Authorized => {
                                             let _ = i_s.new_con(remote_url, con).await;
                                         }
-<<<<<<< HEAD
-                                        MetaNetEvtAuth::UnauthorizedIgnore => {
-                                            return;
-                                        }
-=======
                                         MetaNetEvtAuth::UnauthorizedIgnore => {}
->>>>>>> 466d6a67
                                         MetaNetEvtAuth::UnauthorizedDisconnect => {
                                             con.close(
                                                 UNAUTHORIZED_DISCONNECT_CODE,
                                                 UNAUTHORIZED_DISCONNECT_REASON,
                                             )
                                             .await;
-<<<<<<< HEAD
-                                            return;
-=======
->>>>>>> 466d6a67
                                         }
                                     }
                                 }
@@ -319,23 +309,13 @@
                                     )
                                     .await
                                     {
-<<<<<<< HEAD
-                                        MetaNetEvtAuth::UnauthorizedIgnore => {
-                                            return;
-                                        }
-=======
                                         MetaNetEvtAuth::UnauthorizedIgnore => {}
->>>>>>> 466d6a67
                                         MetaNetEvtAuth::UnauthorizedDisconnect => {
                                             con.close(
                                                 UNAUTHORIZED_DISCONNECT_CODE,
                                                 UNAUTHORIZED_DISCONNECT_REASON,
                                             )
                                             .await;
-<<<<<<< HEAD
-                                            return;
-=======
->>>>>>> 466d6a67
                                         }
                                         MetaNetEvtAuth::Authorized => {
                                             match data {
@@ -420,23 +400,13 @@
                                     )
                                     .await
                                     {
-<<<<<<< HEAD
-                                        MetaNetEvtAuth::UnauthorizedIgnore => {
-                                            return;
-                                        }
-=======
                                         MetaNetEvtAuth::UnauthorizedIgnore => {}
->>>>>>> 466d6a67
                                         MetaNetEvtAuth::UnauthorizedDisconnect => {
                                             con.close(
                                                 UNAUTHORIZED_DISCONNECT_CODE,
                                                 UNAUTHORIZED_DISCONNECT_REASON,
                                             )
                                             .await;
-<<<<<<< HEAD
-                                            return;
-=======
->>>>>>> 466d6a67
                                         }
                                         MetaNetEvtAuth::Authorized => {
                                             match data {
