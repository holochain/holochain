use super::*;
use crate::metrics::*;
use crate::types::gossip::GossipModule;
use ghost_actor::dependencies::tracing;
use kitsune_p2p_fetch::FetchQueue;
use kitsune_p2p_mdns::*;
use kitsune_p2p_types::agent_info::AgentInfoSigned;
use kitsune_p2p_types::codec::{rmp_decode, rmp_encode};
use kitsune_p2p_types::dht_arc::{DhtArc, DhtArcRange, DhtArcSet};
use kitsune_p2p_types::tx2::tx2_utils::TxUrl;
use std::collections::{HashMap, HashSet};
use std::sync::atomic::AtomicBool;
use url2::Url2;

/// How often to record historical metrics
/// (currently once per hour)
const HISTORICAL_METRIC_RECORD_FREQ_MS: u64 = 1000 * 60 * 60;

mod metric_exchange;
use metric_exchange::*;

mod rpc_multi_logic;

type KSpace = Arc<KitsuneSpace>;
type KAgent = Arc<KitsuneAgent>;
type KBasis = Arc<KitsuneBasis>;
type VecMXM = Vec<MetricExchangeMsg>;
type WireConHnd = Tx2ConHnd<wire::Wire>;
type Payload = Box<[u8]>;
type OpHashList = Vec<OpHashSized>;
type MaybeDelegate = Option<(KBasis, u32, u32)>;

ghost_actor::ghost_chan! {
    #[allow(clippy::too_many_arguments)]
    pub(crate) chan SpaceInternal<crate::KitsuneP2pError> {
        /// List online agents that claim to be covering a basis hash
        fn list_online_agents_for_basis_hash(space: KSpace, from_agent: KAgent, basis: KBasis) -> HashSet<KAgent>;

        /// Update / publish our agent info
        fn update_agent_info() -> ();

        /// Update / publish a single agent info
        fn update_single_agent_info(agent: KAgent) -> ();

        /// Update / publish a single agent info
        fn publish_agent_info_signed(input: PutAgentInfoSignedEvt) -> ();

        /// see if an agent is locally joined
        fn is_agent_local(agent: KAgent) -> bool;

        /// Update the arc of a local agent.
        fn update_agent_arc(agent: KAgent, arc: DhtArc) -> ();

        /// Incoming Delegate Broadcast
        /// We are being requested to delegate a broadcast to our neighborhood
        /// on behalf of an author. `mod_idx` / `mod_cnt` inform us which
        /// neighbors we are responsible for.
        /// (See comments in actual method impl for more detail.)
        fn incoming_delegate_broadcast(
            space: KSpace,
            basis: KBasis,
            to_agent: KAgent,
            mod_idx: u32,
            mod_cnt: u32,
            data: BroadcastData,
        ) -> ();

        /// This should be invoked instead of incoming_delegate_broadcast
        /// in the case of a publish data variant. It will, in turn, call
        /// into incoming_delegate_broadcast once we have the data to act
        /// as a fetch responder for the op data.
        fn incoming_publish(
            space: KSpace,
            to_agent: KAgent,
            source: KAgent,
            op_hash_list: OpHashList,
            context: kitsune_p2p_fetch::FetchContext,
            maybe_delegate: MaybeDelegate,
        ) -> ();

        /// Send a raw notify.
        fn notify(
            to_agent: KAgent,
            data: wire::Wire,
        ) -> ();

        /// We just received data for an op_hash. Check if we had a pending
        /// delegation action we need to continue now that we have the data.
        fn resolve_publish_pending_delegates(space: KSpace, op_hash: KOpHash) -> ();

        /// Incoming Gossip
        fn incoming_gossip(space: KSpace, con: WireConHnd, remote_url: TxUrl, data: Payload, module_type: crate::types::gossip::GossipModuleType) -> ();

        /// Incoming Metric Exchange
        fn incoming_metric_exchange(space: KSpace, msgs: VecMXM) -> ();

        /// New Con
        fn new_con(url: TxUrl, con: WireConHnd) -> ();

        /// Del Con
        fn del_con(url: TxUrl) -> ();
    }
}

pub(crate) async fn spawn_space(
    space: Arc<KitsuneSpace>,
    ep_hnd: Tx2EpHnd<wire::Wire>,
    host: HostApi,
    config: Arc<KitsuneP2pConfig>,
    bandwidth_throttles: BandwidthThrottles,
    parallel_notify_permit: Arc<tokio::sync::Semaphore>,
    fetch_queue: FetchQueue,
) -> KitsuneP2pResult<(
    ghost_actor::GhostSender<KitsuneP2p>,
    ghost_actor::GhostSender<SpaceInternal>,
    KitsuneP2pEventReceiver,
)> {
    let (evt_send, evt_recv) = futures::channel::mpsc::channel(10);

    let builder = ghost_actor::actor_builder::GhostActorBuilder::new();

    let i_s = builder
        .channel_factory()
        .create_channel::<SpaceInternal>()
        .await?;

    let sender = builder
        .channel_factory()
        .create_channel::<KitsuneP2p>()
        .await?;

    tokio::task::spawn(builder.spawn(Space::new(
        space,
        i_s.clone(),
        evt_send,
        host,
        ep_hnd,
        config,
        bandwidth_throttles,
        parallel_notify_permit,
        fetch_queue,
    )));

    Ok((sender, i_s, evt_recv))
}

impl ghost_actor::GhostHandler<SpaceInternal> for Space {}

impl SpaceInternalHandler for Space {
    fn handle_list_online_agents_for_basis_hash(
        &mut self,
        _space: Arc<KitsuneSpace>,
        _from_agent: Arc<KitsuneAgent>,
        // during short-circuit / full-sync mode,
        // we're ignoring the basis_hash and just returning everyone.
        _basis: Arc<KitsuneBasis>,
    ) -> SpaceInternalHandlerResult<HashSet<Arc<KitsuneAgent>>> {
        let mut res: HashSet<Arc<KitsuneAgent>> =
            self.local_joined_agents.iter().cloned().collect();
        let all_peers_fut = self
            .evt_sender
            .query_agents(QueryAgentsEvt::new(self.space.clone()));
        Ok(async move {
            for peer in all_peers_fut.await? {
                res.insert(peer.agent.clone());
            }
            Ok(res)
        }
        .boxed()
        .into())
    }

    fn handle_update_agent_info(&mut self) -> SpaceInternalHandlerResult<()> {
        let space = self.space.clone();
        let mut mdns_handles = self.mdns_handles.clone();
        let network_type = self.config.network_type.clone();
        let mut agent_list = Vec::with_capacity(self.local_joined_agents.len());
        for agent in self.local_joined_agents.iter().cloned() {
            let arc = self.get_agent_arc(&agent);
            agent_list.push((agent, arc));
        }
        let ep_hnd = self.ro_inner.ep_hnd.clone();
        let evt_sender = self.evt_sender.clone();
        let bootstrap_service = self.config.bootstrap_service.clone();
        let expires_after = self.config.tuning_params.agent_info_expires_after_ms as u64;
        let dynamic_arcs = self.config.tuning_params.gossip_dynamic_arcs;
        let single_storage_arc_per_space = self
            .config
            .tuning_params
            .gossip_single_storage_arc_per_space;
        let internal_sender = self.i_s.clone();
        Ok(async move {
            let urls = vec![ep_hnd.local_addr()?];
            let mut peer_data = Vec::with_capacity(agent_list.len());
            for (agent, arc) in agent_list {
                let input = UpdateAgentInfoInput {
                    expires_after,
                    space: space.clone(),
                    agent,
                    arc,
                    urls: &urls,
                    evt_sender: &evt_sender,
                    internal_sender: &internal_sender,
                    network_type: network_type.clone(),
                    mdns_handles: &mut mdns_handles,
                    bootstrap_service: &bootstrap_service,
                    dynamic_arcs,
                    single_storage_arc_per_space,
                };
                peer_data.push(update_single_agent_info(input).await?);
            }
            internal_sender
                .publish_agent_info_signed(PutAgentInfoSignedEvt {
                    space: space.clone(),
                    peer_data,
                })
                .await?;
            Ok(())
        }
        .boxed()
        .into())
    }

    fn handle_update_single_agent_info(
        &mut self,
        agent: Arc<KitsuneAgent>,
    ) -> SpaceInternalHandlerResult<()> {
        let space = self.space.clone();
        let mut mdns_handles = self.mdns_handles.clone();
        let network_type = self.config.network_type.clone();
        let ep_hnd = self.ro_inner.ep_hnd.clone();
        let evt_sender = self.evt_sender.clone();
        let internal_sender = self.i_s.clone();
        let bootstrap_service = self.config.bootstrap_service.clone();
        let expires_after = self.config.tuning_params.agent_info_expires_after_ms as u64;
        let dynamic_arcs = self.config.tuning_params.gossip_dynamic_arcs;
        let single_storage_arc_per_space = self
            .config
            .tuning_params
            .gossip_single_storage_arc_per_space;
        let arc = self.get_agent_arc(&agent);

        Ok(async move {
            let urls = vec![ep_hnd.local_addr()?];
            let input = UpdateAgentInfoInput {
                expires_after,
                space: space.clone(),
                agent,
                arc,
                urls: &urls,
                evt_sender: &evt_sender,
                internal_sender: &internal_sender,
                network_type: network_type.clone(),
                mdns_handles: &mut mdns_handles,
                bootstrap_service: &bootstrap_service,
                dynamic_arcs,
                single_storage_arc_per_space,
            };
            let peer_data = vec![update_single_agent_info(input).await?];
            internal_sender
                .publish_agent_info_signed(PutAgentInfoSignedEvt {
                    space: space.clone(),
                    peer_data,
                })
                .await?;
            Ok(())
        }
        .boxed()
        .into())
    }

    fn handle_publish_agent_info_signed(
        &mut self,
        input: PutAgentInfoSignedEvt,
    ) -> SpaceInternalHandlerResult<()> {
        let timeout = self.config.tuning_params.implicit_timeout();
        let tasks: Vec<_> = input
            .peer_data
            .into_iter()
            .map(|agent_info| {
                self.handle_broadcast(
                    self.space.clone(),
                    Arc::new(KitsuneBasis::new(agent_info.agent.0.clone())),
                    timeout,
                    BroadcastData::AgentInfo(agent_info),
                )
            })
            .collect();
        Ok(async move {
            for f in tasks {
                f?.await?;
            }
            Ok(())
        }
        .boxed()
        .into())
    }

    fn handle_is_agent_local(
        &mut self,
        agent: Arc<KitsuneAgent>,
    ) -> SpaceInternalHandlerResult<bool> {
        let res = self.local_joined_agents.contains(&agent);
        Ok(async move { Ok(res) }.boxed().into())
    }

    fn handle_update_agent_arc(
        &mut self,
        agent: Arc<KitsuneAgent>,
        arc: DhtArc,
    ) -> SpaceInternalHandlerResult<()> {
        self.agent_arcs.insert(agent, arc);
        self.update_metric_exchange_arcset();
        Ok(async move { Ok(()) }.boxed().into())
    }

    fn handle_incoming_delegate_broadcast(
        &mut self,
        space: Arc<KitsuneSpace>,
        basis: Arc<KitsuneBasis>,
        _to_agent: Arc<KitsuneAgent>,
        mod_idx: u32,
        mod_cnt: u32,
        data: BroadcastData,
    ) -> InternalHandlerResult<()> {
        // first, forward this incoming broadcast to all connected
        // local agents.
        let mut local_notify_events = Vec::new();
        let mut local_agent_info_events = Vec::new();
        match &data {
            BroadcastData::User(data) => {
                for agent in self.local_joined_agents.iter() {
                    if let Some(arc) = self.agent_arcs.get(agent) {
                        if arc.contains(basis.get_loc()) {
                            let fut =
                                self.evt_sender
                                    .notify(space.clone(), agent.clone(), data.clone());
                            local_notify_events.push(async move {
                                if let Err(err) = fut.await {
                                    tracing::warn!(?err, "failed local broadcast");
                                }
                            });
                        }
                    }
                }
            }
            BroadcastData::AgentInfo(agent_info) => {
                if self
                    .agent_arcs
                    .values()
                    .any(|arc| arc.contains(basis.get_loc()))
                {
                    let fut = self
                        .evt_sender
                        .put_agent_info_signed(PutAgentInfoSignedEvt {
                            space: self.space.clone(),
                            peer_data: vec![agent_info.clone()],
                        });
                    local_agent_info_events.push(async move {
                        if let Err(err) = fut.await {
                            tracing::warn!(?err, "failed local broadcast");
                        }
                    });
                }
            }
            BroadcastData::Publish { .. } => {
                // Don't do anything here. This case is handled by the actor
                // invoking incoming_publish instead of
                // incoming_delegate_broadcast.
            }
        }

        // next, gather a list of agents covering this data to be
        // published to.
        let ro_inner = self.ro_inner.clone();
        let timeout = ro_inner.config.tuning_params.implicit_timeout();
        let fut =
            discover::get_cached_remotes_near_basis(ro_inner.clone(), basis.get_loc(), timeout);

        Ok(async move {
            futures::future::join_all(local_notify_events).await;
            futures::future::join_all(local_agent_info_events).await;

            let info_list = fut.await?;

            // for all agents in the gathered list, check the modulo params
            // i.e. if `agent.get_loc() % mod_cnt == mod_idx` we know we are
            // responsible for delegating the broadcast to that agent.
            let mut all = Vec::new();
            for info in info_list
                .into_iter()
                .filter(|info| info.agent.get_loc().as_u32() % mod_cnt == mod_idx)
            {
                let ro_inner = ro_inner.clone();
                let space = space.clone();
                let data = data.clone();
                all.push(async move {
                    use discover::PeerDiscoverResult;

                    // attempt to establish a connection
                    let con_hnd = match discover::peer_connect(ro_inner, &info, timeout).await {
                        PeerDiscoverResult::OkShortcut => return,
                        PeerDiscoverResult::OkRemote { con_hnd, .. } => con_hnd,
                        PeerDiscoverResult::Err(err) => {
                            tracing::warn!(?err, "broadcast error");
                            return;
                        }
                    };

                    // generate our broadcast payload
                    let payload = wire::Wire::broadcast(space, info.agent.clone(), data);

                    // forward the data
                    if let Err(err) = con_hnd.notify(&payload, timeout).await {
                        tracing::warn!(?err, "broadcast error");
                    }
                })
            }

            futures::future::join_all(all).await;

            Ok(())
        }
        .boxed()
        .into())
    }

    fn handle_incoming_publish(
        &mut self,
        space: KSpace,
        to_agent: KAgent,
        source: KAgent,
        op_hash_list: OpHashList,
        context: kitsune_p2p_fetch::FetchContext,
        maybe_delegate: MaybeDelegate,
    ) -> InternalHandlerResult<()> {
        let ro_inner = self.ro_inner.clone();

        let just_hashes = op_hash_list.iter().map(|s| s.data()).collect();

        Ok(async move {
            let have_data_list = match ro_inner
                .host_api
                .check_op_data(space.clone(), just_hashes, Some(context))
                .await
                .map_err(KitsuneP2pError::other)
            {
                Err(err) => {
                    tracing::warn!(?err);
                    return Err(err);
                }
                Ok(res) => res,
            };

            for (op_hash, have_data) in op_hash_list.into_iter().zip(have_data_list) {
                if have_data {
                    if let Some((basis, mod_idx, mod_cnt)) = &maybe_delegate {
                        ro_inner
                            .i_s
                            .incoming_delegate_broadcast(
                                space.clone(),
                                basis.clone(),
                                to_agent.clone(),
                                *mod_idx,
                                *mod_cnt,
                                BroadcastData::Publish {
                                    source: source.clone(),
                                    op_hash_list: vec![op_hash],
                                    context,
                                },
                            )
                            .await?;
                    }
                    continue;
                } else {
                    // Add this hash to our fetch queue.
                    ro_inner.fetch_queue.push(FetchQueuePush {
                        key: FetchKey::Op(op_hash.data()),
                        space: space.clone(),
                        source: FetchSource::Agent(source.clone()),
                        size: op_hash.maybe_size(),
                        // TODO - get the author from somewhere
                        author: None,
<<<<<<< HEAD
                        options: None,
=======
>>>>>>> cf966326
                        context: Some(context),
                    });

                    // Register a callback if maybe_delegate.is_some()
                    // to invoke the delegation on receipt of data.
                    if let Some((basis, mod_idx, mod_cnt)) = &maybe_delegate {
                        ro_inner.clone().publish_pending_delegate(
                            op_hash.data(),
                            PendingDelegate {
                                space: space.clone(),
                                basis: basis.clone(),
                                to_agent: to_agent.clone(),
                                mod_idx: *mod_idx,
                                mod_cnt: *mod_cnt,
                                data: BroadcastData::Publish {
                                    source: source.clone(),
                                    op_hash_list: vec![op_hash],
                                    context,
                                },
                            },
                        );
                    }
                }
            }

            Ok(())
        }
        .boxed()
        .into())
    }

    fn handle_notify(&mut self, to_agent: KAgent, data: wire::Wire) -> InternalHandlerResult<()> {
        let ro_inner = self.ro_inner.clone();
        let timeout = ro_inner.config.tuning_params.implicit_timeout();

        Ok(async move {
            match discover::search_and_discover_peer_connect(
                ro_inner.clone(),
                to_agent.clone(),
                timeout,
            )
            .await
            {
                discover::PeerDiscoverResult::OkShortcut => {
                    tracing::warn!("no reason to notify ourselves");
                }
                discover::PeerDiscoverResult::OkRemote { url: _, con_hnd } => {
                    if let Err(err) = con_hnd.notify(&data, timeout).await {
                        tracing::debug!(?err);
                    }
                }
                discover::PeerDiscoverResult::Err(err) => {
                    tracing::debug!(?err);
                }
            }

            Ok(())
        }
        .boxed()
        .into())
    }

    fn handle_resolve_publish_pending_delegates(
        &mut self,
        _space: KSpace,
        op_hash: KOpHash,
    ) -> InternalHandlerResult<()> {
        self.ro_inner.resolve_publish_pending_delegate(op_hash);

        unit_ok_fut()
    }

    fn handle_incoming_gossip(
        &mut self,
        _space: Arc<KitsuneSpace>,
        con: Tx2ConHnd<wire::Wire>,
        remote_url: TxUrl,
        data: Box<[u8]>,
        module_type: GossipModuleType,
    ) -> InternalHandlerResult<()> {
        match self.gossip_mod.get(&module_type) {
            Some(module) => module.incoming_gossip(con, remote_url, data)?,
            None => tracing::warn!(
                "Received gossip for {:?} but this gossip module isn't running",
                module_type
            ),
        }
        unit_ok_fut()
    }

    fn handle_incoming_metric_exchange(
        &mut self,
        _space: Arc<KitsuneSpace>,
        msgs: Vec<MetricExchangeMsg>,
    ) -> InternalHandlerResult<()> {
        self.ro_inner.metric_exchange.write().ingest_msgs(msgs);
        unit_ok_fut()
    }

    fn handle_new_con(
        &mut self,
        url: TxUrl,
        con: Tx2ConHnd<wire::Wire>,
    ) -> InternalHandlerResult<()> {
        self.ro_inner.metric_exchange.write().new_con(url, con);
        unit_ok_fut()
    }

    fn handle_del_con(&mut self, url: TxUrl) -> InternalHandlerResult<()> {
        self.ro_inner.metric_exchange.write().del_con(url);
        unit_ok_fut()
    }
}

struct UpdateAgentInfoInput<'borrow> {
    expires_after: u64,
    space: Arc<KitsuneSpace>,
    agent: Arc<KitsuneAgent>,
    arc: DhtArc,
    urls: &'borrow Vec<TxUrl>,
    evt_sender: &'borrow futures::channel::mpsc::Sender<KitsuneP2pEvent>,
    internal_sender: &'borrow ghost_actor::GhostSender<SpaceInternal>,
    network_type: NetworkType,
    mdns_handles: &'borrow mut HashMap<Vec<u8>, Arc<AtomicBool>>,
    bootstrap_service: &'borrow Option<Url2>,
    dynamic_arcs: bool,
    single_storage_arc_per_space: bool,
}

async fn update_arc_length(
    evt_sender: &futures::channel::mpsc::Sender<KitsuneP2pEvent>,
    space: Arc<KitsuneSpace>,
    arc: &mut DhtArc,
) -> KitsuneP2pResult<()> {
    let view = evt_sender.query_peer_density(space.clone(), *arc).await?;

    let cov_before = arc.coverage() * 100.0;
    tracing::trace!("Updating arc for space {:?}:", space);
    tracing::trace!("Before: {:2.1}% |{}|", cov_before, arc.to_ascii(64));

    view.update_arc(arc);

    let cov_after = arc.coverage() * 100.0;
    tracing::trace!("After:  {:2.1}% |{}|", cov_after, arc.to_ascii(64));
    tracing::trace!("Diff: {:-2.2}%", cov_after - cov_before);

    Ok(())
}

async fn update_single_agent_info(
    input: UpdateAgentInfoInput<'_>,
) -> KitsuneP2pResult<AgentInfoSigned> {
    let UpdateAgentInfoInput {
        expires_after,
        space,
        agent,
        mut arc,
        urls,
        evt_sender,
        internal_sender,
        network_type,
        mdns_handles,
        bootstrap_service,
        dynamic_arcs,
        single_storage_arc_per_space,
    } = input;

    // If there is only a single agent per space don't update the empty arcs.
    let should_not_update_arc_length = single_storage_arc_per_space && arc.is_empty();

    if dynamic_arcs && !should_not_update_arc_length {
        update_arc_length(evt_sender, space.clone(), &mut arc).await?;
    }

    // Update the agents arc through the internal sender.
    internal_sender.update_agent_arc(agent.clone(), arc).await?;

    let signed_at_ms = crate::spawn::actor::bootstrap::now_once(None).await?;
    let expires_at_ms = signed_at_ms + expires_after;

    let agent_info_signed = AgentInfoSigned::sign(
        space.clone(),
        agent.clone(),
        arc.half_length(),
        urls.clone(),
        signed_at_ms,
        expires_at_ms,
        |d| {
            let data = Arc::new(d.to_vec());
            async {
                let sign_req = SignNetworkDataEvt {
                    space: space.clone(),
                    agent: agent.clone(),
                    data,
                };
                evt_sender
                    .sign_network_data(sign_req)
                    .await
                    .map(Arc::new)
                    .map_err(KitsuneError::other)
            }
        },
    )
    .await?;

    tracing::debug!(?agent_info_signed);

    // Push to the network as well
    match network_type {
        NetworkType::QuicMdns => {
            // Broadcast only valid AgentInfo
            if !urls.is_empty() {
                // Kill previous broadcast for this space + agent
                let key = [space.get_bytes(), agent.get_bytes()].concat();
                if let Some(current_handle) = mdns_handles.get(&key) {
                    mdns_kill_thread(current_handle.to_owned());
                }
                // Broadcast by using Space as service type and Agent as service name
                let space_b64 = base64::encode_config(&space[..], base64::URL_SAFE_NO_PAD);
                let agent_b64 = base64::encode_config(&agent[..], base64::URL_SAFE_NO_PAD);
                //println!("(MDNS) - Broadcasting of Agent {:?} ({}) in space {:?} ({} ; {})",
                // agent, agent.get_bytes().len(), space, space.get_bytes().len(), space_b64.len());
                // Broadcast rmp encoded agent_info_signed
                let mut buffer = Vec::new();
                rmp_encode(&mut buffer, &agent_info_signed)?;
                tracing::trace!(?space_b64, ?agent_b64);
                let handle = mdns_create_broadcast_thread(space_b64, agent_b64, &buffer);
                // store handle in self
                mdns_handles.insert(key, handle);
            }
        }
        NetworkType::QuicBootstrap => {
            crate::spawn::actor::bootstrap::put(
                bootstrap_service.clone(),
                agent_info_signed.clone(),
            )
            .await?;
        }
    }
    Ok(agent_info_signed)
}

use ghost_actor::dependencies::must_future::MustBoxFuture;
impl ghost_actor::GhostControlHandler for Space {
    fn handle_ghost_actor_shutdown(mut self) -> MustBoxFuture<'static, ()> {
        async move {
            // The line below was added when migrating to rust edition 2021, per
            // https://doc.rust-lang.org/edition-guide/rust-2021/disjoint-capture-in-closures.html#migration
            let _ = &self;
            self.ro_inner.metric_exchange.write().shutdown();

            use futures::sink::SinkExt;
            // this is a curtesy, ok if fails
            let _ = self.evt_sender.close().await;
            for module in self.gossip_mod.values_mut() {
                module.close();
            }
        }
        .boxed()
        .into()
    }
}

impl ghost_actor::GhostHandler<KitsuneP2p> for Space {}

impl KitsuneP2pHandler for Space {
    fn handle_list_transport_bindings(&mut self) -> KitsuneP2pHandlerResult<Vec<url2::Url2>> {
        unreachable!(
            "These requests are handled at the to actor level and are never propagated down to the space."
        )
    }

    fn handle_join(
        &mut self,
        space: Arc<KitsuneSpace>,
        agent: Arc<KitsuneAgent>,
        initial_arc: Option<DhtArc>,
    ) -> KitsuneP2pHandlerResult<()> {
        tracing::debug!(?space, ?agent, ?initial_arc, "handle_join");
        if let Some(initial_arc) = initial_arc {
            self.agent_arcs.insert(agent.clone(), initial_arc);
        }
        self.local_joined_agents.insert(agent.clone());
        for module in self.gossip_mod.values() {
            module.local_agent_join(agent.clone());
        }
        let fut = self.i_s.update_single_agent_info(agent);
        let evt_sender = self.evt_sender.clone();
        match self.config.network_type {
            NetworkType::QuicMdns => {
                // Listen to MDNS service that has that space as service type
                let space_b64 = base64::encode_config(&space[..], base64::URL_SAFE_NO_PAD);
                if !self.mdns_listened_spaces.contains(&space_b64) {
                    self.mdns_listened_spaces.insert(space_b64.clone());
                    tokio::task::spawn(async move {
                        let stream = mdns_listen(space_b64);
                        tokio::pin!(stream);
                        while let Some(maybe_response) = stream.next().await {
                            match maybe_response {
                                Ok(response) => {
                                    tracing::trace!(msg = "Peer found via MDNS", ?response);
                                    // Decode response
                                    let maybe_agent_info_signed =
                                        rmp_decode(&mut &*response.buffer);
                                    if let Err(e) = maybe_agent_info_signed {
                                        tracing::error!(msg = "Failed to decode MDNS peer", ?e);
                                        continue;
                                    }
                                    if let Ok(remote_agent_info_signed) = maybe_agent_info_signed {
                                        // Add to local storage
                                        if let Err(e) = evt_sender
                                            .put_agent_info_signed(PutAgentInfoSignedEvt {
                                                space: space.clone(),
                                                peer_data: vec![remote_agent_info_signed],
                                            })
                                            .await
                                        {
                                            tracing::error!(msg = "Failed to store MDNS peer", ?e);
                                        }
                                    }
                                }
                                Err(e) => {
                                    tracing::error!(msg = "Failed to get peers from MDNS", ?e);
                                }
                            }
                        }
                    });
                }
            }
            NetworkType::QuicBootstrap => {
                // quic bootstrap is managed for the whole space
                // see the Space::new() constructor
            }
        }

        Ok(async move { fut.await }.boxed().into())
    }

    fn handle_leave(
        &mut self,
        _space: Arc<KitsuneSpace>,
        agent: Arc<KitsuneAgent>,
    ) -> KitsuneP2pHandlerResult<()> {
        self.local_joined_agents.remove(&agent);
        self.agent_arcs.remove(&agent);
        self.update_metric_exchange_arcset();
        for module in self.gossip_mod.values() {
            module.local_agent_leave(agent.clone());
        }
        self.publish_leave_agent_info(agent)
    }

    fn handle_rpc_single(
        &mut self,
        space: Arc<KitsuneSpace>,
        to_agent: Arc<KitsuneAgent>,
        payload: Vec<u8>,
        timeout_ms: Option<u64>,
    ) -> KitsuneP2pHandlerResult<Vec<u8>> {
        let evt_sender = self.evt_sender.clone();

        let timeout_ms = match timeout_ms {
            None | Some(0) => self.config.tuning_params.default_rpc_single_timeout_ms as u64,
            _ => timeout_ms.unwrap(),
        };
        let timeout = KitsuneTimeout::from_millis(timeout_ms);

        let start = tokio::time::Instant::now();

        let discover_fut = discover::search_and_discover_peer_connect(
            self.ro_inner.clone(),
            to_agent.clone(),
            timeout,
        );

        let metrics = self.ro_inner.metrics.clone();

        Ok(async move {
            match discover_fut.await {
                discover::PeerDiscoverResult::OkShortcut => {
                    // reflect this request locally
                    evt_sender.call(space, to_agent, payload).await
                }
                discover::PeerDiscoverResult::OkRemote { con_hnd, .. } => {
                    let payload = wire::Wire::call(space.clone(), to_agent.clone(), payload.into());
                    let res = con_hnd.request(&payload, timeout).await?;
                    match res {
                        wire::Wire::Failure(wire::Failure { reason }) => {
                            metrics
                                .write()
                                .record_reachability_event(false, [&to_agent]);
                            metrics
                                .write()
                                .record_latency_micros(start.elapsed().as_micros(), [&to_agent]);
                            Err(reason.into())
                        }
                        wire::Wire::CallResp(wire::CallResp { data }) => {
                            metrics.write().record_reachability_event(true, [&to_agent]);
                            metrics
                                .write()
                                .record_latency_micros(start.elapsed().as_micros(), [&to_agent]);
                            Ok(data.into())
                        }
                        r => {
                            metrics
                                .write()
                                .record_reachability_event(false, [&to_agent]);
                            metrics
                                .write()
                                .record_latency_micros(start.elapsed().as_micros(), [&to_agent]);
                            Err(format!("invalid response: {:?}", r).into())
                        }
                    }
                }
                discover::PeerDiscoverResult::Err(e) => Err(e),
            }
        }
        .boxed()
        .into())
    }

    fn handle_rpc_multi(
        &mut self,
        input: actor::RpcMulti,
    ) -> KitsuneP2pHandlerResult<Vec<actor::RpcMultiResponse>> {
        let location = input.basis.get_loc();
        let local_agents_holding_basis = self
            .local_joined_agents
            .iter()
            .filter(|agent| {
                self.agent_arcs
                    .get(*agent)
                    .map_or(false, |arc| arc.contains(location))
            })
            .cloned()
            .collect();
        let fut = rpc_multi_logic::handle_rpc_multi(
            input,
            self.ro_inner.clone(),
            local_agents_holding_basis,
        );
        Ok(async move { fut.await }.boxed().into())
    }

    fn handle_broadcast(
        &mut self,
        space: Arc<KitsuneSpace>,
        basis: Arc<KitsuneBasis>,
        timeout: KitsuneTimeout,
        data: BroadcastData,
    ) -> KitsuneP2pHandlerResult<()> {
        // first, forward this data to all connected local agents.
        let mut local_notify_events = Vec::new();
        let mut local_agent_info_events = Vec::new();
        match &data {
            BroadcastData::User(data) => {
                for agent in self.local_joined_agents.iter() {
                    if let Some(arc) = self.agent_arcs.get(agent) {
                        if arc.contains(basis.get_loc()) {
                            let fut =
                                self.evt_sender
                                    .notify(space.clone(), agent.clone(), data.clone());
                            local_notify_events.push(async move {
                                if let Err(err) = fut.await {
                                    tracing::warn!(?err, "failed local broadcast");
                                }
                            });
                        }
                    }
                }
            }
            BroadcastData::AgentInfo(agent_info) => {
                if self
                    .agent_arcs
                    .values()
                    .any(|arc| arc.contains(basis.get_loc()))
                {
                    let fut = self
                        .evt_sender
                        .put_agent_info_signed(PutAgentInfoSignedEvt {
                            space: self.space.clone(),
                            peer_data: vec![agent_info.clone()],
                        });
                    local_agent_info_events.push(async move {
                        if let Err(err) = fut.await {
                            tracing::warn!(?err, "failed local broadcast");
                        }
                    });
                }
            }
            BroadcastData::Publish { .. } => {
                // There is nothing to do here!
                // *We* are the node publishing
                // so we already have these hashes : )
            }
        }

        // then, find a list of agents in a potentially remote neighborhood
        // that should be responsible for holding the data.
        let ro_inner = self.ro_inner.clone();
        let discover_fut =
            discover::search_remotes_covering_basis(ro_inner.clone(), basis.get_loc(), timeout);
        Ok(async move {
            futures::future::join_all(local_notify_events).await;
            futures::future::join_all(local_agent_info_events).await;

            // NOTE
            // Holochain currently does all its testing without any remote nodes
            // if we do this inline, it takes us to the 30 second timeout
            // on every one of those... so spawning for now, which means
            // we won't get notified if we are unable to publish to anyone.
            // Also, if conductor spams us with publishes, we could fill
            // the memory with publish tasks.
            let task_permit = ro_inner
                .parallel_notify_permit
                .clone()
                .acquire_owned()
                .await
                .ok();
            tokio::task::spawn(async move {
                let cover_nodes = discover_fut.await?;
                if cover_nodes.is_empty() {
                    return Err("failed to discover neighboring peers".into());
                }

                let mut all = Vec::new();

                // is there a better way to do this??
                //
                // since we're gathering the connections in one place,
                // if any of them take the full timeout, we won't have any
                // time to actually forward the message to them.
                //
                // and if a node is that slow anyways, maybe we don't want
                // to trust them to forward the message in any case...
                let half_timeout =
                    KitsuneTimeout::from_millis(timeout.time_remaining().as_millis() as u64 / 2);

                // attempt to open connections to the discovered remote nodes
                for info in cover_nodes {
                    let ro_inner = ro_inner.clone();
                    all.push(async move {
                        use discover::PeerDiscoverResult;
                        let con_hnd =
                            match discover::peer_connect(ro_inner, &info, half_timeout).await {
                                PeerDiscoverResult::OkShortcut => return None,
                                PeerDiscoverResult::OkRemote { con_hnd, .. } => con_hnd,
                                PeerDiscoverResult::Err(_) => return None,
                            };
                        Some((info.agent.clone(), con_hnd))
                    });
                }

                let con_list = futures::future::join_all(all)
                    .await
                    .into_iter()
                    .flatten()
                    .collect::<Vec<_>>();

                if con_list.is_empty() {
                    return Err("failed to connect to neighboring peers".into());
                }

                let mut all = Vec::new();

                // determine the total number of nodes we'll be publishing to
                // we'll make each remote responsible for a subset of delegate
                // broadcasting by having them apply the formula:
                // `agent.get_loc() % mod_cnt == mod_idx` -- if true,
                // they'll be responsible for forwarding the data to that node.
                let mod_cnt = con_list.len();
                for (mod_idx, (agent, con_hnd)) in con_list.into_iter().enumerate() {
                    // build our delegate message
                    let data = wire::Wire::delegate_broadcast(
                        space.clone(),
                        basis.clone(),
                        agent,
                        mod_idx as u32,
                        mod_cnt as u32,
                        data.clone(),
                    );

                    // notify the remote node
                    all.push(async move {
                        if let Err(err) = con_hnd.notify(&data, timeout).await {
                            tracing::warn!(?err, "delegate broadcast error");
                        }
                    });
                }

                futures::future::join_all(all).await;

                drop(task_permit);
                KitsuneP2pResult::Ok(())
            });

            Ok(())
        }
        .boxed()
        .into())
    }

    fn handle_targeted_broadcast(
        &mut self,
        space: Arc<KitsuneSpace>,
        agents: Vec<Arc<KitsuneAgent>>,
        timeout: KitsuneTimeout,
        payload: Vec<u8>,
        drop_at_limit: bool,
    ) -> KitsuneP2pHandlerResult<()> {
        let evt_sender = self.evt_sender.clone();
        let ro_inner = self.ro_inner.clone();
        Ok(async move {
            for agent in agents {
                let task_permit = if drop_at_limit {
                    match ro_inner.parallel_notify_permit.clone().try_acquire_owned() {
                        Ok(p) => Some(p),
                        Err(_) => {
                            tracing::debug!(
                                "Too many outstanding notifies, dropping notify to {:?}",
                                agent
                            );
                            continue;
                        }
                    }
                } else {
                    // limit spawns with semaphore.
                    ro_inner
                        .parallel_notify_permit
                        .clone()
                        .acquire_owned()
                        .await
                        .ok()
                };
                let space = space.clone();
                let payload = payload.clone();
                let evt_sender = evt_sender.clone();
                let ro_inner = ro_inner.clone();
                tokio::task::spawn(async move {
                    let discover_result = discover::search_and_discover_peer_connect(
                        ro_inner.clone(),
                        agent.clone(),
                        timeout,
                    )
                    .await;
                    match discover_result {
                        discover::PeerDiscoverResult::OkShortcut => {
                            // reflect this request locally
                            evt_sender
                                .notify(space, agent, payload)
                                .map(|r| {
                                    if let Err(e) = r {
                                        tracing::error!(
                                            "Failed to broadcast to local agent because: {:?}",
                                            e
                                        )
                                    }
                                })
                                .await;
                        }
                        discover::PeerDiscoverResult::OkRemote { con_hnd, .. } => {
                            let payload =
                                wire::Wire::broadcast(space, agent, BroadcastData::User(payload));
                            con_hnd
                                .notify(&payload, timeout)
                                .map(|r| {
                                    if let Err(e) = r {
                                        tracing::info!(
                                            "Failed to broadcast to remote agent because: {:?}",
                                            e
                                        )
                                    }
                                })
                                .await;
                        }
                        discover::PeerDiscoverResult::Err(e) => {
                            async move {
                                tracing::info!(
                                    "Failed to discover connection for {:?} because: {:?}",
                                    agent,
                                    e
                                );
                            }
                            .await
                        }
                    }

                    drop(task_permit);
                });
            }
            Ok(())
        }
        .boxed()
        .into())
    }

    fn handle_new_integrated_data(&mut self, _: KSpace) -> InternalHandlerResult<()> {
        for module in self.gossip_mod.values() {
            module.new_integrated_data();
        }
        unit_ok_fut()
    }

    fn handle_authority_for_hash(
        &mut self,
        _space: Arc<KitsuneSpace>,
        basis: Arc<KitsuneBasis>,
    ) -> KitsuneP2pHandlerResult<bool> {
        let loc = basis.get_loc();
        let r = self
            .agent_arcs
            .values()
            .any(|agent_arc| agent_arc.contains(loc));
        Ok(async move { Ok(r) }.boxed().into())
    }

    fn handle_dump_network_metrics(
        &mut self,
        _space: Option<Arc<KitsuneSpace>>,
    ) -> KitsuneP2pHandlerResult<serde_json::Value> {
        let space = self.ro_inner.space.clone();
        let metrics = self.ro_inner.metrics.read().dump();
        Ok(async move {
            Ok(serde_json::json!({
                "space": space.to_string(),
                "metrics": metrics,
            }))
        }
        .boxed()
        .into())
    }

    fn handle_get_diagnostics(
        &mut self,
        _space: KSpace,
    ) -> KitsuneP2pHandlerResult<KitsuneDiagnostics> {
        let diagnostics = KitsuneDiagnostics {
            metrics: self.ro_inner.metrics.clone(),
<<<<<<< HEAD
            fetch_queue: FetchQueueReader::new(self.ro_inner.fetch_queue.clone()),
=======
            fetch_queue: self.ro_inner.fetch_queue.clone().into(),
>>>>>>> cf966326
        };
        Ok(async move { Ok(diagnostics) }.boxed().into())
    }
}

pub(crate) struct PendingDelegate {
    pub(crate) space: KSpace,
    pub(crate) basis: KBasis,
    pub(crate) to_agent: KAgent,
    pub(crate) mod_idx: u32,
    pub(crate) mod_cnt: u32,
    pub(crate) data: BroadcastData,
}

pub(crate) struct SpaceReadOnlyInner {
    pub(crate) space: Arc<KitsuneSpace>,
    #[allow(dead_code)]
    pub(crate) i_s: ghost_actor::GhostSender<SpaceInternal>,
    pub(crate) evt_sender: futures::channel::mpsc::Sender<KitsuneP2pEvent>,
    pub(crate) host_api: HostApi,
    pub(crate) ep_hnd: Tx2EpHnd<wire::Wire>,
    #[allow(dead_code)]
    pub(crate) config: Arc<KitsuneP2pConfig>,
    pub(crate) parallel_notify_permit: Arc<tokio::sync::Semaphore>,
    pub(crate) metrics: MetricsSync,
    pub(crate) metric_exchange: MetricExchangeSync,
    pub(crate) publish_pending_delegates: parking_lot::Mutex<HashMap<KOpHash, PendingDelegate>>,
    #[allow(dead_code)]
    pub(crate) fetch_queue: FetchQueue,
}

impl SpaceReadOnlyInner {
    pub(crate) fn publish_pending_delegate(
        self: Arc<Self>,
        op_hash: KOpHash,
        pending_delegate: PendingDelegate,
    ) {
        {
            let this = self.clone();
            let op_hash = op_hash.clone();
            tokio::task::spawn(async move {
                tokio::time::sleep(
                    this.config
                        .tuning_params
                        .implicit_timeout()
                        .time_remaining(),
                )
                .await;

                this.publish_pending_delegates.lock().remove(&op_hash);
            });
        }

        self.publish_pending_delegates
            .lock()
            .insert(op_hash, pending_delegate);
    }

    pub(crate) fn resolve_publish_pending_delegate(&self, op_hash: KOpHash) {
        if let Some(PendingDelegate {
            space,
            basis,
            to_agent,
            mod_idx,
            mod_cnt,
            data,
        }) = self.publish_pending_delegates.lock().remove(&op_hash)
        {
            let i_s = self.i_s.clone();
            tokio::task::spawn(async move {
                let _ = i_s
                    .incoming_delegate_broadcast(space, basis, to_agent, mod_idx, mod_cnt, data)
                    .await;
            });
        }
    }
}

/// A Kitsune P2p Node can track multiple "spaces" -- Non-interacting namespaced
/// areas that share common transport infrastructure for communication.
pub(crate) struct Space {
    pub(crate) ro_inner: Arc<SpaceReadOnlyInner>,
    pub(crate) space: Arc<KitsuneSpace>,
    pub(crate) i_s: ghost_actor::GhostSender<SpaceInternal>,
    pub(crate) evt_sender: futures::channel::mpsc::Sender<KitsuneP2pEvent>,
    pub(crate) host_api: HostApi,
    pub(crate) local_joined_agents: HashSet<Arc<KitsuneAgent>>,
    pub(crate) agent_arcs: HashMap<Arc<KitsuneAgent>, DhtArc>,
    pub(crate) config: Arc<KitsuneP2pConfig>,
    mdns_handles: HashMap<Vec<u8>, Arc<AtomicBool>>,
    mdns_listened_spaces: HashSet<String>,
    gossip_mod: HashMap<GossipModuleType, GossipModule>,
}

impl Space {
    /// space constructor
    #[allow(clippy::too_many_arguments)]
    pub fn new(
        space: Arc<KitsuneSpace>,
        i_s: ghost_actor::GhostSender<SpaceInternal>,
        evt_sender: futures::channel::mpsc::Sender<KitsuneP2pEvent>,
        host_api: HostApi,
        ep_hnd: Tx2EpHnd<wire::Wire>,
        config: Arc<KitsuneP2pConfig>,
        bandwidth_throttles: BandwidthThrottles,
        parallel_notify_permit: Arc<tokio::sync::Semaphore>,
        fetch_queue: FetchQueue,
    ) -> Self {
        let metrics = MetricsSync::default();

        {
            let space = space.clone();
            let metrics = metrics.clone();
            let host = host_api.clone();
            tokio::task::spawn(async move {
                loop {
                    tokio::time::sleep(std::time::Duration::from_millis(
                        HISTORICAL_METRIC_RECORD_FREQ_MS,
                    ))
                    .await;

                    let records = metrics.read().dump_historical();

                    let _ = host.record_metrics(space.clone(), records).await;
                }
            });
        }

        let metric_exchange = MetricExchangeSync::spawn(
            space.clone(),
            config.tuning_params.clone(),
            host_api.clone(),
            metrics.clone(),
        );

        let gossip_mod = config
            .tuning_params
            .gossip_strategy
            .split(',')
            .flat_map(|module| match module {
                "sharded-gossip" => {
                    let mut gossips = vec![];
                    if !config.tuning_params.disable_recent_gossip {
                        gossips.push((
                            GossipModuleType::ShardedRecent,
                            crate::gossip::sharded_gossip::recent_factory(
                                bandwidth_throttles.recent(),
                            ),
                        ));
                    }
                    if !config.tuning_params.disable_historical_gossip {
                        gossips.push((
                            GossipModuleType::ShardedHistorical,
                            crate::gossip::sharded_gossip::historical_factory(
                                bandwidth_throttles.historical(),
                            ),
                        ));
                    }
                    gossips
                }
                "none" => vec![],
                _ => {
                    panic!("unknown gossip strategy: {}", module);
                }
            })
            .map(|(module, factory)| {
                (
                    module,
                    factory.spawn_gossip_task(
                        config.tuning_params.clone(),
                        space.clone(),
                        ep_hnd.clone(),
                        evt_sender.clone(),
                        host_api.clone(),
                        metrics.clone(),
                        fetch_queue.clone(),
                    ),
                )
            })
            .collect();

        let i_s_c = i_s.clone();
        let agent_info_update_interval_ms =
            config.tuning_params.gossip_agent_info_update_interval_ms as u64;
        tokio::task::spawn(async move {
            loop {
                tokio::time::sleep(std::time::Duration::from_millis(
                    agent_info_update_interval_ms,
                ))
                .await;
                if let Err(e) = i_s_c.update_agent_info().await {
                    tracing::error!(failed_to_update_agent_info_for_space = ?e);
                }
            }
        });

        if let NetworkType::QuicBootstrap = &config.network_type {
            // spawn the periodic bootstrap pull
            let i_s_c = i_s.clone();
            let evt_s_c = evt_sender.clone();
            let bootstrap_service = config.bootstrap_service.clone();
            let space_c = space.clone();
            tokio::task::spawn(async move {
                const START_DELAY: std::time::Duration = std::time::Duration::from_secs(1);
                const MAX_DELAY: std::time::Duration = std::time::Duration::from_secs(60 * 60);

                let mut delay_len = START_DELAY;

                loop {
                    use ghost_actor::GhostControlSender;
                    if !i_s_c.ghost_actor_is_active() {
                        break;
                    }

                    tokio::time::sleep(delay_len).await;
                    if delay_len <= MAX_DELAY {
                        delay_len *= 2;
                    }

                    match super::bootstrap::random(
                        bootstrap_service.clone(),
                        kitsune_p2p_types::bootstrap::RandomQuery {
                            space: space_c.clone(),
                            limit: 8.into(),
                        },
                    )
                    .await
                    {
                        Err(e) => {
                            tracing::error!(msg = "Failed to get peers from bootstrap", ?e);
                        }
                        Ok(list) => {
                            if !i_s_c.ghost_actor_is_active() {
                                break;
                            }
                            let mut peer_data = Vec::with_capacity(list.len());
                            for item in list {
                                // TODO - someday some validation here
                                match i_s_c.is_agent_local(item.agent.clone()).await {
                                    Err(err) => tracing::error!(?err),
                                    Ok(is_local) => {
                                        if !is_local {
                                            // we got a result - let's add it to our store for the future
                                            peer_data.push(item);
                                        }
                                    }
                                }
                            }
                            if let Err(err) = evt_s_c
                                .put_agent_info_signed(PutAgentInfoSignedEvt {
                                    space: space_c.clone(),
                                    peer_data,
                                })
                                .await
                            {
                                tracing::error!(?err, "error storing bootstrap agent_info");
                            }
                        }
                    }
                }
                tracing::warn!("bootstrap fetch loop ending");
            });
        }

        let ro_inner = Arc::new(SpaceReadOnlyInner {
            space: space.clone(),
            i_s: i_s.clone(),
            evt_sender: evt_sender.clone(),
            host_api: host_api.clone(),
            ep_hnd,
            config: config.clone(),
            parallel_notify_permit,
            metrics,
            metric_exchange,
            publish_pending_delegates: parking_lot::Mutex::new(HashMap::new()),
            fetch_queue,
        });

        Self {
            ro_inner,
            space,
            i_s,
            evt_sender,
            host_api,
            local_joined_agents: HashSet::new(),
            agent_arcs: HashMap::new(),
            config,
            mdns_handles: HashMap::new(),
            mdns_listened_spaces: HashSet::new(),
            gossip_mod,
        }
    }

    fn update_metric_exchange_arcset(&mut self) {
        let arc_set = self
            .agent_arcs
            .values()
            .map(|a| DhtArcSet::from_interval(DhtArcRange::from(a)))
            .fold(DhtArcSet::new_empty(), |a, i| a.union(&i));
        self.ro_inner.metric_exchange.write().update_arcset(arc_set);
    }

    fn publish_leave_agent_info(
        &mut self,
        agent: Arc<KitsuneAgent>,
    ) -> KitsuneP2pHandlerResult<()> {
        let space = self.space.clone();
        let network_type = self.config.network_type.clone();
        let evt_sender = self.evt_sender.clone();
        let bootstrap_service = self.config.bootstrap_service.clone();
        let expires_after = self.config.tuning_params.agent_info_expires_after_ms as u64;
        let host = self.host_api.clone();

        Ok(async move {
            let signed_at_ms = crate::spawn::actor::bootstrap::now_once(None).await?;
            let expires_at_ms = signed_at_ms + expires_after;
            let agent_info_signed = AgentInfoSigned::sign(
                space.clone(),
                agent.clone(),
                0,          // no storage arc
                Vec::new(), // no urls
                signed_at_ms,
                expires_at_ms,
                |d| {
                    let data = Arc::new(d.to_vec());
                    async {
                        let sign_req = SignNetworkDataEvt {
                            space: space.clone(),
                            agent: agent.clone(),
                            data,
                        };
                        evt_sender
                            .sign_network_data(sign_req)
                            .await
                            .map(Arc::new)
                            .map_err(KitsuneError::other)
                    }
                },
            )
            .await?;

            tracing::debug!(?agent_info_signed);

            // TODO: at some point, we should not remove agents who have left, but rather
            // there should be a flag indicating they have left. The removed agent may just
            // get re-gossiped to another local agent in the same space, defeating the purpose.
            host.remove_agent_info_signed(GetAgentInfoSignedEvt { space, agent })
                .await
                .map_err(KitsuneP2pError::other)?;

            // Push to the network as well
            match network_type {
                NetworkType::QuicMdns => tracing::warn!("NOT publishing leaves to mdns"),
                NetworkType::QuicBootstrap => {
                    crate::spawn::actor::bootstrap::put(
                        bootstrap_service.clone(),
                        agent_info_signed,
                    )
                    .await?;
                }
            }

            Ok(())
        }
        .boxed()
        .into())
    }

    /// Get the existing agent storage arc or create a new one.
    fn get_agent_arc(&self, agent: &Arc<KitsuneAgent>) -> DhtArc {
        if self
            .config
            .tuning_params
            .gossip_single_storage_arc_per_space
        {
            let arc = self.agent_arcs.get(agent).cloned();
            match arc {
                Some(arc) => arc,
                None => {
                    if self.agent_arcs.is_empty() {
                        DhtArc::full(agent.get_loc())
                    } else {
                        DhtArc::empty(agent.get_loc())
                    }
                }
            }
        } else {
            // TODO: We are simply setting the initial arc to full.
            // In the future we may want to do something more intelligent.
            //
            // In the case an initial_arc is passend into the join request,
            // handle_join will initialize this agent_arcs map to that value.
            self.agent_arcs
                .get(agent)
                .cloned()
                .unwrap_or_else(|| DhtArc::full(agent.get_loc()))
        }
    }
}<|MERGE_RESOLUTION|>--- conflicted
+++ resolved
@@ -481,10 +481,6 @@
                         size: op_hash.maybe_size(),
                         // TODO - get the author from somewhere
                         author: None,
-<<<<<<< HEAD
-                        options: None,
-=======
->>>>>>> cf966326
                         context: Some(context),
                     });
 
@@ -1223,11 +1219,7 @@
     ) -> KitsuneP2pHandlerResult<KitsuneDiagnostics> {
         let diagnostics = KitsuneDiagnostics {
             metrics: self.ro_inner.metrics.clone(),
-<<<<<<< HEAD
             fetch_queue: FetchQueueReader::new(self.ro_inner.fetch_queue.clone()),
-=======
-            fetch_queue: self.ro_inner.fetch_queue.clone().into(),
->>>>>>> cf966326
         };
         Ok(async move { Ok(diagnostics) }.boxed().into())
     }
