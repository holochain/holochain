--- conflicted
+++ resolved
@@ -1113,15 +1113,6 @@
 
     /// Get the existing agent storage arc or create a new one.
     fn get_agent_arc(&self, agent: &Arc<KitsuneAgent>) -> DhtArc {
-<<<<<<< HEAD
-        // TODO: We are simply setting the initial arc to full.
-        // In the future we may want to do something more intelligent.
-        self.agent_arcs
-            .get(agent)
-            .cloned()
-            // .unwrap_or_else(|| DhtArc::with_coverage(agent.get_loc(), 0.1))
-            .unwrap_or_else(|| DhtArc::full(agent.get_loc()))
-=======
         if self
             .config
             .tuning_params
@@ -1144,8 +1135,8 @@
             self.agent_arcs
                 .get(agent)
                 .cloned()
+                // .unwrap_or_else(|| DhtArc::with_coverage(agent.get_loc(), 0.1))
                 .unwrap_or_else(|| DhtArc::full(agent.get_loc()))
         }
->>>>>>> 3c1d86a9
     }
 }