--- conflicted
+++ resolved
@@ -1636,19 +1636,12 @@
         //
         // In the case an initial_arc is passend into the join request,
         // handle_join will initialize this agent_arcs map to that value.
-<<<<<<< HEAD
-        self.agent_arcs
-            .get(agent)
-            .cloned()
-            .unwrap_or_else(|| DhtArc::full(agent.get_loc()))
-=======
         self.agent_arcs.get(agent).cloned().unwrap_or_else(|| {
             match self.config.tuning_params.arc_clamping() {
                 Some(ArqClamping::Empty) => DhtArc::empty(agent.get_loc()),
                 Some(ArqClamping::Full) | None => DhtArc::full(agent.get_loc()),
             }
         })
->>>>>>> a43efa93
     }
 }
 
