--- conflicted
+++ resolved
@@ -1,12 +1,9 @@
-<<<<<<< HEAD
+#![allow(clippy::field_reassign_with_default)] // just easier to read/wriet
 use self::{
     spawn::actor::{InternalHandler, InternalHandlerResult},
     test_util::start_signal_srv,
 };
 
-=======
-#![allow(clippy::field_reassign_with_default)] // just easier to read/wriet
->>>>>>> 81d27040
 use super::*;
 
 use kitsune_p2p_fetch::OpHashSized;
@@ -407,21 +404,6 @@
     }
 }
 
-<<<<<<< HEAD
-=======
-async fn start_signal_srv() -> (std::net::SocketAddr, sbd_server::SbdServer) {
-    let server = sbd_server::SbdServer::new(Arc::new(sbd_server::Config {
-        bind: vec!["127.0.0.1:0".to_string(), "[::1]:0".to_string()],
-        limit_clients: 100,
-        ..Default::default()
-    }))
-    .await
-    .unwrap();
-
-    (*server.bind_addrs().first().unwrap(), server)
-}
-
->>>>>>> 81d27040
 struct Setup2Nodes {
     tuning_params: KitsuneP2pTuningParams,
     _sig_hnd: sbd_server::SbdServer,
