--- conflicted
+++ resolved
@@ -39,9 +39,7 @@
     ep_evt: Option<MetaNetEvtRecv>,
     i_s: GhostSender<Internal>,
     is_finished: Arc<AtomicBool>,
-<<<<<<< HEAD
     tracing_scope: Option<String>,
-=======
     delegate_broadcast_send: tokio::sync::mpsc::Sender<DelegateBroadcastItem>,
     delegate_broadcast_task: tokio::task::JoinHandle<()>,
 }
@@ -50,7 +48,6 @@
     fn drop(&mut self) {
         self.delegate_broadcast_task.abort();
     }
->>>>>>> 81d27040
 }
 
 #[derive(thiserror::Error, Debug)]
@@ -118,12 +115,9 @@
             ep_evt: Some(ep_evt),
             i_s,
             is_finished: Arc::new(AtomicBool::new(false)),
-<<<<<<< HEAD
             tracing_scope,
-=======
             delegate_broadcast_send,
             delegate_broadcast_task,
->>>>>>> 81d27040
         }
     }
 
