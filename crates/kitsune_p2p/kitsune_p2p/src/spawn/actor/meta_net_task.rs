use crate::actor::BroadcastData;
use crate::event::{
    FetchOpDataEvt, FetchOpDataEvtQuery, GetAgentInfoSignedEvt, KitsuneP2pEvent,
    KitsuneP2pEventSender, PutAgentInfoSignedEvt, QueryAgentsEvt,
};
use crate::spawn::actor::fetch::FetchResponseConfig;
use crate::spawn::actor::{
    Internal, InternalSender, UNAUTHORIZED_DISCONNECT_CODE, UNAUTHORIZED_DISCONNECT_REASON,
};
use crate::spawn::meta_net::{
    nodespace_is_authorized, MetaNetAuth, MetaNetCon, MetaNetEvt, MetaNetEvtRecv, Respond,
};
use crate::wire::WireData;
use crate::{wire, HostApi, KitsuneAgent, KitsuneP2pConfig, KitsuneP2pError, KitsuneSpace};
use futures::channel::mpsc::Sender;
use futures::StreamExt;
use ghost_actor::{GhostError, GhostSender};
use kitsune_p2p_fetch::{FetchKey, FetchPool, FetchResponseQueue};
use kitsune_p2p_timestamp::Timestamp;
use std::error::Error;
use std::sync::atomic::{AtomicBool, Ordering};
use std::sync::Arc;

pub struct MetaNetTask {
    evt_sender: Sender<KitsuneP2pEvent>,
    host: HostApi,
    config: KitsuneP2pConfig,
    fetch_pool: FetchPool,
    fetch_response_queue: FetchResponseQueue<FetchResponseConfig>,
    ep_evt: Option<MetaNetEvtRecv>,
    i_s: GhostSender<Internal>,
    is_finished: Arc<AtomicBool>,
}

#[derive(thiserror::Error, Debug)]
enum MetaNetTaskError {
    #[error("A required channel has closed")]
    RequiredChannelClosed,

    #[error("Ignored error: {0}")]
    Ignored(Box<dyn Error>),
}

impl From<KitsuneP2pError> for MetaNetTaskError {
    fn from(err: KitsuneP2pError) -> Self {
        match err {
            KitsuneP2pError::GhostError(GhostError::Disconnected) => {
                MetaNetTaskError::RequiredChannelClosed
            }
            e => MetaNetTaskError::Ignored(Box::new(e)),
        }
    }
}

type MetaNetTaskResult<T> = Result<T, MetaNetTaskError>;

impl MetaNetTask {
    pub fn new(
        evt_sender: Sender<KitsuneP2pEvent>,
        host: HostApi,
        config: KitsuneP2pConfig,
        fetch_pool: FetchPool,
        fetch_response_queue: FetchResponseQueue<FetchResponseConfig>,
        ep_evt: MetaNetEvtRecv,
        i_s: GhostSender<Internal>,
    ) -> Self {
        Self {
            evt_sender,
            host,
            config,
            fetch_pool,
            fetch_response_queue,
            ep_evt: Some(ep_evt),
            i_s,
            is_finished: Arc::new(AtomicBool::new(false)),
        }
    }

    pub fn spawn(mut self) {
        let shutdown_notify = Arc::new(tokio::sync::Notify::new());
        let shutdown_notify_send = shutdown_notify.clone();

        let is_finished = self.is_finished.clone();

        tokio::task::spawn({
            let tuning_params = self.config.tuning_params.clone();
            async move {
                let ep_evt = self
                    .ep_evt
                    .take()
                    .expect("There should always be an ep_evt");

                let this = Arc::new(self);

                let ep_evt_run = ep_evt.for_each_concurrent(
                    tuning_params.concurrent_limit_per_thread,
                    move |event| {
                        let this = this.clone();
                        let shutdown_notify = shutdown_notify_send.clone();

                        async move {
                            if let Err(MetaNetTaskError::RequiredChannelClosed) = match event {
                                MetaNetEvt::Connected { remote_url, con } => {
                                    this.handle_connect(remote_url, con).await
                                }
                                MetaNetEvt::Disconnected { remote_url, con: _ } => {
                                    this.handle_disconnect(remote_url).await
                                }
                                MetaNetEvt::Request {
                                    remote_url: _,
                                    con,
                                    data,
                                    respond,
                                } => this.handle_request(con, data, respond).await,
                                MetaNetEvt::Notify {
                                    remote_url: url,
                                    con,
                                    data,
                                } => this.handle_notify(url, con, data).await,
                            } {
                                shutdown_notify.notify_one();
                            }
                        }
                    },
                );

                tokio::select! {
                    _ = ep_evt_run => {
                        // This will happen if all senders close
                    }
                    _ = shutdown_notify.notified() => {
                        // Got a shutdown signal
                    }
                }

                tracing::error!(
                    "KitsuneP2p: networking poll shutdown. Networking will no longer work!
                You can ignore this is if it happened during node shutdown.
                Otherwise please restart your node and report this error."
                );
                is_finished.fetch_or(true, Ordering::SeqCst)
            }
        });
    }

    async fn handle_connect(&self, remote_url: String, con: MetaNetCon) -> MetaNetTaskResult<()> {
        match self.i_s.new_con(remote_url, con.clone()).await {
            Err(e) => Err(e.into()),
            Ok(_) => Ok(()),
        }
    }

    async fn handle_disconnect(&self, remote_url: String) -> MetaNetTaskResult<()> {
        match self.i_s.del_con(remote_url).await {
            Err(e) => Err(e.into()),
            Ok(_) => Ok(()),
        }
    }

    async fn handle_request(
        &self,
        con: MetaNetCon,
        data: wire::Wire,
        respond: Respond,
    ) -> MetaNetTaskResult<()> {
        match nodespace_is_authorized(
            &self.host,
            con.peer_id(),
            data.maybe_space(),
            Timestamp::now(),
        )
        .await
        {
            MetaNetAuth::UnauthorizedIgnore => {}
            MetaNetAuth::UnauthorizedDisconnect => {
                con.close(UNAUTHORIZED_DISCONNECT_CODE, UNAUTHORIZED_DISCONNECT_REASON)
                    .await;
            }
            MetaNetAuth::Authorized => {
                self.handle_request_authorized(data, respond).await?;
            }
        }

        Ok(())
    }

    async fn handle_request_authorized(
        &self,
        data: wire::Wire,
        respond: Respond,
    ) -> MetaNetTaskResult<()> {
        match data {
            wire::Wire::Call(wire::Call {
                space,
                to_agent,
                data,
                ..
            }) => {
                self.handle_call_request(space, to_agent, data, respond)
                    .await?;
            }
            wire::Wire::PeerGet(wire::PeerGet { space, agent }) => {
                self.handle_peer_get_request(space, agent, respond).await;
            }
            wire::Wire::PeerQuery(wire::PeerQuery { space, basis_loc }) => {
                // this *does* go over the network...
                // so we don't want it to be too many
                const LIMIT: u32 = 8;
                let query = QueryAgentsEvt::new(space)
                    .near_basis(basis_loc)
                    .limit(LIMIT);
                let resp = match self.evt_sender.query_agents(query).await {
                    Ok(list) => wire::Wire::peer_query_resp(list),
                    Err(err) => wire::Wire::failure(format!("Error querying agents: {:?}", err,)),
                };
                respond(resp).await;
            }
            _ => {
                tracing::warn!("received non-request data in a request");
            }
        }

        Ok(())
    }

    async fn handle_call_request(
        &self,
        space: Arc<KitsuneSpace>,
        to_agent: Arc<KitsuneAgent>,
        data: WireData,
        respond: Respond,
    ) -> MetaNetTaskResult<()> {
        let res = match self.evt_sender.call(space, to_agent, data.into()).await {
            Err(err) => {
                let reason = format!("{:?}", err);
                let fail = wire::Wire::failure(reason);
                respond(fail).await;

                return Err(err.into());
            }
            Ok(r) => r,
        };
        let resp = wire::Wire::call_resp(res.into());
        respond(resp).await;

        Ok(())
    }

    async fn handle_peer_get_request(
        &self,
        space: Arc<KitsuneSpace>,
        agent: Arc<KitsuneAgent>,
        respond: Respond,
    ) {
        let resp = match self
            .host
            .get_agent_info_signed(GetAgentInfoSignedEvt { space, agent })
            .await
        {
            Ok(info) => wire::Wire::peer_get_resp(info),
            Err(err) => wire::Wire::failure(format!("Error getting agent: {:?}", err,)),
        };
        respond(resp).await;
    }

    async fn handle_notify(
        &self,
        url: String,
        con: MetaNetCon,
        data: wire::Wire,
    ) -> MetaNetTaskResult<()> {
        match nodespace_is_authorized(
            &self.host,
            con.peer_id(),
            data.maybe_space(),
            Timestamp::now(),
        )
        .await
        {
            MetaNetAuth::UnauthorizedIgnore => {}
            MetaNetAuth::UnauthorizedDisconnect => {
                con.close(UNAUTHORIZED_DISCONNECT_CODE, UNAUTHORIZED_DISCONNECT_REASON)
                    .await;
            }
            MetaNetAuth::Authorized => {
                self.handle_notify_authorized(url, con, data).await?;
            }
        }

        Ok(())
    }

    async fn handle_notify_authorized(
        &self,
        url: String,
        con: MetaNetCon,
        data: wire::Wire,
    ) -> MetaNetTaskResult<()> {
        match data {
            wire::Wire::DelegateBroadcast(wire::DelegateBroadcast {
                space,
                basis,
                to_agent,
                mod_idx,
                mod_cnt,
                data,
            }) => match data {
                BroadcastData::Publish {
                    source,
                    op_hash_list,
                    context,
                } => {
                    if let Err(err) = self
                        .i_s
                        .incoming_publish(
                            space,
                            to_agent,
                            source,
                            op_hash_list,
                            context,
                            Some((basis, mod_idx, mod_cnt)),
                        )
                        .await
                    {
                        tracing::warn!(?err, "failed to handle incoming delegate broadcast");
                        Err(err.into())
                    } else {
                        Ok(())
                    }
                }
                data => {
                    // one might be tempted to notify here
                    // as in Broadcast below... but we
                    // notify all relevant agents inside
                    // the space incoming_delegate_broadcast
                    // handler.
                    if let Err(err) = self
                        .i_s
                        .incoming_delegate_broadcast(space, basis, to_agent, mod_idx, mod_cnt, data)
                        .await
                    {
                        tracing::warn!(?err, "failed to handle incoming delegate broadcast");
                        Err(err.into())
                    } else {
                        Ok(())
                    }
                }
            },
            wire::Wire::Broadcast(wire::Broadcast {
                space,
                to_agent,
                data,
                ..
            }) => match data {
                BroadcastData::User(data) => {
                    // TODO: Should we check if the basis is held before calling notify?
                    if let Err(err) = self.evt_sender.notify(space, to_agent, data).await {
                        tracing::warn!(?err, "error processing incoming broadcast");
                        Err(err.into())
                    } else {
                        Ok(())
                    }
                }
                BroadcastData::AgentInfo(agent_info) => {
                    // TODO: Should we check if the basis is
                    //       held before calling put_agent_info_signed?
                    if let Err(err) = self
                        .evt_sender
                        .put_agent_info_signed(PutAgentInfoSignedEvt {
                            space,
                            peer_data: vec![agent_info],
                        })
                        .await
                    {
                        tracing::warn!(?err, "error processing incoming agent info broadcast");
                        Err(err.into())
                    } else {
                        Ok(())
                    }
                }
                BroadcastData::Publish {
                    source,
                    op_hash_list,
                    context,
                } => {
                    if let Err(err) = self
                        .i_s
                        .incoming_publish(space, to_agent, source, op_hash_list, context, None)
                        .await
                    {
                        tracing::warn!(?err, "failed to handle incoming broadcast");
                        Err(err.into())
                    } else {
                        Ok(())
                    }
                }
            },
            wire::Wire::Gossip(wire::Gossip {
                space,
                data,
                module,
            }) => {
                let data: Vec<u8> = data.into();
                let data: Box<[u8]> = data.into_boxed_slice();
                if let Err(err) = self
                    .i_s
                    .incoming_gossip(space, con, url, data, module)
                    .await
                {
                    tracing::warn!(?err, "failed to handle incoming gossip");
                    Err(err.into())
                } else {
                    Ok(())
                }
            }
            wire::Wire::FetchOp(wire::FetchOp { fetch_list }) => {
                for (space, key_list) in fetch_list {
                    let mut hashes = Vec::new();
                    for key in key_list {
                        let FetchKey::Op(op_hash) = key;
                        hashes.push(op_hash);
                    }

                    if !hashes.is_empty() {
                        match self
                            .evt_sender
                            .fetch_op_data(FetchOpDataEvt {
                                space: space.clone(),
                                query: FetchOpDataEvtQuery::Hashes {
                                    op_hash_list: hashes,
                                    include_limbo: true,
                                },
                            })
                            .await
                        {
                            Ok(list) => {
                                for (_hash, op) in list {
                                    self.fetch_response_queue.enqueue_op(
                                        space.clone(),
                                        (con.clone(), url.clone(), None),
                                        op,
                                    );
                                }
                            }
                            Err(KitsuneP2pError::GhostError(GhostError::Disconnected)) => {
                                return Err(MetaNetTaskError::RequiredChannelClosed)
                            }
                            _ => {
                                // Ignore other errors
                            }
                        }
                    }
                }

                Ok(())
            }
            wire::Wire::PushOpData(wire::PushOpData { op_data_list }) => {
                for (space, op_list) in op_data_list {
                    for op in op_list {
                        // hash the op
                        let op_hash = match self.host.op_hash(op.op_data.clone()).await {
                            Ok(op_hash) => op_hash,
                            Err(err) => {
                                tracing::warn!(
                                    ?err,
                                    "Dropping incoming op because the host failed to hash it {:?}",
                                    op
                                );
                                continue;
                            }
                        };

<<<<<<< HEAD
                        // MAYBE: do something with the is_last bool?
                        //        Right now we don't really care, because
                        //        if it's a region we know it's gossip
                        //        so it's okay if the context is `None`.
                        let key = if let Some((region, _is_last)) = op.region {
                            FetchKey::Region(region)
                        } else {
                            FetchKey::Op(op_hash.clone())
                        };
                        let fetch_context =
                            self.fetch_pool.clone().remove(key).and_then(|i| i.context);
=======
                        let key = FetchKey::Op(op_hash.clone());
                        let fetch_context = self.fetch_pool.remove(&key).and_then(|i| i.context);
>>>>>>> a611796c

                        // forward the received op
                        if let Err(err) = self
                            .evt_sender
                            .receive_ops(space.clone(), vec![op.op_data], fetch_context)
                            .await
                        {
                            match err {
                                KitsuneP2pError::GhostError(GhostError::Disconnected) => {
                                    return Err(MetaNetTaskError::RequiredChannelClosed)
                                }
                                err => {
                                    tracing::error!(?err, "Failed to receive op");
                                }
                            }

                            // In the case of an error we don't want to attempt to `resolve_publish_pending_delegates`
                            continue;
                        }

                        // trigger any delegation that is pending on having this data
                        if let Err(err) = self
                            .i_s
                            .resolve_publish_pending_delegates(space.clone(), op_hash.clone())
                            .await
                        {
                            match err {
                                KitsuneP2pError::GhostError(GhostError::Disconnected) => {
                                    return Err(MetaNetTaskError::RequiredChannelClosed);
                                }
                                err => {
                                    tracing::error!(
                                        ?err,
                                        "Failed to send notification to resolve pending delegates"
                                    );
                                }
                            }
                        }
                    }
                }

                Ok(())
            }
            wire::Wire::MetricExchange(wire::MetricExchange { space, msgs }) => {
                if let Err(err) = self.i_s.incoming_metric_exchange(space, msgs).await {
                    tracing::error!(?err, "Metric exchange failed to send");
                    Err(err.into())
                } else {
                    Ok(())
                }
            }
            wire::Wire::PeerUnsolicited(wire::PeerUnsolicited { peer_list }) => {
                for peer in peer_list {
                    if let Err(err) = self
                        .evt_sender
                        .put_agent_info_signed(PutAgentInfoSignedEvt {
                            space: peer.space.clone(),
                            peer_data: vec![peer.clone()],
                        })
                        .await
                    {
                        tracing::warn!(?err, "error processing incoming agent info unsolicited");

                        match err {
                            KitsuneP2pError::GhostError(GhostError::Disconnected) => {
                                return Err(MetaNetTaskError::RequiredChannelClosed)
                            }
                            e => {
                                tracing::error!("Failed to put agent info: {:?}", e);
                            }
                        };
                    }
                }

                Ok(())
            }
            wire::Wire::Failure(_)
            | wire::Wire::Call(_)
            | wire::Wire::CallResp(_)
            | wire::Wire::PeerGet(_)
            | wire::Wire::PeerGetResp(_)
            | wire::Wire::PeerQuery(_)
            | wire::Wire::PeerQueryResp(_) => {
                tracing::warn!("received non-notify data in a notify");
                Ok(())
            }
        }
    }
}

#[cfg(test)]
mod tests {
    use crate::actor::BroadcastData;
    use crate::dht_arc::DhtLocation;
    use crate::spawn::actor::fetch::FetchResponseConfig;
    use crate::spawn::actor::meta_net_task::MetaNetTask;
    use crate::spawn::actor::test_util::HostStub as HostReceiverStub;
    use crate::spawn::actor::test_util::InternalStub;
    use crate::spawn::actor::Internal;
    use crate::spawn::meta_net::{MetaNetCon, MetaNetConTest, MetaNetEvt};
    use crate::test_util::data::mk_agent_info;
    use crate::types::wire;
    use crate::wire::PushOpItem;
    use crate::{
        GossipModuleType, HostStub, KitsuneAgent, KitsuneBasis, KitsuneHost, KitsuneOpData,
    };
    use futures::channel::mpsc::{channel, Sender};
    use futures::FutureExt;
    use futures::SinkExt;
    use ghost_actor::actor_builder::GhostActorBuilder;
    use ghost_actor::{GhostControlSender, GhostSender};
    use kitsune_p2p::KitsuneBinType;
    use kitsune_p2p_block::{Block, BlockTarget, NodeBlockReason, NodeId};
    use kitsune_p2p_fetch::test_utils::{test_key_op, test_req_op, test_source, test_space};
    use kitsune_p2p_fetch::{FetchPool, FetchResponseQueue};
    use kitsune_p2p_timestamp::{InclusiveTimestampInterval, Timestamp};
    use std::sync::atomic::{AtomicBool, Ordering};
    use std::sync::Arc;
    use std::time::Duration;

    #[tokio::test(flavor = "multi_thread")]
    async fn handle_connect() {
        let (mut ep_evt_send, internal_stub, _, _, _, _, _, _) = setup().await;

        assert_eq!(0, internal_stub.connections.read().len());

        ep_evt_send
            .send(MetaNetEvt::Connected {
                remote_url: "".to_string(),
                con: mk_test_con(),
            })
            .await
            .unwrap();

        wait_for_condition(|| !internal_stub.connections.read().is_empty())
            .await
            .expect("Timed out waiting for connection to be added");

        assert_eq!(1, internal_stub.connections.read().len());
    }

    #[tokio::test(flavor = "multi_thread")]
    async fn handle_connect_stops_task_if_internal_sender_closes() {
        let (mut ep_evt_send, _, internal_sender, _, _, _, _, meta_net_task_finished) =
            setup().await;

        internal_sender
            .ghost_actor_shutdown_immediate()
            .await
            .unwrap();

        ep_evt_send
            .send(MetaNetEvt::Connected {
                remote_url: "".to_string(),
                con: mk_test_con(),
            })
            .await
            .unwrap();

        wait_and_assert_shutdown(meta_net_task_finished).await;
    }

    #[tokio::test(flavor = "multi_thread")]
    async fn handle_disconnect() {
        let (mut ep_evt_send, internal_stub, _, _, _, _, _, _) = setup().await;

        ep_evt_send
            .send(MetaNetEvt::Connected {
                remote_url: "x".to_string(),
                con: mk_test_con(),
            })
            .await
            .unwrap();

        tokio::time::timeout(Duration::from_millis(100), async {
            while internal_stub.connections.read().is_empty() {
                tokio::time::sleep(Duration::from_millis(1)).await;
            }
        })
        .await
        .expect("Timed out waiting for connection to be removed");

        ep_evt_send
            .send(MetaNetEvt::Disconnected {
                remote_url: "x".to_string(),
                con: mk_test_con(),
            })
            .await
            .unwrap();

        wait_for_condition(|| internal_stub.connections.read().is_empty())
            .await
            .expect("Timed out waiting for connection to be removed");

        assert_eq!(0, internal_stub.connections.read().len());
    }

    #[tokio::test(flavor = "multi_thread")]
    async fn handle_disconnect_stops_task_if_internal_sender_closes() {
        let (mut ep_evt_send, _, internal_sender, _, _, _, _, meta_net_task_finished) =
            setup().await;

        internal_sender
            .ghost_actor_shutdown_immediate()
            .await
            .unwrap();

        wait_for_condition(|| !meta_net_task_finished.load(Ordering::Acquire))
            .await
            .expect("Timed out waiting for task to shut down");

        ep_evt_send
            .send(MetaNetEvt::Disconnected {
                remote_url: "".to_string(),
                con: mk_test_con(),
            })
            .await
            .unwrap();

        wait_and_assert_shutdown(meta_net_task_finished).await;
    }

    // TODO no disconnect event is sent if the connection is force closed by us.
    #[tokio::test(flavor = "multi_thread")]
    async fn make_request_while_blocked() {
        let (mut ep_evt_send, _, _, _, host_stub, _, _, _) = setup().await;

        host_stub
            .block(Block::new(
                BlockTarget::Node(test_node_id(1), NodeBlockReason::DOS),
                InclusiveTimestampInterval::try_new(
                    Timestamp::now(),
                    Timestamp::now()
                        .checked_add(&Duration::from_secs(10))
                        .unwrap(),
                )
                .unwrap(),
            ))
            .await
            .unwrap();

        let con = mk_test_con_with_id(1);
        let con_state = get_con_state(&con);

        ep_evt_send
            .send(MetaNetEvt::Request {
                remote_url: "".to_string(),
                con: con,
                data: wire::Wire::Call(wire::Call {
                    space: test_space(1),
                    to_agent: test_agent(2),
                    data: wire::WireData(vec![]),
                }),
                respond: Box::new(|_| async move { () }.boxed().into()),
            })
            .await
            .unwrap();

        wait_for_condition(|| con_state.read().closed)
            .await
            .expect("Timed out waiting for the connection to be closed");

        assert!(con_state.read().closed);
    }

    #[tokio::test(flavor = "multi_thread")]
    async fn make_call_request() {
        let (ep_evt_send, _, _, _, _, _, _, _) = setup().await;

        let request_data = vec![2, 7];

        let call_response = do_request(
            ep_evt_send,
            wire::Wire::Call(wire::Call {
                space: test_space(1),
                to_agent: test_agent(2),
                data: wire::WireData(request_data.clone()),
            }),
        )
        .await;

        let response_data = match call_response {
            wire::Wire::CallResp(res) => res.data.to_vec(),
            _ => panic!("Unexpected response"),
        };

        // Because the stub does an echo response
        assert_eq!(request_data, response_data);
    }

    #[tokio::test(flavor = "multi_thread")]
    async fn make_call_request_handles_error() {
        let (ep_evt_send, _, _, host_receiver_stub, _, _, _, meta_net_task_finished) =
            setup().await;

        host_receiver_stub
            .respond_with_error
            .store(true, Ordering::SeqCst);

        let request_data = vec![2, 7];
        let call_response = do_request(
            ep_evt_send.clone(),
            wire::Wire::Call(wire::Call {
                space: test_space(1),
                to_agent: test_agent(2),
                data: wire::WireData(request_data.clone()),
            }),
        )
        .await;

        let reason = match call_response {
            wire::Wire::Failure(f) => f.reason,
            r => panic!("Unexpected response - {:?}", r),
        };

        assert_eq!("Other(\"a test error\")".to_string(), reason);

        verify_task_live(ep_evt_send, meta_net_task_finished).await;
    }

    #[tokio::test(flavor = "multi_thread")]
    async fn make_call_request_handles_shutdown() {
        let (ep_evt_send, _, _, host_receiver_stub, _, _, _, _) = setup().await;

        host_receiver_stub.abort();

        let request_data = vec![2, 7];
        let call_response = do_request(
            ep_evt_send,
            wire::Wire::Call(wire::Call {
                space: test_space(1),
                to_agent: test_agent(2),
                data: wire::WireData(request_data.clone()),
            }),
        )
        .await;

        let reason = match call_response {
            wire::Wire::Failure(f) => f.reason,
            r => panic!("Unexpected response - {:?}", r),
        };

        assert_eq!("GhostError(Disconnected)".to_string(), reason);
    }

    #[tokio::test(flavor = "multi_thread")]
    async fn make_peer_get_request() {
        let (ep_evt_send, _, _, _, _, _, _, _) = setup().await;

        let call_response = do_request(
            ep_evt_send,
            wire::Wire::PeerGet(wire::PeerGet {
                space: test_space(1),
                agent: test_agent(1),
            }),
        )
        .await;

        let agent_info_signed = match call_response {
            wire::Wire::PeerGetResp(res) => res.agent_info_signed,
            r => panic!("Unexpected response - {:?}", r),
        };

        assert_eq!(test_agent(1), agent_info_signed.unwrap().agent);
    }

    #[tokio::test(flavor = "multi_thread")]
    async fn handle_peer_get_request_error() {
        let (ep_evt_send, _, _, _, host_stub, _, _, meta_net_task_finished) = setup().await;

        // Set up the error response so that when we make a request we get an error
        host_stub.fail_next_request();

        let call_response = do_request(
            ep_evt_send.clone(),
            wire::Wire::PeerGet(wire::PeerGet {
                space: test_space(1),
                agent: test_agent(1),
            }),
        )
        .await;

        let reason = match call_response {
            wire::Wire::Failure(f) => f.reason,
            r => panic!("Unexpected response - {:?}", r),
        };

        assert_eq!("Error getting agent: \"error for unimplemented KitsuneHost test behavior: method get_agent_info_signed of HostStub\"".to_string(), reason);

        verify_task_live(ep_evt_send, meta_net_task_finished).await;
    }

    #[tokio::test(flavor = "multi_thread")]
    async fn make_peer_query_request() {
        let (ep_evt_send, _, _, _, _, _, _, _) = setup().await;

        let response = do_request(
            ep_evt_send,
            wire::Wire::PeerQuery(wire::PeerQuery {
                space: test_space(1),
                basis_loc: DhtLocation::new(1),
            }),
        )
        .await;

        let peer_list = match response {
            wire::Wire::PeerQueryResp(r) => r.peer_list,
            r => panic!("Unexpected response - {:?}", r),
        };

        assert_eq!(8, peer_list.len());
    }

    #[tokio::test(flavor = "multi_thread")]
    async fn handle_peer_query_request_error() {
        let (ep_evt_send, _, _, host_receiver_stub, _, _, _, meta_net_task_finished) =
            setup().await;

        // Set up the error response so that when we make a request we get an error
        host_receiver_stub
            .respond_with_error
            .store(true, Ordering::SeqCst);

        let response = do_request(
            ep_evt_send.clone(),
            wire::Wire::PeerQuery(wire::PeerQuery {
                space: test_space(1),
                basis_loc: DhtLocation::new(1),
            }),
        )
        .await;

        let reason = match response {
            wire::Wire::Failure(f) => f.reason,
            r => panic!("Unexpected response - {:?}", r),
        };

        assert_eq!(
            "Error querying agents: Other(\"a test error\")".to_string(),
            reason
        );

        verify_task_live(ep_evt_send, meta_net_task_finished).await;
    }

    #[tokio::test(flavor = "multi_thread")]
    async fn ignores_unexpected_request_payload() {
        let (mut ep_evt_send, _, _, _, _, _, _, meta_net_task_finished) = setup().await;

        // Send a request but don't listen for a response
        ep_evt_send
            .send(MetaNetEvt::Request {
                remote_url: "".to_string(),
                con: mk_test_con_with_id(1),
                data: wire::Wire::Broadcast(wire::Broadcast {
                    space: test_space(1),
                    to_agent: test_agent(1),
                    data: BroadcastData::User(test_agent(2).to_vec()),
                }),
                respond: Box::new(|_| async move { () }.boxed().into()),
            })
            .await
            .unwrap();

        // Now check that we can still use the task to send/receive messages.
        verify_task_live(ep_evt_send, meta_net_task_finished).await;
    }

    // TODO no disconnect event is sent if the connection is force closed by us.
    #[tokio::test(flavor = "multi_thread")]
    async fn send_notify_while_blocked() {
        let (mut ep_evt_send, _, _, _, host_stub, _, _, _) = setup().await;

        host_stub
            .block(Block::new(
                BlockTarget::Node(test_node_id(1), NodeBlockReason::DOS),
                InclusiveTimestampInterval::try_new(
                    Timestamp::now(),
                    Timestamp::now()
                        .checked_add(&Duration::from_secs(10))
                        .unwrap(),
                )
                .unwrap(),
            ))
            .await
            .unwrap();

        let con = mk_test_con_with_id(1);
        let con_state = get_con_state(&con);

        ep_evt_send
            .send(MetaNetEvt::Notify {
                remote_url: "".to_string(),
                con: con,
                data: wire::Wire::DelegateBroadcast(wire::DelegateBroadcast {
                    space: test_space(1),
                    basis: Arc::new(KitsuneBasis::new(vec![0; 36])),
                    to_agent: test_agent(2),
                    mod_idx: 0,
                    mod_cnt: 0,
                    data: BroadcastData::User(test_agent(5).to_vec()),
                }),
            })
            .await
            .unwrap();

        wait_for_condition(|| con_state.read().closed)
            .await
            .expect("Timed out waiting for the connection to be closed");

        assert!(con_state.read().closed);
    }

    #[tokio::test(flavor = "multi_thread")]
    async fn send_notify_delegate_broadcast_publish() {
        let (mut ep_evt_send, internal_stub, _, _, _, _, _, _) = setup().await;

        ep_evt_send
            .send(MetaNetEvt::Notify {
                remote_url: "".to_string(),
                con: mk_test_con(),
                data: wire::Wire::DelegateBroadcast(wire::DelegateBroadcast {
                    space: test_space(1),
                    basis: Arc::new(KitsuneBasis::new(vec![0; 36])),
                    to_agent: test_agent(2),
                    mod_idx: 0,
                    mod_cnt: 0,
                    data: BroadcastData::Publish {
                        source: test_agent(5),
                        op_hash_list: vec![],
                        context: Default::default(),
                    },
                }),
            })
            .await
            .unwrap();

        wait_for_condition(|| !internal_stub.incoming_publish_calls.read().is_empty())
            .await
            .expect("Timed out waiting for a publish call");

        let args = internal_stub
            .incoming_publish_calls
            .read()
            .first()
            .unwrap()
            .clone();
        assert_eq!(test_space(1), args.0);
    }

    #[tokio::test(flavor = "multi_thread")]
    async fn send_notify_delegate_broadcast_publish_fails_to_forward() {
        let (mut ep_evt_send, internal_stub, _, _, _, _, _, meta_net_task_finished) = setup().await;

        internal_stub
            .respond_with_error
            .store(true, Ordering::SeqCst);

        ep_evt_send
            .send(MetaNetEvt::Notify {
                remote_url: "".to_string(),
                con: mk_test_con(),
                data: wire::Wire::DelegateBroadcast(wire::DelegateBroadcast {
                    space: test_space(1),
                    basis: Arc::new(KitsuneBasis::new(vec![0; 36])),
                    to_agent: test_agent(2),
                    mod_idx: 0,
                    mod_cnt: 0,
                    data: BroadcastData::Publish {
                        source: test_agent(5),
                        op_hash_list: vec![],
                        context: Default::default(),
                    },
                }),
            })
            .await
            .unwrap();

        wait_for_condition(|| {
            internal_stub
                .respond_with_error_count
                .load(Ordering::Acquire)
                != 0
        })
        .await
        .expect("Timed out waiting for a publish call error");

        assert_eq!(
            1,
            internal_stub
                .respond_with_error_count
                .load(Ordering::Acquire)
        );
        assert!(internal_stub.incoming_publish_calls.read().is_empty());

        verify_task_live(ep_evt_send, meta_net_task_finished).await;
    }

    #[tokio::test(flavor = "multi_thread")]
    async fn send_notify_delegate_broadcast_publish_handles_shutdown() {
        let (mut ep_evt_send, _, internal_sender, _, _, _, _, met_net_task_finished) =
            setup().await;

        internal_sender
            .ghost_actor_shutdown_immediate()
            .await
            .unwrap();

        ep_evt_send
            .send(MetaNetEvt::Notify {
                remote_url: "".to_string(),
                con: mk_test_con(),
                data: wire::Wire::DelegateBroadcast(wire::DelegateBroadcast {
                    space: test_space(1),
                    basis: Arc::new(KitsuneBasis::new(vec![0; 36])),
                    to_agent: test_agent(2),
                    mod_idx: 0,
                    mod_cnt: 0,
                    data: BroadcastData::Publish {
                        source: test_agent(5),
                        op_hash_list: vec![],
                        context: Default::default(),
                    },
                }),
            })
            .await
            .unwrap();

        wait_and_assert_shutdown(met_net_task_finished).await;
    }

    #[tokio::test(flavor = "multi_thread")]
    async fn send_notify_delegate_broadcast_user() {
        let (mut ep_evt_send, internal_stub, _, _, _, _, _, _) = setup().await;

        ep_evt_send
            .send(MetaNetEvt::Notify {
                remote_url: "".to_string(),
                con: mk_test_con(),
                data: wire::Wire::DelegateBroadcast(wire::DelegateBroadcast {
                    space: test_space(1),
                    basis: Arc::new(KitsuneBasis::new(vec![0; 36])),
                    to_agent: test_agent(2),
                    mod_idx: 0,
                    mod_cnt: 0,
                    data: BroadcastData::User(test_agent(5).to_vec()),
                }),
            })
            .await
            .unwrap();

        wait_for_condition(|| {
            !internal_stub
                .incoming_delegate_broadcast_calls
                .read()
                .is_empty()
        })
        .await
        .expect("Timed out waiting for a publish call");

        let args = internal_stub
            .incoming_delegate_broadcast_calls
            .read()
            .first()
            .unwrap()
            .clone();
        assert_eq!(BroadcastData::User(test_agent(5).to_vec()), args.5);
    }

    #[tokio::test(flavor = "multi_thread")]
    async fn send_notify_delegate_broadcast_user_fails_to_forward() {
        let (mut ep_evt_send, internal_stub, _, _, _, _, _, meta_net_task_finished) = setup().await;

        internal_stub
            .respond_with_error
            .store(true, Ordering::SeqCst);

        ep_evt_send
            .send(MetaNetEvt::Notify {
                remote_url: "".to_string(),
                con: mk_test_con(),
                data: wire::Wire::DelegateBroadcast(wire::DelegateBroadcast {
                    space: test_space(1),
                    basis: Arc::new(KitsuneBasis::new(vec![0; 36])),
                    to_agent: test_agent(2),
                    mod_idx: 0,
                    mod_cnt: 0,
                    data: BroadcastData::User(test_agent(5).to_vec()),
                }),
            })
            .await
            .unwrap();

        wait_for_condition(|| {
            internal_stub
                .respond_with_error_count
                .load(Ordering::Acquire)
                != 0
        })
        .await
        .expect("Timed out waiting for a publish call");

        assert_eq!(
            1,
            internal_stub
                .respond_with_error_count
                .load(Ordering::Acquire)
        );
        assert!(internal_stub
            .incoming_delegate_broadcast_calls
            .read()
            .is_empty());

        verify_task_live(ep_evt_send, meta_net_task_finished).await;
    }

    #[tokio::test(flavor = "multi_thread")]
    async fn send_notify_delegate_broadcast_agent_info() {
        let (mut ep_evt_send, internal_stub, _, _, _, _, _, _) = setup().await;

        ep_evt_send
            .send(MetaNetEvt::Notify {
                remote_url: "".to_string(),
                con: mk_test_con(),
                data: wire::Wire::DelegateBroadcast(wire::DelegateBroadcast {
                    space: test_space(1),
                    basis: Arc::new(KitsuneBasis::new(vec![0; 36])),
                    to_agent: test_agent(2),
                    mod_idx: 0,
                    mod_cnt: 0,
                    data: BroadcastData::AgentInfo(mk_agent_info(6).await),
                }),
            })
            .await
            .unwrap();

        wait_for_condition(|| {
            !internal_stub
                .incoming_delegate_broadcast_calls
                .read()
                .is_empty()
        })
        .await
        .expect("Timed out waiting for a delegate broadcast");

        let args = internal_stub
            .incoming_delegate_broadcast_calls
            .read()
            .first()
            .unwrap()
            .clone();
        assert_eq!(BroadcastData::AgentInfo(mk_agent_info(6).await), args.5);
    }

    #[tokio::test(flavor = "multi_thread")]
    async fn send_notify_delegate_broadcast_agent_info_fails_to_forward() {
        let (mut ep_evt_send, internal_stub, _, _, _, _, _, meta_net_task_finished) = setup().await;

        internal_stub
            .respond_with_error
            .store(true, Ordering::SeqCst);

        ep_evt_send
            .send(MetaNetEvt::Notify {
                remote_url: "".to_string(),
                con: mk_test_con(),
                data: wire::Wire::DelegateBroadcast(wire::DelegateBroadcast {
                    space: test_space(1),
                    basis: Arc::new(KitsuneBasis::new(vec![0; 36])),
                    to_agent: test_agent(2),
                    mod_idx: 0,
                    mod_cnt: 0,
                    data: BroadcastData::AgentInfo(mk_agent_info(6).await),
                }),
            })
            .await
            .unwrap();

        wait_for_condition(|| {
            internal_stub
                .respond_with_error_count
                .load(Ordering::Acquire)
                != 0
        })
        .await
        .expect("Timed out waiting for an error");

        assert_eq!(
            1,
            internal_stub
                .respond_with_error_count
                .load(Ordering::Acquire)
        );
        assert!(internal_stub
            .incoming_delegate_broadcast_calls
            .read()
            .is_empty());

        verify_task_live(ep_evt_send, meta_net_task_finished).await;
    }

    #[tokio::test(flavor = "multi_thread")]
    async fn send_notify_delegate_broadcast_user_handles_shutdown() {
        let (mut ep_evt_send, _, internal_sender, _, _, _, _, meta_net_task_finished) =
            setup().await;

        internal_sender
            .ghost_actor_shutdown_immediate()
            .await
            .unwrap();

        ep_evt_send
            .send(MetaNetEvt::Notify {
                remote_url: "".to_string(),
                con: mk_test_con(),
                data: wire::Wire::DelegateBroadcast(wire::DelegateBroadcast {
                    space: test_space(1),
                    basis: Arc::new(KitsuneBasis::new(vec![0; 36])),
                    to_agent: test_agent(2),
                    mod_idx: 0,
                    mod_cnt: 0,
                    data: BroadcastData::User(test_agent(5).to_vec()),
                }),
            })
            .await
            .unwrap();

        wait_and_assert_shutdown(meta_net_task_finished).await;
    }

    #[tokio::test(flavor = "multi_thread")]
    async fn send_notify_broadcast_publish() {
        let (mut ep_evt_send, internal_stub, _, _, _, _, _, _) = setup().await;

        ep_evt_send
            .send(MetaNetEvt::Notify {
                remote_url: "".to_string(),
                con: mk_test_con(),
                data: wire::Wire::Broadcast(wire::Broadcast {
                    space: test_space(1),
                    to_agent: test_agent(2),
                    data: BroadcastData::Publish {
                        source: test_agent(5),
                        op_hash_list: vec![],
                        context: Default::default(),
                    },
                }),
            })
            .await
            .unwrap();

        wait_for_condition(|| !internal_stub.incoming_publish_calls.read().is_empty())
            .await
            .expect("Timed out waiting for a publish broadcast");

        let args = internal_stub
            .incoming_publish_calls
            .read()
            .first()
            .unwrap()
            .clone();
        assert_eq!(test_space(1), args.0);
    }

    #[tokio::test(flavor = "multi_thread")]
    async fn send_notify_broadcast_publish_fails_to_forward() {
        let (mut ep_evt_send, internal_stub, _, _, _, _, _, meta_net_task_finished) = setup().await;

        internal_stub
            .respond_with_error
            .store(true, Ordering::SeqCst);

        ep_evt_send
            .send(MetaNetEvt::Notify {
                remote_url: "".to_string(),
                con: mk_test_con(),
                data: wire::Wire::Broadcast(wire::Broadcast {
                    space: test_space(1),
                    to_agent: test_agent(2),
                    data: BroadcastData::Publish {
                        source: test_agent(5),
                        op_hash_list: vec![],
                        context: Default::default(),
                    },
                }),
            })
            .await
            .unwrap();

        wait_for_condition(|| {
            internal_stub
                .respond_with_error_count
                .load(Ordering::Acquire)
                != 0
        })
        .await
        .expect("Timed out waiting for an error");

        assert_eq!(
            1,
            internal_stub
                .respond_with_error_count
                .load(Ordering::Acquire)
        );
        assert!(internal_stub.incoming_publish_calls.read().is_empty());

        verify_task_live(ep_evt_send, meta_net_task_finished).await;
    }

    #[tokio::test(flavor = "multi_thread")]
    async fn send_notify_broadcast_publish_handles_shutdown() {
        let (mut ep_evt_send, _, internal_sender, _, _, _, _, meta_net_task_finished) =
            setup().await;

        internal_sender
            .ghost_actor_shutdown_immediate()
            .await
            .unwrap();

        ep_evt_send
            .send(MetaNetEvt::Notify {
                remote_url: "".to_string(),
                con: mk_test_con(),
                data: wire::Wire::Broadcast(wire::Broadcast {
                    space: test_space(1),
                    to_agent: test_agent(2),
                    data: BroadcastData::Publish {
                        source: test_agent(5),
                        op_hash_list: vec![],
                        context: Default::default(),
                    },
                }),
            })
            .await
            .unwrap();

        wait_and_assert_shutdown(meta_net_task_finished).await;
    }

    #[tokio::test(flavor = "multi_thread")]
    async fn send_notify_broadcast_user() {
        let (mut ep_evt_send, _, _, host_receiver_stub, _, _, _, _) = setup().await;

        ep_evt_send
            .send(MetaNetEvt::Notify {
                remote_url: "".to_string(),
                con: mk_test_con(),
                data: wire::Wire::Broadcast(wire::Broadcast {
                    space: test_space(1),
                    to_agent: test_agent(2),
                    data: BroadcastData::User(test_agent(5).to_vec()),
                }),
            })
            .await
            .unwrap();

        wait_for_condition(|| !host_receiver_stub.notify_calls.read().is_empty())
            .await
            .expect("Timed out waiting for a notify");

        assert_eq!(1, host_receiver_stub.notify_calls.read().len());
    }

    #[tokio::test(flavor = "multi_thread")]
    async fn send_notify_broadcast_user_fails_to_forward() {
        let (mut ep_evt_send, _, _, host_receiver_stub, _, _, _, meta_net_task_finished) =
            setup().await;

        host_receiver_stub
            .respond_with_error
            .store(true, Ordering::SeqCst);

        ep_evt_send
            .send(MetaNetEvt::Notify {
                remote_url: "".to_string(),
                con: mk_test_con(),
                data: wire::Wire::Broadcast(wire::Broadcast {
                    space: test_space(1),
                    to_agent: test_agent(2),
                    data: BroadcastData::User(test_agent(5).to_vec()),
                }),
            })
            .await
            .unwrap();

        wait_for_condition(|| {
            host_receiver_stub
                .respond_with_error_count
                .load(Ordering::Acquire)
                != 0
        })
        .await
        .expect("Timed out waiting for an error");

        assert_eq!(
            1,
            host_receiver_stub
                .respond_with_error_count
                .load(Ordering::Acquire)
        );
        assert!(host_receiver_stub.notify_calls.read().is_empty());
        assert!(!meta_net_task_finished.load(Ordering::Acquire));

        verify_task_live(ep_evt_send, meta_net_task_finished).await;
    }

    #[tokio::test(flavor = "multi_thread")]
    async fn send_notify_broadcast_user_handles_shutdown() {
        let (mut ep_evt_send, _, _, host_receiver_stub, _, _, _, meta_net_task_finished) =
            setup().await;

        host_receiver_stub.abort();

        ep_evt_send
            .send(MetaNetEvt::Notify {
                remote_url: "".to_string(),
                con: mk_test_con(),
                data: wire::Wire::Broadcast(wire::Broadcast {
                    space: test_space(1),
                    to_agent: test_agent(2),
                    data: BroadcastData::User(test_agent(5).to_vec()),
                }),
            })
            .await
            .unwrap();

        wait_and_assert_shutdown(meta_net_task_finished).await;
    }

    #[tokio::test(flavor = "multi_thread")]
    async fn send_notify_broadcast_agent_info() {
        let (mut ep_evt_send, _, _, mut host_receiver_stub, _, _, _, _) = setup().await;

        ep_evt_send
            .send(MetaNetEvt::Notify {
                remote_url: "".to_string(),
                con: mk_test_con(),
                data: wire::Wire::Broadcast(wire::Broadcast {
                    space: test_space(1),
                    to_agent: test_agent(2),
                    data: BroadcastData::AgentInfo(mk_agent_info(6).await),
                }),
            })
            .await
            .unwrap();

        let agent_info_evt = host_receiver_stub
            .next_event(Duration::from_millis(1000))
            .await;
        assert_eq!(1, agent_info_evt.peer_data.len());
        assert_eq!(
            mk_agent_info(6).await,
            agent_info_evt.peer_data.first().unwrap().clone()
        );
    }

    #[tokio::test(flavor = "multi_thread")]
    async fn send_notify_broadcast_agent_info_fails_to_forward() {
        let (mut ep_evt_send, _, _, host_receiver_stub, _, _, _, meta_net_task_finished) =
            setup().await;

        host_receiver_stub
            .respond_with_error
            .store(true, Ordering::SeqCst);

        ep_evt_send
            .send(MetaNetEvt::Notify {
                remote_url: "".to_string(),
                con: mk_test_con(),
                data: wire::Wire::Broadcast(wire::Broadcast {
                    space: test_space(1),
                    to_agent: test_agent(2),
                    data: BroadcastData::AgentInfo(mk_agent_info(6).await),
                }),
            })
            .await
            .unwrap();

        wait_for_condition(|| {
            host_receiver_stub
                .respond_with_error_count
                .load(Ordering::Acquire)
                != 0
        })
        .await
        .expect("Timed out waiting for a publish call");

        assert_eq!(
            1,
            host_receiver_stub
                .respond_with_error_count
                .load(Ordering::Acquire)
        );
        assert!(host_receiver_stub
            .put_agent_info_signed_calls
            .read()
            .is_empty());

        verify_task_live(ep_evt_send, meta_net_task_finished).await;
    }

    #[tokio::test(flavor = "multi_thread")]
    async fn send_notify_broadcast_agent_info_handles_shutdown() {
        let (mut ep_evt_send, _, _, host_receiver_stub, _, _, _, meta_net_task_finished) =
            setup().await;

        host_receiver_stub.abort();

        ep_evt_send
            .send(MetaNetEvt::Notify {
                remote_url: "".to_string(),
                con: mk_test_con(),
                data: wire::Wire::Broadcast(wire::Broadcast {
                    space: test_space(1),
                    to_agent: test_agent(2),
                    data: BroadcastData::AgentInfo(mk_agent_info(6).await),
                }),
            })
            .await
            .unwrap();

        wait_and_assert_shutdown(meta_net_task_finished).await;
    }

    #[tokio::test(flavor = "multi_thread")]
    async fn send_notify_gossip() {
        let (mut ep_evt_send, internal_stub, _, _, _, _, _, _) = setup().await;

        ep_evt_send
            .send(MetaNetEvt::Notify {
                remote_url: "".to_string(),
                con: mk_test_con(),
                data: wire::Wire::Gossip(wire::Gossip {
                    space: test_space(1),
                    data: wire::WireData(vec![1, 4, 6]),
                    module: GossipModuleType::ShardedRecent,
                }),
            })
            .await
            .unwrap();

        wait_for_condition(|| !internal_stub.incoming_gossip_calls.read().is_empty())
            .await
            .expect("Timed out waiting for incoming gossip");

        assert_eq!(1, internal_stub.incoming_gossip_calls.read().len());
        assert_eq!(
            vec![1, 4, 6],
            internal_stub
                .incoming_gossip_calls
                .read()
                .first()
                .clone()
                .unwrap()
                .3
                .to_vec()
        );
    }

    #[tokio::test(flavor = "multi_thread")]
    async fn send_notify_gossip_handles_error() {
        let (mut ep_evt_send, internal_stub, _, _, _, _, _, meta_net_task_finished) = setup().await;

        // Set up an error
        internal_stub
            .respond_with_error
            .store(true, Ordering::SeqCst);

        ep_evt_send
            .send(MetaNetEvt::Notify {
                remote_url: "".to_string(),
                con: mk_test_con(),
                data: wire::Wire::Gossip(wire::Gossip {
                    space: test_space(1),
                    data: wire::WireData(vec![1, 4, 6]),
                    module: GossipModuleType::ShardedRecent,
                }),
            })
            .await
            .unwrap();

        wait_for_condition(|| {
            internal_stub
                .respond_with_error_count
                .load(Ordering::Acquire)
                != 0
        })
        .await
        .expect("Timed out waiting for an error");

        assert_eq!(
            1,
            internal_stub
                .respond_with_error_count
                .load(Ordering::Acquire)
        );

        verify_task_live(ep_evt_send, meta_net_task_finished).await;
    }

    #[tokio::test(flavor = "multi_thread")]
    async fn send_notify_gossip_handles_shutdown() {
        let (mut ep_evt_send, _, internal_sender, _, _, _, _, meta_net_task_finished) =
            setup().await;

        internal_sender
            .ghost_actor_shutdown_immediate()
            .await
            .unwrap();

        ep_evt_send
            .send(MetaNetEvt::Notify {
                remote_url: "".to_string(),
                con: mk_test_con(),
                data: wire::Wire::Gossip(wire::Gossip {
                    space: test_space(1),
                    data: wire::WireData(vec![1, 4, 6]),
                    module: GossipModuleType::ShardedRecent,
                }),
            })
            .await
            .unwrap();

        wait_and_assert_shutdown(meta_net_task_finished).await;
    }

    #[tokio::test(flavor = "multi_thread")]
    async fn send_notify_fetch_op() {
        let (mut ep_evt_send, _, _, _, _, fetch_response_queue, _, _) = setup().await;

        ep_evt_send
            .send(MetaNetEvt::Notify {
                remote_url: "".to_string(),
                con: mk_test_con(),
                data: wire::Wire::FetchOp(wire::FetchOp {
                    fetch_list: vec![(test_space(1), vec![test_key_op(1), test_key_op(2)])],
                }),
            })
            .await
            .unwrap();

        wait_for_condition(|| fetch_response_queue.bytes_sent.load(Ordering::Acquire) == 6)
            .await
            .expect("Timed out waiting for op fetch");

        assert_eq!(6, fetch_response_queue.bytes_sent.load(Ordering::Acquire));
    }

    #[tokio::test(flavor = "multi_thread")]
    async fn send_notify_fetch_op_fail_independently() {
        let (
            mut ep_evt_send,
            _,
            _,
            host_receiver_stub,
            _,
            fetch_response_queue,
            _,
            meta_net_task_finished,
        ) = setup().await;

        // The first call will fail, subsequent calls succeed
        host_receiver_stub
            .respond_with_error
            .store(true, Ordering::SeqCst);

        ep_evt_send
            .send(MetaNetEvt::Notify {
                remote_url: "".to_string(),
                con: mk_test_con(),
                data: wire::Wire::FetchOp(wire::FetchOp {
                    fetch_list: vec![
                        (test_space(1), vec![test_key_op(1), test_key_op(2)]),
                        (test_space(2), vec![test_key_op(3), test_key_op(4)]),
                    ],
                }),
            })
            .await
            .unwrap();

        wait_for_condition(|| fetch_response_queue.bytes_sent.load(Ordering::Acquire) == 6)
            .await
            .expect("Timed out waiting for op fetch");

        // The list for the first space does not get sent due to an error fetching its op data but the second does succeed and gets sent
        assert_eq!(6, fetch_response_queue.bytes_sent.load(Ordering::Acquire));

        verify_task_live(ep_evt_send, meta_net_task_finished).await;
    }

    #[tokio::test(flavor = "multi_thread")]
    async fn send_notify_fetch_op_handles_shutdown() {
        let (mut ep_evt_send, _, _, host_receiver_stub, _, _, _, meta_net_task_finished) =
            setup().await;

        host_receiver_stub.abort();

        ep_evt_send
            .send(MetaNetEvt::Notify {
                remote_url: "".to_string(),
                con: mk_test_con(),
                data: wire::Wire::FetchOp(wire::FetchOp {
                    fetch_list: vec![(test_space(1), vec![test_key_op(1), test_key_op(2)])],
                }),
            })
            .await
            .unwrap();

        wait_and_assert_shutdown(meta_net_task_finished).await;
    }

    #[tokio::test(flavor = "multi_thread")]
    async fn send_notify_push_op_data() {
        let (mut ep_evt_send, _, _, host_receiver_stub, _, _, mut fetch_pool, _) = setup().await;

        fetch_pool.push(test_req_op(0, None, test_source(2)));
        assert_eq!(1, fetch_pool.len());

        ep_evt_send
            .send(MetaNetEvt::Notify {
                remote_url: "".to_string(),
                con: mk_test_con(),
                data: wire::Wire::PushOpData(wire::PushOpData {
                    op_data_list: vec![(
                        test_space(1),
                        vec![PushOpItem {
                            op_data: KitsuneOpData::new(vec![1, 4, 10]),
                            region: None,
                        }],
                    )],
                }),
            })
            .await
            .unwrap();

        wait_for_condition(|| fetch_pool.is_empty())
            .await
            .expect("Timed out waiting for op push");

        assert!(fetch_pool.is_empty());
        assert_eq!(1, host_receiver_stub.receive_ops_calls.read().len());
    }

    #[tokio::test(flavor = "multi_thread")]
    async fn send_notify_push_op_data_fails_independently_on_op_hash_error() {
        let (mut ep_evt_send, _, _, host_receiver_stub, host_stub, _, mut fetch_pool, _) =
            setup().await;

        host_stub.fail_next_request();

        fetch_pool.push(test_req_op(0, None, test_source(2)));
        assert_eq!(1, fetch_pool.len());

        ep_evt_send
            .send(MetaNetEvt::Notify {
                remote_url: "".to_string(),
                con: mk_test_con(),
                data: wire::Wire::PushOpData(wire::PushOpData {
                    op_data_list: vec![
                        (
                            test_space(1),
                            vec![PushOpItem {
                                op_data: KitsuneOpData::new(vec![1, 4, 10]),
                                region: None,
                            }],
                        ),
                        (
                            test_space(1),
                            vec![PushOpItem {
                                op_data: KitsuneOpData::new(vec![1, 3, 90]),
                                region: None,
                            }],
                        ),
                    ],
                }),
            })
            .await
            .unwrap();

        // Check that there was an error
        wait_for_condition(|| host_stub.get_fail_count() != 0)
            .await
            .expect("Timed out waiting for an error");

        assert_eq!(1, host_stub.get_fail_count());

        // and also a successful op push
        wait_for_condition(|| {
            fetch_pool.is_empty() && !host_receiver_stub.receive_ops_calls.read().is_empty()
        })
        .await
        .expect("Timed out waiting for op push");

        assert!(fetch_pool.is_empty());
        assert_eq!(1, host_receiver_stub.receive_ops_calls.read().len());
    }

    #[tokio::test(flavor = "multi_thread")]
    async fn send_notify_push_op_data_fails_independently_on_receive_ops_error() {
        let (mut ep_evt_send, _, _, host_receiver_stub, _, _, mut fetch_pool, _) = setup().await;

        host_receiver_stub
            .respond_with_error
            .store(true, Ordering::SeqCst);

        fetch_pool.push(test_req_op(0, None, test_source(2)));
        assert_eq!(1, fetch_pool.len());

        ep_evt_send
            .send(MetaNetEvt::Notify {
                remote_url: "".to_string(),
                con: mk_test_con(),
                data: wire::Wire::PushOpData(wire::PushOpData {
                    op_data_list: vec![
                        (
                            test_space(1),
                            vec![PushOpItem {
                                op_data: KitsuneOpData::new(vec![1, 4, 10]),
                                region: None,
                            }],
                        ),
                        (
                            test_space(1),
                            vec![PushOpItem {
                                op_data: KitsuneOpData::new(vec![1, 3, 90]),
                                region: None,
                            }],
                        ),
                    ],
                }),
            })
            .await
            .unwrap();

        // Check that there was an error
        wait_for_condition(|| {
            host_receiver_stub
                .respond_with_error_count
                .load(Ordering::Acquire)
                != 0
        })
        .await
        .expect("Timed out waiting for an error");

        assert_eq!(
            1,
            host_receiver_stub
                .respond_with_error_count
                .load(Ordering::Acquire)
        );

        // and also a successful op push
        wait_for_condition(|| {
            fetch_pool.is_empty() && !host_receiver_stub.receive_ops_calls.read().is_empty()
        })
        .await
        .expect("Timed out waiting for op push");

        assert!(fetch_pool.is_empty());
        assert_eq!(1, host_receiver_stub.receive_ops_calls.read().len());
    }

    #[tokio::test(flavor = "multi_thread")]
    async fn send_notify_push_op_data_handles_shutdown_on_receive_ops() {
        let (
            mut ep_evt_send,
            _,
            _,
            host_receiver_stub,
            _,
            _,
            mut fetch_pool,
            meta_net_task_finished,
        ) = setup().await;

        fetch_pool.push(test_req_op(0, None, test_source(2)));
        assert_eq!(1, fetch_pool.len());

        host_receiver_stub.abort();

        ep_evt_send
            .send(MetaNetEvt::Notify {
                remote_url: "".to_string(),
                con: mk_test_con(),
                data: wire::Wire::PushOpData(wire::PushOpData {
                    op_data_list: vec![(
                        test_space(1),
                        vec![PushOpItem {
                            op_data: KitsuneOpData::new(vec![1, 4, 10]),
                            region: None,
                        }],
                    )],
                }),
            })
            .await
            .unwrap();

        wait_and_assert_shutdown(meta_net_task_finished).await;
    }

    #[tokio::test(flavor = "multi_thread")]
    async fn send_notify_push_op_data_handles_shutdown_on_resolve() {
        let (mut ep_evt_send, _, internal_sender, _, _, _, mut fetch_pool, meta_net_task_finished) =
            setup().await;

        fetch_pool.push(test_req_op(0, None, test_source(2)));
        assert_eq!(1, fetch_pool.len());

        internal_sender
            .ghost_actor_shutdown_immediate()
            .await
            .unwrap();

        ep_evt_send
            .send(MetaNetEvt::Notify {
                remote_url: "".to_string(),
                con: mk_test_con(),
                data: wire::Wire::PushOpData(wire::PushOpData {
                    op_data_list: vec![(
                        test_space(1),
                        vec![PushOpItem {
                            op_data: KitsuneOpData::new(vec![1, 4, 10]),
                            region: None,
                        }],
                    )],
                }),
            })
            .await
            .unwrap();

        wait_and_assert_shutdown(meta_net_task_finished).await;
    }

    #[tokio::test(flavor = "multi_thread")]
    async fn send_notify_peer_unsolicited() {
        let (mut ep_evt_send, _, _, mut host_receiver_stub, _, _, _, _) = setup().await;

        ep_evt_send
            .send(MetaNetEvt::Notify {
                remote_url: "".to_string(),
                con: mk_test_con(),
                data: wire::Wire::PeerUnsolicited(wire::PeerUnsolicited {
                    peer_list: vec![mk_agent_info(1).await, mk_agent_info(2).await],
                }),
            })
            .await
            .unwrap();

        // Wait for both agent infos to be received
        for i in 1..3 {
            assert_eq!(
                mk_agent_info(i).await,
                host_receiver_stub
                    .next_event(Duration::from_secs(1))
                    .await
                    .peer_data
                    .first()
                    .unwrap()
                    .clone()
            );
        }
    }

    #[tokio::test(flavor = "multi_thread")]
    async fn send_notify_peer_unsolicited_fails_independently() {
        let (mut ep_evt_send, _, _, mut host_receiver_stub, _, _, _, meta_net_task_finished) =
            setup().await;

        // Set up an error for the first call
        host_receiver_stub
            .respond_with_error
            .store(true, Ordering::SeqCst);

        ep_evt_send
            .send(MetaNetEvt::Notify {
                remote_url: "".to_string(),
                con: mk_test_con(),
                data: wire::Wire::PeerUnsolicited(wire::PeerUnsolicited {
                    // Send two agent infos
                    peer_list: vec![mk_agent_info(1).await, mk_agent_info(2).await],
                }),
            })
            .await
            .unwrap();

        // Expect only the second agent info
        assert_eq!(
            mk_agent_info(2).await,
            host_receiver_stub
                .next_event(Duration::from_secs(1))
                .await
                .peer_data
                .first()
                .unwrap()
                .clone()
        );

        verify_task_live(ep_evt_send, meta_net_task_finished).await;
    }

    #[tokio::test(flavor = "multi_thread")]
    async fn send_notify_peer_unsolicited_handles_shutdown() {
        let (mut ep_evt_send, _, _, host_receiver_stub, _, _, _, meta_net_task_finished) =
            setup().await;

        host_receiver_stub.abort();

        ep_evt_send
            .send(MetaNetEvt::Notify {
                remote_url: "".to_string(),
                con: mk_test_con(),
                data: wire::Wire::PeerUnsolicited(wire::PeerUnsolicited {
                    peer_list: vec![mk_agent_info(1).await, mk_agent_info(2).await],
                }),
            })
            .await
            .unwrap();

        wait_and_assert_shutdown(meta_net_task_finished).await;
    }

    #[tokio::test(flavor = "multi_thread")]
    async fn ignores_unexpected_notify_payload() {
        let (mut ep_evt_send, _, _, mut host_receiver_stub, _, _, _, _) = setup().await;

        // Send a notification with a payload that is not expected.
        ep_evt_send
            .send(MetaNetEvt::Notify {
                remote_url: "".to_string(),
                con: mk_test_con_with_id(1),
                data: wire::Wire::PeerQuery(wire::PeerQuery {
                    space: test_space(1),
                    basis_loc: DhtLocation::new(1),
                }),
            })
            .await
            .unwrap();

        // Now check that we can still use the task to send notify messages.
        ep_evt_send
            .send(MetaNetEvt::Notify {
                remote_url: "".to_string(),
                con: mk_test_con(),
                data: wire::Wire::Broadcast(wire::Broadcast {
                    space: test_space(1),
                    to_agent: test_agent(2),
                    data: BroadcastData::AgentInfo(mk_agent_info(6).await),
                }),
            })
            .await
            .unwrap();

        let agent_info_evt = host_receiver_stub
            .next_event(Duration::from_millis(1000))
            .await;
        assert_eq!(1, agent_info_evt.peer_data.len());
        assert_eq!(
            mk_agent_info(6).await,
            agent_info_evt.peer_data.first().unwrap().clone()
        );
    }

    async fn setup() -> (
        Sender<MetaNetEvt>,
        InternalStub,
        GhostSender<Internal>,
        HostReceiverStub,
        Arc<HostStub>,
        FetchResponseQueue<FetchResponseConfig>,
        FetchPool,
        Arc<AtomicBool>,
    ) {
        let task = InternalStub::new();

        let builder = GhostActorBuilder::new();

        let internal_sender = builder
            .channel_factory()
            .create_channel::<Internal>()
            .await
            .unwrap();

        let (host_sender, host_receiver) = channel(10);
        let host_receiver_stub = HostReceiverStub::start(host_receiver);

        tokio::spawn(builder.spawn(task.clone()));

        let host_stub = HostStub::new();

        let fetch_pool = FetchPool::new_bitwise_or(None);

        let fetch_response_queue =
            FetchResponseQueue::new(FetchResponseConfig::new(Default::default()));

        let (ep_evt_send, ep_evt_rcv) = channel(10);

        let meta_net_task = MetaNetTask::new(
            host_sender,
            host_stub.clone(),
            Default::default(),
            fetch_pool.clone(),
            fetch_response_queue.clone(),
            ep_evt_rcv,
            internal_sender.clone(),
        );
        let meta_net_task_finished = meta_net_task.is_finished.clone();

        meta_net_task.spawn();

        (
            ep_evt_send,
            task,
            internal_sender,
            host_receiver_stub,
            host_stub,
            fetch_response_queue,
            fetch_pool,
            meta_net_task_finished,
        )
    }

    async fn do_request(mut ep_evt_send: Sender<MetaNetEvt>, data: wire::Wire) -> wire::Wire {
        let (send_res, read_res) = futures::channel::oneshot::channel();

        ep_evt_send
            .send(MetaNetEvt::Request {
                remote_url: "".to_string(),
                con: mk_test_con_with_id(1),
                data,
                respond: Box::new(|r| {
                    async move {
                        send_res.send(r).unwrap();
                        ()
                    }
                    .boxed()
                    .into()
                }),
            })
            .await
            .unwrap();

        tokio::time::timeout(Duration::from_secs(1), read_res)
            .await
            .expect("Timed out while waiting for a response")
            .unwrap()
    }

    async fn verify_task_live(
        ep_evt_send: Sender<MetaNetEvt>,
        meta_net_task_finished: Arc<AtomicBool>,
    ) {
        assert!(!meta_net_task_finished.load(Ordering::Acquire));

        let response = do_request(
            ep_evt_send,
            wire::Wire::PeerQuery(wire::PeerQuery {
                space: test_space(1),
                basis_loc: DhtLocation::new(1),
            }),
        )
        .await;

        let peer_list = match response {
            wire::Wire::PeerQueryResp(r) => r.peer_list,
            r => panic!("Unexpected response - {:?}", r),
        };

        assert_eq!(8, peer_list.len());
        assert!(!meta_net_task_finished.load(Ordering::Acquire));
    }

    async fn wait_and_assert_shutdown(meta_net_task_finished: Arc<AtomicBool>) {
        wait_for_condition(|| meta_net_task_finished.load(Ordering::Acquire))
            .await
            .expect("Timed out waiting for shutdown");

        assert!(meta_net_task_finished.load(Ordering::Acquire));
    }

    async fn wait_for_condition(
        cond: impl Fn() -> bool,
    ) -> Result<(), tokio::time::error::Elapsed> {
        tokio::time::timeout(Duration::from_millis(1000), async {
            while !cond() {
                tokio::time::sleep(Duration::from_millis(1)).await;
            }
        })
        .await
    }

    fn mk_test_con() -> MetaNetCon {
        MetaNetCon::Test {
            state: Default::default(),
        }
    }

    fn mk_test_con_with_id(id: u8) -> MetaNetCon {
        MetaNetCon::Test {
            state: Arc::new(parking_lot::RwLock::new(MetaNetConTest::new_with_id(id))),
        }
    }

    fn test_node_id(i: u8) -> NodeId {
        Arc::new(vec![i; 32].try_into().unwrap())
    }

    fn test_agent(i: u8) -> Arc<KitsuneAgent> {
        Arc::new(KitsuneAgent::new(vec![i; 32]))
    }

    fn get_con_state(con: &MetaNetCon) -> Arc<parking_lot::RwLock<MetaNetConTest>> {
        match con {
            MetaNetCon::Test { state } => state.clone(),
            _ => panic!("Not a test con"),
        }
    }
}<|MERGE_RESOLUTION|>--- conflicted
+++ resolved
@@ -470,22 +470,9 @@
                             }
                         };
 
-<<<<<<< HEAD
-                        // MAYBE: do something with the is_last bool?
-                        //        Right now we don't really care, because
-                        //        if it's a region we know it's gossip
-                        //        so it's okay if the context is `None`.
-                        let key = if let Some((region, _is_last)) = op.region {
-                            FetchKey::Region(region)
-                        } else {
-                            FetchKey::Op(op_hash.clone())
-                        };
+                        let key = FetchKey::Op(op_hash.clone());
                         let fetch_context =
                             self.fetch_pool.clone().remove(key).and_then(|i| i.context);
-=======
-                        let key = FetchKey::Op(op_hash.clone());
-                        let fetch_context = self.fetch_pool.remove(&key).and_then(|i| i.context);
->>>>>>> a611796c
 
                         // forward the received op
                         if let Err(err) = self
