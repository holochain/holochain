use crate::spawn::actor::{Internal, InternalSender};
use crate::{HostApiLegacy, KitsuneP2pError};
use ghost_actor::{GhostError, GhostSender};
use kitsune_p2p_fetch::{FetchKey, FetchPool};
use parking_lot::RwLock;
use std::sync::Arc;
use tracing::Instrument;

pub struct FetchTask {
    is_finished: bool,
}

impl FetchTask {
    pub fn spawn(
        fetch_pool: FetchPool,
        host: HostApiLegacy,
        internal_sender: GhostSender<Internal>,
        tracing_scope: Option<String>,
    ) -> Arc<RwLock<Self>> {
        let this = Arc::new(RwLock::new(FetchTask { is_finished: false }));

<<<<<<< HEAD
        let span = tracing::error_span!("FetchTask::spawn", scope = tracing_scope);
=======
        let span = tracing::info_span!("FetchTask::spawn", scope = config.tracing_scope);
>>>>>>> b3e18291

        tokio::spawn({
            let this = this.clone();
            async move {
                'task_loop: loop {
                    // Drop sources that aren't responding to fetch requests, and any items that have no remaining sources to fetch from.
                    fetch_pool.check_sources();

                    let list = fetch_pool.get_items_to_fetch();

                    for (key, space, source, context) in list {
                        let FetchKey::Op(op_hash) = &key;

                        if let Ok(mut res) = host
                            .check_op_data(space.clone(), vec![op_hash.clone()], context)
                            .await
                        {
                            if res.len() == 1 && res.remove(0) {
                                fetch_pool.remove(&key);
                                continue;
                            }
                        }

                        if let Err(err) = internal_sender.fetch(key, space, source).await {
                            match err {
                                KitsuneP2pError::GhostError(GhostError::Disconnected) => {
                                    tracing::warn!("Fetch task is shutting down because the internal sender is closed");
                                    break 'task_loop;
                                }
                                // TODO are these so common that we can discard them? Should there be a metric to track this?
                                _ => tracing::debug!(?err),
                            }
                        }
                    }

                    tokio::time::sleep(std::time::Duration::from_secs(1)).await;
                }

                tracing::info!("Fetch task is finishing");
                this.write().is_finished = true;
            }.instrument(span)
        });

        this
    }
}

#[cfg(test)]
mod tests {
    use super::FetchTask;
    use crate::spawn::actor::test_util::{InternalStub, InternalStubTest, InternalStubTestSender};
    use crate::spawn::actor::{Internal, KSpace};
    use crate::HostStub;
    use futures::FutureExt;
    use ghost_actor::actor_builder::GhostActorBuilder;
    use ghost_actor::{GhostControlSender, GhostSender};
    use kitsune_p2p_fetch::test_utils::{test_key_hash, test_req_op, test_source};
    use kitsune_p2p_fetch::FetchSource;
    use kitsune_p2p_fetch::{FetchKey, FetchPool};
    use kitsune_p2p_types::KOpHash;
    use parking_lot::{Mutex, RwLock};
    use std::collections::HashSet;
    use std::sync::atomic::{AtomicUsize, Ordering};
    use std::sync::Arc;
    use std::time::Duration;

    #[tokio::test(start_paused = true)]
    async fn fetch_single_op() {
        let (_task, fetch_pool, internal_sender_test, held_op_data, _) =
            setup(InternalStub::new()).await;

        fetch_pool.push(test_req_op(1, None, test_source(1)));
        wait_for_pool_n(&fetch_pool, 1).await;

        let fetched = wait_for_fetch_n(internal_sender_test.clone(), 1).await;

        // The item should get fetched
        assert_eq!(1, fetched.iter().flatten().count());

        // Simulate the requested item being sent back
        held_op_data.lock().insert(test_key_hash(1));

        // Move forwards by 5 minutes so that the item will be retried
        tokio::time::advance(Duration::from_secs(5 * 60)).await;

        // Then the item should be removed from the pool
        wait_for_pool_n(&fetch_pool, 0).await;

        internal_sender_test
            .ghost_actor_shutdown_immediate()
            .await
            .unwrap();
    }

    #[tokio::test(start_paused = true)]
    async fn fetch_task_shuts_down_if_internal_sender_closes() {
        let (task, fetch_pool, internal_sender_test, _held_op_data, _) =
            setup(InternalStub::new()).await;

        // Do enough testing to prove the loop is up and running
        fetch_pool.push(test_req_op(1, None, test_source(1)));
        wait_for_pool_n(&fetch_pool, 1).await;
        wait_for_fetch_n(internal_sender_test.clone(), 1).await;

        // Shut down ghost actor to close the sender
        internal_sender_test
            .ghost_actor_shutdown_immediate()
            .await
            .unwrap();

        // Move forwards by 5 minutes so that the item will be retried
        tokio::time::advance(Duration::from_secs(5 * 60)).await;

        tokio::time::timeout(Duration::from_secs(5), {
            let task = task.clone();
            async move {
                loop {
                    if task.read().is_finished {
                        return;
                    }

                    tokio::time::sleep(Duration::from_millis(1)).await;
                }
            }
        })
        .await
        .expect("Task should have shut down but is reporting that it is still running");

        assert!(task.read().is_finished);
    }

    // TODO the API supports batch queries, why not query in batch? We are pushing extra requests through a bottleneck
    #[tokio::test(start_paused = true)]
    async fn fetch_checks_op_status_one_by_one_to_host() {
        let (_task, fetch_pool, internal_sender_test, _held_op_data, check_op_data_call_count) =
            setup(InternalStub::new()).await;

        fetch_pool.push(test_req_op(1, None, test_source(1)));
        fetch_pool.push(test_req_op(2, None, test_source(2)));
        fetch_pool.push(test_req_op(3, None, test_source(3)));
        wait_for_pool_n(&fetch_pool, 3).await;

        let fetched = wait_for_fetch_n(internal_sender_test.clone(), 3).await;

        assert_eq!(3, fetched.iter().flatten().count());

        // This should be 1 if we passed all the ops to check at once.
        assert_eq!(3, check_op_data_call_count.load(Ordering::SeqCst));

        internal_sender_test
            .ghost_actor_shutdown_immediate()
            .await
            .unwrap();
    }

    async fn setup(
        task: InternalStub,
    ) -> (
        Arc<RwLock<FetchTask>>,
        FetchPool,
        GhostSender<InternalStubTest>,
        Arc<Mutex<HashSet<KOpHash>>>,
        Arc<AtomicUsize>,
    ) {
        let builder = GhostActorBuilder::new();

        let internal_sender = builder
            .channel_factory()
            .create_channel::<Internal>()
            .await
            .unwrap();

        let internal_test_sender = builder
            .channel_factory()
            .create_channel::<InternalStubTest>()
            .await
            .unwrap();

        tokio::spawn(builder.spawn(task));

        let fetch_pool = FetchPool::new_bitwise_or();

        let op_data = Arc::new(Mutex::new(HashSet::<KOpHash>::new()));
        let check_op_data_call_count = Arc::new(AtomicUsize::new(0));

        let (dummy_sender, _) = futures::channel::mpsc::channel(10);
        // if needed, use a real stub:
        // let (host_sender, host_receiver) = channel(10);
        // let host_receiver_stub = HostReceiverStub::start(host_receiver);

        // TODO this logic should just be common, and the HostStub can expose a hashset instead that
        //      tests can add to as required.
        let host_stub = HostStub::with_check_op_data({
            let op_data = op_data.clone();
            let check_op_data_call_count = check_op_data_call_count.clone();
            Box::new(move |_space, op_hashes, _ctx| {
                check_op_data_call_count.fetch_add(1, Ordering::SeqCst);
                let op_data = op_data.lock();

                let held_hashes = op_hashes
                    .into_iter()
                    .map(|hash| op_data.contains(&hash))
                    .collect();

                async move { Ok(held_hashes) }.boxed().into()
            })
        })
        .legacy(dummy_sender);

        let task = FetchTask::spawn(fetch_pool.clone(), host_stub, internal_sender, None);

        (
            task,
            fetch_pool,
            internal_test_sender,
            op_data,
            check_op_data_call_count,
        )
    }

    async fn wait_for_pool_n(fetch_pool: &FetchPool, n: usize) {
        tokio::time::timeout(Duration::from_secs(1), async move {
            loop {
                if fetch_pool.len() == n {
                    return;
                }

                tokio::time::sleep(Duration::from_millis(1)).await;
            }
        })
        .await
        .expect(
            format!(
                "Timeout while waiting for fetch pool to contain {} items, has {}",
                n,
                fetch_pool.len()
            )
            .as_str(),
        )
    }

    async fn wait_for_fetch_n(
        internal_sender_test: GhostSender<InternalStubTest>,
        n: usize,
    ) -> Vec<Vec<(FetchKey, KSpace, FetchSource)>> {
        tokio::time::timeout(Duration::from_secs(1), async move {
            let mut all_calls = vec![];

            loop {
                let calls = internal_sender_test.drain_fetch_calls().await.unwrap();

                all_calls.push(calls);
                if all_calls.iter().flatten().count() == n {
                    return all_calls;
                }
            }
        })
        .await
        .unwrap()
    }
}<|MERGE_RESOLUTION|>--- conflicted
+++ resolved
@@ -19,11 +19,7 @@
     ) -> Arc<RwLock<Self>> {
         let this = Arc::new(RwLock::new(FetchTask { is_finished: false }));
 
-<<<<<<< HEAD
-        let span = tracing::error_span!("FetchTask::spawn", scope = tracing_scope);
-=======
         let span = tracing::info_span!("FetchTask::spawn", scope = config.tracing_scope);
->>>>>>> b3e18291
 
         tokio::spawn({
             let this = this.clone();
