--- conflicted
+++ resolved
@@ -249,11 +249,7 @@
                     ep.send(rem_url.clone(), data.as_slice())
                         .await
                         .map_err(KitsuneError::other)?;
-<<<<<<< HEAD
-                    return Ok(r.await.map_err(|_| KitsuneError::other("timeout"))?);
-=======
                     return r.await.map_err(|_| KitsuneError::other("timeout"));
->>>>>>> 9d13625e
                 }
             }
 
@@ -582,11 +578,7 @@
                         permit,
                     } => {
                         tracing::trace!(%rem_cli_url, byte_count=?data.remaining(), "received bytes");
-<<<<<<< HEAD
-                        let data = match WireWrap::decode(&mut bytes::Buf::reader(data)) {
-=======
                         match WireWrap::decode(&mut bytes::Buf::reader(data)) {
->>>>>>> 9d13625e
                             Ok(WireWrap::Notify(Notify { msg_id, data })) => {
                                 match wire::Wire::decode_ref(&data) {
                                     Ok((_, data)) => {
