--- conflicted
+++ resolved
@@ -27,11 +27,7 @@
 url2 = "0.0.6"
 serde = { version = "1.0", features = [ "derive" ] }
 serde_bytes = "0.11"
-<<<<<<< HEAD
 reqwest = "0.11"
-=======
-reqwest = "0.11.2"
->>>>>>> 97bfc6c6
 once_cell = "1.4.1"
 fixt = { path = "../../fixt" }
 observability = "0.1.3"
