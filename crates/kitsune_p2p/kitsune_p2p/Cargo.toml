--- conflicted
+++ resolved
@@ -1,10 +1,6 @@
 [package]
 name = "kitsune_p2p"
-<<<<<<< HEAD
-version = "0.5.0-dev.0"
-=======
 version = "0.5.0-dev.1"
->>>>>>> 4cbddda9
 description = "p2p / dht communication framework"
 license = "CAL-1.0"
 homepage = "https://github.com/holochain/holochain"
@@ -24,22 +20,6 @@
 futures = "0.3"
 ghost_actor = "=0.3.0-alpha.6"
 governor = "0.3.2"
-<<<<<<< HEAD
-kitsune_p2p_fetch = { version = "^0.5.0-dev.0", path = "../fetch" }
-kitsune_p2p_mdns = { version = "^0.5.0-dev.0", path = "../mdns" }
-kitsune_p2p_proxy = { version = "^0.5.0-dev.0", path = "../proxy" }
-kitsune_p2p_timestamp = { version = "^0.5.0-dev.0", path = "../timestamp", features = [
-  "now",
-] }
-kitsune_p2p_block = { version = "^0.5.0-dev.0", path = "../block" }
-kitsune_p2p_bootstrap_client = { version = "^0.5.0-dev.0", path = "../bootstrap_client" }
-kitsune_p2p_bin_data = { version = "^0.5.0-dev.0", path = "../bin_data" }
-kitsune_p2p_types = { version = "^0.5.0-dev.0", path = "../types", default-features = false }
-must_future = "0.1.1"
-nanoid = "0.4"
-num-traits = "0.2"
-holochain_trace = { version = "^0.5.0-dev.0", path = "../../holochain_trace" }
-=======
 kitsune_p2p_fetch = { version = "^0.5.0-dev.1", path = "../fetch" }
 kitsune_p2p_mdns = { version = "^0.5.0-dev.0", path = "../mdns" }
 kitsune_p2p_proxy = { version = "^0.5.0-dev.1", path = "../proxy" }
@@ -54,7 +34,6 @@
 nanoid = "0.4"
 num-traits = "0.2"
 holochain_trace = { version = "^0.5.0-dev.1", path = "../../holochain_trace" }
->>>>>>> 4cbddda9
 once_cell = "1.4.1"
 opentelemetry_api = { version = "=0.20.0", features = ["metrics"] }
 parking_lot = "0.12.1"
