[package]
name = "kitsune_p2p"
<<<<<<< HEAD
version = "0.2.1-beta-dev.0"
=======
version = "0.3.0-beta-dev.7"
>>>>>>> a43efa93
description = "p2p / dht communication framework"
license = "Apache-2.0"
homepage = "https://github.com/holochain/holochain"
documentation = "https://docs.rs/kitsune_p2p"
authors = ["Holochain Core Dev Team <devcore@holochain.org>"]
keywords = ["holochain", "holo", "p2p", "dht", "networking"]
categories = ["network-programming"]
edition = "2021"

[dependencies]
arrayref = "0.3.6"
base64 = "0.13"
bloomfilter = { version = "1.0.5", features = ["serde"] }
bytes = "1.4.0"
derive_more = "0.99.11"
futures = "0.3"
ghost_actor = "=0.3.0-alpha.6"
governor = "0.3.2"
itertools = "0.10"
<<<<<<< HEAD
kitsune_p2p_fetch = { version = "^0.2.1-beta-dev.0", path = "../fetch" }
kitsune_p2p_mdns = { version = "^0.2.1-beta-dev.0", path = "../mdns" }
kitsune_p2p_proxy = { version = "^0.2.1-beta-dev.0", path = "../proxy" }
kitsune_p2p_timestamp = { version = "^0.2.1-beta-dev.0", path = "../timestamp", features = ["now"] }
kitsune_p2p_block = { version = "^0.2.1-beta-dev.0", path = "../block" }
kitsune_p2p_transport_quic = { version = "^0.2.1-beta-dev.0", path = "../transport_quic", optional = true }
kitsune_p2p_types = { version = "^0.2.1-beta-dev.0", path = "../types", default-features = false }
must_future = "0.1.1"
nanoid = "0.4"
num-traits = "0.2"
holochain_trace = { version = "^0.2.1-beta-dev.0", path = "../../holochain_trace" }
=======
kitsune_p2p_fetch = { version = "^0.3.0-beta-dev.5", path = "../fetch" }
kitsune_p2p_mdns = { version = "^0.2.0", path = "../mdns" }
kitsune_p2p_proxy = { version = "^0.3.0-beta-dev.5", path = "../proxy" }
kitsune_p2p_timestamp = { version = "^0.2.0", path = "../timestamp", features = ["now"] }
kitsune_p2p_block = { version = "^0.3.0-beta-dev.4", path = "../block" }
kitsune_p2p_transport_quic = { version = "^0.3.0-beta-dev.5", path = "../transport_quic", optional = true }
kitsune_p2p_types = { version = "^0.3.0-beta-dev.5", path = "../types", default-features = false }
must_future = "0.1.1"
nanoid = "0.4"
num-traits = "0.2"
holochain_trace = { version = "^0.3.0-beta-dev.1", path = "../../holochain_trace" }
>>>>>>> a43efa93
once_cell = "1.4.1"
parking_lot = "0.11.1"
rand = "0.8.5"
reqwest = "0.11.2"
serde = { version = "1.0", features = ["derive"] }
serde_bytes = "0.11"
serde_json = { version = "1.0.51", features = [ "preserve_order" ] }
shrinkwraprs = "0.3.0"
thiserror = "1.0.22"
tokio = { version = "1.27", features = ["full"] }
tracing = "0.1"
tokio-stream = "0.1"
tx5 = { version = "=0.0.1-alpha.18", optional = true }
url2 = "0.0.6"
fixt = { path = "../../fixt", version = "^0.2.1-beta-dev.0"}

# arbitrary could be made optional
arbitrary = { version = "1.0", features = ["derive"] }

blake2b_simd = { version = "0.5.10", optional = true }
maplit = { version = "1", optional = true }
mockall = { version = "0.11.3", optional = true }

[dev-dependencies]
# include self with test_utils feature, to allow integration tests to run properly
kitsune_p2p = { path = ".", features = ["test_utils", "sqlite"]}

contrafact = { version = "0.2.0-rc.1" }
kitsune_p2p_bootstrap = { path = "../bootstrap", features = ["sqlite"] }
kitsune_p2p_timestamp = { path = "../timestamp", features = ["now", "arbitrary"] }
kitsune_p2p_types = { path = "../types", features = ["test_utils"] }
maplit = "1"
mockall = "0.11.3"
pretty_assertions = "0.7"
test-case = "1.0.0"
tokio = { version = "1.11", features = ["full", "test-util"] }
tracing-subscriber = "0.3.16"

[features]
default = [ "tx2", "tx5" ]

test_utils = [
  "blake2b_simd",
  "tokio/test-util",
  "ghost_actor/test_utils",
  "kitsune_p2p_types/test_utils",
  "maplit",
  "mockall",
  "kitsune_p2p_timestamp/arbitrary",
]
mock_network = [
  "kitsune_p2p_types/test_utils",
  "mockall",
]

tx2 = [ "kitsune_p2p_types/tx2", "kitsune_p2p_transport_quic" ]

sqlite-encrypted = [
  "kitsune_p2p_fetch/sqlite-encrypted",
  "kitsune_p2p_proxy/sqlite-encrypted",
  "kitsune_p2p_timestamp/sqlite-encrypted",
  "kitsune_p2p_block/sqlite-encrypted",
  "kitsune_p2p_transport_quic/sqlite-encrypted",
  "kitsune_p2p_types/sqlite-encrypted",
]
sqlite = [
  "kitsune_p2p_fetch/sqlite",
  "kitsune_p2p_proxy/sqlite",
  "kitsune_p2p_timestamp/sqlite",
  "kitsune_p2p_block/sqlite",
  "kitsune_p2p_transport_quic/sqlite",
  "kitsune_p2p_types/sqlite",
]<|MERGE_RESOLUTION|>--- conflicted
+++ resolved
@@ -1,10 +1,6 @@
 [package]
 name = "kitsune_p2p"
-<<<<<<< HEAD
-version = "0.2.1-beta-dev.0"
-=======
 version = "0.3.0-beta-dev.7"
->>>>>>> a43efa93
 description = "p2p / dht communication framework"
 license = "Apache-2.0"
 homepage = "https://github.com/holochain/holochain"
@@ -24,19 +20,6 @@
 ghost_actor = "=0.3.0-alpha.6"
 governor = "0.3.2"
 itertools = "0.10"
-<<<<<<< HEAD
-kitsune_p2p_fetch = { version = "^0.2.1-beta-dev.0", path = "../fetch" }
-kitsune_p2p_mdns = { version = "^0.2.1-beta-dev.0", path = "../mdns" }
-kitsune_p2p_proxy = { version = "^0.2.1-beta-dev.0", path = "../proxy" }
-kitsune_p2p_timestamp = { version = "^0.2.1-beta-dev.0", path = "../timestamp", features = ["now"] }
-kitsune_p2p_block = { version = "^0.2.1-beta-dev.0", path = "../block" }
-kitsune_p2p_transport_quic = { version = "^0.2.1-beta-dev.0", path = "../transport_quic", optional = true }
-kitsune_p2p_types = { version = "^0.2.1-beta-dev.0", path = "../types", default-features = false }
-must_future = "0.1.1"
-nanoid = "0.4"
-num-traits = "0.2"
-holochain_trace = { version = "^0.2.1-beta-dev.0", path = "../../holochain_trace" }
-=======
 kitsune_p2p_fetch = { version = "^0.3.0-beta-dev.5", path = "../fetch" }
 kitsune_p2p_mdns = { version = "^0.2.0", path = "../mdns" }
 kitsune_p2p_proxy = { version = "^0.3.0-beta-dev.5", path = "../proxy" }
@@ -48,7 +31,6 @@
 nanoid = "0.4"
 num-traits = "0.2"
 holochain_trace = { version = "^0.3.0-beta-dev.1", path = "../../holochain_trace" }
->>>>>>> a43efa93
 once_cell = "1.4.1"
 parking_lot = "0.11.1"
 rand = "0.8.5"
