[package]
name = "kitsune_p2p"
version = "0.4.0-dev.22"
description = "p2p / dht communication framework"
license = "CAL-1.0"
homepage = "https://github.com/holochain/holochain"
documentation = "https://docs.rs/kitsune_p2p"
authors = ["Holochain Core Dev Team <devcore@holochain.org>"]
keywords = ["holochain", "holo", "p2p", "dht", "networking"]
categories = ["network-programming"]
edition = "2021"

# reminder - do not use workspace deps
[dependencies]
arrayref = "0.3.6"
base64 = "0.22"
bloomfilter = { version = "1.0.5", features = ["serde"] }
bytes = "1.4.0"
derive_more = "0.99"
futures = "0.3"
ghost_actor = "=0.3.0-alpha.6"
governor = "0.3.2"
<<<<<<< HEAD
kitsune_p2p_fetch = { version = "^0.4.0-dev.13", path = "../fetch" }
kitsune_p2p_mdns = { version = "^0.4.0-dev.2", path = "../mdns" }
=======
kitsune_p2p_fetch = { version = "^0.4.0-dev.14", path = "../fetch" }
kitsune_p2p_mdns = { version = "^0.4.0-dev.3", path = "../mdns" }
kitsune_p2p_proxy = { version = "^0.4.0-dev.14", path = "../proxy" }
>>>>>>> 91f63b5d
kitsune_p2p_timestamp = { version = "^0.4.0-dev.4", path = "../timestamp", features = [
  "now",
] }
kitsune_p2p_block = { version = "^0.4.0-dev.12", path = "../block" }
kitsune_p2p_bootstrap_client = { version = "^0.4.0-dev.15", path = "../bootstrap_client" }
kitsune_p2p_bin_data = { version = "^0.4.0-dev.12", path = "../bin_data" }
kitsune_p2p_types = { version = "^0.4.0-dev.14", path = "../types", default-features = false }
must_future = "0.1.1"
nanoid = "0.4"
num-traits = "0.2"
holochain_trace = { version = "^0.4.0-dev.6", path = "../../holochain_trace" }
once_cell = "1.4.1"
opentelemetry_api = { version = "=0.20.0", features = ["metrics"] }
parking_lot = "0.12.1"
rand = "0.8.5"
serde = { version = "1.0", features = ["derive"] }
serde_bytes = "0.11"
serde_json = { version = "1.0.51", features = ["preserve_order"] }
thiserror = "1.0.22"
tokio = { version = "1.36.0", features = ["full"] }
tracing = "0.1"
tokio-stream = "0.1"
tx5 = { version = "=0.1.3-beta" }
url2 = "0.0.6"

# fuzzing
arbitrary = { version = "1.0", features = ["derive"], optional = true }
contrafact = { version = "0.2.0-rc.1", optional = true }
proptest = { version = "1", optional = true }
proptest-derive = { version = "0", optional = true }

blake2b_simd = { version = "1.0", optional = true }
maplit = { version = "1", optional = true }
mockall = { version = "0.11.3", optional = true }
<<<<<<< HEAD
tx5-signal-srv = { version = "=0.0.9-alpha", optional = true }
sbd-server = { version = "=0.0.6-alpha", optional = true }
fixt = { path = "../../fixt", version = "^0.4.0-dev.3", optional = true }
=======
fixt = { path = "../../fixt", version = "^0.4.0-dev.4", optional = true }
>>>>>>> 91f63b5d

[dev-dependencies]
# include self with test_utils feature, to allow integration tests to run properly
kitsune_p2p = { path = ".", features = ["test_utils", "fuzzing", "sqlite"] }

kitsune_p2p_fetch = { path = "../fetch", features = ["test_utils"] }
kitsune_p2p_bootstrap = { path = "../bootstrap", features = ["sqlite"] }
kitsune_p2p_timestamp = { path = "../timestamp", features = [
  "now",
  "arbitrary",
] }
kitsune_p2p_types = { path = "../types", features = ["test_utils"] }
maplit = "1"
pretty_assertions = "1.4.0"
test-case = "3.3"
tokio = { version = "1.11", features = ["full", "test-util"] }
tracing-subscriber = "0.3.16"
itertools = "0.12"

[lints]
workspace = true

[features]

fuzzing = [
  "arbitrary",
  "contrafact",
  "proptest",
  "proptest-derive",
  "kitsune_p2p_fetch/fuzzing",
  "kitsune_p2p_timestamp/fuzzing",
  "kitsune_p2p_types/fuzzing",
]

test_utils = [
  "blake2b_simd",
  "tokio/test-util",
  "ghost_actor/test_utils",
  "kitsune_p2p_types/test_utils",
  "kitsune_p2p_types/fixt",
  "kitsune_p2p_bin_data/fixt",
  "maplit",
  "mockall",
  "sbd-server",
  "tx5-signal-srv",
  "fixt",
]

mock_network = ["kitsune_p2p_types/test_utils", "mockall"]

instrument = []

sqlite-encrypted = [
  "kitsune_p2p_fetch/sqlite-encrypted",
  "kitsune_p2p_timestamp/sqlite-encrypted",
  "kitsune_p2p_block/sqlite-encrypted",
  "kitsune_p2p_types/sqlite-encrypted",
]
sqlite = [
  "kitsune_p2p_fetch/sqlite",
  "kitsune_p2p_timestamp/sqlite",
  "kitsune_p2p_block/sqlite",
  "kitsune_p2p_types/sqlite",
]<|MERGE_RESOLUTION|>--- conflicted
+++ resolved
@@ -20,14 +20,8 @@
 futures = "0.3"
 ghost_actor = "=0.3.0-alpha.6"
 governor = "0.3.2"
-<<<<<<< HEAD
-kitsune_p2p_fetch = { version = "^0.4.0-dev.13", path = "../fetch" }
-kitsune_p2p_mdns = { version = "^0.4.0-dev.2", path = "../mdns" }
-=======
 kitsune_p2p_fetch = { version = "^0.4.0-dev.14", path = "../fetch" }
 kitsune_p2p_mdns = { version = "^0.4.0-dev.3", path = "../mdns" }
-kitsune_p2p_proxy = { version = "^0.4.0-dev.14", path = "../proxy" }
->>>>>>> 91f63b5d
 kitsune_p2p_timestamp = { version = "^0.4.0-dev.4", path = "../timestamp", features = [
   "now",
 ] }
@@ -62,13 +56,9 @@
 blake2b_simd = { version = "1.0", optional = true }
 maplit = { version = "1", optional = true }
 mockall = { version = "0.11.3", optional = true }
-<<<<<<< HEAD
 tx5-signal-srv = { version = "=0.0.9-alpha", optional = true }
 sbd-server = { version = "=0.0.6-alpha", optional = true }
-fixt = { path = "../../fixt", version = "^0.4.0-dev.3", optional = true }
-=======
 fixt = { path = "../../fixt", version = "^0.4.0-dev.4", optional = true }
->>>>>>> 91f63b5d
 
 [dev-dependencies]
 # include self with test_utils feature, to allow integration tests to run properly
