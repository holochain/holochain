--- conflicted
+++ resolved
@@ -20,16 +20,9 @@
 futures = "0.3"
 ghost_actor = "=0.3.0-alpha.6"
 governor = "0.3.2"
-<<<<<<< HEAD
-kitsune_p2p_fetch = { version = "^0.4.0-dev.15", path = "../fetch" }
-kitsune_p2p_mdns = { version = "^0.4.0-dev.3", path = "../mdns" }
-kitsune_p2p_timestamp = { version = "^0.4.0-dev.4", path = "../timestamp", features = [
-=======
 kitsune_p2p_fetch = { version = "^0.5.0-dev.1", path = "../fetch" }
 kitsune_p2p_mdns = { version = "^0.5.0-dev.0", path = "../mdns" }
-kitsune_p2p_proxy = { version = "^0.5.0-dev.1", path = "../proxy" }
 kitsune_p2p_timestamp = { version = "^0.5.0-dev.0", path = "../timestamp", features = [
->>>>>>> 0d341a08
   "now",
 ] }
 kitsune_p2p_block = { version = "^0.5.0-dev.1", path = "../block" }
@@ -63,13 +56,9 @@
 blake2b_simd = { version = "1.0", optional = true }
 maplit = { version = "1", optional = true }
 mockall = { version = "0.11.3", optional = true }
-<<<<<<< HEAD
 tx5-signal-srv = { version = "=0.0.9-alpha", optional = true }
 sbd-server = { version = "=0.0.6-alpha", optional = true }
-fixt = { path = "../../fixt", version = "^0.4.0-dev.4", optional = true }
-=======
 fixt = { path = "../../fixt", version = "^0.5.0-dev.0", optional = true }
->>>>>>> 0d341a08
 
 [dev-dependencies]
 # include self with test_utils feature, to allow integration tests to run properly
