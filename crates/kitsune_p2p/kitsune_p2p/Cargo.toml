[package]
name = "kitsune_p2p"
version = "0.4.0-dev.21"
description = "p2p / dht communication framework"
license = "CAL-1.0"
homepage = "https://github.com/holochain/holochain"
documentation = "https://docs.rs/kitsune_p2p"
authors = ["Holochain Core Dev Team <devcore@holochain.org>"]
keywords = ["holochain", "holo", "p2p", "dht", "networking"]
categories = ["network-programming"]
edition = "2021"

# reminder - do not use workspace deps
[dependencies]
arrayref = "0.3.6"
base64 = "0.22"
bloomfilter = { version = "1.0.5", features = ["serde"] }
bytes = "1.4.0"
derive_more = "0.99"
futures = "0.3"
ghost_actor = "=0.3.0-alpha.6"
governor = "0.3.2"
kitsune_p2p_fetch = { version = "^0.4.0-dev.13", path = "../fetch" }
kitsune_p2p_mdns = { version = "^0.4.0-dev.2", path = "../mdns" }
kitsune_p2p_timestamp = { version = "^0.4.0-dev.4", path = "../timestamp", features = [
  "now",
] }
kitsune_p2p_block = { version = "^0.4.0-dev.11", path = "../block" }
kitsune_p2p_bootstrap_client = { version = "^0.4.0-dev.14", path = "../bootstrap_client" }
kitsune_p2p_bin_data = { version = "^0.4.0-dev.11", path = "../bin_data" }
kitsune_p2p_types = { version = "^0.4.0-dev.13", path = "../types", default-features = false }
must_future = "0.1.1"
nanoid = "0.4"
num-traits = "0.2"
holochain_trace = { version = "^0.4.0-dev.5", path = "../../holochain_trace" }
once_cell = "1.4.1"
opentelemetry_api = { version = "=0.20.0", features = ["metrics"] }
parking_lot = "0.12.1"
rand = "0.8.5"
serde = { version = "1.0", features = ["derive"] }
serde_bytes = "0.11"
serde_json = { version = "1.0.51", features = ["preserve_order"] }
thiserror = "1.0.22"
tokio = { version = "1.36.0", features = ["full"] }
tracing = "0.1"
tokio-stream = "0.1"
tx5 = { version = "=0.1.3-beta" }
url2 = "0.0.6"

# fuzzing
arbitrary = { version = "1.0", features = ["derive"], optional = true }
contrafact = { version = "0.2.0-rc.1", optional = true }
proptest = { version = "1", optional = true }
proptest-derive = { version = "0", optional = true }

blake2b_simd = { version = "1.0", optional = true }
maplit = { version = "1", optional = true }
mockall = { version = "0.11.3", optional = true }
<<<<<<< HEAD
tx5-signal-srv = { version = "=0.0.9-alpha", optional = true }
sbd-server = { version = "=0.0.6-alpha", optional = true }
=======
fixt = { path = "../../fixt", version = "^0.4.0-dev.3", optional = true }
>>>>>>> 41c843b6

[dev-dependencies]
# include self with test_utils feature, to allow integration tests to run properly
kitsune_p2p = { path = ".", features = ["test_utils", "fuzzing", "sqlite"] }

kitsune_p2p_fetch = { path = "../fetch", features = ["test_utils"] }
kitsune_p2p_bootstrap = { path = "../bootstrap", features = ["sqlite"] }
kitsune_p2p_timestamp = { path = "../timestamp", features = [
  "now",
  "arbitrary",
] }
kitsune_p2p_types = { path = "../types", features = ["test_utils"] }
maplit = "1"
pretty_assertions = "1.4.0"
test-case = "3.3"
tokio = { version = "1.11", features = ["full", "test-util"] }
tracing-subscriber = "0.3.16"
itertools = "0.12"

[lints]
workspace = true

[features]

fuzzing = [
  "arbitrary",
  "contrafact",
  "proptest",
  "proptest-derive",
  "kitsune_p2p_fetch/fuzzing",
  "kitsune_p2p_timestamp/fuzzing",
  "kitsune_p2p_types/fuzzing",
]

test_utils = [
  "blake2b_simd",
  "tokio/test-util",
  "ghost_actor/test_utils",
  "kitsune_p2p_types/test_utils",
  "kitsune_p2p_types/fixt",
  "kitsune_p2p_bin_data/fixt",
  "maplit",
  "mockall",
<<<<<<< HEAD
  "sbd-server",
  "tx5-signal-srv",
=======
  "fixt",
>>>>>>> 41c843b6
]

mock_network = ["kitsune_p2p_types/test_utils", "mockall"]

instrument = []

sqlite-encrypted = [
  "kitsune_p2p_fetch/sqlite-encrypted",
  "kitsune_p2p_timestamp/sqlite-encrypted",
  "kitsune_p2p_block/sqlite-encrypted",
  "kitsune_p2p_types/sqlite-encrypted",
]
sqlite = [
  "kitsune_p2p_fetch/sqlite",
  "kitsune_p2p_timestamp/sqlite",
  "kitsune_p2p_block/sqlite",
  "kitsune_p2p_types/sqlite",
]<|MERGE_RESOLUTION|>--- conflicted
+++ resolved
@@ -56,12 +56,9 @@
 blake2b_simd = { version = "1.0", optional = true }
 maplit = { version = "1", optional = true }
 mockall = { version = "0.11.3", optional = true }
-<<<<<<< HEAD
 tx5-signal-srv = { version = "=0.0.9-alpha", optional = true }
 sbd-server = { version = "=0.0.6-alpha", optional = true }
-=======
 fixt = { path = "../../fixt", version = "^0.4.0-dev.3", optional = true }
->>>>>>> 41c843b6
 
 [dev-dependencies]
 # include self with test_utils feature, to allow integration tests to run properly
@@ -105,12 +102,9 @@
   "kitsune_p2p_bin_data/fixt",
   "maplit",
   "mockall",
-<<<<<<< HEAD
   "sbd-server",
   "tx5-signal-srv",
-=======
   "fixt",
->>>>>>> 41c843b6
 ]
 
 mock_network = ["kitsune_p2p_types/test_utils", "mockall"]
