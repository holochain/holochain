--- conflicted
+++ resolved
@@ -22,10 +22,6 @@
 governor = "0.3.2"
 kitsune_p2p_fetch = { version = "^0.4.0-dev.15", path = "../fetch" }
 kitsune_p2p_mdns = { version = "^0.4.0-dev.3", path = "../mdns" }
-<<<<<<< HEAD
-=======
-kitsune_p2p_proxy = { version = "^0.4.0-dev.15", path = "../proxy" }
->>>>>>> 5f80638e
 kitsune_p2p_timestamp = { version = "^0.4.0-dev.4", path = "../timestamp", features = [
   "now",
 ] }
