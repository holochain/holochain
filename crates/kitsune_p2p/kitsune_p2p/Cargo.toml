[package]
name = "kitsune_p2p"
version = "0.3.0-beta-dev.16"
description = "p2p / dht communication framework"
license = "Apache-2.0"
homepage = "https://github.com/holochain/holochain"
documentation = "https://docs.rs/kitsune_p2p"
authors = ["Holochain Core Dev Team <devcore@holochain.org>"]
keywords = ["holochain", "holo", "p2p", "dht", "networking"]
categories = ["network-programming"]
edition = "2021"

[dependencies]
arrayref = "0.3.6"
base64 = "0.21.2"
bloomfilter = { version = "1.0.5", features = ["serde"] }
bytes = "1.4.0"
derive_more = "0.99.11"
futures = "0.3"
ghost_actor = "=0.3.0-alpha.6"
governor = "0.3.2"
itertools = "0.11.0"
kitsune_p2p_fetch = { version = "^0.3.0-beta-dev.11", path = "../fetch" }
kitsune_p2p_mdns = { version = "^0.3.0-beta-dev.0", path = "../mdns" }
kitsune_p2p_proxy = { version = "^0.3.0-beta-dev.9", path = "../proxy" }
kitsune_p2p_timestamp = { version = "^0.3.0-beta-dev.2", path = "../timestamp", features = ["now"] }
kitsune_p2p_block = { version = "^0.3.0-beta-dev.7", path = "../block" }
kitsune_p2p_transport_quic = { version = "^0.3.0-beta-dev.9", path = "../transport_quic", optional = true }
kitsune_p2p_types = { version = "^0.3.0-beta-dev.9", path = "../types", default-features = false }
maplit = "1"
must_future = "0.1.1"
nanoid = "0.4"
num-traits = "0.2"
holochain_trace = { version = "^0.3.0-beta-dev.1", path = "../../holochain_trace" }
once_cell = "1.4.1"
opentelemetry_api = { version = "=0.20.0-beta.1", features = [ "metrics" ], package = "ts_opentelemetry_api" }
parking_lot = "0.12.1"
rand = "0.8.5"
reqwest = "0.11.2"
serde = { version = "1.0", features = ["derive"] }
serde_bytes = "0.11"
serde_json = { version = "1.0.51", features = [ "preserve_order" ] }
shrinkwraprs = "0.3.0"
stef = { path = "../../stef" }
thiserror = "1.0.22"
tokio = { version = "1.27", features = ["full"] }
tracing = "0.1"
tokio-stream = "0.1"
tx5 = { version = "=0.0.2-alpha", optional = true }
url2 = "0.0.6"
fixt = { path = "../../fixt", version = "^0.2.0"}

# fuzzing
arbitrary = { version = "1.0", features = ["derive"], optional = true }
<<<<<<< HEAD
=======
contrafact = { version = "0.2.0-rc.1", optional = true }
>>>>>>> 88a746a1
proptest = { version = "1", optional = true }
proptest-derive = { version = "0", optional = true }
test-strategy = { version = "0", optional = true }

blake2b_simd = { version = "0.5.10", optional = true }
mockall = { version = "0.11.3", optional = true }

[dev-dependencies]
# include self with test_utils feature, to allow integration tests to run properly
kitsune_p2p = { path = ".", features = ["test_utils", "fuzzing", "sqlite"]}

kitsune_p2p_fetch = { path = "../fetch", features = ["test_utils"] }
kitsune_p2p_bootstrap = { path = "../bootstrap", features = ["sqlite"] }
kitsune_p2p_timestamp = { path = "../timestamp", features = ["now", "arbitrary"] }
kitsune_p2p_types = { path = "../types", features = ["test_utils"] }
mockall = "0.11.3"
pretty_assertions = "1.4.0"
test-case = "1.0.0"
tokio = { version = "1.11", features = ["full", "test-util"] }
tracing-subscriber = "0.3.16"
tx5-signal-srv = "=0.0.1-alpha.9"
ed25519-dalek = "1"
rand_dalek = { version = "0.7", package = "rand" } # Compatibility with dalek

[features]
default = [ "tx2", "tx5" ]

fuzzing = [
  "arbitrary",
<<<<<<< HEAD
=======
  "contrafact",
>>>>>>> 88a746a1
  "proptest",
  "proptest-derive",
  "test-strategy",
  "kitsune_p2p_timestamp/fuzzing",
  "kitsune_p2p_types/fuzzing",
]

test_utils = [
  "blake2b_simd",
  "tokio/test-util",
  "ghost_actor/test_utils",
  "kitsune_p2p_types/test_utils",
  "mockall",
<<<<<<< HEAD
  "fuzzing",
=======
>>>>>>> 88a746a1
]

mock_network = [
  "kitsune_p2p_types/test_utils",
  "mockall",
]

tx2 = [ "kitsune_p2p_types/tx2", "kitsune_p2p_transport_quic" ]

sqlite-encrypted = [
  "kitsune_p2p_fetch/sqlite-encrypted",
  "kitsune_p2p_proxy/sqlite-encrypted",
  "kitsune_p2p_timestamp/sqlite-encrypted",
  "kitsune_p2p_block/sqlite-encrypted",
  "kitsune_p2p_transport_quic/sqlite-encrypted",
  "kitsune_p2p_types/sqlite-encrypted",
]
sqlite = [
  "kitsune_p2p_fetch/sqlite",
  "kitsune_p2p_proxy/sqlite",
  "kitsune_p2p_timestamp/sqlite",
  "kitsune_p2p_block/sqlite",
  "kitsune_p2p_transport_quic/sqlite",
  "kitsune_p2p_types/sqlite",
]<|MERGE_RESOLUTION|>--- conflicted
+++ resolved
@@ -52,10 +52,7 @@
 
 # fuzzing
 arbitrary = { version = "1.0", features = ["derive"], optional = true }
-<<<<<<< HEAD
-=======
 contrafact = { version = "0.2.0-rc.1", optional = true }
->>>>>>> 88a746a1
 proptest = { version = "1", optional = true }
 proptest-derive = { version = "0", optional = true }
 test-strategy = { version = "0", optional = true }
@@ -85,10 +82,7 @@
 
 fuzzing = [
   "arbitrary",
-<<<<<<< HEAD
-=======
   "contrafact",
->>>>>>> 88a746a1
   "proptest",
   "proptest-derive",
   "test-strategy",
@@ -102,10 +96,6 @@
   "ghost_actor/test_utils",
   "kitsune_p2p_types/test_utils",
   "mockall",
-<<<<<<< HEAD
-  "fuzzing",
-=======
->>>>>>> 88a746a1
 ]
 
 mock_network = [
