[package]
name = "kitsune_p2p"
version = "0.1.0-beta-rc.1"
description = "p2p / dht communication framework"
license = "Apache-2.0"
homepage = "https://github.com/holochain/holochain"
documentation = "https://docs.rs/kitsune_p2p"
authors = ["Holochain Core Dev Team <devcore@holochain.org>"]
keywords = ["holochain", "holo", "p2p", "dht", "networking"]
categories = ["network-programming"]
edition = "2021"

[dependencies]
arrayref = "0.3.6"
base64 = "0.13"
bloomfilter = { version = "1.0.5", features = ["serde"] }
derive_more = "0.99.11"
futures = "0.3"
ghost_actor = "=0.3.0-alpha.4"
governor = "0.3.2"
itertools = "0.10"
kitsune_p2p_fetch = { version = "^0.1.0-beta-rc.0", path = "../fetch" }
kitsune_p2p_mdns = { version = "^0.1.0-beta-rc.0", path = "../mdns" }
<<<<<<< HEAD
kitsune_p2p_proxy = { version = "^0.1.0-beta-rc.0", path = "../proxy" }
kitsune_p2p_timestamp = { version = "^0.1.0-beta-rc.0", path = "../timestamp", features = ["now"] }
kitsune_p2p_transport_quic = { version = "^0.1.0-beta-rc.0", path = "../transport_quic", optional = true }
kitsune_p2p_types = { version = "^0.1.0-beta-rc.0", path = "../types", default-features = false }
=======
kitsune_p2p_proxy = { version = "^0.1.0-beta-rc.1", path = "../proxy" }
kitsune_p2p_timestamp = { version = "^0.1.0-beta-rc.1", path = "../timestamp", features = ["now"] }
kitsune_p2p_transport_quic = { version = "^0.1.0-beta-rc.1", path = "../transport_quic" }
kitsune_p2p_types = { version = "^0.1.0-beta-rc.1", path = "../types" }
>>>>>>> 0737cf3d
must_future = "0.1.1"
nanoid = "0.4"
num-traits = "0.2"
observability = "0.1.3"
once_cell = "1.4.1"
parking_lot = "0.11.1"
rand = "0.8.5"
reqwest = "0.11.2"
serde = { version = "1.0", features = ["derive"] }
serde_bytes = "0.11"
serde_json = { version = "1.0.51", features = [ "preserve_order" ] }
shrinkwraprs = "0.3.0"
thiserror = "1.0.22"
tokio = { version = "1.11", features = ["full"] }
tracing = "0.1"
tokio-stream = "0.1"
tx4 = { version = "0.0.1", optional = true }
url2 = "0.0.6"
fixt = { path = "../../fixt", version = "^0.1.0-beta-rc.1"}

# arbitrary could be made optional
arbitrary = { version = "1.0", features = ["derive"] }

blake2b_simd = { version = "0.5.10", optional = true }
maplit = { version = "1", optional = true }
mockall = { version = "0.10.2", optional = true }

[dev-dependencies]
# include self with test_utils feature, to allow integration tests to run properly
kitsune_p2p = { path = ".", features = ["test_utils"]}

contrafact = { version = "0.1.0-dev.1" }
kitsune_p2p_bootstrap = { path = "../bootstrap" }
kitsune_p2p_timestamp = { path = "../timestamp", features = ["now", "arbitrary"] }
kitsune_p2p_types = { path = "../types", features = ["test_utils"] }
maplit = "1"
mockall = "0.10.2"
pretty_assertions = "0.7"
test-case = "1.0.0"
tokio = { version = "1.11", features = ["full", "test-util"] }
tracing-subscriber = "0.2"

[features]
default = [ "tx2" ]

test_utils = [
  "blake2b_simd",
  "tokio/test-util",
  "ghost_actor/test_utils",
  "kitsune_p2p_types/test_utils",
  "maplit",
  "mockall",
  "kitsune_p2p_timestamp/arbitrary",
]
mock_network = [
  "kitsune_p2p_types/test_utils",
  "mockall",
]

tx2 = [ "kitsune_p2p_types/tx2", "kitsune_p2p_transport_quic" ]<|MERGE_RESOLUTION|>--- conflicted
+++ resolved
@@ -21,17 +21,10 @@
 itertools = "0.10"
 kitsune_p2p_fetch = { version = "^0.1.0-beta-rc.0", path = "../fetch" }
 kitsune_p2p_mdns = { version = "^0.1.0-beta-rc.0", path = "../mdns" }
-<<<<<<< HEAD
-kitsune_p2p_proxy = { version = "^0.1.0-beta-rc.0", path = "../proxy" }
-kitsune_p2p_timestamp = { version = "^0.1.0-beta-rc.0", path = "../timestamp", features = ["now"] }
-kitsune_p2p_transport_quic = { version = "^0.1.0-beta-rc.0", path = "../transport_quic", optional = true }
-kitsune_p2p_types = { version = "^0.1.0-beta-rc.0", path = "../types", default-features = false }
-=======
 kitsune_p2p_proxy = { version = "^0.1.0-beta-rc.1", path = "../proxy" }
 kitsune_p2p_timestamp = { version = "^0.1.0-beta-rc.1", path = "../timestamp", features = ["now"] }
-kitsune_p2p_transport_quic = { version = "^0.1.0-beta-rc.1", path = "../transport_quic" }
-kitsune_p2p_types = { version = "^0.1.0-beta-rc.1", path = "../types" }
->>>>>>> 0737cf3d
+kitsune_p2p_transport_quic = { version = "^0.1.0-beta-rc.1", path = "../transport_quic", optional = true }
+kitsune_p2p_types = { version = "^0.1.0-beta-rc.1", path = "../types", default-features = false }
 must_future = "0.1.1"
 nanoid = "0.4"
 num-traits = "0.2"
@@ -48,7 +41,7 @@
 tokio = { version = "1.11", features = ["full"] }
 tracing = "0.1"
 tokio-stream = "0.1"
-tx4 = { version = "0.0.1", optional = true }
+tx5 = { version = "0.0.1-alpha.1", optional = true }
 url2 = "0.0.6"
 fixt = { path = "../../fixt", version = "^0.1.0-beta-rc.1"}
 
