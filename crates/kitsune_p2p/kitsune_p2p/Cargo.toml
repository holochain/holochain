--- conflicted
+++ resolved
@@ -39,11 +39,8 @@
 serde = { version = "1.0", features = ["derive"] }
 serde_bytes = "0.11"
 serde_json = { version = "1.0.51", features = [ "preserve_order" ] }
-<<<<<<< HEAD
 shrinkwraprs = "0.3.0"
 stef = { path = "../../stef" }
-=======
->>>>>>> b370a549
 thiserror = "1.0.22"
 tokio = { version = "1.27", features = ["full"] }
 tracing = "0.1"
@@ -54,15 +51,10 @@
 
 # fuzzing
 arbitrary = { version = "1.0", features = ["derive"], optional = true }
-<<<<<<< HEAD
+contrafact = { version = "0.2.0-rc.1", optional = true }
 proptest = { version = "1", optional = true }
 proptest-derive = { version = "0", optional = true }
 test-strategy = { version = "0", optional = true }
-=======
-contrafact = { version = "0.2.0-rc.1", optional = true }
-proptest = { version = "1", optional = true }
-proptest-derive = { version = "0", optional = true }
->>>>>>> b370a549
 
 blake2b_simd = { version = "0.5.10", optional = true }
 maplit = { version = "1", optional = true }
@@ -91,15 +83,10 @@
 
 fuzzing = [
   "arbitrary",
-<<<<<<< HEAD
+  "contrafact",
   "proptest",
   "proptest-derive",
   "test-strategy",
-=======
-  "contrafact",
-  "proptest",
-  "proptest-derive",
->>>>>>> b370a549
   "kitsune_p2p_timestamp/fuzzing",
   "kitsune_p2p_types/fuzzing",
 ]
@@ -111,10 +98,6 @@
   "kitsune_p2p_types/test_utils",
   "maplit",
   "mockall",
-<<<<<<< HEAD
-  "fuzzing",
-=======
->>>>>>> b370a549
 ]
 
 mock_network = [
