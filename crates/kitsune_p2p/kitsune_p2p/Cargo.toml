[package]
name = "kitsune_p2p"
version = "0.3.0-beta-dev.39"
description = "p2p / dht communication framework"
license = "CAL-1.0"
homepage = "https://github.com/holochain/holochain"
documentation = "https://docs.rs/kitsune_p2p"
authors = ["Holochain Core Dev Team <devcore@holochain.org>"]
keywords = ["holochain", "holo", "p2p", "dht", "networking"]
categories = ["network-programming"]
edition = "2021"

# reminder - do not use workspace deps
[dependencies]
arrayref = "0.3.6"
base64 = "0.22"
bloomfilter = { version = "1.0.5", features = ["serde"] }
bytes = "1.4.0"
derive_more = "0.99"
futures = "0.3"
ghost_actor = "=0.3.0-alpha.6"
governor = "0.3.2"
itertools = "0.12"
<<<<<<< HEAD
kitsune_p2p_fetch = { version = "^0.3.0-beta-dev.29", path = "../fetch" }
kitsune_p2p_mdns = { version = "^0.3.0-beta-dev.3", path = "../mdns" }
kitsune_p2p_timestamp = { version = "^0.3.0-beta-dev.9", path = "../timestamp", features = ["now"] }
kitsune_p2p_block = { version = "^0.3.0-beta-dev.22", path = "../block" }
kitsune_p2p_bootstrap_client = { version = "^0.3.0-beta-dev.32", path = "../bootstrap_client" }
kitsune_p2p_bin_data = { version = "^0.3.0-beta-dev.20", path = "../bin_data" }
kitsune_p2p_types = { version = "^0.3.0-beta-dev.26", path = "../types" }
=======
kitsune_p2p_fetch = { version = "^0.3.0-beta-dev.30", path = "../fetch" }
kitsune_p2p_mdns = { version = "^0.3.0-beta-dev.4", path = "../mdns" }
kitsune_p2p_proxy = { version = "^0.3.0-beta-dev.27", path = "../proxy" }
kitsune_p2p_timestamp = { version = "^0.3.0-beta-dev.10", path = "../timestamp", features = ["now"] }
kitsune_p2p_block = { version = "^0.3.0-beta-dev.23", path = "../block" }
kitsune_p2p_bootstrap_client = { version = "^0.3.0-beta-dev.33", path = "../bootstrap_client" }
kitsune_p2p_bin_data = { version = "^0.3.0-beta-dev.21", path = "../bin_data" }
kitsune_p2p_transport_quic = { version = "^0.3.0-beta-dev.27", path = "../transport_quic", optional = true }
kitsune_p2p_types = { version = "^0.3.0-beta-dev.27", path = "../types", default-features = false }
>>>>>>> 9f251378
must_future = "0.1.1"
nanoid = "0.4"
num-traits = "0.2"
holochain_trace = { version = "^0.3.0-beta-dev.11", path = "../../holochain_trace" }
once_cell = "1.4.1"
opentelemetry_api = { version = "=0.20.0", features = [ "metrics" ] }
parking_lot = "0.12.1"
rand = "0.8.5"
serde = { version = "1.0", features = ["derive"] }
serde_bytes = "0.11"
serde_json = { version = "1.0.51", features = [ "preserve_order" ] }
thiserror = "1.0.22"
tokio = { version = "1.36.0", features = ["full"] }
tracing = "0.1"
tokio-stream = "0.1"
tx5 = { version = "=0.0.9-alpha", optional = true }
url2 = "0.0.6"
fixt = { path = "../../fixt", version = "^0.3.0-beta-dev.4"}

# fuzzing
arbitrary = { version = "1.0", features = ["derive"], optional = true }
contrafact = { version = "0.2.0-rc.1", optional = true }
proptest = { version = "1", optional = true }
proptest-derive = { version = "0", optional = true }

blake2b_simd = { version = "1.0", optional = true }
maplit = { version = "1", optional = true }
mockall = { version = "0.11.3", optional = true }
tx5-signal-srv = { version = "=0.0.9-alpha", optional = true }

[dev-dependencies]
# include self with test_utils feature, to allow integration tests to run properly
kitsune_p2p = { path = ".", features = ["test_utils", "fuzzing", "sqlite", "tx5"]}

kitsune_p2p_fetch = { path = "../fetch", features = ["test_utils"] }
kitsune_p2p_bootstrap = { path = "../bootstrap", features = ["sqlite"] }
kitsune_p2p_timestamp = { path = "../timestamp", features = ["now", "arbitrary"] }
kitsune_p2p_types = { path = "../types", features = ["test_utils"] }
maplit = "1"
pretty_assertions = "1.4.0"
test-case = "3.3"
tokio = { version = "1.11", features = ["full", "test-util"] }
tracing-subscriber = "0.3.16"
tx5-signal-srv = "=0.0.9-alpha"

[lints]
workspace = true

[features]

fuzzing = [
  "arbitrary",
  "contrafact",
  "proptest",
  "proptest-derive",
  "kitsune_p2p_fetch/fuzzing",
  "kitsune_p2p_timestamp/fuzzing",
  "kitsune_p2p_types/fuzzing",
]

test_utils = [
  "blake2b_simd",
  "tokio/test-util",
  "ghost_actor/test_utils",
  "kitsune_p2p_types/test_utils",
  "kitsune_p2p_types/fixt",
  "kitsune_p2p_bin_data/fixt",
  "maplit",
  "mockall",
  "tx5-signal-srv",
]

mock_network = [
  "kitsune_p2p_types/test_utils",
  "mockall",
]


sqlite-encrypted = [
  "kitsune_p2p_fetch/sqlite-encrypted",
  "kitsune_p2p_timestamp/sqlite-encrypted",
  "kitsune_p2p_block/sqlite-encrypted",
  "kitsune_p2p_types/sqlite-encrypted",
]
sqlite = [
  "kitsune_p2p_fetch/sqlite",
  "kitsune_p2p_timestamp/sqlite",
  "kitsune_p2p_block/sqlite",
  "kitsune_p2p_types/sqlite",
]<|MERGE_RESOLUTION|>--- conflicted
+++ resolved
@@ -21,25 +21,13 @@
 ghost_actor = "=0.3.0-alpha.6"
 governor = "0.3.2"
 itertools = "0.12"
-<<<<<<< HEAD
-kitsune_p2p_fetch = { version = "^0.3.0-beta-dev.29", path = "../fetch" }
-kitsune_p2p_mdns = { version = "^0.3.0-beta-dev.3", path = "../mdns" }
-kitsune_p2p_timestamp = { version = "^0.3.0-beta-dev.9", path = "../timestamp", features = ["now"] }
-kitsune_p2p_block = { version = "^0.3.0-beta-dev.22", path = "../block" }
-kitsune_p2p_bootstrap_client = { version = "^0.3.0-beta-dev.32", path = "../bootstrap_client" }
-kitsune_p2p_bin_data = { version = "^0.3.0-beta-dev.20", path = "../bin_data" }
-kitsune_p2p_types = { version = "^0.3.0-beta-dev.26", path = "../types" }
-=======
 kitsune_p2p_fetch = { version = "^0.3.0-beta-dev.30", path = "../fetch" }
 kitsune_p2p_mdns = { version = "^0.3.0-beta-dev.4", path = "../mdns" }
-kitsune_p2p_proxy = { version = "^0.3.0-beta-dev.27", path = "../proxy" }
 kitsune_p2p_timestamp = { version = "^0.3.0-beta-dev.10", path = "../timestamp", features = ["now"] }
 kitsune_p2p_block = { version = "^0.3.0-beta-dev.23", path = "../block" }
 kitsune_p2p_bootstrap_client = { version = "^0.3.0-beta-dev.33", path = "../bootstrap_client" }
 kitsune_p2p_bin_data = { version = "^0.3.0-beta-dev.21", path = "../bin_data" }
-kitsune_p2p_transport_quic = { version = "^0.3.0-beta-dev.27", path = "../transport_quic", optional = true }
 kitsune_p2p_types = { version = "^0.3.0-beta-dev.27", path = "../types", default-features = false }
->>>>>>> 9f251378
 must_future = "0.1.1"
 nanoid = "0.4"
 num-traits = "0.2"
