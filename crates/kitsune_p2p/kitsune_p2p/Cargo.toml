[package]
name = "kitsune_p2p"
version = "0.5.0-dev.2"
description = "p2p / dht communication framework"
license = "CAL-1.0"
homepage = "https://github.com/holochain/holochain"
documentation = "https://docs.rs/kitsune_p2p"
authors = ["Holochain Core Dev Team <devcore@holochain.org>"]
keywords = ["holochain", "holo", "p2p", "dht", "networking"]
categories = ["network-programming"]
edition = "2021"

# reminder - do not use workspace deps
[dependencies]
arrayref = "0.3.6"
base64 = "0.22"
bloomfilter = { version = "1.0.5", features = ["serde"] }
bytes = "1.4.0"
derive_more = "0.99"
futures = "0.3"
ghost_actor = "=0.3.0-alpha.6"
governor = "0.3.2"
kitsune_p2p_fetch = { version = "^0.5.0-dev.2", path = "../fetch" }
kitsune_p2p_mdns = { version = "^0.5.0-dev.0", path = "../mdns" }
kitsune_p2p_timestamp = { version = "^0.5.0-dev.0", path = "../timestamp", features = [
  "now",
] }
kitsune_p2p_block = { version = "^0.5.0-dev.1", path = "../block" }
kitsune_p2p_bootstrap_client = { version = "^0.5.0-dev.2", path = "../bootstrap_client" }
kitsune_p2p_bin_data = { version = "^0.5.0-dev.1", path = "../bin_data" }
kitsune_p2p_types = { version = "^0.5.0-dev.2", path = "../types", default-features = false }
must_future = "0.1.1"
nanoid = "0.4"
num-traits = "0.2"
holochain_trace = { version = "^0.5.0-dev.1", path = "../../holochain_trace" }
once_cell = "1.4.1"
opentelemetry_api = { version = "=0.20.0", features = ["metrics"] }
parking_lot = "0.12.1"
rand = "0.8.5"
serde = { version = "1.0", features = ["derive"] }
serde_bytes = "0.11"
serde_json = { version = "1.0.51", features = ["preserve_order"] }
thiserror = "1.0.22"
tokio = { version = "1.36.0", features = ["full"] }
tracing = "0.1"
tokio-stream = "0.1"
<<<<<<< HEAD
tx5 = { version = "=0.1.3-beta" }
=======
tx5 = { version = "=0.1.4-beta", optional = true }
>>>>>>> e5cf8f9f
url2 = "0.0.6"

# fuzzing
arbitrary = { version = "1.0", features = ["derive"], optional = true }
contrafact = { version = "0.2.0-rc.1", optional = true }
proptest = { version = "1", optional = true }
proptest-derive = { version = "0", optional = true }

blake2b_simd = { version = "1.0", optional = true }
maplit = { version = "1", optional = true }
mockall = { version = "0.11.3", optional = true }
tx5-signal-srv = { version = "=0.0.9-alpha", optional = true }
sbd-server = { version = "=0.0.6-alpha", optional = true }
fixt = { path = "../../fixt", version = "^0.5.0-dev.0", optional = true }

[dev-dependencies]
# include self with test_utils feature, to allow integration tests to run properly
kitsune_p2p = { path = ".", features = ["test_utils", "fuzzing", "sqlite"] }

kitsune_p2p_fetch = { path = "../fetch", features = ["test_utils"] }
kitsune_p2p_bootstrap = { path = "../bootstrap", features = ["sqlite"] }
kitsune_p2p_timestamp = { path = "../timestamp", features = [
  "now",
  "arbitrary",
] }
kitsune_p2p_types = { path = "../types", features = ["test_utils"] }
maplit = "1"
pretty_assertions = "1.4.0"
<<<<<<< HEAD
=======
sbd-server = "=0.0.7-alpha"
>>>>>>> e5cf8f9f
test-case = "3.3"
tokio = { version = "1.11", features = ["full", "test-util"] }
tracing-subscriber = "0.3.16"
itertools = "0.12"

[lints]
workspace = true

[features]

fuzzing = [
  "arbitrary",
  "contrafact",
  "proptest",
  "proptest-derive",
  "kitsune_p2p_fetch/fuzzing",
  "kitsune_p2p_timestamp/fuzzing",
  "kitsune_p2p_types/fuzzing",
]

test_utils = [
  "blake2b_simd",
  "tokio/test-util",
  "ghost_actor/test_utils",
  "kitsune_p2p_types/test_utils",
  "kitsune_p2p_types/fixt",
  "kitsune_p2p_bin_data/fixt",
  "maplit",
  "mockall",
  "sbd-server",
  "tx5-signal-srv",
  "fixt",
]

mock_network = ["kitsune_p2p_types/test_utils", "mockall"]

instrument = []

sqlite-encrypted = [
  "kitsune_p2p_fetch/sqlite-encrypted",
  "kitsune_p2p_timestamp/sqlite-encrypted",
  "kitsune_p2p_block/sqlite-encrypted",
  "kitsune_p2p_types/sqlite-encrypted",
]
sqlite = [
  "kitsune_p2p_fetch/sqlite",
  "kitsune_p2p_timestamp/sqlite",
  "kitsune_p2p_block/sqlite",
  "kitsune_p2p_types/sqlite",
]<|MERGE_RESOLUTION|>--- conflicted
+++ resolved
@@ -44,11 +44,7 @@
 tokio = { version = "1.36.0", features = ["full"] }
 tracing = "0.1"
 tokio-stream = "0.1"
-<<<<<<< HEAD
-tx5 = { version = "=0.1.3-beta" }
-=======
 tx5 = { version = "=0.1.4-beta", optional = true }
->>>>>>> e5cf8f9f
 url2 = "0.0.6"
 
 # fuzzing
@@ -60,8 +56,8 @@
 blake2b_simd = { version = "1.0", optional = true }
 maplit = { version = "1", optional = true }
 mockall = { version = "0.11.3", optional = true }
+sbd-server = { version = "=0.0.7-alpha", optional = true }
 tx5-signal-srv = { version = "=0.0.9-alpha", optional = true }
-sbd-server = { version = "=0.0.6-alpha", optional = true }
 fixt = { path = "../../fixt", version = "^0.5.0-dev.0", optional = true }
 
 [dev-dependencies]
@@ -77,10 +73,7 @@
 kitsune_p2p_types = { path = "../types", features = ["test_utils"] }
 maplit = "1"
 pretty_assertions = "1.4.0"
-<<<<<<< HEAD
-=======
 sbd-server = "=0.0.7-alpha"
->>>>>>> e5cf8f9f
 test-case = "3.3"
 tokio = { version = "1.11", features = ["full", "test-util"] }
 tracing-subscriber = "0.3.16"
@@ -90,6 +83,8 @@
 workspace = true
 
 [features]
+
+default = ["tx5"]
 
 fuzzing = [
   "arbitrary",
