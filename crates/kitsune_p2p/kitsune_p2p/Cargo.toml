--- conflicted
+++ resolved
@@ -22,10 +22,6 @@
 governor = "0.3.2"
 kitsune_p2p_fetch = { version = "^0.5.0-dev.2", path = "../fetch" }
 kitsune_p2p_mdns = { version = "^0.5.0-dev.0", path = "../mdns" }
-<<<<<<< HEAD
-=======
-kitsune_p2p_proxy = { version = "^0.5.0-dev.2", path = "../proxy" }
->>>>>>> 33e36826
 kitsune_p2p_timestamp = { version = "^0.5.0-dev.0", path = "../timestamp", features = [
   "now",
 ] }
