--- conflicted
+++ resolved
@@ -19,21 +19,12 @@
 ghost_actor = "=0.3.0-alpha.4"
 governor = "0.3.2"
 itertools = "0.10"
-<<<<<<< HEAD
-kitsune_p2p_fetch = { version = "^0.1.0-beta-rc.1", path = "../fetch" }
-kitsune_p2p_mdns = { version = "^0.1.0-beta-rc.0", path = "../mdns" }
-kitsune_p2p_proxy = { version = "^0.1.0-beta-rc.2", path = "../proxy" }
-kitsune_p2p_timestamp = { version = "^0.1.0-beta-rc.1", path = "../timestamp", features = ["now"] }
-kitsune_p2p_transport_quic = { version = "^0.1.0-beta-rc.2", path = "../transport_quic", optional = true }
-kitsune_p2p_types = { version = "^0.1.0-beta-rc.2", path = "../types", default-features = false }
-=======
 kitsune_p2p_fetch = { version = "^0.1.0", path = "../fetch" }
 kitsune_p2p_mdns = { version = "^0.1.0", path = "../mdns" }
 kitsune_p2p_proxy = { version = "^0.1.0", path = "../proxy" }
 kitsune_p2p_timestamp = { version = "^0.1.0", path = "../timestamp", features = ["now"] }
-kitsune_p2p_transport_quic = { version = "^0.1.0", path = "../transport_quic" }
-kitsune_p2p_types = { version = "^0.1.0", path = "../types" }
->>>>>>> c5918d71
+kitsune_p2p_transport_quic = { version = "^0.1.0", path = "../transport_quic", optional = true }
+kitsune_p2p_types = { version = "^0.1.0", path = "../types", default-features = false }
 must_future = "0.1.1"
 nanoid = "0.4"
 num-traits = "0.2"
