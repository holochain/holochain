--- conflicted
+++ resolved
@@ -20,14 +20,8 @@
 futures = "0.3"
 ghost_actor = "=0.3.0-alpha.6"
 governor = "0.3.2"
-<<<<<<< HEAD
-kitsune_p2p_fetch = { version = "^0.5.0-dev.2", path = "../fetch" }
-kitsune_p2p_mdns = { version = "^0.5.0-dev.0", path = "../mdns" }
-=======
 kitsune_p2p_fetch = { version = "^0.5.0-dev.3", path = "../fetch" }
 kitsune_p2p_mdns = { version = "^0.5.0-dev.1", path = "../mdns" }
-kitsune_p2p_proxy = { version = "^0.5.0-dev.3", path = "../proxy" }
->>>>>>> e4ddbb87
 kitsune_p2p_timestamp = { version = "^0.5.0-dev.0", path = "../timestamp", features = [
   "now",
 ] }
