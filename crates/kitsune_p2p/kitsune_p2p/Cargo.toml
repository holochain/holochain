[package]
name = "kitsune_p2p"
version = "0.0.1"
description = "p2p / dht communication framework"
license = "Apache-2.0"
homepage = "https://github.com/holochain/holochain"
documentation = "https://github.com/holochain/holochain"
authors = [ "Holochain Core Dev Team <devcore@holochain.org>" ]
keywords = [ "holochain", "holo", "p2p", "dht", "networking" ]
categories = [ "network-programming" ]
edition = "2018"

[dependencies]
<<<<<<< HEAD
base64 = "0.13"
=======
arrayref = "0.3.6"
bloomfilter = { version = "1.0.5", features = [ "serde" ] }
>>>>>>> 68fc7d32
derive_more = "0.99.11"
futures = "0.3"
ghost_actor = "0.3.0-alpha.1"
kitsune_p2p_mdns = { version = "0.0.1", path = "../mdns" }
kitsune_p2p_types = { version = "0.0.1", path = "../types" }
kitsune_p2p_proxy = { version = "0.0.1", path = "../proxy" }
kitsune_p2p_transport_quic = { version = "0.0.1", path = "../transport_quic" }
lair_keystore_api = "=0.0.1-alpha.12"
rand = "0.7"
shrinkwraprs = "0.3.0"
thiserror = "1.0.22"
tokio = { version = "1.3", features = [ "full" ] }
tokio-stream = "0.1"
url2 = "0.0.6"
serde = { version = "1.0", features = [ "derive" ] }
serde_bytes = "0.11"
reqwest = "0.11.2"
once_cell = "1.4.1"
fixt = { path = "../../fixt" }
observability = "0.1.3"

[dev-dependencies]
matches = "0.1"
tracing-subscriber = "0.2"<|MERGE_RESOLUTION|>--- conflicted
+++ resolved
@@ -11,12 +11,9 @@
 edition = "2018"
 
 [dependencies]
-<<<<<<< HEAD
+arrayref = "0.3.6"
 base64 = "0.13"
-=======
-arrayref = "0.3.6"
 bloomfilter = { version = "1.0.5", features = [ "serde" ] }
->>>>>>> 68fc7d32
 derive_more = "0.99.11"
 futures = "0.3"
 ghost_actor = "0.3.0-alpha.1"
