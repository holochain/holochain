[package]
name = "kitsune_p2p"
version = "0.0.31"
description = "p2p / dht communication framework"
license = "Apache-2.0"
homepage = "https://github.com/holochain/holochain"
documentation = "https://docs.rs/kitsune_p2p"
authors = ["Holochain Core Dev Team <devcore@holochain.org>"]
keywords = ["holochain", "holo", "p2p", "dht", "networking"]
categories = ["network-programming"]
edition = "2021"

[dependencies]
arrayref = "0.3.6"
base64 = "0.13"
bloomfilter = { version = "1.0.5", features = ["serde"] }
derive_more = "0.99.11"
futures = "0.3"
ghost_actor = "=0.3.0-alpha.4"
governor = "0.3.2"
itertools = "0.10"
kitsune_p2p_mdns = { version = "0.0.3", path = "../mdns" }
kitsune_p2p_proxy = { version = "0.0.23", path = "../proxy" }
kitsune_p2p_timestamp = { version = "0.0.9", path = "../timestamp", features = ["now"] }
kitsune_p2p_transport_quic = { version = "0.0.23", path = "../transport_quic" }
kitsune_p2p_types = { version = "0.0.23", path = "../types" }
must_future = "0.1.1"
num-traits = "0.2"
observability = "0.1.3"
once_cell = "1.4.1"
parking_lot = "0.11.1"
rand = "0.7"
reqwest = "0.11.2"
serde = { version = "1.0", features = ["derive"] }
serde_bytes = "0.11"
serde_json = { version = "1.0.51", features = [ "preserve_order" ] }
shrinkwraprs = "0.3.0"
thiserror = "1.0.22"
tokio = { version = "1.11", features = ["full"] }
tokio-stream = "0.1"
url2 = "0.0.6"
fixt = { path = "../../fixt", version = "0.0.11"}

# arbitrary could be made optional
arbitrary = { version = "1.0", features = ["derive"] }

blake2b_simd = { version = "0.5.10", optional = true }
maplit = { version = "1", optional = true }
mockall = { version = "0.10.2", optional = true }

[dev-dependencies]
# include self with test_utils feature, to allow integration tests to run properly
kitsune_p2p = { path = ".", features = ["test_utils"]}

contrafact = { version = "0.1.0-dev.1" }
<<<<<<< HEAD
kitsune_p2p_bootstrap = { version = "0.0.9", path = "../bootstrap" }
kitsune_p2p_timestamp = { version = "0.0.8", path = "../timestamp", features = ["now", "arbitrary"] }
kitsune_p2p_types = { version = "0.0.22", path = "../types", features = ["test_utils"] }
=======
kitsune_p2p_timestamp = { version = "0.0.9", path = "../timestamp", features = ["now", "arbitrary"] }
kitsune_p2p_types = { version = "0.0.23", path = "../types", features = ["test_utils"] }
>>>>>>> 3e27aa0a
maplit = "1"
mockall = "0.10.2"
pretty_assertions = "0.7"
test-case = "1.0.0"
tokio = { version = "1.11", features = ["full", "test-util"] }
tracing = "0.1"
tracing-subscriber = "0.2"

[features]
test_utils = [
  "blake2b_simd",
  "tokio/test-util",
  "ghost_actor/test_utils",
  "kitsune_p2p_types/test_utils",
  "maplit",
  "mockall",
  "kitsune_p2p_timestamp/arbitrary",
]
mock_network = [
  "kitsune_p2p_types/test_utils",
  "mockall",
]

# [workspace]<|MERGE_RESOLUTION|>--- conflicted
+++ resolved
@@ -53,14 +53,9 @@
 kitsune_p2p = { path = ".", features = ["test_utils"]}
 
 contrafact = { version = "0.1.0-dev.1" }
-<<<<<<< HEAD
-kitsune_p2p_bootstrap = { version = "0.0.9", path = "../bootstrap" }
-kitsune_p2p_timestamp = { version = "0.0.8", path = "../timestamp", features = ["now", "arbitrary"] }
-kitsune_p2p_types = { version = "0.0.22", path = "../types", features = ["test_utils"] }
-=======
+kitsune_p2p_bootstrap = { version = "0.0.10", path = "../bootstrap" }
 kitsune_p2p_timestamp = { version = "0.0.9", path = "../timestamp", features = ["now", "arbitrary"] }
 kitsune_p2p_types = { version = "0.0.23", path = "../types", features = ["test_utils"] }
->>>>>>> 3e27aa0a
 maplit = "1"
 mockall = "0.10.2"
 pretty_assertions = "0.7"
