use crate::prelude::*;

pub trait OpHelper {
    /// TODO: Talk about costs of using this call.
<<<<<<< HEAD
    fn into_type<ET, LT>(&self) -> Result<OpType<ET, LT>, WasmError>
=======
    fn to_type<ET, LT>(&self) -> Result<OpType<ET, LT>, WasmError>
>>>>>>> 96a9019d
    where
        ET: EntryTypesHelper + UnitEnum,
        <ET as UnitEnum>::Unit: Into<ZomeEntryTypesKey>,
        LT: LinkTypesHelper,
        WasmError: From<<ET as EntryTypesHelper>::Error>,
        WasmError: From<<LT as LinkTypesHelper>::Error>;
}

impl OpHelper for Op {
    /// TODO
    fn to_type<ET, LT>(&self) -> Result<OpType<ET, LT>, WasmError>
    where
        ET: EntryTypesHelper + UnitEnum,
        <ET as UnitEnum>::Unit: Into<ZomeEntryTypesKey>,
        LT: LinkTypesHelper,
        WasmError: From<<ET as EntryTypesHelper>::Error>,
        WasmError: From<<LT as LinkTypesHelper>::Error>,
    {
        match self {
            Op::StoreRecord(StoreRecord { record }) => {
                let r = match record.action() {
                    Action::Dna(Dna { hash, .. }) => OpRecord::Dna(hash.clone()),
                    Action::AgentValidationPkg(AgentValidationPkg { membrane_proof, .. }) => {
                        OpRecord::AgentValidationPkg(membrane_proof.clone())
                    }
                    Action::InitZomesComplete(_) => OpRecord::InitZomesComplete,
                    Action::CreateLink(CreateLink {
                        zome_id,
                        link_type,
                        base_address,
                        target_address,
                        tag,
                        ..
                    }) => match <LT as LinkTypesHelper>::from_type(*zome_id, *link_type)? {
                        Some(link_type) => OpRecord::CreateLink {
                            base_address: base_address.clone(),
                            target_address: target_address.clone(),
                            tag: tag.clone(),
                            link_type,
                        },
                        _ => todo!("Host error as this zome should not be called when this is out of scope"),
                    },
                    Action::DeleteLink(DeleteLink {
                        link_add_address, ..
                    }) => OpRecord::DeleteLink(link_add_address.clone()),
                    Action::OpenChain(OpenChain { prev_dna_hash, .. }) => {
                        OpRecord::OpenChain(prev_dna_hash.clone())
                    }
                    Action::CloseChain(CloseChain { new_dna_hash, .. }) => {
                        OpRecord::CloseChain(new_dna_hash.clone())
                    }
                    Action::Create(Create {
                        entry_type,
                        entry_hash,
                        ..
                    }) => store_record_create(entry_type, entry_hash, &record.entry)?,
                    Action::Update(Update {
                        entry_type,
                        entry_hash,
                        original_action_address: original_action_hash,
                        original_entry_address: original_entry_hash,
                        ..
                    }) => {
                        match store_record_create::<ET, LT>(entry_type, entry_hash, &record.entry)?
                        {
                            OpRecord::CreateEntry {
                                entry_hash,
                                entry_type,
                            } => OpRecord::UpdateEntry {
                                entry_hash,
                                original_action_hash: original_action_hash.clone(),
                                original_entry_hash: original_entry_hash.clone(),
                                entry_type,
                            },
                            OpRecord::CreatePrivateEntry {
                                entry_hash,
                                entry_type,
                            } => OpRecord::UpdatePrivateEntry {
                                entry_hash,
                                original_action_hash: original_action_hash.clone(),
                                original_entry_hash: original_entry_hash.clone(),
                                entry_type,
                            },
                            OpRecord::CreateAgent(new_key) => OpRecord::UpdateAgent {
                                original_key: original_entry_hash.clone().into(),
                                original_action_hash: original_action_hash.clone(),
                                new_key,
                            },
                            OpRecord::CreateCapClaim(entry_hash) => OpRecord::UpdateCapClaim {
                                entry_hash,
                                original_action_hash: original_action_hash.clone(),
                                original_entry_hash: original_entry_hash.clone(),
                            },
                            OpRecord::CreateCapGrant(entry_hash) => OpRecord::UpdateCapGrant {
                                entry_hash,
                                original_action_hash: original_action_hash.clone(),
                                original_entry_hash: original_entry_hash.clone(),
                            },
                            _ => unreachable!("This record is never created in this arm"),
                        }
                    }
                    Action::Delete(Delete {
                        deletes_address,
                        deletes_entry_address,
                        ..
                    }) => OpRecord::DeleteEntry {
                        original_action_hash: deletes_address.clone(),
                        original_entry_hash: deletes_entry_address.clone(),
                    },
                };
                Ok(OpType::StoreRecord(r))
            }
            Op::StoreEntry(StoreEntry { action, entry }) => {
                let r = match &action.hashed.content {
                    EntryCreationAction::Create(Create {
                        entry_type,
                        entry_hash,
                        ..
                    }) => store_entry_create(entry_type, entry_hash, entry)?,
                    EntryCreationAction::Update(Update {
                        original_action_address: original_action_hash,
                        original_entry_address: original_entry_hash,
                        entry_type,
                        entry_hash,
                        ..
                    }) => match store_entry_create::<ET>(entry_type, entry_hash, entry)? {
                        OpEntry::CreateEntry {
                            entry_hash,
                            entry_type,
                        } => OpEntry::UpdateEntry {
                            entry_hash,
                            original_action_hash: original_action_hash.clone(),
                            original_entry_hash: original_entry_hash.clone(),
                            entry_type,
                        },
                        OpEntry::CreateAgent(new_key) => OpEntry::UpdateAgent {
                            original_key: original_entry_hash.clone().into(),
                            original_action_hash: original_action_hash.clone(),
                            new_key,
                        },
                        _ => unreachable!("This record is never created in this arm"),
                    },
                };
                Ok(OpType::StoreEntry(r))
            }
            Op::RegisterUpdate(RegisterUpdate {
                update,
                new_entry,
                original_entry: orig_entry,
                ..
            }) => {
                let Update {
                    original_action_address: original_action_hash,
                    original_entry_address: original_entry_hash,
                    entry_type,
                    entry_hash,
                    ..
                } = &update.hashed.content;
                let r = match original_entry::<ET>(entry_type, entry_hash, new_entry.as_ref())? {
                    OriginalEntry::Agent(new_key) => Some(OpUpdate::Agent {
                        original_key: original_entry_hash.clone().into(),
                        original_action_hash: original_action_hash.clone(),
                        new_key,
                    }),
                    OriginalEntry::App(new_entry_type) => {
                        match original_entry::<ET>(entry_type, &entry_hash, orig_entry.as_ref())? {
                            OriginalEntry::App(original_entry_type) => Some(OpUpdate::Entry {
                                entry_hash: entry_hash.clone(),
                                original_action_hash: original_action_hash.clone(),
                                original_entry_hash: original_entry_hash.clone(),
                                new_entry_type,
                                original_entry_type,
                            }),
                            _ => None,
                        }
                    }
                    OriginalEntry::PrivateApp(new_entry_type) => {
                        match original_entry::<ET>(entry_type, &entry_hash, orig_entry.as_ref())? {
                            OriginalEntry::PrivateApp(original_entry_type) => {
                                Some(OpUpdate::PrivateEntry {
                                    entry_hash: entry_hash.clone(),
                                    original_action_hash: original_action_hash.clone(),
                                    original_entry_hash: original_entry_hash.clone(),
                                    new_entry_type,
                                    original_entry_type,
                                })
                            }
                            _ => None,
                        }
                    }
                    OriginalEntry::CapClaim => Some(OpUpdate::CapClaim {
                        entry_hash: entry_hash.clone(),
                        original_action_hash: original_action_hash.clone(),
                        original_entry_hash: original_entry_hash.clone(),
                    }),
                    OriginalEntry::CapGrant => Some(OpUpdate::CapGrant {
                        entry_hash: entry_hash.clone(),
                        original_action_hash: original_action_hash.clone(),
                        original_entry_hash: original_entry_hash.clone(),
                    }),
                    OriginalEntry::OutOfScope => {
                        todo!("Host error as this should not be called out of scope")
                    }
                };
                match r {
                    Some(r) => Ok(OpType::RegisterUpdate(r)),
                    None => todo!("guest error because types don't match"),
                }
            }
            Op::RegisterAgentActivity(RegisterAgentActivity { action }) => {
                let r = match &action.hashed.content {
                    Action::Dna(Dna { hash, .. }) => OpActivity::Dna(hash.clone()),
                    Action::AgentValidationPkg(AgentValidationPkg { membrane_proof, .. }) => {
                        OpActivity::AgentValidationPkg(membrane_proof.clone())
                    }
                    Action::InitZomesComplete(_) => OpActivity::InitZomesComplete,
                    Action::OpenChain(OpenChain { prev_dna_hash, .. }) => {
                        OpActivity::OpenChain(prev_dna_hash.clone())
                    }
                    Action::CloseChain(CloseChain { new_dna_hash, .. }) => {
                        OpActivity::CloseChain(new_dna_hash.clone())
                    }
                    Action::CreateLink(CreateLink {
                        base_address,
                        target_address,
                        zome_id,
                        link_type,
                        tag,
                        ..
                    }) => {
                        let link_type = <LT as LinkTypesHelper>::from_type(*zome_id, *link_type)?;
                        OpActivity::CreateLink {
                            base_address: base_address.clone(),
                            target_address: target_address.clone(),
                            tag: tag.clone(),
                            link_type,
                        }
                    }
                    Action::DeleteLink(DeleteLink {
                        link_add_address, ..
                    }) => OpActivity::DeleteLink(link_add_address.clone()),
                    Action::Create(Create {
                        entry_type,
                        entry_hash,
                        ..
                    }) => activity_create::<ET, LT>(entry_type, entry_hash)?,
                    Action::Update(Update {
                        original_action_address,
                        original_entry_address,
                        entry_type,
                        entry_hash,
                        ..
                    }) => match activity_create::<ET, LT>(entry_type, entry_hash)? {
                        OpActivity::CreateEntry {
                            entry_hash,
                            entry_type,
                        } => OpActivity::UpdateEntry {
                            entry_hash,
                            original_action_hash: original_action_address.clone(),
                            original_entry_hash: original_entry_address.clone(),
                            entry_type,
                        },
                        OpActivity::CreatePrivateEntry {
                            entry_hash,
                            entry_type,
                        } => OpActivity::UpdatePrivateEntry {
                            entry_hash,
                            original_action_hash: original_action_address.clone(),
                            original_entry_hash: original_entry_address.clone(),
                            entry_type,
                        },
                        OpActivity::CreateAgent(new_key) => OpActivity::UpdateAgent {
                            original_action_hash: original_action_address.clone(),
                            original_key: original_entry_address.clone().into(),
                            new_key,
                        },
                        OpActivity::CreateCapClaim(entry_hash) => OpActivity::UpdateCapClaim {
                            entry_hash,
                            original_action_hash: original_action_address.clone(),
                            original_entry_hash: original_entry_address.clone(),
                        },
                        OpActivity::CreateCapGrant(entry_hash) => OpActivity::UpdateCapGrant {
                            entry_hash,
                            original_action_hash: original_action_address.clone(),
                            original_entry_hash: original_entry_address.clone(),
                        },
                        _ => unreachable!("This action is never created in this arm"),
                    },
                    Action::Delete(Delete {
                        deletes_address,
                        deletes_entry_address,
                        ..
                    }) => OpActivity::DeleteEntry {
                        original_action_hash: deletes_address.clone(),
                        original_entry_hash: deletes_entry_address.clone(),
                    },
                };
                Ok(OpType::RegisterAgentActivity(r))
            }
            Op::RegisterCreateLink(RegisterCreateLink { create_link }) => {
                let CreateLink {
                    base_address,
                    target_address,
                    zome_id,
                    link_type,
                    tag,
                    ..
                } = &create_link.hashed.content;
                match <LT as LinkTypesHelper>::from_type(*zome_id, *link_type)? {
                    Some(link_type) => Ok(OpType::RegisterCreateLink {
                        base_address: base_address.clone(),
                        target_address: target_address.clone(),
                        tag: tag.clone(),
                        link_type,
                    }),
                    _ => todo!("host error as this op should not be called for zome where the link type was not defined"),
                }
            }
            Op::RegisterDeleteLink(RegisterDeleteLink {
                delete_link,
                create_link,
            }) => {
                let CreateLink {
                    base_address,
                    target_address,
                    zome_id,
                    link_type,
                    tag,
                    ..
                } = create_link;
                match <LT as LinkTypesHelper>::from_type(*zome_id, *link_type)? {
                    Some(link_type) => Ok(OpType::RegisterDeleteLink {
                        original_link_hash: delete_link.hashed.link_add_address.clone(),
                        base_address: base_address.clone(),
                        target_address: target_address.clone(),
                        tag: tag.clone(),
                        link_type,
                    }),
                    _ => todo!("host error as this op should not be called for zome where the link type was not defined"),
                }
            }
            Op::RegisterDelete(RegisterDelete {
                delete,
                original_action,
                original_entry: orig_entry,
            }) => {
                let Delete {
                    deletes_address: original_action_hash,
                    deletes_entry_address: original_entry_hash,
                    ..
                } = &delete.hashed.content;
                let r = match original_entry::<ET>(
                    original_action.entry_type(),
                    original_entry_hash,
                    orig_entry.as_ref(),
                )? {
                    OriginalEntry::Agent(_) => OpDelete::Agent {
                        original_key: original_entry_hash.clone().into(),
                        original_action_hash: original_action_hash.clone(),
                    },
                    OriginalEntry::App(original_entry_type) => OpDelete::Entry {
                        original_action_hash: original_action_hash.clone(),
                        original_entry_hash: original_entry_hash.clone(),
                        original_entry_type,
                    },
                    OriginalEntry::PrivateApp(original_entry_type) => OpDelete::PrivateEntry {
                        original_action_hash: original_action_hash.clone(),
                        original_entry_hash: original_entry_hash.clone(),
                        original_entry_type,
                    },
                    OriginalEntry::CapClaim => OpDelete::CapClaim {
                        original_action_hash: original_action_hash.clone(),
                        original_entry_hash: original_entry_hash.clone(),
                    },
                    OriginalEntry::CapGrant => OpDelete::CapGrant {
                        original_action_hash: original_action_hash.clone(),
                        original_entry_hash: original_entry_hash.clone(),
                    },
                    OriginalEntry::OutOfScope => {
                        todo!("Host error as this should not be called out of scope")
                    }
                };
                Ok(OpType::RegisterDelete(r))
            }
        }
    }
}

fn store_record_create<ET, LT>(
    entry_type: &EntryType,
    entry_hash: &EntryHash,
    entry: &RecordEntry,
) -> Result<OpRecord<ET, LT>, WasmError>
where
    ET: EntryTypesHelper + UnitEnum,
    <ET as UnitEnum>::Unit: Into<ZomeEntryTypesKey>,
    LT: LinkTypesHelper,
    WasmError: From<<ET as EntryTypesHelper>::Error>,
    WasmError: From<<LT as LinkTypesHelper>::Error>,
{
    match entry {
        RecordEntry::Present(entry) => match entry_type {
            EntryType::App(AppEntryType {
                zome_id,
                id: entry_def_index,
                visibility: EntryVisibility::Public,
                ..
            }) => {
                if !matches!(entry, Entry::App(_)) {
                    return Err(wasm_error!(WasmErrorInner::Guest(format!(
                        "Entry type is App but Entry is not App"
                    ))));
                }
                let entry_type = <ET as EntryTypesHelper>::deserialize_from_type(
                    *zome_id,
                    *entry_def_index,
                    entry,
                )?;
                match entry_type {
                    Some(entry_type) => Ok(OpRecord::CreateEntry{entry_hash: entry_hash.clone(), entry_type}),
                    None => Err(wasm_error!(WasmErrorInner::Host(format!(
                        "StoreRecord should not be called with the wrong ZomeId {}. This is a holochain bug",
                        zome_id
                    )))),
                }
            }
            EntryType::AgentPubKey => {
                if !matches!(entry, Entry::Agent(_)) {
                    return Err(wasm_error!(WasmErrorInner::Guest(format!(
                        "Entry type is AgentPubKey but Entry is not AgentPubKey"
                    ))));
                }
                Ok(OpRecord::CreateAgent(entry_hash.clone().into()))
            }
            _ => Err(wasm_error!(WasmErrorInner::Guest(format!(
                "Entry type is a capability and should be private but there is an entry present"
            )))),
        },
        RecordEntry::Hidden => match entry_type {
            EntryType::App(AppEntryType {
                zome_id,
                id: entry_def_index,
                ..
            }) => {
                let unit = get_unit_entry_type::<ET>(*zome_id, *entry_def_index)?.ok_or_else(||{
                    wasm_error!(WasmErrorInner::Host(format!(
                        "StoreRecord should not be called with the wrong ZomeId {}. This is a holochain bug",
                        zome_id
                    )))
                })?;
                Ok(OpRecord::CreatePrivateEntry {
                    entry_hash: entry_hash.clone(),
                    entry_type: unit,
                })
            }
            EntryType::CapClaim => Ok(OpRecord::CreateCapClaim(entry_hash.clone())),
            EntryType::CapGrant => Ok(OpRecord::CreateCapGrant(entry_hash.clone())),
            EntryType::AgentPubKey => Err(wasm_error!(WasmErrorInner::Guest(format!(
                "Entry type AgentPubKey is missing entry."
            )))),
        },
        RecordEntry::NotApplicable => Err(wasm_error!(WasmErrorInner::Guest(format!(
            "Has Entry type but entry is marked not applicable"
        )))),
        RecordEntry::NotStored => Err(wasm_error!(WasmErrorInner::Host(format!(
            "Has Entry type but the entry is not currently stored."
        )))),
    }
}

fn store_entry_create<ET>(
    entry_type: &EntryType,
    entry_hash: &EntryHash,
    entry: &Entry,
) -> Result<OpEntry<ET>, WasmError>
where
    ET: EntryTypesHelper + UnitEnum,
    WasmError: From<<ET as EntryTypesHelper>::Error>,
{
    match entry_type {
        EntryType::App(AppEntryType {
            zome_id,
            id: entry_def_index,
            ..
        }) => {
            let entry_type =
                <ET as EntryTypesHelper>::deserialize_from_type(*zome_id, *entry_def_index, entry)?;
            match entry_type {
                Some(entry_type) => Ok(OpEntry::CreateEntry{entry_hash: entry_hash.clone(), entry_type}),
                None => todo!("Make into wasm host error as this should never be called with the wrong zome id"),
            }
        }
        EntryType::AgentPubKey => Ok(OpEntry::CreateAgent(entry_hash.clone().into())),
        EntryType::CapClaim | EntryType::CapGrant => {
            todo!("Make guest error because this is malformed")
        }
    }
}

enum OriginalEntry<ET>
where
    ET: UnitEnum,
{
    Agent(AgentPubKey),
    App(ET),
    PrivateApp(<ET as UnitEnum>::Unit),
    CapClaim,
    CapGrant,
    OutOfScope,
}

fn original_entry<ET>(
    entry_type: &EntryType,
    entry_hash: &EntryHash,
    entry: Option<&Entry>,
) -> Result<OriginalEntry<ET>, WasmError>
where
    ET: EntryTypesHelper + UnitEnum,
    <ET as UnitEnum>::Unit: Into<ZomeEntryTypesKey>,
    WasmError: From<<ET as EntryTypesHelper>::Error>,
{
    match entry_type {
        EntryType::App(AppEntryType {
            zome_id,
            id: entry_def_index,
            visibility,
        }) => {
            let r = match (visibility, entry) {
                (EntryVisibility::Public, None) => {
                    todo!("Make guest error because this is malformed")
                }
                (EntryVisibility::Public, Some(entry)) => {
                    <ET as EntryTypesHelper>::deserialize_from_type(
                        *zome_id,
                        *entry_def_index,
                        entry,
                    )?
                    .map(OriginalEntry::App)
                }
                (EntryVisibility::Private, None) => {
                    get_unit_entry_type::<ET>(*zome_id, *entry_def_index)?
                        .map(OriginalEntry::PrivateApp)
                }
                (EntryVisibility::Private, Some(_)) => {
                    todo!("Make guest error because this is malformed")
                }
            };
            match r {
                Some(o) => Ok(o),
                None => Ok(OriginalEntry::OutOfScope),
            }
        }
        EntryType::AgentPubKey => Ok(OriginalEntry::Agent(entry_hash.clone().into())),
        EntryType::CapClaim => Ok(OriginalEntry::CapClaim),
        EntryType::CapGrant => Ok(OriginalEntry::CapGrant),
    }
}

fn get_unit_entry_type<ET>(
    zome_id: ZomeId,
    entry_def_index: EntryDefIndex,
) -> Result<Option<<ET as UnitEnum>::Unit>, WasmError>
where
    ET: UnitEnum,
    <ET as UnitEnum>::Unit: Into<ZomeEntryTypesKey>,
{
    let entries = zome_info()?.zome_types.entries;
    let unit = entries.find(
        <ET as UnitEnum>::unit_iter(),
        ScopedEntryDefIndex {
            zome_id,
            zome_type: entry_def_index,
        },
    );
    let unit = match unit {
        Some(unit) => Some(unit),
        None => {
            if entries.dependencies().any(|z| z == zome_id) {
                return Err(wasm_error!(WasmErrorInner::Guest(format!(
                    "Entry type: {:?} is out of range for this zome.",
                    entry_def_index
                ))));
            } else {
                None
                // return Err(wasm_error!(WasmErrorInner::Host(format!(
                //     "Should not be called with the wrong ZomeId {}. This is a holochain bug",
                //     zome_id
                // ))));
            }
        }
    };
    Ok(unit)
}

fn activity_create<ET, LT>(
    entry_type: &EntryType,
    entry_hash: &EntryHash,
) -> Result<OpActivity<<ET as UnitEnum>::Unit, LT>, WasmError>
where
    ET: UnitEnum,
    <ET as UnitEnum>::Unit: Into<ZomeEntryTypesKey>,
    LT: LinkTypesHelper,
    WasmError: From<<LT as LinkTypesHelper>::Error>,
{
    match entry_type {
        EntryType::App(AppEntryType {
            zome_id,
            id: entry_def_index,
            visibility,
        }) => {
            let entries = zome_info()?.zome_types.entries;
            let unit = entries.find(
                <ET as UnitEnum>::unit_iter(),
                ScopedEntryDefIndex {
                    zome_id: *zome_id,
                    zome_type: *entry_def_index,
                },
            );
            let unit = match unit {
                Some(unit) => Some(unit),
                None => {
                    if entries.dependencies().any(|z| z == *zome_id) {
                        return Err(wasm_error!(WasmErrorInner::Guest(format!(
                            "Entry type: {:?} is out of range for this zome.",
                            entry_def_index
                        ))));
                    } else {
                        None
                    }
                }
            };
            match visibility {
                EntryVisibility::Public => Ok(OpActivity::CreateEntry {
                    entry_hash: entry_hash.clone(),
                    entry_type: unit,
                }),
                EntryVisibility::Private => Ok(OpActivity::CreatePrivateEntry {
                    entry_hash: entry_hash.clone(),
                    entry_type: unit,
                }),
            }
        }
        EntryType::AgentPubKey => Ok(OpActivity::CreateAgent(entry_hash.clone().into())),
        EntryType::CapClaim => Ok(OpActivity::CreateCapClaim(entry_hash.clone())),
        EntryType::CapGrant => Ok(OpActivity::CreateCapGrant(entry_hash.clone())),
    }
}<|MERGE_RESOLUTION|>--- conflicted
+++ resolved
@@ -2,11 +2,7 @@
 
 pub trait OpHelper {
     /// TODO: Talk about costs of using this call.
-<<<<<<< HEAD
-    fn into_type<ET, LT>(&self) -> Result<OpType<ET, LT>, WasmError>
-=======
     fn to_type<ET, LT>(&self) -> Result<OpType<ET, LT>, WasmError>
->>>>>>> 96a9019d
     where
         ET: EntryTypesHelper + UnitEnum,
         <ET as UnitEnum>::Unit: Into<ZomeEntryTypesKey>,
