--- conflicted
+++ resolved
@@ -11,13 +11,8 @@
 edition = "2021"
 
 [dependencies]
-<<<<<<< HEAD
-hdk_derive = { version = "^0.3.0-beta-dev.9", path = "../hdk_derive" }
-holo_hash = { version = "^0.3.0-beta-dev.6", path = "../holo_hash" }
-=======
 hdk_derive = { version = "^0.3.0-beta-dev.11", path = "../hdk_derive" }
 holo_hash = { version = "^0.3.0-beta-dev.8", path = "../holo_hash" }
->>>>>>> b370a549
 holochain_wasmer_guest = "=0.0.85"
 # it's important that we depend on holochain_integrity_types with no default
 # features, both here AND in hdk_derive, to reduce code bloat
