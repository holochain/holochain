[package]
name = "hdi"
version = "0.4.0-beta-dev.10"
description = "The HDI"
license = "Apache-2.0"
homepage = "https://github.com/holochain/holochain/tree/develop/crates/hdi"
documentation = "https://docs.rs/hdi"
authors = ["Holochain Core Dev Team <devcore@holochain.org>"]
keywords = ["holochain", "holo", "integrity"]
categories = ["cryptography"]
edition = "2021"

[dependencies]
<<<<<<< HEAD
hdk_derive = { version = "^0.3.0-beta-dev.9", path = "../hdk_derive" }
holo_hash = { version = "^0.3.0-beta-dev.6", path = "../holo_hash" }
holochain_wasmer_guest = "=0.0.85"
=======
hdk_derive = { version = "^0.3.0-beta-dev.10", path = "../hdk_derive" }
holo_hash = { version = "^0.3.0-beta-dev.7", path = "../holo_hash" }
holochain_wasmer_guest = "=0.0.84"
>>>>>>> 313c649a
# it's important that we depend on holochain_integrity_types with no default
# features, both here AND in hdk_derive, to reduce code bloat
holochain_integrity_types = { version = "^0.3.0-beta-dev.10", path = "../holochain_integrity_types", default-features = false }
paste = "1.0"
serde = "1.0"
serde_bytes = "0.11"
# thiserror = "1.0.22"
tracing = { version = "0.1", optional = true }
tracing-core = { version = "0.1", optional = true }
mockall = { version = "0.11.3", optional = true }

[dev-dependencies]
fixt = { path = "../fixt" }
test-case = "2.1"
arbitrary = { version = "1.0", features = ["derive"] }
subtle-encoding = "0.5"

[features]
default = []
trace = ["tracing", "tracing-core", "holochain_integrity_types/tracing"]
mock = ["hdk_derive/mock", "mockall"]
test_utils = [
    "holochain_integrity_types/test_utils"
]<|MERGE_RESOLUTION|>--- conflicted
+++ resolved
@@ -11,15 +11,9 @@
 edition = "2021"
 
 [dependencies]
-<<<<<<< HEAD
-hdk_derive = { version = "^0.3.0-beta-dev.9", path = "../hdk_derive" }
-holo_hash = { version = "^0.3.0-beta-dev.6", path = "../holo_hash" }
-holochain_wasmer_guest = "=0.0.85"
-=======
 hdk_derive = { version = "^0.3.0-beta-dev.10", path = "../hdk_derive" }
 holo_hash = { version = "^0.3.0-beta-dev.7", path = "../holo_hash" }
-holochain_wasmer_guest = "=0.0.84"
->>>>>>> 313c649a
+holochain_wasmer_guest = "=0.0.85"
 # it's important that we depend on holochain_integrity_types with no default
 # features, both here AND in hdk_derive, to reduce code bloat
 holochain_integrity_types = { version = "^0.3.0-beta-dev.10", path = "../holochain_integrity_types", default-features = false }
