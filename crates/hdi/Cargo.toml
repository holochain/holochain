[package]
name = "hdi"
<<<<<<< HEAD
version = "0.6.0-dev.0"
=======
version = "0.6.0-dev.1"
>>>>>>> 4cbddda9
description = "The HDI"
license = "CAL-1.0"
homepage = "https://github.com/holochain/holochain/tree/develop/crates/hdi"
documentation = "https://docs.rs/hdi"
authors = ["Holochain Core Dev Team <devcore@holochain.org>"]
keywords = ["holochain", "holo", "integrity"]
categories = ["cryptography"]
edition = "2021"

# reminder - do not use workspace deps
[dependencies]
<<<<<<< HEAD
hdk_derive = { version = "^0.5.0-dev.0", path = "../hdk_derive" }
holo_hash = { version = "^0.5.0-dev.0", path = "../holo_hash" }
holochain_wasmer_guest = "=0.0.96"
# it's important that we depend on holochain_integrity_types with no default
# features, both here AND in hdk_derive, to reduce code bloat
holochain_integrity_types = { version = "^0.5.0-dev.0", path = "../holochain_integrity_types", default-features = false }
=======
hdk_derive = { version = "^0.5.0-dev.1", path = "../hdk_derive" }
holo_hash = { version = "^0.5.0-dev.1", path = "../holo_hash" }
holochain_wasmer_guest = "=0.0.96"
# it's important that we depend on holochain_integrity_types with no default
# features, both here AND in hdk_derive, to reduce code bloat
holochain_integrity_types = { version = "^0.5.0-dev.1", path = "../holochain_integrity_types", default-features = false }
>>>>>>> 4cbddda9
paste = "1.0"
serde = "1.0"
serde_bytes = "0.11"
# thiserror = "1.0.22"
tracing = { version = "0.1", optional = true }
tracing-core = { version = "0.1", optional = true }
mockall = { version = "0.11.3", optional = true }

# When building for the WASM target, we need to configure getrandom
# to use the host system for the source of crypto-secure randomness.
# NOTE: This needs to be kept in sync with what is actually being pulled in via holo_hash and holochain_wasmer_guest
[target.'cfg(all(target_arch = "wasm32", target_os = "unknown"))'.dependencies]
getrandom = { version = "0.2", features = ["custom"] }

[dev-dependencies]
fixt = { path = "../fixt" }
test-case = "3.3"
arbitrary = { version = "1.0", features = ["derive"] }
subtle-encoding = "0.5"

[lints]
workspace = true

[features]
default = []
trace = ["tracing", "tracing-core", "holochain_integrity_types/tracing"]
fuzzing = ["holochain_integrity_types/fuzzing"]
mock = ["hdk_derive/mock", "mockall"]
test_utils = [
  "holochain_integrity_types/fuzzing",
  "holochain_integrity_types/test_utils",
]<|MERGE_RESOLUTION|>--- conflicted
+++ resolved
@@ -1,10 +1,6 @@
 [package]
 name = "hdi"
-<<<<<<< HEAD
-version = "0.6.0-dev.0"
-=======
 version = "0.6.0-dev.1"
->>>>>>> 4cbddda9
 description = "The HDI"
 license = "CAL-1.0"
 homepage = "https://github.com/holochain/holochain/tree/develop/crates/hdi"
@@ -16,21 +12,12 @@
 
 # reminder - do not use workspace deps
 [dependencies]
-<<<<<<< HEAD
-hdk_derive = { version = "^0.5.0-dev.0", path = "../hdk_derive" }
-holo_hash = { version = "^0.5.0-dev.0", path = "../holo_hash" }
-holochain_wasmer_guest = "=0.0.96"
-# it's important that we depend on holochain_integrity_types with no default
-# features, both here AND in hdk_derive, to reduce code bloat
-holochain_integrity_types = { version = "^0.5.0-dev.0", path = "../holochain_integrity_types", default-features = false }
-=======
 hdk_derive = { version = "^0.5.0-dev.1", path = "../hdk_derive" }
 holo_hash = { version = "^0.5.0-dev.1", path = "../holo_hash" }
 holochain_wasmer_guest = "=0.0.96"
 # it's important that we depend on holochain_integrity_types with no default
 # features, both here AND in hdk_derive, to reduce code bloat
 holochain_integrity_types = { version = "^0.5.0-dev.1", path = "../holochain_integrity_types", default-features = false }
->>>>>>> 4cbddda9
 paste = "1.0"
 serde = "1.0"
 serde_bytes = "0.11"
