[package]
name = "hdi"
version = "0.4.0-beta-dev.0"
description = "The HDI"
license = "Apache-2.0"
homepage = "https://github.com/holochain/holochain/tree/develop/crates/hdi"
documentation = "https://docs.rs/hdi"
authors = ["Holochain Core Dev Team <devcore@holochain.org>"]
keywords = ["holochain", "holo", "integrity"]
categories = ["cryptography"]
edition = "2021"

[dependencies]
<<<<<<< HEAD
hdk_derive = { version = "^0.2.0-beta-rc.4", path = "../hdk_derive" }
holo_hash = { version = "^0.2.0-beta-rc.4", path = "../holo_hash" }
holochain_wasmer_guest = "=0.0.84"
# it's important that we depend on holochain_integrity_types with no default
# features, both here AND in hdk_derive, to reduce code bloat
holochain_integrity_types = { version = "^0.2.0-beta-rc.4", path = "../holochain_integrity_types", default-features = false }
=======
hdk_derive = { version = "^0.3.0-beta-dev.0", path = "../hdk_derive" }
holo_hash = { version = "^0.3.0-beta-dev.0", path = "../holo_hash" }
holochain_wasmer_guest = "=0.0.84"
# it's important that we depend on holochain_integrity_types with no default
# features, both here AND in hdk_derive, to reduce code bloat
holochain_integrity_types = { version = "^0.3.0-beta-dev.0", path = "../holochain_integrity_types", default-features = false }
>>>>>>> ee5b7a14
paste = "1.0"
serde = "1.0"
serde_bytes = "0.11"
# thiserror = "1.0.22"
tracing = { version = "0.1", optional = true }
tracing-core = { version = "0.1", optional = true }
mockall = { version = "0.11.3", optional = true }

[dev-dependencies]
fixt = { path = "../fixt" }
test-case = "2.1"
arbitrary = { version = "1.0", features = ["derive"] }
subtle-encoding = "0.5"

[features]
default = []
trace = ["tracing", "tracing-core", "holochain_integrity_types/tracing"]
mock = ["hdk_derive/mock", "mockall"]
test_utils = [
    "holochain_integrity_types/test_utils"
]<|MERGE_RESOLUTION|>--- conflicted
+++ resolved
@@ -11,21 +11,12 @@
 edition = "2021"
 
 [dependencies]
-<<<<<<< HEAD
-hdk_derive = { version = "^0.2.0-beta-rc.4", path = "../hdk_derive" }
-holo_hash = { version = "^0.2.0-beta-rc.4", path = "../holo_hash" }
-holochain_wasmer_guest = "=0.0.84"
-# it's important that we depend on holochain_integrity_types with no default
-# features, both here AND in hdk_derive, to reduce code bloat
-holochain_integrity_types = { version = "^0.2.0-beta-rc.4", path = "../holochain_integrity_types", default-features = false }
-=======
 hdk_derive = { version = "^0.3.0-beta-dev.0", path = "../hdk_derive" }
 holo_hash = { version = "^0.3.0-beta-dev.0", path = "../holo_hash" }
 holochain_wasmer_guest = "=0.0.84"
 # it's important that we depend on holochain_integrity_types with no default
 # features, both here AND in hdk_derive, to reduce code bloat
 holochain_integrity_types = { version = "^0.3.0-beta-dev.0", path = "../holochain_integrity_types", default-features = false }
->>>>>>> ee5b7a14
 paste = "1.0"
 serde = "1.0"
 serde_bytes = "0.11"
