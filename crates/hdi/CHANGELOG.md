--- conflicted
+++ resolved
@@ -7,15 +7,13 @@
 
 ## Unreleased
 
-<<<<<<< HEAD
 - Migrate types for hash paths from hdk crate and include in prelude: Anchor, Path, Component, TypedPath [\#2980](https://github.com/holochain/holochain/pull/2980)
-=======
+
 ## 0.4.0-beta-dev.16
 
 - Change the license from Apache-2.0 to CAL-1.0 to match the HDK.
 
 ## 0.4.0-beta-dev.15
->>>>>>> 68f75b83
 
 ## 0.4.0-beta-dev.14
 
