# Changelog

The format is based on [Keep a Changelog](https://keepachangelog.com/en/1.0.0/). This project adheres to [Semantic Versioning](https://semver.org/spec/v2.0.0.html).

## Unreleased
<<<<<<< HEAD
- Docs: Add documentation on `LinkTypeFilterExt`. [\#1486](https://github.com/holochain/holochain/pull/1486)
=======

## 0.0.14

>>>>>>> dd9e5994
- Docs: replace occurrences of `hdk_entry_def` and `entry_def!` with `hdk_entry_helper`.

## 0.0.13

- Docs: crate level documentation for `hdi`.

### Added

## 0.0.12

## 0.0.11

- `EntryTypesHelper`: `try_from_local_type` is removed and `try_from_global_type` becomes `deserialize_from_type`.
- `LinkTypesHelper` is removed.
- `LinkTypeFilterExt` is added to allow extra types to convert to `LinkTypeFilter`.

## 0.0.10

## 0.0.9

- Bump wasmer to 0.0.80 [\#1386](https://github.com/holochain/holochain/pull/1386)

### Integrity / Coordinator Changes [\#1325](https://github.com/holochain/holochain/pull/1325)

### Added

- `EntryTypesHelper` helper trait for deserializing to the correct `Entry`.
- `LinkTypesHelper` helper trait for creating `LinkTypeRanges` that fit the current local scope.

### Removed

- `register_entry!` macro as it is no longer needed. Use `hdk_derive::hdk_entry_defs`.

## 0.0.8

## 0.0.7

- Fix broken wasm tracing. [PR](https://github.com/holochain/holochain/pull/1389).

## 0.0.6

## 0.0.5

## 0.0.4

## 0.0.3

## 0.0.2

## 0.0.1<|MERGE_RESOLUTION|>--- conflicted
+++ resolved
@@ -3,13 +3,10 @@
 The format is based on [Keep a Changelog](https://keepachangelog.com/en/1.0.0/). This project adheres to [Semantic Versioning](https://semver.org/spec/v2.0.0.html).
 
 ## Unreleased
-<<<<<<< HEAD
 - Docs: Add documentation on `LinkTypeFilterExt`. [\#1486](https://github.com/holochain/holochain/pull/1486)
-=======
 
 ## 0.0.14
 
->>>>>>> dd9e5994
 - Docs: replace occurrences of `hdk_entry_def` and `entry_def!` with `hdk_entry_helper`.
 
 ## 0.0.13
