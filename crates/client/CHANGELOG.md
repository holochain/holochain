---
default_semver_increment_mode: !pre_minor dev
---
# Changelog

The format is based on [Keep a Changelog](https://keepachangelog.com/en/1.0.0/). This project adheres to [Semantic Versioning](https://semver.org/spec/v2.0.0.html).

## \[Unreleased\]

<<<<<<< HEAD
- Add `agent_meta_info()` call to the `AdminWebsocket` and `AppWebsocket` to retrieve data from the peer meta store for a given agent by their Url [#5043](https://github.com/holochain/holochain/pull/5043)
=======
## 0.8.0-dev.5
>>>>>>> 8bbdfffd

## 0.8.0-dev.4

## 0.8.0-dev.3

## 0.8.0-dev.2

- Add `origin` argument to `AdminWebsocket::connect()` and `AppWebsocket::connect()`.

## 0.8.0-dev.1

## 0.8.0-dev.0

### Added

- `AppWebsocket::AgentInfo` call for apps to be able to list the discovered agents in their various DNAs.

### Changed

### Fixed

### Removed

## 0.7.0-rc.0

### Removed

- `AdminWebsocket::NetworkInfo` as the call was removed from the Conductor API. Use `DumpNetworkStats` and `DumpNetworkMetrics` instead, available on Admin and App websockets.
- `AdminWebsocket::GetCompatibleCells`, because the DNA lineage feature has been moved behind the `unstable-migration` feature in the Conductor API.

## 2025-02-27: 0.7.0-dev.3

### Added

- Re-export `CellInfo`, `ProvisionedCell`, `CellId`, `ClonedCell`, `ExternIO`, `GrantedFunctions`, `SerializedBytes` and `Timestamp` so that client users are less likely to need to import several Holochain libraries.
- Expose cached `AppInfo` from the `AppWebsocket` with a new `cached_app_info` method.
- Debug implementations for `AppWebsocket` and `AdminWebsocket`.
- New `connect_with_request_and_config` to expose the raw websocket connection parameters. This allows for more control over the connection setup, such as setting custom headers.
- The `connect_with_config` that already existed for the admin websocket now has an equivalent for the app websocket. This is useful if you want to change the timeout or other parameters of the websocket connection.
- A typedef `DynAgentSigner` for `Arc<dyn AgentSigner + Send + Sync>` which makes the type more convenient to use.
- Exported more common types so that uses are less likely to need to import other libraries, these are `AllowedOrigins` and `ConnectRequest`.

### Changed

- `connect*` methods on the `AppWebsocket` now return a `ConductorApiResult` instead of an `anyhow::Result`. This is consistent with the `AdminWebsocket`.
- It was possible to pass multiple socket addresses to the `connect` method of the `AppWebsocket` and `AdminWebsocket`. This allows you to try multiple addresses and connect to the first one that works. This wasn’t working because the client was just taking the first valid address and retrying connecting to that. Now the client will try each valid address, once, in turn.

### Removed

- Remove `again::retry` from client connect calls. It was preventing the client from trying all available addresses. If you need retry logic, please implement it in your application

## 2025-02-27: 0.7.0-dev.2

### Added

- Calls for several missing AdminWebsocket request types: `revoke_app_authentication_token`, `list_dnas`, `dump_state`, `dump_conductor_state`, `dump_full_state`, and `dump_network_metrics`.

### Changed

- Update to Holochain 0.5.0-dev.20.
- Make the `ConductorApiError` type implement error, for easier integration with other libraries.
- Several functions that used to return `anyhow::Result` now return a `ConductorApiResult`.
- The `on_signal` method of the `AppWebsocket` no longer returns an error, it cannot fail.

### Fixed

- The `AdminWebsocket` was not clone, which prevented using it across threads or async tasks.

## 2024-12-03: 0.7.0-dev.1

### Changed

- Update to Holochain 0.5.0-dev.7
- Updates to new zome call signing logic
- Uses the new `roles_settings` field in the `InstallAppPayload`.

## 2024-10-10: 0.7.0-dev.0

### Changed

- Update to Holochain 0.5.0-dev.0

## 2024-09-10: 0.6.0-dev.10

### Changed

- Update to Holochain 0.4.0-dev.27

## 2024-09-10: 0.6.0-dev.9

### Changed

- Update to Holochain 0.4.0-dev.25

## 2024-09-10: 0.6.0-dev.8

### Added

- Method to connect an admin websocket with a custom websocket configuration.

## 2024-08-31: 0.6.0-dev.7

### Added

- Admin calls `AgentInfo`, `AddAgentInfo` and `ListCellIds`.

## 2024-08-27: 0.6.0-dev.6

### Added

- Admin Websocket call `revoke_agent_key` which revokes an agent key for an app and makes the source chains of the app read-only.

## 2024-08-15: 0.6.0-dev.5

### Changed

- Listening for signals on the app websocket will now include system signals. These are only used for countersigning currently, so you can safely ignore them if you are not using countersigning.

## 2024-08-15: 0.6.0-dev.4

### Changed

- Uninstall app now has a `force` parameter. Please check Holochain documentation before setting this field to `true`\!

## 2024-07-16: 0.6.0-dev.3

### Added

- New value `NotStartedAfterProvidingMemproofs` for type `DisabledAppReason` which effectively allows a new app status, corresponding to the specific state where a UI has just called AppRequest::ProvideMemproofs, but the app has not yet been enabled for the first time.
- New `AppWebsocket` call `EnableAfterMemproofsProvided`, which allows enabling an app only if the app is in the `AppStatus::Disabled(DisabledAppReason::NotStartedAfterProvidingMemproofs)` state. Attempting to enable the app from other states (other than Running) will fail.
- New field `lineage` to the DNA manifest, which declares forward compatibility for any hash in that list with this DNA.
- New `AdminWebsocket` call `GetCompatibleCells`, which returns `CellId` for all installed cells which use a DNA that is forward-compatible with a given DNA hash. This can be used to find a compatible cell for use with the UseExisting cell provisioning method.

## 2024-07-04: 0.6.0-dev.2

### Changed

- The `ClientAgentSigner` function `add_credentials` no longer takes `self` as mutable. This wasn’t required by the function implementation.
- Updated to use Holochain 0.4.0-dev.11, which includes updates to several dependencies. Namely `holochain_serialized_bytes` has been updated to 0.0.55 which will force you to update your dependencies if you depend on other Holochain crates.

## 2024-06-10: 0.6.0-dev.1

### Added

- New call `AppRequest::ProvideMemproofs`. An app can be installed with deferred membrane proofs, which can later be provided through this call.

### Changed

- Remove unnecessary use of `&mut self` in the app and admin clients. These used to be needed when the internal `send` mutated state, but it no longer does that so we can drop the requirement for the clients to be mutable.

### Fixed

- Dropping admin or app connections will now close the connection.

## 2024-04-24: 0.5.0-dev.32

### Added

- New admin call `issue_app_auth_token` which allows you to issue an app auth token. This is now required when creating an app websocket connection. See the example for `AppWebsocket::connect` for how to use this.
- Missing app interface function `list_wasm_host_functions` has been added.

### Changed

- **BREAKING**: The admin call `list_app_interfaces` now returns a `Vec<AppInterfaceInfo>` instead of a `Vec<u16>`. You can map the response to a `Vec<u16>` to get the previous result.
- **BREAKING**: The admin call `attach_app_interface` now takes an additional parameter of type `InstalledAppId` which allows you to restrict an app interface to a single app.
- **BREAKING**: The app call `app_info` no longer takes an `installed_app_id` parameter. The conductor uses the app that you have authenticated with.

### Fixed

### Removed

- **BREAKING**: The old `AppWebsocket` is gone, its functionality was merged into the `AppAgentWebsocket` which has been renamed to `AppWebsocket`.

## 2024-03-27: 0.5.0-dev.31

### Changed

- **BREAKING**: The underlying package `holochain_websocket` changed. All websockets in this client follow the new `connect` function and take a socket address that implements `ToSocketAddr` instead of a URL `String`. Examples for the new parameter are `"localhost:30000"` and `([127.0.0.1], 30000)`. See trait [`ToSocketAddr`](https://doc.rust-lang.org/std/net/trait.ToSocketAddrs.html#tymethod.to_socket_addrs).
- **BREAKING**: The `attach_app_interface` method of the `AdminWebsocket` now takes an additional parameter of type `AllowedOrigins` which specifies what origins are allowed to connect to the created app interface.

## 2024-03-11: 0.5.0-dev.30

### Changed

- **BREAKING**: The underlying package `holochain_websocket` changed. All websockets in this client follow the new `connect` function and take a socket address that implements `ToSocketAddr` instead of a URL `String`. Examples for the new parameter are `"localhost:30000"` and `([127.0.0.1], 30000)`. See trait [`ToSocketAddr`](https://doc.rust-lang.org/std/net/trait.ToSocketAddrs.html#tymethod.to_socket_addrs).

## 2024-03-04: 0.5.0-dev.29

### Removed

- **BREAKING**: The utilities crate, it is now replaced by signing built into the client. Please see the updated tests for examples of how to use this.
- **BREAKING**: `sign_zome_call_with_client` which was used internally but also exposed in the public interface. You probably don’t need to call this but if you wish to for some reason then use one of the two new `*Signer` types, and convert them to a `Arc<Box<dyn AgentSigner>>`, then use the `sign` method to compute a signature. The logic to prepare the data to be signed is no longer public so you would have to set this up yourself following the `sign_zome_call` function in the `signer` module.

### Added

- Capability to create zome call signing credentials with the `AdminWebsocket` using `authorize_signing_credentials`.
- `ClientAgentSigner` type which can store (in memory) signing credentials created with `authorize_signing_credentials`.
- `LairAgentSigner` which is analagous to the `ClientAgentSigner` but is a wrapper around a Lair client instead so that private keys are stored in Lair.
- `from_existing` method to the `AppAgentWebsocket` which allows it to wrap an existing `AppWebsocket` instead of having to open a new connection. This is useful if you already have an `AppWebsocket` but otherwise you should just use the `connect` method of the `AppAgentWebsocket` rather than two steps.

### Changed

- **BREAKING**: `AppAgentWebsocket::connect` now takes an `Arc<Box<dyn AgentSigner>>` instead of a `LairClient`. The `Arc<Box<dyn AgentSigner>>` can be created from a `.into()` on either a `ClientAgentSigner` or a `LairAgentSigner`. Use the latter to restore the previous behaviour.
- **BREAKING**: `AppAgentWebsocket::call_zome` used to take a `RoleName` as its first parameter. This is now a `ZomeCallTarget`. There is a `.into()` which restores the previous behaviour. Now you can also pass a `CloneCellId` or a `CellId`, also using a `.into()`. Using `CellId` is stronly recommended for now. Please see the doc comments on `ZomeCallTarget` if you intend to use the other options.

## 2024-02-29: 0.5.0-dev.28

### Added

- Export `AdminWebsocket::EnableAppResponse` to be available downstream.

## 2024-02-01: 0.5.0-dev.27

### Added

- Added the `update_coordinators` call in the `AdminWebsocket`.

## 2024-01-26: 0.5.0-dev.26

### Added

- `AppAgentWebsocket` as an app websocket tied to a specific app and agent. Recommended for most applications.
- `on_signal`: event handler for reacting to app signals; implemented on `AppWebsocket` and `AppAgentWebsocket`.

### Changed

- Bump deps to holochain-0.3.0-beta-dev.26

## 2023-11-23: 0.5.0-dev.25

### Changed

- Bump deps to holochain-0.3.0-beta-dev.25

## 2023-11-15: 0.5.0-dev.24

### Changed

- Bump deps to holochain-0.3.0-beta-dev.24

## 2023-11-02: 0.5.0-dev.23

### Changed

- Bump deps to holochain-0.3.0-beta-dev.23

## 2023-10-20: 0.5.0-dev.0

### Changed

- Bump deps to holochain-0.3.0-beta-dev.22

## 2023-10-11: 0.4.5-rc.0

### Changed

- Remove unreachable code in `AppWebsocket::send`.
- Bump deps to holochain-0.2.3-beta-rc.0

### Fixed

- Upgrade to security patched version of `webpki`.

## 2023-10-02: 0.4.4

### Changed

- Pin serde to max v1.0.166 properly.

## 2023-09-28: 0.4.3

### Changed

- Pin serde to v1.0.166
- Upgrade holochain\_serialized\_bytes to 0.0.53

## 2023-09-13: 0.4.2

### Changed

- Upgrade to Holochain 0.2.2.

## 2023-09-11: 0.4.2-rc.3

### Changed

- Upgrade to Holochain 0.2.2-beta-rc.3.

## 2023-08-31: 0.4.2-rc.0

### Changed

- Upgrade to Holochain 0.2.2-beta-rc.0.

## 2023-08-07: 0.4.1

### Added

- Admin API call `graft_records`.

### Changed

- Upgrade to Holochain 0.2.1.

## 2023-04-21: 0.4.0

### Added

- Add `storage_info` to the admin websocket.
- Add `network_info` to the app websocket.

### Changed

- **BREAKING CHANGE**: Upgrade to Holochain 0.2 release candidate ahead of the holochain 0.2 release.

## 2023-02-15: 0.3.1

### Changed

- Upgrade to latest Holochain dependencies.
- Switch to Nix flake for develop environment. Run `nix develop` from now on instead of `nix-shell`. Pass on `--extra-experimental-features nix-command --extra-experimental-features flakes` or enable these features for your user in [`~/.config/nix/nix.conf`](https://nixos.org/manual/nix/stable/command-ref/conf-file.html#conf-experimental-features).

## 2023-01-23: 0.3.0

### Added

- Admin API call `get_dna_definition`
- Utility crate for authorizing credentials and signing zome calls

### Changed

- **BREAKING CHANGE**: Upgrade to Holochain 0.1.0-beta-rc.3
- **BREAKING CHANGE**: Require all zome calls to be signed.
- **BREAKING CHANGE**: Rename `install_app_bundle` to `install_app`.
- **BREAKING CHANGE**: Rename `archive_clone_cell` to `disable_clone_cell`.
- **BREAKING CHANGE**: Rename `restore_archived_clone_cell` to `enable_clone_cell`.
- **BREAKING CHANGE**: Move `enable_clone_cell` to App API.
- **BREAKING CHANGE**: Refactor `delete_clone_cell` to delete a single disabled clone cell.
- **BREAKING CHANGE**: Refactor `app_info` to return all cells and DNA modifiers.
- **BREAKING CHANGE**: Rename `request_agent_info` to `agent_info`.

## 2022-10-03: 0.2.0

Compatible with Holochain \>= 0.0.165

### Added

- Added calls for clone cell management:
  - App API: create clone cell
  - App API: archive clone cell
  - Admin API: restore clone cell
  - Admin API: delete archived clone cells
- Added test fixture and tests for clone cells calls

### Changed

- Upgrade to Holochain 0.0.165

## 2022-08-18: 0.1.1

### Changed

- Upgrade to Holochain 0.0.154

## 2022-01-20: 0.1.0

### Changed

- Upgrade to latest Holochain 0.0.147

## 2022-01-20: 0.0.1

### Added

- Initial release & publication as a crate<|MERGE_RESOLUTION|>--- conflicted
+++ resolved
@@ -7,11 +7,9 @@
 
 ## \[Unreleased\]
 
-<<<<<<< HEAD
 - Add `agent_meta_info()` call to the `AdminWebsocket` and `AppWebsocket` to retrieve data from the peer meta store for a given agent by their Url [#5043](https://github.com/holochain/holochain/pull/5043)
-=======
+
 ## 0.8.0-dev.5
->>>>>>> 8bbdfffd
 
 ## 0.8.0-dev.4
 
