[package]
name = "holochain_cli"
<<<<<<< HEAD
version = "0.0.5"
=======
version = "0.0.7-dev.0"
>>>>>>> e4cde4fc
homepage = "https://github.com/holochain/holochain"
documentation = "https://github.com/holochain/holochain"
authors = [ "Holochain Core Dev Team <devcore@holochain.org>" ]
keywords = [ "holochain", "holo" ]
categories = [ "command-line-utilities", "development-tools::build-utils", "filesystem" ]
edition = "2018"
license = "Apache-2.0"
description = "Provides the `hc` binary, a helpful CLI tool for working with Holochain."

[lib]
name = "holochain_cli"
path = "src/lib.rs"

[dependencies]
anyhow = "1.0"
futures = "0.3"
<<<<<<< HEAD
holochain_cli_bundle = { path = "../hc_bundle", version = "0.0.4"}
holochain_cli_sandbox = { path = "../hc_sandbox", version = "0.0.5"}
=======
holochain_cli_bundle = { path = "../hc_bundle", version = "0.0.5-dev.0"}
holochain_cli_sandbox = { path = "../hc_sandbox", version = "0.0.6-dev.0"}
>>>>>>> e4cde4fc
observability = "0.1.3"
structopt = "0.3"
tokio = { version = "1.3", features = [ "full" ] }<|MERGE_RESOLUTION|>--- conflicted
+++ resolved
@@ -1,10 +1,6 @@
 [package]
 name = "holochain_cli"
-<<<<<<< HEAD
-version = "0.0.5"
-=======
 version = "0.0.7-dev.0"
->>>>>>> e4cde4fc
 homepage = "https://github.com/holochain/holochain"
 documentation = "https://github.com/holochain/holochain"
 authors = [ "Holochain Core Dev Team <devcore@holochain.org>" ]
@@ -21,13 +17,8 @@
 [dependencies]
 anyhow = "1.0"
 futures = "0.3"
-<<<<<<< HEAD
-holochain_cli_bundle = { path = "../hc_bundle", version = "0.0.4"}
-holochain_cli_sandbox = { path = "../hc_sandbox", version = "0.0.5"}
-=======
 holochain_cli_bundle = { path = "../hc_bundle", version = "0.0.5-dev.0"}
 holochain_cli_sandbox = { path = "../hc_sandbox", version = "0.0.6-dev.0"}
->>>>>>> e4cde4fc
 observability = "0.1.3"
 structopt = "0.3"
 tokio = { version = "1.3", features = [ "full" ] }