--- conflicted
+++ resolved
@@ -1,10 +1,6 @@
 [package]
 name = "holochain_cli"
-<<<<<<< HEAD
-version = "0.5.0-dev.0"
-=======
 version = "0.5.0-dev.1"
->>>>>>> 4cbddda9
 homepage = "https://github.com/holochain/holochain"
 documentation = "https://docs.rs/holochain_cli"
 authors = ["Holochain Core Dev Team <devcore@holochain.org>"]
@@ -31,17 +27,10 @@
 anyhow = "1.0"
 clap = { version = "4.0", features = ["derive", "cargo"] }
 lazy_static = "1.4"
-<<<<<<< HEAD
-holochain_cli_bundle = { path = "../hc_bundle", version = "^0.5.0-dev.0", default-features = false }
-holochain_cli_sandbox = { path = "../hc_sandbox", version = "^0.5.0-dev.0" }
-holochain_cli_run_local_services = { path = "../hc_run_local_services", version = "^0.5.0-dev.0" }
-holochain_trace = { version = "^0.5.0-dev.0", path = "../holochain_trace" }
-=======
 holochain_cli_bundle = { path = "../hc_bundle", version = "^0.5.0-dev.1", default-features = false }
 holochain_cli_sandbox = { path = "../hc_sandbox", version = "^0.5.0-dev.1" }
 holochain_cli_run_local_services = { path = "../hc_run_local_services", version = "^0.5.0-dev.1" }
 holochain_trace = { version = "^0.5.0-dev.1", path = "../holochain_trace" }
->>>>>>> 4cbddda9
 tokio = { version = "1.36.0", features = ["full"] }
 
 [lints]
