[package]
name = "holochain_cli"
version = "0.4.0-dev.21"
homepage = "https://github.com/holochain/holochain"
documentation = "https://docs.rs/holochain_cli"
authors = ["Holochain Core Dev Team <devcore@holochain.org>"]
keywords = ["holochain", "holo"]
categories = [
  "command-line-utilities",
  "development-tools::build-utils",
  "filesystem",
]
edition = "2021"
license = "Apache-2.0"
description = "Provides the `hc` binary, a helpful CLI tool for working with Holochain."

[[bin]]
name = "hc"
path = "src/bin/hc.rs"

[lib]
name = "holochain_cli"
path = "src/lib.rs"

# reminder - do not use workspace deps
[dependencies]
anyhow = "1.0"
clap = { version = "4.0", features = ["derive", "cargo"] }
lazy_static = "1.4"
<<<<<<< HEAD
holochain_cli_bundle = { path = "../hc_bundle", version = "^0.4.0-dev.20", default-features = false  }
holochain_cli_sandbox = { path = "../hc_sandbox", version = "^0.4.0-dev.20" }
=======
holochain_cli_bundle = { path = "../hc_bundle", version = "^0.4.0-dev.21" }
holochain_cli_sandbox = { path = "../hc_sandbox", version = "^0.4.0-dev.21" }
>>>>>>> b226c36a
holochain_cli_run_local_services = { path = "../hc_run_local_services", version = "^0.4.0-dev.15" }
holochain_trace = { version = "^0.4.0-dev.5", path = "../holochain_trace" }
tokio = { version = "1.36.0", features = ["full"] }

[lints]
workspace = true

[features]
default = ["wasmer_sys"]

chc = ["holochain_cli_sandbox/chc"]

wasmer_sys = ["holochain_cli_bundle/wasmer_sys"]
wasmer_wamr = ["holochain_cli_bundle/wasmer_wamr"]<|MERGE_RESOLUTION|>--- conflicted
+++ resolved
@@ -27,13 +27,8 @@
 anyhow = "1.0"
 clap = { version = "4.0", features = ["derive", "cargo"] }
 lazy_static = "1.4"
-<<<<<<< HEAD
-holochain_cli_bundle = { path = "../hc_bundle", version = "^0.4.0-dev.20", default-features = false  }
-holochain_cli_sandbox = { path = "../hc_sandbox", version = "^0.4.0-dev.20" }
-=======
-holochain_cli_bundle = { path = "../hc_bundle", version = "^0.4.0-dev.21" }
+holochain_cli_bundle = { path = "../hc_bundle", version = "^0.4.0-dev.21", default-features = false }
 holochain_cli_sandbox = { path = "../hc_sandbox", version = "^0.4.0-dev.21" }
->>>>>>> b226c36a
 holochain_cli_run_local_services = { path = "../hc_run_local_services", version = "^0.4.0-dev.15" }
 holochain_trace = { version = "^0.4.0-dev.5", path = "../holochain_trace" }
 tokio = { version = "1.36.0", features = ["full"] }
