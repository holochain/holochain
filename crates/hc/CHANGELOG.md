--- conflicted
+++ resolved
@@ -7,15 +7,13 @@
 
 ## Unreleased
 
-<<<<<<< HEAD
 This release is another test for the release workflow. The resulting release on crates.io will be yanked.
+
+- Added handling of `hc` extensions. This allows for existing executables in the system whose names match `hc-<COMMAND>` to be executed with `hc <COMMAND>`.
 
 ## 0.1.0-a-minor-release-test.0
 
 This release is just a test for the release workflow. The resulting release on crates.io will be yanked.
-=======
-- Added handling of `hc` extensions. This allows for existing executables in the system whose names match `hc-<COMMAND>` to be executed with `hc <COMMAND>`.
->>>>>>> 0b64cd24
 
 ## 0.0.70
 
