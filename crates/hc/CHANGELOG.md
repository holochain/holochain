--- conflicted
+++ resolved
@@ -7,12 +7,9 @@
 
 ## Unreleased
 
-<<<<<<< HEAD
 - Improved documentation in README, code comments, help text, and error messages.
 - Updated from structopt 0.3 to clap 4. [#2125](https://github.com/holochain/holochain/pull/2125)
-=======
 - `hc signal-srv` is now `hc run-local-services` and runs both a webrtc signaling server, and the holochain bootstrap server locally. [\#2353](https://github.com/holochain/holochain/pull/2353)
->>>>>>> afb8bf59
 
 ## 0.2.0
 
