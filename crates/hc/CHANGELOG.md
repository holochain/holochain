---
default_semver_increment_mode: !pre_minor beta-rc
---
# Changelog

The format is based on [Keep a Changelog](https://keepachangelog.com/en/1.0.0/). This project adheres to [Semantic Versioning](https://semver.org/spec/v2.0.0.html).

## Unreleased

<<<<<<< HEAD
- Adds new commands to the `hc` CLI which print out JSON schemas for DNA, hApp and web hApps. Use `hc dna schema`, `hc app schema`
  and `hc web-app schema` to print schemas which can be saved and used as editing aids in your IDE.
=======
## 0.2.0-beta-rc.3

- Adds new commands to the `hc` CLI which print out JSON schemas for DNA, hApp and web hApps. Use `hc dna schema`, `hc app schema` and `hc web-app schema` to print schemas which can be saved and used as editing aids in your IDE.
>>>>>>> 9a6f8cf0

## 0.2.0-beta-rc.2

## 0.2.0-beta-rc.1

## 0.2.0-beta-rc.0

## 0.1.0

## 0.1.0-beta-rc.4

## 0.1.0-beta-rc.3

## 0.1.0-beta-rc.2

## 0.1.0-beta-rc.1

## 0.1.0-beta-rc.0

## 0.0.71

- Added handling of `hc` extensions. This allows for existing executables in the system whose names match `hc-<COMMAND>` to be executed with `hc <COMMAND>`.

## 0.0.70

## 0.0.69

## 0.0.68

## 0.0.67

## 0.0.66

## 0.0.65

## 0.0.64

## 0.0.63

## 0.0.62

## 0.0.61

## 0.0.60

## 0.0.59

## 0.0.58

## 0.0.57

## 0.0.56

## 0.0.55

## 0.0.54

## 0.0.53

## 0.0.52

## 0.0.51

## 0.0.50

## 0.0.49

## 0.0.48

## 0.0.47

## 0.0.46

## 0.0.45

## 0.0.44

## 0.0.43

## 0.0.42

## 0.0.41

## 0.0.40

## 0.0.39

## 0.0.38

## 0.0.37

## 0.0.36

## 0.0.35

## 0.0.34

## 0.0.33

## 0.0.32

- Fixed broken links in Rust docs [\#1284](https://github.com/holochain/holochain/pull/1284)

## 0.0.31

## 0.0.30

## 0.0.29

## 0.0.28

## 0.0.27

## 0.0.26

## 0.0.25

## 0.0.24

## 0.0.23

## 0.0.22

## 0.0.21

## 0.0.20

## 0.0.19

## 0.0.18

## 0.0.17

## 0.0.16

## 0.0.15

## 0.0.14

## 0.0.13

## 0.0.12

## 0.0.11

## 0.0.10

## 0.0.9

## 0.0.8

## 0.0.7

- Added the `hc web-app` sub-command for bundling up a UI with a previously created hApp bundle.  It uses the same same behavior as `hc dna` and `hc app` to specify the .yaml manifest file.

## 0.0.6

## 0.0.5

## 0.0.4

## 0.0.3

## 0.0.2

### Removed

- temporarily removed `install_app` from `hc`: its not clear if we should restore yet as mostly should be using `install_app_bundle` [\#665](https://github.com/holochain/holochain/pull/665)<|MERGE_RESOLUTION|>--- conflicted
+++ resolved
@@ -7,14 +7,9 @@
 
 ## Unreleased
 
-<<<<<<< HEAD
-- Adds new commands to the `hc` CLI which print out JSON schemas for DNA, hApp and web hApps. Use `hc dna schema`, `hc app schema`
-  and `hc web-app schema` to print schemas which can be saved and used as editing aids in your IDE.
-=======
 ## 0.2.0-beta-rc.3
 
 - Adds new commands to the `hc` CLI which print out JSON schemas for DNA, hApp and web hApps. Use `hc dna schema`, `hc app schema` and `hc web-app schema` to print schemas which can be saved and used as editing aids in your IDE.
->>>>>>> 9a6f8cf0
 
 ## 0.2.0-beta-rc.2
 
