# Changelog

The format is based on [Keep a Changelog](https://keepachangelog.com/en/1.0.0/). This project adheres to [Semantic Versioning](https://semver.org/spec/v2.0.0.html).

## Unreleased

<<<<<<< HEAD
- Added handling of `hc` extensions. This allows for existing executables in the system whose names match `hc-<COMMAND>` to be executed with `hc <COMMAND>`.
=======
## 0.0.70
>>>>>>> f240ef0c

## 0.0.69

## 0.0.68

## 0.0.67

## 0.0.66

## 0.0.65

## 0.0.64

## 0.0.63

## 0.0.62

## 0.0.61

## 0.0.60

## 0.0.59

## 0.0.58

## 0.0.57

## 0.0.56

## 0.0.55

## 0.0.54

## 0.0.53

## 0.0.52

## 0.0.51

## 0.0.50

## 0.0.49

## 0.0.48

## 0.0.47

## 0.0.46

## 0.0.45

## 0.0.44

## 0.0.43

## 0.0.42

## 0.0.41

## 0.0.40

## 0.0.39

## 0.0.38

## 0.0.37

## 0.0.36

## 0.0.35

## 0.0.34

## 0.0.33

## 0.0.32

- Fixed broken links in Rust docs [\#1284](https://github.com/holochain/holochain/pull/1284)

## 0.0.31

## 0.0.30

## 0.0.29

## 0.0.28

## 0.0.27

## 0.0.26

## 0.0.25

## 0.0.24

## 0.0.23

## 0.0.22

## 0.0.21

## 0.0.20

## 0.0.19

## 0.0.18

## 0.0.17

## 0.0.16

## 0.0.15

## 0.0.14

## 0.0.13

## 0.0.12

## 0.0.11

## 0.0.10

## 0.0.9

## 0.0.8

## 0.0.7

- Added the `hc web-app` sub-command for bundling up a UI with a previously created hApp bundle.  It uses the same same behavior as `hc dna` and `hc app` to specify the .yaml manifest file.

## 0.0.6

## 0.0.5

## 0.0.4

## 0.0.3

## 0.0.2

### Removed

- temporarily removed `install_app` from `hc`: its not clear if we should restore yet as mostly should be using `install_app_bundle` [\#665](https://github.com/holochain/holochain/pull/665)<|MERGE_RESOLUTION|>--- conflicted
+++ resolved
@@ -4,11 +4,9 @@
 
 ## Unreleased
 
-<<<<<<< HEAD
 - Added handling of `hc` extensions. This allows for existing executables in the system whose names match `hc-<COMMAND>` to be executed with `hc <COMMAND>`.
-=======
+
 ## 0.0.70
->>>>>>> f240ef0c
 
 ## 0.0.69
 
