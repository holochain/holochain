--- conflicted
+++ resolved
@@ -7,12 +7,10 @@
 
 ## Unreleased
 
-<<<<<<< HEAD
 - Improved documentation in README, code comments, help text, and error messages.
 - Updated from structopt 0.3 to clap 4. [#2125](https://github.com/holochain/holochain/pull/2125)
-=======
+
 ## 0.2.0
->>>>>>> 6b600a52
 
 ## 0.2.0-beta-rc.7
 
