--- conflicted
+++ resolved
@@ -7,13 +7,11 @@
 
 ## Unreleased
 
-<<<<<<< HEAD
 - Improved documentation in README, code comments, help text, and error messages.
 - Updated from structopt 0.3 to clap 4. [#2125](https://github.com/holochain/holochain/pull/2125)
-=======
+
 ## 0.2.1-beta-dev.0
 
->>>>>>> a91b262e
 - `hc signal-srv` is now `hc run-local-services` and runs both a webrtc signaling server, and the holochain bootstrap server locally. [\#2353](https://github.com/holochain/holochain/pull/2353)
 
 ## 0.2.0
