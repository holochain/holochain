use std::collections::{HashMap, HashSet};
use std::fmt::Debug;
use std::hash::Hash;

use crate::graph::{DepGraph, GraphNode};
use crate::{dep::*, Fact};

#[derive(Debug, derive_more::From)]
pub struct TraversalError<'c, F: Fact> {
    pub inner: TraversalInnerError<F>,
    pub graph: DepGraph<'c, F>,
}

#[derive(Debug, derive_more::From)]
pub enum TraversalInnerError<F: Fact> {
    Dep(DepError<F>),
    // Check(CheckError<F>),
}

#[derive(Debug, derive_more::From)]
pub struct Traversal<'c, T: Fact> {
    pub(crate) root_check_passed: bool,
    pub(crate) graph: DepGraph<'c, T>,
    pub(crate) terminals: HashSet<Dep<T>>,
    pub(crate) ctx: &'c T::Context,
}

impl<'c, T: Fact> Traversal<'c, T> {}

pub type TraversalResult<'c, F> = Result<Traversal<'c, F>, TraversalError<'c, F>>;

/// Different modes of traversing the graph
#[derive(Debug, Clone, Copy)]
pub enum TraversalMode {
    /// The default mode, which terminates traversal along a branch whenever a true fact is encountered.
    TraverseFails,
    /// Traverses the entire graph, expecting the entire traversal to consist of true facts.
    /// Useful for self-checking your model by running it against scenarios which are known to succeed.
    TraversePasses,
}

impl Default for TraversalMode {
    fn default() -> Self {
        Self::TraverseFails
    }
}

impl TraversalMode {
    /// When traversing in this mode, when a Check comes back with this value, terminate that branch.
    pub fn terminal_check_value(&self) -> bool {
        match self {
            TraversalMode::TraverseFails => true,
            TraversalMode::TraversePasses => false,
        }
    }
}

#[derive(Clone, Debug, PartialEq, Eq)]
pub enum TraversalStep<T: Fact> {
    /// This node terminates the traversal due to its check() status.
    Terminate,
    /// The traversal should continue with the following nodes.
    Continue(Vec<Dep<T>>),
}

impl<T: Fact> TraversalStep<T> {
    pub fn is_pass(&self) -> bool {
        matches!(self, TraversalStep::Terminate)
    }
}

pub type TraversalMap<T> = HashMap<Dep<T>, Option<TraversalStep<T>>>;

/// Traverse the causal graph implied by the specified Dep.
///
/// The Traversal is recorded as a sparse adjacency matrix.
/// Each dep which is visited in the traversal gets added as a node in the graph,
/// initially with no edges.
/// For each dep with a failing "check", we recursively visit its dep(s).
/// Any time we encounter a dep with a passing "check", we backtrack and add edges
/// to add this path to the graph.
/// If a path ends in a failing check, or if it forms a loop without encountering
/// a passing check, we don't add that path to the graph.
#[tracing::instrument(skip(ctx))]
pub fn traverse<'c, F: Fact>(fact: F, ctx: &'c F::Context) -> TraversalResult<'c, F> {
    let mut table = TraversalMap::default();

    let root_check_passed = fact.check(ctx);
    let mode = if root_check_passed {
        TraversalMode::TraversePasses
    } else {
        TraversalMode::TraverseFails
    };

    let res = traverse_fact(&fact, ctx, &mut table, mode);
    let dep = Dep::from(fact);

    match res {
        Ok(check) => {
            table.insert(dep.clone(), Some(check.clone()));
            let (graph, terminals) = produce_graph(&table, &dep, ctx);

            Ok(Traversal {
                root_check_passed,
                graph,
                terminals,
                ctx,
            })
        }
        Err(inner) => {
            table.insert(
                dep.clone(),
                Some(TraversalStep::Continue(vec![dep.clone()])),
            );
            dbg!(&table);
            let (graph, _) = produce_graph(&table, &dep, ctx);

            Err(TraversalError { graph, inner })
        }
    }
}

// impl<T: Fact> Dep<T> {

// }

#[tracing::instrument(skip(ctx, table))]
fn traverse_inner<F: Fact>(
    dep: &Dep<F>,
    ctx: &F::Context,
    table: &mut TraversalMap<F>,
    mode: TraversalMode,
) -> Result<Option<TraversalStep<F>>, TraversalInnerError<F>> {
    tracing::trace!("enter {:?}", dep);

    match table.get(dep) {
        None => {
            tracing::trace!("marked visited");
            // Mark this node as visited but undetermined in case the traversal leads to a loop
            table.insert(dep.clone(), None);
        }
        Some(None) => {
            tracing::trace!("loop encountered");
            // We're currently processing a traversal that started from this dep.
            // Not even sure if this is even valid, but in any case
            // we certainly can't say anything about this traversal.
            return Ok(None);
        }
        Some(Some(check)) => {
            tracing::trace!("return cached: {:?}", check);
            return Ok(Some(check.clone()));
        }
    }

<<<<<<< HEAD
    let mut recursive_checks =
        |cs: &[Dep<F>]| -> Result<Vec<(Dep<F>, TraversalStep<F>)>, TraversalInnerError<F>> {
            let mut checks = vec![];
            for c in cs {
                if let Some(check) = traverse_inner(c, ctx, table, mode)? {
                    checks.push((c.clone(), check));
                }
=======
    #[allow(clippy::type_complexity)]
    let mut recursive_checks = |cs: &[Dep<F>]| -> Result<Vec<(Dep<F>, Check<F>)>, DepError<F>> {
        let mut checks = vec![];
        for c in cs {
            if let Some(check) = traverse_inner(c, ctx, table)? {
                checks.push((c.clone(), check));
>>>>>>> 8c67b395
            }
            Ok(checks)
        };

    let check = match dep {
        Dep::Fact(f) => {
<<<<<<< HEAD
            let terminate = f.check(ctx) == mode.terminal_check_value();
            if terminate {
                tracing::trace!("fact terminate");
                TraversalStep::Terminate
            } else {
                traverse_fact(f, ctx, table, mode)?
=======
            if f.check(ctx) {
                tracing::trace!("fact pass");
                Check::Pass
            } else if let Some(sub_dep) = f.dep(ctx)? {
                tracing::trace!("fact fail with dep, traversing");
                let check = traverse_inner(&sub_dep, ctx, table).map_err(|err| {
                    // Continue constructing the tree while we bubble up errors
                    tracing::error!("traversal ending due to error: {err:?}");
                    table.insert(dep.clone(), Some(Check::Fail(vec![sub_dep.clone()])));
                    err
                })?;
                tracing::trace!("traversal done, check: {:?}", check);
                Check::Fail(vec![sub_dep])
            } else {
                tracing::trace!("fact fail with no dep, terminating");
                Check::Fail(vec![])
>>>>>>> 8c67b395
            }
        }
        Dep::Any(_, cs) => {
            let checks = recursive_checks(cs).map_err(|err| {
                // Continue constructing the graph while we bubble up errors
                tracing::error!("traversal ending due to error: {err:?}");
                table.insert(dep.clone(), Some(TraversalStep::Continue(cs.clone())));
                err
            })?;
            tracing::trace!("Any. checks: {:?}", checks);
            if checks.is_empty() {
                // All loops
                tracing::debug!("All loops");
                return Ok(None);
            }
            let num_checks = checks.len();
            let fails: Vec<_> = checks
                .into_iter()
                .filter_map(|(dep, check)| (!check.is_pass()).then_some(dep))
                .collect();
            tracing::trace!("Any. fails: {:?}", fails);
            if fails.len() < num_checks {
                TraversalStep::Terminate
            } else {
                TraversalStep::Continue(fails)
            }
        }
        Dep::Every(_, cs) => {
            let checks = recursive_checks(cs).map_err(|err| {
                // Continue constructing the graph while we bubble up errors
                tracing::error!("traversal ending due to error: {err:?}");
                table.insert(dep.clone(), Some(TraversalStep::Continue(cs.clone())));
                err
            })?;

            tracing::trace!("Every. checks: {:?}", checks);
            if checks.is_empty() {
                // All loops
                tracing::debug!("All loops");
                return Ok(None);
            }
            let fails = checks.iter().filter(|(_, check)| !check.is_pass()).count();
            let deps: Vec<_> = checks.into_iter().map(|(dep, _)| dep).collect();
            tracing::trace!("Every. num fails: {}", fails);
            if fails == 0 {
                TraversalStep::Terminate
            } else {
                TraversalStep::Continue(deps)
            }
        }
    };
    table.insert(dep.clone(), Some(check.clone()));
    tracing::trace!("exit. check: {:?}", check);
    Ok(Some(check))
}

#[tracing::instrument(skip(ctx, table))]
fn traverse_fact<F: Fact>(
    fact: &F,
    ctx: &F::Context,
    table: &mut TraversalMap<F>,
    mode: TraversalMode,
) -> Result<TraversalStep<F>, TraversalInnerError<F>> {
    if let Some(sub_dep) = fact.dep(ctx)? {
        tracing::trace!("traversing fact");

        let check = traverse_inner(&sub_dep, ctx, table, mode).map_err(|err| {
            // Continue constructing the graph while we bubble up errors
            table.insert(
                Dep::from(fact.clone()),
                Some(TraversalStep::Continue(vec![sub_dep.clone()])),
            );
            tracing::error!("traversal ending due to error: {err:?}");
            err
        })?;
        tracing::trace!("traversal done, check: {:?}", check);
        Ok(TraversalStep::Continue(vec![sub_dep]))
    } else {
        tracing::trace!("fact fail with no dep, terminating");
        Ok(TraversalStep::Continue(vec![]))
    }
}

/// Prune away any extraneous nodes or edges from a Traversal.
<<<<<<< HEAD
/// After pruning, the graph contains either all true edges or all false edges,
/// with paths terminating at a transition point.
///
/// Terminal facts are returned separately.
=======
/// After pruning, the graph contains all edges starting with the specified dep
/// and ending with a true dep.
/// Passing facts are returned separately.
#[allow(clippy::type_complexity)]
>>>>>>> 8c67b395
pub fn prune_traversal<'a, 'b: 'a, T: Fact + Eq + Hash>(
    table: &'a TraversalMap<T>,
    start: &'b Dep<T>,
) -> (HashMap<&'a Dep<T>, &'a [Dep<T>]>, Vec<&'a Dep<T>>) {
    let mut sub = HashMap::<&Dep<T>, &[Dep<T>]>::new();
    let mut terminals = vec![];
    let mut to_add = vec![start];

    while let Some(next) = to_add.pop() {
<<<<<<< HEAD
        if let Some(step) = table.get(&next) {
            match step.as_ref() {
                Some(TraversalStep::Continue(deps)) => {
                    let old = sub.insert(next, deps.as_slice());
                    if let Some(old) = old {
                        assert_eq!(
                            old, deps,
                            "Looped back to same node, but with different children?"
                        );
                    } else {
                        to_add.extend(deps.iter());
                    }
=======
        match table[next].as_ref() {
            Some(Check::Fail(deps)) => {
                let old = sub.insert(next, deps.as_slice());
                if let Some(old) = old {
                    assert_eq!(
                        old, deps,
                        "Looped back to same node, but with different children?"
                    );
                } else {
                    to_add.extend(deps.iter());
>>>>>>> 8c67b395
                }
                Some(TraversalStep::Terminate) => {
                    terminals.push(next);
                }
                None => {}
            }
        } else {
            // Still include this as an orphan node.
            // This should only ever apply to the starting node.
            sub.insert(next, &[]);
        }
    }
    (sub, terminals)
}

pub fn produce_graph<'a, 'b: 'a, 'c, T: Fact + Eq + Hash>(
    table: &'a TraversalMap<T>,
    start: &'b Dep<T>,
    ctx: &'c T::Context,
) -> (DepGraph<'c, T>, HashSet<Dep<T>>) {
    let mut g = DepGraph::default();

    let (sub, passes) = prune_traversal(table, start);

    let rows: HashSet<_> = sub.into_iter().collect();
    let mut nodemap = HashMap::new();
    for (i, (k, _)) in rows.iter().enumerate() {
        let id = g.add_node(GraphNode {
            dep: (*k).to_owned(),
            ctx,
        });
        nodemap.insert(k, id);
        assert_eq!(id.index(), i);
    }

    for (k, v) in rows.iter() {
        for c in v.iter() {
            if let (Some(k), Some(c)) = (nodemap.get(k), nodemap.get(&c)) {
                g.add_edge(*k, *c, ());
            }
        }
    }

    (g, passes.into_iter().cloned().collect())
}<|MERGE_RESOLUTION|>--- conflicted
+++ resolved
@@ -152,7 +152,7 @@
         }
     }
 
-<<<<<<< HEAD
+    #[allow(clippy::type_complexity)]
     let mut recursive_checks =
         |cs: &[Dep<F>]| -> Result<Vec<(Dep<F>, TraversalStep<F>)>, TraversalInnerError<F>> {
             let mut checks = vec![];
@@ -160,45 +160,18 @@
                 if let Some(check) = traverse_inner(c, ctx, table, mode)? {
                     checks.push((c.clone(), check));
                 }
-=======
-    #[allow(clippy::type_complexity)]
-    let mut recursive_checks = |cs: &[Dep<F>]| -> Result<Vec<(Dep<F>, Check<F>)>, DepError<F>> {
-        let mut checks = vec![];
-        for c in cs {
-            if let Some(check) = traverse_inner(c, ctx, table)? {
-                checks.push((c.clone(), check));
->>>>>>> 8c67b395
             }
             Ok(checks)
         };
 
     let check = match dep {
         Dep::Fact(f) => {
-<<<<<<< HEAD
             let terminate = f.check(ctx) == mode.terminal_check_value();
             if terminate {
                 tracing::trace!("fact terminate");
                 TraversalStep::Terminate
             } else {
                 traverse_fact(f, ctx, table, mode)?
-=======
-            if f.check(ctx) {
-                tracing::trace!("fact pass");
-                Check::Pass
-            } else if let Some(sub_dep) = f.dep(ctx)? {
-                tracing::trace!("fact fail with dep, traversing");
-                let check = traverse_inner(&sub_dep, ctx, table).map_err(|err| {
-                    // Continue constructing the tree while we bubble up errors
-                    tracing::error!("traversal ending due to error: {err:?}");
-                    table.insert(dep.clone(), Some(Check::Fail(vec![sub_dep.clone()])));
-                    err
-                })?;
-                tracing::trace!("traversal done, check: {:?}", check);
-                Check::Fail(vec![sub_dep])
-            } else {
-                tracing::trace!("fact fail with no dep, terminating");
-                Check::Fail(vec![])
->>>>>>> 8c67b395
             }
         }
         Dep::Any(_, cs) => {
@@ -283,17 +256,10 @@
 }
 
 /// Prune away any extraneous nodes or edges from a Traversal.
-<<<<<<< HEAD
 /// After pruning, the graph contains either all true edges or all false edges,
 /// with paths terminating at a transition point.
 ///
 /// Terminal facts are returned separately.
-=======
-/// After pruning, the graph contains all edges starting with the specified dep
-/// and ending with a true dep.
-/// Passing facts are returned separately.
-#[allow(clippy::type_complexity)]
->>>>>>> 8c67b395
 pub fn prune_traversal<'a, 'b: 'a, T: Fact + Eq + Hash>(
     table: &'a TraversalMap<T>,
     start: &'b Dep<T>,
@@ -303,8 +269,7 @@
     let mut to_add = vec![start];
 
     while let Some(next) = to_add.pop() {
-<<<<<<< HEAD
-        if let Some(step) = table.get(&next) {
+        if let Some(step) = table.get(next) {
             match step.as_ref() {
                 Some(TraversalStep::Continue(deps)) => {
                     let old = sub.insert(next, deps.as_slice());
@@ -316,18 +281,6 @@
                     } else {
                         to_add.extend(deps.iter());
                     }
-=======
-        match table[next].as_ref() {
-            Some(Check::Fail(deps)) => {
-                let old = sub.insert(next, deps.as_slice());
-                if let Some(old) = old {
-                    assert_eq!(
-                        old, deps,
-                        "Looped back to same node, but with different children?"
-                    );
-                } else {
-                    to_add.extend(deps.iter());
->>>>>>> 8c67b395
                 }
                 Some(TraversalStep::Terminate) => {
                     terminals.push(next);
