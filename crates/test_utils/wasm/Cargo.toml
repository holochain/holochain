--- conflicted
+++ resolved
@@ -19,11 +19,7 @@
 
 
 [dependencies]
-<<<<<<< HEAD
-holochain_types = { path = "../../holochain_types", version = "^0.2.0-beta-rc.4"}
-=======
 holochain_types = { path = "../../holochain_types", version = "^0.3.0-beta-dev.0"}
->>>>>>> ee5b7a14
 strum = "0.18.0"
 strum_macros = "0.18.0"
 holochain_util = { version = "^0.2.0-beta-rc.4", path = "../../holochain_util" }
