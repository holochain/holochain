--- conflicted
+++ resolved
@@ -301,11 +301,7 @@
 
 [[package]]
 name = "hdk"
-<<<<<<< HEAD
-version = "0.0.126"
-=======
-version = "0.0.128-dev.0"
->>>>>>> c0d982ad
+version = "0.0.129"
 dependencies = [
  "hdk_derive",
  "holo_hash",
@@ -323,11 +319,7 @@
 
 [[package]]
 name = "hdk_derive"
-<<<<<<< HEAD
-version = "0.0.27"
-=======
-version = "0.0.29"
->>>>>>> c0d982ad
+version = "0.0.30"
 dependencies = [
  "holochain_integrity_types",
  "paste",
@@ -365,7 +357,7 @@
 
 [[package]]
 name = "holochain_deterministic_integrity"
-version = "0.0.1"
+version = "0.0.2"
 dependencies = [
  "hdk_derive",
  "holo_hash",
@@ -378,7 +370,7 @@
 
 [[package]]
 name = "holochain_integrity_types"
-version = "0.0.1"
+version = "0.0.2"
 dependencies = [
  "holo_hash",
  "holochain_serialized_bytes",
@@ -424,11 +416,7 @@
 
 [[package]]
 name = "holochain_test_wasm_common"
-<<<<<<< HEAD
-version = "0.0.26"
-=======
-version = "0.0.28"
->>>>>>> c0d982ad
+version = "0.0.30"
 dependencies = [
  "hdk",
  "serde",
@@ -461,11 +449,7 @@
 
 [[package]]
 name = "holochain_zome_types"
-<<<<<<< HEAD
-version = "0.0.27"
-=======
-version = "0.0.29"
->>>>>>> c0d982ad
+version = "0.0.30"
 dependencies = [
  "fixt",
  "holo_hash",
