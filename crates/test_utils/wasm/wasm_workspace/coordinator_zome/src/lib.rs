--- conflicted
+++ resolved
@@ -118,13 +118,8 @@
     )?;
 
     match zome_call_response {
-<<<<<<< HEAD
-        ZomeCallResponse::Ok(v) => Ok(v.decode().map_err(|e| wasm_error!(e.into()))?),
+        ZomeCallResponse::Ok(v) => Ok(v.decode().map_err(|e| wasm_error!(e))?),
         ZomeCallResponse::Unauthorized(reason, cell_id, zome_name, function_name, agent_pubkey) => {
-=======
-        ZomeCallResponse::Ok(v) => Ok(v.decode().map_err(|e| wasm_error!(e))?),
-        ZomeCallResponse::Unauthorized(cell_id, zome_name, function_name, agent_pubkey) => {
->>>>>>> 3266a8c0
             Err(wasm_error!(WasmErrorInner::Guest(format!(
                 "Unauthorized: {} {} {} {} {}",
                 reason, cell_id, zome_name, function_name, agent_pubkey
@@ -149,13 +144,8 @@
     )?;
 
     match zome_call_response {
-<<<<<<< HEAD
-        ZomeCallResponse::Ok(v) => Ok(v.decode().map_err(|e| wasm_error!(e.into()))?),
+        ZomeCallResponse::Ok(v) => Ok(v.decode().map_err(|e| wasm_error!(e))?),
         ZomeCallResponse::Unauthorized(reason, cell_id, zome_name, function_name, agent_pubkey) => {
-=======
-        ZomeCallResponse::Ok(v) => Ok(v.decode().map_err(|e| wasm_error!(e))?),
-        ZomeCallResponse::Unauthorized(cell_id, zome_name, function_name, agent_pubkey) => {
->>>>>>> 3266a8c0
             Err(wasm_error!(WasmErrorInner::Guest(format!(
                 "Unauthorized: {} {} {} {} {}",
                 reason, cell_id, zome_name, function_name, agent_pubkey
@@ -186,13 +176,8 @@
     )?;
 
     match zome_call_response {
-<<<<<<< HEAD
-        ZomeCallResponse::Ok(v) => Ok(v.decode().map_err(|e| wasm_error!(e.into()))?),
+        ZomeCallResponse::Ok(v) => Ok(v.decode().map_err(|e| wasm_error!(e))?),
         ZomeCallResponse::Unauthorized(reason, cell_id, zome_name, function_name, agent_pubkey) => {
-=======
-        ZomeCallResponse::Ok(v) => Ok(v.decode().map_err(|e| wasm_error!(e))?),
-        ZomeCallResponse::Unauthorized(cell_id, zome_name, function_name, agent_pubkey) => {
->>>>>>> 3266a8c0
             Err(wasm_error!(WasmErrorInner::Guest(format!(
                 "Unauthorized: {} {} {} {} {}",
                 reason, cell_id, zome_name, function_name, agent_pubkey
