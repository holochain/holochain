--- conflicted
+++ resolved
@@ -1,13 +1,8 @@
 use crate::integrity::*;
 use hdk::prelude::*;
 
-<<<<<<< HEAD
 const STANDARD_TIMEOUT_MILLIS: u64 = 30000;
 const FAST_TIMEOUT_MILLIS: u64 = 10000;
-=======
-const STANDARD_TIMEOUT_MILLIS: u64 = 15000;
-const FAST_TIMEOUT_MILLIS: u64 = 1300;
->>>>>>> 09abfba6
 
 #[hdk_extern]
 fn create_a_thing(_: ()) -> ExternResult<ActionHash> {
