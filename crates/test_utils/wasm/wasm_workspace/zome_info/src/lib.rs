--- conflicted
+++ resolved
@@ -11,8 +11,6 @@
 }
 
 #[hdk_extern]
-<<<<<<< HEAD
-=======
 fn call_info(_: ()) -> ExternResult<CallInfo> {
     // Commit something here so we can show the as_at won't shift in the call
     // info returned.
@@ -21,7 +19,6 @@
 }
 
 #[hdk_extern]
->>>>>>> 0b551b17
 fn dna_info(_: ()) -> ExternResult<DnaInfo> {
     hdk::prelude::dna_info()
 }
