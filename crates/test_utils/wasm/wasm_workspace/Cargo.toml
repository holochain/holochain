--- conflicted
+++ resolved
@@ -43,12 +43,7 @@
     "validate_link_add_invalid",
     "validate_link_add_valid",
     "validate_valid",
-<<<<<<< HEAD
-    "validation_package_fail",
-    "validation_package_success",
     "weigh",
-=======
->>>>>>> 303d240d
     "whoami",
     "zome_info",
 ]
