use hdk3::prelude::*;

#[hdk_extern]
fn set_access(_: ()) -> ExternResult<()> {
    let mut functions: GrantedFunctions = BTreeSet::new();
    functions.insert((zome_info!()?.zome_name, "whoami".into()));
<<<<<<< HEAD
    commit_cap_grant!(CapGrantEntry {
        tag: "".into(),
        // empty access converts to unrestricted
        access: ().into(),
        functions,
    })?;
=======
    create_cap_grant!(
        CapGrantEntry {
            tag: "".into(),
            // empty access converts to unrestricted
            access: ().into(),
            functions,
        }
    )?;
>>>>>>> 4999150b

    Ok(())
}

// returns the current agent info
#[hdk_extern]
fn whoami(_: ()) -> ExternResult<AgentInfo> {
    Ok(agent_info!()?)
}

// returns the agent info reported by the given pub key
// in theory the output is the same as the input
// it's just that the output comes _from the opinion of the remote agent_
#[hdk_extern]
fn whoarethey(agent_pubkey: AgentPubKey) -> ExternResult<AgentInfo> {
    let response: ZomeCallResponse = call_remote!(
        agent_pubkey,
        zome_info!()?.zome_name,
        "whoami".to_string().into(),
        ().into(),
        ().try_into()?
    )?;

    match response {
<<<<<<< HEAD
        ZomeCallInvocationResponse::ZomeApiFn(guest_output) => {
            Ok(guest_output.into_inner().try_into()?)
        }
=======
        ZomeCallResponse::Ok(guest_output) => Ok(guest_output.into_inner().try_into()?),
>>>>>>> 4999150b
        // we're just panicking here because our simple tests can always call set_access before
        // calling whoami, but in a real app you'd want to handle this by returning an `Ok` with
        // something meaningful to the extern's client
        ZomeCallResponse::Unauthorized => unreachable!(),
    }
}<|MERGE_RESOLUTION|>--- conflicted
+++ resolved
@@ -4,23 +4,12 @@
 fn set_access(_: ()) -> ExternResult<()> {
     let mut functions: GrantedFunctions = BTreeSet::new();
     functions.insert((zome_info!()?.zome_name, "whoami".into()));
-<<<<<<< HEAD
-    commit_cap_grant!(CapGrantEntry {
+    create_cap_grant!(CapGrantEntry {
         tag: "".into(),
         // empty access converts to unrestricted
         access: ().into(),
         functions,
     })?;
-=======
-    create_cap_grant!(
-        CapGrantEntry {
-            tag: "".into(),
-            // empty access converts to unrestricted
-            access: ().into(),
-            functions,
-        }
-    )?;
->>>>>>> 4999150b
 
     Ok(())
 }
@@ -45,13 +34,7 @@
     )?;
 
     match response {
-<<<<<<< HEAD
-        ZomeCallInvocationResponse::ZomeApiFn(guest_output) => {
-            Ok(guest_output.into_inner().try_into()?)
-        }
-=======
         ZomeCallResponse::Ok(guest_output) => Ok(guest_output.into_inner().try_into()?),
->>>>>>> 4999150b
         // we're just panicking here because our simple tests can always call set_access before
         // calling whoami, but in a real app you'd want to handle this by returning an `Ok` with
         // something meaningful to the extern's client
