use hdk::prelude::*;

#[derive(serde::Serialize, serde::Deserialize, Debug)]
pub struct CapFor(CapSecret, AgentPubKey);

#[hdk_extern]
fn init(_: ()) -> ExternResult<InitCallbackResult> {
    // grant unrestricted access to accept_cap_claim so other agents can send us claims
<<<<<<< HEAD
    let mut functions: GrantedFunctions = HashSet::new();
    functions.insert((zome_info!()?.zome_name, "accept_cap_claim".into()));
    functions.insert((zome_info!()?.zome_name, "needs_cap_grant".into()));
    create_cap_grant!(
        CapGrantEntry {
            tag: "".into(),
            // empty access converts to unrestricted
            access: ().into(),
            functions,
        }
    )?;
=======
    let mut functions: GrantedFunctions = BTreeSet::new();
    functions.insert((zome_info()?.zome_name, "accept_cap_claim".into()));
    // functions.insert((zome_info()?.zome_name, "needs_cap_claim".into()));
    create_cap_grant(CapGrantEntry {
        tag: "".into(),
        // empty access converts to unrestricted
        access: ().into(),
        functions,
    })?;
>>>>>>> 7c81758a

    Ok(InitCallbackResult::Pass)
}

#[hdk_extern]
pub fn cap_secret(_: ()) -> ExternResult<CapSecret> {
    CapSecret::try_from_random()
}

fn cap_grant_entry(secret: CapSecret) -> ExternResult<CapGrantEntry> {
    let mut functions: GrantedFunctions = BTreeSet::new();
    let this_zome = zome_info()?.zome_name;
    functions.insert((this_zome, "needs_cap_claim".into()));
    Ok(CapGrantEntry {
        tag: "".into(),
        access: secret.into(),
        functions,
    })
}

#[hdk_extern]
pub fn transferable_cap_grant(secret: CapSecret) -> ExternResult<HeaderHash> {
    create_cap_grant(cap_grant_entry(secret)?)
}

#[hdk_extern]
pub fn roll_cap_grant(header_hash: HeaderHash) -> ExternResult<HeaderHash> {
    let secret = CapSecret::try_from_random()?;
    update_cap_grant(header_hash, cap_grant_entry(secret)?)
}

#[hdk_extern]
pub fn delete_cap_grant(header_hash: HeaderHash) -> ExternResult<HeaderHash> {
    hdk::prelude::delete_cap_grant(header_hash)
}

#[hdk_extern]
fn get_entry(header_hash: HeaderHash) -> ExternResult<Option<Element>> {
    get(header_hash, GetOptions::latest())
}

#[hdk_extern]
fn needs_cap_grant(_: ()) -> ExternResult<()> {
    Ok(())
}

/// accepts a cap claim and commits it to the local chain
/// intended to
#[hdk_extern]
fn accept_cap_claim(claim: CapClaim) -> ExternResult<HeaderHash> {
    create_cap_claim(claim)
}

#[hdk_extern]
fn needs_cap_claim(_: ()) -> ExternResult<()> {
    Ok(())
}

#[hdk_extern]
fn try_cap_claim(cap_for: crate::CapFor) -> ExternResult<ZomeCallResponse> {
    call_remote(
        cap_for.1,
        zome_info()?.zome_name,
        "needs_cap_claim".to_string().into(),
        Some(cap_for.0),
        &(),
    )
}

#[hdk_extern]
fn send_assigned_cap_claim(agent: AgentPubKey) -> ExternResult<()> {
    let tag = String::from("has_cap_claim");

    // make a new secret
    let secret = CapSecret::try_from_random()?;

    // grant the secret as assigned (can only be used by the intended agent)
    let mut functions: GrantedFunctions = BTreeSet::new();
    let this_zome = zome_info()?.zome_name;
    functions.insert((this_zome.clone(), "needs_cap_claim".into()));
    create_cap_grant(CapGrantEntry {
        access: (secret, agent.clone()).into(),
        functions,
        tag: tag.clone(),
    })?;

    // send the assigned cap token
    call_remote(
        agent,
        this_zome,
        "accept_cap_claim".into(),
        None,
        &CapClaim::new(tag, agent_info()?.agent_latest_pubkey, secret),
    )?;
    Ok(())
}<|MERGE_RESOLUTION|>--- conflicted
+++ resolved
@@ -6,29 +6,15 @@
 #[hdk_extern]
 fn init(_: ()) -> ExternResult<InitCallbackResult> {
     // grant unrestricted access to accept_cap_claim so other agents can send us claims
-<<<<<<< HEAD
-    let mut functions: GrantedFunctions = HashSet::new();
-    functions.insert((zome_info!()?.zome_name, "accept_cap_claim".into()));
-    functions.insert((zome_info!()?.zome_name, "needs_cap_grant".into()));
-    create_cap_grant!(
-        CapGrantEntry {
-            tag: "".into(),
-            // empty access converts to unrestricted
-            access: ().into(),
-            functions,
-        }
-    )?;
-=======
     let mut functions: GrantedFunctions = BTreeSet::new();
     functions.insert((zome_info()?.zome_name, "accept_cap_claim".into()));
-    // functions.insert((zome_info()?.zome_name, "needs_cap_claim".into()));
+    functions.insert((zome_info()?.zome_name, "needs_cap_claim".into()));
     create_cap_grant(CapGrantEntry {
         tag: "".into(),
         // empty access converts to unrestricted
         access: ().into(),
         functions,
     })?;
->>>>>>> 7c81758a
 
     Ok(InitCallbackResult::Pass)
 }
