use super::EntryError;
use super::ENTRY_SIZE_LIMIT;
use holo_hash::bytes_to_hex;
use holochain_serialized_bytes::prelude::*;

/// Newtype for the bytes comprising an App entry
#[derive(Clone, Serialize, Deserialize, PartialEq, Eq, Hash)]
<<<<<<< HEAD
#[cfg_attr(feature = "arbitrary", derive(arbitrary::Arbitrary))]
#[cfg_attr(feature = "proptest", derive(proptest_derive::Arbitrary))]
=======
#[cfg_attr(
    feature = "fuzzing",
    derive(arbitrary::Arbitrary, proptest_derive::Arbitrary)
)]
>>>>>>> 733e1571
pub struct AppEntryBytes(pub SerializedBytes);

impl std::fmt::Debug for AppEntryBytes {
    fn fmt(&self, f: &mut std::fmt::Formatter<'_>) -> std::fmt::Result {
        f.write_fmt(format_args!(
            "AppEntryBytes({})",
            many_bytes_string(self.0.bytes())
        ))
    }
}

impl AppEntryBytes {
    /// Get the inner SerializedBytes
    pub fn into_sb(self) -> SerializedBytes {
        self.0
    }
}

impl AsRef<SerializedBytes> for AppEntryBytes {
    fn as_ref(&self) -> &SerializedBytes {
        &self.0
    }
}

impl std::borrow::Borrow<SerializedBytes> for AppEntryBytes {
    fn borrow(&self) -> &SerializedBytes {
        &self.0
    }
}

impl std::ops::Deref for AppEntryBytes {
    type Target = SerializedBytes;

    fn deref(&self) -> &Self::Target {
        &self.0
    }
}

impl TryFrom<SerializedBytes> for AppEntryBytes {
    type Error = EntryError;

    fn try_from(sb: SerializedBytes) -> Result<Self, EntryError> {
        let size = sb.bytes().len();
        if size > ENTRY_SIZE_LIMIT {
            Err(EntryError::EntryTooLarge(size))
        } else {
            Ok(Self(sb))
        }
    }
}

impl From<AppEntryBytes> for SerializedBytes {
    fn from(aeb: AppEntryBytes) -> Self {
        UnsafeBytes::from(aeb.0).into()
    }
}

/// Helpful pattern for debug formatting many bytes.
/// If the size is > 32 bytes, only the first 8 and last 8 bytes will be displayed.
pub fn many_bytes_string(bytes: &[u8]) -> String {
    if bytes.len() <= 32 {
        format!("0x{}", bytes_to_hex(bytes, false))
    } else {
        let l = bytes.len();
        format!(
            "[0x{}..{}; len={}]",
            bytes_to_hex(&bytes[0..8], false),
            bytes_to_hex(&bytes[l - 8..l], false),
            l
        )
    }
}<|MERGE_RESOLUTION|>--- conflicted
+++ resolved
@@ -5,15 +5,10 @@
 
 /// Newtype for the bytes comprising an App entry
 #[derive(Clone, Serialize, Deserialize, PartialEq, Eq, Hash)]
-<<<<<<< HEAD
-#[cfg_attr(feature = "arbitrary", derive(arbitrary::Arbitrary))]
-#[cfg_attr(feature = "proptest", derive(proptest_derive::Arbitrary))]
-=======
 #[cfg_attr(
     feature = "fuzzing",
     derive(arbitrary::Arbitrary, proptest_derive::Arbitrary)
 )]
->>>>>>> 733e1571
 pub struct AppEntryBytes(pub SerializedBytes);
 
 impl std::fmt::Debug for AppEntryBytes {
