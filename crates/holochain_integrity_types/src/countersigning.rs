--- conflicted
+++ resolved
@@ -405,14 +405,7 @@
 /// Enum to mirror Action for all the shared data required to build session actions.
 /// Does NOT hold any agent specific information.
 #[derive(Clone, Debug, serde::Serialize, serde::Deserialize, PartialEq, Eq, Hash)]
-<<<<<<< HEAD
 #[serde(tag = "type", content = "value", rename_all = "snake_case")]
-#[cfg_attr(
-    feature = "fuzzing",
-    derive(arbitrary::Arbitrary, proptest_derive::Arbitrary)
-)]
-=======
->>>>>>> 0a8af362
 pub enum ActionBase {
     /// Mirrors Action::Create.
     Create(CreateBase),
