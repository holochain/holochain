--- conflicted
+++ resolved
@@ -28,15 +28,10 @@
 
 /// Every countersigning session must complete a full set of actions between the start and end times to be valid.
 #[derive(Clone, Debug, serde::Serialize, serde::Deserialize, PartialEq, Eq, Hash)]
-<<<<<<< HEAD
-#[cfg_attr(feature = "arbitrary", derive(arbitrary::Arbitrary))]
-#[cfg_attr(feature = "proptest", derive(proptest_derive::Arbitrary))]
-=======
 #[cfg_attr(
     feature = "fuzzing",
     derive(arbitrary::Arbitrary, proptest_derive::Arbitrary)
 )]
->>>>>>> 733e1571
 pub struct CounterSigningSessionTimes {
     /// The earliest allowable time for countersigning session responses to be valid.
     pub start: Timestamp,
@@ -93,29 +88,19 @@
 
 /// Every preflight request can have optional arbitrary bytes that can be agreed to.
 #[derive(Clone, serde::Serialize, serde::Deserialize, Debug, PartialEq, Eq, Hash)]
-<<<<<<< HEAD
-#[cfg_attr(feature = "arbitrary", derive(arbitrary::Arbitrary))]
-#[cfg_attr(feature = "proptest", derive(proptest_derive::Arbitrary))]
-=======
 #[cfg_attr(
     feature = "fuzzing",
     derive(arbitrary::Arbitrary, proptest_derive::Arbitrary)
 )]
->>>>>>> 733e1571
 pub struct PreflightBytes(#[serde(with = "serde_bytes")] pub Vec<u8>);
 
 /// Agents can have a role specific to each countersigning session.
 /// The role is app defined and opaque to the subconscious.
 #[derive(Clone, Debug, serde::Serialize, serde::Deserialize, PartialEq, Eq, Hash)]
-<<<<<<< HEAD
-#[cfg_attr(feature = "arbitrary", derive(arbitrary::Arbitrary))]
-#[cfg_attr(feature = "proptest", derive(proptest_derive::Arbitrary))]
-=======
 #[cfg_attr(
     feature = "fuzzing",
     derive(arbitrary::Arbitrary, proptest_derive::Arbitrary)
 )]
->>>>>>> 733e1571
 pub struct Role(pub u8);
 
 impl Role {
@@ -132,15 +117,10 @@
 /// Each agent signs this data as part of their PreflightResponse.
 /// Every preflight must be identical and signed by every agent for a session to be valid.
 #[derive(Clone, Debug, serde::Serialize, serde::Deserialize, PartialEq, Eq, Hash)]
-<<<<<<< HEAD
-#[cfg_attr(feature = "arbitrary", derive(arbitrary::Arbitrary))]
-#[cfg_attr(feature = "proptest", derive(proptest_derive::Arbitrary))]
-=======
 #[cfg_attr(
     feature = "fuzzing",
     derive(arbitrary::Arbitrary, proptest_derive::Arbitrary)
 )]
->>>>>>> 733e1571
 pub struct PreflightRequest {
     /// The hash of the app entry, as if it were not countersigned.
     /// The final entry hash will include the countersigning session.
@@ -380,15 +360,10 @@
 /// Every countersigning agent must sign against their chain state.
 /// The chain must be frozen until each agent decides to sign or exit the session.
 #[derive(serde::Serialize, serde::Deserialize, Debug, Clone, PartialEq, Eq, Hash)]
-<<<<<<< HEAD
-#[cfg_attr(feature = "arbitrary", derive(arbitrary::Arbitrary))]
-#[cfg_attr(feature = "proptest", derive(proptest_derive::Arbitrary))]
-=======
 #[cfg_attr(
     feature = "fuzzing",
     derive(arbitrary::Arbitrary, proptest_derive::Arbitrary)
 )]
->>>>>>> 733e1571
 pub struct CounterSigningAgentState {
     /// The index of the agent in the preflight request agent vector.
     agent_index: u8,
@@ -445,15 +420,10 @@
 /// Enum to mirror Action for all the shared data required to build session actions.
 /// Does NOT hold any agent specific information.
 #[derive(Clone, Debug, serde::Serialize, serde::Deserialize, PartialEq, Eq, Hash)]
-<<<<<<< HEAD
-#[cfg_attr(feature = "arbitrary", derive(arbitrary::Arbitrary))]
-#[cfg_attr(feature = "proptest", derive(proptest_derive::Arbitrary))]
-=======
 #[cfg_attr(
     feature = "fuzzing",
     derive(arbitrary::Arbitrary, proptest_derive::Arbitrary)
 )]
->>>>>>> 733e1571
 pub enum ActionBase {
     /// Mirrors Action::Create.
     Create(CreateBase),
@@ -533,15 +503,10 @@
 
 /// All the data required for a countersigning session.
 #[derive(Clone, Debug, serde::Serialize, serde::Deserialize, PartialEq, Eq, Hash)]
-<<<<<<< HEAD
-#[cfg_attr(feature = "arbitrary", derive(arbitrary::Arbitrary))]
-#[cfg_attr(feature = "proptest", derive(proptest_derive::Arbitrary))]
-=======
 #[cfg_attr(
     feature = "fuzzing",
     derive(arbitrary::Arbitrary, proptest_derive::Arbitrary)
 )]
->>>>>>> 733e1571
 pub struct CounterSigningSessionData {
     /// The preflight request that was agreed upon by all parties for the session.
     pub preflight_request: PreflightRequest,
