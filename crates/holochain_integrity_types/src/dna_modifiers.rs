//! # DNA Properties Support types

use crate::prelude::*;
use holochain_serialized_bytes::prelude::*;

/// Modifiers of this DNA - the network seed, properties and origin time - as
/// opposed to the actual DNA code. These modifiers are included in the DNA
/// hash computation.
#[derive(Clone, Debug, Eq, PartialEq, Serialize, Deserialize)]
#[cfg_attr(feature = "full-dna-def", derive(derive_builder::Builder))]
pub struct DnaModifiers {
    /// The network seed of a DNA is included in the computation of the DNA hash.
    /// The DNA hash in turn determines the network peers and the DHT, meaning
    /// that only peers with the same DNA hash of a shared DNA participate in the
    /// same network and co-create the DHT. To create a separate DHT for the DNA,
    /// a unique network seed can be specified.
    // TODO: consider Vec<u8> instead (https://github.com/holochain/holochain/pull/86#discussion_r412689085)
    pub network_seed: NetworkSeed,

    /// Any arbitrary application properties can be included in this object.
    #[cfg_attr(feature = "full-dna-def", builder(default = "().try_into().unwrap()"))]
    pub properties: SerializedBytes,
<<<<<<< HEAD

    /// The time used to denote the origin of the network, used to calculate
    /// time windows during gossip.
    /// All Action timestamps must come after this time.
    #[cfg_attr(feature = "full-dna-def", builder(default = "Timestamp::now()"))]
    pub origin_time: Timestamp,
=======
>>>>>>> e7142544
}

impl DnaModifiers {
    /// Replace fields in the modifiers with any Some fields in the argument.
    /// None fields remain unchanged.
    pub fn update(mut self, modifiers: DnaModifiersOpt) -> DnaModifiers {
        self.network_seed = modifiers.network_seed.unwrap_or(self.network_seed);
        self.properties = modifiers.properties.unwrap_or(self.properties);
<<<<<<< HEAD
        self.origin_time = modifiers.origin_time.unwrap_or(self.origin_time);
=======
>>>>>>> e7142544
        self
    }
}

/// [`DnaModifiers`] options of which all are optional.
#[derive(Clone, Debug, Serialize, Deserialize, PartialEq, Eq)]
pub struct DnaModifiersOpt<P = SerializedBytes> {
    /// see [`DnaModifiers`]
    pub network_seed: Option<NetworkSeed>,
    /// see [`DnaModifiers`]
    pub properties: Option<P>,
<<<<<<< HEAD
    /// see [`DnaModifiers`]
    pub origin_time: Option<Timestamp>,
=======
>>>>>>> e7142544
}

impl<P: TryInto<SerializedBytes, Error = E>, E: Into<SerializedBytesError>> Default
    for DnaModifiersOpt<P>
{
    fn default() -> Self {
        Self::none()
    }
}

impl<P: TryInto<SerializedBytes, Error = E>, E: Into<SerializedBytesError>> DnaModifiersOpt<P> {
    /// Constructor with all fields set to `None`
    pub fn none() -> Self {
        Self {
            network_seed: None,
            properties: None,
<<<<<<< HEAD
            origin_time: None,
=======
>>>>>>> e7142544
        }
    }

    /// Serialize the properties field into SerializedBytes
    pub fn serialized(self) -> Result<DnaModifiersOpt<SerializedBytes>, E> {
        let Self {
            network_seed,
            properties,
<<<<<<< HEAD
            origin_time,
=======
>>>>>>> e7142544
        } = self;
        let properties = if let Some(p) = properties {
            Some(p.try_into()?)
        } else {
            None
        };
        Ok(DnaModifiersOpt {
            network_seed,
            properties,
<<<<<<< HEAD
            origin_time,
=======
>>>>>>> e7142544
        })
    }

    /// Return a modified form with the `network_seed` field set
    pub fn with_network_seed(mut self, network_seed: NetworkSeed) -> Self {
        self.network_seed = Some(network_seed);
        self
    }

    /// Return a modified form with the `properties` field set
    pub fn with_properties(mut self, properties: P) -> Self {
        self.properties = Some(properties);
        self
    }

<<<<<<< HEAD
    /// Return a modified form with the `origin_time` field set
    pub fn with_origin_time(mut self, origin_time: Timestamp) -> Self {
        self.origin_time = Some(origin_time);
        self
    }

=======
>>>>>>> e7142544
    /// Check if at least one of the options is set.
    pub fn has_some_option_set(&self) -> bool {
        self.network_seed.is_some() || self.properties.is_some()
    }
}

/// Trait to convert from dna properties into specified type
pub trait TryFromDnaProperties {
    /// The error associated with this conversion.
    type Error;

    /// Attempts to deserialize DNA properties into specified type
    fn try_from_dna_properties() -> Result<Self, Self::Error>
    where
        Self: Sized;
}<|MERGE_RESOLUTION|>--- conflicted
+++ resolved
@@ -20,15 +20,6 @@
     /// Any arbitrary application properties can be included in this object.
     #[cfg_attr(feature = "full-dna-def", builder(default = "().try_into().unwrap()"))]
     pub properties: SerializedBytes,
-<<<<<<< HEAD
-
-    /// The time used to denote the origin of the network, used to calculate
-    /// time windows during gossip.
-    /// All Action timestamps must come after this time.
-    #[cfg_attr(feature = "full-dna-def", builder(default = "Timestamp::now()"))]
-    pub origin_time: Timestamp,
-=======
->>>>>>> e7142544
 }
 
 impl DnaModifiers {
@@ -37,10 +28,6 @@
     pub fn update(mut self, modifiers: DnaModifiersOpt) -> DnaModifiers {
         self.network_seed = modifiers.network_seed.unwrap_or(self.network_seed);
         self.properties = modifiers.properties.unwrap_or(self.properties);
-<<<<<<< HEAD
-        self.origin_time = modifiers.origin_time.unwrap_or(self.origin_time);
-=======
->>>>>>> e7142544
         self
     }
 }
@@ -52,11 +39,6 @@
     pub network_seed: Option<NetworkSeed>,
     /// see [`DnaModifiers`]
     pub properties: Option<P>,
-<<<<<<< HEAD
-    /// see [`DnaModifiers`]
-    pub origin_time: Option<Timestamp>,
-=======
->>>>>>> e7142544
 }
 
 impl<P: TryInto<SerializedBytes, Error = E>, E: Into<SerializedBytesError>> Default
@@ -73,10 +55,6 @@
         Self {
             network_seed: None,
             properties: None,
-<<<<<<< HEAD
-            origin_time: None,
-=======
->>>>>>> e7142544
         }
     }
 
@@ -85,10 +63,6 @@
         let Self {
             network_seed,
             properties,
-<<<<<<< HEAD
-            origin_time,
-=======
->>>>>>> e7142544
         } = self;
         let properties = if let Some(p) = properties {
             Some(p.try_into()?)
@@ -98,10 +72,6 @@
         Ok(DnaModifiersOpt {
             network_seed,
             properties,
-<<<<<<< HEAD
-            origin_time,
-=======
->>>>>>> e7142544
         })
     }
 
@@ -117,15 +87,6 @@
         self
     }
 
-<<<<<<< HEAD
-    /// Return a modified form with the `origin_time` field set
-    pub fn with_origin_time(mut self, origin_time: Timestamp) -> Self {
-        self.origin_time = Some(origin_time);
-        self
-    }
-
-=======
->>>>>>> e7142544
     /// Check if at least one of the options is set.
     pub fn has_some_option_set(&self) -> bool {
         self.network_seed.is_some() || self.properties.is_some()
