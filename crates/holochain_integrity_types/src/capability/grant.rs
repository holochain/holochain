--- conflicted
+++ resolved
@@ -123,14 +123,7 @@
 
 /// Represents access requirements for capability grants.
 #[derive(Serialize, Deserialize, Clone, Debug, PartialEq, Eq, Hash)]
-<<<<<<< HEAD
 #[serde(tag = "type", content = "value", rename_all = "snake_case")]
-#[cfg_attr(
-    feature = "fuzzing",
-    derive(arbitrary::Arbitrary, proptest_derive::Arbitrary)
-)]
-=======
->>>>>>> 0a8af362
 pub enum CapAccess {
     /// No restriction: callable by anyone.
     Unrestricted,
@@ -195,14 +188,7 @@
 /// A collection of zome/function pairs
 
 #[derive(Serialize, Deserialize, Clone, Debug, PartialEq, Eq, Hash)]
-<<<<<<< HEAD
 #[serde(tag = "type", content = "value", rename_all = "snake_case")]
-#[cfg_attr(
-    feature = "fuzzing",
-    derive(arbitrary::Arbitrary, proptest_derive::Arbitrary)
-)]
-=======
->>>>>>> 0a8af362
 pub enum GrantedFunctions {
     /// grant all zomes all functions
     All,
