--- conflicted
+++ resolved
@@ -35,15 +35,10 @@
 /// functions.
 #[allow(missing_docs)]
 #[derive(Clone, Debug, Serialize, Deserialize, PartialEq, Eq, SerializedBytes, Hash)]
-<<<<<<< HEAD
-#[cfg_attr(feature = "arbitrary", derive(arbitrary::Arbitrary))]
-#[cfg_attr(feature = "proptest", derive(proptest_derive::Arbitrary))]
-=======
-#[cfg_attr(
-    feature = "fuzzing",
-    derive(arbitrary::Arbitrary, proptest_derive::Arbitrary)
-)]
->>>>>>> 733e1571
+#[cfg_attr(
+    feature = "fuzzing",
+    derive(arbitrary::Arbitrary, proptest_derive::Arbitrary)
+)]
 #[serde(tag = "type")]
 pub enum Action {
     // The first action in a chain (for the DNA) doesn't have a previous action
@@ -492,15 +487,10 @@
 /// A action which declares that all zome init functions have successfully
 /// completed, and the chain is ready for commits. Contains no explicit data.
 #[derive(Debug, Clone, Serialize, Deserialize, PartialEq, Eq, SerializedBytes, Hash)]
-<<<<<<< HEAD
-#[cfg_attr(feature = "arbitrary", derive(arbitrary::Arbitrary))]
-#[cfg_attr(feature = "proptest", derive(proptest_derive::Arbitrary))]
-=======
-#[cfg_attr(
-    feature = "fuzzing",
-    derive(arbitrary::Arbitrary, proptest_derive::Arbitrary)
-)]
->>>>>>> 733e1571
+#[cfg_attr(
+    feature = "fuzzing",
+    derive(arbitrary::Arbitrary, proptest_derive::Arbitrary)
+)]
 pub struct InitZomesComplete {
     pub author: AgentPubKey,
     pub timestamp: Timestamp,
