use std::borrow::Borrow;
use std::fmt::{Display, Formatter};

use crate::entry_def::EntryVisibility;
use crate::link::LinkTag;
use crate::link::LinkType;
use crate::timestamp::Timestamp;
use crate::EntryRateWeight;
use crate::MembraneProof;
use crate::RateWeight;
use holo_hash::impl_hashable_content;
use holo_hash::ActionHash;
use holo_hash::AgentPubKey;
use holo_hash::AnyLinkableHash;
use holo_hash::DnaHash;
use holo_hash::EntryHash;
use holo_hash::HashableContent;
use holo_hash::HoloHashed;
use holochain_serialized_bytes::prelude::*;
use kitsune_p2p_timestamp::ArbitraryFuzzing;

pub mod builder;
pub mod conversions;

/// Any action with a action_seq less than this value is part of a record
/// created during genesis. Anything with this seq or higher was created
/// after genesis.
pub const POST_GENESIS_SEQ_THRESHOLD: u32 = 3;

/// Action contains variants for each type of action.
///
/// This struct really defines a local source chain, in the sense that it
/// implements the pointers between hashes that a hash chain relies on, which
/// are then used to check the integrity of data using cryptographic hash
/// functions.
#[allow(missing_docs)]
#[derive(Clone, Debug, Serialize, Deserialize, PartialEq, Eq, SerializedBytes, Hash)]
#[cfg_attr(
    feature = "fuzzing",
    derive(arbitrary::Arbitrary, proptest_derive::Arbitrary)
)]
#[serde(tag = "type")]
pub enum Action {
    // The first action in a chain (for the DNA) doesn't have a previous action
    Dna(Dna),
    AgentValidationPkg(AgentValidationPkg),
    InitZomesComplete(InitZomesComplete),
    CreateLink(CreateLink),
    DeleteLink(DeleteLink),
    OpenChain(OpenChain),
    CloseChain(CloseChain),
    Create(Create),
    Update(Update),
    Delete(Delete),
}

/// A summary display for communicating the content of an action
impl Display for Action {
    fn fmt(&self, f: &mut Formatter<'_>) -> std::fmt::Result {
        match self {
            Action::Dna(dna) =>
                write!(f, "dna={:?}", dna),

            Action::AgentValidationPkg(avp) =>
                write!(
                    f,
                    "agent_validation_pkg=[author={}, timestamp={}]",
                    avp.author, avp.timestamp
                ),

            Action::InitZomesComplete(izc) =>
                write!(
                    f,
                    "init_zomes_complete=[author={}, timestamp={}]",
                    izc.author, izc.timestamp
                ),
            Action::CreateLink(link) => write!(f, "create_link=[author={}, timestamp={}, base_address={}, target_address={}, zome_index={}, link_type={:?}]", link.author, link.timestamp, link.base_address, link.target_address, link.zome_index, link.link_type),
            Action::DeleteLink(link) => write!(f, "delete_link=[author={}, timestamp={}]", link.author, link.timestamp),
            Action::OpenChain(oc) => write!(
                f,
                "open_chain=[author={}, timestamp={}]",
                oc.author, oc.timestamp
            ),
            Action::CloseChain(cc) => write!(
                f,
                "close_chain=[author={}, timestamp={}]",
                cc.author, cc.timestamp
            ),
            Action::Create(create) => write!(f, "create=[author={}, timestamp={}, entry_type={:?}, entry_hash={}]", create.author, create.timestamp, create.entry_type, create.entry_hash),
            Action::Update(update) => write!(f, "create=[author={}, timestamp={}, original_action_address={}, original_entry_address={}, entry_type={:?}, entry_hash={}]", update.author, update.timestamp, update.original_action_address, update.original_entry_address, update.entry_type, update.entry_hash),
            Action::Delete(delete) => write!(f, "create=[author={}, timestamp={}, deletes_address={}, deletes_entry_address={}]", delete.author, delete.timestamp, delete.deletes_address, delete.deletes_entry_address),
        }
    }
}

#[derive(Clone, Debug, Serialize, PartialEq, Eq, Hash)]
#[serde(tag = "type")]
/// This allows action types to be serialized to bytes without requiring
/// an owned value. This produces the same bytes as if they were
/// serialized with the [`Action`] type.
pub(crate) enum ActionRef<'a> {
    Dna(&'a Dna),
    AgentValidationPkg(&'a AgentValidationPkg),
    InitZomesComplete(&'a InitZomesComplete),
    CreateLink(&'a CreateLink),
    DeleteLink(&'a DeleteLink),
    OpenChain(&'a OpenChain),
    CloseChain(&'a CloseChain),
    Create(&'a Create),
    Update(&'a Update),
    Delete(&'a Delete),
}

pub type ActionHashed = HoloHashed<Action>;

/// a utility wrapper to write intos for our data types
macro_rules! write_into_action {
    ($($n:ident $(<$w : ty>)?),*,) => {

        /// A unit enum which just maps onto the different Action variants,
        /// without containing any extra data
        #[derive(serde::Serialize, serde::Deserialize, SerializedBytes, PartialEq, Eq, Clone, Debug)]
        #[cfg_attr(feature = "fuzzing", derive(arbitrary::Arbitrary, proptest_derive::Arbitrary))]
        pub enum ActionType {
            $($n,)*
        }

        impl std::fmt::Display for ActionType {
            fn fmt(&self, f: &mut std::fmt::Formatter<'_>) -> std::fmt::Result {
                write!(
                    f,
                    "{}",
                    match self {
                        $( ActionType::$n => stringify!($n), )*
                    }
                )
            }
        }

        impl From<&Action> for ActionType {
            fn from(action: &Action) -> ActionType {
                match action {
                    $(
                        Action::$n(_) => ActionType::$n,
                    )*
                }
            }
        }
    };
}

/// A trait to unify the "inner" parts of an Action, i.e. the structs inside
/// the Action enum's variants. This trait is used for the "weighed" version
/// of each struct, i.e. the version without weight information erased.
///
/// Action types with no weight are considered "weighed" and "unweighed" at the
/// same time, but types with weight have distinct types for the weighed and
/// unweighed versions.
pub trait ActionWeighed {
    type Unweighed: ActionUnweighed;
    type Weight: Default;

    /// Construct the full Action enum with this variant.
    fn into_action(self) -> Action;

    /// Erase the rate limiting weight info, creating an "unweighed" version
    /// of this action. This is used primarily by validators who need to run the
    /// `weigh` callback on an action they received, and want to make sure their
    /// callback is not using the predefined weight to influence the result.
    fn unweighed(self) -> Self::Unweighed;
}

/// A trait to unify the "inner" parts of an Action, i.e. the structs inside
/// the Action enum's variants. This trait is used for the "unweighed" version
/// of each struct, i.e. the version with weight information erased.
///
/// Action types with no weight are considered "weighed" and "unweighed" at the
/// same time, but types with weight have distinct types for the weighed and
/// unweighed versions.
pub trait ActionUnweighed: Sized {
    type Weighed: ActionWeighed;
    type Weight: Default;

    /// Add a weight to this unweighed action, making it "weighed".
    /// The weight is determined by the `weigh` callback, which is run on the
    /// unweighed version of this action.
    fn weighed(self, weight: Self::Weight) -> Self::Weighed;

    /// Add zero weight to this unweighed action, making it "weighed".
    #[cfg(feature = "test_utils")]
    fn weightless(self) -> Self::Weighed {
        self.weighed(Default::default())
    }
}

impl<I: ActionWeighed> From<I> for Action {
    fn from(i: I) -> Self {
        i.into_action()
    }
}

write_into_action! {
    Dna,
    AgentValidationPkg,
    InitZomesComplete,
    OpenChain,
    CloseChain,

    Create<EntryRateWeight>,
    Update<EntryRateWeight>,
    Delete<RateWeight>,

    CreateLink<RateWeight>,
    DeleteLink,
}

/// a utility macro just to not have to type in the match statement everywhere.
macro_rules! match_action {
    ($h:ident => |$i:ident| { $($t:tt)* }) => {
        match $h {
            Action::Dna($i) => { $($t)* }
            Action::AgentValidationPkg($i) => { $($t)* }
            Action::InitZomesComplete($i) => { $($t)* }
            Action::CreateLink($i) => { $($t)* }
            Action::DeleteLink($i) => { $($t)* }
            Action::OpenChain($i) => { $($t)* }
            Action::CloseChain($i) => { $($t)* }
            Action::Create($i) => { $($t)* }
            Action::Update($i) => { $($t)* }
            Action::Delete($i) => { $($t)* }
        }
    };
}

impl Action {
    /// Returns the address and entry type of the Entry, if applicable.
    // TODO: DRY: possibly create an `EntryData` struct which is used by both
    // Create and Update
    pub fn entry_data(&self) -> Option<(&EntryHash, &EntryType)> {
        match self {
            Self::Create(Create {
                entry_hash,
                entry_type,
                ..
            }) => Some((entry_hash, entry_type)),
            Self::Update(Update {
                entry_hash,
                entry_type,
                ..
            }) => Some((entry_hash, entry_type)),
            _ => None,
        }
    }

    /// Pull out the entry data by move.
    pub fn into_entry_data(self) -> Option<(EntryHash, EntryType)> {
        match self {
            Self::Create(Create {
                entry_hash,
                entry_type,
                ..
            }) => Some((entry_hash, entry_type)),
            Self::Update(Update {
                entry_hash,
                entry_type,
                ..
            }) => Some((entry_hash, entry_type)),
            _ => None,
        }
    }

    pub fn entry_visibility(&self) -> Option<&EntryVisibility> {
        self.entry_data()
            .map(|(_, entry_type)| entry_type.visibility())
    }

    pub fn entry_hash(&self) -> Option<&EntryHash> {
        self.entry_data().map(|d| d.0)
    }

    pub fn entry_type(&self) -> Option<&EntryType> {
        self.entry_data().map(|d| d.1)
    }

    pub fn action_type(&self) -> ActionType {
        self.into()
    }

    /// returns the public key of the agent who signed this action.
    pub fn author(&self) -> &AgentPubKey {
        match_action!(self => |i| { &i.author })
    }

    /// returns the timestamp of when the action was created
    pub fn timestamp(&self) -> Timestamp {
        match_action!(self => |i| { i.timestamp })
    }

    /// returns the sequence ordinal of this action
    pub fn action_seq(&self) -> u32 {
        match self {
            // Dna is always 0
            Self::Dna(Dna { .. }) => 0,
            Self::AgentValidationPkg(AgentValidationPkg { action_seq, .. })
            | Self::InitZomesComplete(InitZomesComplete { action_seq, .. })
            | Self::CreateLink(CreateLink { action_seq, .. })
            | Self::DeleteLink(DeleteLink { action_seq, .. })
            | Self::Delete(Delete { action_seq, .. })
            | Self::CloseChain(CloseChain { action_seq, .. })
            | Self::OpenChain(OpenChain { action_seq, .. })
            | Self::Create(Create { action_seq, .. })
            | Self::Update(Update { action_seq, .. }) => *action_seq,
        }
    }

    /// returns the previous action except for the DNA action which doesn't have a previous
    pub fn prev_action(&self) -> Option<&ActionHash> {
        Some(match self {
            Self::Dna(Dna { .. }) => return None,
            Self::AgentValidationPkg(AgentValidationPkg { prev_action, .. }) => prev_action,
            Self::InitZomesComplete(InitZomesComplete { prev_action, .. }) => prev_action,
            Self::CreateLink(CreateLink { prev_action, .. }) => prev_action,
            Self::DeleteLink(DeleteLink { prev_action, .. }) => prev_action,
            Self::Delete(Delete { prev_action, .. }) => prev_action,
            Self::CloseChain(CloseChain { prev_action, .. }) => prev_action,
            Self::OpenChain(OpenChain { prev_action, .. }) => prev_action,
            Self::Create(Create { prev_action, .. }) => prev_action,
            Self::Update(Update { prev_action, .. }) => prev_action,
        })
    }

    pub fn is_genesis(&self) -> bool {
        self.action_seq() < POST_GENESIS_SEQ_THRESHOLD
    }

    pub fn rate_data(&self) -> RateWeight {
        match self {
            Self::CreateLink(CreateLink { weight, .. }) => weight.clone(),
            Self::Delete(Delete { weight, .. }) => weight.clone(),
            Self::Create(Create { weight, .. }) => weight.clone().into(),
            Self::Update(Update { weight, .. }) => weight.clone().into(),

            // all others are weightless
            Self::Dna(Dna { .. })
            | Self::AgentValidationPkg(AgentValidationPkg { .. })
            | Self::InitZomesComplete(InitZomesComplete { .. })
            | Self::DeleteLink(DeleteLink { .. })
            | Self::CloseChain(CloseChain { .. })
            | Self::OpenChain(OpenChain { .. }) => RateWeight::default(),
        }
    }

    pub fn entry_rate_data(&self) -> Option<EntryRateWeight> {
        match self {
            Self::Create(Create { weight, .. }) => Some(weight.clone()),
            Self::Update(Update { weight, .. }) => Some(weight.clone()),

            // There is a weight, but it doesn't have the extra info that
            // Entry rate data has, so return None
            Self::CreateLink(CreateLink { .. }) => None,
            Self::Delete(Delete { .. }) => None,

            // all others are weightless, so return zero weight
            Self::Dna(Dna { .. })
            | Self::AgentValidationPkg(AgentValidationPkg { .. })
            | Self::InitZomesComplete(InitZomesComplete { .. })
            | Self::DeleteLink(DeleteLink { .. })
            | Self::CloseChain(CloseChain { .. })
            | Self::OpenChain(OpenChain { .. }) => Some(EntryRateWeight::default()),
        }
    }
}

impl_hashable_content!(Action, Action);

/// Allows the internal action types to produce
/// a [`ActionHash`] from a reference to themselves.
macro_rules! impl_hashable_content_for_ref {
    ($n: ident) => {
        impl HashableContent for $n {
            type HashType = holo_hash::hash_type::Action;

            fn hash_type(&self) -> Self::HashType {
                use holo_hash::PrimitiveHashType;
                holo_hash::hash_type::Action::new()
            }

            fn hashable_content(&self) -> holo_hash::HashableContentBytes {
                let h = ActionRef::$n(self);
                let sb = SerializedBytes::from(UnsafeBytes::from(
                    holochain_serialized_bytes::encode(&h)
                        .expect("Could not serialize HashableContent"),
                ));
                holo_hash::HashableContentBytes::Content(sb)
            }
        }
    };
}

impl_hashable_content_for_ref!(Dna);
impl_hashable_content_for_ref!(AgentValidationPkg);
impl_hashable_content_for_ref!(InitZomesComplete);
impl_hashable_content_for_ref!(CreateLink);
impl_hashable_content_for_ref!(DeleteLink);
impl_hashable_content_for_ref!(CloseChain);
impl_hashable_content_for_ref!(OpenChain);
impl_hashable_content_for_ref!(Create);
impl_hashable_content_for_ref!(Update);
impl_hashable_content_for_ref!(Delete);

/// this id is an internal reference, which also serves as a canonical ordering
/// for zome initialization.  The value should be auto-generated from the Zome Bundle def
// TODO: Check this can never be written to > 255
#[derive(
    Debug,
    Copy,
    Clone,
    Hash,
    PartialEq,
    Eq,
    PartialOrd,
    Ord,
    Serialize,
    Deserialize,
    SerializedBytes,
)]
#[cfg_attr(
    feature = "fuzzing",
    derive(arbitrary::Arbitrary, proptest_derive::Arbitrary)
)]
pub struct ZomeIndex(pub u8);

impl ZomeIndex {
    pub fn new(u: u8) -> Self {
        Self(u)
    }
}

#[derive(
    Debug,
    Copy,
    Clone,
    Hash,
    PartialEq,
    Eq,
    PartialOrd,
    Ord,
    Serialize,
    Deserialize,
    SerializedBytes,
)]
#[cfg_attr(
    feature = "fuzzing",
    derive(arbitrary::Arbitrary, proptest_derive::Arbitrary)
)]
pub struct EntryDefIndex(pub u8);

/// The Dna Action is always the first action in a source chain
#[derive(Debug, Clone, Serialize, Deserialize, PartialEq, Eq, SerializedBytes, Hash)]
#[cfg_attr(
    feature = "fuzzing",
    derive(arbitrary::Arbitrary, proptest_derive::Arbitrary)
)]
pub struct Dna {
    pub author: AgentPubKey,
    pub timestamp: Timestamp,
    // No previous action, because DNA is always first chain entry
    pub hash: DnaHash,
}

/// Action for an agent validation package, used to determine whether an agent
/// is allowed to participate in this DNA
#[derive(Debug, Clone, Serialize, Deserialize, PartialEq, Eq, SerializedBytes, Hash)]
#[cfg_attr(
    feature = "fuzzing",
    derive(arbitrary::Arbitrary, proptest_derive::Arbitrary)
)]
pub struct AgentValidationPkg {
    pub author: AgentPubKey,
    pub timestamp: Timestamp,
    pub action_seq: u32,
    pub prev_action: ActionHash,

    pub membrane_proof: Option<MembraneProof>,
}

/// A action which declares that all zome init functions have successfully
/// completed, and the chain is ready for commits. Contains no explicit data.
#[derive(Debug, Clone, Serialize, Deserialize, PartialEq, Eq, SerializedBytes, Hash)]
#[cfg_attr(
    feature = "fuzzing",
    derive(arbitrary::Arbitrary, proptest_derive::Arbitrary)
)]
pub struct InitZomesComplete {
    pub author: AgentPubKey,
    pub timestamp: Timestamp,
    pub action_seq: u32,
    pub prev_action: ActionHash,
}

/// Declares that a metadata Link should be made between two EntryHashes
#[derive(Debug, Clone, Serialize, Deserialize, PartialEq, Eq, SerializedBytes, Hash)]
#[cfg_attr(
    feature = "fuzzing",
    derive(arbitrary::Arbitrary, proptest_derive::Arbitrary)
)]
pub struct CreateLink<W = RateWeight> {
    pub author: AgentPubKey,
    pub timestamp: Timestamp,
    pub action_seq: u32,
    pub prev_action: ActionHash,

    pub base_address: AnyLinkableHash,
    pub target_address: AnyLinkableHash,
    pub zome_index: ZomeIndex,
    pub link_type: LinkType,
    pub tag: LinkTag,

    pub weight: W,
}

/// Declares that a previously made Link should be nullified and considered removed.
#[derive(Debug, Clone, Serialize, Deserialize, PartialEq, Eq, SerializedBytes, Hash)]
#[cfg_attr(
    feature = "fuzzing",
    derive(arbitrary::Arbitrary, proptest_derive::Arbitrary)
)]
pub struct DeleteLink {
    pub author: AgentPubKey,
    pub timestamp: Timestamp,
    pub action_seq: u32,
    pub prev_action: ActionHash,

    /// this is redundant with the `CreateLink` action but needs to be included to facilitate DHT ops
    /// this is NOT exposed to wasm developers and is validated by the subconscious to ensure that
    /// it always matches the `base_address` of the `CreateLink`
    pub base_address: AnyLinkableHash,
    /// The address of the `CreateLink` being reversed
    pub link_add_address: ActionHash,
}

/// When migrating to a new version of a DNA, this action is committed to the
/// new chain to declare the migration path taken. **Currently unused**
#[derive(Debug, Clone, Serialize, Deserialize, PartialEq, Eq, SerializedBytes, Hash)]
#[cfg_attr(
    feature = "fuzzing",
    derive(arbitrary::Arbitrary, proptest_derive::Arbitrary)
)]
pub struct OpenChain {
    pub author: AgentPubKey,
    pub timestamp: Timestamp,
    pub action_seq: u32,
    pub prev_action: ActionHash,

    pub prev_dna_hash: DnaHash,
}

/// When migrating to a new version of a DNA, this action is committed to the
/// old chain to declare the migration path taken. **Currently unused**
#[derive(Debug, Clone, Serialize, Deserialize, PartialEq, Eq, SerializedBytes, Hash)]
#[cfg_attr(
    feature = "fuzzing",
    derive(arbitrary::Arbitrary, proptest_derive::Arbitrary)
)]
pub struct CloseChain {
    pub author: AgentPubKey,
    pub timestamp: Timestamp,
    pub action_seq: u32,
    pub prev_action: ActionHash,

    pub new_dna_hash: DnaHash,
}

/// A action which "speaks" Entry content into being. The same content can be
/// referenced by multiple such actions.
#[derive(Debug, Clone, Serialize, Deserialize, PartialEq, Eq, SerializedBytes, Hash)]
#[cfg_attr(
    feature = "fuzzing",
    derive(arbitrary::Arbitrary, proptest_derive::Arbitrary)
)]
<<<<<<< HEAD
pub struct Create<W: ArbitraryFuzzing = EntryRateWeight> {
=======
pub struct Create<W = EntryRateWeight> {
>>>>>>> b370a549
    pub author: AgentPubKey,
    pub timestamp: Timestamp,
    pub action_seq: u32,
    pub prev_action: ActionHash,

    pub entry_type: EntryType,
    pub entry_hash: EntryHash,

    pub weight: W,
}

/// A action which specifies that some new Entry content is intended to be an
/// update to some old Entry.
///
/// This action semantically updates an entry to a new entry.
/// It has the following effects:
/// - Create a new Entry
/// - This is the action of that new entry
/// - Create a metadata relationship between the original entry and this new action
///
/// The original action is required to prevent update loops:
/// If you update entry A to B and B back to A, and only track the original entry,
/// then you have a loop of references. Every update introduces a new action,
/// so there can only be a linear history of action updates, even if the entry history
/// experiences repeats.
#[derive(Debug, Clone, Serialize, Deserialize, PartialEq, Eq, SerializedBytes, Hash)]
#[cfg_attr(
    feature = "fuzzing",
    derive(arbitrary::Arbitrary, proptest_derive::Arbitrary)
)]
<<<<<<< HEAD
pub struct Update<W: ArbitraryFuzzing = EntryRateWeight> {
=======
pub struct Update<W = EntryRateWeight> {
>>>>>>> b370a549
    pub author: AgentPubKey,
    pub timestamp: Timestamp,
    pub action_seq: u32,
    pub prev_action: ActionHash,

    pub original_action_address: ActionHash,
    pub original_entry_address: EntryHash,

    pub entry_type: EntryType,
    pub entry_hash: EntryHash,

    pub weight: W,
}

/// Declare that a previously published Action should be nullified and
/// considered deleted.
///
/// Via the associated [`crate::Op`], this also has an effect on Entries: namely,
/// that a previously published Entry will become inaccessible if all of its
/// Actions are marked deleted.
#[derive(Debug, Clone, Serialize, Deserialize, PartialEq, Eq, SerializedBytes, Hash)]
#[cfg_attr(
    feature = "fuzzing",
    derive(arbitrary::Arbitrary, proptest_derive::Arbitrary)
)]
<<<<<<< HEAD
pub struct Delete<W: ArbitraryFuzzing = RateWeight> {
=======
pub struct Delete<W = RateWeight> {
>>>>>>> b370a549
    pub author: AgentPubKey,
    pub timestamp: Timestamp,
    pub action_seq: u32,
    pub prev_action: ActionHash,

    /// Address of the Record being deleted
    pub deletes_address: ActionHash,
    pub deletes_entry_address: EntryHash,

    pub weight: W,
}

/// Placeholder for future when we want to have updates on actions
/// Not currently in use.
#[derive(Debug, Clone, Serialize, Deserialize, PartialEq, Eq, SerializedBytes, Hash)]
#[cfg_attr(
    feature = "fuzzing",
    derive(arbitrary::Arbitrary, proptest_derive::Arbitrary)
)]
pub struct UpdateAction {
    pub author: AgentPubKey,
    pub timestamp: Timestamp,
    pub action_seq: u32,
    pub prev_action: ActionHash,

    pub original_action_address: ActionHash,
}

/// Placeholder for future when we want to have deletes on actions
/// Not currently in use.
#[derive(Debug, Clone, Serialize, Deserialize, PartialEq, Eq, SerializedBytes, Hash)]
#[cfg_attr(
    feature = "fuzzing",
    derive(arbitrary::Arbitrary, proptest_derive::Arbitrary)
)]
pub struct DeleteAction {
    pub author: AgentPubKey,
    pub timestamp: Timestamp,
    pub action_seq: u32,
    pub prev_action: ActionHash,

    /// Address of the action being deleted
    pub deletes_address: ActionHash,
}

/// Allows Actions which reference Entries to know what type of Entry it is
/// referencing. Useful for examining Actions without needing to fetch the
/// corresponding Entries.
#[derive(Debug, Clone, Serialize, Deserialize, PartialEq, Eq, SerializedBytes, Hash)]
#[cfg_attr(
    feature = "fuzzing",
    derive(arbitrary::Arbitrary, proptest_derive::Arbitrary)
)]
pub enum EntryType {
    /// An AgentPubKey
    AgentPubKey,
    /// An app-provided entry, along with its app-provided AppEntryDef
    App(AppEntryDef),
    /// A Capability claim
    CapClaim,
    /// A Capability grant.
    CapGrant,
}

impl EntryType {
    pub fn visibility(&self) -> &EntryVisibility {
        match self {
            EntryType::AgentPubKey => &EntryVisibility::Public,
            EntryType::App(app_entry_def) => app_entry_def.visibility(),
            EntryType::CapClaim => &EntryVisibility::Private,
            EntryType::CapGrant => &EntryVisibility::Private,
        }
    }
}

impl std::fmt::Display for EntryType {
    fn fmt(&self, f: &mut std::fmt::Formatter<'_>) -> std::fmt::Result {
        match self {
            EntryType::AgentPubKey => writeln!(f, "AgentPubKey"),
            EntryType::App(app_entry_def) => writeln!(
                f,
                "App({:?}, {:?})",
                app_entry_def.entry_index(),
                app_entry_def.visibility()
            ),
            EntryType::CapClaim => writeln!(f, "CapClaim"),
            EntryType::CapGrant => writeln!(f, "CapGrant"),
        }
    }
}

/// Information about a class of Entries provided by the DNA
#[derive(Debug, Clone, Serialize, Deserialize, PartialEq, Eq, SerializedBytes, Hash)]
#[cfg_attr(
    feature = "fuzzing",
    derive(arbitrary::Arbitrary, proptest_derive::Arbitrary)
)]
pub struct AppEntryDef {
    /// A unique u8 identifier within a zome for this
    /// entry type.
    pub entry_index: EntryDefIndex,
    /// The id of the zome that defines this entry type.
    pub zome_index: ZomeIndex,
    // @todo don't do this, use entry defs instead
    /// The visibility of this app entry.
    pub visibility: EntryVisibility,
}

impl AppEntryDef {
    pub fn new(
        entry_index: EntryDefIndex,
        zome_index: ZomeIndex,
        visibility: EntryVisibility,
    ) -> Self {
        Self {
            entry_index,
            zome_index,
            visibility,
        }
    }

    pub fn entry_index(&self) -> EntryDefIndex {
        self.entry_index
    }
    pub fn zome_index(&self) -> ZomeIndex {
        self.zome_index
    }
    pub fn visibility(&self) -> &EntryVisibility {
        &self.visibility
    }
}

impl From<EntryDefIndex> for u8 {
    fn from(ei: EntryDefIndex) -> Self {
        ei.0
    }
}

impl ZomeIndex {
    /// Use as an index into a slice
    pub fn index(&self) -> usize {
        self.0 as usize
    }
}

impl std::ops::Deref for ZomeIndex {
    type Target = u8;

    fn deref(&self) -> &Self::Target {
        &self.0
    }
}

impl Borrow<u8> for ZomeIndex {
    fn borrow(&self) -> &u8 {
        &self.0
    }
}<|MERGE_RESOLUTION|>--- conflicted
+++ resolved
@@ -17,7 +17,6 @@
 use holo_hash::HashableContent;
 use holo_hash::HoloHashed;
 use holochain_serialized_bytes::prelude::*;
-use kitsune_p2p_timestamp::ArbitraryFuzzing;
 
 pub mod builder;
 pub mod conversions;
@@ -578,11 +577,7 @@
     feature = "fuzzing",
     derive(arbitrary::Arbitrary, proptest_derive::Arbitrary)
 )]
-<<<<<<< HEAD
-pub struct Create<W: ArbitraryFuzzing = EntryRateWeight> {
-=======
 pub struct Create<W = EntryRateWeight> {
->>>>>>> b370a549
     pub author: AgentPubKey,
     pub timestamp: Timestamp,
     pub action_seq: u32,
@@ -613,11 +608,7 @@
     feature = "fuzzing",
     derive(arbitrary::Arbitrary, proptest_derive::Arbitrary)
 )]
-<<<<<<< HEAD
-pub struct Update<W: ArbitraryFuzzing = EntryRateWeight> {
-=======
 pub struct Update<W = EntryRateWeight> {
->>>>>>> b370a549
     pub author: AgentPubKey,
     pub timestamp: Timestamp,
     pub action_seq: u32,
@@ -643,11 +634,7 @@
     feature = "fuzzing",
     derive(arbitrary::Arbitrary, proptest_derive::Arbitrary)
 )]
-<<<<<<< HEAD
-pub struct Delete<W: ArbitraryFuzzing = RateWeight> {
-=======
 pub struct Delete<W = RateWeight> {
->>>>>>> b370a549
     pub author: AgentPubKey,
     pub timestamp: Timestamp,
     pub action_seq: u32,
