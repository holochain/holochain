use crate::entry_def::EntryVisibility;
use crate::link::LinkTag;
use crate::link::LinkType;
use crate::timestamp::Timestamp;
use crate::EntryRateWeight;
use crate::MembraneProof;
use crate::RateWeight;
use holo_hash::impl_hashable_content;
use holo_hash::ActionHash;
use holo_hash::AgentPubKey;
use holo_hash::AnyLinkableHash;
use holo_hash::DnaHash;
use holo_hash::EntryHash;
use holo_hash::HashableContent;
use holo_hash::HoloHashed;
use holochain_serialized_bytes::prelude::*;
use std::borrow::Borrow;
use std::fmt::{Display, Formatter};
use std::hash::Hash;

pub mod builder;
pub mod conversions;

/// Any action with a action_seq less than this value is part of a record
/// created during genesis. Anything with this seq or higher was created
/// after genesis.
pub const POST_GENESIS_SEQ_THRESHOLD: u32 = 3;

/// Action contains variants for each type of action.
///
/// This struct really defines a local source chain, in the sense that it
/// implements the pointers between hashes that a hash chain relies on, which
/// are then used to check the integrity of data using cryptographic hash
/// functions.
#[allow(missing_docs)]
#[derive(Clone, Debug, Serialize, Deserialize, PartialEq, Eq, SerializedBytes, Hash)]
<<<<<<< HEAD
#[cfg_attr(
    feature = "fuzzing",
    derive(arbitrary::Arbitrary, proptest_derive::Arbitrary)
)]
#[serde(tag = "type", content = "value", rename_all = "snake_case")]
=======
#[serde(tag = "type")]
>>>>>>> 0a8af362
pub enum Action {
    // The first action in a chain (for the DNA) doesn't have a previous action
    Dna(Dna),
    AgentValidationPkg(AgentValidationPkg),
    InitZomesComplete(InitZomesComplete),
    CreateLink(CreateLink),
    DeleteLink(DeleteLink),
    CloseChain(CloseChain),
    OpenChain(OpenChain),
    Create(Create),
    Update(Update),
    Delete(Delete),
}

/// A summary display for communicating the content of an action
impl Display for Action {
    fn fmt(&self, f: &mut Formatter<'_>) -> std::fmt::Result {
        match self {
            Action::Dna(dna) =>
                write!(f, "dna={:?}", dna),

            Action::AgentValidationPkg(avp) =>
                write!(
                    f,
                    "agent_validation_pkg=[author={}, timestamp={:?}]",
                    avp.author, avp.timestamp
                ),

            Action::InitZomesComplete(izc) =>
                write!(
                    f,
                    "init_zomes_complete=[author={}, timestamp={:?}]",
                    izc.author, izc.timestamp
                ),
            Action::CreateLink(link) => write!(f, "create_link=[author={}, timestamp={:?}, base_address={}, target_address={}, zome_index={}, link_type={:?}]", link.author, link.timestamp, link.base_address, link.target_address, link.zome_index, link.link_type),
            Action::DeleteLink(link) => write!(f, "delete_link=[author={}, timestamp={:?}]", link.author, link.timestamp),
            Action::OpenChain(oc) => write!(
                f,
                "open_chain=[author={}, timestamp={:?}]",
                oc.author, oc.timestamp
            ),
            Action::CloseChain(cc) => write!(
                f,
                "close_chain=[author={}, timestamp={:?}]",
                cc.author, cc.timestamp
            ),
            Action::Create(create) => write!(f, "create=[author={}, timestamp={:?}, entry_type={:?}, entry_hash={}]", create.author, create.timestamp, create.entry_type, create.entry_hash),
            Action::Update(update) => write!(f, "create=[author={}, timestamp={:?}, original_action_address={}, original_entry_address={}, entry_type={:?}, entry_hash={}]", update.author, update.timestamp, update.original_action_address, update.original_entry_address, update.entry_type, update.entry_hash),
            Action::Delete(delete) => write!(f, "create=[author={}, timestamp={:?}, deletes_address={}, deletes_entry_address={}]", delete.author, delete.timestamp, delete.deletes_address, delete.deletes_entry_address),
        }
    }
}

#[derive(Clone, Debug, Serialize, PartialEq, Eq, Hash)]
#[serde(tag = "type", content = "value", rename_all = "snake_case")]
/// This allows action types to be serialized to bytes without requiring
/// an owned value. This produces the same bytes as if they were
/// serialized with the [`Action`] type.
pub(crate) enum ActionRef<'a> {
    Dna(&'a Dna),
    AgentValidationPkg(&'a AgentValidationPkg),
    InitZomesComplete(&'a InitZomesComplete),
    CreateLink(&'a CreateLink),
    DeleteLink(&'a DeleteLink),
    OpenChain(&'a OpenChain),
    CloseChain(&'a CloseChain),
    Create(&'a Create),
    Update(&'a Update),
    Delete(&'a Delete),
}

pub type ActionHashed = HoloHashed<Action>;

impl ActionHashedContainer for ActionHashed {
    fn action(&self) -> &Action {
        self.as_content()
    }

    fn action_hash(&self) -> &ActionHash {
        &self.hash
    }
}

impl ActionSequenceAndHash for ActionHashed {
    fn action_seq(&self) -> u32 {
        self.content.action_seq()
    }

    fn address(&self) -> &ActionHash {
        &self.hash
    }
}

/// a utility wrapper to write intos for our data types
macro_rules! write_into_action {
    ($($n:ident $(<$w : ty>)?),*,) => {

        /// A unit enum which just maps onto the different Action variants,
        /// without containing any extra data
        #[derive(serde::Serialize, serde::Deserialize, SerializedBytes, PartialEq, Eq, Clone, Debug)]
        pub enum ActionType {
            $($n,)*
        }

        impl std::fmt::Display for ActionType {
            fn fmt(&self, f: &mut std::fmt::Formatter<'_>) -> std::fmt::Result {
                write!(
                    f,
                    "{}",
                    match self {
                        $( ActionType::$n => stringify!($n), )*
                    }
                )
            }
        }

        impl From<&Action> for ActionType {
            fn from(action: &Action) -> ActionType {
                match action {
                    $(
                        Action::$n(_) => ActionType::$n,
                    )*
                }
            }
        }
    };
}

/// A trait to unify the "inner" parts of an Action, i.e. the structs inside
/// the Action enum's variants. This trait is used for the "weighed" version
/// of each struct, i.e. the version without weight information erased.
///
/// Action types with no weight are considered "weighed" and "unweighed" at the
/// same time, but types with weight have distinct types for the weighed and
/// unweighed versions.
pub trait ActionWeighed {
    type Unweighed: ActionUnweighed;
    type Weight: Default;

    /// Construct the full Action enum with this variant.
    fn into_action(self) -> Action;

    /// Erase the rate limiting weight info, creating an "unweighed" version
    /// of this action. This is used primarily by validators who need to run the
    /// `weigh` callback on an action they received, and want to make sure their
    /// callback is not using the predefined weight to influence the result.
    fn unweighed(self) -> Self::Unweighed;
}

/// A trait to unify the "inner" parts of an Action, i.e. the structs inside
/// the Action enum's variants. This trait is used for the "unweighed" version
/// of each struct, i.e. the version with weight information erased.
///
/// Action types with no weight are considered "weighed" and "unweighed" at the
/// same time, but types with weight have distinct types for the weighed and
/// unweighed versions.
pub trait ActionUnweighed: Sized {
    type Weighed: ActionWeighed;
    type Weight: Default;

    /// Add a weight to this unweighed action, making it "weighed".
    /// The weight is determined by the `weigh` callback, which is run on the
    /// unweighed version of this action.
    fn weighed(self, weight: Self::Weight) -> Self::Weighed;

    /// Add zero weight to this unweighed action, making it "weighed".
    #[cfg(feature = "test_utils")]
    fn weightless(self) -> Self::Weighed {
        self.weighed(Default::default())
    }
}

impl<I: ActionWeighed> From<I> for Action {
    fn from(i: I) -> Self {
        i.into_action()
    }
}

write_into_action! {
    Dna,
    AgentValidationPkg,
    InitZomesComplete,
    OpenChain,
    CloseChain,

    Create<EntryRateWeight>,
    Update<EntryRateWeight>,
    Delete<RateWeight>,

    CreateLink<RateWeight>,
    DeleteLink,
}

/// a utility macro just to not have to type in the match statement everywhere.
macro_rules! match_action {
    ($h:ident => |$i:ident| { $($t:tt)* }) => {
        match $h {
            Action::Dna($i) => { $($t)* }
            Action::AgentValidationPkg($i) => { $($t)* }
            Action::InitZomesComplete($i) => { $($t)* }
            Action::CreateLink($i) => { $($t)* }
            Action::DeleteLink($i) => { $($t)* }
            Action::OpenChain($i) => { $($t)* }
            Action::CloseChain($i) => { $($t)* }
            Action::Create($i) => { $($t)* }
            Action::Update($i) => { $($t)* }
            Action::Delete($i) => { $($t)* }
        }
    };
}

impl Action {
    /// Returns the address and entry type of the Entry, if applicable.
    // TODO: DRY: possibly create an `EntryData` struct which is used by both
    // Create and Update
    pub fn entry_data(&self) -> Option<(&EntryHash, &EntryType)> {
        match self {
            Self::Create(Create {
                entry_hash,
                entry_type,
                ..
            }) => Some((entry_hash, entry_type)),
            Self::Update(Update {
                entry_hash,
                entry_type,
                ..
            }) => Some((entry_hash, entry_type)),
            _ => None,
        }
    }

    /// Pull out the entry data by move.
    pub fn into_entry_data(self) -> Option<(EntryHash, EntryType)> {
        match self {
            Self::Create(Create {
                entry_hash,
                entry_type,
                ..
            }) => Some((entry_hash, entry_type)),
            Self::Update(Update {
                entry_hash,
                entry_type,
                ..
            }) => Some((entry_hash, entry_type)),
            _ => None,
        }
    }

    pub fn entry_visibility(&self) -> Option<&EntryVisibility> {
        self.entry_data()
            .map(|(_, entry_type)| entry_type.visibility())
    }

    pub fn entry_hash(&self) -> Option<&EntryHash> {
        self.entry_data().map(|d| d.0)
    }

    pub fn entry_type(&self) -> Option<&EntryType> {
        self.entry_data().map(|d| d.1)
    }

    pub fn action_type(&self) -> ActionType {
        self.into()
    }

    /// Returns the public key of the agent who "authored" this action.
    /// NOTE: This is not necessarily the agent who signed the action.
    pub fn author(&self) -> &AgentPubKey {
        match_action!(self => |i| { &i.author })
    }

    /// Returns the public key of the agent who signed this action.
    /// NOTE: this is not necessarily the agent who "authored" the action.
    pub fn signer(&self) -> &AgentPubKey {
        match self {
            // NOTE: We make an awkward special case for CloseChain actions during agent migrations,
            // signing using the updated key rather than the author key. There are several reasons for this:
            // - In order for CloseChain to be effective at all, the new key must be known, because the new key is pointed to from the CloseChain. A good way to prove that the forward reference is correct is to sign it with the forward reference.
            // - We know that if the user is going to revoke/update their key in DPKI, it's likely that they don't even have access to their app chain, so they will want to revoke in DPKI before even modifying the app chain, especially if they're in a race with an attacker
            // - Moreover, we don't want an attacker to close the chain on behalf of the user, because they would be pointing to some key that doesn't match the DPKI state.
            // - We should let the author be the old key and make a special case for the signature check, because that prevents special cases in other areas, such as determining the agent activity basis hash (should be the old key), running sys validation for prev_action (prev and next author must match) and probably more.
            Action::CloseChain(CloseChain {
                new_target: Some(MigrationTarget::Agent(agent)),
                ..
            }) => agent,

            // For all other actions, the signer is always the "author"
            _ => self.author(),
        }
    }

    /// returns the timestamp of when the action was created
    pub fn timestamp(&self) -> Timestamp {
        match_action!(self => |i| { i.timestamp })
    }

    /// returns the sequence ordinal of this action
    pub fn action_seq(&self) -> u32 {
        match self {
            // Dna is always 0
            Self::Dna(Dna { .. }) => 0,
            Self::AgentValidationPkg(AgentValidationPkg { action_seq, .. })
            | Self::InitZomesComplete(InitZomesComplete { action_seq, .. })
            | Self::CreateLink(CreateLink { action_seq, .. })
            | Self::DeleteLink(DeleteLink { action_seq, .. })
            | Self::Delete(Delete { action_seq, .. })
            | Self::CloseChain(CloseChain { action_seq, .. })
            | Self::OpenChain(OpenChain { action_seq, .. })
            | Self::Create(Create { action_seq, .. })
            | Self::Update(Update { action_seq, .. }) => *action_seq,
        }
    }

    /// returns the previous action except for the DNA action which doesn't have a previous
    pub fn prev_action(&self) -> Option<&ActionHash> {
        Some(match self {
            Self::Dna(Dna { .. }) => return None,
            Self::AgentValidationPkg(AgentValidationPkg { prev_action, .. }) => prev_action,
            Self::InitZomesComplete(InitZomesComplete { prev_action, .. }) => prev_action,
            Self::CreateLink(CreateLink { prev_action, .. }) => prev_action,
            Self::DeleteLink(DeleteLink { prev_action, .. }) => prev_action,
            Self::Delete(Delete { prev_action, .. }) => prev_action,
            Self::CloseChain(CloseChain { prev_action, .. }) => prev_action,
            Self::OpenChain(OpenChain { prev_action, .. }) => prev_action,
            Self::Create(Create { prev_action, .. }) => prev_action,
            Self::Update(Update { prev_action, .. }) => prev_action,
        })
    }

    /// returns the previous action except for the DNA action which doesn't have a previous
    pub fn prev_action_mut(&mut self) -> Option<&mut ActionHash> {
        Some(match self {
            Self::Dna(Dna { .. }) => return None,
            Self::AgentValidationPkg(AgentValidationPkg { prev_action, .. }) => prev_action,
            Self::InitZomesComplete(InitZomesComplete { prev_action, .. }) => prev_action,
            Self::CreateLink(CreateLink { prev_action, .. }) => prev_action,
            Self::DeleteLink(DeleteLink { prev_action, .. }) => prev_action,
            Self::Delete(Delete { prev_action, .. }) => prev_action,
            Self::CloseChain(CloseChain { prev_action, .. }) => prev_action,
            Self::OpenChain(OpenChain { prev_action, .. }) => prev_action,
            Self::Create(Create { prev_action, .. }) => prev_action,
            Self::Update(Update { prev_action, .. }) => prev_action,
        })
    }

    pub fn is_genesis(&self) -> bool {
        self.action_seq() < POST_GENESIS_SEQ_THRESHOLD
    }

    pub fn rate_data(&self) -> RateWeight {
        match self {
            Self::CreateLink(CreateLink { weight, .. }) => weight.clone(),
            Self::Delete(Delete { weight, .. }) => weight.clone(),
            Self::Create(Create { weight, .. }) => weight.clone().into(),
            Self::Update(Update { weight, .. }) => weight.clone().into(),

            // all others are weightless
            Self::Dna(Dna { .. })
            | Self::AgentValidationPkg(AgentValidationPkg { .. })
            | Self::InitZomesComplete(InitZomesComplete { .. })
            | Self::DeleteLink(DeleteLink { .. })
            | Self::CloseChain(CloseChain { .. })
            | Self::OpenChain(OpenChain { .. }) => RateWeight::default(),
        }
    }

    pub fn entry_rate_data(&self) -> Option<EntryRateWeight> {
        match self {
            Self::Create(Create { weight, .. }) => Some(weight.clone()),
            Self::Update(Update { weight, .. }) => Some(weight.clone()),

            // There is a weight, but it doesn't have the extra info that
            // Entry rate data has, so return None
            Self::CreateLink(CreateLink { .. }) => None,
            Self::Delete(Delete { .. }) => None,

            // all others are weightless, so return zero weight
            Self::Dna(Dna { .. })
            | Self::AgentValidationPkg(AgentValidationPkg { .. })
            | Self::InitZomesComplete(InitZomesComplete { .. })
            | Self::DeleteLink(DeleteLink { .. })
            | Self::CloseChain(CloseChain { .. })
            | Self::OpenChain(OpenChain { .. }) => Some(EntryRateWeight::default()),
        }
    }
}

impl_hashable_content!(Action, Action);

/// Allows the internal action types to produce
/// a [`ActionHash`] from a reference to themselves.
macro_rules! impl_hashable_content_for_ref {
    ($n: ident) => {
        impl HashableContent for $n {
            type HashType = holo_hash::hash_type::Action;

            fn hash_type(&self) -> Self::HashType {
                use holo_hash::PrimitiveHashType;
                holo_hash::hash_type::Action::new()
            }

            fn hashable_content(&self) -> holo_hash::HashableContentBytes {
                let h = ActionRef::$n(self);
                let sb = SerializedBytes::from(UnsafeBytes::from(
                    holochain_serialized_bytes::encode(&h)
                        .expect("Could not serialize HashableContent"),
                ));
                holo_hash::HashableContentBytes::Content(sb)
            }
        }
    };
}

impl_hashable_content_for_ref!(Dna);
impl_hashable_content_for_ref!(AgentValidationPkg);
impl_hashable_content_for_ref!(InitZomesComplete);
impl_hashable_content_for_ref!(CreateLink);
impl_hashable_content_for_ref!(DeleteLink);
impl_hashable_content_for_ref!(CloseChain);
impl_hashable_content_for_ref!(OpenChain);
impl_hashable_content_for_ref!(Create);
impl_hashable_content_for_ref!(Update);
impl_hashable_content_for_ref!(Delete);

/// this id is an internal reference, which also serves as a canonical ordering
/// for zome initialization.  The value should be auto-generated from the Zome Bundle def
// TODO: Check this can never be written to > 255
#[derive(
    Debug,
    Copy,
    Clone,
    Hash,
    PartialEq,
    Eq,
    PartialOrd,
    Ord,
    Serialize,
    Deserialize,
    SerializedBytes,
)]
pub struct ZomeIndex(pub u8);

impl ZomeIndex {
    pub fn new(u: u8) -> Self {
        Self(u)
    }
}

#[derive(
    Debug,
    Copy,
    Clone,
    Hash,
    PartialEq,
    Eq,
    PartialOrd,
    Ord,
    Serialize,
    Deserialize,
    SerializedBytes,
)]
pub struct EntryDefIndex(pub u8);

/// The Dna Action is always the first action in a source chain
#[derive(Debug, Clone, Serialize, Deserialize, PartialEq, Eq, SerializedBytes, Hash)]
pub struct Dna {
    pub author: AgentPubKey,
    pub timestamp: Timestamp,
    // No previous action, because DNA is always first chain entry
    pub hash: DnaHash,
}

/// Action for an agent validation package, used to determine whether an agent
/// is allowed to participate in this DNA
#[derive(Debug, Clone, Serialize, Deserialize, PartialEq, Eq, SerializedBytes, Hash)]
pub struct AgentValidationPkg {
    pub author: AgentPubKey,
    pub timestamp: Timestamp,
    pub action_seq: u32,
    pub prev_action: ActionHash,

    pub membrane_proof: Option<MembraneProof>,
}

/// An action which declares that all zome init functions have successfully
/// completed, and the chain is ready for commits. Contains no explicit data.
#[derive(Debug, Clone, Serialize, Deserialize, PartialEq, Eq, SerializedBytes, Hash)]
pub struct InitZomesComplete {
    pub author: AgentPubKey,
    pub timestamp: Timestamp,
    pub action_seq: u32,
    pub prev_action: ActionHash,
}

/// Declares that a metadata Link should be made between two EntryHashes
#[derive(Debug, Clone, Serialize, Deserialize, PartialEq, Eq, SerializedBytes, Hash)]
pub struct CreateLink<W = RateWeight> {
    pub author: AgentPubKey,
    pub timestamp: Timestamp,
    pub action_seq: u32,
    pub prev_action: ActionHash,

    pub base_address: AnyLinkableHash,
    pub target_address: AnyLinkableHash,
    pub zome_index: ZomeIndex,
    pub link_type: LinkType,
    pub tag: LinkTag,

    pub weight: W,
}

/// Declares that a previously made Link should be nullified and considered removed.
#[derive(Debug, Clone, Serialize, Deserialize, PartialEq, Eq, SerializedBytes, Hash)]
pub struct DeleteLink {
    pub author: AgentPubKey,
    pub timestamp: Timestamp,
    pub action_seq: u32,
    pub prev_action: ActionHash,

    /// this is redundant with the `CreateLink` action but needs to be included to facilitate DHT ops
    /// this is NOT exposed to wasm developers and is validated by the subconscious to ensure that
    /// it always matches the `base_address` of the `CreateLink`
    pub base_address: AnyLinkableHash,
    /// The address of the `CreateLink` being reversed
    pub link_add_address: ActionHash,
}

/// Description of how to find the previous or next CellId in a migration.
/// In a migration, of the two components of the CellId (dna and agent),
/// always one stays fixed while the other one changes.
/// This enum represents the component that changed.
///
/// When used in CloseChain, this contains the new DNA hash or Agent key.
/// When used in OpenChain, this contains the previous DNA hash or Agent key.
#[derive(Debug, Clone, Serialize, Deserialize, PartialEq, Eq, SerializedBytes, Hash)]
<<<<<<< HEAD
#[cfg_attr(
    feature = "fuzzing",
    derive(arbitrary::Arbitrary, proptest_derive::Arbitrary)
)]
#[serde(tag = "type", content = "value", rename_all = "snake_case")]
=======
>>>>>>> 0a8af362
pub enum MigrationTarget {
    /// Represents a DNA migration, and contains the new or previous DNA hash.
    Dna(DnaHash),
    /// Represents an Agent migration, and contains the new or previous Agent key.
    Agent(AgentPubKey),
}

impl From<DnaHash> for MigrationTarget {
    fn from(dna: DnaHash) -> Self {
        MigrationTarget::Dna(dna)
    }
}

impl From<AgentPubKey> for MigrationTarget {
    fn from(agent: AgentPubKey) -> Self {
        MigrationTarget::Agent(agent)
    }
}

/// When migrating to a new version of a DNA, this action is committed to the
/// old chain to declare the migration path taken. This action can also be taken
/// to simply close down a chain with no forward reference to a migration.
///
/// Note that if `MigrationTarget::Agent` is used, this action will be signed with
/// that key rather than the authoring key, so that new key must be a valid keypair
/// that you control in the keystore, so that the action can be signed.
#[derive(Debug, Clone, Serialize, Deserialize, PartialEq, Eq, SerializedBytes, Hash)]
pub struct CloseChain {
    pub author: AgentPubKey,
    pub timestamp: Timestamp,
    pub action_seq: u32,
    pub prev_action: ActionHash,

    pub new_target: Option<MigrationTarget>,
}

/// When migrating to a new version of a DNA, this action is committed to the
/// new chain to declare the migration path taken.
#[derive(Debug, Clone, Serialize, Deserialize, PartialEq, Eq, SerializedBytes, Hash)]
pub struct OpenChain {
    pub author: AgentPubKey,
    pub timestamp: Timestamp,
    pub action_seq: u32,
    pub prev_action: ActionHash,

    pub prev_target: MigrationTarget,
    /// The hash of the `CloseChain` action on the old chain, to establish chain continuity
    /// and disallow backlinks to multiple forks on the old chain.
    pub close_hash: ActionHash,
}

/// An action which "speaks" Entry content into being. The same content can be
/// referenced by multiple such actions.
#[derive(Debug, Clone, Serialize, Deserialize, PartialEq, Eq, SerializedBytes, Hash)]
pub struct Create<W = EntryRateWeight> {
    pub author: AgentPubKey,
    pub timestamp: Timestamp,
    pub action_seq: u32,
    pub prev_action: ActionHash,

    pub entry_type: EntryType,
    pub entry_hash: EntryHash,

    pub weight: W,
}

/// An action which specifies that some new Entry content is intended to be an
/// update to some old Entry.
///
/// This action semantically updates an entry to a new entry.
/// It has the following effects:
/// - Create a new Entry
/// - This is the action of that new entry
/// - Create a metadata relationship between the original entry and this new action
///
/// The original action is required to prevent update loops:
/// If you update entry A to B and B back to A, and only track the original entry,
/// then you have a loop of references. Every update introduces a new action,
/// so there can only be a linear history of action updates, even if the entry history
/// experiences repeats.
#[derive(Debug, Clone, Serialize, Deserialize, PartialEq, Eq, SerializedBytes, Hash)]
pub struct Update<W = EntryRateWeight> {
    pub author: AgentPubKey,
    pub timestamp: Timestamp,
    pub action_seq: u32,
    pub prev_action: ActionHash,

    pub original_action_address: ActionHash,
    pub original_entry_address: EntryHash,

    pub entry_type: EntryType,
    pub entry_hash: EntryHash,

    pub weight: W,
}

/// Declare that a previously published Action should be nullified and
/// considered deleted.
///
/// Via the associated [`crate::Op`], this also has an effect on Entries: namely,
/// that a previously published Entry will become inaccessible if all of its
/// Actions are marked deleted.
#[derive(Debug, Clone, Serialize, Deserialize, PartialEq, Eq, SerializedBytes, Hash)]
pub struct Delete<W = RateWeight> {
    pub author: AgentPubKey,
    pub timestamp: Timestamp,
    pub action_seq: u32,
    pub prev_action: ActionHash,

    /// Address of the Record being deleted
    pub deletes_address: ActionHash,
    pub deletes_entry_address: EntryHash,

    pub weight: W,
}

/// Placeholder for future when we want to have updates on actions
/// Not currently in use.
#[derive(Debug, Clone, Serialize, Deserialize, PartialEq, Eq, SerializedBytes, Hash)]
pub struct UpdateAction {
    pub author: AgentPubKey,
    pub timestamp: Timestamp,
    pub action_seq: u32,
    pub prev_action: ActionHash,

    pub original_action_address: ActionHash,
}

/// Placeholder for future when we want to have deletes on actions
/// Not currently in use.
#[derive(Debug, Clone, Serialize, Deserialize, PartialEq, Eq, SerializedBytes, Hash)]
pub struct DeleteAction {
    pub author: AgentPubKey,
    pub timestamp: Timestamp,
    pub action_seq: u32,
    pub prev_action: ActionHash,

    /// Address of the action being deleted
    pub deletes_address: ActionHash,
}

/// Allows Actions which reference Entries to know what type of Entry it is
/// referencing. Useful for examining Actions without needing to fetch the
/// corresponding Entries.
#[derive(Debug, Clone, Serialize, Deserialize, PartialEq, Eq, SerializedBytes, Hash)]
<<<<<<< HEAD
#[serde(tag = "type", content = "value", rename_all = "snake_case")]
#[cfg_attr(
    feature = "fuzzing",
    derive(arbitrary::Arbitrary, proptest_derive::Arbitrary)
)]
=======
>>>>>>> 0a8af362
pub enum EntryType {
    /// An AgentPubKey
    AgentPubKey,
    /// An app-provided entry, along with its app-provided AppEntryDef
    App(AppEntryDef),
    /// A Capability claim
    CapClaim,
    /// A Capability grant.
    CapGrant,
}

impl EntryType {
    pub fn visibility(&self) -> &EntryVisibility {
        match self {
            EntryType::AgentPubKey => &EntryVisibility::Public,
            EntryType::App(app_entry_def) => app_entry_def.visibility(),
            EntryType::CapClaim => &EntryVisibility::Private,
            EntryType::CapGrant => &EntryVisibility::Private,
        }
    }
}

impl std::fmt::Display for EntryType {
    fn fmt(&self, f: &mut std::fmt::Formatter<'_>) -> std::fmt::Result {
        match self {
            EntryType::AgentPubKey => write!(f, "AgentPubKey"),
            EntryType::App(app_entry_def) => write!(
                f,
                "App({:?}, {:?})",
                app_entry_def.entry_index(),
                app_entry_def.visibility()
            ),
            EntryType::CapClaim => write!(f, "CapClaim"),
            EntryType::CapGrant => write!(f, "CapGrant"),
        }
    }
}

/// Information about a class of Entries provided by the DNA
#[derive(Debug, Clone, Serialize, Deserialize, PartialEq, Eq, SerializedBytes, Hash)]
pub struct AppEntryDef {
    /// A unique u8 identifier within a zome for this
    /// entry type.
    pub entry_index: EntryDefIndex,
    /// The id of the zome that defines this entry type.
    pub zome_index: ZomeIndex,
    // @todo don't do this, use entry defs instead
    /// The visibility of this app entry.
    pub visibility: EntryVisibility,
}

impl AppEntryDef {
    pub fn new(
        entry_index: EntryDefIndex,
        zome_index: ZomeIndex,
        visibility: EntryVisibility,
    ) -> Self {
        Self {
            entry_index,
            zome_index,
            visibility,
        }
    }

    pub fn entry_index(&self) -> EntryDefIndex {
        self.entry_index
    }
    pub fn zome_index(&self) -> ZomeIndex {
        self.zome_index
    }
    pub fn visibility(&self) -> &EntryVisibility {
        &self.visibility
    }
}

impl From<EntryDefIndex> for u8 {
    fn from(ei: EntryDefIndex) -> Self {
        ei.0
    }
}

impl ZomeIndex {
    /// Use as an index into a slice
    pub fn index(&self) -> usize {
        self.0 as usize
    }
}

impl std::ops::Deref for ZomeIndex {
    type Target = u8;

    fn deref(&self) -> &Self::Target {
        &self.0
    }
}

impl Borrow<u8> for ZomeIndex {
    fn borrow(&self) -> &u8 {
        &self.0
    }
}

pub trait ActionHashedContainer: ActionSequenceAndHash {
    fn action(&self) -> &Action;

    fn action_hash(&self) -> &ActionHash;
}

pub trait ActionSequenceAndHash {
    fn action_seq(&self) -> u32;
    fn address(&self) -> &ActionHash;
}

impl ActionSequenceAndHash for (u32, ActionHash) {
    fn action_seq(&self) -> u32 {
        self.0
    }

    fn address(&self) -> &ActionHash {
        &self.1
    }
}<|MERGE_RESOLUTION|>--- conflicted
+++ resolved
@@ -34,15 +34,7 @@
 /// functions.
 #[allow(missing_docs)]
 #[derive(Clone, Debug, Serialize, Deserialize, PartialEq, Eq, SerializedBytes, Hash)]
-<<<<<<< HEAD
-#[cfg_attr(
-    feature = "fuzzing",
-    derive(arbitrary::Arbitrary, proptest_derive::Arbitrary)
-)]
 #[serde(tag = "type", content = "value", rename_all = "snake_case")]
-=======
-#[serde(tag = "type")]
->>>>>>> 0a8af362
 pub enum Action {
     // The first action in a chain (for the DNA) doesn't have a previous action
     Dna(Dna),
@@ -578,14 +570,7 @@
 /// When used in CloseChain, this contains the new DNA hash or Agent key.
 /// When used in OpenChain, this contains the previous DNA hash or Agent key.
 #[derive(Debug, Clone, Serialize, Deserialize, PartialEq, Eq, SerializedBytes, Hash)]
-<<<<<<< HEAD
-#[cfg_attr(
-    feature = "fuzzing",
-    derive(arbitrary::Arbitrary, proptest_derive::Arbitrary)
-)]
 #[serde(tag = "type", content = "value", rename_all = "snake_case")]
-=======
->>>>>>> 0a8af362
 pub enum MigrationTarget {
     /// Represents a DNA migration, and contains the new or previous DNA hash.
     Dna(DnaHash),
@@ -731,14 +716,7 @@
 /// referencing. Useful for examining Actions without needing to fetch the
 /// corresponding Entries.
 #[derive(Debug, Clone, Serialize, Deserialize, PartialEq, Eq, SerializedBytes, Hash)]
-<<<<<<< HEAD
 #[serde(tag = "type", content = "value", rename_all = "snake_case")]
-#[cfg_attr(
-    feature = "fuzzing",
-    derive(arbitrary::Arbitrary, proptest_derive::Arbitrary)
-)]
-=======
->>>>>>> 0a8af362
 pub enum EntryType {
     /// An AgentPubKey
     AgentPubKey,
