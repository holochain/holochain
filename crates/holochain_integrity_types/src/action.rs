use std::borrow::Borrow;
use std::fmt::{Display, Formatter};

use crate::entry_def::EntryVisibility;
use crate::link::LinkTag;
use crate::link::LinkType;
use crate::timestamp::Timestamp;
use crate::EntryRateWeight;
use crate::MembraneProof;
use crate::RateWeight;
use holo_hash::impl_hashable_content;
use holo_hash::ActionHash;
use holo_hash::AgentPubKey;
use holo_hash::AnyLinkableHash;
use holo_hash::DnaHash;
use holo_hash::EntryHash;
use holo_hash::HashableContent;
use holo_hash::HoloHashed;
use holochain_serialized_bytes::prelude::*;
use kitsune_p2p_timestamp::ArbitraryFuzzing;

pub mod builder;
pub mod conversions;

/// Any action with a action_seq less than this value is part of a record
/// created during genesis. Anything with this seq or higher was created
/// after genesis.
pub const POST_GENESIS_SEQ_THRESHOLD: u32 = 3;

/// Action contains variants for each type of action.
///
/// This struct really defines a local source chain, in the sense that it
/// implements the pointers between hashes that a hash chain relies on, which
/// are then used to check the integrity of data using cryptographic hash
/// functions.
#[allow(missing_docs)]
#[derive(Clone, Debug, Serialize, Deserialize, PartialEq, Eq, SerializedBytes, Hash)]
<<<<<<< HEAD
#[cfg_attr(
    feature = "fuzzing",
    derive(arbitrary::Arbitrary, proptest_derive::Arbitrary)
)]
=======
#[cfg_attr(feature = "fuzzing", derive(arbitrary::Arbitrary))]
>>>>>>> e9532951
#[serde(tag = "type")]
pub enum Action {
    // The first action in a chain (for the DNA) doesn't have a previous action
    Dna(Dna),
    AgentValidationPkg(AgentValidationPkg),
    InitZomesComplete(InitZomesComplete),
    CreateLink(CreateLink),
    DeleteLink(DeleteLink),
    OpenChain(OpenChain),
    CloseChain(CloseChain),
    Create(Create),
    Update(Update),
    Delete(Delete),
}

/// A summary display for communicating the content of an action
impl Display for Action {
    fn fmt(&self, f: &mut Formatter<'_>) -> std::fmt::Result {
        match self {
            Action::Dna(dna) =>
                write!(f, "dna={:?}", dna),

            Action::AgentValidationPkg(avp) =>
                write!(
                    f,
                    "agent_validation_pkg=[author={}, timestamp={}]",
                    avp.author, avp.timestamp
                ),

            Action::InitZomesComplete(izc) =>
                write!(
                    f,
                    "init_zomes_complete=[author={}, timestamp={}]",
                    izc.author, izc.timestamp
                ),
            Action::CreateLink(link) => write!(f, "create_link=[author={}, timestamp={}, base_address={}, target_address={}, zome_index={}, link_type={:?}]", link.author, link.timestamp, link.base_address, link.target_address, link.zome_index, link.link_type),
            Action::DeleteLink(link) => write!(f, "delete_link=[author={}, timestamp={}]", link.author, link.timestamp),
            Action::OpenChain(oc) => write!(
                f,
                "open_chain=[author={}, timestamp={}]",
                oc.author, oc.timestamp
            ),
            Action::CloseChain(cc) => write!(
                f,
                "close_chain=[author={}, timestamp={}]",
                cc.author, cc.timestamp
            ),
            Action::Create(create) => write!(f, "create=[author={}, timestamp={}, entry_type={:?}, entry_hash={}]", create.author, create.timestamp, create.entry_type, create.entry_hash),
            Action::Update(update) => write!(f, "create=[author={}, timestamp={}, original_action_address={}, original_entry_address={}, entry_type={:?}, entry_hash={}]", update.author, update.timestamp, update.original_action_address, update.original_entry_address, update.entry_type, update.entry_hash),
            Action::Delete(delete) => write!(f, "create=[author={}, timestamp={}, deletes_address={}, deletes_entry_address={}]", delete.author, delete.timestamp, delete.deletes_address, delete.deletes_entry_address),
        }
    }
}

#[derive(Clone, Debug, Serialize, PartialEq, Eq, Hash)]
#[serde(tag = "type")]
/// This allows action types to be serialized to bytes without requiring
/// an owned value. This produces the same bytes as if they were
/// serialized with the [`Action`] type.
pub(crate) enum ActionRef<'a> {
    Dna(&'a Dna),
    AgentValidationPkg(&'a AgentValidationPkg),
    InitZomesComplete(&'a InitZomesComplete),
    CreateLink(&'a CreateLink),
    DeleteLink(&'a DeleteLink),
    OpenChain(&'a OpenChain),
    CloseChain(&'a CloseChain),
    Create(&'a Create),
    Update(&'a Update),
    Delete(&'a Delete),
}

pub type ActionHashed = HoloHashed<Action>;

/// a utility wrapper to write intos for our data types
macro_rules! write_into_action {
    ($($n:ident $(<$w : ty>)?),*,) => {

        /// A unit enum which just maps onto the different Action variants,
        /// without containing any extra data
        #[derive(serde::Serialize, serde::Deserialize, SerializedBytes, PartialEq, Eq, Clone, Debug)]
<<<<<<< HEAD
        #[cfg_attr(feature = "fuzzing", derive(arbitrary::Arbitrary, proptest_derive::Arbitrary))]
=======
        #[cfg_attr(feature = "fuzzing", derive(arbitrary::Arbitrary))]
>>>>>>> e9532951
        pub enum ActionType {
            $($n,)*
        }

        impl std::fmt::Display for ActionType {
            fn fmt(&self, f: &mut std::fmt::Formatter<'_>) -> std::fmt::Result {
                write!(
                    f,
                    "{}",
                    match self {
                        $( ActionType::$n => stringify!($n), )*
                    }
                )
            }
        }

        impl From<&Action> for ActionType {
            fn from(action: &Action) -> ActionType {
                match action {
                    $(
                        Action::$n(_) => ActionType::$n,
                    )*
                }
            }
        }
    };
}

/// A trait to unify the "inner" parts of an Action, i.e. the structs inside
/// the Action enum's variants. This trait is used for the "weighed" version
/// of each struct, i.e. the version without weight information erased.
///
/// Action types with no weight are considered "weighed" and "unweighed" at the
/// same time, but types with weight have distinct types for the weighed and
/// unweighed versions.
pub trait ActionWeighed {
    type Unweighed: ActionUnweighed;
    type Weight: Default;

    /// Construct the full Action enum with this variant.
    fn into_action(self) -> Action;

    /// Erase the rate limiting weight info, creating an "unweighed" version
    /// of this action. This is used primarily by validators who need to run the
    /// `weigh` callback on an action they received, and want to make sure their
    /// callback is not using the predefined weight to influence the result.
    fn unweighed(self) -> Self::Unweighed;
}

/// A trait to unify the "inner" parts of an Action, i.e. the structs inside
/// the Action enum's variants. This trait is used for the "unweighed" version
/// of each struct, i.e. the version with weight information erased.
///
/// Action types with no weight are considered "weighed" and "unweighed" at the
/// same time, but types with weight have distinct types for the weighed and
/// unweighed versions.
pub trait ActionUnweighed: Sized {
    type Weighed: ActionWeighed;
    type Weight: Default;

    /// Add a weight to this unweighed action, making it "weighed".
    /// The weight is determined by the `weigh` callback, which is run on the
    /// unweighed version of this action.
    fn weighed(self, weight: Self::Weight) -> Self::Weighed;

    /// Add zero weight to this unweighed action, making it "weighed".
    #[cfg(feature = "test_utils")]
    fn weightless(self) -> Self::Weighed {
        self.weighed(Default::default())
    }
}

impl<I: ActionWeighed> From<I> for Action {
    fn from(i: I) -> Self {
        i.into_action()
    }
}

write_into_action! {
    Dna,
    AgentValidationPkg,
    InitZomesComplete,
    OpenChain,
    CloseChain,

    Create<EntryRateWeight>,
    Update<EntryRateWeight>,
    Delete<RateWeight>,

    CreateLink<RateWeight>,
    DeleteLink,
}

/// a utility macro just to not have to type in the match statement everywhere.
macro_rules! match_action {
    ($h:ident => |$i:ident| { $($t:tt)* }) => {
        match $h {
            Action::Dna($i) => { $($t)* }
            Action::AgentValidationPkg($i) => { $($t)* }
            Action::InitZomesComplete($i) => { $($t)* }
            Action::CreateLink($i) => { $($t)* }
            Action::DeleteLink($i) => { $($t)* }
            Action::OpenChain($i) => { $($t)* }
            Action::CloseChain($i) => { $($t)* }
            Action::Create($i) => { $($t)* }
            Action::Update($i) => { $($t)* }
            Action::Delete($i) => { $($t)* }
        }
    };
}

impl Action {
    /// Returns the address and entry type of the Entry, if applicable.
    // TODO: DRY: possibly create an `EntryData` struct which is used by both
    // Create and Update
    pub fn entry_data(&self) -> Option<(&EntryHash, &EntryType)> {
        match self {
            Self::Create(Create {
                entry_hash,
                entry_type,
                ..
            }) => Some((entry_hash, entry_type)),
            Self::Update(Update {
                entry_hash,
                entry_type,
                ..
            }) => Some((entry_hash, entry_type)),
            _ => None,
        }
    }

    /// Pull out the entry data by move.
    pub fn into_entry_data(self) -> Option<(EntryHash, EntryType)> {
        match self {
            Self::Create(Create {
                entry_hash,
                entry_type,
                ..
            }) => Some((entry_hash, entry_type)),
            Self::Update(Update {
                entry_hash,
                entry_type,
                ..
            }) => Some((entry_hash, entry_type)),
            _ => None,
        }
    }

    pub fn entry_visibility(&self) -> Option<&EntryVisibility> {
        self.entry_data()
            .map(|(_, entry_type)| entry_type.visibility())
    }

    pub fn entry_hash(&self) -> Option<&EntryHash> {
        self.entry_data().map(|d| d.0)
    }

    pub fn entry_type(&self) -> Option<&EntryType> {
        self.entry_data().map(|d| d.1)
    }

    pub fn action_type(&self) -> ActionType {
        self.into()
    }

    /// returns the public key of the agent who signed this action.
    pub fn author(&self) -> &AgentPubKey {
        match_action!(self => |i| { &i.author })
    }

    /// returns the timestamp of when the action was created
    pub fn timestamp(&self) -> Timestamp {
        match_action!(self => |i| { i.timestamp })
    }

    /// returns the sequence ordinal of this action
    pub fn action_seq(&self) -> u32 {
        match self {
            // Dna is always 0
            Self::Dna(Dna { .. }) => 0,
            Self::AgentValidationPkg(AgentValidationPkg { action_seq, .. })
            | Self::InitZomesComplete(InitZomesComplete { action_seq, .. })
            | Self::CreateLink(CreateLink { action_seq, .. })
            | Self::DeleteLink(DeleteLink { action_seq, .. })
            | Self::Delete(Delete { action_seq, .. })
            | Self::CloseChain(CloseChain { action_seq, .. })
            | Self::OpenChain(OpenChain { action_seq, .. })
            | Self::Create(Create { action_seq, .. })
            | Self::Update(Update { action_seq, .. }) => *action_seq,
        }
    }

    /// returns the previous action except for the DNA action which doesn't have a previous
    pub fn prev_action(&self) -> Option<&ActionHash> {
        Some(match self {
            Self::Dna(Dna { .. }) => return None,
            Self::AgentValidationPkg(AgentValidationPkg { prev_action, .. }) => prev_action,
            Self::InitZomesComplete(InitZomesComplete { prev_action, .. }) => prev_action,
            Self::CreateLink(CreateLink { prev_action, .. }) => prev_action,
            Self::DeleteLink(DeleteLink { prev_action, .. }) => prev_action,
            Self::Delete(Delete { prev_action, .. }) => prev_action,
            Self::CloseChain(CloseChain { prev_action, .. }) => prev_action,
            Self::OpenChain(OpenChain { prev_action, .. }) => prev_action,
            Self::Create(Create { prev_action, .. }) => prev_action,
            Self::Update(Update { prev_action, .. }) => prev_action,
        })
    }

    pub fn is_genesis(&self) -> bool {
        self.action_seq() < POST_GENESIS_SEQ_THRESHOLD
    }

    pub fn rate_data(&self) -> RateWeight {
        match self {
            Self::CreateLink(CreateLink { weight, .. }) => weight.clone(),
            Self::Delete(Delete { weight, .. }) => weight.clone(),
            Self::Create(Create { weight, .. }) => weight.clone().into(),
            Self::Update(Update { weight, .. }) => weight.clone().into(),

            // all others are weightless
            Self::Dna(Dna { .. })
            | Self::AgentValidationPkg(AgentValidationPkg { .. })
            | Self::InitZomesComplete(InitZomesComplete { .. })
            | Self::DeleteLink(DeleteLink { .. })
            | Self::CloseChain(CloseChain { .. })
            | Self::OpenChain(OpenChain { .. }) => RateWeight::default(),
        }
    }

    pub fn entry_rate_data(&self) -> Option<EntryRateWeight> {
        match self {
            Self::Create(Create { weight, .. }) => Some(weight.clone()),
            Self::Update(Update { weight, .. }) => Some(weight.clone()),

            // There is a weight, but it doesn't have the extra info that
            // Entry rate data has, so return None
            Self::CreateLink(CreateLink { .. }) => None,
            Self::Delete(Delete { .. }) => None,

            // all others are weightless, so return zero weight
            Self::Dna(Dna { .. })
            | Self::AgentValidationPkg(AgentValidationPkg { .. })
            | Self::InitZomesComplete(InitZomesComplete { .. })
            | Self::DeleteLink(DeleteLink { .. })
            | Self::CloseChain(CloseChain { .. })
            | Self::OpenChain(OpenChain { .. }) => Some(EntryRateWeight::default()),
        }
    }
}

impl_hashable_content!(Action, Action);

/// Allows the internal action types to produce
/// a [`ActionHash`] from a reference to themselves.
macro_rules! impl_hashable_content_for_ref {
    ($n: ident) => {
        impl HashableContent for $n {
            type HashType = holo_hash::hash_type::Action;

            fn hash_type(&self) -> Self::HashType {
                use holo_hash::PrimitiveHashType;
                holo_hash::hash_type::Action::new()
            }

            fn hashable_content(&self) -> holo_hash::HashableContentBytes {
                let h = ActionRef::$n(self);
                let sb = SerializedBytes::from(UnsafeBytes::from(
                    holochain_serialized_bytes::encode(&h)
                        .expect("Could not serialize HashableContent"),
                ));
                holo_hash::HashableContentBytes::Content(sb)
            }
        }
    };
}

impl_hashable_content_for_ref!(Dna);
impl_hashable_content_for_ref!(AgentValidationPkg);
impl_hashable_content_for_ref!(InitZomesComplete);
impl_hashable_content_for_ref!(CreateLink);
impl_hashable_content_for_ref!(DeleteLink);
impl_hashable_content_for_ref!(CloseChain);
impl_hashable_content_for_ref!(OpenChain);
impl_hashable_content_for_ref!(Create);
impl_hashable_content_for_ref!(Update);
impl_hashable_content_for_ref!(Delete);

/// this id is an internal reference, which also serves as a canonical ordering
/// for zome initialization.  The value should be auto-generated from the Zome Bundle def
// TODO: Check this can never be written to > 255
#[derive(
    Debug,
    Copy,
    Clone,
    Hash,
    PartialEq,
    Eq,
    PartialOrd,
    Ord,
    Serialize,
    Deserialize,
    SerializedBytes,
)]
<<<<<<< HEAD
#[cfg_attr(
    feature = "fuzzing",
    derive(arbitrary::Arbitrary, proptest_derive::Arbitrary)
)]
=======
#[cfg_attr(feature = "fuzzing", derive(arbitrary::Arbitrary))]
>>>>>>> e9532951
pub struct ZomeIndex(pub u8);

impl ZomeIndex {
    pub fn new(u: u8) -> Self {
        Self(u)
    }
}

#[derive(
    Debug,
    Copy,
    Clone,
    Hash,
    PartialEq,
    Eq,
    PartialOrd,
    Ord,
    Serialize,
    Deserialize,
    SerializedBytes,
)]
<<<<<<< HEAD
#[cfg_attr(
    feature = "fuzzing",
    derive(arbitrary::Arbitrary, proptest_derive::Arbitrary)
)]
=======
#[cfg_attr(feature = "fuzzing", derive(arbitrary::Arbitrary))]
>>>>>>> e9532951
pub struct EntryDefIndex(pub u8);

/// The Dna Action is always the first action in a source chain
#[derive(Debug, Clone, Serialize, Deserialize, PartialEq, Eq, SerializedBytes, Hash)]
<<<<<<< HEAD
#[cfg_attr(
    feature = "fuzzing",
    derive(arbitrary::Arbitrary, proptest_derive::Arbitrary)
)]
=======
#[cfg_attr(feature = "fuzzing", derive(arbitrary::Arbitrary))]
>>>>>>> e9532951
pub struct Dna {
    pub author: AgentPubKey,
    pub timestamp: Timestamp,
    // No previous action, because DNA is always first chain entry
    pub hash: DnaHash,
}

/// Action for an agent validation package, used to determine whether an agent
/// is allowed to participate in this DNA
#[derive(Debug, Clone, Serialize, Deserialize, PartialEq, Eq, SerializedBytes, Hash)]
<<<<<<< HEAD
#[cfg_attr(
    feature = "fuzzing",
    derive(arbitrary::Arbitrary, proptest_derive::Arbitrary)
)]
=======
#[cfg_attr(feature = "fuzzing", derive(arbitrary::Arbitrary))]
>>>>>>> e9532951
pub struct AgentValidationPkg {
    pub author: AgentPubKey,
    pub timestamp: Timestamp,
    pub action_seq: u32,
    pub prev_action: ActionHash,

    pub membrane_proof: Option<MembraneProof>,
}

/// A action which declares that all zome init functions have successfully
/// completed, and the chain is ready for commits. Contains no explicit data.
#[derive(Debug, Clone, Serialize, Deserialize, PartialEq, Eq, SerializedBytes, Hash)]
<<<<<<< HEAD
#[cfg_attr(
    feature = "fuzzing",
    derive(arbitrary::Arbitrary, proptest_derive::Arbitrary)
)]
=======
#[cfg_attr(feature = "fuzzing", derive(arbitrary::Arbitrary))]
>>>>>>> e9532951
pub struct InitZomesComplete {
    pub author: AgentPubKey,
    pub timestamp: Timestamp,
    pub action_seq: u32,
    pub prev_action: ActionHash,
}

/// Declares that a metadata Link should be made between two EntryHashes
#[derive(Debug, Clone, Serialize, Deserialize, PartialEq, Eq, SerializedBytes, Hash)]
<<<<<<< HEAD
#[cfg_attr(
    feature = "fuzzing",
    derive(arbitrary::Arbitrary, proptest_derive::Arbitrary)
)]
=======
#[cfg_attr(feature = "fuzzing", derive(arbitrary::Arbitrary))]
>>>>>>> e9532951
pub struct CreateLink<W = RateWeight> {
    pub author: AgentPubKey,
    pub timestamp: Timestamp,
    pub action_seq: u32,
    pub prev_action: ActionHash,

    pub base_address: AnyLinkableHash,
    pub target_address: AnyLinkableHash,
    pub zome_index: ZomeIndex,
    pub link_type: LinkType,
    pub tag: LinkTag,

    pub weight: W,
}

/// Declares that a previously made Link should be nullified and considered removed.
#[derive(Debug, Clone, Serialize, Deserialize, PartialEq, Eq, SerializedBytes, Hash)]
<<<<<<< HEAD
#[cfg_attr(
    feature = "fuzzing",
    derive(arbitrary::Arbitrary, proptest_derive::Arbitrary)
)]
=======
#[cfg_attr(feature = "fuzzing", derive(arbitrary::Arbitrary))]
>>>>>>> e9532951
pub struct DeleteLink {
    pub author: AgentPubKey,
    pub timestamp: Timestamp,
    pub action_seq: u32,
    pub prev_action: ActionHash,

    /// this is redundant with the `CreateLink` action but needs to be included to facilitate DHT ops
    /// this is NOT exposed to wasm developers and is validated by the subconscious to ensure that
    /// it always matches the `base_address` of the `CreateLink`
    pub base_address: AnyLinkableHash,
    /// The address of the `CreateLink` being reversed
    pub link_add_address: ActionHash,
}

/// When migrating to a new version of a DNA, this action is committed to the
/// new chain to declare the migration path taken. **Currently unused**
#[derive(Debug, Clone, Serialize, Deserialize, PartialEq, Eq, SerializedBytes, Hash)]
<<<<<<< HEAD
#[cfg_attr(
    feature = "fuzzing",
    derive(arbitrary::Arbitrary, proptest_derive::Arbitrary)
)]
=======
#[cfg_attr(feature = "fuzzing", derive(arbitrary::Arbitrary))]
>>>>>>> e9532951
pub struct OpenChain {
    pub author: AgentPubKey,
    pub timestamp: Timestamp,
    pub action_seq: u32,
    pub prev_action: ActionHash,

    pub prev_dna_hash: DnaHash,
}

/// When migrating to a new version of a DNA, this action is committed to the
/// old chain to declare the migration path taken. **Currently unused**
#[derive(Debug, Clone, Serialize, Deserialize, PartialEq, Eq, SerializedBytes, Hash)]
<<<<<<< HEAD
#[cfg_attr(
    feature = "fuzzing",
    derive(arbitrary::Arbitrary, proptest_derive::Arbitrary)
)]
=======
#[cfg_attr(feature = "fuzzing", derive(arbitrary::Arbitrary))]
>>>>>>> e9532951
pub struct CloseChain {
    pub author: AgentPubKey,
    pub timestamp: Timestamp,
    pub action_seq: u32,
    pub prev_action: ActionHash,

    pub new_dna_hash: DnaHash,
}

/// A action which "speaks" Entry content into being. The same content can be
/// referenced by multiple such actions.
#[derive(Debug, Clone, Serialize, Deserialize, PartialEq, Eq, SerializedBytes, Hash)]
<<<<<<< HEAD
#[cfg_attr(
    feature = "fuzzing",
    derive(arbitrary::Arbitrary, proptest_derive::Arbitrary)
)]
pub struct Create<W: ArbitraryFuzzing = EntryRateWeight> {
=======
#[cfg_attr(feature = "fuzzing", derive(arbitrary::Arbitrary))]
pub struct Create<W = EntryRateWeight> {
>>>>>>> e9532951
    pub author: AgentPubKey,
    pub timestamp: Timestamp,
    pub action_seq: u32,
    pub prev_action: ActionHash,

    pub entry_type: EntryType,
    pub entry_hash: EntryHash,

    pub weight: W,
}

/// A action which specifies that some new Entry content is intended to be an
/// update to some old Entry.
///
/// This action semantically updates an entry to a new entry.
/// It has the following effects:
/// - Create a new Entry
/// - This is the action of that new entry
/// - Create a metadata relationship between the original entry and this new action
///
/// The original action is required to prevent update loops:
/// If you update entry A to B and B back to A, and only track the original entry,
/// then you have a loop of references. Every update introduces a new action,
/// so there can only be a linear history of action updates, even if the entry history
/// experiences repeats.
#[derive(Debug, Clone, Serialize, Deserialize, PartialEq, Eq, SerializedBytes, Hash)]
<<<<<<< HEAD
#[cfg_attr(
    feature = "fuzzing",
    derive(arbitrary::Arbitrary, proptest_derive::Arbitrary)
)]
pub struct Update<W: ArbitraryFuzzing = EntryRateWeight> {
=======
#[cfg_attr(feature = "fuzzing", derive(arbitrary::Arbitrary))]
pub struct Update<W = EntryRateWeight> {
>>>>>>> e9532951
    pub author: AgentPubKey,
    pub timestamp: Timestamp,
    pub action_seq: u32,
    pub prev_action: ActionHash,

    pub original_action_address: ActionHash,
    pub original_entry_address: EntryHash,

    pub entry_type: EntryType,
    pub entry_hash: EntryHash,

    pub weight: W,
}

/// Declare that a previously published Action should be nullified and
/// considered deleted.
///
/// Via the associated [`crate::Op`], this also has an effect on Entries: namely,
/// that a previously published Entry will become inaccessible if all of its
/// Actions are marked deleted.
#[derive(Debug, Clone, Serialize, Deserialize, PartialEq, Eq, SerializedBytes, Hash)]
<<<<<<< HEAD
#[cfg_attr(
    feature = "fuzzing",
    derive(arbitrary::Arbitrary, proptest_derive::Arbitrary)
)]
pub struct Delete<W: ArbitraryFuzzing = RateWeight> {
=======
#[cfg_attr(feature = "fuzzing", derive(arbitrary::Arbitrary))]
pub struct Delete<W = RateWeight> {
>>>>>>> e9532951
    pub author: AgentPubKey,
    pub timestamp: Timestamp,
    pub action_seq: u32,
    pub prev_action: ActionHash,

    /// Address of the Record being deleted
    pub deletes_address: ActionHash,
    pub deletes_entry_address: EntryHash,

    pub weight: W,
}

/// Placeholder for future when we want to have updates on actions
/// Not currently in use.
#[derive(Debug, Clone, Serialize, Deserialize, PartialEq, Eq, SerializedBytes, Hash)]
<<<<<<< HEAD
#[cfg_attr(
    feature = "fuzzing",
    derive(arbitrary::Arbitrary, proptest_derive::Arbitrary)
)]
=======
#[cfg_attr(feature = "fuzzing", derive(arbitrary::Arbitrary))]
>>>>>>> e9532951
pub struct UpdateAction {
    pub author: AgentPubKey,
    pub timestamp: Timestamp,
    pub action_seq: u32,
    pub prev_action: ActionHash,

    pub original_action_address: ActionHash,
}

/// Placeholder for future when we want to have deletes on actions
/// Not currently in use.
#[derive(Debug, Clone, Serialize, Deserialize, PartialEq, Eq, SerializedBytes, Hash)]
<<<<<<< HEAD
#[cfg_attr(
    feature = "fuzzing",
    derive(arbitrary::Arbitrary, proptest_derive::Arbitrary)
)]
=======
#[cfg_attr(feature = "fuzzing", derive(arbitrary::Arbitrary))]
>>>>>>> e9532951
pub struct DeleteAction {
    pub author: AgentPubKey,
    pub timestamp: Timestamp,
    pub action_seq: u32,
    pub prev_action: ActionHash,

    /// Address of the action being deleted
    pub deletes_address: ActionHash,
}

/// Allows Actions which reference Entries to know what type of Entry it is
/// referencing. Useful for examining Actions without needing to fetch the
/// corresponding Entries.
#[derive(Debug, Clone, Serialize, Deserialize, PartialEq, Eq, SerializedBytes, Hash)]
<<<<<<< HEAD
#[cfg_attr(
    feature = "fuzzing",
    derive(arbitrary::Arbitrary, proptest_derive::Arbitrary)
)]
=======
#[cfg_attr(feature = "fuzzing", derive(arbitrary::Arbitrary))]
>>>>>>> e9532951
pub enum EntryType {
    /// An AgentPubKey
    AgentPubKey,
    /// An app-provided entry, along with its app-provided AppEntryDef
    App(AppEntryDef),
    /// A Capability claim
    CapClaim,
    /// A Capability grant.
    CapGrant,
}

impl EntryType {
    pub fn visibility(&self) -> &EntryVisibility {
        match self {
            EntryType::AgentPubKey => &EntryVisibility::Public,
            EntryType::App(app_entry_def) => app_entry_def.visibility(),
            EntryType::CapClaim => &EntryVisibility::Private,
            EntryType::CapGrant => &EntryVisibility::Private,
        }
    }
}

impl std::fmt::Display for EntryType {
    fn fmt(&self, f: &mut std::fmt::Formatter<'_>) -> std::fmt::Result {
        match self {
            EntryType::AgentPubKey => writeln!(f, "AgentPubKey"),
            EntryType::App(app_entry_def) => writeln!(
                f,
                "App({:?}, {:?})",
                app_entry_def.entry_index(),
                app_entry_def.visibility()
            ),
            EntryType::CapClaim => writeln!(f, "CapClaim"),
            EntryType::CapGrant => writeln!(f, "CapGrant"),
        }
    }
}

/// Information about a class of Entries provided by the DNA
#[derive(Debug, Clone, Serialize, Deserialize, PartialEq, Eq, SerializedBytes, Hash)]
<<<<<<< HEAD
#[cfg_attr(
    feature = "fuzzing",
    derive(arbitrary::Arbitrary, proptest_derive::Arbitrary)
)]
=======
#[cfg_attr(feature = "fuzzing", derive(arbitrary::Arbitrary))]
>>>>>>> e9532951
pub struct AppEntryDef {
    /// A unique u8 identifier within a zome for this
    /// entry type.
    pub entry_index: EntryDefIndex,
    /// The id of the zome that defines this entry type.
    pub zome_index: ZomeIndex,
    // @todo don't do this, use entry defs instead
    /// The visibility of this app entry.
    pub visibility: EntryVisibility,
}

impl AppEntryDef {
    pub fn new(
        entry_index: EntryDefIndex,
        zome_index: ZomeIndex,
        visibility: EntryVisibility,
    ) -> Self {
        Self {
            entry_index,
            zome_index,
            visibility,
        }
    }

    pub fn entry_index(&self) -> EntryDefIndex {
        self.entry_index
    }
    pub fn zome_index(&self) -> ZomeIndex {
        self.zome_index
    }
    pub fn visibility(&self) -> &EntryVisibility {
        &self.visibility
    }
}

impl From<EntryDefIndex> for u8 {
    fn from(ei: EntryDefIndex) -> Self {
        ei.0
    }
}

impl ZomeIndex {
    /// Use as an index into a slice
    pub fn index(&self) -> usize {
        self.0 as usize
    }
}

impl std::ops::Deref for ZomeIndex {
    type Target = u8;

    fn deref(&self) -> &Self::Target {
        &self.0
    }
}

impl Borrow<u8> for ZomeIndex {
    fn borrow(&self) -> &u8 {
        &self.0
    }
}<|MERGE_RESOLUTION|>--- conflicted
+++ resolved
@@ -17,7 +17,6 @@
 use holo_hash::HashableContent;
 use holo_hash::HoloHashed;
 use holochain_serialized_bytes::prelude::*;
-use kitsune_p2p_timestamp::ArbitraryFuzzing;
 
 pub mod builder;
 pub mod conversions;
@@ -35,14 +34,10 @@
 /// functions.
 #[allow(missing_docs)]
 #[derive(Clone, Debug, Serialize, Deserialize, PartialEq, Eq, SerializedBytes, Hash)]
-<<<<<<< HEAD
-#[cfg_attr(
-    feature = "fuzzing",
-    derive(arbitrary::Arbitrary, proptest_derive::Arbitrary)
-)]
-=======
-#[cfg_attr(feature = "fuzzing", derive(arbitrary::Arbitrary))]
->>>>>>> e9532951
+#[cfg_attr(
+    feature = "fuzzing",
+    derive(arbitrary::Arbitrary, proptest_derive::Arbitrary)
+)]
 #[serde(tag = "type")]
 pub enum Action {
     // The first action in a chain (for the DNA) doesn't have a previous action
@@ -124,11 +119,7 @@
         /// A unit enum which just maps onto the different Action variants,
         /// without containing any extra data
         #[derive(serde::Serialize, serde::Deserialize, SerializedBytes, PartialEq, Eq, Clone, Debug)]
-<<<<<<< HEAD
         #[cfg_attr(feature = "fuzzing", derive(arbitrary::Arbitrary, proptest_derive::Arbitrary))]
-=======
-        #[cfg_attr(feature = "fuzzing", derive(arbitrary::Arbitrary))]
->>>>>>> e9532951
         pub enum ActionType {
             $($n,)*
         }
@@ -432,14 +423,10 @@
     Deserialize,
     SerializedBytes,
 )]
-<<<<<<< HEAD
-#[cfg_attr(
-    feature = "fuzzing",
-    derive(arbitrary::Arbitrary, proptest_derive::Arbitrary)
-)]
-=======
-#[cfg_attr(feature = "fuzzing", derive(arbitrary::Arbitrary))]
->>>>>>> e9532951
+#[cfg_attr(
+    feature = "fuzzing",
+    derive(arbitrary::Arbitrary, proptest_derive::Arbitrary)
+)]
 pub struct ZomeIndex(pub u8);
 
 impl ZomeIndex {
@@ -461,26 +448,18 @@
     Deserialize,
     SerializedBytes,
 )]
-<<<<<<< HEAD
-#[cfg_attr(
-    feature = "fuzzing",
-    derive(arbitrary::Arbitrary, proptest_derive::Arbitrary)
-)]
-=======
-#[cfg_attr(feature = "fuzzing", derive(arbitrary::Arbitrary))]
->>>>>>> e9532951
+#[cfg_attr(
+    feature = "fuzzing",
+    derive(arbitrary::Arbitrary, proptest_derive::Arbitrary)
+)]
 pub struct EntryDefIndex(pub u8);
 
 /// The Dna Action is always the first action in a source chain
 #[derive(Debug, Clone, Serialize, Deserialize, PartialEq, Eq, SerializedBytes, Hash)]
-<<<<<<< HEAD
-#[cfg_attr(
-    feature = "fuzzing",
-    derive(arbitrary::Arbitrary, proptest_derive::Arbitrary)
-)]
-=======
-#[cfg_attr(feature = "fuzzing", derive(arbitrary::Arbitrary))]
->>>>>>> e9532951
+#[cfg_attr(
+    feature = "fuzzing",
+    derive(arbitrary::Arbitrary, proptest_derive::Arbitrary)
+)]
 pub struct Dna {
     pub author: AgentPubKey,
     pub timestamp: Timestamp,
@@ -491,14 +470,10 @@
 /// Action for an agent validation package, used to determine whether an agent
 /// is allowed to participate in this DNA
 #[derive(Debug, Clone, Serialize, Deserialize, PartialEq, Eq, SerializedBytes, Hash)]
-<<<<<<< HEAD
-#[cfg_attr(
-    feature = "fuzzing",
-    derive(arbitrary::Arbitrary, proptest_derive::Arbitrary)
-)]
-=======
-#[cfg_attr(feature = "fuzzing", derive(arbitrary::Arbitrary))]
->>>>>>> e9532951
+#[cfg_attr(
+    feature = "fuzzing",
+    derive(arbitrary::Arbitrary, proptest_derive::Arbitrary)
+)]
 pub struct AgentValidationPkg {
     pub author: AgentPubKey,
     pub timestamp: Timestamp,
@@ -511,14 +486,10 @@
 /// A action which declares that all zome init functions have successfully
 /// completed, and the chain is ready for commits. Contains no explicit data.
 #[derive(Debug, Clone, Serialize, Deserialize, PartialEq, Eq, SerializedBytes, Hash)]
-<<<<<<< HEAD
-#[cfg_attr(
-    feature = "fuzzing",
-    derive(arbitrary::Arbitrary, proptest_derive::Arbitrary)
-)]
-=======
-#[cfg_attr(feature = "fuzzing", derive(arbitrary::Arbitrary))]
->>>>>>> e9532951
+#[cfg_attr(
+    feature = "fuzzing",
+    derive(arbitrary::Arbitrary, proptest_derive::Arbitrary)
+)]
 pub struct InitZomesComplete {
     pub author: AgentPubKey,
     pub timestamp: Timestamp,
@@ -528,14 +499,10 @@
 
 /// Declares that a metadata Link should be made between two EntryHashes
 #[derive(Debug, Clone, Serialize, Deserialize, PartialEq, Eq, SerializedBytes, Hash)]
-<<<<<<< HEAD
-#[cfg_attr(
-    feature = "fuzzing",
-    derive(arbitrary::Arbitrary, proptest_derive::Arbitrary)
-)]
-=======
-#[cfg_attr(feature = "fuzzing", derive(arbitrary::Arbitrary))]
->>>>>>> e9532951
+#[cfg_attr(
+    feature = "fuzzing",
+    derive(arbitrary::Arbitrary, proptest_derive::Arbitrary)
+)]
 pub struct CreateLink<W = RateWeight> {
     pub author: AgentPubKey,
     pub timestamp: Timestamp,
@@ -553,14 +520,10 @@
 
 /// Declares that a previously made Link should be nullified and considered removed.
 #[derive(Debug, Clone, Serialize, Deserialize, PartialEq, Eq, SerializedBytes, Hash)]
-<<<<<<< HEAD
-#[cfg_attr(
-    feature = "fuzzing",
-    derive(arbitrary::Arbitrary, proptest_derive::Arbitrary)
-)]
-=======
-#[cfg_attr(feature = "fuzzing", derive(arbitrary::Arbitrary))]
->>>>>>> e9532951
+#[cfg_attr(
+    feature = "fuzzing",
+    derive(arbitrary::Arbitrary, proptest_derive::Arbitrary)
+)]
 pub struct DeleteLink {
     pub author: AgentPubKey,
     pub timestamp: Timestamp,
@@ -578,14 +541,10 @@
 /// When migrating to a new version of a DNA, this action is committed to the
 /// new chain to declare the migration path taken. **Currently unused**
 #[derive(Debug, Clone, Serialize, Deserialize, PartialEq, Eq, SerializedBytes, Hash)]
-<<<<<<< HEAD
-#[cfg_attr(
-    feature = "fuzzing",
-    derive(arbitrary::Arbitrary, proptest_derive::Arbitrary)
-)]
-=======
-#[cfg_attr(feature = "fuzzing", derive(arbitrary::Arbitrary))]
->>>>>>> e9532951
+#[cfg_attr(
+    feature = "fuzzing",
+    derive(arbitrary::Arbitrary, proptest_derive::Arbitrary)
+)]
 pub struct OpenChain {
     pub author: AgentPubKey,
     pub timestamp: Timestamp,
@@ -598,14 +557,10 @@
 /// When migrating to a new version of a DNA, this action is committed to the
 /// old chain to declare the migration path taken. **Currently unused**
 #[derive(Debug, Clone, Serialize, Deserialize, PartialEq, Eq, SerializedBytes, Hash)]
-<<<<<<< HEAD
-#[cfg_attr(
-    feature = "fuzzing",
-    derive(arbitrary::Arbitrary, proptest_derive::Arbitrary)
-)]
-=======
-#[cfg_attr(feature = "fuzzing", derive(arbitrary::Arbitrary))]
->>>>>>> e9532951
+#[cfg_attr(
+    feature = "fuzzing",
+    derive(arbitrary::Arbitrary, proptest_derive::Arbitrary)
+)]
 pub struct CloseChain {
     pub author: AgentPubKey,
     pub timestamp: Timestamp,
@@ -618,16 +573,11 @@
 /// A action which "speaks" Entry content into being. The same content can be
 /// referenced by multiple such actions.
 #[derive(Debug, Clone, Serialize, Deserialize, PartialEq, Eq, SerializedBytes, Hash)]
-<<<<<<< HEAD
-#[cfg_attr(
-    feature = "fuzzing",
-    derive(arbitrary::Arbitrary, proptest_derive::Arbitrary)
-)]
-pub struct Create<W: ArbitraryFuzzing = EntryRateWeight> {
-=======
-#[cfg_attr(feature = "fuzzing", derive(arbitrary::Arbitrary))]
+#[cfg_attr(
+    feature = "fuzzing",
+    derive(arbitrary::Arbitrary, proptest_derive::Arbitrary)
+)]
 pub struct Create<W = EntryRateWeight> {
->>>>>>> e9532951
     pub author: AgentPubKey,
     pub timestamp: Timestamp,
     pub action_seq: u32,
@@ -654,16 +604,11 @@
 /// so there can only be a linear history of action updates, even if the entry history
 /// experiences repeats.
 #[derive(Debug, Clone, Serialize, Deserialize, PartialEq, Eq, SerializedBytes, Hash)]
-<<<<<<< HEAD
-#[cfg_attr(
-    feature = "fuzzing",
-    derive(arbitrary::Arbitrary, proptest_derive::Arbitrary)
-)]
-pub struct Update<W: ArbitraryFuzzing = EntryRateWeight> {
-=======
-#[cfg_attr(feature = "fuzzing", derive(arbitrary::Arbitrary))]
+#[cfg_attr(
+    feature = "fuzzing",
+    derive(arbitrary::Arbitrary, proptest_derive::Arbitrary)
+)]
 pub struct Update<W = EntryRateWeight> {
->>>>>>> e9532951
     pub author: AgentPubKey,
     pub timestamp: Timestamp,
     pub action_seq: u32,
@@ -685,16 +630,11 @@
 /// that a previously published Entry will become inaccessible if all of its
 /// Actions are marked deleted.
 #[derive(Debug, Clone, Serialize, Deserialize, PartialEq, Eq, SerializedBytes, Hash)]
-<<<<<<< HEAD
-#[cfg_attr(
-    feature = "fuzzing",
-    derive(arbitrary::Arbitrary, proptest_derive::Arbitrary)
-)]
-pub struct Delete<W: ArbitraryFuzzing = RateWeight> {
-=======
-#[cfg_attr(feature = "fuzzing", derive(arbitrary::Arbitrary))]
+#[cfg_attr(
+    feature = "fuzzing",
+    derive(arbitrary::Arbitrary, proptest_derive::Arbitrary)
+)]
 pub struct Delete<W = RateWeight> {
->>>>>>> e9532951
     pub author: AgentPubKey,
     pub timestamp: Timestamp,
     pub action_seq: u32,
@@ -710,14 +650,10 @@
 /// Placeholder for future when we want to have updates on actions
 /// Not currently in use.
 #[derive(Debug, Clone, Serialize, Deserialize, PartialEq, Eq, SerializedBytes, Hash)]
-<<<<<<< HEAD
-#[cfg_attr(
-    feature = "fuzzing",
-    derive(arbitrary::Arbitrary, proptest_derive::Arbitrary)
-)]
-=======
-#[cfg_attr(feature = "fuzzing", derive(arbitrary::Arbitrary))]
->>>>>>> e9532951
+#[cfg_attr(
+    feature = "fuzzing",
+    derive(arbitrary::Arbitrary, proptest_derive::Arbitrary)
+)]
 pub struct UpdateAction {
     pub author: AgentPubKey,
     pub timestamp: Timestamp,
@@ -730,14 +666,10 @@
 /// Placeholder for future when we want to have deletes on actions
 /// Not currently in use.
 #[derive(Debug, Clone, Serialize, Deserialize, PartialEq, Eq, SerializedBytes, Hash)]
-<<<<<<< HEAD
-#[cfg_attr(
-    feature = "fuzzing",
-    derive(arbitrary::Arbitrary, proptest_derive::Arbitrary)
-)]
-=======
-#[cfg_attr(feature = "fuzzing", derive(arbitrary::Arbitrary))]
->>>>>>> e9532951
+#[cfg_attr(
+    feature = "fuzzing",
+    derive(arbitrary::Arbitrary, proptest_derive::Arbitrary)
+)]
 pub struct DeleteAction {
     pub author: AgentPubKey,
     pub timestamp: Timestamp,
@@ -752,14 +684,10 @@
 /// referencing. Useful for examining Actions without needing to fetch the
 /// corresponding Entries.
 #[derive(Debug, Clone, Serialize, Deserialize, PartialEq, Eq, SerializedBytes, Hash)]
-<<<<<<< HEAD
-#[cfg_attr(
-    feature = "fuzzing",
-    derive(arbitrary::Arbitrary, proptest_derive::Arbitrary)
-)]
-=======
-#[cfg_attr(feature = "fuzzing", derive(arbitrary::Arbitrary))]
->>>>>>> e9532951
+#[cfg_attr(
+    feature = "fuzzing",
+    derive(arbitrary::Arbitrary, proptest_derive::Arbitrary)
+)]
 pub enum EntryType {
     /// An AgentPubKey
     AgentPubKey,
@@ -800,14 +728,10 @@
 
 /// Information about a class of Entries provided by the DNA
 #[derive(Debug, Clone, Serialize, Deserialize, PartialEq, Eq, SerializedBytes, Hash)]
-<<<<<<< HEAD
-#[cfg_attr(
-    feature = "fuzzing",
-    derive(arbitrary::Arbitrary, proptest_derive::Arbitrary)
-)]
-=======
-#[cfg_attr(feature = "fuzzing", derive(arbitrary::Arbitrary))]
->>>>>>> e9532951
+#[cfg_attr(
+    feature = "fuzzing",
+    derive(arbitrary::Arbitrary, proptest_derive::Arbitrary)
+)]
 pub struct AppEntryDef {
     /// A unique u8 identifier within a zome for this
     /// entry type.
