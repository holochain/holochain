--- conflicted
+++ resolved
@@ -7,11 +7,7 @@
 
 /// The raw bytes of a signature.
 #[derive(Clone, PartialOrd, Hash, Ord)]
-<<<<<<< HEAD
-#[cfg_attr(feature = "proptest", derive(proptest_derive::Arbitrary))]
-=======
 #[cfg_attr(feature = "fuzzing", derive(proptest_derive::Arbitrary))]
->>>>>>> 733e1571
 // The equality is not different, it's just constant time, so we can derive a hash.
 // For an actually secure thing we wouldn't want to just assume a safe default hashing
 // But that is not what clippy is complaining about here.
