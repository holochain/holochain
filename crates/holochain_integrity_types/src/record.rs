--- conflicted
+++ resolved
@@ -102,11 +102,7 @@
     /// Provides deserialized app entry if it exists
     ///
     /// same as as_option but handles deserialization
-<<<<<<< HEAD
-    /// anything other tha RecordEntry::Present returns None
-=======
     /// anything other than RecordEntry::Present returns None
->>>>>>> 7108754f
     /// a present entry that fails to deserialize cleanly is an error
     /// a present entry that deserializes cleanly is returned as the provided type A
     pub fn to_app_option<A: TryFrom<SerializedBytes, Error = SerializedBytesError>>(
