//! Defines a Record, the basic unit of Holochain data.

use std::borrow::Borrow;

use crate::action::conversions::WrongActionError;
use crate::action::ActionHashed;
use crate::action::CreateLink;
use crate::action::DeleteLink;
use crate::entry_def::EntryVisibility;
use crate::signature::Signature;
use crate::Action;
use crate::Entry;
use holo_hash::ActionHash;
use holo_hash::HashableContent;
use holo_hash::HoloHashOf;
use holo_hash::HoloHashed;
use holo_hash::PrimitiveHashType;
use holochain_serialized_bytes::prelude::*;

/// a chain record containing the signed action along with the
/// entry if the action type has one.
#[derive(Clone, Debug, PartialEq, Eq, Serialize, Deserialize, SerializedBytes)]
<<<<<<< HEAD
#[cfg_attr(
    feature = "fuzzing",
    derive(arbitrary::Arbitrary, proptest_derive::Arbitrary)
)]
=======
#[cfg_attr(feature = "fuzzing", derive(arbitrary::Arbitrary))]
>>>>>>> e9532951
pub struct Record<A = SignedActionHashed> {
    /// The signed action for this record
    pub signed_action: A,
    /// If there is an entry associated with this action it will be here.
    /// If not, there will be an enum variant explaining the reason.
    pub entry: RecordEntry<Entry>,
}

impl<A> AsRef<A> for Record<A> {
    fn as_ref(&self) -> &A {
        &self.signed_action
    }
}

/// Represents the different ways the entry_address reference within an action
/// can be intepreted
#[derive(Clone, Debug, PartialEq, Eq, Hash, Serialize, Deserialize, SerializedBytes)]
<<<<<<< HEAD
#[cfg_attr(
    feature = "fuzzing",
    derive(arbitrary::Arbitrary, proptest_derive::Arbitrary)
)]
=======
#[cfg_attr(feature = "fuzzing", derive(arbitrary::Arbitrary))]
>>>>>>> e9532951
pub enum RecordEntry<E: Borrow<Entry> = Entry> {
    /// The Action has an entry_address reference, and the Entry is accessible.
    Present(E),
    /// The Action has an entry_address reference, but we are in a public
    /// context and the entry is private.
    Hidden,
    /// The Action does not contain an entry_address reference, so there will
    /// never be an associated Entry.
    NA,
    /// The Action has an entry but was stored without it.
    /// This can happen when you receive gossip of just an action
    /// when the action type is a [`crate::EntryCreationAction`],
    /// in particular for certain DhtOps
    NotStored,
}

impl<E: Borrow<Entry>> From<E> for RecordEntry<E> {
    fn from(entry: E) -> Self {
        RecordEntry::Present(entry)
    }
}

impl<E: Borrow<Entry>> RecordEntry<E> {
    /// Constructor based on Action data
    pub fn new(vis: Option<&EntryVisibility>, maybe_entry: Option<E>) -> Self {
        match (maybe_entry, vis) {
            (Some(entry), Some(_)) => RecordEntry::Present(entry),
            (None, Some(EntryVisibility::Private)) => RecordEntry::Hidden,
            (None, None) => RecordEntry::NA,
            (Some(_), None) => {
                unreachable!("Entry is present for an action type which has no entry reference")
            }
            (None, Some(EntryVisibility::Public)) => RecordEntry::NotStored,
        }
    }

    /// Provides entry data by reference if it exists
    ///
    /// Collapses the enum down to the two possibilities of
    /// extant or nonextant Entry data
    pub fn as_option(&self) -> Option<&E> {
        if let RecordEntry::Present(ref entry) = self {
            Some(entry)
        } else {
            None
        }
    }

    /// Provides entry data as owned value if it exists.
    ///
    /// Collapses the enum down to the two possibilities of
    /// extant or nonextant Entry data
    pub fn into_option(self) -> Option<E> {
        if let RecordEntry::Present(entry) = self {
            Some(entry)
        } else {
            None
        }
    }

    /// Provides deserialized app entry if it exists
    ///
    /// same as as_option but handles deserialization
    /// anything other than RecordEntry::Present returns None
    /// a present entry that fails to deserialize cleanly is an error
    /// a present entry that deserializes cleanly is returned as the provided type A
    pub fn to_app_option<A: TryFrom<SerializedBytes, Error = SerializedBytesError>>(
        &self,
    ) -> Result<Option<A>, SerializedBytesError> {
        match self.as_option().map(|e| e.borrow()) {
            Some(Entry::App(eb)) => Ok(Some(A::try_from(SerializedBytes::from(eb.to_owned()))?)),
            _ => Ok(None),
        }
    }

    /// Use a reference to the Entry, if present
    pub fn as_ref<'a>(&'a self) -> RecordEntry<&'a E>
    where
        &'a E: Borrow<Entry>,
    {
        match self {
            RecordEntry::Present(ref e) => RecordEntry::Present(e),
            RecordEntry::Hidden => RecordEntry::Hidden,
            RecordEntry::NA => RecordEntry::NA,
            RecordEntry::NotStored => RecordEntry::NotStored,
        }
    }

    /// Provides CapGrantEntry if it exists
    ///
    /// same as as_option but handles cap grants
    /// anything other tha RecordEntry::Present for a Entry::CapGrant returns None
    pub fn to_grant_option(&self) -> Option<crate::entry::CapGrantEntry> {
        match self.as_option().map(|e| e.borrow()) {
            Some(Entry::CapGrant(cap_grant_entry)) => Some(cap_grant_entry.to_owned()),
            _ => None,
        }
    }

    /// If no entry is available, return Hidden, else return Present
    pub fn or_hidden(entry: Option<E>) -> Self {
        entry.map(Self::Present).unwrap_or(Self::Hidden)
    }

    /// If no entry is available, return NotApplicable, else return Present
    pub fn or_not_applicable(entry: Option<E>) -> Self {
        entry.map(Self::Present).unwrap_or(Self::NA)
    }

    /// If no entry is available, return NotStored, else return Present
    pub fn or_not_stored(entry: Option<E>) -> Self {
        entry.map(Self::Present).unwrap_or(Self::NotStored)
    }
}

/// Alias for record with ref entry
pub type RecordEntryRef<'a> = RecordEntry<&'a Entry>;

/// The hashed action and the signature that signed it
pub type SignedActionHashed = SignedHashed<Action>;

impl AsRef<SignedActionHashed> for SignedActionHashed {
    fn as_ref(&self) -> &SignedActionHashed {
        self
    }
}

#[derive(Clone, Debug, Eq, Serialize, Deserialize)]
/// Any content that has been hashed and signed.
pub struct SignedHashed<T>
where
    T: HashableContent,
{
    /// The hashed content.
    pub hashed: HoloHashed<T>,
    /// The signature of the content.
    pub signature: Signature,
}

impl Record {
    /// Raw record constructor.  Used only when we know that the values are valid.
    /// NOTE: this will NOT hide private entry data if present!
    pub fn new(signed_action: SignedActionHashed, maybe_entry: Option<Entry>) -> Self {
        let maybe_visibility = signed_action.action().entry_visibility();
        let entry = RecordEntry::new(maybe_visibility, maybe_entry);
        Self {
            signed_action,
            entry,
        }
    }

    /// Access the signature from this record's signed action
    pub fn signature(&self) -> &Signature {
        self.signed_action.signature()
    }

    /// Mutable reference to the Action content.
    /// This is useless and dangerous in production usage.
    /// Guaranteed to make hashes and signatures mismatch whatever the Action is mutated to (at least).
    /// This may be useful for tests that rely heavily on mocked and fixturated data.
    #[cfg(feature = "test_utils")]
    pub fn as_action_mut(&mut self) -> &mut Action {
        &mut self.signed_action.hashed.content
    }

    /// If the Record contains private entry data, set the RecordEntry
    /// to Hidden so that it cannot be leaked. If the entry was hidden,
    /// return it separately.
    pub fn privatized(self) -> (Self, Option<Entry>) {
        let (entry, hidden) = if let Some(EntryVisibility::Private) = self
            .signed_action
            .action()
            .entry_data()
            .map(|(_, entry_type)| entry_type.visibility())
        {
            match self.entry {
                RecordEntry::Present(entry) => (RecordEntry::Hidden, Some(entry)),
                other => (other, None),
            }
        } else {
            (self.entry, None)
        };
        let privatized = Self {
            signed_action: self.signed_action,
            entry,
        };
        (privatized, hidden)
    }

    /// Access the action address from this record's signed action
    pub fn action_address(&self) -> &ActionHash {
        self.signed_action.action_address()
    }

    /// Access the Action from this record's signed action
    pub fn action(&self) -> &Action {
        self.signed_action.action()
    }

    /// Access the ActionHashed from this record's signed action portion
    pub fn action_hashed(&self) -> &ActionHashed {
        &self.signed_action.hashed
    }

    /// Access the Entry portion of this record as a RecordEntry,
    /// which includes the context around the presence or absence of the entry.
    pub fn entry(&self) -> &RecordEntry {
        &self.entry
    }
}

impl<A> Record<A> {
    /// Mutable reference to the RecordEntry.
    /// This is useless and dangerous in production usage.
    /// Guaranteed to make hashes and signatures mismatch whatever the RecordEntry is mutated to (at least).
    /// This may be useful for tests that rely heavily on mocked and fixturated data.
    #[cfg(feature = "test_utils")]
    pub fn as_entry_mut(&mut self) -> &mut RecordEntry {
        &mut self.entry
    }

    /// Break this record into its components
    pub fn into_inner(self) -> (A, RecordEntry) {
        (self.signed_action, self.entry)
    }

    /// The inner signed-action
    pub fn signed_action(&self) -> &A {
        &self.signed_action
    }
}

#[cfg(feature = "hashing")]
impl<T> SignedHashed<T>
where
    T: HashableContent,
    <T as holo_hash::HashableContent>::HashType: holo_hash::hash_type::HashTypeSync,
{
    /// Create a new signed and hashed content by hashing the content, but without checking
    /// the signature.
    pub fn new_unchecked(content: T, signature: Signature) -> Self {
        let hashed = HoloHashed::from_content_sync(content);
        Self { hashed, signature }
    }
}

impl<T> std::hash::Hash for SignedHashed<T>
where
    T: HashableContent,
{
    fn hash<H: std::hash::Hasher>(&self, state: &mut H) {
        self.signature.hash(state);
        self.as_hash().hash(state);
    }
}

impl<T> std::cmp::PartialEq for SignedHashed<T>
where
    T: HashableContent,
{
    fn eq(&self, other: &Self) -> bool {
        self.hashed == other.hashed && self.signature == other.signature
    }
}

impl<T> SignedHashed<T>
where
    T: HashableContent,
{
    /// Destructure into a [`HoloHashed`] and [`Signature`].
    pub fn into_inner(self) -> (HoloHashed<T>, Signature) {
        (self.hashed, self.signature)
    }

    /// Access the already-calculated hash stored in this wrapper type.
    pub fn as_hash(&self) -> &HoloHashOf<T> {
        &self.hashed.hash
    }

    /// Create with an existing signature.
    pub fn with_presigned(hashed: HoloHashed<T>, signature: Signature) -> Self {
        Self { hashed, signature }
    }

    /// Access the signature portion.
    pub fn signature(&self) -> &Signature {
        &self.signature
    }
}

impl SignedActionHashed {
    /// Access the Action Hash.
    pub fn action_address(&self) -> &ActionHash {
        &self.hashed.hash
    }

    /// Access the Action portion.
    pub fn action(&self) -> &Action {
        &self.hashed.content
    }

    /// Create a new SignedActionHashed from a type that implements into `Action` and
    /// has the same hash bytes.
    /// The caller must make sure the hash does not change.
    pub fn raw_from_same_hash<T>(other: SignedHashed<T>) -> Self
    where
        T: Into<Action>,
        T: HashableContent<HashType = holo_hash::hash_type::Action>,
    {
        let SignedHashed {
            hashed: HoloHashed { content, hash },
            signature,
        } = other;
        let action = content.into();
        let hashed = ActionHashed::with_pre_hashed(action, hash);
        Self { hashed, signature }
    }
}

impl<C: HashableContent<HashType = T>, T: PrimitiveHashType> HashableContent for SignedHashed<C> {
    type HashType = C::HashType;

    fn hash_type(&self) -> Self::HashType {
        T::new()
    }

    fn hashable_content(&self) -> holo_hash::HashableContentBytes {
        use holo_hash::HasHash;
        holo_hash::HashableContentBytes::Prehashed39(self.hashed.as_hash().get_raw_39().to_vec())
    }
}

impl<T> From<SignedHashed<T>> for HoloHashed<T>
where
    T: HashableContent,
{
    fn from(sh: SignedHashed<T>) -> HoloHashed<T> {
        sh.hashed
    }
}

impl From<ActionHashed> for Action {
    fn from(action_hashed: ActionHashed) -> Action {
        action_hashed.into_content()
    }
}

impl From<SignedActionHashed> for Action {
    fn from(signed_action_hashed: SignedActionHashed) -> Action {
        ActionHashed::from(signed_action_hashed).into()
    }
}

impl From<Record> for Option<Entry> {
    fn from(e: Record) -> Self {
        e.entry.into_option()
    }
}

impl TryFrom<Record> for CreateLink {
    type Error = WrongActionError;
    fn try_from(value: Record) -> Result<Self, Self::Error> {
        value
            .into_inner()
            .0
            .into_inner()
            .0
            .into_content()
            .try_into()
    }
}

impl TryFrom<Record> for DeleteLink {
    type Error = WrongActionError;
    fn try_from(value: Record) -> Result<Self, Self::Error> {
        value
            .into_inner()
            .0
            .into_inner()
            .0
            .into_content()
            .try_into()
    }
}

#[cfg(feature = "fuzzing")]
impl<'a, T> arbitrary::Arbitrary<'a> for SignedHashed<T>
where
    T: HashableContent,
    T: arbitrary::Arbitrary<'a>,
    <T as holo_hash::HashableContent>::HashType: holo_hash::PrimitiveHashType,
{
    fn arbitrary(u: &mut arbitrary::Unstructured<'a>) -> arbitrary::Result<Self> {
        Ok(Self {
            hashed: HoloHashed::<T>::arbitrary(u)?,
            signature: Signature::arbitrary(u)?,
        })
    }
}<|MERGE_RESOLUTION|>--- conflicted
+++ resolved
@@ -20,14 +20,10 @@
 /// a chain record containing the signed action along with the
 /// entry if the action type has one.
 #[derive(Clone, Debug, PartialEq, Eq, Serialize, Deserialize, SerializedBytes)]
-<<<<<<< HEAD
 #[cfg_attr(
     feature = "fuzzing",
     derive(arbitrary::Arbitrary, proptest_derive::Arbitrary)
 )]
-=======
-#[cfg_attr(feature = "fuzzing", derive(arbitrary::Arbitrary))]
->>>>>>> e9532951
 pub struct Record<A = SignedActionHashed> {
     /// The signed action for this record
     pub signed_action: A,
@@ -45,14 +41,10 @@
 /// Represents the different ways the entry_address reference within an action
 /// can be intepreted
 #[derive(Clone, Debug, PartialEq, Eq, Hash, Serialize, Deserialize, SerializedBytes)]
-<<<<<<< HEAD
 #[cfg_attr(
     feature = "fuzzing",
     derive(arbitrary::Arbitrary, proptest_derive::Arbitrary)
 )]
-=======
-#[cfg_attr(feature = "fuzzing", derive(arbitrary::Arbitrary))]
->>>>>>> e9532951
 pub enum RecordEntry<E: Borrow<Entry> = Entry> {
     /// The Action has an entry_address reference, and the Entry is accessible.
     Present(E),
