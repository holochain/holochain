//! An Entry is a unit of data in a Holochain Source Chain.
//!
//! This module contains all the necessary definitions for Entry, which broadly speaking
//! refers to any data which will be written into the ContentAddressableStorage, or the EntityAttributeValueStorage.
//! It defines serialization behaviour for entries. Here you can find the complete list of
//! entry_types, and special entries, like deletion_entry and cap_entry.

use crate::capability::CapClaim;
use crate::capability::CapGrant;
use crate::capability::ZomeCallCapGrant;
use crate::countersigning::CounterSigningSessionData;
use crate::AppEntryDef;
use crate::EntryDefIndex;
use crate::EntryType;
use crate::ZomeIndex;
use holo_hash::hash_type;
use holo_hash::ActionHash;
use holo_hash::AgentPubKey;
use holo_hash::EntryHash;
use holo_hash::HashableContent;
use holo_hash::HashableContentBytes;
use holochain_serialized_bytes::prelude::*;

mod app_entry_bytes;
mod error;
pub use app_entry_bytes::*;
pub use error::*;

/// Entries larger than this number of bytes cannot be created
pub const ENTRY_SIZE_LIMIT: usize = 4 * 1000 * 1000; // 4MB

/// The data type written to the source chain when explicitly granting a capability.
/// NB: this is not simply `CapGrant`, because the `CapGrant::ChainAuthor`
/// grant is already implied by `Entry::Agent`, so that should not be committed
/// to a chain. This is a type alias because if we add other capability types
/// in the future, we may want to include them
pub type CapGrantEntry = ZomeCallCapGrant;

/// The data type written to the source chain to denote a capability claim
pub type CapClaimEntry = CapClaim;

/// An Entry paired with its EntryHash
pub type EntryHashed = holo_hash::HoloHashed<Entry>;

/// Helper trait for deserializing [`Entry`]s to the correct type.
///
/// This is implemented by the `hdk_entry_defs` proc_macro.
pub trait EntryTypesHelper: Sized {
    /// The error associated with this conversion.
    type Error;
    /// Check if the [`ZomeIndex`] and [`EntryDefIndex`] matches one of the
    /// `ZomeEntryTypesKey::from(Self::variant)` and if
    /// it does deserialize the [`Entry`] into that type.
    fn deserialize_from_type<Z, I>(
        zome_index: Z,
        entry_def_index: I,
        entry: &Entry,
    ) -> Result<Option<Self>, Self::Error>
    where
        Z: Into<ZomeIndex>,
        I: Into<EntryDefIndex>;
}

impl EntryTypesHelper for () {
    type Error = core::convert::Infallible;

    fn deserialize_from_type<Z, I>(
        _zome_index: Z,
        _entry_def_index: I,
        _entry: &Entry,
    ) -> Result<Option<Self>, Self::Error>
    where
        Z: Into<ZomeIndex>,
        I: Into<EntryDefIndex>,
    {
        Ok(Some(()))
    }
}

impl From<EntryHashed> for Entry {
    fn from(entry_hashed: EntryHashed) -> Self {
        entry_hashed.into_content()
    }
}

/// Structure holding the entry portion of a chain record.
#[derive(Clone, Debug, Serialize, Deserialize, PartialEq, Eq, Hash, SerializedBytes)]
<<<<<<< HEAD
#[cfg_attr(feature = "arbitrary", derive(arbitrary::Arbitrary))]
#[cfg_attr(feature = "proptest", derive(proptest_derive::Arbitrary))]
=======
#[cfg_attr(
    feature = "fuzzing",
    derive(arbitrary::Arbitrary, proptest_derive::Arbitrary)
)]
>>>>>>> 733e1571
#[serde(tag = "entry_type", content = "entry")]
pub enum Entry {
    /// The `Agent` system entry, the third entry of every source chain,
    /// which grants authoring capability for this agent.
    Agent(AgentPubKey),
    /// The application entry data for entries that aren't system created entries
    App(AppEntryBytes),
    /// Application entry data for entries that need countersigning to move forward multiple chains together.
    CounterSign(Box<CounterSigningSessionData>, AppEntryBytes),
    /// The capability claim system entry which allows committing a granted permission
    /// for later use
    CapClaim(CapClaimEntry),
    /// The capability grant system entry which allows granting of application defined
    /// capabilities
    CapGrant(CapGrantEntry),
}

impl Entry {
    /// If this entry represents a capability grant, return a `CapGrant`.
    pub fn as_cap_grant(&self) -> Option<CapGrant> {
        match self {
            Entry::Agent(key) => Some(CapGrant::ChainAuthor(key.clone())),
            Entry::CapGrant(data) => Some(CapGrant::RemoteAgent(data.clone())),
            _ => None,
        }
    }

    /// If this entry represents a capability claim, return a `CapClaim`.
    pub fn as_cap_claim(&self) -> Option<&CapClaim> {
        match self {
            Entry::CapClaim(claim) => Some(claim),
            _ => None,
        }
    }

    /// If this entry represents an App entry, return `AppEntryBytes`.
    pub fn as_app_entry(&self) -> Option<&AppEntryBytes> {
        match self {
            Entry::App(bytes) => Some(bytes),
            _ => None,
        }
    }

    /// Create an Entry::App from SerializedBytes
    pub fn app(sb: SerializedBytes) -> Result<Self, EntryError> {
        Ok(Entry::App(AppEntryBytes::try_from(sb)?))
    }

    /// Create an Entry::App from SerializedBytes
    pub fn app_fancy<SB: TryInto<SerializedBytes, Error = SerializedBytesError>>(
        sb: SB,
    ) -> Result<Self, EntryError> {
        Ok(Entry::App(AppEntryBytes::try_from(sb.try_into()?)?))
    }

    /// Get an EntryType based on the type of this Entry.
    /// If the entry type is Entry, and no entry def is specified, return None
    pub fn entry_type(&self, entry_def: Option<AppEntryDef>) -> Option<EntryType> {
        match (self, entry_def) {
            (Entry::Agent(_), _) => Some(EntryType::AgentPubKey),
            (Entry::CapClaim(_), _) => Some(EntryType::CapClaim),
            (Entry::CapGrant(_), _) => Some(EntryType::CapGrant),
            (Entry::App(_), Some(aed)) | (Entry::CounterSign(_, _), Some(aed)) => {
                Some(EntryType::App(aed))
            }
            _ => None,
        }
    }
}

impl HashableContent for Entry {
    type HashType = hash_type::Entry;

    fn hash_type(&self) -> Self::HashType {
        hash_type::Entry
    }

    fn hashable_content(&self) -> HashableContentBytes {
        match self {
            Entry::Agent(agent_pubkey) => {
                // We must retype this AgentPubKey as an EntryHash so that the
                // prefix bytes match the Entry prefix
                HashableContentBytes::Prehashed39(
                    EntryHash::from(agent_pubkey.clone()).into_inner(),
                )
            }
            entry => HashableContentBytes::Content(
                entry
                    .try_into()
                    .expect("Could not serialize HashableContent"),
            ),
        }
    }
}

/// Zome input for must_get_valid_record.
#[derive(Serialize, Deserialize, Debug, PartialEq, Eq, Clone)]
pub struct MustGetValidRecordInput(pub ActionHash);

impl MustGetValidRecordInput {
    /// Constructor.
    pub fn new(action_hash: ActionHash) -> Self {
        Self(action_hash)
    }

    /// Consumes self for inner.
    pub fn into_inner(self) -> ActionHash {
        self.0
    }
}

/// Zome input for must_get_entry.
#[derive(Serialize, Deserialize, Debug, PartialEq, Eq, Clone)]
pub struct MustGetEntryInput(pub EntryHash);

impl MustGetEntryInput {
    /// Constructor.
    pub fn new(entry_hash: EntryHash) -> Self {
        Self(entry_hash)
    }

    /// Consumes self for inner.
    pub fn into_inner(self) -> EntryHash {
        self.0
    }
}

/// Zome input for must_get_action.
#[derive(Serialize, Deserialize, Debug, PartialEq, Eq, Clone)]
pub struct MustGetActionInput(pub ActionHash);

impl MustGetActionInput {
    /// Constructor.
    pub fn new(action_hash: ActionHash) -> Self {
        Self(action_hash)
    }

    /// Consumes self for inner.
    pub fn into_inner(self) -> ActionHash {
        self.0
    }
}<|MERGE_RESOLUTION|>--- conflicted
+++ resolved
@@ -85,15 +85,10 @@
 
 /// Structure holding the entry portion of a chain record.
 #[derive(Clone, Debug, Serialize, Deserialize, PartialEq, Eq, Hash, SerializedBytes)]
-<<<<<<< HEAD
-#[cfg_attr(feature = "arbitrary", derive(arbitrary::Arbitrary))]
-#[cfg_attr(feature = "proptest", derive(proptest_derive::Arbitrary))]
-=======
 #[cfg_attr(
     feature = "fuzzing",
     derive(arbitrary::Arbitrary, proptest_derive::Arbitrary)
 )]
->>>>>>> 733e1571
 #[serde(tag = "entry_type", content = "entry")]
 pub enum Entry {
     /// The `Agent` system entry, the third entry of every source chain,
