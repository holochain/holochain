--- conflicted
+++ resolved
@@ -7,13 +7,10 @@
 
 ## Unreleased
 
-<<<<<<< HEAD
-=======
 ## 0.3.0-beta-dev.28
 
 ## 0.3.0-beta-dev.27
 
->>>>>>> 52b6204a
 ## 0.3.0-beta-dev.26
 
 ## 0.3.0-beta-dev.25
