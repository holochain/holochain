---
default_semver_increment_mode: !pre_minor beta-dev
---
# Changelog

The format is based on [Keep a Changelog](https://keepachangelog.com/en/1.0.0/). This project adheres to [Semantic Versioning](https://semver.org/spec/v2.0.0.html).

## Unreleased

<<<<<<< HEAD
- Removed `DnaCompatParams` which was never fully hooked up and didn't do anything.
=======
## 0.3.0-beta-dev.32
>>>>>>> 40aebb38

## 0.3.0-beta-dev.31

## 0.3.0-beta-dev.30

## 0.3.0-beta-dev.29

## 0.3.0-beta-dev.28

## 0.3.0-beta-dev.27

## 0.3.0-beta-dev.26

## 0.3.0-beta-dev.25

## 0.3.0-beta-dev.24

## 0.3.0-beta-dev.23

## 0.3.0-beta-dev.22

## 0.3.0-beta-dev.21

## 0.3.0-beta-dev.20

## 0.3.0-beta-dev.19

## 0.3.0-beta-dev.18

## 0.3.0-beta-dev.17

## 0.3.0-beta-dev.16

## 0.3.0-beta-dev.15

## 0.3.0-beta-dev.14

## 0.3.0-beta-dev.13

## 0.3.0-beta-dev.12

## 0.3.0-beta-dev.11

## 0.3.0-beta-dev.10

## 0.3.0-beta-dev.9

## 0.3.0-beta-dev.8

## 0.3.0-beta-dev.7

## 0.3.0-beta-dev.6

## 0.3.0-beta-dev.5

## 0.3.0-beta-dev.4

## 0.3.0-beta-dev.3

## 0.3.0-beta-dev.2

## 0.3.0-beta-dev.1

## 0.3.0-beta-dev.0

## 0.2.0

## 0.2.0-beta-rc.5

## 0.2.0-beta-rc.4

## 0.2.0-beta-rc.3

## 0.2.0-beta-rc.2

## 0.2.0-beta-rc.1

## 0.2.0-beta-rc.0

## 0.1.0

## 0.1.0-beta-rc.3

## 0.1.0-beta-rc.2

## 0.1.0-beta-rc.1

- **BREAKING CHANGE**: Updated capability grant structure `GrantedFunctions` to be an enum with `All` for allowing all zomes all functions to be called, along with `Listed` to specify a zome and function as before. [\#1732](https://github.com/holochain/holochain/pull/1732)

## 0.1.0-beta-rc.0

## 0.0.25

## 0.0.24

## 0.0.23

## 0.0.22

## 0.0.21

## 0.0.20

## 0.0.19

## 0.0.18

## 0.0.17

## 0.0.16

- Adds `ChainFilter` type for use in `must_get_agent_activity`. This allows specifying a chain top hash to start from and then creates a range either to genesis or `unit` a given hash or after `take`ing a number of actions. The range iterates backwards from the given chain top till it reaches on of the above possible chain bottoms. For this reason it will never contain forks. [\#1502](https://github.com/holochain/holochain/pull/1502)

## 0.0.15

## 0.0.14

## 0.0.13

- BREAKING CHANGE - Refactor: Property `integrity.uid` of DNA Yaml files renamed to `integrity.network_seed`. Functionality has not changed. [\#1493](https://github.com/holochain/holochain/pull/1493)

## 0.0.12

## 0.0.11

## 0.0.10

- `ZomeId` added back to `CreateLink` and `AppEntryType`.
- `ScopedZomeTypesSet` has been simplified for easier use. Global and local types have been removed in favor of scoping `EntryDefIndex` and `LinkType` with the `ZomeId` of where they were defined.
- `LinkTypeRanges` has been removed.
- `LinkTypeFilter` replaces `LinkTypeRanges` as a more simplified way of filtering on `get_links`. `..` can be used to get all links from a zomes dependencies.
- `GlobalZomeTypeId` and `LocalZomeTypeId` removed.
- Links from integrity zomes that are not part of a coordinators dependency list are no longer accessible.
- In preparation for rate limiting, the inner Action structs which support app-defined “weights”, viz. `Create`, `Update`, `Delete`, and `CreateLink`, now have a `weight` field. This is currently set to a default value of “no weight”, but will later be used to store the app-defined weight.
  - A bit of deeper detail on this change: each of these action structs is now generic over the weight field, to allow “weighed” and “unweighed” versions of that header. This is necessary to be able to express these actions both before and after they have undergone the weighing process.

## 0.0.9

- Countersigning now accepts optional additional signers but the first must be the enzyme [\#1394](https://github.com/holochain/holochain/pull/1394)
- The first agent in countersigning is always the enzyme if enzymatic [\#1394](https://github.com/holochain/holochain/pull/1394)

## 0.0.8

- KeyRef (opaque reference to a secretbox shared secret) is now an unsized byte slice [\#1410](https://github.com/holochain/holochain/pull/1410)

### Integrity / Coordinator Changes [\#1325](https://github.com/holochain/holochain/pull/1325)

### Added

- `ZomeInfo` now contains the `ScopedZomeTypesSet`. This is all the zome types that are in scope for the calling zome.
- `LinkTypeRanges` for are used querying of links.
- `ScopedZomeTypesSet` and `ScopedZomeTypes` for scoping between local and global zome types.
- `GlobalZomeTypeId` and `LocalZomeTypeId` for identifying zome types within different scopes.
- `UnitEnum` trait for associating an enum with non-unit variants with an equivalent unit variants.
- `EntryDefRegistration` for associating entry defs with entry types.

### Removed

- `EntryDefs::entry_def_index_from_id` is removed because it’s no longer possible to go from an `EntryDefId` to a `GlobalZomeTypeId` as `EntryDefId` is not globally unique.
- `ZomeInfo::matches_entry_def_id` for the same reason as `EntryDefs::entry_def_index_from_id`
- `require_validation_type` is removed because it is no longer used.
- `ZomeId` from `CreateLink` as it’s no longer needed because `LinkType` is a `GlobalZomeTypeId`.
- `ZomeId` from `AppEntryType` as it’s no longer needed because `EntryDefIndex` is a `GlobalZomeTypeId`

### Changed

- ZomeName is now a `Cow<'static, str>` instead of a `String`.

## 0.0.7

## 0.0.6

## 0.0.5

## 0.0.4

- Docs: Fix intra-doc links in all crates [\#1323](https://github.com/holochain/holochain/pull/1323)

## 0.0.3

## 0.0.2

## 0.0.1<|MERGE_RESOLUTION|>--- conflicted
+++ resolved
@@ -7,11 +7,9 @@
 
 ## Unreleased
 
-<<<<<<< HEAD
 - Removed `DnaCompatParams` which was never fully hooked up and didn't do anything.
-=======
+
 ## 0.3.0-beta-dev.32
->>>>>>> 40aebb38
 
 ## 0.3.0-beta-dev.31
 
