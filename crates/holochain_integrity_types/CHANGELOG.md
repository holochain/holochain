---
default_semver_increment_mode: !pre_minor beta-dev
---
# Changelog

The format is based on [Keep a Changelog](https://keepachangelog.com/en/1.0.0/). This project adheres to [Semantic Versioning](https://semver.org/spec/v2.0.0.html).

## Unreleased

<<<<<<< HEAD
- Adds `DnaCompatParams` to DnaDef, a new set of parameters that determines network compatibility between instances. These parameters are similar to DnaModifiers in that they affect the DNA hash, but they are not settable by the DNA dev – they are set automatically by the conductor at install time. This ensures that the same DNA installed into two different conductors with incompatible features will wind up with two different DNA hashes, so that they won’t attempt to communicate and fail.

=======
## 0.3.0-beta-dev.28

## 0.3.0-beta-dev.27
>>>>>>> 1f5f3b0d

## 0.3.0-beta-dev.26

## 0.3.0-beta-dev.25

## 0.3.0-beta-dev.24

## 0.3.0-beta-dev.23

## 0.3.0-beta-dev.22

## 0.3.0-beta-dev.21

## 0.3.0-beta-dev.20

## 0.3.0-beta-dev.19

## 0.3.0-beta-dev.18

## 0.3.0-beta-dev.17

## 0.3.0-beta-dev.16

## 0.3.0-beta-dev.15

## 0.3.0-beta-dev.14

## 0.3.0-beta-dev.13

## 0.3.0-beta-dev.12

## 0.3.0-beta-dev.11

## 0.3.0-beta-dev.10

## 0.3.0-beta-dev.9

## 0.3.0-beta-dev.8

## 0.3.0-beta-dev.7

## 0.3.0-beta-dev.6

## 0.3.0-beta-dev.5

## 0.3.0-beta-dev.4

## 0.3.0-beta-dev.3

## 0.3.0-beta-dev.2

## 0.3.0-beta-dev.1

## 0.3.0-beta-dev.0

## 0.2.0

## 0.2.0-beta-rc.5

## 0.2.0-beta-rc.4

## 0.2.0-beta-rc.3

## 0.2.0-beta-rc.2

## 0.2.0-beta-rc.1

## 0.2.0-beta-rc.0

## 0.1.0

## 0.1.0-beta-rc.3

## 0.1.0-beta-rc.2

## 0.1.0-beta-rc.1

- **BREAKING CHANGE**: Updated capability grant structure `GrantedFunctions` to be an enum with `All` for allowing all zomes all functions to be called, along with `Listed` to specify a zome and function as before. [\#1732](https://github.com/holochain/holochain/pull/1732)

## 0.1.0-beta-rc.0

## 0.0.25

## 0.0.24

## 0.0.23

## 0.0.22

## 0.0.21

## 0.0.20

## 0.0.19

## 0.0.18

## 0.0.17

## 0.0.16

- Adds `ChainFilter` type for use in `must_get_agent_activity`. This allows specifying a chain top hash to start from and then creates a range either to genesis or `unit` a given hash or after `take`ing a number of actions. The range iterates backwards from the given chain top till it reaches on of the above possible chain bottoms. For this reason it will never contain forks. [\#1502](https://github.com/holochain/holochain/pull/1502)

## 0.0.15

## 0.0.14

## 0.0.13

- BREAKING CHANGE - Refactor: Property `integrity.uid` of DNA Yaml files renamed to `integrity.network_seed`. Functionality has not changed. [\#1493](https://github.com/holochain/holochain/pull/1493)

## 0.0.12

## 0.0.11

## 0.0.10

- `ZomeId` added back to `CreateLink` and `AppEntryType`.
- `ScopedZomeTypesSet` has been simplified for easier use. Global and local types have been removed in favor of scoping `EntryDefIndex` and `LinkType` with the `ZomeId` of where they were defined.
- `LinkTypeRanges` has been removed.
- `LinkTypeFilter` replaces `LinkTypeRanges` as a more simplified way of filtering on `get_links`. `..` can be used to get all links from a zomes dependencies.
- `GlobalZomeTypeId` and `LocalZomeTypeId` removed.
- Links from integrity zomes that are not part of a coordinators dependency list are no longer accessible.
- In preparation for rate limiting, the inner Action structs which support app-defined “weights”, viz. `Create`, `Update`, `Delete`, and `CreateLink`, now have a `weight` field. This is currently set to a default value of “no weight”, but will later be used to store the app-defined weight.
  - A bit of deeper detail on this change: each of these action structs is now generic over the weight field, to allow “weighed” and “unweighed” versions of that header. This is necessary to be able to express these actions both before and after they have undergone the weighing process.

## 0.0.9

- Countersigning now accepts optional additional signers but the first must be the enzyme [\#1394](https://github.com/holochain/holochain/pull/1394)
- The first agent in countersigning is always the enzyme if enzymatic [\#1394](https://github.com/holochain/holochain/pull/1394)

## 0.0.8

- KeyRef (opaque reference to a secretbox shared secret) is now an unsized byte slice [\#1410](https://github.com/holochain/holochain/pull/1410)

### Integrity / Coordinator Changes [\#1325](https://github.com/holochain/holochain/pull/1325)

### Added

- `ZomeInfo` now contains the `ScopedZomeTypesSet`. This is all the zome types that are in scope for the calling zome.
- `LinkTypeRanges` for are used querying of links.
- `ScopedZomeTypesSet` and `ScopedZomeTypes` for scoping between local and global zome types.
- `GlobalZomeTypeId` and `LocalZomeTypeId` for identifying zome types within different scopes.
- `UnitEnum` trait for associating an enum with non-unit variants with an equivalent unit variants.
- `EntryDefRegistration` for associating entry defs with entry types.

### Removed

- `EntryDefs::entry_def_index_from_id` is removed because it’s no longer possible to go from an `EntryDefId` to a `GlobalZomeTypeId` as `EntryDefId` is not globally unique.
- `ZomeInfo::matches_entry_def_id` for the same reason as `EntryDefs::entry_def_index_from_id`
- `require_validation_type` is removed because it is no longer used.
- `ZomeId` from `CreateLink` as it’s no longer needed because `LinkType` is a `GlobalZomeTypeId`.
- `ZomeId` from `AppEntryType` as it’s no longer needed because `EntryDefIndex` is a `GlobalZomeTypeId`

### Changed

- ZomeName is now a `Cow<'static, str>` instead of a `String`.

## 0.0.7

## 0.0.6

## 0.0.5

## 0.0.4

- Docs: Fix intra-doc links in all crates [\#1323](https://github.com/holochain/holochain/pull/1323)

## 0.0.3

## 0.0.2

## 0.0.1<|MERGE_RESOLUTION|>--- conflicted
+++ resolved
@@ -7,14 +7,9 @@
 
 ## Unreleased
 
-<<<<<<< HEAD
-- Adds `DnaCompatParams` to DnaDef, a new set of parameters that determines network compatibility between instances. These parameters are similar to DnaModifiers in that they affect the DNA hash, but they are not settable by the DNA dev – they are set automatically by the conductor at install time. This ensures that the same DNA installed into two different conductors with incompatible features will wind up with two different DNA hashes, so that they won’t attempt to communicate and fail.
-
-=======
 ## 0.3.0-beta-dev.28
 
 ## 0.3.0-beta-dev.27
->>>>>>> 1f5f3b0d
 
 ## 0.3.0-beta-dev.26
 
