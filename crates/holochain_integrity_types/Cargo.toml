--- conflicted
+++ resolved
@@ -50,13 +50,9 @@
 full-dna-def = ["derive_builder"]
 
 fuzzing = [
-<<<<<<< HEAD
   "arbitrary", 
   "proptest", 
   "proptest-derive",
-=======
-  "arbitrary",
->>>>>>> e9532951
   "kitsune_p2p_timestamp/fuzzing",
   "holochain_serialized_bytes/fuzzing",
   "holo_hash/fuzzing",
@@ -64,10 +60,6 @@
 
 test_utils = [
   "full",
-<<<<<<< HEAD
-  "fuzzing",
-=======
->>>>>>> e9532951
   "kitsune_p2p_timestamp/now",
   "holo_hash/hashing",
   "holo_hash/test_utils",
