[package]
name = "holochain_integrity_types"
version = "0.3.0-beta-dev.9"
description = "Holochain integrity types"
license = "Apache-2.0"
homepage = "https://github.com/holochain/holochain"
documentation = "https://docs.rs/holochain_integrity_types"
readme = "README.md"
authors = ["Holochain Core Dev Team <devcore@holochain.org>"]
edition = "2021"

[dependencies]
holo_hash = { version = "^0.3.0-beta-dev.6", path = "../holo_hash" }
<<<<<<< HEAD
holochain_serialized_bytes = "=0.0.52"
=======
holochain_serialized_bytes = "=0.0.51"
holochain_util = { version = "^0.2.0", path = "../holochain_util", default-features = false }
>>>>>>> 6c6ff72f
paste = "1.0"
serde = { version = "1.0", features = ["derive", "rc"] }
serde_bytes = "0.11"

# Just the bare minimum timestamp with no extra features.
# TODO: This needs to point to a published version of this crate and be pinned.
kitsune_p2p_timestamp = { version = "^0.3.0-beta-dev.0", path = "../kitsune_p2p/timestamp", default-features = false, features = [ "now" ] }

# TODO: Figure out how to remove these dependencies.
subtle = "2"

# full-dna-def dependencies
derive_builder = { version = "0.9", optional = true }

# Optional
arbitrary = { version = "1.0", features = ["derive"], optional = true }
proptest = {version = "1", optional = true}
proptest-derive = {version = "0", optional = true}
subtle-encoding = {version = "0.5", optional = true}
tracing = { version = "0.1", optional = true }

[dev-dependencies]
holochain_integrity_types = { path = ".", features = ["test_utils"]}
serde_json = "1"

[features]
default = []

full = ["default", "subtle-encoding", "kitsune_p2p_timestamp/full"]

full-dna-def = ["derive_builder"]

fuzzing = [
  "arbitrary", 
  "proptest", 
  "proptest-derive",
  "kitsune_p2p_timestamp/fuzzing",
  "holochain_serialized_bytes/fuzzing",
  "holo_hash/fuzzing",
]

test_utils = [
  "full",
  "fuzzing",
  "kitsune_p2p_timestamp/now",
  "holo_hash/hashing",
  "holo_hash/test_utils",
]<|MERGE_RESOLUTION|>--- conflicted
+++ resolved
@@ -11,12 +11,8 @@
 
 [dependencies]
 holo_hash = { version = "^0.3.0-beta-dev.6", path = "../holo_hash" }
-<<<<<<< HEAD
 holochain_serialized_bytes = "=0.0.52"
-=======
-holochain_serialized_bytes = "=0.0.51"
 holochain_util = { version = "^0.2.0", path = "../holochain_util", default-features = false }
->>>>>>> 6c6ff72f
 paste = "1.0"
 serde = { version = "1.0", features = ["derive", "rc"] }
 serde_bytes = "0.11"
@@ -50,8 +46,8 @@
 full-dna-def = ["derive_builder"]
 
 fuzzing = [
-  "arbitrary", 
-  "proptest", 
+  "arbitrary",
+  "proptest",
   "proptest-derive",
   "kitsune_p2p_timestamp/fuzzing",
   "holochain_serialized_bytes/fuzzing",
