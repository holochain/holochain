--- conflicted
+++ resolved
@@ -10,11 +10,7 @@
 edition = "2021"
 
 [dependencies]
-<<<<<<< HEAD
-holo_hash = { version = "^0.2.0-beta-rc.4", path = "../holo_hash" }
-=======
 holo_hash = { version = "^0.3.0-beta-dev.0", path = "../holo_hash" }
->>>>>>> ee5b7a14
 holochain_serialized_bytes = "=0.0.51"
 paste = "1.0"
 serde = { version = "1.0", features = ["derive", "rc"] }
