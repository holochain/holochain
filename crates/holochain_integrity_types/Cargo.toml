[package]
name = "holochain_integrity_types"
version = "0.3.0-beta-dev.11"
description = "Holochain integrity types"
license = "Apache-2.0"
homepage = "https://github.com/holochain/holochain"
documentation = "https://docs.rs/holochain_integrity_types"
readme = "README.md"
authors = ["Holochain Core Dev Team <devcore@holochain.org>"]
edition = "2021"

[dependencies]
<<<<<<< HEAD
holo_hash = { version = "^0.3.0-beta-dev.7", path = "../holo_hash" }
=======
holo_hash = { version = "^0.3.0-beta-dev.8", path = "../holo_hash" }
>>>>>>> 06fbed17
holochain_serialized_bytes = "=0.0.53"
holochain_util = { version = "^0.3.0-beta-dev.0", path = "../holochain_util", default-features = false }
paste = "1.0"
serde = { version = "1.0", features = ["derive", "rc"] }
serde_bytes = "0.11"

# Just the bare minimum timestamp with no extra features.
# TODO: This needs to point to a published version of this crate and be pinned.
kitsune_p2p_timestamp = { version = "^0.3.0-beta-dev.2", path = "../kitsune_p2p/timestamp", default-features = false, features = [ "now" ] }

# TODO: Figure out how to remove these dependencies.
subtle = "2"

# full-dna-def dependencies
derive_builder = { version = "0.9", optional = true }

# Optional
arbitrary = { version = "1.0", features = ["derive"], optional = true }
proptest = {version = "1", optional = true}
proptest-derive = {version = "0", optional = true}
subtle-encoding = {version = "0.5", optional = true}
tracing = { version = "0.1", optional = true }

[dev-dependencies]
holochain_integrity_types = { path = ".", features = ["test_utils"]}
serde_json = "1"

[features]
default = []

full = ["default", "subtle-encoding", "kitsune_p2p_timestamp/full"]

full-dna-def = ["derive_builder"]

fuzzing = [
  "arbitrary", 
  "proptest", 
  "proptest-derive",
  "kitsune_p2p_timestamp/fuzzing",
  "holochain_serialized_bytes/fuzzing",
  "holo_hash/fuzzing",
]

test_utils = [
  "full",
  "fuzzing",
  "kitsune_p2p_timestamp/now",
  "holo_hash/hashing",
  "holo_hash/test_utils",
<<<<<<< HEAD
=======
  "holochain_serialized_bytes/fuzzing",
>>>>>>> 06fbed17
]<|MERGE_RESOLUTION|>--- conflicted
+++ resolved
@@ -10,11 +10,7 @@
 edition = "2021"
 
 [dependencies]
-<<<<<<< HEAD
-holo_hash = { version = "^0.3.0-beta-dev.7", path = "../holo_hash" }
-=======
 holo_hash = { version = "^0.3.0-beta-dev.8", path = "../holo_hash" }
->>>>>>> 06fbed17
 holochain_serialized_bytes = "=0.0.53"
 holochain_util = { version = "^0.3.0-beta-dev.0", path = "../holochain_util", default-features = false }
 paste = "1.0"
@@ -64,8 +60,4 @@
   "kitsune_p2p_timestamp/now",
   "holo_hash/hashing",
   "holo_hash/test_utils",
-<<<<<<< HEAD
-=======
-  "holochain_serialized_bytes/fuzzing",
->>>>>>> 06fbed17
 ]