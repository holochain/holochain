--- conflicted
+++ resolved
@@ -11,11 +11,7 @@
 
 # reminder - do not use workspace deps
 [dependencies]
-<<<<<<< HEAD
-holo_hash = { version = "^0.4.0-dev.11", path = "../holo_hash", features = [
-=======
 holo_hash = { version = "^0.4.0-dev.12", path = "../holo_hash", features = [
->>>>>>> 4e719a81
   "encoding",
 ] }
 holochain_serialized_bytes = "=0.0.55"
