--- conflicted
+++ resolved
@@ -60,12 +60,7 @@
 
 test_utils = [
   "full",
-  "fuzzing",
   "kitsune_p2p_timestamp/now",
-<<<<<<< HEAD
   "holo_hash/hashing",
-=======
-  "holo_hash/arbitrary",
->>>>>>> 0071548d
   "holo_hash/test_utils",
 ]