--- conflicted
+++ resolved
@@ -45,20 +45,15 @@
         "network_seed:",
         "00000000-0000-0000-0000-000000000000",
     )?);
-<<<<<<< HEAD
     let manifest = DnaManifest::current(
         name,
         network_seed,
         None,
-        Timestamp::now().into(),
         vec![],
         vec![],
         #[cfg(feature = "unstable-migration")]
         vec![],
     );
-=======
-    let manifest = DnaManifest::current(name, network_seed, None, vec![], vec![], vec![]);
->>>>>>> deb22025
     Ok(DnaBundle::new(manifest.try_into()?, vec![], root_dir)?)
 }
 
