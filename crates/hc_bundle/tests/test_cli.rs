--- conflicted
+++ resolved
@@ -87,22 +87,6 @@
 
 #[tokio::test]
 async fn test_integrity() {
-<<<<<<< HEAD
-    let dna_compat = DnaCompatParams::default();
-    let pack_dna = move |path| {
-        let dna_compat = dna_compat.clone();
-        async move {
-            let mut cmd = Command::cargo_bin("hc-dna").unwrap();
-            let cmd = cmd.args(["pack", path]);
-            cmd.assert().success();
-            let dna_path = PathBuf::from(format!("{}/integrity dna.dna", path));
-            let original_dna = read_dna(&dna_path).unwrap();
-            original_dna
-                .into_dna_file(DnaModifiersOpt::none(), dna_compat.clone())
-                .await
-                .unwrap()
-        }
-=======
     let pack_dna = |path| async move {
         let mut cmd = Command::cargo_bin("hc-dna").unwrap();
         let cmd = cmd.args(["pack", path]);
@@ -113,7 +97,6 @@
             .into_dna_file(DnaModifiersOpt::none(), DnaCompatParams::default())
             .await
             .unwrap()
->>>>>>> adc143f7
     };
     let (integrity_dna, integrity_dna_hash) = pack_dna("tests/fixtures/my-app/dnas/dna3").await;
     let (coordinator_dna, coordinator_dna_hash) = pack_dna("tests/fixtures/my-app/dnas/dna4").await;
@@ -175,9 +158,6 @@
 /// Test that a manifest with multiple integrity zomes and dependencies parses
 /// to the correct dna file.
 async fn test_multi_integrity() {
-    let dna_compat = DnaCompatParams::default();
-    let dna_compat_clone = dna_compat.clone();
-
     let pack_dna = |path| async move {
         let mut cmd = Command::cargo_bin("hc-dna").unwrap();
         let cmd = cmd.args(["pack", path]);
@@ -185,11 +165,7 @@
         let dna_path = PathBuf::from(format!("{}/multi integrity dna.dna", path));
         let original_dna = read_dna(&dna_path).unwrap();
         original_dna
-<<<<<<< HEAD
-            .into_dna_file(DnaModifiersOpt::none(), dna_compat_clone.clone())
-=======
             .into_dna_file(DnaModifiersOpt::none(), DnaCompatParams::default())
->>>>>>> adc143f7
             .await
             .unwrap()
     };
@@ -217,11 +193,7 @@
             origin_time,
             quantum_time: Duration::from_secs(5 * 60),
         },
-<<<<<<< HEAD
-        compatibility: dna_compat,
-=======
         compatibility: DnaCompatParams::default(),
->>>>>>> adc143f7
         integrity_zomes: vec![
             (
                 "zome1".into(),
