--- conflicted
+++ resolved
@@ -187,16 +187,11 @@
     ]);
 
     // Create the expected dependencies on the coordinator zomes.
-<<<<<<< HEAD
-    let s = "2022-02-11T23:05:19.470323Z";
-    let origin_time = Timestamp::from_str(s).unwrap();
     let expected = DnaDef {
         name: "multi integrity dna".into(),
         modifiers: DnaModifiers {
             network_seed: "00000000-0000-0000-0000-000000000000".into(),
             properties: ().try_into().unwrap(),
-            origin_time,
-            quantum_time: Duration::from_secs(5 * 60),
         },
         integrity_zomes: vec![
             (
@@ -304,10 +299,6 @@
     ]);
 
     // Create the expected dependencies on the coordinator zomes.
-    let s = "2022-02-11T23:05:19.470323Z";
-    let origin_time = Timestamp::from_str(s).unwrap();
-=======
->>>>>>> deb22025
     let lineage = vec![
         DnaHash::try_from_raw_39(
             holo_hash_decode_unchecked("uhC0kWCsAgoKkkfwyJAglj30xX_GLLV-3BXuFy436a2SqpcEwyBzm")
