[package]
name = "holochain_cli_bundle"
version = "0.2.1-beta-dev.0"
description = "DNA and hApp bundling functionality for the `hc` Holochain CLI utility"
license = "Apache-2.0"
homepage = "https://github.com/holochain/holochain"
documentation = "https://docs.rs/holochain_cli_bundle"
authors = [ "Holochain Core Dev Team <devcore@holochain.org>" ]
keywords = [ "holochain", "holo" ]
categories = [ "command-line-utilities", "development-tools::build-utils", "filesystem" ]
edition = "2021"

[[bin]]
name = "hc-app"
path = "src/bin/hc-app.rs"

[[bin]]
name = "hc-dna"
path = "src/bin/hc-dna.rs"

[dependencies]
holochain_wasmer_host = "=0.0.84"
futures = "0.3"
anyhow = "1.0"
<<<<<<< HEAD
clap = { version = "4.0", features = [ "derive" ] }
holochain_util = { path = "../holochain_util", features = ["backtrace"], version = "^0.2.0"}
=======
holochain_util = { path = "../holochain_util", features = ["backtrace"], version = "^0.2.1-beta-dev.0"}
>>>>>>> a91b262e
holochain_serialized_bytes = "=0.0.51"
holochain_types = { version = "^0.2.1-beta-dev.0", path = "../holochain_types" }
mr_bundle = {version = "^0.2.1-beta-dev.0", path = "../mr_bundle"}
serde = { version = "1.0", features = [ "derive" ] }
serde_bytes = "0.11"
serde_yaml = "0.9"
thiserror = "1.0.22"
tracing = "0.1"
tokio = { version = "1.27", features = [ "full" ] }

[dev-dependencies]
assert_cmd = "1.0"
matches = "0.1"
predicates = "1.0"
tempfile = "3"
serde_json = "1.0"
jsonschema = "0.17"
walkdir = "2"

[features]
sqlite-encrypted = [
    "holochain_types/sqlite-encrypted",
]
sqlite = [
    "holochain_types/sqlite",
]<|MERGE_RESOLUTION|>--- conflicted
+++ resolved
@@ -22,12 +22,8 @@
 holochain_wasmer_host = "=0.0.84"
 futures = "0.3"
 anyhow = "1.0"
-<<<<<<< HEAD
 clap = { version = "4.0", features = [ "derive" ] }
-holochain_util = { path = "../holochain_util", features = ["backtrace"], version = "^0.2.0"}
-=======
 holochain_util = { path = "../holochain_util", features = ["backtrace"], version = "^0.2.1-beta-dev.0"}
->>>>>>> a91b262e
 holochain_serialized_bytes = "=0.0.51"
 holochain_types = { version = "^0.2.1-beta-dev.0", path = "../holochain_types" }
 mr_bundle = {version = "^0.2.1-beta-dev.0", path = "../mr_bundle"}
