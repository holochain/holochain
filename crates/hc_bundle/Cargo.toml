[package]
name = "holochain_cli_bundle"
version = "0.2.0-beta-rc.5"
description = "DNA and hApp bundling functionality for the `hc` Holochain CLI utility"
license = "Apache-2.0"
homepage = "https://github.com/holochain/holochain"
documentation = "https://docs.rs/holochain_cli_bundle"
authors = [ "Holochain Core Dev Team <devcore@holochain.org>" ]
keywords = [ "holochain", "holo" ]
categories = [ "command-line-utilities", "development-tools::build-utils", "filesystem" ]
edition = "2021"

[[bin]]
name = "hc-app"
path = "src/bin/hc-app.rs"

[[bin]]
name = "hc-dna"
path = "src/bin/hc-dna.rs"

[dependencies]
holochain_wasmer_host = "=0.0.84"
futures = "0.3"
anyhow = "1.0"
holochain_util = { path = "../holochain_util", features = ["backtrace"], version = "^0.2.0-beta-rc.0"}
holochain_serialized_bytes = "=0.0.51"
holochain_types = { version = "^0.2.0-beta-rc.6", path = "../holochain_types" }
mr_bundle = {version = "^0.2.0-beta-rc.0", path = "../mr_bundle"}
serde = { version = "1.0", features = [ "derive" ] }
serde_bytes = "0.11"
serde_yaml = "0.9"
structopt = "0.3.11"
thiserror = "1.0.22"
<<<<<<< HEAD
tokio = { version = "1.27", features = [ "full" ] }
=======
tracing = "0.1"
tokio = { version = "1.11", features = [ "full" ] }
>>>>>>> 07d9be37

[dev-dependencies]
assert_cmd = "1.0"
matches = "0.1"
predicates = "1.0"
tempfile = "3"
serde_json = "1.0"
jsonschema = "0.17"
walkdir = "2"

[features]
sqlite-encrypted = [
    "holochain_types/sqlite-encrypted",
]
sqlite = [
    "holochain_types/sqlite",
]<|MERGE_RESOLUTION|>--- conflicted
+++ resolved
@@ -31,12 +31,8 @@
 serde_yaml = "0.9"
 structopt = "0.3.11"
 thiserror = "1.0.22"
-<<<<<<< HEAD
+tracing = "0.1"
 tokio = { version = "1.27", features = [ "full" ] }
-=======
-tracing = "0.1"
-tokio = { version = "1.11", features = [ "full" ] }
->>>>>>> 07d9be37
 
 [dev-dependencies]
 assert_cmd = "1.0"
