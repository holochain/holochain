[package]
name = "holochain_cli_bundle"
<<<<<<< HEAD
version = "0.0.4"
=======
version = "0.0.5-dev.0"
>>>>>>> e4cde4fc
description = "DNA and hApp bundling functionality for the `hc` Holochain CLI utility"
license = "Apache-2.0"
homepage = "https://github.com/holochain/holochain"
documentation = "https://github.com/holochain/holochain"
authors = [ "Holochain Core Dev Team <devcore@holochain.org>" ]
keywords = [ "holochain", "holo" ]
categories = [ "command-line-utilities", "development-tools::build-utils", "filesystem" ]
edition = "2018"

[[bin]]
name = "hc-app"
path = "src/bin/hc-app.rs"

[[bin]]
name = "hc-dna"
path = "src/bin/hc-dna.rs"

[dependencies]
anyhow = "1.0"
holochain_util = { path = "../holochain_util", features = ["backtrace"], version = "0.0.3"}
holochain_serialized_bytes = "=0.0.51"
<<<<<<< HEAD
holochain_types = { version = "0.0.4", path = "../holochain_types" }
=======
holochain_types = { version = "0.0.6-dev.0", path = "../holochain_types" }
>>>>>>> e4cde4fc
mr_bundle = {version = "0.0.3", path = "../mr_bundle"}
serde = { version = "1.0", features = [ "derive" ] }
serde_bytes = "0.11"
serde_yaml = "0.8"
structopt = "0.3.11"
thiserror = "1.0.22"
tokio = { version = "1.3", features = [ "full" ] }

[dev-dependencies]
assert_cmd = "1.0"
matches = "0.1"
predicates = "1.0"
tempdir = "0.3"<|MERGE_RESOLUTION|>--- conflicted
+++ resolved
@@ -1,10 +1,6 @@
 [package]
 name = "holochain_cli_bundle"
-<<<<<<< HEAD
-version = "0.0.4"
-=======
 version = "0.0.5-dev.0"
->>>>>>> e4cde4fc
 description = "DNA and hApp bundling functionality for the `hc` Holochain CLI utility"
 license = "Apache-2.0"
 homepage = "https://github.com/holochain/holochain"
@@ -26,11 +22,7 @@
 anyhow = "1.0"
 holochain_util = { path = "../holochain_util", features = ["backtrace"], version = "0.0.3"}
 holochain_serialized_bytes = "=0.0.51"
-<<<<<<< HEAD
-holochain_types = { version = "0.0.4", path = "../holochain_types" }
-=======
 holochain_types = { version = "0.0.6-dev.0", path = "../holochain_types" }
->>>>>>> e4cde4fc
 mr_bundle = {version = "0.0.3", path = "../mr_bundle"}
 serde = { version = "1.0", features = [ "derive" ] }
 serde_bytes = "0.11"
