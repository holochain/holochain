--- conflicted
+++ resolved
@@ -4,9 +4,7 @@
 
 ## \[Unreleased\]
 
-<<<<<<< HEAD
 - Adds experimental `--raw` command to hc unpack commands (e.g. `hc dna unpack`) which allows an invalid manifest to still be unpacked. This can help to "salvage" a bundle which is no longer compatible with the current Holochain version, correcting the manifest so that it can be re-packed into a valid bundle.
-=======
 ## 0.0.57
 
 ## 0.0.56
@@ -14,7 +12,6 @@
 ## 0.0.55
 
 ## 0.0.54
->>>>>>> 40139711
 
 ## 0.0.53
 
