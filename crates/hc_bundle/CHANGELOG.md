---
default_semver_increment_mode: !pre_minor beta-dev
---
# Changelog

The format is based on [Keep a Changelog](https://keepachangelog.com/en/1.0.0/). This project adheres to [Semantic Versioning](https://semver.org/spec/v2.0.0.html).

## \[Unreleased\]

<<<<<<< HEAD
- Updated from structopt 0.3 to clap 4. [#2125](https://github.com/holochain/holochain/pull/2125)
=======
## 0.2.0
>>>>>>> 6b600a52

## 0.2.0-beta-rc.6

- **Experimental**: `hc dna pack` command now takes `--dylib-ios` option, which produces iOS optimized Zomes. These can be utilized by passing `dylib`: `PathBuf` for Zome configurations in `dna.yaml` files and other data structures based on ZomeManifest where Zomes are constructed. [\#2218](https://github.com/holochain/holochain/pull/2218)

## 0.2.0-beta-rc.5

## 0.2.0-beta-rc.4

## 0.2.0-beta-rc.3

## 0.2.0-beta-rc.2

## 0.2.0-beta-rc.1

## 0.2.0-beta-rc.0

## 0.1.0

## 0.1.0-beta-rc.0

## 0.0.65

## 0.0.64

## 0.0.63

## 0.0.62

## 0.0.61

## 0.0.60

## 0.0.59

- Adds `--recursive` command to `hc web-app pack` and `hc app pack` which packs all bundled dependencies for the given manifest. So `hc app pack ./workdir --recursive` will first go to each of the DNA manifests which have their location specified as bundled in the app manifest, pack each of them, and finally pack the app itself. `hc web-app pack ./workdir --recursive` will first pack the app recursively first if specified as bundled, and then pack the web-app manifest itself.

## 0.0.58

- Adds experimental `--raw` command to hc unpack commands (e.g. `hc dna unpack`) which allows an invalid manifest to still be unpacked. This can help to “salvage” a bundle which is no longer compatible with the current Holochain version, correcting the manifest so that it can be re-packed into a valid bundle.

## 0.0.57

## 0.0.56

## 0.0.55

## 0.0.54

## 0.0.53

## 0.0.52

## 0.0.51

## 0.0.50

## 0.0.49

## 0.0.48

## 0.0.47

## 0.0.46

## 0.0.45

- BREAKING CHANGE - Refactor: Property `integrity.uid` of DNA Yaml files renamed to `integrity.network_seed`. Functionality has not changed. [\#1493](https://github.com/holochain/holochain/pull/1493)

## 0.0.44

## 0.0.43

## 0.0.42

## 0.0.41

## 0.0.40

## 0.0.39

## 0.0.38

## 0.0.37

## 0.0.36

## 0.0.35

## 0.0.34

## 0.0.33

## 0.0.32

## 0.0.31

## 0.0.30

## 0.0.29

## 0.0.28

## 0.0.27

## 0.0.26

## 0.0.25

## 0.0.24

## 0.0.23

- The DNA manifest now requires an `origin_time` Timestamp field, which will be used in the forthcoming gossip optimization.
  - There is a new system validation rule that all Header timestamps (including the initial Dna header) must come after the DNA’s `origin_time` field.
  - `hc dna init` injects the current system time as *microseconds* for the `origin_time` field of the DNA manifest
  - Since this field is not actually hooked up to anything at the moment, if the field is not present in a DNA manifest, a default `origin_time` of `January 1, 2022 12:00:00 AM` will be used instead. Once the new gossip algorithm lands, this default will be removed, and this will become a breaking change for DNA manifests which have not yet added an `origin_time`.

## 0.0.22

## 0.0.21

## 0.0.20

## 0.0.19

## 0.0.18

## 0.0.17

## 0.0.16

## 0.0.15

## 0.0.14

## 0.0.13

## 0.0.12

## 0.0.11

## 0.0.10

## 0.0.9

## 0.0.8

## 0.0.7

## 0.0.6

## 0.0.5

- Added the `hc web-app` subcommand, with the exact same behaviour and functionality as `hc dna` and `hc app`.

## 0.0.4

## 0.0.3

## 0.0.2

## 0.0.1<|MERGE_RESOLUTION|>--- conflicted
+++ resolved
@@ -7,11 +7,9 @@
 
 ## \[Unreleased\]
 
-<<<<<<< HEAD
 - Updated from structopt 0.3 to clap 4. [#2125](https://github.com/holochain/holochain/pull/2125)
-=======
+
 ## 0.2.0
->>>>>>> 6b600a52
 
 ## 0.2.0-beta-rc.6
 
