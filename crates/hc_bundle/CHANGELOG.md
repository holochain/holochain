---
default_semver_increment_mode: !pre_minor dev
---
# Changelog

The format is based on [Keep a Changelog](https://keepachangelog.com/en/1.0.0/). This project adheres to [Semantic Versioning](https://semver.org/spec/v2.0.0.html).

## \[Unreleased\]

<<<<<<< HEAD
- Update `holochain_wasmer_host`, remove temporary fork of wasmer and update wasmer to 5.x.
=======
## 0.5.0-dev.12

## 0.5.0-dev.11
>>>>>>> 3dff5bbd

## 0.5.0-dev.10

## 0.5.0-dev.9

## 0.5.0-dev.8

- The ‘hc dna hash’ option was added to obtain a Base64 hash from the bundle’s DNA file

## 0.5.0-dev.7

## 0.5.0-dev.6

## 0.5.0-dev.5

## 0.5.0-dev.4

## 0.5.0-dev.3

- The flag `--dylib-ios` in `hc bundle dna pack` has been **deprecated**. Please use the wasm interpreter instead.

## 0.5.0-dev.2

## 0.5.0-dev.1

## 0.5.0-dev.0

## 0.4.0

## 0.4.0-dev.27

## 0.4.0-dev.26

## 0.4.0-dev.25

## 0.4.0-dev.24

- Add feature flags `wasmer_sys` and `wasmer_wamr` to toggle between using the current wasm compiler and the new, experimental wasm interpreter. Bundling pre-compiled and pre-serialized DNAs is not supported in the `wasmer_wamr` feature.

## 0.4.0-dev.23

## 0.4.0-dev.22

## 0.4.0-dev.21

## 0.4.0-dev.20

## 0.4.0-dev.19

## 0.4.0-dev.18

## 0.4.0-dev.17

## 0.4.0-dev.16

## 0.4.0-dev.15

## 0.4.0-dev.14

## 0.4.0-dev.13

## 0.4.0-dev.12

## 0.4.0-dev.11

## 0.4.0-dev.10

## 0.4.0-dev.9

## 0.4.0-dev.8

## 0.4.0-dev.7

## 0.4.0-dev.6

## 0.4.0-dev.5

## 0.4.0-dev.4

## 0.4.0-dev.3

## 0.4.0-dev.2

## 0.4.0-dev.1

## 0.4.0-dev.0

## 0.3.0

## 0.3.0-beta-dev.44

## 0.3.0-beta-dev.43

## 0.3.0-beta-dev.42

## 0.3.0-beta-dev.41

## 0.3.0-beta-dev.40

## 0.3.0-beta-dev.39

## 0.3.0-beta-dev.38

## 0.3.0-beta-dev.37

## 0.3.0-beta-dev.36

## 0.3.0-beta-dev.35

## 0.3.0-beta-dev.34

## 0.3.0-beta-dev.33

## 0.3.0-beta-dev.32

## 0.3.0-beta-dev.31

## 0.3.0-beta-dev.30

## 0.3.0-beta-dev.29

## 0.3.0-beta-dev.28

## 0.3.0-beta-dev.27

## 0.3.0-beta-dev.26

## 0.3.0-beta-dev.25

## 0.3.0-beta-dev.24

## 0.3.0-beta-dev.23

## 0.3.0-beta-dev.22

## 0.3.0-beta-dev.21

## 0.3.0-beta-dev.20

## 0.3.0-beta-dev.19

## 0.3.0-beta-dev.18

## 0.3.0-beta-dev.17

## 0.3.0-beta-dev.16

## 0.3.0-beta-dev.15

## 0.3.0-beta-dev.14

- Export packing, unpacking & utility functions of `mr_bundle` in lib exports [\#2705](https://github.com/holochain/holochain/pull/2705)

## 0.3.0-beta-dev.13

## 0.3.0-beta-dev.12

## 0.3.0-beta-dev.11

## 0.3.0-beta-dev.10

## 0.3.0-beta-dev.9

## 0.3.0-beta-dev.8

## 0.3.0-beta-dev.7

## 0.3.0-beta-dev.6

## 0.3.0-beta-dev.5

## 0.3.0-beta-dev.4

## 0.3.0-beta-dev.3

## 0.3.0-beta-dev.2

## 0.3.0-beta-dev.1

## 0.3.0-beta-dev.0

- Updated from structopt 0.3 to clap 4. [\#2125](https://github.com/holochain/holochain/pull/2125)

## 0.2.0

## 0.2.0-beta-rc.6

- **Experimental**: `hc dna pack` command now takes `--dylib-ios` option, which produces iOS optimized Zomes. These can be utilized by passing `dylib`: `PathBuf` for Zome configurations in `dna.yaml` files and other data structures based on ZomeManifest where Zomes are constructed. [\#2218](https://github.com/holochain/holochain/pull/2218)

## 0.2.0-beta-rc.5

## 0.2.0-beta-rc.4

## 0.2.0-beta-rc.3

## 0.2.0-beta-rc.2

## 0.2.0-beta-rc.1

## 0.2.0-beta-rc.0

## 0.1.0

## 0.1.0-beta-rc.0

## 0.0.65

## 0.0.64

## 0.0.63

## 0.0.62

## 0.0.61

## 0.0.60

## 0.0.59

- Adds `--recursive` command to `hc web-app pack` and `hc app pack` which packs all bundled dependencies for the given manifest. So `hc app pack ./workdir --recursive` will first go to each of the DNA manifests which have their location specified as bundled in the app manifest, pack each of them, and finally pack the app itself. `hc web-app pack ./workdir --recursive` will first pack the app recursively first if specified as bundled, and then pack the web-app manifest itself.

## 0.0.58

- Adds experimental `--raw` command to hc unpack commands (e.g. `hc dna unpack`) which allows an invalid manifest to still be unpacked. This can help to “salvage” a bundle which is no longer compatible with the current Holochain version, correcting the manifest so that it can be re-packed into a valid bundle.

## 0.0.57

## 0.0.56

## 0.0.55

## 0.0.54

## 0.0.53

## 0.0.52

## 0.0.51

## 0.0.50

## 0.0.49

## 0.0.48

## 0.0.47

## 0.0.46

## 0.0.45

- BREAKING CHANGE - Refactor: Property `integrity.uid` of DNA Yaml files renamed to `integrity.network_seed`. Functionality has not changed. [\#1493](https://github.com/holochain/holochain/pull/1493)

## 0.0.44

## 0.0.43

## 0.0.42

## 0.0.41

## 0.0.40

## 0.0.39

## 0.0.38

## 0.0.37

## 0.0.36

## 0.0.35

## 0.0.34

## 0.0.33

## 0.0.32

## 0.0.31

## 0.0.30

## 0.0.29

## 0.0.28

## 0.0.27

## 0.0.26

## 0.0.25

## 0.0.24

## 0.0.23

- The DNA manifest now requires an `origin_time` Timestamp field, which will be used in the forthcoming gossip optimization.
  - There is a new system validation rule that all Header timestamps (including the initial Dna header) must come after the DNA’s `origin_time` field.
  - `hc dna init` injects the current system time as *microseconds* for the `origin_time` field of the DNA manifest
  - Since this field is not actually hooked up to anything at the moment, if the field is not present in a DNA manifest, a default `origin_time` of `January 1, 2022 12:00:00 AM` will be used instead. Once the new gossip algorithm lands, this default will be removed, and this will become a breaking change for DNA manifests which have not yet added an `origin_time`.

## 0.0.22

## 0.0.21

## 0.0.20

## 0.0.19

## 0.0.18

## 0.0.17

## 0.0.16

## 0.0.15

## 0.0.14

## 0.0.13

## 0.0.12

## 0.0.11

## 0.0.10

## 0.0.9

## 0.0.8

## 0.0.7

## 0.0.6

## 0.0.5

- Added the `hc web-app` subcommand, with the exact same behaviour and functionality as `hc dna` and `hc app`.

## 0.0.4

## 0.0.3

## 0.0.2

## 0.0.1<|MERGE_RESOLUTION|>--- conflicted
+++ resolved
@@ -7,13 +7,11 @@
 
 ## \[Unreleased\]
 
-<<<<<<< HEAD
 - Update `holochain_wasmer_host`, remove temporary fork of wasmer and update wasmer to 5.x.
-=======
+
 ## 0.5.0-dev.12
 
 ## 0.5.0-dev.11
->>>>>>> 3dff5bbd
 
 ## 0.5.0-dev.10
 
