--- conflicted
+++ resolved
@@ -1,10 +1,6 @@
 [package]
 name = "hc_deepkey_types"
-<<<<<<< HEAD
-version = "0.9.0-dev.0"
-=======
 version = "0.9.0-dev.1"
->>>>>>> 4cbddda9
 authors = ["Matthew Brisebois <matthew.brisebois@holo.host>"]
 edition = "2021"
 license = "Apache-2.0"
@@ -15,21 +11,12 @@
 
 [dependencies]
 # TODO: remove path designation to allow this crate to trail behind the current monorepo version
-<<<<<<< HEAD
-hdi = { version = "^0.6.0-dev.0", path = "../hdi" }
-holo_hash = { version = "^0.5.0-dev.0", path = "../holo_hash", features = [
-  "hashing",
-  "encoding",
-] }
-holochain_integrity_types = { version = "^0.5.0-dev.0", path = "../holochain_integrity_types" }
-=======
 hdi = { version = "^0.6.0-dev.1", path = "../hdi" }
 holo_hash = { version = "^0.5.0-dev.1", path = "../holo_hash", features = [
   "hashing",
   "encoding",
 ] }
 holochain_integrity_types = { version = "^0.5.0-dev.1", path = "../holochain_integrity_types" }
->>>>>>> 4cbddda9
 rmpv = { version = "1", features = ["with-serde"] }
 serde = "1"
 
