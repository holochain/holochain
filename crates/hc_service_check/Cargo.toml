[package]
name = "hc_service_check"
description = "A tool for checking the health of tx5 network services"
<<<<<<< HEAD
version = "0.2.0-dev.0"
=======
version = "0.2.0-dev.1"
>>>>>>> 4cbddda9
edition = "2021"
license = "Apache-2.0"

# reminder - do not use workspace deps
[dependencies]
clap = { version = "4.5.3", features = ["derive", "wrap_help"] }
tokio = { version = "1.36.0", features = ["full"] }
<<<<<<< HEAD
kitsune_p2p_bootstrap_client = { version = "^0.5.0-dev.0", path = "../kitsune_p2p/bootstrap_client" }
=======
kitsune_p2p_bootstrap_client = { version = "^0.5.0-dev.1", path = "../kitsune_p2p/bootstrap_client" }
>>>>>>> 4cbddda9
tx5-go-pion = { version = "0.1.3-beta" }
tx5-signal = { version = "0.1.3-beta" }
url2 = "0.0.6"

[lints]
workspace = true<|MERGE_RESOLUTION|>--- conflicted
+++ resolved
@@ -1,11 +1,7 @@
 [package]
 name = "hc_service_check"
 description = "A tool for checking the health of tx5 network services"
-<<<<<<< HEAD
-version = "0.2.0-dev.0"
-=======
 version = "0.2.0-dev.1"
->>>>>>> 4cbddda9
 edition = "2021"
 license = "Apache-2.0"
 
@@ -13,11 +9,7 @@
 [dependencies]
 clap = { version = "4.5.3", features = ["derive", "wrap_help"] }
 tokio = { version = "1.36.0", features = ["full"] }
-<<<<<<< HEAD
-kitsune_p2p_bootstrap_client = { version = "^0.5.0-dev.0", path = "../kitsune_p2p/bootstrap_client" }
-=======
 kitsune_p2p_bootstrap_client = { version = "^0.5.0-dev.1", path = "../kitsune_p2p/bootstrap_client" }
->>>>>>> 4cbddda9
 tx5-go-pion = { version = "0.1.3-beta" }
 tx5-signal = { version = "0.1.3-beta" }
 url2 = "0.0.6"
