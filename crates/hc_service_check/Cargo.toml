--- conflicted
+++ resolved
@@ -9,11 +9,7 @@
 [dependencies]
 clap = { version = "4.5.3", features = ["derive", "wrap_help"] }
 tokio = { version = "1.36.0", features = ["full"] }
-<<<<<<< HEAD
-kitsune_p2p_bootstrap_client = { version = "^0.5.0-dev.4", path = "../kitsune_p2p/crates/bootstrap_client" }
-=======
-kitsune_p2p_bootstrap_client = { version = "^0.5.0-dev.5", path = "../kitsune_p2p/bootstrap_client" }
->>>>>>> 84ca4d77
+kitsune_p2p_bootstrap_client = { version = "^0.5.0-dev.5", path = "../kitsune_p2p/crates/bootstrap_client" }
 tx5-go-pion = { version = "0.1.4-beta" }
 tx5-signal = { version = "0.1.4-beta" }
 url2 = "0.0.6"
