--- conflicted
+++ resolved
@@ -7,11 +7,8 @@
 
 ## Unreleased
 
-<<<<<<< HEAD
-=======
 ## 0.2.0-dev.1
 
->>>>>>> 4cbddda9
 ## 0.2.0-dev.0
 
 ## 0.1.0
