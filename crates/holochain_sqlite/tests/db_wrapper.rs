#![cfg(all(feature = "slow_tests", feature = "test_utils"))]

use common::TestDatabaseKind;
use holochain_sqlite::prelude::*;
use std::sync::atomic::{AtomicUsize, Ordering};
use std::sync::Arc;

#[cfg(feature = "test_utils")]
mod common;

<<<<<<< HEAD
// TODO this test can be removed once `conn` is removed from the public interface

#[test]
fn get_connections_from_pool() {
    holochain_trace::test_run().unwrap();

    set_acquire_timeout(100);
    set_connection_timeout(300);

    let tmp_dir = tempfile::TempDir::new().unwrap();
    let db_handle = DbWrite::open(&tmp_dir.into_path(), TestDatabaseKind::new()).unwrap();

    let number_of_connections_received = Arc::new(AtomicUsize::new(0));
    let mut join_handles = Vec::new();

    // Number of competing jobs
    for _ in 0..200 {
        let my_handle = db_handle.clone();
        let my_number_of_connections_received = number_of_connections_received.clone();
        join_handles.push(std::thread::spawn(move || {
            // Number of database connections opened over time
            for _ in 0..100 {
                let _ = my_handle.conn().unwrap();
                my_number_of_connections_received.fetch_add(1, Ordering::SeqCst);

                std::thread::sleep(std::time::Duration::from_millis(5));
            }
        }));
    }

    for jh in join_handles.into_iter() {
        jh.join().unwrap();
    }

    assert_eq!(
        20_000,
        number_of_connections_received.load(Ordering::Acquire)
    )
}

// TODO this test can be removed once `conn` is removed from the public interface
#[cfg(all(feature = "slow_tests", feature = "test_utils"))]
#[test]
fn pool_size_is_limited() {
    holochain_trace::test_run().unwrap();

    set_acquire_timeout(100);
    set_connection_timeout(300);

    let tmp_dir = tempfile::TempDir::new().unwrap();
    let db_handle = DbWrite::open(&tmp_dir.into_path(), TestDatabaseKind::new()).unwrap();

    // Assumes knowledge of the implementation, readers plus one writer
    let pool_size = num_read_threads() * 2 + 1;

    let mut hold_connections = Vec::with_capacity(pool_size);
    for _ in 0..pool_size {
        let c = db_handle.conn().unwrap();
        hold_connections.push(c)
    }

    let mut failed_count = 0;
    for _ in 0..3 {
        // Cannot get any more connections on this thread
        match db_handle.conn() {
            // This is caused by a timeout at the connection pool level but could be more specific
            Err(DbConnectionPoolError(_)) => {
                // Could not get a connection, this is the desired outcome. Sleep and try again
                failed_count += 1;
                std::thread::sleep(std::time::Duration::from_millis(5));
            }
            Err(e) => {
                panic!("Got an unexpected error - {:?}", e);
            }
            Ok(_c) => {
                panic!("Should not have been able to get a connection");
            }
        }
    }

    assert_eq!(3, failed_count);
}

// TODO this test can be removed once `conn_permit` is removed from the public interface
#[cfg(all(feature = "slow_tests", feature = "test_utils"))]
#[tokio::test(flavor = "multi_thread")]
async fn reader_permits_are_limited() {
    holochain_trace::test_run().unwrap();

    set_acquire_timeout(100);
    set_connection_timeout(300);

    let tmp_dir = tempfile::TempDir::new().unwrap();
    let db_handle = DbWrite::open(&tmp_dir.into_path(), TestDatabaseKind::new()).unwrap();

    let num_readers = num_read_threads();

    let mut held_permits = Vec::with_capacity(num_readers);
    for _ in 0..num_readers {
        let c = db_handle.conn_permit::<DatabaseError>().await.unwrap();
        held_permits.push(c)
    }

    let mut failed_count = 0;
    for _ in 0..3 {
        // Should not be able to get another permit
        match db_handle.conn_permit().await {
            Err(Timeout(_)) => {
                // Could not get a permit, this is the desired outcome. Sleep and try again
                failed_count += 1;
                std::thread::sleep(std::time::Duration::from_millis(10));
            }
            Err(e) => {
                panic!("Got an unexpected error - {:?}", e);
            }
            Ok(_c) => {
                panic!("Should not have been able to get a connection");
            }
        }
    }

    assert_eq!(3, failed_count);
}

=======
>>>>>>> 186a2617
#[cfg(all(feature = "slow_tests", feature = "test_utils"))]
#[tokio::test(flavor = "multi_thread")]
async fn async_read_respects_reader_permit_limits() {
    holochain_trace::test_run().unwrap();

    set_acquire_timeout(100);
    set_connection_timeout(300);

    let tmp_dir = tempfile::TempDir::new().unwrap();
    let db_handle = DbWrite::open(&tmp_dir.into_path(), TestDatabaseKind::new()).unwrap();

    let num_readers = num_read_threads();

    let readers_spawned = Arc::new(AtomicUsize::new(0));
    let spawn_task_readers_spawned = readers_spawned.clone();
    let my_db_handle = db_handle.clone();
    let readers_task = tokio::spawn(async move {
        let mut reader_tasks = Vec::with_capacity(num_readers);
        for _ in 0..num_readers {
            let my_spawn_task_readers_spawned = spawn_task_readers_spawned.clone();
            let c = my_db_handle.read_async(move |_| -> Result<(), DatabaseError> {
                my_spawn_task_readers_spawned.fetch_add(1, Ordering::SeqCst);
                std::thread::sleep(std::time::Duration::from_secs(2));
                Ok(())
            });
            reader_tasks.push(c)
        }

        futures::future::join_all(reader_tasks).await;
    });

    let failed_count = Arc::new(AtomicUsize::new(0));
    let check_task_failed_count = failed_count.clone();
    let my_db_handle = db_handle.clone();
    let check_task = tokio::spawn(async move {
        // Ensure all `async_reader` tasks have actually started
        tokio::time::timeout(std::time::Duration::from_secs(1), async move {
            while readers_spawned.load(Ordering::SeqCst) < num_readers {
                tokio::time::sleep(std::time::Duration::from_millis(5)).await;
            }
        })
        .await
        .unwrap();

        for _ in 0..3 {
            // Should not be able to get another permit
            match my_db_handle
                .read_async(move |_| -> DatabaseResult<()> {
                    panic!("Did not expect to be called");
                })
                .await
            {
                Err(DatabaseError::Timeout(_)) => {
                    // Could not get a permit, this is the desired outcome. Sleep and try again
                    check_task_failed_count.fetch_add(1, Ordering::SeqCst);
                    tokio::time::sleep(std::time::Duration::from_millis(10)).await;
                }
                Err(e) => {
                    panic!("Got an unexpected error - {:?}", e);
                }
                Ok(_c) => {
                    panic!("Should not have been able to get a connection");
                }
            }
        }
    });

    futures::future::join_all(vec![readers_task, check_task]).await;

    assert_eq!(3, failed_count.load(Ordering::SeqCst));
}

#[cfg(all(feature = "slow_tests", feature = "test_utils"))]
#[tokio::test(flavor = "multi_thread")]
async fn get_read_txn_respects_reader_permit_limits() {
    holochain_trace::test_run().unwrap();

    set_acquire_timeout(100);
    set_connection_timeout(300);

    let tmp_dir = tempfile::TempDir::new().unwrap();
    let db_handle = DbWrite::open(&tmp_dir.into_path(), TestDatabaseKind::new()).unwrap();

    let num_readers = num_read_threads();

    let read_txns_spawned = Arc::new(AtomicUsize::new(0));
    let spawn_task_read_txns_spawned = read_txns_spawned.clone();
    let my_db_handle = db_handle.clone();
    let readers_task = tokio::spawn(async move {
        let mut txn_guards = Vec::with_capacity(num_readers);
        for _ in 0..num_readers {
            let my_db_handle = my_db_handle.clone();
            let my_spawn_task_read_txns_spawned = spawn_task_read_txns_spawned.clone();
            let txn_guard = || async move {
                let mut txn = my_db_handle.get_read_txn().await.unwrap();
                my_spawn_task_read_txns_spawned.fetch_add(1, Ordering::SeqCst);
                tokio::time::sleep(std::time::Duration::from_secs(2)).await;

                // Make sure that after everything is finished, these permits are still valid to grab a txn
                txn.transaction().unwrap();
            };
            txn_guards.push(txn_guard())
        }

        futures::future::join_all(txn_guards).await;
    });

    let failed_count = Arc::new(AtomicUsize::new(0));
    let check_task_failed_count = failed_count.clone();
    let my_db_handle = db_handle.clone();
    let check_task = tokio::spawn(async move {
        // Ensure all read txn tasks have actually started
        tokio::time::timeout(std::time::Duration::from_secs(1), async move {
            while read_txns_spawned.load(Ordering::SeqCst) < num_readers {
                tokio::time::sleep(std::time::Duration::from_millis(5)).await;
            }
        })
        .await
        .unwrap();

        for _ in 0..3 {
            // Should not be able to get another read txn
            match my_db_handle.get_read_txn().await {
                Err(DatabaseError::Timeout(_)) => {
                    // Could not get a permit, this is the desired outcome. Sleep and try again
                    check_task_failed_count.fetch_add(1, Ordering::SeqCst);
                    tokio::time::sleep(std::time::Duration::from_millis(10)).await;
                }
                Err(e) => {
                    panic!("Got an unexpected error - {:?}", e);
                }
                Ok(_c) => {
                    panic!("Should not have been able to get a txn");
                }
            }
        }
    });

    futures::future::join_all(vec![readers_task, check_task]).await;

    assert_eq!(3, failed_count.load(Ordering::SeqCst));
}

#[cfg(all(feature = "slow_tests", feature = "test_utils"))]
#[tokio::test(flavor = "multi_thread")]
async fn read_async_releases_permits() {
    holochain_trace::test_run().unwrap();

    set_acquire_timeout(100);
    set_connection_timeout(300);

    let tmp_dir = tempfile::TempDir::new().unwrap();
    let db_handle = DbWrite::open(&tmp_dir.into_path(), TestDatabaseKind::new()).unwrap();

    let num_readers = num_read_threads();

    // Run 'read' operations using the connection pool
    let read_operations_completed = Arc::new(AtomicUsize::new(0));
    for _ in 0..100 {
        let my_read_operations_completed = read_operations_completed.clone();
        db_handle
            .read_async(move |_| -> Result<(), DatabaseError> {
                std::thread::sleep(std::time::Duration::from_millis(1));
                my_read_operations_completed.fetch_add(1, Ordering::SeqCst);
                Ok(())
            })
            .await
            .unwrap();
    }

    assert_eq!(num_readers, db_handle.available_reader_count());
    assert_eq!(100, read_operations_completed.load(Ordering::Acquire));
}

#[cfg(all(feature = "slow_tests", feature = "test_utils"))]
#[tokio::test(flavor = "multi_thread")]
async fn write_permits_can_be_released() {
    holochain_trace::test_run().unwrap();

    set_acquire_timeout(100);
    set_connection_timeout(300);

    let tmp_dir = tempfile::TempDir::new().unwrap();
    let db_handle = DbWrite::open(&tmp_dir.into_path(), TestDatabaseKind::new()).unwrap();

    let ran_count = Arc::new(AtomicUsize::new(0));
    for _ in 0..3 {
        let my_ran_count = ran_count.clone();
        db_handle
            .write_async(move |_| -> DatabaseResult<()> {
                my_ran_count.fetch_add(1, Ordering::SeqCst);
                Ok(())
            })
            .await
            .unwrap();
    }

    assert_eq!(3, ran_count.load(Ordering::Relaxed));
}<|MERGE_RESOLUTION|>--- conflicted
+++ resolved
@@ -8,133 +8,6 @@
 #[cfg(feature = "test_utils")]
 mod common;
 
-<<<<<<< HEAD
-// TODO this test can be removed once `conn` is removed from the public interface
-
-#[test]
-fn get_connections_from_pool() {
-    holochain_trace::test_run().unwrap();
-
-    set_acquire_timeout(100);
-    set_connection_timeout(300);
-
-    let tmp_dir = tempfile::TempDir::new().unwrap();
-    let db_handle = DbWrite::open(&tmp_dir.into_path(), TestDatabaseKind::new()).unwrap();
-
-    let number_of_connections_received = Arc::new(AtomicUsize::new(0));
-    let mut join_handles = Vec::new();
-
-    // Number of competing jobs
-    for _ in 0..200 {
-        let my_handle = db_handle.clone();
-        let my_number_of_connections_received = number_of_connections_received.clone();
-        join_handles.push(std::thread::spawn(move || {
-            // Number of database connections opened over time
-            for _ in 0..100 {
-                let _ = my_handle.conn().unwrap();
-                my_number_of_connections_received.fetch_add(1, Ordering::SeqCst);
-
-                std::thread::sleep(std::time::Duration::from_millis(5));
-            }
-        }));
-    }
-
-    for jh in join_handles.into_iter() {
-        jh.join().unwrap();
-    }
-
-    assert_eq!(
-        20_000,
-        number_of_connections_received.load(Ordering::Acquire)
-    )
-}
-
-// TODO this test can be removed once `conn` is removed from the public interface
-#[cfg(all(feature = "slow_tests", feature = "test_utils"))]
-#[test]
-fn pool_size_is_limited() {
-    holochain_trace::test_run().unwrap();
-
-    set_acquire_timeout(100);
-    set_connection_timeout(300);
-
-    let tmp_dir = tempfile::TempDir::new().unwrap();
-    let db_handle = DbWrite::open(&tmp_dir.into_path(), TestDatabaseKind::new()).unwrap();
-
-    // Assumes knowledge of the implementation, readers plus one writer
-    let pool_size = num_read_threads() * 2 + 1;
-
-    let mut hold_connections = Vec::with_capacity(pool_size);
-    for _ in 0..pool_size {
-        let c = db_handle.conn().unwrap();
-        hold_connections.push(c)
-    }
-
-    let mut failed_count = 0;
-    for _ in 0..3 {
-        // Cannot get any more connections on this thread
-        match db_handle.conn() {
-            // This is caused by a timeout at the connection pool level but could be more specific
-            Err(DbConnectionPoolError(_)) => {
-                // Could not get a connection, this is the desired outcome. Sleep and try again
-                failed_count += 1;
-                std::thread::sleep(std::time::Duration::from_millis(5));
-            }
-            Err(e) => {
-                panic!("Got an unexpected error - {:?}", e);
-            }
-            Ok(_c) => {
-                panic!("Should not have been able to get a connection");
-            }
-        }
-    }
-
-    assert_eq!(3, failed_count);
-}
-
-// TODO this test can be removed once `conn_permit` is removed from the public interface
-#[cfg(all(feature = "slow_tests", feature = "test_utils"))]
-#[tokio::test(flavor = "multi_thread")]
-async fn reader_permits_are_limited() {
-    holochain_trace::test_run().unwrap();
-
-    set_acquire_timeout(100);
-    set_connection_timeout(300);
-
-    let tmp_dir = tempfile::TempDir::new().unwrap();
-    let db_handle = DbWrite::open(&tmp_dir.into_path(), TestDatabaseKind::new()).unwrap();
-
-    let num_readers = num_read_threads();
-
-    let mut held_permits = Vec::with_capacity(num_readers);
-    for _ in 0..num_readers {
-        let c = db_handle.conn_permit::<DatabaseError>().await.unwrap();
-        held_permits.push(c)
-    }
-
-    let mut failed_count = 0;
-    for _ in 0..3 {
-        // Should not be able to get another permit
-        match db_handle.conn_permit().await {
-            Err(Timeout(_)) => {
-                // Could not get a permit, this is the desired outcome. Sleep and try again
-                failed_count += 1;
-                std::thread::sleep(std::time::Duration::from_millis(10));
-            }
-            Err(e) => {
-                panic!("Got an unexpected error - {:?}", e);
-            }
-            Ok(_c) => {
-                panic!("Should not have been able to get a connection");
-            }
-        }
-    }
-
-    assert_eq!(3, failed_count);
-}
-
-=======
->>>>>>> 186a2617
 #[cfg(all(feature = "slow_tests", feature = "test_utils"))]
 #[tokio::test(flavor = "multi_thread")]
 async fn async_read_respects_reader_permit_limits() {
