SELECT
    hash
FROM
    DHtOp
WHERE
    DhtOp.authored_timestamp_ms >= :from
<<<<<<< HEAD
    AND DhtOp.authored_timestamp_ms < :to 
=======
    AND DhtOp.authored_timestamp_ms < :to
>>>>>>> 873de070
    AND DhtOp.when_integrated IS NOT NULL<|MERGE_RESOLUTION|>--- conflicted
+++ resolved
@@ -4,9 +4,5 @@
     DHtOp
 WHERE
     DhtOp.authored_timestamp_ms >= :from
-<<<<<<< HEAD
-    AND DhtOp.authored_timestamp_ms < :to 
-=======
     AND DhtOp.authored_timestamp_ms < :to
->>>>>>> 873de070
     AND DhtOp.when_integrated IS NOT NULL