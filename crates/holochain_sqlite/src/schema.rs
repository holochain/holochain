//! Schema and migration definitions
//!
//! To create a new migration, add a new [`Migration`] object to the `migrations`
//! vec for a particular schema, and bump the `current_index` by 1.
//! The `Migration` must specify the actual forward migration script, as well as
//! an updated schema defining the result of running the migration.
//!
//! Currently, the updated schema only serves as a point of reference for examining
//! the current schema. In the future, we should find a way to compare the actual
//! schema resulting from migrations with the schema provided, to make sure they match.
//!
//! Note that there is code in `build.rs` which fails the build if any schema or migration
//! file has a change according to `git diff`. This will hopefully help prevent accidental
//! modification of schemas, which should never be committed.

use once_cell::sync::Lazy;
use rusqlite::{Connection, Transaction};

use crate::db::DbKind;

pub static SCHEMA_CELL: Lazy<Schema> = Lazy::new(|| Schema {
    migrations: vec![
        M::initial(include_str!("sql/cell/schema/0.sql")),
        M {
            forward: include_str!("sql/cell/schema/1-up.sql").into(),
            _schema: include_str!("sql/cell/schema/1.sql").into(),
        },
        M {
            forward: include_str!("sql/cell/schema/2-up.sql").into(),
            _schema: include_str!("sql/cell/schema/2.sql").into(),
        },
        M {
            forward: include_str!("sql/cell/schema/3-up.sql").into(),
<<<<<<< HEAD
            _schema: include_str!("sql/cell/schema/3.sql").into(),
=======
            _schema: "".into(),
>>>>>>> 1a33dc4b
        },
    ],
});

pub static SCHEMA_CONDUCTOR: Lazy<Schema> = Lazy::new(|| Schema {
    migrations: vec![
        M::initial(include_str!("sql/conductor/schema/0.sql")),
        M {
            forward: include_str!("sql/conductor/schema/1-up.sql").into(),
            _schema: "".into(),
        },
    ],
});

pub static SCHEMA_WASM: Lazy<Schema> = Lazy::new(|| Schema {
    migrations: vec![M::initial(include_str!("sql/wasm/schema/0.sql"))],
});

pub static SCHEMA_P2P_STATE: Lazy<Schema> = Lazy::new(|| Schema {
    migrations: vec![M::initial(include_str!("sql/p2p_agent_store/schema/0.sql"))],
});

pub static SCHEMA_P2P_METRICS: Lazy<Schema> = Lazy::new(|| Schema {
    migrations: vec![M::initial(include_str!("sql/p2p_metrics/schema/0.sql"))],
});

pub struct Schema {
    migrations: Vec<Migration>,
}

impl Schema {
    /// Determine if any database migrations need to run, and run them if so.
    /// The decision is based on the difference between this Schema's
    /// current_index and the user_version pragma value in the database itself.
    /// NB: The current_index is 0-based, and the user_version is 1-based.
    pub fn initialize(
        &self,
        conn: &mut Connection,
        db_kind: Option<DbKind>,
    ) -> rusqlite::Result<()> {
        let user_version: u16 = conn.pragma_query_value(None, "user_version", |row| row.get(0))?;
        let db_kind = db_kind
            .as_ref()
            .map(ToString::to_string)
            .unwrap_or_else(|| "<no name>".to_string());

        let migrations_applied = user_version as usize;
        let num_migrations = self.migrations.len();
        match migrations_applied.cmp(&(num_migrations)) {
            std::cmp::Ordering::Less => {
                let mut txn = conn.transaction()?;

                // run forward migrations
                for v in migrations_applied..num_migrations {
                    self.migrations[v].run_forward(&mut txn)?;
                    // set the DB user_version so that next time we don't run
                    // the same migration
                    txn.pragma_update(None, "user_version", v + 1)?;
                }
                txn.commit()?;
                tracing::info!(
                    "database forward migrated: {} from {} to {}",
                    db_kind,
                    migrations_applied,
                    num_migrations - 1,
                );
            }
            std::cmp::Ordering::Equal => {
                tracing::debug!(
                    "database needed no migration or initialization, good to go: {}",
                    db_kind
                );
            }
            std::cmp::Ordering::Greater => {
                unimplemented!("backward migrations unimplemented");
            }
        }

        Ok(())
    }
}

#[derive(Clone, Debug)]
pub struct Migration {
    _schema: Sql,
    forward: Sql,
}

impl Migration {
    /// The initial migration's forward migration is the entire schema
    pub fn initial(schema: &str) -> Self {
        Self {
            _schema: schema.into(),
            forward: schema.into(),
        }
    }

    pub fn run_forward(&self, txn: &mut Transaction) -> rusqlite::Result<()> {
        txn.execute_batch(&self.forward)?;
        Ok(())
    }
}
type M = Migration;

type Sql = String;

#[cfg(test)]
mod tests {
    use super::*;

    #[test]
    fn test_migrations_initial() {
        let schema = Schema {
            migrations: vec![
                M::initial("CREATE TABLE Numbers (num INTEGER);"),
                M {
                    forward: "CREATE TABLE Names (name TEXT);".into(),
                    _schema: "n/a".into(),
                },
            ],
        };

        let mut conn = Connection::open_in_memory().unwrap();

        // The Names table doesn't exist yet, since the current_index is set to 0.
        schema.initialize(&mut conn, None).unwrap();
        assert_eq!(
            conn.execute("INSERT INTO Numbers (num) VALUES (1)", ())
                .unwrap(),
            1
        );
        assert_eq!(
            conn.execute("INSERT INTO Names (name) VALUES ('Mike')", ())
                .unwrap(),
            1
        );
    }

    #[test]
    fn test_migrations_sequential() {
        let mut schema = Schema {
            migrations: vec![M::initial("CREATE TABLE Numbers (num INTEGER);")],
        };

        let mut conn = Connection::open_in_memory().unwrap();

        // The Names table doesn't exist yet, since the current_index is set to 0.
        schema.initialize(&mut conn, None).unwrap();
        assert_eq!(
            conn.execute("INSERT INTO Numbers (num) VALUES (1)", ())
                .unwrap(),
            1
        );
        assert!(conn
            .execute("INSERT INTO Names (name) VALUES ('Mike')", ())
            .is_err());

        // This initialization will run only the second migration and create the Names table.
        schema.migrations = vec![
            M::initial("This bad SQL won't run, phew!"),
            M {
                forward: "CREATE TABLE Names (name TEXT);".into(),
                _schema: "n/a".into(),
            },
        ];
        schema.initialize(&mut conn, None).unwrap();
        assert_eq!(
            conn.execute("INSERT INTO Numbers (num) VALUES (1)", ())
                .unwrap(),
            1
        );
        assert_eq!(
            conn.execute("INSERT INTO Names (name) VALUES ('Mike')", ())
                .unwrap(),
            1
        );
    }
}<|MERGE_RESOLUTION|>--- conflicted
+++ resolved
@@ -31,11 +31,11 @@
         },
         M {
             forward: include_str!("sql/cell/schema/3-up.sql").into(),
-<<<<<<< HEAD
             _schema: include_str!("sql/cell/schema/3.sql").into(),
-=======
-            _schema: "".into(),
->>>>>>> 1a33dc4b
+        },
+        M {
+            forward: include_str!("sql/cell/schema/4-up.sql").into(),
+            _schema: include_str!("sql/cell/schema/4.sql").into(),
         },
     ],
 });
