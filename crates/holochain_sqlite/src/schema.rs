//! Schema and migration definitions
//!
//! To create a new migration, add a new [`Migration`] object to the `migrations`
//! vec for a particular schema, and bump the `current_index` by 1.
//! The `Migration` must specify the actual forward migration script, as well as
//! an updated schema defining the result of running the migration.
//!
//! Currently, the updated schema only serves as a point of reference for examining
//! the current schema. In the future, we should find a way to compare the actual
//! schema resulting from migrations with the schema provided, to make sure they match.
//!
//! Note that there is code in `build.rs` which fails the build if any schema or migration
//! file has a change according to `git diff`. This will hopefully help prevent accidental
//! modification of schemas, which should never be committed.

use once_cell::sync::Lazy;
use rusqlite::{Connection, Transaction};

use crate::db::DbKind;

pub static SCHEMA_CELL: Lazy<Schema> = Lazy::new(|| Schema {
    migrations: vec![
        M::initial(include_str!("sql/cell/schema/0.sql")),
        M {
            forward: include_str!("sql/cell/schema/1-up.sql").into(),
            _schema: include_str!("sql/cell/schema/1.sql").into(),
        },
        M {
            forward: include_str!("sql/cell/schema/2-up.sql").into(),
            _schema: include_str!("sql/cell/schema/2.sql").into(),
        },
        M {
            forward: include_str!("sql/cell/schema/3-up.sql").into(),
<<<<<<< HEAD
            _schema: include_str!("sql/cell/schema/2.sql").into(),
=======
            _schema: "".into(),
>>>>>>> 4924e3ea
        },
    ],
});

pub static SCHEMA_CONDUCTOR: Lazy<Schema> = Lazy::new(|| Schema {
    migrations: vec![
        M::initial(include_str!("sql/conductor/schema/0.sql")),
        M {
            forward: include_str!("sql/conductor/schema/1-up.sql").into(),
            _schema: "".into(),
        },
    ],
});

pub static SCHEMA_WASM: Lazy<Schema> = Lazy::new(|| Schema {
    migrations: vec![M::initial(include_str!("sql/wasm/schema/0.sql"))],
});

pub static SCHEMA_P2P_STATE: Lazy<Schema> = Lazy::new(|| Schema {
    migrations: vec![M::initial(include_str!("sql/p2p_agent_store/schema/0.sql"))],
});

pub static SCHEMA_P2P_METRICS: Lazy<Schema> = Lazy::new(|| Schema {
    migrations: vec![M::initial(include_str!("sql/p2p_metrics/schema/0.sql"))],
});

pub struct Schema {
    migrations: Vec<Migration>,
}

impl Schema {
    /// Determine if any database migrations need to run, and run them if so.
    /// The decision is based on the difference between this Schema's
    /// current_index and the user_version pragma value in the database itself.
    /// NB: The current_index is 0-based, and the user_version is 1-based.
    pub fn initialize(
        &self,
        conn: &mut Connection,
        db_kind: Option<DbKind>,
    ) -> rusqlite::Result<()> {
        let user_version: u16 = conn.pragma_query_value(None, "user_version", |row| row.get(0))?;
        let db_kind = db_kind
            .as_ref()
            .map(ToString::to_string)
            .unwrap_or_else(|| "<no name>".to_string());

        let migrations_applied = user_version as usize;
        let num_migrations = self.migrations.len();
        match migrations_applied.cmp(&(num_migrations)) {
            std::cmp::Ordering::Less => {
                let mut txn = conn.transaction()?;

                // run forward migrations
                for v in migrations_applied..num_migrations {
                    self.migrations[v].run_forward(&mut txn)?;
                    // set the DB user_version so that next time we don't run
                    // the same migration
                    txn.pragma_update(None, "user_version", v + 1)?;
                }
                txn.commit()?;
                tracing::info!(
                    "database forward migrated: {} from {} to {}",
                    db_kind,
                    migrations_applied,
                    num_migrations - 1,
                );
            }
            std::cmp::Ordering::Equal => {
                tracing::debug!(
                    "database needed no migration or initialization, good to go: {}",
                    db_kind
                );
            }
            std::cmp::Ordering::Greater => {
                unimplemented!("backward migrations unimplemented");
            }
        }

        Ok(())
    }
}

#[derive(Clone, Debug)]
pub struct Migration {
    _schema: Sql,
    forward: Sql,
}

impl Migration {
    /// The initial migration's forward migration is the entire schema
    pub fn initial(schema: &str) -> Self {
        Self {
            _schema: schema.into(),
            forward: schema.into(),
        }
    }

    pub fn run_forward(&self, txn: &mut Transaction) -> rusqlite::Result<()> {
        txn.execute_batch(&self.forward)?;
        Ok(())
    }
}
type M = Migration;

type Sql = String;

#[cfg(test)]
mod tests {
    use super::*;

    #[test]
    fn test_migrations_initial() {
        let schema = Schema {
            migrations: vec![
                M::initial("CREATE TABLE Numbers (num INTEGER);"),
                M {
                    forward: "CREATE TABLE Names (name TEXT);".into(),
                    _schema: "n/a".into(),
                },
            ],
        };

        let mut conn = Connection::open_in_memory().unwrap();

        // The Names table doesn't exist yet, since the current_index is set to 0.
        schema.initialize(&mut conn, None).unwrap();
        assert_eq!(
            conn.execute("INSERT INTO Numbers (num) VALUES (1)", ())
                .unwrap(),
            1
        );
        assert_eq!(
            conn.execute("INSERT INTO Names (name) VALUES ('Mike')", ())
                .unwrap(),
            1
        );
    }

    #[test]
    fn test_migrations_sequential() {
        let mut schema = Schema {
            migrations: vec![M::initial("CREATE TABLE Numbers (num INTEGER);")],
        };

        let mut conn = Connection::open_in_memory().unwrap();

        // The Names table doesn't exist yet, since the current_index is set to 0.
        schema.initialize(&mut conn, None).unwrap();
        assert_eq!(
            conn.execute("INSERT INTO Numbers (num) VALUES (1)", ())
                .unwrap(),
            1
        );
        assert!(conn
            .execute("INSERT INTO Names (name) VALUES ('Mike')", ())
            .is_err());

        // This initialization will run only the second migration and create the Names table.
        schema.migrations = vec![
            M::initial("This bad SQL won't run, phew!"),
            M {
                forward: "CREATE TABLE Names (name TEXT);".into(),
                _schema: "n/a".into(),
            },
        ];
        schema.initialize(&mut conn, None).unwrap();
        assert_eq!(
            conn.execute("INSERT INTO Numbers (num) VALUES (1)", ())
                .unwrap(),
            1
        );
        assert_eq!(
            conn.execute("INSERT INTO Names (name) VALUES ('Mike')", ())
                .unwrap(),
            1
        );
    }
}<|MERGE_RESOLUTION|>--- conflicted
+++ resolved
@@ -31,11 +31,11 @@
         },
         M {
             forward: include_str!("sql/cell/schema/3-up.sql").into(),
-<<<<<<< HEAD
-            _schema: include_str!("sql/cell/schema/2.sql").into(),
-=======
             _schema: "".into(),
->>>>>>> 4924e3ea
+        },
+        M {
+            forward: include_str!("sql/cell/schema/4-up.sql").into(),
+            _schema: "".into(),
         },
     ],
 });
