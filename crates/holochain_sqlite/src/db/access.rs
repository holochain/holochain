use crate::db::conn::PConn;
use crate::db::databases::DATABASE_HANDLES;
use crate::db::guard::{PConnGuard, PTxnGuard};
use crate::db::kind::{DbKind, DbKindT};
use crate::db::pool::{
    initialize_connection, new_connection_pool, num_read_threads, ConnectionPool, PoolConfig,
};
use crate::error::{DatabaseError, DatabaseResult};
use derive_more::Into;
use holochain_util::log_elapsed;
use parking_lot::Mutex;
use rusqlite::*;
use shrinkwraprs::Shrinkwrap;
use std::marker::PhantomData;
use std::sync::atomic::{AtomicU64, Ordering};
use std::sync::Arc;
use std::time::Instant;
use std::{collections::HashMap, path::Path};
use std::{path::PathBuf, sync::atomic::AtomicUsize};
use tokio::sync::{OwnedSemaphorePermit, Semaphore};
use tracing::Instrument;

use super::metrics::{create_connection_use_time_metric, create_pool_usage_metric, UseTimeMetric};

static ACQUIRE_TIMEOUT_MS: AtomicU64 = AtomicU64::new(10_000);
static THREAD_ACQUIRE_TIMEOUT_MS: AtomicU64 = AtomicU64::new(30_000);

/// Wrapper around a Transaction reference which is typed by database kind.
///
/// This allows us to write functions which can only operate on a specific database kind,
/// or sets of database kinds (with the introduction of a new trait that covers those kinds).
#[derive(derive_more::Deref, derive_more::DerefMut, derive_more::Into)]
pub struct Txn<'a, 'txn, D: DbKindT> {
    #[deref]
    #[deref_mut]
    #[into]
    txn: &'a mut Transaction<'txn>,
    db_kind: std::marker::PhantomData<D>,
}

impl<'a, 'txn, D: DbKindT> From<&'a mut Transaction<'txn>> for Txn<'a, 'txn, D> {
    fn from(txn: &'a mut Transaction<'txn>) -> Self {
        Txn {
            txn,
            db_kind: PhantomData,
        }
    }
}

#[async_trait::async_trait]
/// A trait for being generic over [`DbWrite`] and [`DbRead`] that
/// both implement read access.
pub trait ReadAccess<Kind: DbKindT>: Clone + Into<DbRead<Kind>> {
    /// Run an async read transaction on a background thread.
    async fn read_async<E, R, F>(&self, f: F) -> Result<R, E>
    where
        E: From<DatabaseError> + Send + 'static,
        F: FnOnce(&Txn<Kind>) -> Result<R, E> + Send + 'static,
        R: Send + 'static;

    /// Access the kind of database.
    fn kind(&self) -> &Kind;
}

#[async_trait::async_trait]
impl<Kind: DbKindT> ReadAccess<Kind> for DbWrite<Kind> {
    #[cfg_attr(feature = "instrument", tracing::instrument(skip_all, fields(kind = ?self.kind)))]
    async fn read_async<E, R, F>(&self, f: F) -> Result<R, E>
    where
        E: From<DatabaseError> + Send + 'static,
        F: FnOnce(&Txn<Kind>) -> Result<R, E> + Send + 'static,
        R: Send + 'static,
    {
        let db: &DbRead<Kind> = self.as_ref();
        DbRead::read_async(db, f).await
    }

    fn kind(&self) -> &Kind {
        self.0.kind()
    }
}

#[async_trait::async_trait]
impl<Kind: DbKindT> ReadAccess<Kind> for DbRead<Kind> {
    #[cfg_attr(feature = "instrument", tracing::instrument(skip_all, fields(kind = ?self.kind)))]
    async fn read_async<E, R, F>(&self, f: F) -> Result<R, E>
    where
        E: From<DatabaseError> + Send + 'static,
        F: FnOnce(&Txn<Kind>) -> Result<R, E> + Send + 'static,
        R: Send + 'static,
    {
        DbRead::read_async(self, f).await
    }

    fn kind(&self) -> &Kind {
        &self.kind
    }
}

/// A read-only version of [DbWrite].
/// This environment can only generate read-only transactions, never read-write.
#[derive(Clone)]
pub struct DbRead<Kind: DbKindT> {
    kind: Kind,
    path: PathBuf,
    connection_pool: ConnectionPool,
    write_semaphore: Arc<Semaphore>,
    read_semaphore: Arc<Semaphore>,
    long_read_semaphore: Arc<Semaphore>,
    statement_trace_fn: Option<fn(&str)>,
    max_readers: usize,
    num_readers: Arc<AtomicUsize>,
    use_time_metric: UseTimeMetric,
}

impl<Kind: DbKindT> std::fmt::Debug for DbRead<Kind> {
    fn fmt(&self, f: &mut std::fmt::Formatter<'_>) -> std::fmt::Result {
        f.debug_struct("DbRead")
            .field("kind", &self.kind)
            .field("path", &self.path)
            .field("max_readers", &self.max_readers)
            .field("num_readers", &self.num_readers)
            .finish()
    }
}

impl<Kind: DbKindT> DbRead<Kind> {
    /// Accessor for the [DbKindT] of the DbWrite
    pub fn kind(&self) -> &Kind {
        &self.kind
    }

    /// The environment's path
    pub fn path(&self) -> &PathBuf {
        &self.path
    }

    /// Execute a read closure on the database by acquiring a connection from the pool, starting a new transaction and
    /// running the closure with that transaction.
    ///
    /// Note that it is not enforced that your closure runs read-only operations or that it finishes quickly so it is
    /// up to the caller to use this function as intended.
    #[cfg_attr(feature = "instrument", tracing::instrument(skip_all, fields(kind = ?self.kind)))]
    pub async fn read_async<E, R, F>(&self, f: F) -> Result<R, E>
    where
        E: From<DatabaseError> + Send + 'static,
        F: FnOnce(&Txn<Kind>) -> Result<R, E> + Send + 'static,
        R: Send + 'static,
    {
        let mut conn = self
            .checkout_connection(self.read_semaphore.clone())
            .await?;

        let start = tokio::time::Instant::now();

        // Once sync code starts in the spawn_blocking it cannot be cancelled BUT if we've run out of threads to execute blocking work on then
        // this timeout should prevent the caller being blocked by this await that may not finish.
        tokio::time::timeout(std::time::Duration::from_millis(THREAD_ACQUIRE_TIMEOUT_MS.load(Ordering::Acquire)), tokio::task::spawn_blocking(move || {
<<<<<<< HEAD
            log_elapsed!([10, 100, 1000], start, "read_async:before-closure");
            let r = conn.execute_in_read_txn(f);
            log_elapsed!([10, 100, 1000], start, "read_async:after-closure");
            r
        }).in_current_span()).in_current_span().await.map_err(|e| {
            tracing::error!("Failed to claim a thread to run the database read transaction. It's likely that the program is out of threads.");
            DatabaseError::Timeout(e)
        })?.map_err(DatabaseError::from)?
=======
                let _s = span.enter();
                log_elapsed!([10, 100, 1000], start, "read_async:before-closure");
                let r = conn.execute_in_read_txn(|mut txn| f(&Txn::from(&mut txn)));
                log_elapsed!([10, 100, 1000], start, "read_async:after-closure");
                r
            }).in_current_span()).in_current_span().await.map_err(|e| {
                tracing::error!("Failed to claim a thread to run the database read transaction. It's likely that the program is out of threads.");
                DatabaseError::Timeout(e)
            })?.map_err(DatabaseError::from)?
>>>>>>> d0e75798
    }

    /// Intended to be used for transactions that need to be kept open for a longer period of time than just running a
    /// sequence of reads using `read_async`. You should default to `read_async` and only call this if you have a good
    /// reason.
    ///
    /// A valid reason for this is holding read transactions across multiple databases as part of a cascade query.
    #[cfg_attr(feature = "instrument", tracing::instrument)]
    pub async fn get_read_txn(&self) -> DatabaseResult<PTxnGuard> {
        let conn = self
            .checkout_connection(self.long_read_semaphore.clone())
            .await?;
        Ok(conn.into())
    }

    #[cfg_attr(feature = "instrument", tracing::instrument)]
    async fn checkout_connection(&self, semaphore: Arc<Semaphore>) -> DatabaseResult<PConnGuard> {
        // TODO: use semaphore for this message
        let waiting = self.num_readers.fetch_add(1, Ordering::Relaxed);
        if waiting > self.max_readers {
            let s = tracing::info_span!("holochain_perf", kind = ?self.kind().kind());
            s.in_scope(|| {
                tracing::info!(
                    "Database read connection is saturated. Util {:.2}%",
                    waiting as f64 / self.max_readers as f64 * 100.0
                )
            });
        } else {
            tracing::trace!("checkout_connection ready to acquire semaphore");
        }

        let permit = acquire_semaphore_permit(semaphore).await?;

        self.num_readers.fetch_sub(1, Ordering::Relaxed);

        let mut conn = self.get_connection_from_pool()?;
        if self.statement_trace_fn.is_some() {
            conn.trace(self.statement_trace_fn);
        }

        Ok(PConnGuard::new(conn, permit, self.use_time_metric.clone()))
    }

    /// Get a connection from the pool.
    /// TODO: We should eventually swap this for an async solution.
    #[cfg_attr(feature = "instrument", tracing::instrument)]
    fn get_connection_from_pool(&self) -> DatabaseResult<PConn> {
        let now = Instant::now();
        let r = Ok(PConn::new(self.connection_pool.get()?));
        let el = now.elapsed();
        if el.as_millis() > 20 {
            // TODO Convert to a metric
            tracing::info!("Connection pool took {:?} to be freed", el);
        } else {
            tracing::trace!("Got connection");
        }
        r
    }

    #[cfg(all(any(test, feature = "test_utils"), not(loom)))]
    pub fn test_read<R, F>(&self, f: F) -> R
    where
        F: FnOnce(&Txn<Kind>) -> R + Send + 'static,
        R: Send + 'static,
    {
        holochain_util::tokio_helper::block_forever_on(async {
            self.read_async(move |txn| -> DatabaseResult<R> { Ok(f(txn)) })
                .await
                .unwrap()
        })
    }
}

/// The canonical representation of a (singleton) database.
/// The wrapper contains methods for managing transactions
/// and database connections,
#[derive(Clone, Debug, Shrinkwrap, Into)]
pub struct DbWrite<Kind: DbKindT>(DbRead<Kind>);

impl<Kind: DbKindT + Send + Sync + 'static> DbWrite<Kind> {
    pub fn open_with_pool_config(
        path_prefix: &Path,
        kind: Kind,
        pool_config: PoolConfig,
    ) -> DatabaseResult<Self> {
        DATABASE_HANDLES.get_or_insert(&kind, path_prefix, |kind| {
            Self::new(Some(path_prefix), kind, pool_config, None)
        })
    }

    pub fn new(
        path_prefix: Option<&Path>,
        kind: Kind,
        pool_config: PoolConfig,
        statement_trace_fn: Option<fn(&str)>,
    ) -> DatabaseResult<Self> {
        let path = match path_prefix {
            Some(path_prefix) => {
                let path = path_prefix.join(kind.filename());
                let parent = path
                    .parent()
                    .ok_or_else(|| DatabaseError::DatabaseMissing(path_prefix.to_owned()))?;
                if !parent.is_dir() {
                    std::fs::create_dir_all(parent)
                        .map_err(|_e| DatabaseError::DatabaseMissing(parent.to_owned()))?;
                }
                // Check if the database is valid and take the appropriate
                // action if it isn't.
                match Self::check_database_file(&path, &pool_config) {
                    Ok(path) => path,
                    Err(err) => {
                        // Check if the database might be unencrypted.
                        if "true"
                            == std::env::var("HOLOCHAIN_MIGRATE_UNENCRYPTED")
                                .unwrap_or_default()
                                .as_str()
                        {
                            #[cfg(feature = "sqlite-encrypted")]
                            encrypt_unencrypted_database(&path, &pool_config)?;
                        }
                        // Check if this database kind requires wiping.
                        else if kind.if_corrupt_wipe() {
                            std::fs::remove_file(&path)?;
                        } else {
                            // If we don't wipe we need to return an error.
                            return Err(err.into());
                        }

                        // Now that we've taken the appropriate action we can try again.
                        match Self::check_database_file(&path, &pool_config) {
                            Ok(path) => path,
                            Err(e) => return Err(e.into()),
                        }
                    }
                }
            }
            None => None,
        };

        // Now we know the database file is valid we can open a connection pool.
        let pool = new_connection_pool(path.as_ref().map(|p| p.as_ref()), pool_config);
        let mut conn = pool.get()?;
        // set to faster write-ahead-log mode
        conn.pragma_update(None, "journal_mode", "WAL".to_string())?;
        crate::table::initialize_database(&mut conn, kind.kind())?;

        let use_time_metric = create_connection_use_time_metric(kind.kind());

        let db_read = DbRead {
            write_semaphore: Self::get_write_semaphore(kind.kind()),
            read_semaphore: Self::get_read_semaphore(kind.kind()),
            long_read_semaphore: Self::get_long_read_semaphore(kind.kind()),
            max_readers: num_read_threads() * 2,
            num_readers: Arc::new(AtomicUsize::new(0)),
            kind: kind.clone(),
            path: path.unwrap_or_default(),
            connection_pool: pool,
            statement_trace_fn,
            use_time_metric,
        };

        create_pool_usage_metric(
            kind.kind(),
            vec![
                db_read.write_semaphore.clone(),
                db_read.read_semaphore.clone(),
                db_read.long_read_semaphore.clone(),
            ],
        );

        Ok(DbWrite(db_read))
    }

    #[cfg_attr(feature = "instrument", tracing::instrument(skip_all, fields(kind = ?self.kind)))]
    pub async fn write_async<E, R, F>(&self, f: F) -> Result<R, E>
    where
        E: From<DatabaseError> + Send + 'static,
        F: FnOnce(&mut Txn<Kind>) -> Result<R, E> + Send + 'static,
        R: Send + 'static,
    {
        let permit = acquire_semaphore_permit(self.0.write_semaphore.clone()).await?;
        self.write_async_with_permit(permit, f)
            .await
            .map(|(r, _permit)| r)
    }

    #[cfg_attr(feature = "instrument", tracing::instrument(skip_all, fields(kind = ?self.kind)))]
    pub async fn write_async_with_permit<E, R, F>(
        &self,
        permit: OwnedSemaphorePermit,
        f: F,
    ) -> Result<(R, OwnedSemaphorePermit), E>
    where
        E: From<DatabaseError> + Send + 'static,
        F: FnOnce(&mut Txn<Kind>) -> Result<R, E> + Send + 'static,
        R: Send + 'static,
    {
        let mut conn = self.get_connection_from_pool()?;

        let start = tokio::time::Instant::now();

        // Once sync code starts in the spawn_blocking it cannot be cancelled BUT if we've run out of threads to execute blocking work on then
        // this timeout should prevent the caller being blocked by this await that may not finish.
        tokio::time::timeout(std::time::Duration::from_millis(THREAD_ACQUIRE_TIMEOUT_MS.load(Ordering::Acquire)), tokio::task::spawn_blocking(move || {
            log_elapsed!([10, 100, 1000], start, "write_async:before-closure");
            let r = conn.execute_in_exclusive_rw_txn(|txn| f(&mut Txn::from(txn)));
            log_elapsed!([10, 100, 1000], start, "write_async:after-closure");
            r.map(|r| (r, permit))
        }).in_current_span()).in_current_span().await.map_err(|e| {
            tracing::error!("Failed to claim a thread to run the database write transaction. It's likely that the program is out of threads.");
            DatabaseError::Timeout(e)
        })?.map_err(DatabaseError::from)?
    }

    /// Acquire the single write permit for the database.
    ///
    /// This will prevent any other writes from proceeding until the semaphore is released.
    /// It can be used to ensure that a read, followed by other operations, followed by another
    /// write, will not be interleaved with some other write.
    pub async fn acquire_write_permit(&self) -> DatabaseResult<OwnedSemaphorePermit> {
        acquire_semaphore_permit(self.0.write_semaphore.clone()).await
    }

    pub fn available_writer_count(&self) -> usize {
        self.write_semaphore.available_permits()
    }

    pub fn available_reader_count(&self) -> usize {
        self.read_semaphore.available_permits()
    }

    fn get_write_semaphore(kind: DbKind) -> Arc<Semaphore> {
        static MAP: once_cell::sync::Lazy<Mutex<HashMap<DbKind, Arc<Semaphore>>>> =
            once_cell::sync::Lazy::new(|| Mutex::new(HashMap::new()));
        MAP.lock()
            .entry(kind)
            .or_insert_with(|| Arc::new(Semaphore::new(1)))
            .clone()
    }

    fn get_read_semaphore(kind: DbKind) -> Arc<Semaphore> {
        static MAP: once_cell::sync::Lazy<Mutex<HashMap<DbKind, Arc<Semaphore>>>> =
            once_cell::sync::Lazy::new(|| Mutex::new(HashMap::new()));
        MAP.lock()
            .entry(kind)
            .or_insert_with(|| Arc::new(Semaphore::new(num_read_threads())))
            .clone()
    }

    fn get_long_read_semaphore(kind: DbKind) -> Arc<Semaphore> {
        static MAP: once_cell::sync::Lazy<Mutex<HashMap<DbKind, Arc<Semaphore>>>> =
            once_cell::sync::Lazy::new(|| Mutex::new(HashMap::new()));
        MAP.lock()
            .entry(kind)
            .or_insert_with(|| Arc::new(Semaphore::new(num_read_threads())))
            .clone()
    }

    fn check_database_file(
        path: &Path,
        pool_config: &PoolConfig,
    ) -> rusqlite::Result<Option<PathBuf>> {
        Connection::open(path)
            // For some reason calling pragma_update is necessary to prove the database file is valid.
            .and_then(|mut c| {
                initialize_connection(&mut c, pool_config)?;
                c.pragma_update(None, "synchronous", "0".to_string())?;
                Ok(c.path().map(PathBuf::from))
            })
    }

    /// Create a unique db in a temp dir with no static management of the
    /// connection pool, useful for testing.
    #[cfg(any(test, feature = "test_utils"))]
    pub fn test(path: &Path, kind: Kind) -> DatabaseResult<Self> {
        Self::new(Some(path), kind, PoolConfig::default(), None)
    }

    #[cfg(any(test, feature = "test_utils"))]
    pub fn test_in_mem(kind: Kind) -> DatabaseResult<Self> {
        Self::new(None, kind, PoolConfig::default(), None)
    }

    #[cfg(all(any(test, feature = "test_utils"), not(loom)))]
    pub fn test_write<R, F>(&self, f: F) -> R
    where
        F: FnOnce(&mut Txn<Kind>) -> R + Send + 'static,
        R: Send + 'static,
    {
        holochain_util::tokio_helper::block_forever_on(async {
            self.write_async(|txn| -> DatabaseResult<R> { Ok(f(txn)) })
                .await
                .unwrap()
        })
    }
}

// The method for this function is taken from https://discuss.zetetic.net/t/how-to-encrypt-a-plaintext-sqlite-database-to-use-sqlcipher-and-avoid-file-is-encrypted-or-is-not-a-database-errors/868
#[cfg(feature = "sqlite-encrypted")]
pub fn encrypt_unencrypted_database(path: &Path, pool_config: &PoolConfig) -> DatabaseResult<()> {
    // e.g. conductor/conductor.sqlite3 -> conductor/conductor-encrypted.sqlite3
    let encrypted_path = path
        .parent()
        .ok_or_else(|| DatabaseError::DatabaseMissing(path.to_owned()))?
        .join(
            path.file_stem()
                .and_then(|s| s.to_str())
                .ok_or_else(|| DatabaseError::DatabaseMissing(path.to_owned()))?
                .to_string()
                + "-encrypted",
        );

    tracing::warn!(
        "Attempting encryption of unencrypted database: {:?} -> {:?}",
        path,
        encrypted_path
    );

    // Migrate the database
    {
        let conn = Connection::open(path)?;

        // Ensure everything in the WAL is written to the main database
        conn.execute("VACUUM", ())?;

        // Start an exclusive transaction to avoid anybody writing to the database while we're migrating it
        conn.execute("BEGIN EXCLUSIVE", ())?;

        {
            let lock = pool_config.key.unlocked.read_lock();
            conn.execute(
                "ATTACH DATABASE :db_name AS encrypted KEY :key",
                rusqlite::named_params! {
                    ":db_name": encrypted_path.to_str(),
                    // we have to pull out the hex encoded key
                    // with the x'..' but NOT the surrounding
                    // double quotes.
                    ":key": &lock[15..82],
                },
            )?;
        }

        let mut batch = "PRAGMA encrypted.cipher_salt = \"x'".to_string();
        for b in &*pool_config.key.salt.read_lock() {
            batch.push_str(&format!("{b:02X}"));
        }
        batch.push_str("'\";\n");
        batch.push_str("PRAGMA encrypted.cipher_compatibility = 4;\n");
        batch.push_str("PRAGMA encrypted.cipher_plaintext_header_size = 32;\n");

        conn.execute_batch(&batch)?;

        conn.query_row("SELECT sqlcipher_export('encrypted')", (), |_| Ok(0))?;

        conn.execute("COMMIT", ())?;

        conn.execute("DETACH DATABASE encrypted", ())?;
        conn.close().map_err(|(_, err)| err)?;
    }

    // Swap the databases over
    std::fs::remove_file(path)?;
    std::fs::rename(encrypted_path, path)?;

    Ok(())
}

#[cfg(feature = "test_utils")]
pub fn set_acquire_timeout(timeout_ms: u64) {
    ACQUIRE_TIMEOUT_MS.store(timeout_ms, Ordering::Relaxed);
}

#[cfg_attr(feature = "instrument", tracing::instrument)]
async fn acquire_semaphore_permit(
    semaphore: Arc<Semaphore>,
) -> DatabaseResult<OwnedSemaphorePermit> {
    let id = nanoid::nanoid!(7);
    tracing::debug!(?id, "???     acquire semaphore permit");
    let permit = tokio::time::timeout(
        std::time::Duration::from_millis(ACQUIRE_TIMEOUT_MS.load(Ordering::Acquire)),
        semaphore.acquire_owned(),
    )
    .await;
    tracing::debug!(?id, ?permit, "    !!! semaphore permit obtained");
    match permit {
        Ok(Ok(s)) => Ok(s),
        Ok(Err(e)) => {
            tracing::error!(
                "Semaphore should not be closed but got an error while acquiring a permit, {:?}",
                e
            );
            Err(DatabaseError::Other(e.into()))
        }
        Err(e) => {
            tracing::error!(?id, "Timed out waiting for semaphore permit");
            Err(DatabaseError::Timeout(e))
        }
    }
}<|MERGE_RESOLUTION|>--- conflicted
+++ resolved
@@ -156,26 +156,14 @@
         // Once sync code starts in the spawn_blocking it cannot be cancelled BUT if we've run out of threads to execute blocking work on then
         // this timeout should prevent the caller being blocked by this await that may not finish.
         tokio::time::timeout(std::time::Duration::from_millis(THREAD_ACQUIRE_TIMEOUT_MS.load(Ordering::Acquire)), tokio::task::spawn_blocking(move || {
-<<<<<<< HEAD
             log_elapsed!([10, 100, 1000], start, "read_async:before-closure");
-            let r = conn.execute_in_read_txn(f);
+            let r = conn.execute_in_read_txn(|mut txn| f(&Txn::from(&mut txn)));
             log_elapsed!([10, 100, 1000], start, "read_async:after-closure");
             r
         }).in_current_span()).in_current_span().await.map_err(|e| {
             tracing::error!("Failed to claim a thread to run the database read transaction. It's likely that the program is out of threads.");
             DatabaseError::Timeout(e)
         })?.map_err(DatabaseError::from)?
-=======
-                let _s = span.enter();
-                log_elapsed!([10, 100, 1000], start, "read_async:before-closure");
-                let r = conn.execute_in_read_txn(|mut txn| f(&Txn::from(&mut txn)));
-                log_elapsed!([10, 100, 1000], start, "read_async:after-closure");
-                r
-            }).in_current_span()).in_current_span().await.map_err(|e| {
-                tracing::error!("Failed to claim a thread to run the database read transaction. It's likely that the program is out of threads.");
-                DatabaseError::Timeout(e)
-            })?.map_err(DatabaseError::from)?
->>>>>>> d0e75798
     }
 
     /// Intended to be used for transactions that need to be kept open for a longer period of time than just running a
