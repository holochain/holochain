use crate::db::conn::PConn;
use crate::db::databases::DATABASE_HANDLES;
use crate::db::guard::{PConnGuard, PTxnGuard};
use crate::db::kind::{DbKind, DbKindT};
use crate::db::pool::{
    initialize_connection, new_connection_pool, num_read_threads, ConnectionPool, PoolConfig,
};
use crate::error::{DatabaseError, DatabaseResult};
use derive_more::Into;
use holochain_util::log_elapsed;
use parking_lot::Mutex;
use rusqlite::*;
use shrinkwraprs::Shrinkwrap;
use std::sync::atomic::{AtomicU64, Ordering};
use std::sync::Arc;
use std::time::Instant;
use std::{collections::HashMap, path::Path};
use std::{path::PathBuf, sync::atomic::AtomicUsize};
use tokio::sync::{OwnedSemaphorePermit, Semaphore};
use tracing::Instrument;

use super::metrics::{create_connection_use_time_metric, create_pool_usage_metric, UseTimeMetric};

static ACQUIRE_TIMEOUT_MS: AtomicU64 = AtomicU64::new(10_000);
static THREAD_ACQUIRE_TIMEOUT_MS: AtomicU64 = AtomicU64::new(30_000);

#[async_trait::async_trait]
/// A trait for being generic over [`DbWrite`] and [`DbRead`] that
/// both implement read access.
pub trait ReadAccess<Kind: DbKindT>: Clone + Into<DbRead<Kind>> {
    /// Run an async read transaction on a background thread.
    async fn read_async<E, R, F>(&self, f: F) -> Result<R, E>
    where
        E: From<DatabaseError> + Send + 'static,
        F: FnOnce(Transaction) -> Result<R, E> + Send + 'static,
        R: Send + 'static;

    /// Access the kind of database.
    fn kind(&self) -> &Kind;
}

#[async_trait::async_trait]
impl<Kind: DbKindT> ReadAccess<Kind> for DbWrite<Kind> {
    #[cfg_attr(feature = "instrument", tracing::instrument(skip_all, fields(kind = ?self.kind)))]
    async fn read_async<E, R, F>(&self, f: F) -> Result<R, E>
    where
        E: From<DatabaseError> + Send + 'static,
        F: FnOnce(Transaction) -> Result<R, E> + Send + 'static,
        R: Send + 'static,
    {
        let db: &DbRead<Kind> = self.as_ref();
        DbRead::read_async(db, f).await
    }

    fn kind(&self) -> &Kind {
        self.0.kind()
    }
}

#[async_trait::async_trait]
impl<Kind: DbKindT> ReadAccess<Kind> for DbRead<Kind> {
    #[cfg_attr(feature = "instrument", tracing::instrument(skip_all, fields(kind = ?self.kind)))]
    async fn read_async<E, R, F>(&self, f: F) -> Result<R, E>
    where
        E: From<DatabaseError> + Send + 'static,
        F: FnOnce(Transaction) -> Result<R, E> + Send + 'static,
        R: Send + 'static,
    {
        DbRead::read_async(self, f).await
    }

    fn kind(&self) -> &Kind {
        &self.kind
    }
}

/// A read-only version of [DbWrite].
/// This environment can only generate read-only transactions, never read-write.
#[derive(Clone)]
pub struct DbRead<Kind: DbKindT> {
    kind: Kind,
    path: PathBuf,
    connection_pool: ConnectionPool,
    write_semaphore: Arc<Semaphore>,
    read_semaphore: Arc<Semaphore>,
    long_read_semaphore: Arc<Semaphore>,
    statement_trace_fn: Option<fn(&str)>,
    max_readers: usize,
    num_readers: Arc<AtomicUsize>,
    use_time_metric: UseTimeMetric,
}

impl<Kind: DbKindT> std::fmt::Debug for DbRead<Kind> {
    fn fmt(&self, f: &mut std::fmt::Formatter<'_>) -> std::fmt::Result {
        f.debug_struct("DbRead")
            .field("kind", &self.kind)
            .field("path", &self.path)
            .field("max_readers", &self.max_readers)
            .field("num_readers", &self.num_readers)
            .finish()
    }
}

impl<Kind: DbKindT> DbRead<Kind> {
    /// Accessor for the [DbKindT] of the DbWrite
    pub fn kind(&self) -> &Kind {
        &self.kind
    }

    /// The environment's path
    pub fn path(&self) -> &PathBuf {
        &self.path
    }

    /// Execute a read closure on the database by acquiring a connection from the pool, starting a new transaction and
    /// running the closure with that transaction.
    ///
    /// Note that it is not enforced that your closure runs read-only operations or that it finishes quickly so it is
    /// up to the caller to use this function as intended.
    #[cfg_attr(feature = "instrument", tracing::instrument(skip_all, fields(kind = ?self.kind)))]
    pub async fn read_async<E, R, F>(&self, f: F) -> Result<R, E>
    where
        E: From<DatabaseError> + Send + 'static,
        F: FnOnce(Transaction) -> Result<R, E> + Send + 'static,
        R: Send + 'static,
    {
        let mut conn = self
            .checkout_connection(self.read_semaphore.clone())
            .await?;

        let start = tokio::time::Instant::now();
        let span = tracing::info_span!("spawn_blocking");

        // Once sync code starts in the spawn_blocking it cannot be cancelled BUT if we've run out of threads to execute blocking work on then
        // this timeout should prevent the caller being blocked by this await that may not finish.
        tokio::time::timeout(std::time::Duration::from_millis(THREAD_ACQUIRE_TIMEOUT_MS.load(Ordering::Acquire)), tokio::task::spawn_blocking(move || {
                span.in_scope(|| {
                    log_elapsed!([10, 100, 1000], start, "read_async:before-closure");
                    let r = conn.execute_in_read_txn(f);
                    log_elapsed!([10, 100, 1000], start, "read_async:after-closure");
                    r
                })
            }).in_current_span()).in_current_span().await.map_err(|e| {
                tracing::error!("Failed to claim a thread to run the database read transaction. It's likely that the program is out of threads.");
                DatabaseError::Timeout(e)
            })?.map_err(DatabaseError::from)?
    }

    /// Intended to be used for transactions that need to be kept open for a longer period of time than just running a
    /// sequence of reads using `read_async`. You should default to `read_async` and only call this if you have a good
    /// reason.
    ///
    /// A valid reason for this is holding read transactions across multiple databases as part of a cascade query.
    #[cfg_attr(feature = "instrument", tracing::instrument)]
    pub async fn get_read_txn(&self) -> DatabaseResult<PTxnGuard> {
        let conn = self
            .checkout_connection(self.long_read_semaphore.clone())
            .await?;
        Ok(conn.into())
    }

    #[cfg_attr(feature = "instrument", tracing::instrument)]
    async fn checkout_connection(&self, semaphore: Arc<Semaphore>) -> DatabaseResult<PConnGuard> {
        // TODO: use semaphore for this message
        let waiting = self.num_readers.fetch_add(1, Ordering::Relaxed);
        if waiting > self.max_readers {
            let s = tracing::info_span!("holochain_perf", kind = ?self.kind().kind());
            s.in_scope(|| {
                tracing::info!(
                    "Database read connection is saturated. Util {:.2}%",
                    waiting as f64 / self.max_readers as f64 * 100.0
                )
            });
        } else {
            tracing::trace!("checkout_connection ready to acquire semaphore");
        }

        let permit = acquire_semaphore_permit(semaphore).await?;

        self.num_readers.fetch_sub(1, Ordering::Relaxed);

        let mut conn = self.get_connection_from_pool()?;
        if self.statement_trace_fn.is_some() {
            conn.trace(self.statement_trace_fn);
        }

        Ok(PConnGuard::new(conn, permit, self.use_time_metric.clone()))
    }

    /// Get a connection from the pool.
    /// TODO: We should eventually swap this for an async solution.
    #[cfg_attr(feature = "instrument", tracing::instrument)]
    fn get_connection_from_pool(&self) -> DatabaseResult<PConn> {
        let now = Instant::now();
        let r = Ok(PConn::new(self.connection_pool.get()?));
        let el = now.elapsed();
        if el.as_millis() > 20 {
            // TODO Convert to a metric
            tracing::info!("Connection pool took {:?} to be freed", el);
        } else {
            tracing::trace!("Got connection");
        }
        r
    }

    #[cfg(all(any(test, feature = "test_utils"), not(loom)))]
    pub fn test_read<R, F>(&self, f: F) -> R
    where
        F: FnOnce(Transaction) -> R + Send + 'static,
        R: Send + 'static,
    {
        holochain_util::tokio_helper::block_forever_on(async {
            self.read_async(move |txn| -> DatabaseResult<R> { Ok(f(txn)) })
                .await
                .unwrap()
        })
    }
}

/// The canonical representation of a (singleton) database.
/// The wrapper contains methods for managing transactions
/// and database connections,
#[derive(Clone, Debug, Shrinkwrap, Into)]
pub struct DbWrite<Kind: DbKindT>(DbRead<Kind>);

impl<Kind: DbKindT + Send + Sync + 'static> DbWrite<Kind> {
    pub fn open_with_pool_config(
        path_prefix: &Path,
        kind: Kind,
        pool_config: PoolConfig,
    ) -> DatabaseResult<Self> {
        DATABASE_HANDLES.get_or_insert(&kind, path_prefix, |kind| {
            Self::new(Some(path_prefix), kind, pool_config, None)
        })
    }

    pub fn new(
        path_prefix: Option<&Path>,
        kind: Kind,
        pool_config: PoolConfig,
        statement_trace_fn: Option<fn(&str)>,
    ) -> DatabaseResult<Self> {
        let path = match path_prefix {
            Some(path_prefix) => {
                let path = path_prefix.join(kind.filename());
                let parent = path
                    .parent()
                    .ok_or_else(|| DatabaseError::DatabaseMissing(path_prefix.to_owned()))?;
                if !parent.is_dir() {
                    std::fs::create_dir_all(parent)
                        .map_err(|_e| DatabaseError::DatabaseMissing(parent.to_owned()))?;
                }
                // Check if the database is valid and take the appropriate
                // action if it isn't.
                match Self::check_database_file(&path, &pool_config) {
                    Ok(path) => path,
                    Err(err) => {
                        // Check if the database might be unencrypted.
                        if "true"
                            == std::env::var("HOLOCHAIN_MIGRATE_UNENCRYPTED")
                                .unwrap_or_default()
                                .as_str()
                        {
                            #[cfg(feature = "sqlite-encrypted")]
                            encrypt_unencrypted_database(&path, &pool_config)?;
                        }
                        // Check if this database kind requires wiping.
                        else if kind.if_corrupt_wipe() {
                            std::fs::remove_file(&path)?;
                        } else {
                            // If we don't wipe we need to return an error.
                            return Err(err.into());
                        }

                        // Now that we've taken the appropriate action we can try again.
                        match Self::check_database_file(&path, &pool_config) {
                            Ok(path) => path,
                            Err(e) => return Err(e.into()),
                        }
                    }
                }
            }
            None => None,
        };

        // Now we know the database file is valid we can open a connection pool.
        let pool = new_connection_pool(path.as_ref().map(|p| p.as_ref()), pool_config);
        let mut conn = pool.get()?;
        // set to faster write-ahead-log mode
        conn.pragma_update(None, "journal_mode", "WAL".to_string())?;
        crate::table::initialize_database(&mut conn, kind.kind())?;

        let use_time_metric = create_connection_use_time_metric(kind.kind());

        let db_read = DbRead {
            write_semaphore: Self::get_write_semaphore(kind.kind()),
            read_semaphore: Self::get_read_semaphore(kind.kind()),
            long_read_semaphore: Self::get_long_read_semaphore(kind.kind()),
            max_readers: num_read_threads() * 2,
            num_readers: Arc::new(AtomicUsize::new(0)),
            kind: kind.clone(),
            path: path.unwrap_or_default(),
            connection_pool: pool,
            statement_trace_fn,
            use_time_metric,
        };

        create_pool_usage_metric(
            kind.kind(),
            vec![
                db_read.write_semaphore.clone(),
                db_read.read_semaphore.clone(),
                db_read.long_read_semaphore.clone(),
            ],
        );

        Ok(DbWrite(db_read))
    }

    #[cfg_attr(feature = "instrument", tracing::instrument(skip_all, fields(kind = ?self.kind)))]
    pub async fn write_async<E, R, F>(&self, f: F) -> Result<R, E>
    where
        E: From<DatabaseError> + Send + 'static,
        F: FnOnce(&mut Transaction) -> Result<R, E> + Send + 'static,
        R: Send + 'static,
    {
        let permit = acquire_semaphore_permit(self.0.write_semaphore.clone()).await?;
        self.write_async_with_permit(permit, f)
            .await
            .map(|(r, _permit)| r)
    }

    #[cfg_attr(feature = "instrument", tracing::instrument(skip_all, fields(kind = ?self.kind)))]
    pub async fn write_async_with_permit<E, R, F>(
        &self,
        permit: OwnedSemaphorePermit,
        f: F,
    ) -> Result<(R, OwnedSemaphorePermit), E>
    where
        E: From<DatabaseError> + Send + 'static,
        F: FnOnce(&mut Transaction) -> Result<R, E> + Send + 'static,
        R: Send + 'static,
    {
        let mut conn = self.get_connection_from_pool()?;

        let start = tokio::time::Instant::now();
        let span = tracing::info_span!("spawn_blocking");

        // Once sync code starts in the spawn_blocking it cannot be cancelled BUT if we've run out of threads to execute blocking work on then
        // this timeout should prevent the caller being blocked by this await that may not finish.
        tokio::time::timeout(std::time::Duration::from_millis(THREAD_ACQUIRE_TIMEOUT_MS.load(Ordering::Acquire)), tokio::task::spawn_blocking(move || {
<<<<<<< HEAD
            span.in_scope(|| {
                log_elapsed!([10, 100, 1000], start, "write_async:before-closure");
                let r = conn.execute_in_exclusive_rw_txn(f);
                log_elapsed!([10, 100, 1000], start, "write_async:after-closure");
                r
            })
=======
            let _s = span.enter();
            log_elapsed!([10, 100, 1000], start, "write_async:before-closure");
            let r = conn.execute_in_exclusive_rw_txn(f);
            log_elapsed!([10, 100, 1000], start, "write_async:after-closure");
            r.map(|r| (r, permit))
>>>>>>> 5f80638e
        }).in_current_span()).in_current_span().await.map_err(|e| {
            tracing::error!("Failed to claim a thread to run the database write transaction. It's likely that the program is out of threads.");
            DatabaseError::Timeout(e)
        })?.map_err(DatabaseError::from)?
    }

    /// Acquire the single write permit for the database.
    ///
    /// This will prevent any other writes from proceeding until the semaphore is released.
    /// It can be used to ensure that a read, followed by other operations, followed by another
    /// write, will not be interleaved with some other write.
    pub async fn acquire_write_permit(&self) -> DatabaseResult<OwnedSemaphorePermit> {
        acquire_semaphore_permit(self.0.write_semaphore.clone()).await
    }

    pub fn available_writer_count(&self) -> usize {
        self.write_semaphore.available_permits()
    }

    pub fn available_reader_count(&self) -> usize {
        self.read_semaphore.available_permits()
    }

    fn get_write_semaphore(kind: DbKind) -> Arc<Semaphore> {
        static MAP: once_cell::sync::Lazy<Mutex<HashMap<DbKind, Arc<Semaphore>>>> =
            once_cell::sync::Lazy::new(|| Mutex::new(HashMap::new()));
        MAP.lock()
            .entry(kind)
            .or_insert_with(|| Arc::new(Semaphore::new(1)))
            .clone()
    }

    fn get_read_semaphore(kind: DbKind) -> Arc<Semaphore> {
        static MAP: once_cell::sync::Lazy<Mutex<HashMap<DbKind, Arc<Semaphore>>>> =
            once_cell::sync::Lazy::new(|| Mutex::new(HashMap::new()));
        MAP.lock()
            .entry(kind)
            .or_insert_with(|| Arc::new(Semaphore::new(num_read_threads())))
            .clone()
    }

    fn get_long_read_semaphore(kind: DbKind) -> Arc<Semaphore> {
        static MAP: once_cell::sync::Lazy<Mutex<HashMap<DbKind, Arc<Semaphore>>>> =
            once_cell::sync::Lazy::new(|| Mutex::new(HashMap::new()));
        MAP.lock()
            .entry(kind)
            .or_insert_with(|| Arc::new(Semaphore::new(num_read_threads())))
            .clone()
    }

    fn check_database_file(
        path: &Path,
        pool_config: &PoolConfig,
    ) -> rusqlite::Result<Option<PathBuf>> {
        Connection::open(path)
            // For some reason calling pragma_update is necessary to prove the database file is valid.
            .and_then(|mut c| {
                initialize_connection(&mut c, pool_config)?;
                c.pragma_update(None, "synchronous", "0".to_string())?;
                Ok(c.path().map(PathBuf::from))
            })
    }

    /// Create a unique db in a temp dir with no static management of the
    /// connection pool, useful for testing.
    #[cfg(any(test, feature = "test_utils"))]
    pub fn test(path: &Path, kind: Kind) -> DatabaseResult<Self> {
        Self::new(Some(path), kind, PoolConfig::default(), None)
    }

    #[cfg(any(test, feature = "test_utils"))]
    pub fn test_in_mem(kind: Kind) -> DatabaseResult<Self> {
        Self::new(None, kind, PoolConfig::default(), None)
    }

    #[cfg(all(any(test, feature = "test_utils"), not(loom)))]
    pub fn test_write<R, F>(&self, f: F) -> R
    where
        F: FnOnce(&mut Transaction) -> R + Send + 'static,
        R: Send + 'static,
    {
        holochain_util::tokio_helper::block_forever_on(async {
            self.write_async(|txn| -> DatabaseResult<R> { Ok(f(txn)) })
                .await
                .unwrap()
        })
    }
}

// The method for this function is taken from https://discuss.zetetic.net/t/how-to-encrypt-a-plaintext-sqlite-database-to-use-sqlcipher-and-avoid-file-is-encrypted-or-is-not-a-database-errors/868
#[cfg(feature = "sqlite-encrypted")]
pub fn encrypt_unencrypted_database(path: &Path, pool_config: &PoolConfig) -> DatabaseResult<()> {
    // e.g. conductor/conductor.sqlite3 -> conductor/conductor-encrypted.sqlite3
    let encrypted_path = path
        .parent()
        .ok_or_else(|| DatabaseError::DatabaseMissing(path.to_owned()))?
        .join(
            path.file_stem()
                .and_then(|s| s.to_str())
                .ok_or_else(|| DatabaseError::DatabaseMissing(path.to_owned()))?
                .to_string()
                + "-encrypted",
        );

    tracing::warn!(
        "Attempting encryption of unencrypted database: {:?} -> {:?}",
        path,
        encrypted_path
    );

    // Migrate the database
    {
        let conn = Connection::open(path)?;

        // Ensure everything in the WAL is written to the main database
        conn.execute("VACUUM", ())?;

        // Start an exclusive transaction to avoid anybody writing to the database while we're migrating it
        conn.execute("BEGIN EXCLUSIVE", ())?;

        {
            let lock = pool_config.key.unlocked.read_lock();
            conn.execute(
                "ATTACH DATABASE :db_name AS encrypted KEY :key",
                rusqlite::named_params! {
                    ":db_name": encrypted_path.to_str(),
                    // we have to pull out the hex encoded key
                    // with the x'..' but NOT the surrounding
                    // double quotes.
                    ":key": &lock[15..82],
                },
            )?;
        }

        let mut batch = "PRAGMA encrypted.cipher_salt = \"x'".to_string();
        for b in &*pool_config.key.salt.read_lock() {
            batch.push_str(&format!("{b:02X}"));
        }
        batch.push_str("'\";\n");
        batch.push_str("PRAGMA encrypted.cipher_compatibility = 4;\n");
        batch.push_str("PRAGMA encrypted.cipher_plaintext_header_size = 32;\n");

        conn.execute_batch(&batch)?;

        conn.query_row("SELECT sqlcipher_export('encrypted')", (), |_| Ok(0))?;

        conn.execute("COMMIT", ())?;

        conn.execute("DETACH DATABASE encrypted", ())?;
        conn.close().map_err(|(_, err)| err)?;
    }

    // Swap the databases over
    std::fs::remove_file(path)?;
    std::fs::rename(encrypted_path, path)?;

    Ok(())
}

#[cfg(feature = "test_utils")]
pub fn set_acquire_timeout(timeout_ms: u64) {
    ACQUIRE_TIMEOUT_MS.store(timeout_ms, Ordering::Relaxed);
}

#[cfg_attr(feature = "instrument", tracing::instrument)]
async fn acquire_semaphore_permit(
    semaphore: Arc<Semaphore>,
) -> DatabaseResult<OwnedSemaphorePermit> {
    let id = nanoid::nanoid!(7);
    tracing::trace!(?id, "???     acquire semaphore permit");
    let permit = tokio::time::timeout(
        std::time::Duration::from_millis(ACQUIRE_TIMEOUT_MS.load(Ordering::Acquire)),
        semaphore.acquire_owned(),
    )
    .await;
    tracing::trace!(?id, ?permit, "    !!! semaphore permit obtained");
    match permit {
        Ok(Ok(s)) => Ok(s),
        Ok(Err(e)) => {
            tracing::error!(
                "Semaphore should not be closed but got an error while acquiring a permit, {:?}",
                e
            );
            Err(DatabaseError::Other(e.into()))
        }
        Err(e) => Err(DatabaseError::Timeout(e)),
    }
}<|MERGE_RESOLUTION|>--- conflicted
+++ resolved
@@ -349,20 +349,12 @@
         // Once sync code starts in the spawn_blocking it cannot be cancelled BUT if we've run out of threads to execute blocking work on then
         // this timeout should prevent the caller being blocked by this await that may not finish.
         tokio::time::timeout(std::time::Duration::from_millis(THREAD_ACQUIRE_TIMEOUT_MS.load(Ordering::Acquire)), tokio::task::spawn_blocking(move || {
-<<<<<<< HEAD
             span.in_scope(|| {
                 log_elapsed!([10, 100, 1000], start, "write_async:before-closure");
                 let r = conn.execute_in_exclusive_rw_txn(f);
                 log_elapsed!([10, 100, 1000], start, "write_async:after-closure");
-                r
+                r.map(|r| (r, permit))
             })
-=======
-            let _s = span.enter();
-            log_elapsed!([10, 100, 1000], start, "write_async:before-closure");
-            let r = conn.execute_in_exclusive_rw_txn(f);
-            log_elapsed!([10, 100, 1000], start, "write_async:after-closure");
-            r.map(|r| (r, permit))
->>>>>>> 5f80638e
         }).in_current_span()).in_current_span().await.map_err(|e| {
             tracing::error!("Failed to claim a thread to run the database write transaction. It's likely that the program is out of threads.");
             DatabaseError::Timeout(e)
