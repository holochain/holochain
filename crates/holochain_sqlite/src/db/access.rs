use crate::db::conn::PConn;
use crate::db::databases::DATABASE_HANDLES;
use crate::db::guard::{PConnGuard, PTxnGuard};
use crate::db::kind::{DbKind, DbKindT};
use crate::db::pool::{
    initialize_connection, new_connection_pool, num_read_threads, ConnectionPool, DbSyncLevel,
};
use crate::error::{DatabaseError, DatabaseResult};
use derive_more::Into;
<<<<<<< HEAD
use holochain_util::time::log_elapsed;
=======
use holochain_util::log_elapsed;
>>>>>>> bce65111
use parking_lot::Mutex;
use rusqlite::*;
use shrinkwraprs::Shrinkwrap;
use std::sync::atomic::{AtomicU64, Ordering};
use std::sync::Arc;
use std::time::Instant;
use std::{collections::HashMap, path::Path};
use std::{path::PathBuf, sync::atomic::AtomicUsize};
use tokio::sync::{OwnedSemaphorePermit, Semaphore};
<<<<<<< HEAD
use tracing::{Instrument, Span};
=======
use tracing::{error_span, Instrument, Span};
>>>>>>> bce65111

use super::metrics::{create_connection_use_time_metric, create_pool_usage_metric, UseTimeMetric};

static ACQUIRE_TIMEOUT_MS: AtomicU64 = AtomicU64::new(10_000);
static THREAD_ACQUIRE_TIMEOUT_MS: AtomicU64 = AtomicU64::new(30_000);

#[async_trait::async_trait]
/// A trait for being generic over [`DbWrite`] and [`DbRead`] that
/// both implement read access.
pub trait ReadAccess<Kind: DbKindT>: Clone + Into<DbRead<Kind>> {
    /// Run an async read transaction on a background thread.
    async fn read_async<E, R, F>(&self, f: F) -> Result<R, E>
    where
        E: From<DatabaseError> + Send + 'static,
        F: FnOnce(Transaction) -> Result<R, E> + Send + 'static,
        R: Send + 'static;

    /// Access the kind of database.
    fn kind(&self) -> &Kind;
}

#[async_trait::async_trait]
impl<Kind: DbKindT> ReadAccess<Kind> for DbWrite<Kind> {
    #[tracing::instrument(skip_all)]
    async fn read_async<E, R, F>(&self, f: F) -> Result<R, E>
    where
        E: From<DatabaseError> + Send + 'static,
        F: FnOnce(Transaction) -> Result<R, E> + Send + 'static,
        R: Send + 'static,
    {
        let db: &DbRead<Kind> = self.as_ref();
        DbRead::read_async(db, f).await
    }

    fn kind(&self) -> &Kind {
        self.0.kind()
    }
}

#[async_trait::async_trait]
impl<Kind: DbKindT> ReadAccess<Kind> for DbRead<Kind> {
    #[tracing::instrument(skip_all)]
    async fn read_async<E, R, F>(&self, f: F) -> Result<R, E>
    where
        E: From<DatabaseError> + Send + 'static,
        F: FnOnce(Transaction) -> Result<R, E> + Send + 'static,
        R: Send + 'static,
    {
        DbRead::read_async(self, f).await
    }

    fn kind(&self) -> &Kind {
        &self.kind
    }
}

/// A read-only version of [DbWrite].
/// This environment can only generate read-only transactions, never read-write.
#[derive(Clone)]
pub struct DbRead<Kind: DbKindT> {
    kind: Kind,
    path: PathBuf,
    connection_pool: ConnectionPool,
    write_semaphore: Arc<Semaphore>,
    read_semaphore: Arc<Semaphore>,
    long_read_semaphore: Arc<Semaphore>,
    statement_trace_fn: Option<fn(&str)>,
    max_readers: usize,
    num_readers: Arc<AtomicUsize>,
    use_time_metric: UseTimeMetric,
}

impl<Kind: DbKindT> std::fmt::Debug for DbRead<Kind> {
    fn fmt(&self, f: &mut std::fmt::Formatter<'_>) -> std::fmt::Result {
        f.debug_struct("DbRead")
            .field("kind", &self.kind)
            .field("path", &self.path)
            .field("max_readers", &self.max_readers)
            .field("num_readers", &self.num_readers)
            .finish()
    }
}

impl<Kind: DbKindT> DbRead<Kind> {
    /// Accessor for the [DbKindT] of the DbWrite
    pub fn kind(&self) -> &Kind {
        &self.kind
    }

    /// The environment's path
    pub fn path(&self) -> &PathBuf {
        &self.path
    }

    /// Execute a read closure on the database by acquiring a connection from the pool, starting a new transaction and
    /// running the closure with that transaction.
    ///
    /// Note that it is not enforced that your closure runs read-only operations or that it finishes quickly so it is
    /// up to the caller to use this function as intended.
    #[tracing::instrument(skip_all)]
    pub async fn read_async<E, R, F>(&self, f: F) -> Result<R, E>
    where
        E: From<DatabaseError> + Send + 'static,
        F: FnOnce(Transaction) -> Result<R, E> + Send + 'static,
        R: Send + 'static,
    {
        let mut conn = self
            .checkout_connection(self.read_semaphore.clone())
            .await?;

        let start = tokio::time::Instant::now();
        let span = tracing::error_span!("spawn_blocking");

        // Once sync code starts in the spawn_blocking it cannot be cancelled BUT if we've run out of threads to execute blocking work on then
        // this timeout should prevent the caller being blocked by this await that may not finish.
        tokio::time::timeout(std::time::Duration::from_millis(THREAD_ACQUIRE_TIMEOUT_MS.load(Ordering::Acquire)), tokio::task::spawn_blocking(move || {
                let _s = span.enter();
                tracing::trace!("start spawn_blocking");
                log_elapsed!([10, 100, 1000], start, "read_async:before-closure");
                let r = conn.execute_in_read_txn(f);
                log_elapsed!([10, 100, 1000], start, "read_async:after-closure");
                tracing::trace!("end spawn_blocking");
                r
            })).in_current_span().await.map_err(|e| {
                tracing::error!("Failed to claim a thread to run the database read transaction. It's likely that the program is out of threads.");
                DatabaseError::Timeout(e)
            })?.map_err(DatabaseError::from)?
    }

    /// Intended to be used for transactions that need to be kept open for a longer period of time than just running a
    /// sequence of reads using `read_async`. You should default to `read_async` and only call this if you have a good
    /// reason.
    ///
    /// A valid reason for this is holding read transactions across multiple databases as part of a cascade query.
    #[tracing::instrument(skip_all)]
    pub async fn get_read_txn(&self) -> DatabaseResult<PTxnGuard> {
        let conn = self
            .checkout_connection(self.long_read_semaphore.clone())
            .await?;
        Ok(conn.into())
    }

    #[tracing::instrument(skip(self))]
    async fn checkout_connection(&self, semaphore: Arc<Semaphore>) -> DatabaseResult<PConnGuard> {
        // TODO: use semaphore for this message
        let waiting = self.num_readers.fetch_add(1, Ordering::Relaxed);
        if waiting > self.max_readers {
            let s = tracing::info_span!("holochain_perf", kind = ?self.kind().kind());
            s.in_scope(|| {
                tracing::info!(
                    "Database read connection is saturated. Util {:.2}%",
                    waiting as f64 / self.max_readers as f64 * 100.0
                )
            });
        } else {
            tracing::trace!("checkout_connection ready to acquire semaphore");
        }

        let permit = acquire_semaphore_permit(semaphore).await?;

        self.num_readers.fetch_sub(1, Ordering::Relaxed);

        let mut conn = self.get_connection_from_pool()?;
        if self.statement_trace_fn.is_some() {
            conn.trace(self.statement_trace_fn);
        }

        Ok(PConnGuard::new(conn, permit, self.use_time_metric.clone()))
    }

    /// Get a connection from the pool.
    /// TODO: We should eventually swap this for an async solution.
    #[tracing::instrument(skip_all)]
    fn get_connection_from_pool(&self) -> DatabaseResult<PConn> {
        let now = Instant::now();
        let r = Ok(PConn::new(self.connection_pool.get()?));
        let el = now.elapsed();
        if el.as_millis() > 20 {
            // TODO Convert to a metric
            tracing::info!("Connection pool took {:?} to be freed", el);
        } else {
            tracing::trace!("Got connection");
        }
        r
    }

    #[cfg(all(any(test, feature = "test_utils"), not(loom)))]
    pub fn test_read<R, F>(&self, f: F) -> R
    where
        F: FnOnce(Transaction) -> R + Send + 'static,
        R: Send + 'static,
    {
        holochain_util::tokio_helper::block_forever_on(async {
            self.read_async(move |txn| -> DatabaseResult<R> { Ok(f(txn)) })
                .await
                .unwrap()
        })
    }
}

/// The canonical representation of a (singleton) database.
/// The wrapper contains methods for managing transactions
/// and database connections,
#[derive(Clone, Debug, Shrinkwrap, Into)]
pub struct DbWrite<Kind: DbKindT>(DbRead<Kind>);

impl<Kind: DbKindT + Send + Sync + 'static> DbWrite<Kind> {
    /// Create or open an existing database reference,
    pub fn open(path_prefix: &Path, kind: Kind) -> DatabaseResult<Self> {
        Self::open_with_sync_level(path_prefix, kind, DbSyncLevel::default())
    }

    pub fn open_with_sync_level(
        path_prefix: &Path,
        kind: Kind,
        sync_level: DbSyncLevel,
    ) -> DatabaseResult<Self> {
        DATABASE_HANDLES.get_or_insert(&kind, path_prefix, |kind| {
            Self::new(Some(path_prefix), kind, sync_level, None)
        })
    }

    pub fn new(
        path_prefix: Option<&Path>,
        kind: Kind,
        sync_level: DbSyncLevel,
        statement_trace_fn: Option<fn(&str)>,
    ) -> DatabaseResult<Self> {
        let path = match path_prefix {
            Some(path_prefix) => {
                let path = path_prefix.join(kind.filename());
                let parent = path
                    .parent()
                    .ok_or_else(|| DatabaseError::DatabaseMissing(path_prefix.to_owned()))?;
                if !parent.is_dir() {
                    std::fs::create_dir_all(parent)
                        .map_err(|_e| DatabaseError::DatabaseMissing(parent.to_owned()))?;
                }
                // Check if the database is valid and take the appropriate
                // action if it isn't.
                match Self::check_database_file(&path, sync_level) {
                    Ok(path) => path,
                    // These are the two errors that can
                    // occur if the database is not valid.
                    err @ Err(Error::SqliteFailure(
                        ffi::Error {
                            code: ErrorCode::DatabaseCorrupt,
                            ..
                        },
                        ..,
                    ))
                    | err @ Err(Error::SqliteFailure(
                        ffi::Error {
                            code: ErrorCode::NotADatabase,
                            ..
                        },
                        ..,
                    )) => {
                        // Check if the database might be unencrypted.
                        if "true"
                            == std::env::var("HOLOCHAIN_MIGRATE_UNENCRYPTED")
                                .unwrap_or_default()
                                .as_str()
                        {
                            #[cfg(feature = "sqlite-encrypted")]
                            encrypt_unencrypted_database(&path)?;
                        }
                        // Check if this database kind requires wiping.
                        else if kind.if_corrupt_wipe() {
                            std::fs::remove_file(&path)?;
                        } else {
                            // If we don't wipe we need to return an error.
                            err?;
                        }

                        // Now that we've taken the appropriate action we can try again.
                        match Self::check_database_file(&path, sync_level) {
                            Ok(path) => path,
                            Err(e) => return Err(e.into()),
                        }
                    }
                    // Another error has occurred when trying to open the db.
                    Err(e) => return Err(e.into()),
                }
            }
            None => None,
        };

        // Now we know the database file is valid we can open a connection pool.
        let pool = new_connection_pool(path.as_ref().map(|p| p.as_ref()), sync_level);
        let mut conn = pool.get()?;
        // set to faster write-ahead-log mode
        conn.pragma_update(None, "journal_mode", "WAL".to_string())?;
        crate::table::initialize_database(&mut conn, kind.kind())?;

        let use_time_metric = create_connection_use_time_metric(kind.kind());

        let db_read = DbRead {
            write_semaphore: Self::get_write_semaphore(kind.kind()),
            read_semaphore: Self::get_read_semaphore(kind.kind()),
            long_read_semaphore: Self::get_long_read_semaphore(kind.kind()),
            max_readers: num_read_threads() * 2,
            num_readers: Arc::new(AtomicUsize::new(0)),
            kind: kind.clone(),
            path: path.unwrap_or_default(),
            connection_pool: pool,
            statement_trace_fn,
            use_time_metric,
        };

        create_pool_usage_metric(
            kind.kind(),
            vec![
                db_read.write_semaphore.clone(),
                db_read.read_semaphore.clone(),
                db_read.long_read_semaphore.clone(),
            ],
        );

        Ok(DbWrite(db_read))
    }

    #[tracing::instrument(skip_all)]
    pub async fn write_async<E, R, F>(&self, f: F) -> Result<R, E>
    where
        E: From<DatabaseError> + Send + 'static,
        F: FnOnce(&mut Transaction) -> Result<R, E> + Send + 'static,
        R: Send + 'static,
    {
        let _permit = acquire_semaphore_permit(self.0.write_semaphore.clone()).await?;

        let mut conn = self.get_connection_from_pool()?;

        let start = tokio::time::Instant::now();
        let span = tracing::error_span!("spawn_blocking");

        // Once sync code starts in the spawn_blocking it cannot be cancelled BUT if we've run out of threads to execute blocking work on then
        // this timeout should prevent the caller being blocked by this await that may not finish.
        tokio::time::timeout(std::time::Duration::from_millis(THREAD_ACQUIRE_TIMEOUT_MS.load(Ordering::Acquire)), tokio::task::spawn_blocking(move || {
            let _s = span.enter();
            tracing::trace!("start spawn_blocking");
            log_elapsed!([10, 100, 1000], start, "write_async:before-closure");
            let r = conn.execute_in_exclusive_rw_txn(f);
            log_elapsed!([10, 100, 1000], start, "write_async:after-closure");
            tracing::trace!("end spawn_blocking");
            r
        })).in_current_span().await.map_err(|e| {
            tracing::error!("Failed to claim a thread to run the database write transaction. It's likely that the program is out of threads.");
            DatabaseError::Timeout(e)
        })?.map_err(DatabaseError::from)?
    }

    pub fn available_writer_count(&self) -> usize {
        self.write_semaphore.available_permits()
    }

    pub fn available_reader_count(&self) -> usize {
        self.read_semaphore.available_permits()
    }

    fn get_write_semaphore(kind: DbKind) -> Arc<Semaphore> {
        static MAP: once_cell::sync::Lazy<Mutex<HashMap<DbKind, Arc<Semaphore>>>> =
            once_cell::sync::Lazy::new(|| Mutex::new(HashMap::new()));
        MAP.lock()
            .entry(kind)
            .or_insert_with(|| Arc::new(Semaphore::new(1)))
            .clone()
    }

    fn get_read_semaphore(kind: DbKind) -> Arc<Semaphore> {
        static MAP: once_cell::sync::Lazy<Mutex<HashMap<DbKind, Arc<Semaphore>>>> =
            once_cell::sync::Lazy::new(|| Mutex::new(HashMap::new()));
        MAP.lock()
            .entry(kind)
            .or_insert_with(|| Arc::new(Semaphore::new(num_read_threads())))
            .clone()
    }

    fn get_long_read_semaphore(kind: DbKind) -> Arc<Semaphore> {
        static MAP: once_cell::sync::Lazy<Mutex<HashMap<DbKind, Arc<Semaphore>>>> =
            once_cell::sync::Lazy::new(|| Mutex::new(HashMap::new()));
        MAP.lock()
            .entry(kind)
            .or_insert_with(|| Arc::new(Semaphore::new(num_read_threads())))
            .clone()
    }

    fn check_database_file(
        path: &Path,
        sync_level: DbSyncLevel,
    ) -> rusqlite::Result<Option<PathBuf>> {
        Connection::open(path)
            // For some reason calling pragma_update is necessary to prove the database file is valid.
            .and_then(|mut c| {
                initialize_connection(&mut c, sync_level)?;
                c.pragma_update(None, "synchronous", "0".to_string())?;
                Ok(c.path().map(PathBuf::from))
            })
    }

    /// Create a unique db in a temp dir with no static management of the
    /// connection pool, useful for testing.
    #[cfg(any(test, feature = "test_utils"))]
    pub fn test(path: &Path, kind: Kind) -> DatabaseResult<Self> {
        Self::new(Some(path), kind, DbSyncLevel::default(), None)
    }

    #[cfg(any(test, feature = "test_utils"))]
    pub fn test_in_mem(kind: Kind) -> DatabaseResult<Self> {
        Self::new(None, kind, DbSyncLevel::default(), None)
    }

    #[cfg(all(any(test, feature = "test_utils"), not(loom)))]
    pub fn test_write<R, F>(&self, f: F) -> R
    where
        F: FnOnce(&mut Transaction) -> R + Send + 'static,
        R: Send + 'static,
    {
        holochain_util::tokio_helper::block_forever_on(async {
            self.write_async(|txn| -> DatabaseResult<R> { Ok(f(txn)) })
                .await
                .unwrap()
        })
    }
}

// The method for this function is taken from https://discuss.zetetic.net/t/how-to-encrypt-a-plaintext-sqlite-database-to-use-sqlcipher-and-avoid-file-is-encrypted-or-is-not-a-database-errors/868
#[cfg(feature = "sqlite-encrypted")]
pub fn encrypt_unencrypted_database(path: &Path) -> DatabaseResult<()> {
    // e.g. conductor/conductor.sqlite3 -> conductor/conductor-encrypted.sqlite3
    let encrypted_path = path
        .parent()
        .ok_or_else(|| DatabaseError::DatabaseMissing(path.to_owned()))?
        .join(
            path.file_stem()
                .and_then(|s| s.to_str())
                .ok_or_else(|| DatabaseError::DatabaseMissing(path.to_owned()))?
                .to_string()
                + "-encrypted."
                + path
                    .extension()
                    .and_then(|s| s.to_str())
                    .ok_or_else(|| DatabaseError::DatabaseMissing(path.to_owned()))?,
        );

    tracing::warn!(
        "Attempting encryption of unencrypted database: {:?} -> {:?}",
        path,
        encrypted_path
    );

    // Migrate the database
    {
        let conn = Connection::open(path)?;

        // Ensure everything in the WAL is written to the main database
        conn.execute("VACUUM", ())?;

        // Start an exclusive transaction to avoid anybody writing to the database while we're migrating it
        conn.execute("BEGIN EXCLUSIVE", ())?;

        conn.execute(
            "ATTACH DATABASE :db_name AS encrypted KEY :key",
            rusqlite::named_params! {
                ":db_name": encrypted_path.to_str(),
                ":key": super::pool::FAKE_KEY,
            },
        )?;

        conn.query_row("SELECT sqlcipher_export('encrypted')", (), |_| Ok(0))?;

        conn.execute("COMMIT", ())?;

        conn.execute("DETACH DATABASE encrypted", ())?;
        conn.close().map_err(|(_, err)| err)?;
    }

    // Swap the databases over
    std::fs::remove_file(path)?;
    std::fs::rename(encrypted_path, path)?;

    Ok(())
}

#[cfg(feature = "test_utils")]
pub fn set_acquire_timeout(timeout_ms: u64) {
    ACQUIRE_TIMEOUT_MS.store(timeout_ms, Ordering::Relaxed);
}

#[tracing::instrument]
async fn acquire_semaphore_permit(
    semaphore: Arc<Semaphore>,
) -> DatabaseResult<OwnedSemaphorePermit> {
    let id = nanoid::nanoid!(7);
    tracing::trace!(?id, "???     acquire semaphore permit");
    let permit = tokio::time::timeout(
        std::time::Duration::from_millis(ACQUIRE_TIMEOUT_MS.load(Ordering::Acquire)),
        semaphore.acquire_owned(),
    )
    .await;
    tracing::trace!(?id, ?permit, "    !!! semaphore permit obtained");
    match permit {
        Ok(Ok(s)) => Ok(s),
        Ok(Err(e)) => {
            tracing::error!(
                "Semaphore should not be closed but got an error while acquiring a permit, {:?}",
                e
            );
            Err(DatabaseError::Other(e.into()))
        }
        Err(e) => Err(DatabaseError::Timeout(e)),
    }
}<|MERGE_RESOLUTION|>--- conflicted
+++ resolved
@@ -7,11 +7,7 @@
 };
 use crate::error::{DatabaseError, DatabaseResult};
 use derive_more::Into;
-<<<<<<< HEAD
-use holochain_util::time::log_elapsed;
-=======
 use holochain_util::log_elapsed;
->>>>>>> bce65111
 use parking_lot::Mutex;
 use rusqlite::*;
 use shrinkwraprs::Shrinkwrap;
@@ -21,11 +17,7 @@
 use std::{collections::HashMap, path::Path};
 use std::{path::PathBuf, sync::atomic::AtomicUsize};
 use tokio::sync::{OwnedSemaphorePermit, Semaphore};
-<<<<<<< HEAD
-use tracing::{Instrument, Span};
-=======
-use tracing::{error_span, Instrument, Span};
->>>>>>> bce65111
+use tracing::Instrument;
 
 use super::metrics::{create_connection_use_time_metric, create_pool_usage_metric, UseTimeMetric};
 
@@ -49,7 +41,7 @@
 
 #[async_trait::async_trait]
 impl<Kind: DbKindT> ReadAccess<Kind> for DbWrite<Kind> {
-    #[tracing::instrument(skip_all)]
+    #[tracing::instrument(skip(f))]
     async fn read_async<E, R, F>(&self, f: F) -> Result<R, E>
     where
         E: From<DatabaseError> + Send + 'static,
@@ -67,7 +59,7 @@
 
 #[async_trait::async_trait]
 impl<Kind: DbKindT> ReadAccess<Kind> for DbRead<Kind> {
-    #[tracing::instrument(skip_all)]
+    #[tracing::instrument(skip(f))]
     async fn read_async<E, R, F>(&self, f: F) -> Result<R, E>
     where
         E: From<DatabaseError> + Send + 'static,
@@ -125,7 +117,7 @@
     ///
     /// Note that it is not enforced that your closure runs read-only operations or that it finishes quickly so it is
     /// up to the caller to use this function as intended.
-    #[tracing::instrument(skip_all)]
+    #[tracing::instrument(skip(f))]
     pub async fn read_async<E, R, F>(&self, f: F) -> Result<R, E>
     where
         E: From<DatabaseError> + Send + 'static,
@@ -137,7 +129,7 @@
             .await?;
 
         let start = tokio::time::Instant::now();
-        let span = tracing::error_span!("spawn_blocking");
+        let span = tracing::error_span!("spawn_blocking inner");
 
         // Once sync code starts in the spawn_blocking it cannot be cancelled BUT if we've run out of threads to execute blocking work on then
         // this timeout should prevent the caller being blocked by this await that may not finish.
@@ -149,7 +141,7 @@
                 log_elapsed!([10, 100, 1000], start, "read_async:after-closure");
                 tracing::trace!("end spawn_blocking");
                 r
-            })).in_current_span().await.map_err(|e| {
+            }).in_current_span()).in_current_span().await.map_err(|e| {
                 tracing::error!("Failed to claim a thread to run the database read transaction. It's likely that the program is out of threads.");
                 DatabaseError::Timeout(e)
             })?.map_err(DatabaseError::from)?
@@ -160,7 +152,7 @@
     /// reason.
     ///
     /// A valid reason for this is holding read transactions across multiple databases as part of a cascade query.
-    #[tracing::instrument(skip_all)]
+    #[tracing::instrument]
     pub async fn get_read_txn(&self) -> DatabaseResult<PTxnGuard> {
         let conn = self
             .checkout_connection(self.long_read_semaphore.clone())
@@ -168,7 +160,7 @@
         Ok(conn.into())
     }
 
-    #[tracing::instrument(skip(self))]
+    #[tracing::instrument]
     async fn checkout_connection(&self, semaphore: Arc<Semaphore>) -> DatabaseResult<PConnGuard> {
         // TODO: use semaphore for this message
         let waiting = self.num_readers.fetch_add(1, Ordering::Relaxed);
@@ -198,7 +190,7 @@
 
     /// Get a connection from the pool.
     /// TODO: We should eventually swap this for an async solution.
-    #[tracing::instrument(skip_all)]
+    #[tracing::instrument]
     fn get_connection_from_pool(&self) -> DatabaseResult<PConn> {
         let now = Instant::now();
         let r = Ok(PConn::new(self.connection_pool.get()?));
@@ -348,7 +340,7 @@
         Ok(DbWrite(db_read))
     }
 
-    #[tracing::instrument(skip_all)]
+    #[tracing::instrument(skip(f))]
     pub async fn write_async<E, R, F>(&self, f: F) -> Result<R, E>
     where
         E: From<DatabaseError> + Send + 'static,
@@ -360,7 +352,7 @@
         let mut conn = self.get_connection_from_pool()?;
 
         let start = tokio::time::Instant::now();
-        let span = tracing::error_span!("spawn_blocking");
+        let span = tracing::error_span!("spawn_blocking inner");
 
         // Once sync code starts in the spawn_blocking it cannot be cancelled BUT if we've run out of threads to execute blocking work on then
         // this timeout should prevent the caller being blocked by this await that may not finish.
@@ -372,7 +364,7 @@
             log_elapsed!([10, 100, 1000], start, "write_async:after-closure");
             tracing::trace!("end spawn_blocking");
             r
-        })).in_current_span().await.map_err(|e| {
+        }).in_current_span()).in_current_span().await.map_err(|e| {
             tracing::error!("Failed to claim a thread to run the database write transaction. It's likely that the program is out of threads.");
             DatabaseError::Timeout(e)
         })?.map_err(DatabaseError::from)?
