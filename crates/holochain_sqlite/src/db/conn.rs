use crate::prelude::*;
use holochain_util::timed;
use rusqlite::*;
use std::ops::{Deref, DerefMut};
use tracing::instrument;

pub(super) type PConnInner = r2d2::PooledConnection<r2d2_sqlite::SqliteConnectionManager>;

/// Singleton Connection
pub(super) struct PConn {
    inner: PConnInner,
}

impl Deref for PConn {
    type Target = PConnInner;

    fn deref(&self) -> &Self::Target {
        &self.inner
    }
}

impl DerefMut for PConn {
    fn deref_mut(&mut self) -> &mut Self::Target {
        &mut self.inner
    }
}

impl<'e> PConn {
    pub(super) fn new(inner: PConnInner) -> Self {
        Self { inner }
    }

    #[tracing::instrument(skip_all)]
    pub(super) fn execute_in_read_txn<E, R, F>(&'e mut self, f: F) -> Result<R, E>
    where
        E: From<DatabaseError>,
        F: 'e + FnOnce(Transaction) -> Result<R, E>,
    {
        let txn = timed!(
            [10, 100, 1000],
            "timing_1",
            self.transaction().map_err(DatabaseError::from)?
        );

        // TODO It would be possible to prevent the transaction from calling commit here if we passed a reference instead of a move.
        timed!([10, 20, 50], "execute_in_read_txn:closure", { f(txn) })
    }

    /// Run a closure, passing in a mutable reference to a read-write
    /// transaction, and commit the transaction after the closure has run.
    /// If there is a SQLite error, recover from it and re-run the closure.
    // FIXME: B-01566: implement write failure detection
    #[tracing::instrument(skip_all)]
    pub(super) fn execute_in_exclusive_rw_txn<E, R, F>(&'e mut self, f: F) -> Result<R, E>
    where
        E: From<DatabaseError>,
        F: 'e + FnOnce(&mut Transaction) -> Result<R, E>,
    {
        tracing::trace!("entered execute_in_exclusive_rw_txn");

        let mut txn = timed!(
            [10, 100, 1000],
            "execute_in_exclusive_rw_txn:transaction_with_behavior",
            {
                self.transaction_with_behavior(TransactionBehavior::Exclusive)
                    .map_err(DatabaseError::from)?
            }
        );

        let result = timed!(
            [10, 100, 1000],
            "closure in execute_in_exclusive_rw_txn",
            f(&mut txn)?
        );

        timed!(
            [10, 100, 1000],
            "execute_in_exclusive_rw_txn:commit",
<<<<<<< HEAD
            txn.commit().map_err(DatabaseError::from)
        )
=======
            txn.commit().map_err(DatabaseError::from)?
        );

        Ok(result)
>>>>>>> bce65111
    }
}<|MERGE_RESOLUTION|>--- conflicted
+++ resolved
@@ -2,7 +2,6 @@
 use holochain_util::timed;
 use rusqlite::*;
 use std::ops::{Deref, DerefMut};
-use tracing::instrument;
 
 pub(super) type PConnInner = r2d2::PooledConnection<r2d2_sqlite::SqliteConnectionManager>;
 
@@ -37,13 +36,13 @@
         F: 'e + FnOnce(Transaction) -> Result<R, E>,
     {
         let txn = timed!(
-            [10, 100, 1000],
-            "timing_1",
+            [1, 100, 1000],
+            "acquiring read transaction",
             self.transaction().map_err(DatabaseError::from)?
         );
 
         // TODO It would be possible to prevent the transaction from calling commit here if we passed a reference instead of a move.
-        timed!([10, 20, 50], "execute_in_read_txn:closure", { f(txn) })
+        timed!([10, 20, 50], "running closure", { f(txn) })
     }
 
     /// Run a closure, passing in a mutable reference to a read-write
@@ -58,32 +57,19 @@
     {
         tracing::trace!("entered execute_in_exclusive_rw_txn");
 
-        let mut txn = timed!(
-            [10, 100, 1000],
-            "execute_in_exclusive_rw_txn:transaction_with_behavior",
-            {
-                self.transaction_with_behavior(TransactionBehavior::Exclusive)
-                    .map_err(DatabaseError::from)?
-            }
-        );
+        let mut txn = timed!([10, 100, 1000], "getting exclusive r/w transaction", {
+            self.transaction_with_behavior(TransactionBehavior::Exclusive)
+                .map_err(DatabaseError::from)?
+        });
 
-        let result = timed!(
-            [10, 100, 1000],
-            "closure in execute_in_exclusive_rw_txn",
-            f(&mut txn)?
-        );
+        let result = timed!([10, 100, 1000], "running closure", f(&mut txn)?);
 
         timed!(
             [10, 100, 1000],
-            "execute_in_exclusive_rw_txn:commit",
-<<<<<<< HEAD
-            txn.commit().map_err(DatabaseError::from)
-        )
-=======
+            "comitting transaction",
             txn.commit().map_err(DatabaseError::from)?
         );
 
         Ok(result)
->>>>>>> bce65111
     }
 }