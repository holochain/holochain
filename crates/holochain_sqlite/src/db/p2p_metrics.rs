use crate::{
    prelude::{DatabaseError, DatabaseResult},
    sql::sql_p2p_metrics,
};
use holochain_zome_types::prelude::*;
use kitsune_p2p::event::{MetricKind, MetricQuery, MetricQueryAnswer};
use kitsune_p2p::*;
use rusqlite::*;
use std::{
    num::TryFromIntError,
    sync::Arc,
    time::{Duration, SystemTime},
};

pub fn time_to_micros(t: SystemTime) -> DatabaseResult<i64> {
    t.duration_since(std::time::UNIX_EPOCH)
        .map_err(|e| DatabaseError::Other(e.into()))?
        .as_micros()
        .try_into()
        .map_err(|e: TryFromIntError| DatabaseError::Other(e.into()))
}

pub fn time_from_micros(micros: i64) -> DatabaseResult<SystemTime> {
    std::time::UNIX_EPOCH
        .checked_add(Duration::from_micros(micros as u64))
        .ok_or_else(|| {
            DatabaseError::Other(anyhow::anyhow!(
                "Got invalid i64 microsecond timestamp: {}",
                micros
            ))
        })
}

/// Record a p2p metric datum
pub fn put_metric_datum(
    txn: &mut Transaction,
    agent: Arc<KitsuneAgent>,
    metric: MetricKind,
    timestamp: std::time::SystemTime,
) -> DatabaseResult<()> {
    let agent_bytes: &[u8] = agent.as_ref();
    txn.execute(
        sql_p2p_metrics::INSERT,
        named_params! {
            ":agent": agent_bytes,
            ":kind": metric.to_string(),
            ":moment": time_to_micros(timestamp)?
        },
    )?;
    Ok(())
}

/// Query the p2p_metrics database in a variety of ways
pub fn query_metrics(
    txn: &mut Transaction,
    query: MetricQuery,
) -> DatabaseResult<MetricQueryAnswer> {
    Ok(match query {
        MetricQuery::LastSync { agent } => {
            let agent_bytes: &[u8] = agent.as_ref();
<<<<<<< HEAD
            let timestamp: Option<i64> = txn
                .query_row(
                    sql_p2p_metrics::QUERY_LAST_SYNC,
                    named_params! {
                        ":agent": agent_bytes,
                        ":kind": MetricKind::QuickGossip.to_string(),
                    },
                    |row| row.get(0),
                )?;
=======
            let timestamp: Option<i64> = txn.query_row(
                sql_p2p_metrics::QUERY_LAST_SYNC,
                named_params! {
                    ":agent": agent_bytes,
                    ":kind": MetricKind::QuickGossip.to_string(),
                },
                |row| row.get(0),
            )?;
>>>>>>> 873de070
            let time = match timestamp {
                Some(t) => Some(time_from_micros(t)?),
                None => None,
            };
            MetricQueryAnswer::LastSync(time)
        }
        MetricQuery::Oldest {
            last_connect_error_threshold,
        } => {
            let agent_bytes: Option<Vec<u8>> = txn
                .query_row(
                    sql_p2p_metrics::QUERY_OLDEST,
                    named_params! {
                        ":error_threshold": time_to_micros(last_connect_error_threshold)?,
                        ":kind_error": MetricKind::ConnectError.to_string(),
                        ":kind_slow_gossip": MetricKind::SlowGossip.to_string(),
                    },
                    |row| row.get(0),
                )
                .optional()?;
            MetricQueryAnswer::Oldest(agent_bytes.map(KitsuneAgent::new).map(Arc::new))
        }
    })
}<|MERGE_RESOLUTION|>--- conflicted
+++ resolved
@@ -58,17 +58,6 @@
     Ok(match query {
         MetricQuery::LastSync { agent } => {
             let agent_bytes: &[u8] = agent.as_ref();
-<<<<<<< HEAD
-            let timestamp: Option<i64> = txn
-                .query_row(
-                    sql_p2p_metrics::QUERY_LAST_SYNC,
-                    named_params! {
-                        ":agent": agent_bytes,
-                        ":kind": MetricKind::QuickGossip.to_string(),
-                    },
-                    |row| row.get(0),
-                )?;
-=======
             let timestamp: Option<i64> = txn.query_row(
                 sql_p2p_metrics::QUERY_LAST_SYNC,
                 named_params! {
@@ -77,7 +66,6 @@
                 },
                 |row| row.get(0),
             )?;
->>>>>>> 873de070
             let time = match timestamp {
                 Some(t) => Some(time_from_micros(t)?),
                 None => None,
