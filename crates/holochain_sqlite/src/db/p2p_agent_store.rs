//! p2p_agent_store sql logic

use crate::prelude::*;
use crate::sql::*;
use kitsune_p2p::agent_store::AgentInfoSigned;
use kitsune_p2p::dht_arc::ArcInterval;
use kitsune_p2p::dht_arc::DhtArcSet;
use kitsune_p2p::KitsuneAgent;
use rusqlite::*;
use std::sync::Arc;

/// Extension trait to treat connection instances
/// as p2p store accessors.
pub trait AsP2pAgentStoreConExt {
    /// Get an AgentInfoSigned record from the p2p_store
    fn p2p_get_agent(&mut self, agent: &KitsuneAgent) -> DatabaseResult<Option<AgentInfoSigned>>;

    /// List all AgentInfoSigned records within a space in the p2p_agent_store
    fn p2p_list_agents(&mut self) -> DatabaseResult<Vec<AgentInfoSigned>>;

    /// Query agent list for gossip
    fn p2p_gossip_query_agents(
        &mut self,
        since_ms: u64,
        until_ms: u64,
        arcset: DhtArcSet,
    ) -> DatabaseResult<Vec<(KitsuneAgent, ArcInterval)>>;

    /// Query agents sorted by nearness to basis loc
    fn p2p_query_near_basis(
        &mut self,
        basis: u32,
        limit: u32,
    ) -> DatabaseResult<Vec<AgentInfoSigned>>;
}

/// Extension trait to treat transaction instances
/// as p2p store accessors.
pub trait AsP2pStateTxExt {
    /// Get an AgentInfoSigned record from the p2p_store
    fn p2p_get_agent(&self, agent: &KitsuneAgent) -> DatabaseResult<Option<AgentInfoSigned>>;

    /// List all AgentInfoSigned records within a space in the p2p_agent_store
    fn p2p_list_agents(&self) -> DatabaseResult<Vec<AgentInfoSigned>>;

    /// Query agent list for gossip
    fn p2p_gossip_query_agents(
        &self,
        since_ms: u64,
        until_ms: u64,
        arcset: DhtArcSet,
    ) -> DatabaseResult<Vec<(KitsuneAgent, ArcInterval)>>;

    /// Query agents sorted by nearness to basis loc
    fn p2p_query_near_basis(&self, basis: u32, limit: u32) -> DatabaseResult<Vec<AgentInfoSigned>>;
}

impl AsP2pAgentStoreConExt for crate::db::PConn {
    fn p2p_get_agent(&mut self, agent: &KitsuneAgent) -> DatabaseResult<Option<AgentInfoSigned>> {
        self.with_reader(move |reader| reader.p2p_get_agent(agent))
    }

    fn p2p_list_agents(&mut self) -> DatabaseResult<Vec<AgentInfoSigned>> {
        self.with_reader(move |reader| reader.p2p_list_agents())
    }

    fn p2p_gossip_query_agents(
        &mut self,
        since_ms: u64,
        until_ms: u64,
        arcset: DhtArcSet,
    ) -> DatabaseResult<Vec<(KitsuneAgent, ArcInterval)>> {
        self.with_reader(move |reader| reader.p2p_gossip_query_agents(since_ms, until_ms, arcset))
    }

    fn p2p_query_near_basis(
        &mut self,
        basis: u32,
        limit: u32,
    ) -> DatabaseResult<Vec<AgentInfoSigned>> {
        self.with_reader(move |reader| reader.p2p_query_near_basis(basis, limit))
    }
}

/// Put an AgentInfoSigned record into the p2p_store
pub async fn p2p_put(db: &DbWrite, signed: &AgentInfoSigned) -> DatabaseResult<()> {
    let record = P2pRecord::from_signed(signed)?;
    db.async_commit(move |txn| tx_p2p_put(txn, record)).await
}

/// Put an iterator of AgentInfoSigned records into the p2p_store
pub async fn p2p_put_all(
    db: &DbWrite,
    signed: impl Iterator<Item = &AgentInfoSigned>,
) -> DatabaseResult<()> {
    let mut records = Vec::new();
    for s in signed {
        records.push(P2pRecord::from_signed(s)?);
    }
    db.async_commit(move |txn| {
        for record in records {
            tx_p2p_put(txn, record)?;
        }
        Ok(())
    })
    .await
}

fn tx_p2p_put(txn: &mut Transaction, record: P2pRecord) -> DatabaseResult<()> {
    txn.execute(
        sql_p2p_agent_store::INSERT,
        named_params! {
            ":agent": &record.agent.0,

            ":encoded": &record.encoded,

            ":signed_at_ms": &record.signed_at_ms,
            ":expires_at_ms": &record.expires_at_ms,
            ":storage_center_loc": &record.storage_center_loc,

<<<<<<< HEAD
            ":is_active": &record.is_active,

            ":storage_start_1": &record.storage_start_1,
            ":storage_end_1": &record.storage_end_1,
            ":storage_start_2": &record.storage_start_2,
            ":storage_end_2": &record.storage_end_2,
=======
            ":storage_start_loc": &record.storage_start_loc,
            ":storage_end_loc": &record.storage_end_loc,
>>>>>>> e421eff3
        },
    )?;
    Ok(())
}

/// Prune all expired AgentInfoSigned records from the p2p_store
pub async fn p2p_prune(db: &DbWrite) -> DatabaseResult<()> {
    db.async_commit(move |txn| {
        let now = std::time::SystemTime::now()
            .duration_since(std::time::SystemTime::UNIX_EPOCH)
            .unwrap()
            .as_millis() as u64;

        txn.execute(sql_p2p_agent_store::PRUNE, named_params! { ":now": now })?;
        DatabaseResult::Ok(())
    })
    .await?;

    Ok(())
}

impl AsP2pStateTxExt for Transaction<'_> {
    fn p2p_get_agent(&self, agent: &KitsuneAgent) -> DatabaseResult<Option<AgentInfoSigned>> {
        let mut stmt = self
            .prepare(sql_p2p_agent_store::SELECT)
            .map_err(|e| rusqlite::Error::ToSqlConversionFailure(e.into()))?;

        Ok(stmt
            .query_row(named_params! { ":agent": &agent.0 }, |r| {
                let r = r.get_ref(0)?;
                let r = r.as_blob()?;
                let signed = AgentInfoSigned::decode(r)
                    .map_err(|e| rusqlite::Error::ToSqlConversionFailure(e.into()))?;
                Ok(signed)
            })
            .optional()?)
    }

    fn p2p_list_agents(&self) -> DatabaseResult<Vec<AgentInfoSigned>> {
        let mut stmt = self
            .prepare(sql_p2p_agent_store::SELECT_ALL)
            .map_err(|e| rusqlite::Error::ToSqlConversionFailure(e.into()))?;
        let mut out = Vec::new();
        for r in stmt.query_map([], |r| {
            let r = r.get_ref(0)?;
            let r = r.as_blob()?;
            let signed = AgentInfoSigned::decode(r)
                .map_err(|e| rusqlite::Error::ToSqlConversionFailure(e.into()))?;

            Ok(signed)
        })? {
            out.push(r?);
        }
        Ok(out)
    }

    fn p2p_gossip_query_agents(
        &self,
        since_ms: u64,
        until_ms: u64,
        arcset: DhtArcSet,
    ) -> DatabaseResult<Vec<(KitsuneAgent, ArcInterval)>> {
        let mut stmt = self
            .prepare(sql_p2p_agent_store::GOSSIP_QUERY)
            .map_err(|e| rusqlite::Error::ToSqlConversionFailure(e.into()))?;

        let query = stmt
            .query_map(
                named_params! {
                    ":since_ms": clamp64(since_ms),
                    ":until_ms": clamp64(until_ms),
                    // we filter by arc in memory, not in the db query
                    ":storage_start_loc": Some(u32::MIN),
                    ":storage_end_loc": Some(u32::MAX),
                },
                |r| {
                    let agent: Vec<u8> = r.get(0)?;
                    let start: Option<u32> = r.get(1)?;
                    let end: Option<u32> = r.get(2)?;
                    let interval = match (start, end) {
                        (Some(start), Some(end)) => Some(ArcInterval::new(start, end)),
                        (None, None) => None,
                        _ => {
                            tracing::warn!(
                            "Mismatch in arc bounds for an agent, treating as zero arc ({:?}, {:?})",
                            start,
                            end
                        );
                            None
                        }
                    };
                    Ok(interval.map(|interval| (KitsuneAgent(agent), interval)))
                },
            )?;
        query.fold(Ok(vec![]), |out, maybe_pair| {
            if let Some((agent, interval)) = maybe_pair? {
                if arcset.overlap(&interval.clone().into()) {
                    return out.map(|mut out| {
                        out.push((agent, interval));
                        out
                    });
                }
            }
            out
        })
    }

    fn p2p_query_near_basis(&self, basis: u32, limit: u32) -> DatabaseResult<Vec<AgentInfoSigned>> {
        let mut stmt = self
            .prepare(sql_p2p_agent_store::QUERY_NEAR_BASIS)
            .map_err(|e| rusqlite::Error::ToSqlConversionFailure(e.into()))?;

        let mut out = Vec::new();
        for r in stmt.query_map(named_params! { ":basis": basis, ":limit": limit }, |r| {
            let r = r.get_ref(0)?;
            let r = r.as_blob()?;
            let signed = AgentInfoSigned::decode(r)
                .map_err(|e| rusqlite::Error::ToSqlConversionFailure(e.into()))?;

            Ok(signed)
        })? {
            out.push(r?);
        }
        Ok(out)
    }
}

/// Owned data dealing with a full p2p_agent_store record.
#[derive(Debug)]
struct P2pRecord {
    agent: Arc<KitsuneAgent>,

    // encoded binary
    encoded: Box<[u8]>,

    // additional queryable fields
    signed_at_ms: i64,
    expires_at_ms: i64,
    storage_center_loc: u32,

    // is this record active?
    is_active: bool,

    // generated fields
    storage_start_loc: Option<u32>,
    storage_end_loc: Option<u32>,
}

fn clamp64(u: u64) -> i64 {
    if u > i64::MAX as u64 {
        i64::MAX
    } else {
        u as i64
    }
}

impl P2pRecord {
    pub fn from_signed(signed: &AgentInfoSigned) -> DatabaseResult<Self> {
        let agent = signed.agent.clone();

        let encoded = signed.encode().map_err(|e| anyhow::anyhow!(e))?;

        let signed_at_ms = signed.signed_at_ms;
        let expires_at_ms = signed.expires_at_ms;
        let arc = signed.storage_arc;

        let storage_center_loc = arc.center_loc.into();

<<<<<<< HEAD
        let is_active = !signed.url_list.is_empty();

        let (storage_1, storage_2) = split_arc(&arc);
=======
        let (storage_start_loc, storage_end_loc) = arc.primitive_range_detached();
>>>>>>> e421eff3

        Ok(Self {
            agent,

            encoded,

            signed_at_ms: clamp64(signed_at_ms),
            expires_at_ms: clamp64(expires_at_ms),
            storage_center_loc,

<<<<<<< HEAD
            is_active,

            storage_start_1: storage_1.map(|s| s.0),
            storage_end_1: storage_1.map(|s| s.1),
            storage_start_2: storage_2.map(|s| s.0),
            storage_end_2: storage_2.map(|s| s.1),
=======
            storage_start_loc,
            storage_end_loc,
>>>>>>> e421eff3
        })
    }
}

#[cfg(test)]
mod p2p_test;<|MERGE_RESOLUTION|>--- conflicted
+++ resolved
@@ -118,17 +118,10 @@
             ":expires_at_ms": &record.expires_at_ms,
             ":storage_center_loc": &record.storage_center_loc,
 
-<<<<<<< HEAD
             ":is_active": &record.is_active,
 
-            ":storage_start_1": &record.storage_start_1,
-            ":storage_end_1": &record.storage_end_1,
-            ":storage_start_2": &record.storage_start_2,
-            ":storage_end_2": &record.storage_end_2,
-=======
             ":storage_start_loc": &record.storage_start_loc,
             ":storage_end_loc": &record.storage_end_loc,
->>>>>>> e421eff3
         },
     )?;
     Ok(())
@@ -297,13 +290,9 @@
 
         let storage_center_loc = arc.center_loc.into();
 
-<<<<<<< HEAD
         let is_active = !signed.url_list.is_empty();
 
-        let (storage_1, storage_2) = split_arc(&arc);
-=======
         let (storage_start_loc, storage_end_loc) = arc.primitive_range_detached();
->>>>>>> e421eff3
 
         Ok(Self {
             agent,
@@ -314,17 +303,10 @@
             expires_at_ms: clamp64(expires_at_ms),
             storage_center_loc,
 
-<<<<<<< HEAD
             is_active,
 
-            storage_start_1: storage_1.map(|s| s.0),
-            storage_end_1: storage_1.map(|s| s.1),
-            storage_start_2: storage_2.map(|s| s.0),
-            storage_end_2: storage_2.map(|s| s.1),
-=======
             storage_start_loc,
             storage_end_loc,
->>>>>>> e421eff3
         })
     }
 }
