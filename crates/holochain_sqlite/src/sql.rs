--- conflicted
+++ resolved
@@ -85,21 +85,13 @@
 
     pub const GET: &str = include_str!("sql/peer_meta_store/get.sql");
 
-<<<<<<< HEAD
-    /// Does not filter expired values.
-=======
     pub const GET_ALL_BY_KEY: &str = include_str!("sql/peer_meta_store/get_all_by_key.sql");
 
->>>>>>> 4092ca1c
     pub const SELECT_URLS: &str = include_str!("sql/peer_meta_store/select_urls.sql");
 
     pub const DELETE: &str = include_str!("sql/peer_meta_store/delete.sql");
 
     pub const DELETE_URLS: &str = include_str!("sql/peer_meta_store/delete_urls.sql");
-<<<<<<< HEAD
 
-    /// Does not filter expired values.
     pub const GET_ROW_FOR_URL: &str = include_str!("sql/peer_meta_store/get_row_for_url.sql");
-=======
->>>>>>> 4092ca1c
 }