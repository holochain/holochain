[package]
name = "holochain_sqlite"
version = "0.3.0-beta-dev.0"
description = "Abstractions for persistence of Holochain state via SQLite"
license = "Apache-2.0"
homepage = "https://github.com/holochain/holochain"
documentation = "https://docs.rs/holochain_sqlite"
authors = [ "Holochain Core Dev Team <devcore@holochain.org>" ]
edition = "2021"

[dependencies]
async-trait = "0.1"
anyhow = "1.0.26"
byteorder = "1.3.4"
cfg-if = "0.1"
# pinned here with = to fix a compilation issue in a dependent crate.
# feel free to drop the = if it causes problems in the future.
chashmap = "=2.2.0"
chrono = { version = "0.4.22", default-features = false, features = ["clock", "std", "oldtime", "serde"] }
derive_more = "0.99.3"
either = "1.5.0"
fallible-iterator = "0.2.0"
failure = "0.1.6"
fixt = { version = "^0.2.0-beta-rc.4", path = "../fixt" }
futures = "0.3.1"
<<<<<<< HEAD
holo_hash = { path = "../holo_hash", version = "^0.2.0-beta-rc.4"}
holochain_serialized_bytes = "=0.0.51"
holochain_util = { version = "^0.2.0-beta-rc.4", path = "../holochain_util", features = ["backtrace"] }
holochain_zome_types = { version = "^0.2.0-beta-rc.4", path = "../holochain_zome_types" }
kitsune_p2p = { version = "^0.2.0-beta-rc.4", path = "../kitsune_p2p/kitsune_p2p" }
=======
holo_hash = { path = "../holo_hash", version = "^0.3.0-beta-dev.0"}
holochain_serialized_bytes = "=0.0.51"
holochain_util = { version = "^0.2.0", path = "../holochain_util", features = ["backtrace"] }
holochain_zome_types = { version = "^0.3.0-beta-dev.0", path = "../holochain_zome_types" }
kitsune_p2p = { version = "^0.3.0-beta-dev.0", path = "../kitsune_p2p/kitsune_p2p" }
>>>>>>> ee5b7a14
lazy_static = "1.4.0"
once_cell = "1.4.1"
must_future = "0.1.1"
nanoid = "0.3.0"
num_cpus = "1.13.0"
num-traits = "0.2"
page_size = "0.4.2"
parking_lot = "0.10"
rand = "0.8.5"
r2d2 = "0.8"
r2d2_sqlite = { version = "0.1", package = "r2d2_sqlite_neonphog" }
rmp-serde = "0.15"
scheduled-thread-pool = "0.2"
serde = "1.0"
serde_derive = "1.0"
serde_json = { version = "1.0.51", features = [ "preserve_order" ] }
shrinkwraprs = "0.3.0"
tempfile = "3.3"
thiserror = "1.0.22"
tokio = { version = "1.27", features = [ "macros", "rt-multi-thread", "io-util", "sync" ] }
tracing = "0.1.18"
tracing-futures = "0.2"
getrandom = "0.2.7"

rusqlite = { version = "0.29", features = [
  "blob",        # better integration with blob types (Read, Write, etc)
  "backup",
  "trace",
  "functions",   # rust scalar / agg / window functions
  #"chrono",      # integration with chrono crate
  #"hooks",       # sqlite notification callbacks
  #"serde_json",  # integration with serde_json crate
  #"url",         # integration with url crate
  #"uuid",        # integration with uuid crate
] }

[dev-dependencies]
holochain_trace = { version = "^0.2.0-beta-rc.4", path = "../holochain_trace" }

[build-dependencies]
pretty_assertions = "0.7.2"
sqlformat = "0.1.6"

[features]
default = [ "test_utils", "sqlite" ]

test_utils = [ ]

# Use at-rest encryption of databases
sqlite-encrypted = [
  "rusqlite/bundled-sqlcipher-vendored-openssl",
  "holo_hash/sqlite-encrypted",
  "holochain_zome_types/sqlite-encrypted",
  "kitsune_p2p/sqlite-encrypted",
]

# Compile SQLite from source rather than depending on a library
sqlite = [
  "rusqlite/bundled",
  "holo_hash/sqlite",
  "holochain_zome_types/sqlite",
  "kitsune_p2p/sqlite",
  "r2d2_sqlite/bundled",
]<|MERGE_RESOLUTION|>--- conflicted
+++ resolved
@@ -23,19 +23,11 @@
 failure = "0.1.6"
 fixt = { version = "^0.2.0-beta-rc.4", path = "../fixt" }
 futures = "0.3.1"
-<<<<<<< HEAD
-holo_hash = { path = "../holo_hash", version = "^0.2.0-beta-rc.4"}
-holochain_serialized_bytes = "=0.0.51"
-holochain_util = { version = "^0.2.0-beta-rc.4", path = "../holochain_util", features = ["backtrace"] }
-holochain_zome_types = { version = "^0.2.0-beta-rc.4", path = "../holochain_zome_types" }
-kitsune_p2p = { version = "^0.2.0-beta-rc.4", path = "../kitsune_p2p/kitsune_p2p" }
-=======
 holo_hash = { path = "../holo_hash", version = "^0.3.0-beta-dev.0"}
 holochain_serialized_bytes = "=0.0.51"
 holochain_util = { version = "^0.2.0", path = "../holochain_util", features = ["backtrace"] }
 holochain_zome_types = { version = "^0.3.0-beta-dev.0", path = "../holochain_zome_types" }
 kitsune_p2p = { version = "^0.3.0-beta-dev.0", path = "../kitsune_p2p/kitsune_p2p" }
->>>>>>> ee5b7a14
 lazy_static = "1.4.0"
 once_cell = "1.4.1"
 must_future = "0.1.1"
