--- conflicted
+++ resolved
@@ -20,17 +20,6 @@
 holo_hash = { path = "../holo_hash", version = "^0.3.0-beta-dev.21"}
 holochain_serialized_bytes = { workspace = true }
 holochain_util = { version = "^0.3.0-beta-dev.3", path = "../holochain_util", features = ["backtrace"], optional = true }
-<<<<<<< HEAD
-holochain_zome_types = { version = "^0.3.0-beta-dev.25", path = "../holochain_zome_types" }
-holochain_nonce = {version = "^0.3.0-beta-dev.22", path = "../holochain_nonce"}
-kitsune_p2p = { version = "^0.3.0-beta-dev.29", path = "../kitsune_p2p/kitsune_p2p" }
-kitsune_p2p_types = { version = "^0.3.0-beta-dev.19", path = "../kitsune_p2p/types", optional = true }
-kitsune_p2p_dht_arc = { version = "^0.3.0-beta-dev.13", path = "../kitsune_p2p/dht_arc" }
-kitsune_p2p_bin_data = { version = "^0.3.0-beta-dev.14", path = "../kitsune_p2p/bin_data" }
-kitsune_p2p_dht = { version = "^0.3.0-beta-dev.15", path = "../kitsune_p2p/dht" }
-kitsune_p2p_timestamp = { version = "^0.3.0-beta-dev.5", path = "../kitsune_p2p/timestamp" }
-once_cell = { workspace = true }
-=======
 holochain_zome_types = { version = "^0.3.0-beta-dev.26", path = "../holochain_zome_types" }
 holochain_nonce = {version = "^0.3.0-beta-dev.23", path = "../holochain_nonce"}
 kitsune_p2p = { version = "^0.3.0-beta-dev.30", path = "../kitsune_p2p/kitsune_p2p" }
@@ -39,8 +28,7 @@
 kitsune_p2p_bin_data = { version = "^0.3.0-beta-dev.15", path = "../kitsune_p2p/bin_data" }
 kitsune_p2p_dht = { version = "^0.3.0-beta-dev.16", path = "../kitsune_p2p/dht" }
 kitsune_p2p_timestamp = { version = "^0.3.0-beta-dev.6", path = "../kitsune_p2p/timestamp" }
-once_cell = "1.4.1"
->>>>>>> 170917b0
+once_cell = { workspace = true }
 num_cpus = "1.13.0"
 parking_lot = "0.10"
 r2d2 = "0.8"
