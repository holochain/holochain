[package]
name = "holochain_sqlite"
version = "0.0.7"
description = "Abstractions for persistence of Holochain state via SQLite"
license = "Apache-2.0"
homepage = "https://github.com/holochain/holochain"
documentation = "https://docs.rs/holochain_sqlite"
authors = [ "Holochain Core Dev Team <devcore@holochain.org>" ]
edition = "2018"

[dependencies]
anyhow = "1.0.26"
byteorder = "1.3.4"
cfg-if = "0.1"
<<<<<<< HEAD
=======
# pinned here with = to fix a compilation issue in a dependent crate.
# feel free to drop the = if it causes problems in the future.
>>>>>>> a317cbfb
chashmap = "=2.2.0"
chrono = "0.4.6"
derive_more = "0.99.3"
either = "1.5.0"
fallible-iterator = "0.2.0"
failure = "0.1.6"
fixt = { version = "0.0.6", path = "../fixt" }
futures = "0.3.1"
holo_hash = { path = "../holo_hash", features = ["rusqlite"], version = "0.0.7"}
holochain_serialized_bytes = "=0.0.51"
holochain_zome_types = { version = "0.0.9", path = "../holochain_zome_types" }
kitsune_p2p = { version = "0.0.7", path = "../kitsune_p2p/kitsune_p2p" }
lazy_static = "1.4.0"
once_cell = "1.4.1"
must_future = "0.1.1"
nanoid = "0.3.0"
num_cpus = "1.13.0"
page_size = "0.4.2"
parking_lot = "0.10"
rand = "0.7"
r2d2 = "0.8"
r2d2_sqlite = "0.18"
rmp-serde = "0.15"
scheduled-thread-pool = "0.2"
serde = "1.0"
serde_derive = "1.0"
shrinkwraprs = "0.3.0"
tempdir = "0.3.7"
thiserror = "1.0.22"
tokio = { version = "1.11", features = [ "macros", "rt-multi-thread", "io-util", "sync" ] }
holochain_util = { version = "0.0.4", path = "../holochain_util" }
tracing = "0.1.18"
tracing-futures = "0.2"

rusqlite = { version = "0.25", features = [
  "blob",        # better integration with blob types (Read, Write, etc)
  "backup",
  "trace",
  #"chrono",      # integration with chrono crate
  #"functions",   # rust scalar / agg / window functions
  #"hooks",       # sqlite notification callbacks
  #"serde_json",  # integration with serde_json crate
  #"url",         # integration with url crate
  #"uuid",        # integration with uuid crate
] }

[dev-dependencies]
observability = { version = "0.1.3" }

[build-dependencies]
pretty_assertions = "0.7.2"
sqlformat = "0.1.6"

[features]
default = [ "test_utils", "no-deps" ]

test_utils = [ ]

# Use at-rest encryption of databases
db-encryption = ["rusqlite/sqlcipher"]

# Compile SQLite from source rather than depending on a library
no-deps = ['rusqlite/bundled']<|MERGE_RESOLUTION|>--- conflicted
+++ resolved
@@ -12,11 +12,8 @@
 anyhow = "1.0.26"
 byteorder = "1.3.4"
 cfg-if = "0.1"
-<<<<<<< HEAD
-=======
 # pinned here with = to fix a compilation issue in a dependent crate.
 # feel free to drop the = if it causes problems in the future.
->>>>>>> a317cbfb
 chashmap = "=2.2.0"
 chrono = "0.4.6"
 derive_more = "0.99.3"
