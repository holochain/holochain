--- conflicted
+++ resolved
@@ -60,13 +60,8 @@
 
 [dev-dependencies]
 holochain_sqlite = { path = ".", features = ["test_utils", "slow_tests"] }
-<<<<<<< HEAD
-holochain_trace = { version = "^0.3.0-beta-dev.6", path = "../holochain_trace" }
+holochain_trace = { version = "^0.3.0-beta-dev.7", path = "../holochain_trace" }
 nanoid = { workspace = true }
-=======
-holochain_trace = { version = "^0.3.0-beta-dev.7", path = "../holochain_trace" }
-nanoid = "0.4.0"
->>>>>>> 8cbb52ee
 rand = "0.8.5"
 
 [build-dependencies]
