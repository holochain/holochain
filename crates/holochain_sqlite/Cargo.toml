[package]
name = "holochain_sqlite"
version = "0.4.0-dev.8"
description = "Abstractions for persistence of Holochain state via SQLite"
license = "Apache-2.0"
homepage = "https://github.com/holochain/holochain"
documentation = "https://docs.rs/holochain_sqlite"
authors = ["Holochain Core Dev Team <devcore@holochain.org>"]
edition = "2021"

# reminder - do not use workspace deps
[dependencies]
async-trait = "0.1"
anyhow = "1.0"
derive_more = "0.99"
fallible-iterator = "0.3.0"
futures = "0.3"
holo_hash = { path = "../holo_hash", version = "^0.4.0-dev.6" }
holochain_serialized_bytes = "=0.0.55"
holochain_util = { version = "^0.4.0-dev.1", path = "../holochain_util", features = [
  "backtrace",
  "time",
], optional = true }
<<<<<<< HEAD
holochain_zome_types = { version = "^0.4.0-dev.6", path = "../holochain_zome_types" }
holochain_nonce = { version = "^0.4.0-dev.3", path = "../holochain_nonce" }
kitsune_p2p_types = { version = "^0.4.0-dev.6", path = "../kitsune_p2p/types", optional = true }
kitsune_p2p_dht_arc = { version = "^0.4.0-dev.5", path = "../kitsune_p2p/dht_arc" }
kitsune_p2p_bin_data = { version = "^0.4.0-dev.5", path = "../kitsune_p2p/bin_data" }
kitsune_p2p_dht = { version = "^0.4.0-dev.5", path = "../kitsune_p2p/dht", features = [
  "test_utils",
] }
kitsune_p2p_timestamp = { version = "^0.4.0-dev.1", path = "../kitsune_p2p/timestamp" }
=======
holochain_zome_types = { version = "^0.4.0-dev.7", path = "../holochain_zome_types" }
holochain_nonce = { version = "^0.4.0-dev.4", path = "../holochain_nonce" }
kitsune_p2p_types = { version = "^0.4.0-dev.7", path = "../kitsune_p2p/types", optional = true }
kitsune_p2p_dht_arc = { version = "^0.4.0-dev.6", path = "../kitsune_p2p/dht_arc" }
kitsune_p2p_bin_data = { version = "^0.4.0-dev.6", path = "../kitsune_p2p/bin_data" }
kitsune_p2p_dht = { version = "^0.4.0-dev.6", path = "../kitsune_p2p/dht" }
kitsune_p2p_timestamp = { version = "^0.4.0-dev.2", path = "../kitsune_p2p/timestamp" }
>>>>>>> 649ad4c9
nanoid = "0.4"
once_cell = "1.4.1"
num_cpus = "1.13.0"
parking_lot = "0.12"
r2d2 = "0.8"
r2d2_sqlite = { version = "0.24.0", package = "hc_r2d2_sqlite" }
rmp-serde = "=1.3.0"
scheduled-thread-pool = "0.2"
serde = "1.0"
serde_json = { version = "1.0.51", features = ["preserve_order"] }
shrinkwraprs = "0.3.0"
tempfile = "3.3"
thiserror = "1.0.22"
tokio = { version = "1.27", features = [
  "macros",
  "rt-multi-thread",
  "io-util",
  "sync",
  "time",
] }
tracing = "0.1.18"
getrandom = "0.2.7"
opentelemetry_api = { version = "=0.20.0", features = ["metrics"] }

rusqlite = { version = "0.31", features = [
  "blob",      # better integration with blob types (Read, Write, etc)
  "backup",
  "trace",
  "functions", # rust scalar / agg / window functions
  #"chrono",      # integration with chrono crate
  #"hooks",       # sqlite notification callbacks
  #"serde_json",  # integration with serde_json crate
  #"url",         # integration with url crate
  #"uuid",        # integration with uuid crate
] }

[dev-dependencies]
holochain_sqlite = { path = ".", features = ["test_utils", "slow_tests"] }
holochain_trace = { version = "^0.4.0-dev.3", path = "../holochain_trace" }
<<<<<<< HEAD
=======
kitsune_p2p_dht = { version = "^0.4.0-dev.6", path = "../kitsune_p2p/dht", features = [
  "test_utils",
] }
>>>>>>> 649ad4c9
nanoid = "0.4.0"
rand = "0.8.5"

[build-dependencies]
pretty_assertions = "1.4"
sqlformat = "0.2"

[target.'cfg(loom)'.dev-dependencies]
loom = { version = "0.7", features = ["futures", "checkpoint"] }
holochain_sqlite = { path = ".", default-features = false, features = [
  "test_utils",
] }

[lints]
workspace = true

[features]
default = ["sqlite", "kitsune_p2p_types", "holochain_util"]

test_utils = []

slow_tests = []

# Use at-rest encryption of databases
sqlite-encrypted = [
  "rusqlite/bundled-sqlcipher-vendored-openssl",
  "r2d2_sqlite/bundled-sqlcipher-vendored-openssl",
  "holo_hash/sqlite-encrypted",
  "holochain_zome_types/sqlite-encrypted",
  "kitsune_p2p_bin_data/sqlite-encrypted",
  "kitsune_p2p_types/sqlite-encrypted",
  "kitsune_p2p_dht_arc/sqlite-encrypted",
]

# Compile SQLite from source rather than depending on a library
sqlite = [
  "rusqlite/bundled",
  "r2d2_sqlite/bundled",
  "holo_hash/sqlite",
  "holochain_zome_types/sqlite",
  "kitsune_p2p_bin_data/sqlite",
  "kitsune_p2p_dht_arc/sqlite",
  "kitsune_p2p_types/sqlite",
]<|MERGE_RESOLUTION|>--- conflicted
+++ resolved
@@ -21,25 +21,15 @@
   "backtrace",
   "time",
 ], optional = true }
-<<<<<<< HEAD
-holochain_zome_types = { version = "^0.4.0-dev.6", path = "../holochain_zome_types" }
-holochain_nonce = { version = "^0.4.0-dev.3", path = "../holochain_nonce" }
-kitsune_p2p_types = { version = "^0.4.0-dev.6", path = "../kitsune_p2p/types", optional = true }
-kitsune_p2p_dht_arc = { version = "^0.4.0-dev.5", path = "../kitsune_p2p/dht_arc" }
-kitsune_p2p_bin_data = { version = "^0.4.0-dev.5", path = "../kitsune_p2p/bin_data" }
-kitsune_p2p_dht = { version = "^0.4.0-dev.5", path = "../kitsune_p2p/dht", features = [
+holochain_zome_types = { version = "^0.4.0-dev.7", path = "../holochain_zome_types" }
+holochain_nonce = { version = "^0.4.0-dev.4", path = "../holochain_nonce" }
+kitsune_p2p_bin_data = { version = "^0.4.0-dev.6", path = "../kitsune_p2p/bin_data" }
+kitsune_p2p_dht_arc = { version = "^0.4.0-dev.6", path = "../kitsune_p2p/dht_arc" }
+kitsune_p2p_dht = { version = "^0.4.0-dev.6", path = "../kitsune_p2p/dht", features = [
   "test_utils",
 ] }
-kitsune_p2p_timestamp = { version = "^0.4.0-dev.1", path = "../kitsune_p2p/timestamp" }
-=======
-holochain_zome_types = { version = "^0.4.0-dev.7", path = "../holochain_zome_types" }
-holochain_nonce = { version = "^0.4.0-dev.4", path = "../holochain_nonce" }
+kitsune_p2p_timestamp = { version = "^0.4.0-dev.2", path = "../kitsune_p2p/timestamp" }
 kitsune_p2p_types = { version = "^0.4.0-dev.7", path = "../kitsune_p2p/types", optional = true }
-kitsune_p2p_dht_arc = { version = "^0.4.0-dev.6", path = "../kitsune_p2p/dht_arc" }
-kitsune_p2p_bin_data = { version = "^0.4.0-dev.6", path = "../kitsune_p2p/bin_data" }
-kitsune_p2p_dht = { version = "^0.4.0-dev.6", path = "../kitsune_p2p/dht" }
-kitsune_p2p_timestamp = { version = "^0.4.0-dev.2", path = "../kitsune_p2p/timestamp" }
->>>>>>> 649ad4c9
 nanoid = "0.4"
 once_cell = "1.4.1"
 num_cpus = "1.13.0"
@@ -79,12 +69,6 @@
 [dev-dependencies]
 holochain_sqlite = { path = ".", features = ["test_utils", "slow_tests"] }
 holochain_trace = { version = "^0.4.0-dev.3", path = "../holochain_trace" }
-<<<<<<< HEAD
-=======
-kitsune_p2p_dht = { version = "^0.4.0-dev.6", path = "../kitsune_p2p/dht", features = [
-  "test_utils",
-] }
->>>>>>> 649ad4c9
 nanoid = "0.4.0"
 rand = "0.8.5"
 
