--- conflicted
+++ resolved
@@ -17,18 +17,6 @@
 derive_more = "0.99.3"
 fallible-iterator = "0.2.0"
 futures = "0.3.1"
-<<<<<<< HEAD
-holo_hash = { path = "../holo_hash", version = "^0.3.0-beta-dev.6"}
-holochain_serialized_bytes = "=0.0.53"
-holochain_util = { version = "^0.2.0", path = "../holochain_util", features = ["backtrace"], optional = true }
-holochain_zome_types = { version = "^0.3.0-beta-dev.10", path = "../holochain_zome_types" }
-kitsune_p2p = { version = "^0.3.0-beta-dev.12", path = "../kitsune_p2p/kitsune_p2p" }
-kitsune_p2p_types = { version = "^0.3.0-beta-dev.7", path = "../kitsune_p2p/types", optional = true }
-kitsune_p2p_dht_arc = { version = "0.3.0-beta-dev.3", path = "../kitsune_p2p/dht_arc" }
-kitsune_p2p_bin_data = { version = "0.3.0-beta-dev.4", path = "../kitsune_p2p/bin_data" }
-kitsune_p2p_dht = { version = "^0.3.0-beta-dev.4", path = "../kitsune_p2p/dht" }
-kitsune_p2p_timestamp = { version = "^0.3.0-beta-dev.0", path = "../kitsune_p2p/timestamp" }
-=======
 holo_hash = { path = "../holo_hash", version = "^0.3.0-beta-dev.8"}
 holochain_serialized_bytes = "=0.0.53"
 holochain_util = { version = "^0.3.0-beta-dev.0", path = "../holochain_util", features = ["backtrace"], optional = true }
@@ -39,7 +27,6 @@
 kitsune_p2p_bin_data = { version = "^0.3.0-beta-dev.6", path = "../kitsune_p2p/bin_data" }
 kitsune_p2p_dht = { version = "^0.3.0-beta-dev.6", path = "../kitsune_p2p/dht" }
 kitsune_p2p_timestamp = { version = "^0.3.0-beta-dev.2", path = "../kitsune_p2p/timestamp" }
->>>>>>> 9179fc97
 once_cell = "1.4.1"
 num_cpus = "1.13.0"
 parking_lot = "0.10"
