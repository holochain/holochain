--- conflicted
+++ resolved
@@ -19,26 +19,15 @@
 futures = "0.3.1"
 holo_hash = { path = "../holo_hash", version = "^0.3.0-beta-dev.9"}
 holochain_serialized_bytes = "=0.0.53"
-<<<<<<< HEAD
-holochain_util = { version = "^0.3.0-beta-dev.0", path = "../holochain_util", features = ["backtrace"], optional = true }
-holochain_zome_types = { version = "^0.3.0-beta-dev.12", path = "../holochain_zome_types" }
-holochain_nonce = {version = "0.3.0-beta-dev.19", path = "../holochain_nonce"}
-kitsune_p2p = { version = "^0.3.0-beta-dev.16", path = "../kitsune_p2p/kitsune_p2p" }
-kitsune_p2p_types = { version = "^0.3.0-beta-dev.9", path = "../kitsune_p2p/types", optional = true }
-kitsune_p2p_dht_arc = { version = "^0.3.0-beta-dev.5", path = "../kitsune_p2p/dht_arc" }
-kitsune_p2p_bin_data = { version = "^0.3.0-beta-dev.6", path = "../kitsune_p2p/bin_data" }
-kitsune_p2p_dht = { version = "^0.3.0-beta-dev.6", path = "../kitsune_p2p/dht" }
-kitsune_p2p_timestamp = { version = "^0.3.0-beta-dev.2", path = "../kitsune_p2p/timestamp" }
-=======
 holochain_util = { version = "^0.3.0-beta-dev.1", path = "../holochain_util", features = ["backtrace"], optional = true }
 holochain_zome_types = { version = "^0.3.0-beta-dev.13", path = "../holochain_zome_types" }
+holochain_nonce = {version = "0.3.0-beta-dev.19", path = "../holochain_nonce"}
 kitsune_p2p = { version = "^0.3.0-beta-dev.17", path = "../kitsune_p2p/kitsune_p2p" }
 kitsune_p2p_types = { version = "^0.3.0-beta-dev.10", path = "../kitsune_p2p/types", optional = true }
 kitsune_p2p_dht_arc = { version = "^0.3.0-beta-dev.6", path = "../kitsune_p2p/dht_arc" }
 kitsune_p2p_bin_data = { version = "^0.3.0-beta-dev.7", path = "../kitsune_p2p/bin_data" }
 kitsune_p2p_dht = { version = "^0.3.0-beta-dev.7", path = "../kitsune_p2p/dht" }
 kitsune_p2p_timestamp = { version = "^0.3.0-beta-dev.3", path = "../kitsune_p2p/timestamp" }
->>>>>>> 92c21163
 once_cell = "1.4.1"
 num_cpus = "1.13.0"
 parking_lot = "0.10"
