[package]
name = "holochain_sqlite"
version = "0.4.0-dev.12"
description = "Abstractions for persistence of Holochain state via SQLite"
license = "Apache-2.0"
homepage = "https://github.com/holochain/holochain"
documentation = "https://docs.rs/holochain_sqlite"
authors = ["Holochain Core Dev Team <devcore@holochain.org>"]
edition = "2021"

# reminder - do not use workspace deps
[dependencies]
async-trait = "0.1"
anyhow = "1.0"
derive_more = "0.99"
fallible-iterator = "0.3.0"
futures = "0.3"
holo_hash = { path = "../holo_hash", version = "^0.4.0-dev.8" }
holochain_serialized_bytes = "=0.0.55"
holochain_util = { version = "^0.4.0-dev.2", path = "../holochain_util", features = [
  "backtrace",
  "time",
], optional = true }
holochain_zome_types = { version = "^0.4.0-dev.10", path = "../holochain_zome_types" }
holochain_nonce = { version = "^0.4.0-dev.4", path = "../holochain_nonce" }
<<<<<<< HEAD
kitsune_p2p_bin_data = { version = "^0.4.0-dev.6", path = "../kitsune_p2p/bin_data" }
kitsune_p2p_dht_arc = { version = "^0.4.0-dev.6", path = "../kitsune_p2p/dht_arc" }
kitsune_p2p_dht = { version = "^0.4.0-dev.6", path = "../kitsune_p2p/dht", features = [
  "test_utils",
] }
=======
kitsune_p2p_types = { version = "^0.4.0-dev.9", path = "../kitsune_p2p/types", optional = true }
kitsune_p2p_dht_arc = { version = "^0.4.0-dev.7", path = "../kitsune_p2p/dht_arc" }
kitsune_p2p_bin_data = { version = "^0.4.0-dev.8", path = "../kitsune_p2p/bin_data" }
kitsune_p2p_dht = { version = "^0.4.0-dev.7", path = "../kitsune_p2p/dht" }
>>>>>>> cbb839b1
kitsune_p2p_timestamp = { version = "^0.4.0-dev.2", path = "../kitsune_p2p/timestamp" }
kitsune_p2p_types = { version = "^0.4.0-dev.7", path = "../kitsune_p2p/types", optional = true }
nanoid = "0.4"
once_cell = "1.4.1"
num_cpus = "1.13.0"
parking_lot = "0.12"
r2d2 = "0.8"
r2d2_sqlite = { version = "0.24.0", package = "hc_r2d2_sqlite" }
rmp-serde = "=1.3.0"
scheduled-thread-pool = "0.2"
serde = "1.0"
serde_json = { version = "1.0.51", features = ["preserve_order"] }
shrinkwraprs = "0.3.0"
tempfile = "3.3"
thiserror = "1.0.22"
tokio = { version = "1.27", features = [
  "macros",
  "rt-multi-thread",
  "io-util",
  "sync",
  "time",
] }
tracing = "0.1.18"
getrandom = "0.2.7"
opentelemetry_api = { version = "=0.20.0", features = ["metrics"] }

rusqlite = { version = "0.31", features = [
  "blob",      # better integration with blob types (Read, Write, etc)
  "backup",
  "trace",
  "functions", # rust scalar / agg / window functions
  #"chrono",      # integration with chrono crate
  #"hooks",       # sqlite notification callbacks
  #"serde_json",  # integration with serde_json crate
  #"url",         # integration with url crate
  #"uuid",        # integration with uuid crate
] }

[dev-dependencies]
holochain_sqlite = { path = ".", features = ["test_utils", "slow_tests"] }
holochain_trace = { version = "^0.4.0-dev.3", path = "../holochain_trace" }
<<<<<<< HEAD
=======
kitsune_p2p_dht = { version = "^0.4.0-dev.7", path = "../kitsune_p2p/dht", features = [
  "test_utils",
] }
>>>>>>> cbb839b1
nanoid = "0.4.0"
rand = "0.8.5"

[build-dependencies]
pretty_assertions = "1.4"
sqlformat = "0.2"

[target.'cfg(loom)'.dev-dependencies]
loom = { version = "0.7", features = ["futures", "checkpoint"] }
holochain_sqlite = { path = ".", default-features = false, features = [
  "test_utils",
] }

[lints]
workspace = true

[features]
default = ["sqlite", "kitsune_p2p_types", "holochain_util"]

test_utils = []

slow_tests = []

# Use at-rest encryption of databases
sqlite-encrypted = [
  "rusqlite/bundled-sqlcipher-vendored-openssl",
  "r2d2_sqlite/bundled-sqlcipher-vendored-openssl",
  "holo_hash/sqlite-encrypted",
  "holochain_zome_types/sqlite-encrypted",
  "kitsune_p2p_bin_data/sqlite-encrypted",
  "kitsune_p2p_types/sqlite-encrypted",
  "kitsune_p2p_dht_arc/sqlite-encrypted",
]

# Compile SQLite from source rather than depending on a library
sqlite = [
  "rusqlite/bundled",
  "r2d2_sqlite/bundled",
  "holo_hash/sqlite",
  "holochain_zome_types/sqlite",
  "kitsune_p2p_bin_data/sqlite",
  "kitsune_p2p_dht_arc/sqlite",
  "kitsune_p2p_types/sqlite",
]<|MERGE_RESOLUTION|>--- conflicted
+++ resolved
@@ -23,20 +23,13 @@
 ], optional = true }
 holochain_zome_types = { version = "^0.4.0-dev.10", path = "../holochain_zome_types" }
 holochain_nonce = { version = "^0.4.0-dev.4", path = "../holochain_nonce" }
-<<<<<<< HEAD
-kitsune_p2p_bin_data = { version = "^0.4.0-dev.6", path = "../kitsune_p2p/bin_data" }
-kitsune_p2p_dht_arc = { version = "^0.4.0-dev.6", path = "../kitsune_p2p/dht_arc" }
-kitsune_p2p_dht = { version = "^0.4.0-dev.6", path = "../kitsune_p2p/dht", features = [
+kitsune_p2p_bin_data = { version = "^0.4.0-dev.8", path = "../kitsune_p2p/bin_data" }
+kitsune_p2p_dht_arc = { version = "^0.4.0-dev.7", path = "../kitsune_p2p/dht_arc" }
+kitsune_p2p_dht = { version = "^0.4.0-dev.7", path = "../kitsune_p2p/dht", features = [
   "test_utils",
 ] }
-=======
+kitsune_p2p_timestamp = { version = "^0.4.0-dev.2", path = "../kitsune_p2p/timestamp" }
 kitsune_p2p_types = { version = "^0.4.0-dev.9", path = "../kitsune_p2p/types", optional = true }
-kitsune_p2p_dht_arc = { version = "^0.4.0-dev.7", path = "../kitsune_p2p/dht_arc" }
-kitsune_p2p_bin_data = { version = "^0.4.0-dev.8", path = "../kitsune_p2p/bin_data" }
-kitsune_p2p_dht = { version = "^0.4.0-dev.7", path = "../kitsune_p2p/dht" }
->>>>>>> cbb839b1
-kitsune_p2p_timestamp = { version = "^0.4.0-dev.2", path = "../kitsune_p2p/timestamp" }
-kitsune_p2p_types = { version = "^0.4.0-dev.7", path = "../kitsune_p2p/types", optional = true }
 nanoid = "0.4"
 once_cell = "1.4.1"
 num_cpus = "1.13.0"
@@ -76,12 +69,6 @@
 [dev-dependencies]
 holochain_sqlite = { path = ".", features = ["test_utils", "slow_tests"] }
 holochain_trace = { version = "^0.4.0-dev.3", path = "../holochain_trace" }
-<<<<<<< HEAD
-=======
-kitsune_p2p_dht = { version = "^0.4.0-dev.7", path = "../kitsune_p2p/dht", features = [
-  "test_utils",
-] }
->>>>>>> cbb839b1
 nanoid = "0.4.0"
 rand = "0.8.5"
 
