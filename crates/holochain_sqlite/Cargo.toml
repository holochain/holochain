[package]
name = "holochain_sqlite"
<<<<<<< HEAD
version = "0.5.0-dev.0"
=======
version = "0.5.0-dev.1"
>>>>>>> 4cbddda9
description = "Abstractions for persistence of Holochain state via SQLite"
license = "Apache-2.0"
homepage = "https://github.com/holochain/holochain"
documentation = "https://docs.rs/holochain_sqlite"
authors = ["Holochain Core Dev Team <devcore@holochain.org>"]
edition = "2021"

# reminder - do not use workspace deps
[dependencies]
async-trait = "0.1"
anyhow = "1.0"
base64 = "0.22"
derive_more = "0.99"
fallible-iterator = "0.3.0"
futures = "0.3"
<<<<<<< HEAD
holo_hash = { path = "../holo_hash", version = "^0.5.0-dev.0" }
=======
holo_hash = { path = "../holo_hash", version = "^0.5.0-dev.1" }
>>>>>>> 4cbddda9
holochain_serialized_bytes = "=0.0.55"
holochain_util = { version = "^0.5.0-dev.0", path = "../holochain_util", features = [
  "backtrace",
  "time",
], optional = true }
<<<<<<< HEAD
holochain_zome_types = { version = "^0.5.0-dev.0", path = "../holochain_zome_types" }
holochain_nonce = { version = "^0.5.0-dev.0", path = "../holochain_nonce" }
kitsune_p2p_bin_data = { version = "^0.5.0-dev.0", path = "../kitsune_p2p/bin_data" }
kitsune_p2p_dht_arc = { version = "^0.5.0-dev.0", path = "../kitsune_p2p/dht_arc" }
kitsune_p2p_dht = { version = "^0.5.0-dev.0", path = "../kitsune_p2p/dht", features = [
  "test_utils",
] }
kitsune_p2p_timestamp = { version = "^0.5.0-dev.0", path = "../kitsune_p2p/timestamp" }
kitsune_p2p_types = { version = "^0.5.0-dev.0", path = "../kitsune_p2p/types", optional = true }
=======
holochain_zome_types = { version = "^0.5.0-dev.1", path = "../holochain_zome_types" }
holochain_nonce = { version = "^0.5.0-dev.0", path = "../holochain_nonce" }
kitsune_p2p_bin_data = { version = "^0.5.0-dev.1", path = "../kitsune_p2p/bin_data" }
kitsune_p2p_dht_arc = { version = "^0.5.0-dev.1", path = "../kitsune_p2p/dht_arc" }
kitsune_p2p_dht = { version = "^0.5.0-dev.1", path = "../kitsune_p2p/dht", features = [
  "test_utils",
] }
kitsune_p2p_timestamp = { version = "^0.5.0-dev.0", path = "../kitsune_p2p/timestamp" }
kitsune_p2p_types = { version = "^0.5.0-dev.1", path = "../kitsune_p2p/types", optional = true }
>>>>>>> 4cbddda9
nanoid = "0.4"
once_cell = "1.4.1"
num_cpus = "1.13.0"
parking_lot = "0.12"
r2d2 = "0.8"
r2d2_sqlite = { version = "0.25.0", package = "hc_r2d2_sqlite" }
rmp-serde = "=1.3.0"
scheduled-thread-pool = "0.2"
serde = "1.0"
serde_json = { version = "1.0.51", features = ["preserve_order"] }
shrinkwraprs = "0.3.0"
sodoken = "=0.0.11"
tempfile = "3.3"
thiserror = "1.0.22"
tokio = { version = "1.27", features = [
  "macros",
  "rt-multi-thread",
  "io-util",
  "sync",
  "time",
] }
tracing = "0.1.18"
getrandom = "0.2.7"
opentelemetry_api = { version = "=0.20.0", features = ["metrics"] }

rusqlite = { version = "0.32.1", features = [
  "blob",      # better integration with blob types (Read, Write, etc)
  "backup",
  "trace",
  "functions", # rust scalar / agg / window functions
  #"chrono",      # integration with chrono crate
  #"hooks",       # sqlite notification callbacks
  #"serde_json",  # integration with serde_json crate
  #"url",         # integration with url crate
  #"uuid",        # integration with uuid crate
] }

[dev-dependencies]
holochain_sqlite = { path = ".", features = ["test_utils", "slow_tests"] }
<<<<<<< HEAD
holochain_trace = { version = "^0.5.0-dev.0", path = "../holochain_trace" }
=======
holochain_trace = { version = "^0.5.0-dev.1", path = "../holochain_trace" }
>>>>>>> 4cbddda9
nanoid = "0.4.0"
rand = "0.8.5"
walkdir = "2.5.0"

[build-dependencies]
pretty_assertions = "1.4"
sqlformat = "=0.2.6"

[target.'cfg(loom)'.dev-dependencies]
loom = { version = "0.7", features = ["futures", "checkpoint"] }
holochain_sqlite = { path = ".", default-features = false, features = [
  "test_utils",
] }

[lints]
workspace = true

[features]
default = ["sqlite", "kitsune_p2p_types", "holochain_util"]

test_utils = []

slow_tests = []

# Use at-rest encryption of databases
sqlite-encrypted = [
  "rusqlite/bundled-sqlcipher-vendored-openssl",
  "r2d2_sqlite/bundled-sqlcipher-vendored-openssl",
  "holo_hash/sqlite-encrypted",
  "holochain_zome_types/sqlite-encrypted",
  "kitsune_p2p_bin_data/sqlite-encrypted",
  "kitsune_p2p_types/sqlite-encrypted",
  "kitsune_p2p_dht_arc/sqlite-encrypted",
]

# Compile SQLite from source rather than depending on a library
sqlite = [
  "rusqlite/bundled",
  "r2d2_sqlite/bundled",
  "holo_hash/sqlite",
  "holochain_zome_types/sqlite",
  "kitsune_p2p_bin_data/sqlite",
  "kitsune_p2p_dht_arc/sqlite",
  "kitsune_p2p_types/sqlite",
]

# Enables tracing instrumentation 
# (we experience segfaults in some tests if there is too much instrumentation)
instrument = []<|MERGE_RESOLUTION|>--- conflicted
+++ resolved
@@ -1,10 +1,6 @@
 [package]
 name = "holochain_sqlite"
-<<<<<<< HEAD
-version = "0.5.0-dev.0"
-=======
 version = "0.5.0-dev.1"
->>>>>>> 4cbddda9
 description = "Abstractions for persistence of Holochain state via SQLite"
 license = "Apache-2.0"
 homepage = "https://github.com/holochain/holochain"
@@ -20,27 +16,12 @@
 derive_more = "0.99"
 fallible-iterator = "0.3.0"
 futures = "0.3"
-<<<<<<< HEAD
-holo_hash = { path = "../holo_hash", version = "^0.5.0-dev.0" }
-=======
 holo_hash = { path = "../holo_hash", version = "^0.5.0-dev.1" }
->>>>>>> 4cbddda9
 holochain_serialized_bytes = "=0.0.55"
 holochain_util = { version = "^0.5.0-dev.0", path = "../holochain_util", features = [
   "backtrace",
   "time",
 ], optional = true }
-<<<<<<< HEAD
-holochain_zome_types = { version = "^0.5.0-dev.0", path = "../holochain_zome_types" }
-holochain_nonce = { version = "^0.5.0-dev.0", path = "../holochain_nonce" }
-kitsune_p2p_bin_data = { version = "^0.5.0-dev.0", path = "../kitsune_p2p/bin_data" }
-kitsune_p2p_dht_arc = { version = "^0.5.0-dev.0", path = "../kitsune_p2p/dht_arc" }
-kitsune_p2p_dht = { version = "^0.5.0-dev.0", path = "../kitsune_p2p/dht", features = [
-  "test_utils",
-] }
-kitsune_p2p_timestamp = { version = "^0.5.0-dev.0", path = "../kitsune_p2p/timestamp" }
-kitsune_p2p_types = { version = "^0.5.0-dev.0", path = "../kitsune_p2p/types", optional = true }
-=======
 holochain_zome_types = { version = "^0.5.0-dev.1", path = "../holochain_zome_types" }
 holochain_nonce = { version = "^0.5.0-dev.0", path = "../holochain_nonce" }
 kitsune_p2p_bin_data = { version = "^0.5.0-dev.1", path = "../kitsune_p2p/bin_data" }
@@ -50,7 +31,6 @@
 ] }
 kitsune_p2p_timestamp = { version = "^0.5.0-dev.0", path = "../kitsune_p2p/timestamp" }
 kitsune_p2p_types = { version = "^0.5.0-dev.1", path = "../kitsune_p2p/types", optional = true }
->>>>>>> 4cbddda9
 nanoid = "0.4"
 once_cell = "1.4.1"
 num_cpus = "1.13.0"
@@ -90,11 +70,7 @@
 
 [dev-dependencies]
 holochain_sqlite = { path = ".", features = ["test_utils", "slow_tests"] }
-<<<<<<< HEAD
-holochain_trace = { version = "^0.5.0-dev.0", path = "../holochain_trace" }
-=======
 holochain_trace = { version = "^0.5.0-dev.1", path = "../holochain_trace" }
->>>>>>> 4cbddda9
 nanoid = "0.4.0"
 rand = "0.8.5"
 walkdir = "2.5.0"
