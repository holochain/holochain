--- conflicted
+++ resolved
@@ -1,9 +1,4 @@
-<<<<<<< HEAD
-pub mod cache_tests;
 pub mod corrupt_db;
 
 #[cfg(feature = "unstable-warrants")]
-mod warrants;
-=======
-pub mod corrupt_db;
->>>>>>> 40ca6161
+mod warrants;