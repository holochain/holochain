--- conflicted
+++ resolved
@@ -7,11 +7,9 @@
 
 ## \[Unreleased\]
 
-<<<<<<< HEAD
 - Remove deprecated method `TestDbs::persist`.
-=======
+
 ## 0.4.0-dev.4
->>>>>>> 81fc62db
 
 ## 0.4.0-dev.3
 
