--- conflicted
+++ resolved
@@ -7,9 +7,6 @@
 
 ## \[Unreleased\]
 
-<<<<<<< HEAD
-## 0.2.1-beta-dev.0
-=======
 ## 0.3.0-beta-dev.8
 
 ## 0.3.0-beta-dev.7
@@ -27,7 +24,6 @@
 ## 0.3.0-beta-dev.1
 
 ## 0.3.0-beta-dev.0
->>>>>>> a43efa93
 
 ## 0.2.0
 
