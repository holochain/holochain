use super::*;

#[tokio::test(flavor = "multi_thread")]
async fn exists() {
    holochain_trace::test_run();
    let mut scratch = Scratch::new();
    let mut conn = Connection::open_in_memory().unwrap();
    SCHEMA_CELL.initialize(&mut conn, None).unwrap();

    let mut txn = conn
        .transaction_with_behavior(TransactionBehavior::Exclusive)
        .unwrap();

    let td = EntryTestData::new();
    insert_op_scratch(
        &mut scratch,
        td.store_entry_op.clone(),
        ChainTopOrdering::default(),
    )
    .unwrap();
<<<<<<< HEAD
    insert_op_untyped(&mut txn, &td.store_entry_op.downcast()).unwrap();
    assert!(Txn::from(&txn)
=======
    insert_op_unchecked(&mut txn, &td.store_entry_op.downcast()).unwrap();
    assert!(CascadeTxnWrapper::from(&txn)
>>>>>>> 1ce9ee34
        .contains_hash(&td.hash.clone().into())
        .unwrap());
    assert!(CascadeTxnWrapper::from(&txn)
        .contains_hash(&td.action.as_hash().clone().into())
        .unwrap());
    assert!(scratch.contains_hash(&td.hash.clone().into()).unwrap());
    assert!(scratch
        .contains_hash(&td.action.as_hash().clone().into())
        .unwrap());
}<|MERGE_RESOLUTION|>--- conflicted
+++ resolved
@@ -18,13 +18,8 @@
         ChainTopOrdering::default(),
     )
     .unwrap();
-<<<<<<< HEAD
     insert_op_untyped(&mut txn, &td.store_entry_op.downcast()).unwrap();
-    assert!(Txn::from(&txn)
-=======
-    insert_op_unchecked(&mut txn, &td.store_entry_op.downcast()).unwrap();
     assert!(CascadeTxnWrapper::from(&txn)
->>>>>>> 1ce9ee34
         .contains_hash(&td.hash.clone().into())
         .unwrap());
     assert!(CascadeTxnWrapper::from(&txn)
