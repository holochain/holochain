use std::sync::atomic::AtomicBool;
use std::sync::atomic::Ordering;
use std::sync::Arc;

use crate::chain_lock::{get_chain_lock, ChainLock};
use crate::integrate::authored_ops_to_dht_db;
use crate::integrate::authored_ops_to_dht_db_without_check;
use crate::query::chain_head::ChainHeadQuery;
use crate::scratch::ScratchError;
use crate::scratch::SyncScratchError;
use async_recursion::async_recursion;
use holo_hash::ActionHash;
use holo_hash::AgentPubKey;
use holo_hash::DhtOpHash;
use holo_hash::DnaHash;
use holo_hash::HasHash;
use holochain_chc::*;
use holochain_keystore::MetaLairClient;
use holochain_p2p::HolochainP2pDnaT;
use holochain_sqlite::rusqlite::params;
use holochain_sqlite::rusqlite::Transaction;
use holochain_sqlite::sql::sql_cell::SELECT_VALID_AGENT_PUB_KEY;
use holochain_sqlite::sql::sql_conductor::SELECT_VALID_CAP_GRANT_FOR_CAP_SECRET;
use holochain_sqlite::sql::sql_conductor::SELECT_VALID_UNRESTRICTED_CAP_GRANT;
use holochain_state_types::SourceChainDumpRecord;
use holochain_types::sql::AsSql;

use crate::prelude::*;
use crate::source_chain;
use holo_hash::EntryHash;

pub use error::*;
use holochain_sqlite::rusqlite;

mod error;

#[derive(Clone)]
pub struct SourceChain<AuthorDb = DbWrite<DbKindAuthored>, DhtDb = DbWrite<DbKindDht>> {
    scratch: SyncScratch,
    vault: AuthorDb,
    dht_db: DhtDb,
    dht_db_cache: DhtDbQueryCache,
    keystore: MetaLairClient,
    author: Arc<AgentPubKey>,
    head_info: Option<HeadInfo>,
    public_only: bool,
    zomes_initialized: Arc<AtomicBool>,
}

#[derive(Clone, Debug, PartialEq, Eq)]
pub struct HeadInfo {
    pub action: ActionHash,
    pub seq: u32,
    pub timestamp: Timestamp,
}

impl HeadInfo {
    pub fn into_tuple(self) -> (ActionHash, u32, Timestamp) {
        (self.action, self.seq, self.timestamp)
    }
}

/// A source chain with read only access to the underlying databases.
pub type SourceChainRead = SourceChain<DbRead<DbKindAuthored>, DbRead<DbKindDht>>;

// TODO: document that many functions here are only reading from the scratch,
//       not the entire source chain!
/// Writable functions for a source chain with write access.
impl SourceChain {
    #[cfg_attr(feature = "instrument", tracing::instrument(skip_all))]
    pub async fn unlock_chain(&self) -> SourceChainResult<()> {
        self.vault
            .write_async({
                let author = self.author.clone();

                move |txn| unlock_chain(txn, &author)
            })
            .await?;
        Ok(())
    }

    #[cfg_attr(feature = "instrument", tracing::instrument(skip_all))]
    pub async fn accept_countersigning_preflight_request(
        &self,
        preflight_request: PreflightRequest,
        agent_index: u8,
    ) -> SourceChainResult<CounterSigningAgentState> {
        let hashed_preflight_request =
            blake2b_256(&holochain_serialized_bytes::encode(&preflight_request)?);

        // This all needs to be ensured in a non-panicky way BEFORE calling into the source chain here.
        let author = self.author.clone();
        assert_eq!(
            *author,
            preflight_request.signing_agents[agent_index as usize].0
        );

        let countersigning_agent_state = self
            .vault
            .write_async(move |txn| {
                // Check for a chain lock.
                // Note that the lock may not be valid anymore, but we must respect it here anyway.
                let chain_lock = get_chain_lock(txn, author.as_ref())?;
                if chain_lock.is_some() {
                    return Err(SourceChainError::ChainLocked);
                }
                let HeadInfo {
                    action: persisted_head,
                    seq: persisted_seq,
                    ..
                } = chain_head_db_nonempty(txn, author.clone())?;
                let countersigning_agent_state =
                    CounterSigningAgentState::new(agent_index, persisted_head, persisted_seq);
                lock_chain(
                    txn,
                    author.as_ref(),
                    &hashed_preflight_request,
                    preflight_request.session_times.end(),
                )?;
                SourceChainResult::Ok(countersigning_agent_state)
            })
            .await?;
        Ok(countersigning_agent_state)
    }

    pub async fn put_with_action(
        &self,
        action: Action,
        maybe_entry: Option<Entry>,
        chain_top_ordering: ChainTopOrdering,
    ) -> SourceChainResult<ActionHash> {
        let action = ActionHashed::from_content_sync(action);
        let hash = action.as_hash().clone();
        let action = SignedActionHashed::sign(&self.keystore, action).await?;
        let record = Record::new(action, maybe_entry);
        self.scratch
            .apply(|scratch| insert_record_scratch(scratch, record, chain_top_ordering))?;
        Ok(hash)
    }

    pub async fn put_countersigned(
        &self,
        entry: Entry,
        chain_top_ordering: ChainTopOrdering,
        weight: EntryRateWeight,
    ) -> SourceChainResult<ActionHash> {
        let entry_hash = EntryHash::with_data_sync(&entry);
        if let Entry::CounterSign(ref session_data, _) = entry {
            self.put_with_action(
                Action::from_countersigning_data(
                    entry_hash,
                    session_data,
                    (*self.author).clone(),
                    weight,
                )?,
                Some(entry),
                chain_top_ordering,
            )
            .await
        } else {
            // The caller MUST guard against this case.
            unreachable!("Put countersigned called with the wrong entry type");
        }
    }

    /// Put a new record at the end of the source chain, using a ActionBuilder
    /// for an action type which has no weight data.
    /// If needing to `put` an action with weight data, use
    /// [`SourceChain::put_weighed`] instead.
    pub async fn put<U: ActionUnweighed<Weight = ()>, B: ActionBuilder<U>>(
        &self,
        action_builder: B,
        maybe_entry: Option<Entry>,
        chain_top_ordering: ChainTopOrdering,
    ) -> SourceChainResult<ActionHash> {
        self.put_weighed(action_builder, maybe_entry, chain_top_ordering, ())
            .await
    }

    /// Put a new record at the end of the source chain, using a ActionBuilder
    /// and the specified weight for rate limiting.
    pub async fn put_weighed<W, U: ActionUnweighed<Weight = W>, B: ActionBuilder<U>>(
        &self,
        action_builder: B,
        maybe_entry: Option<Entry>,
        chain_top_ordering: ChainTopOrdering,
        weight: W,
    ) -> SourceChainResult<ActionHash> {
        let HeadInfo {
            action: prev_action,
            seq: chain_head_seq,
            timestamp: chain_head_timestamp,
        } = self.chain_head_nonempty()?;
        let action_seq = chain_head_seq + 1;

        // Build the action.
        let common = ActionBuilderCommon {
            author: (*self.author).clone(),
            // If the current time is equal to the current chain head timestamp,
            // or even has drifted to be before it, just set the next timestamp
            // to be one unit ahead of the previous.
            //
            // TODO: put a limit on the size of the negative time interval
            //       we are willing to accept, beyond which we emit an error
            //       rather than bumping the timestamp
            timestamp: std::cmp::max(
                Timestamp::now(),
                (chain_head_timestamp + std::time::Duration::from_micros(1))?,
            ),
            action_seq,
            prev_action,
        };
        self.put_with_action(
            action_builder.build(common).weighed(weight).into(),
            maybe_entry,
            chain_top_ordering,
        )
        .await
    }

    // TODO: when we fully hook up rate limiting, make this test-only
    // #[cfg(feature = "test_utils")]
    pub async fn put_weightless<W: Default, U: ActionUnweighed<Weight = W>, B: ActionBuilder<U>>(
        &self,
        action_builder: B,
        maybe_entry: Option<Entry>,
        chain_top_ordering: ChainTopOrdering,
    ) -> SourceChainResult<ActionHash> {
        self.put_weighed(
            action_builder,
            maybe_entry,
            chain_top_ordering,
            Default::default(),
        )
        .await
    }

    #[async_recursion]
    #[cfg_attr(feature = "instrument", tracing::instrument(skip(self, network)))]
    pub async fn flush(
        &self,
        network: &(dyn HolochainP2pDnaT + Send + Sync),
    ) -> SourceChainResult<Vec<SignedActionHashed>> {
        // Nothing to write
        if self.scratch.apply(|s| s.is_empty())? {
            return Ok(Vec::new());
        }

        let (scheduled_fns, actions, ops, entries, records) =
            self.scratch.apply_and_then(|scratch| {
                let records: Vec<Record> = scratch.records().collect();

                let (actions, ops) =
                    build_ops_from_actions(scratch.drain_actions().collect::<Vec<_>>())?;

                // Drain out any entries.
                let entries = scratch.drain_entries().collect::<Vec<_>>();
                let scheduled_fns = scratch.drain_scheduled_fns().collect::<Vec<_>>();
                SourceChainResult::Ok((scheduled_fns, actions, ops, entries, records))
            })?;

        let maybe_countersigned_entry = entries
            .iter()
            .map(|entry| entry.as_content())
            .find(|entry| matches!(entry, Entry::CounterSign(_, _)));

        if matches!(maybe_countersigned_entry, Some(Entry::CounterSign(_, _))) && actions.len() != 1
        {
            return Err(SourceChainError::DirtyCounterSigningWrite);
        }

        let lock_subject = chain_lock_subject_for_entry(maybe_countersigned_entry)?;

        // If the lock isn't empty this is a countersigning session.
        let is_countersigning_session = !lock_subject.is_empty();

        let ops_to_integrate = ops
            .iter()
            .map(|op| (op.1.clone(), op.0.dht_basis()))
            .collect::<Vec<_>>();

        // Write the entries, actions and ops to the database in one transaction.
        let author = self.author.clone();
        let persisted_head = self.head_info.as_ref().map(|h| h.action.clone());

        let now = Timestamp::now();

        // Take out a write lock as late as possible, after doing everything we can in memory and
        // before starting any database read/write operations.
<<<<<<< HEAD
        let write_permit = {
            let permit = self.vault.acquire_write_permit().await?;

            // If there are records to write, then we need to respect the chain lock and push to the CHC
            if !records.is_empty() {
                self.vault
                    .read_async({
                        let author = author.clone();
                        move |txn| {
                            let chain_lock = get_chain_lock(&txn, author.as_ref())?;
                            match chain_lock {
                                Some(chain_lock) => {
                                    // If the chain is locked, the lock must be for this entry.
                                    if chain_lock.subject() != lock_subject {
                                        return Err(SourceChainError::ChainLocked);
                                    }
                                    // If the lock is expired then we can't write this countersigning session.
                                    else if chain_lock.is_expired_at(now) {
                                        return Err(SourceChainError::LockExpired);
                                    }

                                    // Otherwise, the lock matches this entry and has not expired. We can proceed!
=======
        let write_permit = self.vault.acquire_write_permit().await?;

        // If there are records to write, then we need to respect the chain lock and push to the CHC
        if !records.is_empty() {
            self.vault
                .read_async({
                    let author = author.clone();
                    move |txn| {
                        let chain_lock = get_chain_lock(txn, author.as_ref())?;
                        match chain_lock {
                            Some(chain_lock) => {
                                // If the chain is locked, the lock must be for this entry.
                                if chain_lock.subject() != lock_subject {
                                    return Err(SourceChainError::ChainLocked);
>>>>>>> d0e75798
                                }
                                None => {
                                    // If this is a countersigning entry but there is no chain lock then maybe
                                    // the session expired before the entry could be written or maybe the app
                                    // has just made a mistake. Either way, it's not valid to write this entry!
                                    if is_countersigning_session {
                                        return Err(
                                            SourceChainError::CountersigningWriteWithoutSession,
                                        );
                                    }
                                }
                            }

                            Ok(())
                        }
                    })
                    .await?;

                // Sync with CHC, if CHC is present
                if let Some(chc) = network.chc() {
                    // Skip the CHC sync if this is a countersigning session.
                    // If the session times out, we might roll the chain back to the previous head, and so
                    // we don't want the record to exist remotely.
                    if is_countersigning_session {
                        tracing::debug!(
                            "Skipping CHC push for countersigning session: {:?}",
                            records
                        );
                        permit
                    } else {
                        // XXX: this async call happens while a semaphore permit is held, extending the
                        //      time that the DB is locked.
                        //
                        // Is there a way to restructure the interaction between CHC and countersigning
                        // so that it doesn't all have to happen atomically?
                        self.sync_records(chc, records.clone(), Some(permit))
                            .await?
                    }
                } else {
                    permit
                }
            } else {
                permit
            }
        };

        let chain_flush_result = self
            .vault
            .write_async_with_permit(write_permit, move |txn| {
                for scheduled_fn in scheduled_fns {
                    schedule_fn(txn, author.as_ref(), scheduled_fn, None, now)?;
                }

                if actions.last().is_none() {
                    // Nothing to write
                    return Ok(Vec::new());
                }

                // As at check.
                let head_info = chain_head_db(txn, author.clone())?;
                let latest_head = head_info.as_ref().map(|h| h.action.clone());

                if persisted_head != latest_head {
                    return Err(SourceChainError::HeadMoved(
                        actions,
                        entries,
                        persisted_head,
                        head_info,
                    ));
                }

                for entry in entries {
                    insert_entry(txn, entry.as_hash(), entry.as_content())?;
                }
                for shh in actions.iter() {
                    insert_action(txn, shh)?;
                }
                for (op, op_hash, op_order, timestamp, _dep) in &ops {
                    insert_op_lite_into_authored(txn, op, op_hash, op_order, timestamp)?;
                    // If this is a countersigning session we want to withhold
                    // publishing the ops until the session is successful.
                    if is_countersigning_session {
                        set_withhold_publish(txn, op_hash)?;
                    }
                }
                SourceChainResult::Ok(actions)
            })
            .await;

        match chain_flush_result {
            Err(SourceChainError::HeadMoved(actions, entries, old_head, Some(new_head_info))) => {
                let is_relaxed =
                    self.scratch
                        .apply_and_then::<bool, SyncScratchError, _>(|scratch| {
                            Ok(scratch.chain_top_ordering() == ChainTopOrdering::Relaxed)
                        })?;
                if is_relaxed {
                    let keystore = self.keystore.clone();
                    // A child chain is needed with a new as-at that matches
                    // the rebase.
                    let child_chain = Self::new(
                        self.vault.clone(),
                        self.dht_db.clone(),
                        self.dht_db_cache.clone(),
                        keystore.clone(),
                        (*self.author).clone(),
                    )
                    .await?;
                    let rebased_actions =
                        rebase_actions_on(&keystore, actions, new_head_info).await?;
                    child_chain.scratch.apply(move |scratch| {
                        for action in rebased_actions {
                            scratch.add_action(action, ChainTopOrdering::Relaxed);
                        }
                        for entry in entries {
                            scratch.add_entry(entry, ChainTopOrdering::Relaxed);
                        }
                    })?;
                    child_chain.flush(network).await
                } else {
                    Err(SourceChainError::HeadMoved(
                        actions,
                        entries,
                        old_head,
                        Some(new_head_info),
                    ))
                }
            }
            Ok((actions, permit)) => {
                drop(permit);

                authored_ops_to_dht_db(
                    network,
                    ops_to_integrate,
                    self.vault.clone().into(),
                    self.dht_db.clone(),
                    &self.dht_db_cache,
                )
                .await?;
                SourceChainResult::Ok(actions)
            }
            Err(e) => Err(e),
        }
    }

    /// Checks if the current [`AgentPubKey`] of the source chain is valid and returns its [`Create`] action.
    ///
    /// Valid means that there's no [`Update`] or [`Delete`] action for the key on the chain.
    /// Returns the create action if it is valid, and an [`SourceChainError::InvalidAgentKey`] otherwise.
    pub async fn valid_create_agent_key_action(&self) -> SourceChainResult<Action> {
        let agent_key_entry_hash: EntryHash = self.agent_pubkey().clone().into();
        self.author_db()
            .read_async({
                let agent_key = self.agent_pubkey().clone();
                let cell_id = self.cell_id().as_ref().clone();
                move |txn| {
                    txn.query_row(
                        SELECT_VALID_AGENT_PUB_KEY,
                        named_params! {
                            ":author": agent_key.clone(),
                            ":type": ActionType::Create.to_string(),
                            ":entry_type": EntryType::AgentPubKey.to_string(),
                            ":entry_hash": agent_key_entry_hash
                        },
                        |row| {
                            let create_agent_signed_action = from_blob::<SignedAction>(row.get(0)?)
                                .map_err(|_| rusqlite::Error::BlobSizeError)?;
                            let create_agent_action = create_agent_signed_action.action().clone();
                            Ok(create_agent_action)
                        },
                    )
                    .map_err(|err| match err {
                        rusqlite::Error::BlobSizeError | rusqlite::Error::QueryReturnedNoRows => {
                            SourceChainError::InvalidAgentKey(agent_key, cell_id)
                        }
                        _ => {
                            tracing::error!(?err, "Error looking up valid agent pub key");
                            SourceChainError::other(err)
                        }
                    })
                }
            })
            .await
    }

    /// Deletes the current [`AgentPubKey`] of the source chain if it is valid and returns a [`SourceChainError::InvalidAgentKey`]
    /// otherwise.
    ///
    /// The agent key is valid if there are no [`Update`] or [`Delete`] actions for that key on the chain.
    pub async fn delete_valid_agent_pub_key(&self) -> SourceChainResult<()> {
        let valid_create_agent_key_action = self.valid_create_agent_key_action().await?;

        self.put_weightless(
            builder::Delete::new(
                valid_create_agent_key_action.to_hash(),
                self.agent_pubkey().clone().into(),
            ),
            None,
            ChainTopOrdering::Strict,
        )
        .await?;

        Ok(())
    }
}

impl<AuthorDb, DhtDb> SourceChain<AuthorDb, DhtDb>
where
    AuthorDb: ReadAccess<DbKindAuthored>,
    DhtDb: ReadAccess<DbKindDht>,
{
    pub async fn new(
        vault: AuthorDb,
        dht_db: DhtDb,
        dht_db_cache: DhtDbQueryCache,
        keystore: MetaLairClient,
        author: AgentPubKey,
    ) -> SourceChainResult<Self> {
        let scratch = Scratch::new().into_sync();
        let author = Arc::new(author);
        let head_info = Some(
            vault
                .read_async({
                    let author = author.clone();
                    move |txn| chain_head_db_nonempty(txn, author)
                })
                .await?,
        );
        Ok(Self {
            scratch,
            vault,
            dht_db,
            dht_db_cache,
            keystore,
            author,
            head_info,
            public_only: false,
            zomes_initialized: Arc::new(AtomicBool::new(false)),
        })
    }

    /// Create a source chain with a blank chain head.
    /// You probably don't want this.
    /// This type is only useful for when a source chain
    /// really needs to be constructed before genesis runs.
    pub async fn raw_empty(
        vault: AuthorDb,
        dht_db: DhtDb,
        dht_db_cache: DhtDbQueryCache,
        keystore: MetaLairClient,
        author: AgentPubKey,
    ) -> SourceChainResult<Self> {
        let scratch = Scratch::new().into_sync();
        let author = Arc::new(author);
        let head_info = vault
            .read_async({
                let author = author.clone();
                move |txn| chain_head_db(txn, author)
            })
            .await?;
        Ok(Self {
            scratch,
            vault,
            dht_db,
            dht_db_cache,
            keystore,
            author,
            head_info,
            public_only: false,
            zomes_initialized: Arc::new(AtomicBool::new(false)),
        })
    }

    pub fn public_only(&mut self) {
        self.public_only = true;
    }

    pub fn keystore(&self) -> &MetaLairClient {
        &self.keystore
    }

    pub fn author_db(&self) -> &AuthorDb {
        &self.vault
    }

    pub fn dht_db(&self) -> &DhtDb {
        &self.dht_db
    }

    pub fn dht_db_cache(&self) -> &DhtDbQueryCache {
        &self.dht_db_cache
    }

    /// Take a snapshot of the scratch space that will
    /// not remain in sync with future updates.
    pub fn snapshot(&self) -> SourceChainResult<Scratch> {
        Ok(self.scratch.apply(|scratch| scratch.clone())?)
    }

    pub fn scratch(&self) -> SyncScratch {
        self.scratch.clone()
    }

    pub fn agent_pubkey(&self) -> &AgentPubKey {
        self.author.as_ref()
    }

    pub fn to_agent_pubkey(&self) -> Arc<AgentPubKey> {
        self.author.clone()
    }

    pub fn cell_id(&self) -> Arc<CellId> {
        self.vault.kind().0.clone()
    }

    /// This has to clone all the data because we can't return
    /// references to constructed data.
    // TODO: Maybe we should store data as records in the scratch?
    // TODO: document that this is only the records in the SCRATCH, not the
    //       entire source chain!
    pub fn scratch_records(&self) -> SourceChainResult<Vec<Record>> {
        Ok(self.scratch.apply(|scratch| scratch.records().collect())?)
    }

    pub async fn zomes_initialized(&self) -> SourceChainResult<bool> {
        if self.zomes_initialized.load(Ordering::Relaxed) {
            return Ok(true);
        }
        let query_filter = ChainQueryFilter {
            action_type: Some(vec![ActionType::InitZomesComplete]),
            ..QueryFilter::default()
        };
        let init_zomes_complete_actions = self.query(query_filter).await?;
        if init_zomes_complete_actions.len() > 1 {
            tracing::warn!("Multiple InitZomesComplete actions are present");
        }
        let zomes_initialized = !init_zomes_complete_actions.is_empty();
        self.set_zomes_initialized(zomes_initialized);
        Ok(zomes_initialized)
    }

    pub fn set_zomes_initialized(&self, value: bool) {
        self.zomes_initialized.store(value, Ordering::Relaxed);
    }

    /// Accessor for the chain head that will be used at flush time to check
    /// the "as at" for ordering integrity etc.
    pub fn persisted_head_info(&self) -> Option<HeadInfo> {
        self.head_info.clone()
    }

    pub fn chain_head(&self) -> SourceChainResult<Option<HeadInfo>> {
        // Check scratch for newer head.
        Ok(self
            .scratch
            .apply(|scratch| scratch.chain_head().or_else(|| self.persisted_head_info()))?)
    }

    pub fn chain_head_nonempty(&self) -> SourceChainResult<HeadInfo> {
        // Check scratch for newer head.
        self.chain_head()?.ok_or(SourceChainError::ChainEmpty)
    }

    #[cfg(feature = "test_utils")]
    pub fn len(&self) -> SourceChainResult<u32> {
        Ok(self.scratch.apply(|scratch| {
            let scratch_max = scratch.chain_head().map(|h| h.seq);
            let persisted_max = self.head_info.as_ref().map(|h| h.seq);
            match (scratch_max, persisted_max) {
                (None, None) => 0,
                (Some(s), None) => s + 1,
                (None, Some(s)) => s + 1,
                (Some(a), Some(b)) => a.max(b) + 1,
            }
        })?)
    }

    #[cfg(feature = "test_utils")]
    pub fn is_empty(&self) -> SourceChainResult<bool> {
        Ok(self.len()? == 0)
    }

    pub async fn valid_cap_grant(
        &self,
        check_function: GrantedFunction,
        check_agent: AgentPubKey,
        check_secret: Option<CapSecret>,
    ) -> SourceChainResult<Option<CapGrant>> {
        let author_grant = CapGrant::from(self.agent_pubkey().clone());
        if author_grant.is_valid(&check_function, &check_agent, check_secret.as_ref()) {
            // caller is source chain author
            return Ok(Some(author_grant));
        }

        // remote caller
        let maybe_cap_grant = self
            .vault
            .read_async({
                let author = self.agent_pubkey().clone();
                move |txn| -> Result<_, DatabaseError> {
                    // closure to process resulting rows from query
                    let query_row_fn = |row: &Row| {
                        from_blob::<Entry>(row.get("blob")?)
                            .and_then(|entry| {
                                entry.as_cap_grant().ok_or_else(|| {
                                    crate::query::StateQueryError::SerializedBytesError(
                                        SerializedBytesError::Deserialize(
                                            "could not deserialize cap grant from entry"
                                                .to_string(),
                                        ),
                                    )
                                })
                            })
                            .map_err(|err| {
                                holochain_sqlite::rusqlite::Error::InvalidColumnType(
                                    0,
                                    err.to_string(),
                                    holochain_sqlite::rusqlite::types::Type::Blob,
                                )
                            })
                    };

                    // query cap grants depending on whether cap secret provided or not
                    let cap_grants = if let Some(cap_secret) = &check_secret {
                        let cap_secret_blob = to_blob(cap_secret).map_err(|err| {
                            DatabaseError::SerializedBytes(SerializedBytesError::Serialize(
                                err.to_string(),
                            ))
                        })?;

                        // cap grant for cap secret must exist
                        // that has not been updated or deleted
                        let mut stmt = txn.prepare(SELECT_VALID_CAP_GRANT_FOR_CAP_SECRET)?;
                        let rows = stmt.query(params![cap_secret_blob, author])?;
                        let cap_grant: Vec<CapGrant> = rows.map(query_row_fn).collect()?;
                        cap_grant
                    } else {
                        // unrestricted cap grant must exist
                        // that has not been updated or deleted
                        let mut stmt = txn.prepare(SELECT_VALID_UNRESTRICTED_CAP_GRANT)?;
                        let rows = stmt.query(params![CapAccess::Unrestricted.as_sql(), author])?;
                        let cap_grants: Vec<CapGrant> = rows.map(query_row_fn).collect()?;
                        cap_grants
                    };
                    // loop over all found cap grants and check if one of them
                    // is valid for assignee and function
                    for cap_grant in cap_grants {
                        if cap_grant.is_valid(&check_function, &check_agent, check_secret.as_ref())
                        {
                            return Ok(Some(cap_grant));
                        }
                    }
                    Ok(None)
                }
            })
            .await?;
        Ok(maybe_cap_grant)
    }

    /// Query Actions in the source chain.
    /// This returns a Vec rather than an iterator because it is intended to be
    /// used by the `query` host function, which crosses the wasm boundary
    // FIXME: This query needs to be tested.
    #[allow(clippy::let_and_return)] // required to drop temporary
    pub async fn query(&self, query: QueryFilter) -> SourceChainResult<Vec<Record>> {
        let scratch = self.scratch.clone();
        let author = self.author.clone();
        let public_only = self.public_only;
        self.vault
            .read_async(move |txn| {
                Self::query_txn(&txn, query, Some(scratch), &author, public_only)
            })
            .await
    }

    /// Query Actions in the source chain.
    /// This returns a Vec rather than an iterator because it is intended to be
    /// used by the `query` host function, which crosses the wasm boundary
    // FIXME: This query needs to be tested.
    #[allow(clippy::let_and_return)] // required to drop temporary
    pub fn query_txn(
        txn: &Transaction<'_>,
        query: QueryFilter,
        scratch: Option<SyncScratch>,
        author: &AgentPubKey,
        public_only: bool,
    ) -> SourceChainResult<Vec<Record>> {
        if query.sequence_range != ChainQueryFilterRange::Unbounded
            && (query.action_type.is_some()
                || query.entry_type.is_some()
                || query.entry_hashes.is_some()
                || query.include_entries)
        {
            return Err(SourceChainError::UnsupportedQuery(query));
        }
        let mut records = {
            let mut sql = "
                SELECT DISTINCT
                Action.hash AS action_hash, Action.blob AS action_blob
            "
            .to_string();
            if query.include_entries {
                sql.push_str(
                    "
                    , Entry.blob AS entry_blob
                    ",
                );
            }
            sql.push_str(
                "
                FROM Action
                ",
            );
            if query.include_entries {
                sql.push_str(
                    "
                    LEFT JOIN Entry On Action.entry_hash = Entry.hash
                    ",
                );
            }
            sql.push_str(
                        "
                JOIN DhtOp On DhtOp.action_hash = Action.hash
                WHERE
                Action.author = :author
                AND
                (
                    (:range_start IS NULL AND :range_end IS NULL AND :range_start_hash IS NULL AND :range_end_hash IS NULL AND :range_prior_count IS NULL)
                ",
                    );
            sql.push_str(match query.sequence_range {
                        ChainQueryFilterRange::Unbounded => "",
                        ChainQueryFilterRange::ActionSeqRange(_, _) => "
                        OR (Action.seq BETWEEN :range_start AND :range_end)",
                        ChainQueryFilterRange::ActionHashRange(_, _) => "
                        OR (
                            Action.seq BETWEEN
                            (SELECT Action.seq from Action WHERE Action.hash = :range_start_hash)
                            AND
                            (SELECT Action.seq from Action WHERE Action.hash = :range_end_hash)
                        )",
                        ChainQueryFilterRange::ActionHashTerminated(_, _) => "
                        OR (
                            Action.seq BETWEEN
                            (SELECT Action.seq from Action WHERE Action.hash = :range_end_hash) - :range_prior_count
                            AND
                            (SELECT Action.seq from Action WHERE Action.hash = :range_end_hash)
                        )",
                    });

            let entry_type_filters_count = query.entry_type.as_ref().map_or(0, |t| t.len());
            let action_type_filters_count = query.action_type.as_ref().map_or(0, |t| t.len());

            sql.push_str(
                format!(
                    "
                        )
                        AND
                        (:entry_type IS NULL OR Action.entry_type IN ({}))
                        AND
                        (:action_type IS NULL OR Action.type IN ({}))
                        ORDER BY Action.seq
                        ",
                    named_param_seq("entry_type", entry_type_filters_count),
                    named_param_seq("action_type", action_type_filters_count)
                )
                .as_str(),
            );
            sql.push_str(if query.order_descending {
                " DESC"
            } else {
                " ASC"
            });
            let mut stmt = txn.prepare(&sql).map_err(DatabaseError::from)?;

            // This type is similar to what `named_params!` from rusqlite creates, escept for the use of boxing to allow references to be passed to the query.
            // The reserved capacity here should account for the number of parameters inserted below, including the variable inputs like entry_types and actions_types.
            let mut args: Vec<(String, Box<dyn rusqlite::ToSql>)> =
                Vec::with_capacity(6 + entry_type_filters_count + action_type_filters_count);
            args.push((":author".to_string(), Box::new(author)));

            match &query.entry_type {
                None => args.push((
                    ":entry_type".to_string(),
                    Box::new(None::<EntryType>.as_sql()),
                )),
                Some(types) => {
                    // Value should not be 'Some' until it has at least one value
                    args.push((
                        ":entry_type".to_string(),
                        Box::new(types.first().unwrap().as_sql()),
                    ));
                    for i in 1..types.len() {
                        args.push((
                            format!(":entry_type_{}", i),
                            Box::new(types.get(i).unwrap().as_sql()),
                        ));
                    }
                }
            }

            match &query.action_type {
                None => args.push((
                    ":action_type".to_string(),
                    Box::new(None::<EntryType>.as_sql()),
                )),
                Some(types) => {
                    // Value should not be 'Some' until it has at least one value
                    args.push((
                        ":action_type".to_string(),
                        Box::new(types.first().as_ref().unwrap().as_sql()),
                    ));
                    for i in 1..types.len() {
                        args.push((
                            format!(":action_type_{}", i),
                            Box::new(types.get(i).unwrap().as_sql()),
                        ));
                    }
                }
            }

            args.push((
                ":range_start".to_string(),
                Box::new(match query.sequence_range {
                    ChainQueryFilterRange::ActionSeqRange(start, _) => Some(start),
                    _ => None,
                }),
            ));

            args.push((
                ":range_end".to_string(),
                Box::new(match query.sequence_range {
                    ChainQueryFilterRange::ActionSeqRange(_, end) => Some(end),
                    _ => None,
                }),
            ));

            args.push((
                ":range_start_hash".to_string(),
                Box::new(match &query.sequence_range {
                    ChainQueryFilterRange::ActionHashRange(start_hash, _) => {
                        Some(start_hash.clone())
                    }
                    _ => None,
                }),
            ));

            args.push((
                ":range_end_hash".to_string(),
                Box::new(match &query.sequence_range {
                    ChainQueryFilterRange::ActionHashRange(_, end_hash)
                    | ChainQueryFilterRange::ActionHashTerminated(end_hash, _) => {
                        Some(end_hash.clone())
                    }
                    _ => None,
                }),
            ));

            args.push((
                ":range_prior_count".to_string(),
                Box::new(match query.sequence_range {
                    ChainQueryFilterRange::ActionHashTerminated(_, prior_count) => {
                        Some(prior_count)
                    }
                    _ => None,
                }),
            ));

            let result = stmt
                .query_and_then(
                    args.iter()
                        .map(|a| (a.0.as_str(), a.1.as_ref()))
                        .collect::<Vec<(&str, &dyn rusqlite::ToSql)>>()
                        .as_slice(),
                    |row| {
                        let action = from_blob::<SignedAction>(row.get("action_blob")?)?;
                        let (action, signature) = action.into();
                        let private_entry = action
                            .entry_type()
                            .map_or(false, |e| *e.visibility() == EntryVisibility::Private);
                        let hash: ActionHash = row.get("action_hash")?;
                        let action = ActionHashed::with_pre_hashed(action, hash);
                        let shh = SignedActionHashed::with_presigned(action, signature);
                        let entry = if query.include_entries && (!private_entry || !public_only) {
                            let entry: Option<Vec<u8>> = row.get("entry_blob")?;
                            match entry {
                                Some(entry) => Some(from_blob::<Entry>(entry)?),
                                None => None,
                            }
                        } else {
                            None
                        };
                        StateQueryResult::Ok(Record::new(shh, entry))
                    },
                )
                .map_err(DatabaseError::from)?
                .collect::<StateQueryResult<Vec<_>>>()?;

            result
        };

        if let Some(scratch) = scratch {
            scratch.apply(|scratch| {
                let mut scratch_records: Vec<_> = scratch
                    .actions()
                    .filter_map(|shh| {
                        let entry = match shh.action().entry_hash() {
                            Some(eh) if query.include_entries => scratch.get_entry(eh).ok()?,
                            _ => None,
                        };
                        Some(Record::new(shh.clone(), entry))
                    })
                    .collect();
                scratch_records.sort_unstable_by_key(|e| e.action().action_seq());

                records.extend(scratch_records);
            })?;
        }
        Ok(query.filter_records(records))
    }

    pub async fn get_chain_lock(&self) -> SourceChainResult<Option<ChainLock>> {
        let author = self.author.clone();
        Ok(self
            .vault
            .read_async(move |txn| get_chain_lock(txn, author.as_ref()))
            .await?)
    }

    /// If there is a countersigning session get the
    /// StoreEntry op to send to the entry authorities.
    pub fn countersigning_op(&self) -> SourceChainResult<Option<ChainOp>> {
        let r = self.scratch.apply(|scratch| {
            scratch
                .entries()
                .find(|e| matches!(**e.1, Entry::CounterSign(_, _)))
                .and_then(|(entry_hash, entry)| {
                    scratch
                        .actions()
                        .find(|shh| {
                            shh.action()
                                .entry_hash()
                                .map(|eh| eh == entry_hash)
                                .unwrap_or(false)
                        })
                        .and_then(|shh| {
                            Some(ChainOp::StoreEntry(
                                shh.signature().clone(),
                                shh.action().clone().try_into().ok()?,
                                (**entry).clone(),
                            ))
                        })
                })
        })?;
        Ok(r)
    }

    pub async fn dump(&self) -> SourceChainResult<SourceChainDump> {
        dump_state(self.author_db().clone().into(), (*self.author).clone()).await
    }
}

fn named_param_seq(base_name: &str, repeat: usize) -> String {
    if repeat == 0 {
        return String::new();
    }

    let mut seq = format!(":{}", base_name);
    for i in 1..repeat {
        seq.push_str(format!(", :{}_{}", base_name, i).as_str());
    }

    seq
}

pub fn chain_lock_subject_for_entry(entry: Option<&Entry>) -> SourceChainResult<Vec<u8>> {
    Ok(match entry {
        // TODO document that this implies preflight requests must be unique. I.e. if you want to countersign the
        //      same thing with multiple groups, then you need to use different session times.
        Some(Entry::CounterSign(session_data, _)) => holo_hash::encode::blake2b_256(
            &holochain_serialized_bytes::encode(session_data.preflight_request())?,
        ),
        _ => Vec::with_capacity(0),
    })
}

#[allow(clippy::complexity)]
fn build_ops_from_actions(
    actions: Vec<SignedActionHashed>,
) -> SourceChainResult<(
    Vec<SignedActionHashed>,
    Vec<(DhtOpLite, DhtOpHash, OpOrder, Timestamp, SysValDeps)>,
)> {
    // Actions end up back in here.
    let mut actions_output = Vec::with_capacity(actions.len());
    // The op related data ends up here.
    let mut ops = Vec::with_capacity(actions.len());

    // Loop through each action and produce op related data.
    for shh in actions {
        // &ActionHash, &Action, EntryHash are needed to produce the ops.
        let entry_hash = shh.action().entry_hash().cloned();
        let item = (shh.as_hash(), shh.action(), entry_hash);
        let ops_inner = produce_op_lites_from_iter(vec![item].into_iter())?;

        // Break apart the SignedActionHashed.
        let (action, sig) = shh.into_inner();
        let (action, hash) = action.into_inner();

        // We need to take the action by value and put it back each loop.
        let mut h = Some(action);
        for op in ops_inner {
            let op_type = op.get_type();
            let op = DhtOpLite::from(op);
            // Action is required by value to produce the DhtOpHash.
            let (action, op_hash) =
                ChainOpUniqueForm::op_hash(op_type, h.expect("This can't be empty"))?;
            let op_order = OpOrder::new(op_type, action.timestamp());
            let timestamp = action.timestamp();
            // Put the action back by value.
            let deps = op_type.sys_validation_dependencies(&action);
            h = Some(action);
            // Collect the DhtOpLite, DhtOpHash and OpOrder.
            ops.push((op, op_hash, op_order, timestamp, deps));
        }

        // Put the SignedActionHashed back together.
        let shh = SignedActionHashed::with_presigned(
            ActionHashed::with_pre_hashed(h.expect("This can't be empty"), hash),
            sig,
        );
        // Put the action back in the list.
        actions_output.push(shh);
    }
    Ok((actions_output, ops))
}

async fn rebase_actions_on(
    keystore: &MetaLairClient,
    mut actions: Vec<SignedActionHashed>,
    mut head: HeadInfo,
) -> Result<Vec<SignedActionHashed>, ScratchError> {
    actions.sort_by_key(|shh| shh.action().action_seq());
    for shh in actions.iter_mut() {
        let mut action = shh.action().clone();
        action.rebase_on(head.action.clone(), head.seq, head.timestamp)?;
        head.seq = action.action_seq();
        head.timestamp = action.timestamp();
        let hh = ActionHashed::from_content_sync(action);
        head.action = hh.as_hash().clone();
        let new_shh = SignedActionHashed::sign(keystore, hh).await?;
        *shh = new_shh;
    }
    Ok(actions)
}

#[allow(clippy::too_many_arguments)]
#[cfg_attr(feature = "instrument", tracing::instrument(skip_all))]
pub async fn genesis(
    authored: DbWrite<DbKindAuthored>,
    dht_db: DbWrite<DbKindDht>,
    dht_db_cache: &DhtDbQueryCache,
    keystore: MetaLairClient,
    dna_hash: DnaHash,
    agent_pubkey: AgentPubKey,
    membrane_proof: Option<MembraneProof>,
    chc: Option<ChcImpl>,
) -> SourceChainResult<()> {
    let dna_action = Action::Dna(Dna {
        author: agent_pubkey.clone(),
        timestamp: Timestamp::now(),
        hash: dna_hash,
    });
    let dna_action = ActionHashed::from_content_sync(dna_action);
    let dna_action = SignedActionHashed::sign(&keystore, dna_action).await?;
    let dna_action_address = dna_action.as_hash().clone();
    let dna_record = Record::new(dna_action, None);
    let dna_ops = produce_op_lites_from_records(vec![&dna_record])?;
    let (dna_action, _) = dna_record.clone().into_inner();

    // create the agent validation entry and add it directly to the store
    let agent_validation_action = Action::AgentValidationPkg(AgentValidationPkg {
        author: agent_pubkey.clone(),
        timestamp: Timestamp::now(),
        action_seq: 1,
        prev_action: dna_action_address,
        membrane_proof,
    });
    let agent_validation_action = ActionHashed::from_content_sync(agent_validation_action);
    let agent_validation_action =
        SignedActionHashed::sign(&keystore, agent_validation_action).await?;
    let avh_addr = agent_validation_action.as_hash().clone();
    let agent_validation_record = Record::new(agent_validation_action, None);
    let avh_ops = produce_op_lites_from_records(vec![&agent_validation_record])?;
    let (agent_validation_action, _) = agent_validation_record.clone().into_inner();

    // create a agent chain record and add it directly to the store
    let agent_action = Action::Create(Create {
        author: agent_pubkey.clone(),
        timestamp: Timestamp::now(),
        action_seq: 2,
        prev_action: avh_addr,
        entry_type: EntryType::AgentPubKey,
        entry_hash: agent_pubkey.clone().into(),
        // AgentPubKey is weightless
        weight: Default::default(),
    });
    let agent_action = ActionHashed::from_content_sync(agent_action);
    let agent_action = SignedActionHashed::sign(&keystore, agent_action).await?;
    let agent_record = Record::new(agent_action, Some(Entry::Agent(agent_pubkey.clone())));
    let agent_ops = produce_op_lites_from_records(vec![&agent_record])?;
    let (agent_action, agent_entry) = agent_record.clone().into_inner();
    let agent_entry = agent_entry.into_option();

    let mut ops_to_integrate = Vec::new();

    // Sync with CHC, if CHC is present
    if let Some(chc) = chc {
        let chain = SourceChain::raw_empty(
            authored.clone(),
            dht_db.clone(),
            dht_db_cache.clone(),
            keystore,
            agent_pubkey,
        )
        .await?;
        let records = vec![dna_record, agent_validation_record, agent_record];
        let _permit = chain
            .sync_records(chc, records, None)
            .await
            .map_err(SourceChainError::other)?;
        drop(_permit);
    }

    let ops_to_integrate = authored
        .write_async(move |txn| {
            ops_to_integrate.extend(source_chain::put_raw(txn, dna_action, dna_ops, None)?);
            ops_to_integrate.extend(source_chain::put_raw(
                txn,
                agent_validation_action,
                avh_ops,
                None,
            )?);
            ops_to_integrate.extend(source_chain::put_raw(
                txn,
                agent_action,
                agent_ops,
                agent_entry,
            )?);
            SourceChainResult::Ok(ops_to_integrate)
        })
        .await?;

    // We don't check for authorityship here because during genesis we have no opportunity
    // to discover that the network is sharded and that we should not be an authority for
    // these items, so we assume we are an authority.
    authored_ops_to_dht_db_without_check(
        ops_to_integrate,
        authored.clone().into(),
        dht_db,
        dht_db_cache,
    )
    .await?;
    Ok(())
}

/// Should only be used to put items into the Authored DB.
/// Hash transfer fields (source, transfer_method, transfer_time) are not set.
pub fn put_raw(
    txn: &mut Transaction,
    shh: SignedActionHashed,
    ops: Vec<ChainOpLite>,
    entry: Option<Entry>,
) -> StateMutationResult<Vec<DhtOpHash>> {
    let (action, signature) = shh.into_inner();
    let (action, hash) = action.into_inner();
    let mut action = Some(action);
    let mut hashes = Vec::with_capacity(ops.len());
    let mut ops_to_integrate = Vec::with_capacity(ops.len());
    for op in &ops {
        let op_type = op.get_type();
        let (h, op_hash) =
            ChainOpUniqueForm::op_hash(op_type, action.take().expect("This can't be empty"))?;
        let op_order = OpOrder::new(op_type, h.timestamp());
        let timestamp = h.timestamp();
        action = Some(h);
        hashes.push((op_hash.clone(), op_order, timestamp));
        ops_to_integrate.push(op_hash);
    }
    let shh = SignedActionHashed::with_presigned(
        ActionHashed::with_pre_hashed(action.expect("This can't be empty"), hash),
        signature,
    );
    if let Some(entry) = entry {
        insert_entry(txn, &EntryHash::with_data_sync(&entry), &entry)?;
    }
    insert_action(txn, &shh)?;
    for (op, (op_hash, op_order, timestamp)) in ops.into_iter().zip(hashes) {
        insert_op_lite(txn, &op.into(), &op_hash, &op_order, &timestamp, None)?;
    }
    Ok(ops_to_integrate)
}

/// Get the current chain head of the database, if the chain is nonempty.
pub fn chain_head_db(
    txn: &Transaction,
    author: Arc<AgentPubKey>,
) -> SourceChainResult<Option<HeadInfo>> {
    let chain_head = ChainHeadQuery::new(author);
    Ok(chain_head.run(CascadeTxnWrapper::from(txn))?)
}

/// Get the current chain head of the database.
/// Error if the chain is empty.
pub fn chain_head_db_nonempty(
    txn: &Transaction,
    author: Arc<AgentPubKey>,
) -> SourceChainResult<HeadInfo> {
    chain_head_db(txn, author)?.ok_or(SourceChainError::ChainEmpty)
}

pub type CurrentCountersigningSessionOpt = Option<(Record, EntryHash, CounterSigningSessionData)>;

/// Check if there is a current countersigning session and if so, return the
/// session data and the entry hash.
pub fn current_countersigning_session(
    txn: &Transaction<'_>,
    author: Arc<AgentPubKey>,
) -> SourceChainResult<CurrentCountersigningSessionOpt> {
    match chain_head_db(txn, author) {
        // We haven't done genesis so no session can be active.
        Err(e) => Err(e),
        Ok(None) => Ok(None),
        Ok(Some(HeadInfo { action: hash, .. })) => {
            let txn: CascadeTxnWrapper = txn.into();
            // Get the session data from the database.
            let record = match txn.get_record(&hash.into())? {
                Some(record) => record,
                None => return Ok(None),
            };
            let (sah, ee) = record.clone().into_inner();
            Ok(match (sah.action().entry_hash(), ee.into_option()) {
                (Some(entry_hash), Some(Entry::CounterSign(cs, _))) => {
                    Some((record, entry_hash.clone(), *cs))
                }
                _ => None,
            })
        }
    }
}

#[cfg(test)]
async fn _put_db<H: ActionUnweighed, B: ActionBuilder<H>>(
    vault: holochain_types::prelude::DbWrite<DbKindAuthored>,
    keystore: &MetaLairClient,
    author: Arc<AgentPubKey>,
    action_builder: B,
    maybe_entry: Option<Entry>,
) -> SourceChainResult<ActionHash> {
    let HeadInfo {
        action: prev_action,
        seq: last_action_seq,
        ..
    } = vault
        .read_async({
            let query_author = author.clone();

            move |txn| chain_head_db_nonempty(txn, query_author.clone())
        })
        .await?;
    let action_seq = last_action_seq + 1;

    let common = ActionBuilderCommon {
        author: (*author).clone(),
        timestamp: Timestamp::now(),
        action_seq,
        prev_action: prev_action.clone(),
    };
    let action = action_builder.build(common).weightless();
    let action = ActionHashed::from_content_sync(action);
    let action = SignedActionHashed::sign(keystore, action).await?;
    let record = Record::new(action, maybe_entry);
    let ops = produce_op_lites_from_records(vec![&record])?;
    let (action, entry) = record.into_inner();
    let entry = entry.into_option();
    let hash = action.as_hash().clone();
    vault
        .write_async(move |txn| -> SourceChainResult<Vec<DhtOpHash>> {
            let head_info = chain_head_db_nonempty(txn, author.clone())?;
            if head_info.action != prev_action {
                let entries = match (entry, action.action().entry_hash()) {
                    (Some(e), Some(entry_hash)) => {
                        vec![holochain_types::EntryHashed::with_pre_hashed(
                            e,
                            entry_hash.clone(),
                        )]
                    }
                    _ => vec![],
                };
                return Err(SourceChainError::HeadMoved(
                    vec![action],
                    entries,
                    Some(prev_action),
                    Some(head_info),
                ));
            }
            Ok(put_raw(txn, action, ops, entry)?)
        })
        .await?;
    Ok(hash)
}

/// dump the entire source chain as a pretty-printed json string
#[cfg_attr(feature = "instrument", tracing::instrument(skip_all))]
pub async fn dump_state(
    vault: DbRead<DbKindAuthored>,
    author: AgentPubKey,
) -> Result<SourceChainDump, SourceChainError> {
    Ok(vault
        .read_async(move |txn| {
            let records = txn
                .prepare(
                    "
                SELECT DISTINCT
                Action.blob AS action_blob, Entry.blob AS entry_blob,
                Action.hash AS action_hash
                FROM Action
                JOIN DhtOp ON DhtOp.action_hash = Action.hash
                LEFT JOIN Entry ON Action.entry_hash = Entry.hash
                WHERE
                Action.author = :author
                ORDER BY Action.seq ASC
                ",
                )?
                .query_and_then(
                    named_params! {
                        ":author": author,
                    },
                    |row| {
                        let action: SignedAction = from_blob(row.get("action_blob")?)?;
                        let (action, signature) = action.into();
                        let action_address = row.get("action_hash")?;
                        let entry: Option<Vec<u8>> = row.get("entry_blob")?;
                        let entry: Option<Entry> = match entry {
                            Some(entry) => Some(from_blob(entry)?),
                            None => None,
                        };
                        StateQueryResult::Ok(SourceChainDumpRecord {
                            signature,
                            action_address,
                            action,
                            entry,
                        })
                    },
                )?
                .collect::<StateQueryResult<Vec<_>>>()?;
            let published_ops_count = txn.query_row(
                "
                SELECT COUNT(DhtOp.hash) FROM DhtOp
                JOIN Action ON DhtOp.action_hash = Action.hash
                WHERE
                Action.author = :author
                AND
                last_publish_time IS NOT NULL
                ",
                named_params! {
                ":author": author,
                },
                |row| row.get(0),
            )?;
            StateQueryResult::Ok(SourceChainDump {
                records,
                published_ops_count,
            })
        })
        .await?)
}

impl From<SourceChain> for SourceChainRead {
    fn from(chain: SourceChain) -> Self {
        SourceChainRead {
            vault: chain.vault.into(),
            dht_db: chain.dht_db.into(),
            dht_db_cache: chain.dht_db_cache,
            scratch: chain.scratch,
            keystore: chain.keystore,
            author: chain.author,
            head_info: chain.head_info,
            public_only: chain.public_only,
            zomes_initialized: Arc::new(AtomicBool::new(false)),
        }
    }
}

#[cfg(test)]
mod tests {
    use std::collections::BTreeSet;

    use super::*;
    use crate::prelude::*;
    use ::fixt::prelude::*;
    use holochain_keystore::test_keystore;
    use holochain_p2p::MockHolochainP2pDnaT;
    use matches::assert_matches;

    use crate::source_chain::SourceChainResult;
    use holochain_zome_types::Entry;

    #[tokio::test(flavor = "multi_thread")]
    async fn test_relaxed_ordering() -> SourceChainResult<()> {
        let test_db = test_authored_db();
        let dht_db = test_dht_db();
        let keystore = test_keystore();
        let db = test_db.to_db();
        let alice = fixt!(AgentPubKey, Predictable, 0);

        let mut mock = MockHolochainP2pDnaT::new();
        mock.expect_authority_for_hash().returning(|_| Ok(false));
        mock.expect_chc().return_const(None);
        let dht_db_cache = DhtDbQueryCache::new(dht_db.to_db().into());

        source_chain::genesis(
            db.clone(),
            dht_db.to_db(),
            &dht_db_cache,
            keystore.clone(),
            fake_dna_hash(1),
            alice.clone(),
            None,
            None,
        )
        .await
        .unwrap();
        let chain_1 = SourceChain::new(
            db.clone(),
            dht_db.to_db(),
            dht_db_cache.clone(),
            keystore.clone(),
            alice.clone(),
        )
        .await?;
        let chain_2 = SourceChain::new(
            db.clone(),
            dht_db.to_db(),
            dht_db_cache.clone(),
            keystore.clone(),
            alice.clone(),
        )
        .await?;
        let chain_3 = SourceChain::new(
            db.clone(),
            dht_db.to_db(),
            dht_db_cache.clone(),
            keystore.clone(),
            alice.clone(),
        )
        .await?;

        let action_builder = builder::CloseChain { new_target: None };
        chain_1
            .put(action_builder.clone(), None, ChainTopOrdering::Strict)
            .await?;
        chain_2
            .put(action_builder.clone(), None, ChainTopOrdering::Strict)
            .await?;
        chain_3
            .put(action_builder, None, ChainTopOrdering::Relaxed)
            .await?;

        let author = Arc::new(alice);
        chain_1.flush(&mock).await?;
        let author_1 = Arc::clone(&author);
        let seq = db
            .write_async(move |txn| chain_head_db_nonempty(txn, author_1))
            .await?
            .seq;
        assert_eq!(seq, 3);

        assert!(matches!(
            chain_2.flush(&mock).await,
            Err(SourceChainError::HeadMoved(_, _, _, _))
        ));
        let author_2 = Arc::clone(&author);
        let seq = db
            .write_async(move |txn| chain_head_db_nonempty(txn, author_2))
            .await?
            .seq;
        assert_eq!(seq, 3);

        chain_3.flush(&mock).await?;
        let author_3 = Arc::clone(&author);
        let seq = db
            .write_async(move |txn| chain_head_db_nonempty(txn, author_3))
            .await?
            .seq;
        assert_eq!(seq, 4);

        Ok(())
    }

    #[tokio::test(flavor = "multi_thread")]
    async fn test_relaxed_ordering_with_entry() -> SourceChainResult<()> {
        let test_db = test_authored_db();
        let dht_db = test_dht_db();
        let keystore = test_keystore();
        let db = test_db.to_db();
        let alice = fixt!(AgentPubKey, Predictable, 0);

        let mut mock = MockHolochainP2pDnaT::new();
        mock.expect_authority_for_hash().returning(|_| Ok(false));
        mock.expect_chc().return_const(None);
        let dht_db_cache = DhtDbQueryCache::new(dht_db.to_db().into());

        source_chain::genesis(
            db.clone(),
            dht_db.to_db(),
            &dht_db_cache,
            keystore.clone(),
            fake_dna_hash(1),
            alice.clone(),
            None,
            None,
        )
        .await
        .unwrap();

        let chain_1 = SourceChain::new(
            db.clone(),
            dht_db.to_db(),
            dht_db_cache.clone(),
            keystore.clone(),
            alice.clone(),
        )
        .await?;
        let chain_2 = SourceChain::new(
            db.clone(),
            dht_db.to_db(),
            dht_db_cache.clone(),
            keystore.clone(),
            alice.clone(),
        )
        .await?;
        let chain_3 = SourceChain::new(
            db.clone(),
            dht_db.to_db(),
            dht_db_cache.clone(),
            keystore.clone(),
            alice.clone(),
        )
        .await?;

        let entry_1 = Entry::App(fixt!(AppEntryBytes));
        let eh1 = EntryHash::with_data_sync(&entry_1);
        let create = builder::Create {
            entry_type: EntryType::App(fixt!(AppEntryDef)),
            entry_hash: eh1.clone(),
        };
        let h1 = chain_1
            .put_weightless(create, Some(entry_1.clone()), ChainTopOrdering::Strict)
            .await
            .unwrap();

        let entry_err = Entry::App(fixt!(AppEntryBytes));
        let entry_hash_err = EntryHash::with_data_sync(&entry_err);
        let create = builder::Create {
            entry_type: EntryType::App(fixt!(AppEntryDef)),
            entry_hash: entry_hash_err.clone(),
        };
        chain_2
            .put_weightless(create, Some(entry_err.clone()), ChainTopOrdering::Strict)
            .await
            .unwrap();

        let entry_2 = Entry::App(fixt!(AppEntryBytes));
        let eh2 = EntryHash::with_data_sync(&entry_2);
        let create = builder::Create {
            entry_type: EntryType::App(AppEntryDef::new(
                EntryDefIndex(0),
                0.into(),
                EntryVisibility::Private,
            )),
            entry_hash: eh2.clone(),
        };
        let old_h2 = chain_3
            .put_weightless(create, Some(entry_2.clone()), ChainTopOrdering::Relaxed)
            .await
            .unwrap();

        let author = Arc::new(alice);
        chain_1.flush(&mock).await?;
        let author_1 = Arc::clone(&author);
        let seq = db
            .write_async(move |txn| chain_head_db_nonempty(txn, author_1))
            .await?
            .seq;
        assert_eq!(seq, 3);

        assert!(matches!(
            chain_2.flush(&mock).await,
            Err(SourceChainError::HeadMoved(_, _, _, _))
        ));

        chain_3.flush(&mock).await?;
        let author_2 = Arc::clone(&author);
        let head = db
            .write_async(move |txn| chain_head_db_nonempty(txn, author_2.clone()))
            .await?;

        // not equal since action hash change due to rebasing
        assert_ne!(head.action, old_h2);
        assert_eq!(head.seq, 4);

        db.read_async(move |txn| -> DatabaseResult<()> {
            // get the full record
            let store = CascadeTxnWrapper::from(txn);
            let h1_record_entry_fetched = store
                .get_record(&h1.clone().into())
                .expect("error retrieving")
                .expect("entry not found")
                .into_inner()
                .1;
            let h2_record_entry_fetched = store
                .get_record(&head.action.clone().into())
                .expect("error retrieving")
                .expect("entry not found")
                .into_inner()
                .1;
            assert_eq!(RecordEntry::Present(entry_1), h1_record_entry_fetched);
            assert_eq!(RecordEntry::Present(entry_2), h2_record_entry_fetched);

            Ok(())
        })
        .await?;

        Ok(())
    }

    // Test that a valid agent pub key can be deleted and that repeated deletes fail.
    #[tokio::test(flavor = "multi_thread")]
    async fn delete_valid_agent_pub_key() {
        let authored_db = test_authored_db().to_db();
        let dht_db = test_dht_db().to_db();
        let dht_db_cache = DhtDbQueryCache::new(dht_db.clone().into());
        let keystore = test_keystore();
        let agent_key = keystore.new_sign_keypair_random().await.unwrap();
        let mut mock_network = MockHolochainP2pDnaT::new();
        mock_network
            .expect_authority_for_hash()
            .returning(|_| Ok(false));
        mock_network.expect_chc().return_const(None);

        source_chain::genesis(
            authored_db.clone(),
            dht_db.clone(),
            &dht_db_cache,
            keystore.clone(),
            fake_dna_hash(1),
            agent_key.clone(),
            None,
            None,
        )
        .await
        .unwrap();

        // Delete valid agent pub key should succeed.
        let chain = SourceChain::new(authored_db, dht_db, dht_db_cache, keystore, agent_key)
            .await
            .unwrap();
        let result = chain.delete_valid_agent_pub_key().await;
        assert!(result.is_ok());
        chain.flush(&mock_network).await.unwrap();

        // Valid agent pub key has been deleted. Repeating the operation should fail now as no valid
        // pub key can be found.
        let result = chain.delete_valid_agent_pub_key().await.unwrap_err();
        assert_matches!(result, SourceChainError::InvalidAgentKey(invalid_key, cell_id) if invalid_key == *chain.author && cell_id == *chain.cell_id());
    }

    #[tokio::test(flavor = "multi_thread")]
    async fn test_get_cap_grant() -> SourceChainResult<()> {
        let test_db = test_authored_db();
        let dht_db = test_dht_db();
        let dht_db_cache = DhtDbQueryCache::new(dht_db.to_db().into());
        let keystore = test_keystore();
        let db = test_db.to_db();
        let secret = Some(CapSecretFixturator::new(Unpredictable).next().unwrap());
        // create transferable cap grant
        #[allow(clippy::unnecessary_literal_unwrap)] // must be this type
        let secret_access = CapAccess::from(secret.unwrap());
        let mut mock = MockHolochainP2pDnaT::new();
        mock.expect_authority_for_hash().returning(|_| Ok(false));
        mock.expect_chc().return_const(None);

        // @todo curry
        let _curry = CurryPayloadsFixturator::new(Empty).next().unwrap();
        let function: GrantedFunction = ("foo".into(), "bar".into());
        let mut fns = BTreeSet::new();
        fns.insert(function.clone());
        let functions = GrantedFunctions::Listed(fns);
        let grant = ZomeCallCapGrant::new("tag".into(), secret_access.clone(), functions.clone());
        let mut agents = AgentPubKeyFixturator::new(Predictable);
        let alice = agents.next().unwrap();
        let bob = agents.next().unwrap();
        // predictable fixturator creates only two different agent keys
        let carol = keystore.new_sign_keypair_random().await.unwrap();
        source_chain::genesis(
            db.clone(),
            dht_db.to_db(),
            &dht_db_cache,
            keystore.clone(),
            fake_dna_hash(1),
            alice.clone(),
            None,
            None,
        )
        .await
        .unwrap();

        let chain = SourceChain::new(
            db.clone(),
            dht_db.to_db(),
            dht_db_cache.clone(),
            keystore.clone(),
            alice.clone(),
        )
        .await?;
        // alice as chain author always has a valid cap grant; provided secrets
        // are ignored
        assert_eq!(
            chain
                .valid_cap_grant(function.clone(), alice.clone(), secret)
                .await?,
            Some(CapGrant::ChainAuthor(alice.clone())),
        );

        // bob should not get a cap grant as the secret hasn't been committed yet
        assert_eq!(
            chain
                .valid_cap_grant(function.clone(), bob.clone(), secret)
                .await?,
            None
        );

        // write cap grant to alice's source chain
        let (original_action_address, original_entry_address) = {
            let (entry, entry_hash) =
                EntryHashed::from_content_sync(Entry::CapGrant(grant.clone())).into_inner();
            let action_builder = builder::Create {
                entry_type: EntryType::CapGrant,
                entry_hash: entry_hash.clone(),
            };
            let action = chain
                .put_weightless(action_builder, Some(entry), ChainTopOrdering::default())
                .await?;
            chain.flush(&mock).await.unwrap();
            (action, entry_hash)
        };

        // alice should find her own authorship with higher priority than the
        // committed grant even if she passes in the secret
        assert_eq!(
            chain
                .valid_cap_grant(function.clone(), alice.clone(), secret)
                .await?,
            Some(CapGrant::ChainAuthor(alice.clone())),
        );

        // bob and carol (and everyone else) should be authorized with transferable cap grant
        // when passing in the secret
        assert_eq!(
            chain
                .valid_cap_grant(function.clone(), bob.clone(), secret)
                .await?,
            Some(grant.clone().into())
        );
        assert_eq!(
            chain
                .valid_cap_grant(function.clone(), carol.clone(), secret)
                .await?,
            Some(grant.clone().into())
        );
        // bob should not be authorized for other zomes/functions than the ones granted
        assert_eq!(
            chain
                .valid_cap_grant(("boo".into(), "far".into()), bob.clone(), secret)
                .await?,
            None
        );

        // convert transferable cap grant to assigned with bob as assignee
        let mut assignees = BTreeSet::new();
        assignees.insert(bob.clone());
        let updated_secret = Some(CapSecretFixturator::new(Unpredictable).next().unwrap());
        #[allow(clippy::unnecessary_literal_unwrap)] // must be this type
        let updated_access = CapAccess::from((updated_secret.unwrap(), assignees));
        let updated_grant = ZomeCallCapGrant::new("tag".into(), updated_access.clone(), functions);

        // commit grant update to alice's source chain
        let (updated_action_hash, updated_entry_hash) = {
            let chain = SourceChain::new(
                db.clone(),
                dht_db.to_db(),
                dht_db_cache.clone(),
                keystore.clone(),
                alice.clone(),
            )
            .await?;
            let (entry, entry_hash) =
                EntryHashed::from_content_sync(Entry::CapGrant(updated_grant.clone())).into_inner();
            let action_builder = builder::Update {
                entry_type: EntryType::CapGrant,
                entry_hash: entry_hash.clone(),
                original_action_address,
                original_entry_address,
            };
            let action = chain
                .put_weightless(action_builder, Some(entry), ChainTopOrdering::default())
                .await?;
            chain.flush(&mock).await.unwrap();

            (action, entry_hash)
        };

        // alice as chain owner should be unaffected by updates
        // chain author grant should always be returned
        assert_eq!(
            chain
                .valid_cap_grant(function.clone(), alice.clone(), secret)
                .await?,
            Some(CapGrant::ChainAuthor(alice.clone())),
        );
        assert_eq!(
            chain
                .valid_cap_grant(function.clone(), alice.clone(), updated_secret)
                .await?,
            Some(CapGrant::ChainAuthor(alice.clone())),
        );

        // bob must not get a valid cap grant with the initial cap secret,
        // as it is invalidated by the cap grant update
        assert_eq!(
            chain
                .valid_cap_grant(function.clone(), bob.clone(), secret)
                .await?,
            None
        );
        // when bob provides the updated secret, validation should succeed,
        // bob being an assignee
        assert_eq!(
            chain
                .valid_cap_grant(function.clone(), bob.clone(), updated_secret)
                .await?,
            Some(updated_grant.clone().into())
        );

        // carol must not get a valid cap grant with either the original secret (because it was replaced)
        // or the updated secret (because she is not an assignee)
        assert_eq!(
            chain
                .valid_cap_grant(function.clone(), carol.clone(), secret)
                .await?,
            None
        );
        assert_eq!(
            chain
                .valid_cap_grant(function.clone(), carol.clone(), updated_secret)
                .await?,
            None
        );

        // Two source chains of the same DNA on the same conductor share DB tables.
        // That could lead to cap grants looked up by their secret alone being
        // returned for any agent on the conductor,in this case for alice trying
        // to access carol's chain
        {
            source_chain::genesis(
                db.clone(),
                dht_db.to_db(),
                &dht_db_cache,
                keystore.clone(),
                fake_dna_hash(1),
                carol.clone(),
                None,
                None,
            )
            .await
            .unwrap();
            let carol_chain = SourceChain::new(
                db.clone(),
                dht_db.clone(),
                dht_db_cache.clone(),
                keystore.clone(),
                carol.clone(),
            )
            .await
            .unwrap();
            let maybe_cap_grant = carol_chain
                .valid_cap_grant(("".into(), "".into()), alice.clone(), secret)
                .await
                .unwrap();
            assert_eq!(maybe_cap_grant, None);
        }

        // delete updated cap grant
        {
            let chain = SourceChain::new(
                db.clone(),
                dht_db.to_db(),
                dht_db_cache.clone(),
                keystore.clone(),
                alice.clone(),
            )
            .await?;
            let action_builder = builder::Delete {
                deletes_address: updated_action_hash,
                deletes_entry_address: updated_entry_hash,
            };
            chain
                .put_weightless(action_builder, None, ChainTopOrdering::default())
                .await?;
            chain.flush(&mock).await.unwrap();
        }

        // alice should get her author cap grant as always, independent of
        // any provided secret
        assert_eq!(
            chain
                .valid_cap_grant(function.clone(), alice.clone(), secret)
                .await?,
            Some(CapGrant::ChainAuthor(alice.clone())),
        );
        assert_eq!(
            chain
                .valid_cap_grant(function.clone(), alice.clone(), updated_secret)
                .await?,
            Some(CapGrant::ChainAuthor(alice.clone())),
        );

        // bob should not get a cap grant for any secret anymore
        assert_eq!(
            chain
                .valid_cap_grant(function.clone(), bob.clone(), secret)
                .await?,
            None
        );
        assert_eq!(
            chain
                .valid_cap_grant(function.clone(), bob.clone(), updated_secret)
                .await?,
            None
        );

        // create an unrestricted cap grant in alice's chain
        let unrestricted_grant = ZomeCallCapGrant::new(
            "unrestricted".into(),
            CapAccess::Unrestricted,
            GrantedFunctions::All,
        );
        let (original_action_address, original_entry_address) = {
            let chain = SourceChain::new(
                db.clone(),
                dht_db.to_db(),
                dht_db_cache.clone(),
                keystore.clone(),
                alice.clone(),
            )
            .await?;
            let (entry, entry_hash) =
                EntryHashed::from_content_sync(Entry::CapGrant(unrestricted_grant.clone()))
                    .into_inner();
            let action_builder = builder::Create {
                entry_type: EntryType::CapGrant,
                entry_hash: entry_hash.clone(),
            };
            let action = chain
                .put_weightless(action_builder, Some(entry), ChainTopOrdering::default())
                .await?;
            chain.flush(&mock).await.unwrap();
            (action, entry_hash)
        };

        // bob should get a cap grant for any zome and function
        let granted_function: GrantedFunction = ("zome".into(), "fn".into());
        assert_eq!(
            chain
                .valid_cap_grant(granted_function.clone(), bob.clone(), None)
                .await?,
            Some(unrestricted_grant.clone().into())
        );
        // carol should get a cap grant now too
        assert_eq!(
            chain
                .valid_cap_grant(granted_function.clone(), carol.clone(), None)
                .await?,
            Some(unrestricted_grant.clone().into())
        );
        // but not for bob's chain
        //
        // Two source chains of the same DNA on the same conductor share DB tables.
        // That could lead to cap grants looked up by being unrestricted alone
        // being returned for any agent on the conductor.
        // In this case carol should not get an unrestricted cap grant for
        // bob's chain.
        {
            {
                source_chain::genesis(
                    db.clone(),
                    dht_db.to_db(),
                    &dht_db_cache,
                    keystore.clone(),
                    fake_dna_hash(1),
                    bob.clone(),
                    None,
                    None,
                )
                .await
                .unwrap();
                let bob_chain = SourceChain::new(
                    db.clone(),
                    dht_db.clone(),
                    dht_db_cache.clone(),
                    keystore.clone(),
                    bob.clone(),
                )
                .await
                .unwrap();
                let maybe_cap_grant = bob_chain
                    .valid_cap_grant(("".into(), "".into()), carol.clone(), None)
                    .await
                    .unwrap();
                assert_eq!(maybe_cap_grant, None);
            }
        }

        // delete unrestricted cap grant
        {
            let chain = SourceChain::new(
                db.clone(),
                dht_db.to_db(),
                dht_db_cache.clone(),
                keystore.clone(),
                alice.clone(),
            )
            .await?;
            let action_builder = builder::Delete {
                deletes_address: original_action_address,
                deletes_entry_address: original_entry_address,
            };
            chain
                .put_weightless(action_builder, None, ChainTopOrdering::default())
                .await?;
            chain.flush(&mock).await.unwrap();
        }

        // bob must not get unrestricted cap grant any longer
        assert_eq!(
            chain
                .valid_cap_grant(granted_function.clone(), bob.clone(), None)
                .await?,
            None
        );

        // Create two unrestricted cap grants in alice's chain to make sure
        // that all of them are considered when checking grant validity
        // instead of only the first cap grant found.

        // first unrestricted cap grant with irrelevant zome and fn
        let some_zome_name: ZomeName = "some_zome".into();
        let some_fn_name: FunctionName = "some_fn".into();
        let mut granted_fns = BTreeSet::new();
        granted_fns.insert((some_zome_name.clone(), some_fn_name.clone()));
        let first_unrestricted_grant = ZomeCallCapGrant::new(
            "unrestricted_1".into(),
            CapAccess::Unrestricted,
            GrantedFunctions::Listed(granted_fns),
        );

        // second unrestricted cap grant with the actually granted zome and fn
        let granted_zome_name: ZomeName = "granted_zome".into();
        let granted_fn_name: FunctionName = "granted_fn".into();
        let mut granted_fns = BTreeSet::new();
        granted_fns.insert((granted_zome_name.clone(), granted_fn_name.clone()));
        let second_unrestricted_grant = ZomeCallCapGrant::new(
            "unrestricted_2".into(),
            CapAccess::Unrestricted,
            GrantedFunctions::Listed(granted_fns),
        );

        {
            let chain = SourceChain::new(
                db.clone(),
                dht_db.to_db(),
                dht_db_cache.clone(),
                keystore.clone(),
                alice.clone(),
            )
            .await?;

            // commit first grant to alice's chain
            let (entry, entry_hash) =
                EntryHashed::from_content_sync(Entry::CapGrant(first_unrestricted_grant.clone()))
                    .into_inner();
            let action_builder = builder::Create {
                entry_type: EntryType::CapGrant,
                entry_hash: entry_hash.clone(),
            };
            let _ = chain
                .put_weightless(action_builder, Some(entry), ChainTopOrdering::default())
                .await?;

            // commit second grant to alice's chain
            let (entry, entry_hash) =
                EntryHashed::from_content_sync(Entry::CapGrant(second_unrestricted_grant.clone()))
                    .into_inner();
            let action_builder = builder::Create {
                entry_type: EntryType::CapGrant,
                entry_hash: entry_hash.clone(),
            };
            let _ = chain
                .put_weightless(action_builder, Some(entry), ChainTopOrdering::default())
                .await?;

            chain.flush(&mock).await.unwrap();
        }

        let actual_cap_grant = chain
            .valid_cap_grant((granted_zome_name, granted_fn_name), bob, None)
            .await
            .unwrap();
        assert_eq!(actual_cap_grant, Some(second_unrestricted_grant.into()));

        Ok(())
    }

    // @todo bring all this back when we want to administer cap claims better
    // #[tokio::test(flavor = "multi_thread")]
    // async fn test_get_cap_claim() -> SourceChainResult<()> {
    //     let test_db = test_cell_db();
    //     let db = test_db.db();
    //     let db = db.conn().unwrap().await;
    //     let secret = CapSecretFixturator::new(Unpredictable).next().unwrap();
    //     let agent_pubkey = fake_agent_pubkey_1().into();
    //     let claim = CapClaim::new("tag".into(), agent_pubkey, secret.clone());
    //     {
    //         let mut store = SourceChainBuf::new(db.clone().into(), &db).await?;
    //         store
    //             .genesis(fake_dna_hash(1), fake_agent_pubkey_1(), None)
    //             .await?;
    //         arc.conn().unwrap().with_commit(|writer| store.flush_to_txn(writer))?;
    //     }
    //
    //     {
    //         let mut chain = SourceChain::new(db.clone().into(), &db).await?;
    //         chain.put_cap_claim(claim.clone()).await?;
    //
    // // ideally the following would work, but it won't because currently
    // // we can't get claims from the scratch space
    // // this will be fixed once we add the capability index
    //
    // // assert_eq!(
    // //     chain.get_persisted_cap_claim_by_secret(&secret)?,
    // //     Some(claim.clone())
    // // );
    //
    //         arc.conn().unwrap().with_commit(|writer| chain.flush_to_txn(writer))?;
    //     }
    //
    //     {
    //         let chain = SourceChain::new(db.clone().into(), &db).await?;
    //         assert_eq!(
    //             chain.get_persisted_cap_claim_by_secret(&secret).await?,
    //             Some(claim)
    //         );
    //     }
    //
    //     Ok(())

    #[tokio::test(flavor = "multi_thread")]
    async fn source_chain_buffer_iter_back() -> SourceChainResult<()> {
        holochain_trace::test_run();
        let test_db = test_authored_db();
        let dht_db = test_dht_db();
        let dht_db_cache = DhtDbQueryCache::new(dht_db.to_db().into());
        let keystore = test_keystore();
        let vault = test_db.to_db();
        let mut mock = MockHolochainP2pDnaT::new();
        mock.expect_authority_for_hash().returning(|_| Ok(false));
        mock.expect_chc().return_const(None);

        let author = Arc::new(keystore.new_sign_keypair_random().await.unwrap());

        vault
            .read_async({
                let query_author = author.clone();

                move |txn| -> DatabaseResult<()> {
                    assert_matches!(chain_head_db(txn, query_author.clone()), Ok(None));

                    Ok(())
                }
            })
            .await
            .unwrap();
        genesis(
            vault.clone(),
            dht_db.to_db(),
            &dht_db_cache,
            keystore.clone(),
            fixt!(DnaHash),
            (*author).clone(),
            None,
            None,
        )
        .await
        .unwrap();

        let source_chain = SourceChain::new(
            vault.clone(),
            dht_db.to_db(),
            dht_db_cache.clone(),
            keystore.clone(),
            (*author).clone(),
        )
        .await
        .unwrap();
        let entry = Entry::App(fixt!(AppEntryBytes));
        let create = builder::Create {
            entry_type: EntryType::App(fixt!(AppEntryDef)),
            entry_hash: EntryHash::with_data_sync(&entry),
        };
        let h1 = source_chain
            .put_weightless(create, Some(entry), ChainTopOrdering::default())
            .await
            .unwrap();
        let entry = Entry::App(fixt!(AppEntryBytes));
        let create = builder::Create {
            entry_type: EntryType::App(fixt!(AppEntryDef)),
            entry_hash: EntryHash::with_data_sync(&entry),
        };
        let h2 = source_chain
            .put_weightless(create, Some(entry), ChainTopOrdering::default())
            .await
            .unwrap();
        source_chain.flush(&mock).await.unwrap();

        vault
            .read_async({
                let check_h1 = h1.clone();
                let check_h2 = h2.clone();
                let check_author = author.clone();

                move |txn| -> DatabaseResult<()> {
                    assert_eq!(
                        chain_head_db_nonempty(txn, check_author.clone())
                            .unwrap()
                            .action,
                        check_h2
                    );
                    // get the full record
                    let store = CascadeTxnWrapper::from(txn);
                    let h1_record_fetched = store
                        .get_record(&check_h1.clone().into())
                        .expect("error retrieving")
                        .expect("entry not found");
                    let h2_record_fetched = store
                        .get_record(&check_h2.clone().into())
                        .expect("error retrieving")
                        .expect("entry not found");
                    assert_eq!(check_h1, *h1_record_fetched.action_address());
                    assert_eq!(check_h2, *h2_record_fetched.action_address());

                    Ok(())
                }
            })
            .await
            .unwrap();

        // check that you can iterate on the chain
        let source_chain = SourceChain::new(
            vault.clone(),
            dht_db.to_db(),
            dht_db_cache.clone(),
            keystore.clone(),
            (*author).clone(),
        )
        .await
        .unwrap();
        let res = source_chain.query(QueryFilter::new()).await.unwrap();
        assert_eq!(res.len(), 5);
        assert_eq!(*res[3].action_address(), h1);
        assert_eq!(*res[4].action_address(), h2);

        Ok(())
    }

    #[tokio::test(flavor = "multi_thread")]
    async fn source_chain_buffer_dump_entries_json() -> SourceChainResult<()> {
        let test_db = test_authored_db();
        let dht_db = test_dht_db();
        let dht_db_cache = DhtDbQueryCache::new(dht_db.to_db().into());
        let keystore = test_keystore();
        let vault = test_db.to_db();
        let author = keystore.new_sign_keypair_random().await.unwrap();
        genesis(
            vault.clone(),
            dht_db.to_db(),
            &dht_db_cache,
            keystore.clone(),
            fixt!(DnaHash),
            author.clone(),
            None,
            None,
        )
        .await
        .unwrap();

        let json = dump_state(vault.clone().into(), author.clone()).await?;
        let json = serde_json::to_string_pretty(&json)?;
        let parsed: serde_json::Value = serde_json::from_str(&json).unwrap();

        assert_eq!(parsed["records"][0]["action"]["type"], "Dna");
        assert_eq!(parsed["records"][0]["entry"], serde_json::Value::Null);

        assert_eq!(parsed["records"][2]["action"]["type"], "Create");
        assert_eq!(parsed["records"][2]["action"]["entry_type"], "AgentPubKey");
        assert_eq!(parsed["records"][2]["entry"]["entry_type"], "Agent");
        assert_ne!(
            parsed["records"][2]["entry"]["entry"],
            serde_json::Value::Null
        );

        Ok(())
    }

    #[tokio::test(flavor = "multi_thread")]
    async fn source_chain_query() {
        let test_db = test_authored_db();
        let dht_db = test_dht_db();
        let dht_db_cache = DhtDbQueryCache::new(dht_db.to_db().into());
        let keystore = test_keystore();
        let vault = test_db.to_db();
        let alice = keystore.new_sign_keypair_random().await.unwrap();
        let bob = keystore.new_sign_keypair_random().await.unwrap();
        let dna_hash = fixt!(DnaHash);

        genesis(
            vault.clone(),
            dht_db.to_db(),
            &dht_db_cache,
            keystore.clone(),
            dna_hash.clone(),
            alice.clone(),
            None,
            None,
        )
        .await
        .unwrap();

        genesis(
            vault.clone(),
            dht_db.to_db(),
            &dht_db_cache,
            keystore.clone(),
            dna_hash.clone(),
            bob.clone(),
            None,
            None,
        )
        .await
        .unwrap();

        // test_db.dump_tmp();

        let chain = SourceChain::new(vault, dht_db.to_db(), dht_db_cache, keystore, alice.clone())
            .await
            .unwrap();

        let records = chain.query(ChainQueryFilter::default()).await.unwrap();

        // All of the range queries which should return a full set of records
        let full_ranges = [
            ChainQueryFilterRange::Unbounded,
            ChainQueryFilterRange::ActionSeqRange(0, 2),
            ChainQueryFilterRange::ActionHashRange(
                records[0].action_address().clone(),
                records[2].action_address().clone(),
            ),
            ChainQueryFilterRange::ActionHashTerminated(records[2].action_address().clone(), 2),
        ];

        // A variety of combinations of query parameters
        let cases = [
            ((None, None, vec![], false), 3),
            ((None, None, vec![], true), 3),
            ((Some(vec![ActionType::Dna]), None, vec![], false), 1),
            ((None, Some(vec![EntryType::AgentPubKey]), vec![], false), 1),
            ((None, Some(vec![EntryType::AgentPubKey]), vec![], true), 1),
            ((Some(vec![ActionType::Create]), None, vec![], false), 1),
            ((Some(vec![ActionType::Create]), None, vec![], true), 1),
            (
                (
                    Some(vec![ActionType::Create]),
                    Some(vec![EntryType::AgentPubKey]),
                    vec![],
                    false,
                ),
                1,
            ),
            (
                (
                    Some(vec![ActionType::Create]),
                    Some(vec![EntryType::AgentPubKey]),
                    vec![records[2].action().entry_hash().unwrap().clone()],
                    true,
                ),
                1,
            ),
            (
                (
                    Some(vec![ActionType::Create, ActionType::Dna]),
                    None,
                    vec![],
                    true,
                ),
                2,
            ),
            (
                (
                    None,
                    // Redundant but covers the code that constructs the IN query
                    Some(vec![EntryType::AgentPubKey, EntryType::AgentPubKey]),
                    vec![],
                    true,
                ),
                1,
            ),
        ];

        // Test all permutations of cases defined with all full range queries,
        // and both boolean values of `include_entries`.
        for ((action_type, entry_type, entry_hashes, include_entries), num_expected) in cases {
            let entry_hashes = if entry_hashes.is_empty() {
                None
            } else {
                Some(entry_hashes.into_iter().collect())
            };
            for sequence_range in full_ranges.clone() {
                let query = ChainQueryFilter {
                    sequence_range: sequence_range.clone(),
                    action_type: action_type.clone(),
                    entry_type: entry_type.clone(),
                    entry_hashes: entry_hashes.clone(),
                    include_entries,
                    order_descending: false,
                };
                if sequence_range != ChainQueryFilterRange::Unbounded
                    && (action_type.is_some()
                        || entry_type.is_some()
                        || entry_hashes.is_some()
                        || include_entries)
                {
                    assert!(matches!(
                        chain.query(query.clone()).await,
                        Err(SourceChainError::UnsupportedQuery(_))
                    ));
                } else {
                    let queried = chain.query(query.clone()).await.unwrap();
                    let actual = queried.len();
                    assert!(queried.iter().all(|e| e.action().author() == &alice));
                    assert_eq!(
                        num_expected, actual,
                        "Expected {} items but got {} with filter {:?}",
                        num_expected, actual, query
                    );
                }
            }
        }
    }

    #[tokio::test(flavor = "multi_thread")]
    async fn source_chain_query_ordering() {
        let test_db = test_authored_db();
        let dht_db = test_dht_db();
        let dht_db_cache = DhtDbQueryCache::new(dht_db.to_db().into());
        let keystore = test_keystore();
        let vault = test_db.to_db();
        let alice = keystore.new_sign_keypair_random().await.unwrap();
        let dna_hash = fixt!(DnaHash);

        genesis(
            vault.clone(),
            dht_db.to_db(),
            &dht_db_cache,
            keystore.clone(),
            dna_hash.clone(),
            alice.clone(),
            None,
            None,
        )
        .await
        .unwrap();

        let chain = SourceChain::new(vault, dht_db.to_db(), dht_db_cache, keystore, alice.clone())
            .await
            .unwrap();

        let asc = chain.query(ChainQueryFilter::default()).await.unwrap();
        let desc = chain
            .query(ChainQueryFilter::default().descending())
            .await
            .unwrap();

        assert_eq!(asc.len(), 3);
        assert_ne!(asc, desc);

        let mut desc_sorted = desc;
        desc_sorted.sort_by_key(|r| r.signed_action.action().action_seq());
        assert_eq!(asc, desc_sorted);
    }

    #[tokio::test(flavor = "multi_thread")]
    async fn init_zomes_complete() {
        let test_db = test_authored_db();
        let dht_db = test_dht_db();
        let dht_db_cache = DhtDbQueryCache::new(dht_db.to_db().into());
        let keystore = test_keystore();
        let vault = test_db.to_db();
        let alice = keystore.new_sign_keypair_random().await.unwrap();
        let dna_hash = fixt!(DnaHash);

        genesis(
            vault.clone(),
            dht_db.to_db(),
            &dht_db_cache,
            keystore.clone(),
            dna_hash.clone(),
            alice.clone(),
            None,
            None,
        )
        .await
        .unwrap();

        let chain = SourceChain::new(vault, dht_db.to_db(), dht_db_cache, keystore, alice.clone())
            .await
            .unwrap();

        // zomes initialized should be false after genesis
        let zomes_initialized = chain.zomes_initialized().await.unwrap();
        assert!(!zomes_initialized);

        // insert init marker into source chain
        let result = chain
            .put(
                builder::InitZomesComplete {},
                None,
                ChainTopOrdering::Strict,
            )
            .await;
        assert!(result.is_ok());

        let mut mock = MockHolochainP2pDnaT::new();
        mock.expect_authority_for_hash().returning(|_| Ok(false));
        mock.expect_chc().return_const(None);
        chain.flush(&mock).await.unwrap();

        // zomes initialized should be true after init zomes has run
        let zomes_initialized = chain.zomes_initialized().await.unwrap();
        assert!(zomes_initialized);
    }
}<|MERGE_RESOLUTION|>--- conflicted
+++ resolved
@@ -287,7 +287,6 @@
 
         // Take out a write lock as late as possible, after doing everything we can in memory and
         // before starting any database read/write operations.
-<<<<<<< HEAD
         let write_permit = {
             let permit = self.vault.acquire_write_permit().await?;
 
@@ -297,7 +296,7 @@
                     .read_async({
                         let author = author.clone();
                         move |txn| {
-                            let chain_lock = get_chain_lock(&txn, author.as_ref())?;
+                            let chain_lock = get_chain_lock(txn, author.as_ref())?;
                             match chain_lock {
                                 Some(chain_lock) => {
                                     // If the chain is locked, the lock must be for this entry.
@@ -310,22 +309,6 @@
                                     }
 
                                     // Otherwise, the lock matches this entry and has not expired. We can proceed!
-=======
-        let write_permit = self.vault.acquire_write_permit().await?;
-
-        // If there are records to write, then we need to respect the chain lock and push to the CHC
-        if !records.is_empty() {
-            self.vault
-                .read_async({
-                    let author = author.clone();
-                    move |txn| {
-                        let chain_lock = get_chain_lock(txn, author.as_ref())?;
-                        match chain_lock {
-                            Some(chain_lock) => {
-                                // If the chain is locked, the lock must be for this entry.
-                                if chain_lock.subject() != lock_subject {
-                                    return Err(SourceChainError::ChainLocked);
->>>>>>> d0e75798
                                 }
                                 None => {
                                     // If this is a countersigning entry but there is no chain lock then maybe
@@ -795,9 +778,7 @@
         let author = self.author.clone();
         let public_only = self.public_only;
         self.vault
-            .read_async(move |txn| {
-                Self::query_txn(&txn, query, Some(scratch), &author, public_only)
-            })
+            .read_async(move |txn| Self::query_txn(txn, query, Some(scratch), &author, public_only))
             .await
     }
 
