use std::sync::atomic::AtomicBool;
use std::sync::atomic::Ordering;
use std::sync::Arc;

use crate::chain_lock::{get_chain_lock, ChainLock};
use crate::integrate::authored_ops_to_dht_db;
use crate::integrate::authored_ops_to_dht_db_without_check;
use crate::query::chain_head::ChainHeadQuery;
use crate::scratch::ScratchError;
use crate::scratch::SyncScratchError;
use async_recursion::async_recursion;
use holo_hash::ActionHash;
use holo_hash::AgentPubKey;
use holo_hash::DhtOpHash;
use holo_hash::DnaHash;
use holo_hash::HasHash;
use holochain_chc::*;
use holochain_keystore::MetaLairClient;
use holochain_p2p::HolochainP2pDnaT;
use holochain_sqlite::rusqlite::params;
use holochain_sqlite::rusqlite::Transaction;
use holochain_sqlite::sql::sql_cell::SELECT_VALID_AGENT_PUB_KEY;
use holochain_sqlite::sql::sql_conductor::SELECT_VALID_CAP_GRANT_FOR_CAP_SECRET;
use holochain_sqlite::sql::sql_conductor::SELECT_VALID_UNRESTRICTED_CAP_GRANT;
use holochain_state_types::SourceChainDumpRecord;
use holochain_types::sql::AsSql;

use crate::prelude::*;
use crate::source_chain;
use holo_hash::EntryHash;

pub use error::*;
use holochain_sqlite::rusqlite;

mod error;

#[derive(Clone)]
pub struct SourceChain<AuthorDb = DbWrite<DbKindAuthored>, DhtDb = DbWrite<DbKindDht>> {
    scratch: SyncScratch,
    vault: AuthorDb,
    dht_db: DhtDb,
    dht_db_cache: DhtDbQueryCache,
    keystore: MetaLairClient,
    author: Arc<AgentPubKey>,
    head_info: Option<HeadInfo>,
    public_only: bool,
    zomes_initialized: Arc<AtomicBool>,
}

#[derive(Clone, Debug, PartialEq, Eq)]
pub struct HeadInfo {
    pub action: ActionHash,
    pub seq: u32,
    pub timestamp: Timestamp,
}

impl HeadInfo {
    pub fn into_tuple(self) -> (ActionHash, u32, Timestamp) {
        (self.action, self.seq, self.timestamp)
    }
}

/// A source chain with read only access to the underlying databases.
pub type SourceChainRead = SourceChain<DbRead<DbKindAuthored>, DbRead<DbKindDht>>;

// TODO: document that many functions here are only reading from the scratch,
//       not the entire source chain!
/// Writable functions for a source chain with write access.
impl SourceChain {
    #[cfg_attr(feature = "instrument", tracing::instrument(skip_all))]
    pub async fn unlock_chain(&self) -> SourceChainResult<()> {
        self.vault
            .write_async({
                let author = self.author.clone();

                move |txn| unlock_chain(txn, &author)
            })
            .await?;
        Ok(())
    }

    #[cfg_attr(feature = "instrument", tracing::instrument(skip_all))]
    pub async fn accept_countersigning_preflight_request(
        &self,
        preflight_request: PreflightRequest,
        agent_index: u8,
    ) -> SourceChainResult<CounterSigningAgentState> {
        let hashed_preflight_request =
            blake2b_256(&holochain_serialized_bytes::encode(&preflight_request)?);

        // This all needs to be ensured in a non-panicky way BEFORE calling into the source chain here.
        let author = self.author.clone();
        assert_eq!(
            *author,
            preflight_request.signing_agents[agent_index as usize].0
        );

        let countersigning_agent_state = self
            .vault
            .write_async(move |txn| {
                // Check for a chain lock.
                // Note that the lock may not be valid anymore, but we must respect it here anyway.
                let chain_lock = get_chain_lock(txn, author.as_ref())?;
                if chain_lock.is_some() {
                    return Err(SourceChainError::ChainLocked);
                }
                let HeadInfo {
                    action: persisted_head,
                    seq: persisted_seq,
                    ..
                } = chain_head_db_nonempty(txn, author.clone())?;
                let countersigning_agent_state =
                    CounterSigningAgentState::new(agent_index, persisted_head, persisted_seq);
                lock_chain(
                    txn,
                    author.as_ref(),
                    &hashed_preflight_request,
                    preflight_request.session_times.end(),
                )?;
                SourceChainResult::Ok(countersigning_agent_state)
            })
            .await?;
        Ok(countersigning_agent_state)
    }

    pub async fn put_with_action(
        &self,
        action: Action,
        maybe_entry: Option<Entry>,
        chain_top_ordering: ChainTopOrdering,
    ) -> SourceChainResult<ActionHash> {
        let action = ActionHashed::from_content_sync(action);
        let hash = action.as_hash().clone();
        let action = SignedActionHashed::sign(&self.keystore, action).await?;
        let record = Record::new(action, maybe_entry);
        self.scratch
            .apply(|scratch| insert_record_scratch(scratch, record, chain_top_ordering))?;
        Ok(hash)
    }

    pub async fn put_countersigned(
        &self,
        entry: Entry,
        chain_top_ordering: ChainTopOrdering,
        weight: EntryRateWeight,
    ) -> SourceChainResult<ActionHash> {
        let entry_hash = EntryHash::with_data_sync(&entry);
        if let Entry::CounterSign(ref session_data, _) = entry {
            self.put_with_action(
                Action::from_countersigning_data(
                    entry_hash,
                    session_data,
                    (*self.author).clone(),
                    weight,
                )?,
                Some(entry),
                chain_top_ordering,
            )
            .await
        } else {
            // The caller MUST guard against this case.
            unreachable!("Put countersigned called with the wrong entry type");
        }
    }

    /// Put a new record at the end of the source chain, using a ActionBuilder
    /// for an action type which has no weight data.
    /// If needing to `put` an action with weight data, use
    /// [`SourceChain::put_weighed`] instead.
    pub async fn put<U: ActionUnweighed<Weight = ()>, B: ActionBuilder<U>>(
        &self,
        action_builder: B,
        maybe_entry: Option<Entry>,
        chain_top_ordering: ChainTopOrdering,
    ) -> SourceChainResult<ActionHash> {
        self.put_weighed(action_builder, maybe_entry, chain_top_ordering, ())
            .await
    }

    /// Put a new record at the end of the source chain, using a ActionBuilder
    /// and the specified weight for rate limiting.
    pub async fn put_weighed<W, U: ActionUnweighed<Weight = W>, B: ActionBuilder<U>>(
        &self,
        action_builder: B,
        maybe_entry: Option<Entry>,
        chain_top_ordering: ChainTopOrdering,
        weight: W,
    ) -> SourceChainResult<ActionHash> {
        let HeadInfo {
            action: prev_action,
            seq: chain_head_seq,
            timestamp: chain_head_timestamp,
        } = self.chain_head_nonempty()?;
        let action_seq = chain_head_seq + 1;

        // Build the action.
        let common = ActionBuilderCommon {
            author: (*self.author).clone(),
            // If the current time is equal to the current chain head timestamp,
            // or even has drifted to be before it, just set the next timestamp
            // to be one unit ahead of the previous.
            //
            // TODO: put a limit on the size of the negative time interval
            //       we are willing to accept, beyond which we emit an error
            //       rather than bumping the timestamp
            timestamp: std::cmp::max(
                Timestamp::now(),
                (chain_head_timestamp + std::time::Duration::from_micros(1))?,
            ),
            action_seq,
            prev_action,
        };
        self.put_with_action(
            action_builder.build(common).weighed(weight).into(),
            maybe_entry,
            chain_top_ordering,
        )
        .await
    }

    // TODO: when we fully hook up rate limiting, make this test-only
    // #[cfg(feature = "test_utils")]
    pub async fn put_weightless<W: Default, U: ActionUnweighed<Weight = W>, B: ActionBuilder<U>>(
        &self,
        action_builder: B,
        maybe_entry: Option<Entry>,
        chain_top_ordering: ChainTopOrdering,
    ) -> SourceChainResult<ActionHash> {
        self.put_weighed(
            action_builder,
            maybe_entry,
            chain_top_ordering,
            Default::default(),
        )
        .await
    }

    #[async_recursion]
    #[cfg_attr(feature = "instrument", tracing::instrument(skip(self, network)))]
    pub async fn flush(
        &self,
        network: &(dyn HolochainP2pDnaT + Send + Sync),
    ) -> SourceChainResult<Vec<SignedActionHashed>> {
        // Nothing to write
        if self.scratch.apply(|s| s.is_empty())? {
            return Ok(Vec::new());
        }

        let (scheduled_fns, actions, ops, entries, records) =
            self.scratch.apply_and_then(|scratch| {
                let records: Vec<Record> = scratch.records().collect();

                let (actions, ops) =
                    build_ops_from_actions(scratch.drain_actions().collect::<Vec<_>>())?;

                // Drain out any entries.
                let entries = scratch.drain_entries().collect::<Vec<_>>();
                let scheduled_fns = scratch.drain_scheduled_fns().collect::<Vec<_>>();
                SourceChainResult::Ok((scheduled_fns, actions, ops, entries, records))
            })?;

        let maybe_countersigned_entry = entries
            .iter()
            .map(|entry| entry.as_content())
            .find(|entry| matches!(entry, Entry::CounterSign(_, _)));

        if matches!(maybe_countersigned_entry, Some(Entry::CounterSign(_, _))) && actions.len() != 1
        {
            return Err(SourceChainError::DirtyCounterSigningWrite);
        }

        let lock_subject = chain_lock_subject_for_entry(maybe_countersigned_entry)?;

        // If the lock isn't empty this is a countersigning session.
        let is_countersigning_session = !lock_subject.is_empty();

        let ops_to_integrate = ops
            .iter()
            .map(|op| (op.1.clone(), op.0.dht_basis()))
            .collect::<Vec<_>>();

        // Write the entries, actions and ops to the database in one transaction.
        let author = self.author.clone();
        let persisted_head = self.head_info.as_ref().map(|h| h.action.clone());

        let now = Timestamp::now();

        // Take out a write lock as late as possible, after doing everything we can in memory and
        // before starting any database read/write operations.
        let write_permit = self.vault.acquire_write_permit().await?;

        // If there are records to write, then we need to respect the chain lock and push to the CHC
        if !records.is_empty() {
            self.vault
                .read_async({
                    let author = author.clone();
                    move |txn| {
                        let chain_lock = get_chain_lock(&txn, author.as_ref())?;
                        match chain_lock {
                            Some(chain_lock) => {
                                // If the chain is locked, the lock must be for this entry.
                                if chain_lock.subject() != lock_subject {
                                    return Err(SourceChainError::ChainLocked);
                                }
                                // If the lock is expired then we can't write this countersigning session.
                                else if chain_lock.is_expired_at(now) {
                                    return Err(SourceChainError::LockExpired);
                                }

                                // Otherwise, the lock matches this entry and has not expired. We can proceed!
                            }
                            None => {
                                // If this is a countersigning entry but there is no chain lock then maybe
                                // the session expired before the entry could be written or maybe the app
                                // has just made a mistake. Either way, it's not valid to write this entry!
                                if is_countersigning_session {
                                    return Err(
                                        SourceChainError::CountersigningWriteWithoutSession,
                                    );
                                }
                            }
                        }

                        Ok(())
                    }
                })
                .await?;

            // Sync with CHC, if CHC is present
            if let Some(chc) = network.chc() {
                // Skip the CHC sync if this is a countersigning session.
                // If the session times out, we might roll the chain back to the previous head, and so
                // we don't want the record to exist remotely.
                if is_countersigning_session {
                    tracing::debug!(
                        "Skipping CHC push for countersigning session: {:?}",
                        records
                    );
                } else {
                    let payload = AddRecordPayload::from_records(
                        self.keystore.clone(),
                        (*self.author).clone(),
                        records,
                    )
                    .await
                    .map_err(SourceChainError::other)?;

                    match chc.add_records_request(payload).await {
                        Err(e @ ChcError::InvalidChain(_, _)) => Err(
                            SourceChainError::ChcHeadMoved("SourceChain::flush".into(), e),
                        ),
                        e => e.map_err(SourceChainError::other),
                    }?;
                }
            }
        }

        let chain_flush_result = self
            .vault
<<<<<<< HEAD
            .write_async(move |txn| {
                let now = Timestamp::now();
                // TODO: if the chain is locked, functions can still be scheduled.
                //       Do we want that?
=======
            .write_async_with_permit(write_permit, move |txn: &mut Transaction| {
>>>>>>> d51315c2
                for scheduled_fn in scheduled_fns {
                    schedule_fn(txn, author.as_ref(), scheduled_fn, None, now)?;
                }

                if actions.last().is_none() {
                    // Nothing to write
                    return Ok(Vec::new());
                }

                // As at check.
                let head_info = chain_head_db(txn, author.clone())?;
                let latest_head = head_info.as_ref().map(|h| h.action.clone());

                if persisted_head != latest_head {
                    return Err(SourceChainError::HeadMoved(
                        actions,
                        entries,
                        persisted_head,
                        head_info,
                    ));
                }

                for entry in entries {
                    insert_entry(txn, entry.as_hash(), entry.as_content())?;
                }
                for shh in actions.iter() {
                    insert_action(txn, shh)?;
                }
                for (op, op_hash, op_order, timestamp, dep) in &ops {
                    insert_op_lite_into_authored(txn, op, op_hash, op_order, timestamp)?;
                    // If this is a countersigning session we want to withhold
                    // publishing the ops until the session is successful.
                    if is_countersigning_session {
                        set_withhold_publish(txn, op_hash)?;
                    }
                    aitia::trace!(&hc_sleuth::Event::Authored {
                        by: (*author).clone(),
                        op: hc_sleuth::OpInfo::new(op.clone(), op_hash.clone(), dep.clone()),
                    });
                }
                SourceChainResult::Ok(actions)
            })
            .await;

        match chain_flush_result {
            Err(SourceChainError::HeadMoved(actions, entries, old_head, Some(new_head_info))) => {
                let is_relaxed =
                    self.scratch
                        .apply_and_then::<bool, SyncScratchError, _>(|scratch| {
                            Ok(scratch.chain_top_ordering() == ChainTopOrdering::Relaxed)
                        })?;
                if is_relaxed {
                    let keystore = self.keystore.clone();
                    // A child chain is needed with a new as-at that matches
                    // the rebase.
                    let child_chain = Self::new(
                        self.vault.clone(),
                        self.dht_db.clone(),
                        self.dht_db_cache.clone(),
                        keystore.clone(),
                        (*self.author).clone(),
                    )
                    .await?;
                    let rebased_actions =
                        rebase_actions_on(&keystore, actions, new_head_info).await?;
                    child_chain.scratch.apply(move |scratch| {
                        for action in rebased_actions {
                            scratch.add_action(action, ChainTopOrdering::Relaxed);
                        }
                        for entry in entries {
                            scratch.add_entry(entry, ChainTopOrdering::Relaxed);
                        }
                    })?;
                    child_chain.flush(network).await
                } else {
                    Err(SourceChainError::HeadMoved(
                        actions,
                        entries,
                        old_head,
                        Some(new_head_info),
                    ))
                }
            }
            Ok((actions, permit)) => {
                drop(permit);

                authored_ops_to_dht_db(
                    network,
                    ops_to_integrate,
                    self.vault.clone().into(),
                    self.dht_db.clone(),
                    &self.dht_db_cache,
                )
                .await?;
                SourceChainResult::Ok(actions)
            }
            Err(e) => Err(e),
        }
    }

    /// Checks if the current [`AgentPubKey`] of the source chain is valid and returns its [`Create`] action.
    ///
    /// Valid means that there's no [`Update`] or [`Delete`] action for the key on the chain.
    /// Returns the create action if it is valid, and an [`SourceChainError::InvalidAgentKey`] otherwise.
    pub async fn valid_create_agent_key_action(&self) -> SourceChainResult<Action> {
        let agent_key_entry_hash: EntryHash = self.agent_pubkey().clone().into();
        self.author_db()
            .read_async({
                let agent_key = self.agent_pubkey().clone();
                let cell_id = self.cell_id().as_ref().clone();
                move |txn| {
                    txn.query_row(
                        SELECT_VALID_AGENT_PUB_KEY,
                        named_params! {
                            ":author": agent_key.clone(),
                            ":type": ActionType::Create.to_string(),
                            ":entry_type": EntryType::AgentPubKey.to_string(),
                            ":entry_hash": agent_key_entry_hash
                        },
                        |row| {
                            let create_agent_signed_action = from_blob::<SignedAction>(row.get(0)?)
                                .map_err(|_| rusqlite::Error::BlobSizeError)?;
                            let create_agent_action = create_agent_signed_action.action().clone();
                            Ok(create_agent_action)
                        },
                    )
                    .map_err(|err| match err {
                        rusqlite::Error::BlobSizeError | rusqlite::Error::QueryReturnedNoRows => {
                            SourceChainError::InvalidAgentKey(agent_key, cell_id)
                        }
                        _ => {
                            tracing::error!(?err, "Error looking up valid agent pub key");
                            SourceChainError::other(err)
                        }
                    })
                }
            })
            .await
    }

    /// Deletes the current [`AgentPubKey`] of the source chain if it is valid and returns a [`SourceChainError::InvalidAgentKey`]
    /// otherwise.
    ///
    /// The agent key is valid if there are no [`Update`] or [`Delete`] actions for that key on the chain.
    pub async fn delete_valid_agent_pub_key(&self) -> SourceChainResult<()> {
        let valid_create_agent_key_action = self.valid_create_agent_key_action().await?;

        self.put_weightless(
            builder::Delete::new(
                valid_create_agent_key_action.to_hash(),
                self.agent_pubkey().clone().into(),
            ),
            None,
            ChainTopOrdering::Strict,
        )
        .await?;

        Ok(())
    }
}

impl<AuthorDb, DhtDb> SourceChain<AuthorDb, DhtDb>
where
    AuthorDb: ReadAccess<DbKindAuthored>,
    DhtDb: ReadAccess<DbKindDht>,
{
    pub async fn new(
        vault: AuthorDb,
        dht_db: DhtDb,
        dht_db_cache: DhtDbQueryCache,
        keystore: MetaLairClient,
        author: AgentPubKey,
    ) -> SourceChainResult<Self> {
        let scratch = Scratch::new().into_sync();
        let author = Arc::new(author);
        let head_info = Some(
            vault
                .read_async({
                    let author = author.clone();
                    move |txn| chain_head_db_nonempty(&txn, author)
                })
                .await?,
        );
        Ok(Self {
            scratch,
            vault,
            dht_db,
            dht_db_cache,
            keystore,
            author,
            head_info,
            public_only: false,
            zomes_initialized: Arc::new(AtomicBool::new(false)),
        })
    }

    /// Create a source chain with a blank chain head.
    /// You probably don't want this.
    /// This type is only useful for when a source chain
    /// really needs to be constructed before genesis runs.
    pub async fn raw_empty(
        vault: AuthorDb,
        dht_db: DhtDb,
        dht_db_cache: DhtDbQueryCache,
        keystore: MetaLairClient,
        author: AgentPubKey,
    ) -> SourceChainResult<Self> {
        let scratch = Scratch::new().into_sync();
        let author = Arc::new(author);
        let head_info = vault
            .read_async({
                let author = author.clone();
                move |txn| chain_head_db(&txn, author)
            })
            .await?;
        Ok(Self {
            scratch,
            vault,
            dht_db,
            dht_db_cache,
            keystore,
            author,
            head_info,
            public_only: false,
            zomes_initialized: Arc::new(AtomicBool::new(false)),
        })
    }

    pub fn public_only(&mut self) {
        self.public_only = true;
    }

    pub fn keystore(&self) -> &MetaLairClient {
        &self.keystore
    }

    pub fn author_db(&self) -> &AuthorDb {
        &self.vault
    }

    /// Take a snapshot of the scratch space that will
    /// not remain in sync with future updates.
    pub fn snapshot(&self) -> SourceChainResult<Scratch> {
        Ok(self.scratch.apply(|scratch| scratch.clone())?)
    }

    pub fn scratch(&self) -> SyncScratch {
        self.scratch.clone()
    }

    pub fn agent_pubkey(&self) -> &AgentPubKey {
        self.author.as_ref()
    }

    pub fn to_agent_pubkey(&self) -> Arc<AgentPubKey> {
        self.author.clone()
    }

    pub fn cell_id(&self) -> Arc<CellId> {
        self.vault.kind().0.clone()
    }

    /// This has to clone all the data because we can't return
    /// references to constructed data.
    // TODO: Maybe we should store data as records in the scratch?
    // TODO: document that this is only the records in the SCRATCH, not the
    //       entire source chain!
    pub fn scratch_records(&self) -> SourceChainResult<Vec<Record>> {
        Ok(self.scratch.apply(|scratch| scratch.records().collect())?)
    }

    pub async fn zomes_initialized(&self) -> SourceChainResult<bool> {
        if self.zomes_initialized.load(Ordering::Relaxed) {
            return Ok(true);
        }
        let query_filter = ChainQueryFilter {
            action_type: Some(vec![ActionType::InitZomesComplete]),
            ..QueryFilter::default()
        };
        let init_zomes_complete_actions = self.query(query_filter).await?;
        if init_zomes_complete_actions.len() > 1 {
            tracing::warn!("Multiple InitZomesComplete actions are present");
        }
        let zomes_initialized = !init_zomes_complete_actions.is_empty();
        self.set_zomes_initialized(zomes_initialized);
        Ok(zomes_initialized)
    }

    pub fn set_zomes_initialized(&self, value: bool) {
        self.zomes_initialized.store(value, Ordering::Relaxed);
    }

    /// Accessor for the chain head that will be used at flush time to check
    /// the "as at" for ordering integrity etc.
    pub fn persisted_head_info(&self) -> Option<HeadInfo> {
        self.head_info.clone()
    }

    pub fn chain_head(&self) -> SourceChainResult<Option<HeadInfo>> {
        // Check scratch for newer head.
        Ok(self
            .scratch
            .apply(|scratch| scratch.chain_head().or_else(|| self.persisted_head_info()))?)
    }

    pub fn chain_head_nonempty(&self) -> SourceChainResult<HeadInfo> {
        // Check scratch for newer head.
        self.chain_head()?.ok_or(SourceChainError::ChainEmpty)
    }

    #[cfg(feature = "test_utils")]
    pub fn len(&self) -> SourceChainResult<u32> {
        Ok(self.scratch.apply(|scratch| {
            let scratch_max = scratch.chain_head().map(|h| h.seq);
            let persisted_max = self.head_info.as_ref().map(|h| h.seq);
            match (scratch_max, persisted_max) {
                (None, None) => 0,
                (Some(s), None) => s + 1,
                (None, Some(s)) => s + 1,
                (Some(a), Some(b)) => a.max(b) + 1,
            }
        })?)
    }

    #[cfg(feature = "test_utils")]
    pub fn is_empty(&self) -> SourceChainResult<bool> {
        Ok(self.len()? == 0)
    }

    pub async fn valid_cap_grant(
        &self,
        check_function: GrantedFunction,
        check_agent: AgentPubKey,
        check_secret: Option<CapSecret>,
    ) -> SourceChainResult<Option<CapGrant>> {
        let author_grant = CapGrant::from(self.agent_pubkey().clone());
        if author_grant.is_valid(&check_function, &check_agent, check_secret.as_ref()) {
            // caller is source chain author
            return Ok(Some(author_grant));
        }

        // remote caller
        let maybe_cap_grant = self
            .vault
            .read_async({
                let author = self.agent_pubkey().clone();
                move |txn| -> Result<_, DatabaseError> {
                    // closure to process resulting rows from query
                    let query_row_fn = |row: &Row| {
                        from_blob::<Entry>(row.get("blob")?)
                            .and_then(|entry| {
                                entry.as_cap_grant().ok_or_else(|| {
                                    crate::query::StateQueryError::SerializedBytesError(
                                        SerializedBytesError::Deserialize(
                                            "could not deserialize cap grant from entry"
                                                .to_string(),
                                        ),
                                    )
                                })
                            })
                            .map_err(|err| {
                                holochain_sqlite::rusqlite::Error::InvalidColumnType(
                                    0,
                                    err.to_string(),
                                    holochain_sqlite::rusqlite::types::Type::Blob,
                                )
                            })
                    };

                    // query cap grants depending on whether cap secret provided or not
                    let cap_grants = if let Some(cap_secret) = &check_secret {
                        let cap_secret_blob = to_blob(cap_secret).map_err(|err| {
                            DatabaseError::SerializedBytes(SerializedBytesError::Serialize(
                                err.to_string(),
                            ))
                        })?;

                        // cap grant for cap secret must exist
                        // that has not been updated or deleted
                        let mut stmt = txn.prepare(SELECT_VALID_CAP_GRANT_FOR_CAP_SECRET)?;
                        let rows = stmt.query(params![cap_secret_blob, author])?;
                        let cap_grant: Vec<CapGrant> = rows.map(query_row_fn).collect()?;
                        cap_grant
                    } else {
                        // unrestricted cap grant must exist
                        // that has not been updated or deleted
                        let mut stmt = txn.prepare(SELECT_VALID_UNRESTRICTED_CAP_GRANT)?;
                        let rows = stmt.query(params![CapAccess::Unrestricted.as_sql(), author])?;
                        let cap_grants: Vec<CapGrant> = rows.map(query_row_fn).collect()?;
                        cap_grants
                    };
                    // loop over all found cap grants and check if one of them
                    // is valid for assignee and function
                    for cap_grant in cap_grants {
                        if cap_grant.is_valid(&check_function, &check_agent, check_secret.as_ref())
                        {
                            return Ok(Some(cap_grant));
                        }
                    }
                    Ok(None)
                }
            })
            .await?;
        Ok(maybe_cap_grant)
    }

    /// Query Actions in the source chain.
    /// This returns a Vec rather than an iterator because it is intended to be
    /// used by the `query` host function, which crosses the wasm boundary
    // FIXME: This query needs to be tested.
    #[allow(clippy::let_and_return)] // required to drop temporary
    pub async fn query(&self, query: QueryFilter) -> SourceChainResult<Vec<Record>> {
        if query.sequence_range != ChainQueryFilterRange::Unbounded
            && (query.action_type.is_some()
                || query.entry_type.is_some()
                || query.entry_hashes.is_some()
                || query.include_entries)
        {
            return Err(SourceChainError::UnsupportedQuery(query));
        }
        let author = self.author.clone();
        let public_only = self.public_only;
        let mut records = self
            .vault
            .read_async({
                let query = query.clone();
                move |txn| {
                    let mut sql = "
                SELECT DISTINCT
                Action.hash AS action_hash, Action.blob AS action_blob
            "
                    .to_string();
                    if query.include_entries {
                        sql.push_str(
                            "
                    , Entry.blob AS entry_blob
                    ",
                        );
                    }
                    sql.push_str(
                        "
                FROM Action
                ",
                    );
                    if query.include_entries {
                        sql.push_str(
                            "
                    LEFT JOIN Entry On Action.entry_hash = Entry.hash
                    ",
                        );
                    }
                    sql.push_str(
                        "
                JOIN DhtOp On DhtOp.action_hash = Action.hash
                WHERE
                Action.author = :author
                AND
                (
                    (:range_start IS NULL AND :range_end IS NULL AND :range_start_hash IS NULL AND :range_end_hash IS NULL AND :range_prior_count IS NULL)
                ",
                    );
                    sql.push_str(match query.sequence_range {
                        ChainQueryFilterRange::Unbounded => "",
                        ChainQueryFilterRange::ActionSeqRange(_, _) => "
                        OR (Action.seq BETWEEN :range_start AND :range_end)",
                        ChainQueryFilterRange::ActionHashRange(_, _) => "
                        OR (
                            Action.seq BETWEEN
                            (SELECT Action.seq from Action WHERE Action.hash = :range_start_hash)
                            AND
                            (SELECT Action.seq from Action WHERE Action.hash = :range_end_hash)
                        )",
                        ChainQueryFilterRange::ActionHashTerminated(_, _) => "
                        OR (
                            Action.seq BETWEEN
                            (SELECT Action.seq from Action WHERE Action.hash = :range_end_hash) - :range_prior_count
                            AND
                            (SELECT Action.seq from Action WHERE Action.hash = :range_end_hash)
                        )",
                    });

                    let entry_type_filters_count = query.entry_type.as_ref().map_or(0, |t| t.len());
                    let action_type_filters_count = query.action_type.as_ref().map_or(0, |t| t.len());

                    sql.push_str(
                        format!("
                        )
                        AND
                        (:entry_type IS NULL OR Action.entry_type IN ({}))
                        AND
                        (:action_type IS NULL OR Action.type IN ({}))
                        ORDER BY Action.seq
                        ", named_param_seq("entry_type", entry_type_filters_count), named_param_seq("action_type", action_type_filters_count)).as_str(),
                    );
                    sql.push_str(if query.order_descending {" DESC"} else {" ASC"});
                    let mut stmt = txn.prepare(&sql)?;

                    // This type is similar to what `named_params!` from rusqlite creates, escept for the use of boxing to allow references to be passed to the query.
                    // The reserved capacity here should account for the number of parameters inserted below, including the variable inputs like entry_types and actions_types.
                    let mut args: Vec<(String, Box<dyn rusqlite::ToSql>)> = Vec::with_capacity(6 + entry_type_filters_count + action_type_filters_count);
                    args.push((":author".to_string(), Box::new(author)));

                    match &query.entry_type {
                        None => {
                            args.push((":entry_type".to_string(), Box::new(None::<EntryType>.as_sql())))
                        }
                        Some(types) => {
                            // Value should not be 'Some' until it has at least one value
                            args.push((":entry_type".to_string(), Box::new(types.first().unwrap().as_sql())));
                            for i in 1..types.len() {
                                args.push((format!(":entry_type_{}", i), Box::new(types.get(i).unwrap().as_sql())));
                            }
                        }
                    }

                    match &query.action_type {
                        None => args.push((":action_type".to_string(), Box::new(None::<EntryType>.as_sql()))),
                        Some(types) => {
                            // Value should not be 'Some' until it has at least one value
                            args.push((":action_type".to_string(), Box::new(types.first().as_ref().unwrap().as_sql())));
                            for i in 1..types.len() {
                                args.push((format!(":action_type_{}", i), Box::new(types.get(i).unwrap().as_sql())));
                            }
                        }
                    }

                    args.push((":range_start".to_string(), Box::new(match query.sequence_range {
                        ChainQueryFilterRange::ActionSeqRange(start, _) => Some(start),
                        _ => None,
                    })));

                    args.push((":range_end".to_string(), Box::new(match query.sequence_range {
                        ChainQueryFilterRange::ActionSeqRange(_, end) => Some(end),
                        _ => None,
                    })));

                    args.push((":range_start_hash".to_string(), Box::new(match &query.sequence_range {
                        ChainQueryFilterRange::ActionHashRange(start_hash, _) => Some(start_hash.clone()),
                        _ => None,
                    })));

                    args.push((":range_end_hash".to_string(), Box::new(match &query.sequence_range {
                        ChainQueryFilterRange::ActionHashRange(_, end_hash)
                        | ChainQueryFilterRange::ActionHashTerminated(end_hash, _) => Some(end_hash.clone()),
                        _ => None,
                    })));

                    args.push((":range_prior_count".to_string(), Box::new(match query.sequence_range {
                        ChainQueryFilterRange::ActionHashTerminated(_, prior_count) => Some(prior_count),
                        _ => None,
                    })));

                    let records = stmt
                        .query_and_then(
                            args.iter().map(|a| (a.0.as_str(), a.1.as_ref())).collect::<Vec<(&str, &dyn rusqlite::ToSql)>>().as_slice(),
                            |row| {
                                let action = from_blob::<SignedAction>(row.get("action_blob")?)?;
                                let (action, signature) = action.into();
                                let private_entry = action
                                    .entry_type()
                                    .map_or(false, |e| *e.visibility() == EntryVisibility::Private);
                                let hash: ActionHash = row.get("action_hash")?;
                                let action = ActionHashed::with_pre_hashed(action, hash);
                                let shh = SignedActionHashed::with_presigned(action, signature);
                                let entry =
                                    if query.include_entries && (!private_entry || !public_only) {
                                        let entry: Option<Vec<u8>> = row.get("entry_blob")?;
                                        match entry {
                                            Some(entry) => Some(from_blob::<Entry>(entry)?),
                                            None => None,
                                        }
                                    } else {
                                        None
                                    };
                                StateQueryResult::Ok(Record::new(shh, entry))
                            },
                        )?
                        .collect::<StateQueryResult<Vec<_>>>();
                    records
                }
            })
            .await?;

        self.scratch.apply(|scratch| {
            let mut scratch_records: Vec<_> = scratch
                .actions()
                .filter_map(|shh| {
                    let entry = match shh.action().entry_hash() {
                        Some(eh) if query.include_entries => scratch.get_entry(eh).ok()?,
                        _ => None,
                    };
                    Some(Record::new(shh.clone(), entry))
                })
                .collect();
            scratch_records.sort_unstable_by_key(|e| e.action().action_seq());

            records.extend(scratch_records);
        })?;
        Ok(query.filter_records(records))
    }

    pub async fn get_chain_lock(&self) -> SourceChainResult<Option<ChainLock>> {
        let author = self.author.clone();
        Ok(self
            .vault
            .read_async(move |txn| get_chain_lock(&txn, author.as_ref()))
            .await?)
    }

    /// If there is a countersigning session get the
    /// StoreEntry op to send to the entry authorities.
    pub fn countersigning_op(&self) -> SourceChainResult<Option<ChainOp>> {
        let r = self.scratch.apply(|scratch| {
            scratch
                .entries()
                .find(|e| matches!(**e.1, Entry::CounterSign(_, _)))
                .and_then(|(entry_hash, entry)| {
                    scratch
                        .actions()
                        .find(|shh| {
                            shh.action()
                                .entry_hash()
                                .map(|eh| eh == entry_hash)
                                .unwrap_or(false)
                        })
                        .and_then(|shh| {
                            Some(ChainOp::StoreEntry(
                                shh.signature().clone(),
                                shh.action().clone().try_into().ok()?,
                                (**entry).clone(),
                            ))
                        })
                })
        })?;
        Ok(r)
    }

    pub async fn dump(&self) -> SourceChainResult<SourceChainDump> {
        dump_state(self.author_db().clone().into(), (*self.author).clone()).await
    }
}

fn named_param_seq(base_name: &str, repeat: usize) -> String {
    if repeat == 0 {
        return String::new();
    }

    let mut seq = format!(":{}", base_name);
    for i in 1..repeat {
        seq.push_str(format!(", :{}_{}", base_name, i).as_str());
    }

    seq
}

pub fn chain_lock_subject_for_entry(entry: Option<&Entry>) -> SourceChainResult<Vec<u8>> {
    Ok(match entry {
        // TODO document that this implies preflight requests must be unique. I.e. if you want to countersign the
        //      same thing with multiple groups, then you need to use different session times.
        Some(Entry::CounterSign(session_data, _)) => holo_hash::encode::blake2b_256(
            &holochain_serialized_bytes::encode(session_data.preflight_request())?,
        ),
        _ => Vec::with_capacity(0),
    })
}

#[allow(clippy::complexity)]
fn build_ops_from_actions(
    actions: Vec<SignedActionHashed>,
) -> SourceChainResult<(
    Vec<SignedActionHashed>,
    Vec<(DhtOpLite, DhtOpHash, OpOrder, Timestamp, SysValDeps)>,
)> {
    // Actions end up back in here.
    let mut actions_output = Vec::with_capacity(actions.len());
    // The op related data ends up here.
    let mut ops = Vec::with_capacity(actions.len());

    // Loop through each action and produce op related data.
    for shh in actions {
        // &ActionHash, &Action, EntryHash are needed to produce the ops.
        let entry_hash = shh.action().entry_hash().cloned();
        let item = (shh.as_hash(), shh.action(), entry_hash);
        let ops_inner = produce_op_lites_from_iter(vec![item].into_iter())?;

        // Break apart the SignedActionHashed.
        let (action, sig) = shh.into_inner();
        let (action, hash) = action.into_inner();

        // We need to take the action by value and put it back each loop.
        let mut h = Some(action);
        for op in ops_inner {
            let op_type = op.get_type();
            let op = DhtOpLite::from(op);
            // Action is required by value to produce the DhtOpHash.
            let (action, op_hash) =
                ChainOpUniqueForm::op_hash(op_type, h.expect("This can't be empty"))?;
            let op_order = OpOrder::new(op_type, action.timestamp());
            let timestamp = action.timestamp();
            // Put the action back by value.
            let deps = op_type.sys_validation_dependencies(&action);
            h = Some(action);
            // Collect the DhtOpLite, DhtOpHash and OpOrder.
            ops.push((op, op_hash, op_order, timestamp, deps));
        }

        // Put the SignedActionHashed back together.
        let shh = SignedActionHashed::with_presigned(
            ActionHashed::with_pre_hashed(h.expect("This can't be empty"), hash),
            sig,
        );
        // Put the action back in the list.
        actions_output.push(shh);
    }
    Ok((actions_output, ops))
}

async fn rebase_actions_on(
    keystore: &MetaLairClient,
    mut actions: Vec<SignedActionHashed>,
    mut head: HeadInfo,
) -> Result<Vec<SignedActionHashed>, ScratchError> {
    actions.sort_by_key(|shh| shh.action().action_seq());
    for shh in actions.iter_mut() {
        let mut action = shh.action().clone();
        action.rebase_on(head.action.clone(), head.seq, head.timestamp)?;
        head.seq = action.action_seq();
        head.timestamp = action.timestamp();
        let hh = ActionHashed::from_content_sync(action);
        head.action = hh.as_hash().clone();
        let new_shh = SignedActionHashed::sign(keystore, hh).await?;
        *shh = new_shh;
    }
    Ok(actions)
}

#[allow(clippy::too_many_arguments)]
#[cfg_attr(feature = "instrument", tracing::instrument(skip_all))]
pub async fn genesis(
    authored: DbWrite<DbKindAuthored>,
    dht_db: DbWrite<DbKindDht>,
    dht_db_cache: &DhtDbQueryCache,
    keystore: MetaLairClient,
    dna_hash: DnaHash,
    agent_pubkey: AgentPubKey,
    membrane_proof: Option<MembraneProof>,
    chc: Option<ChcImpl>,
) -> SourceChainResult<()> {
    let dna_action = Action::Dna(Dna {
        author: agent_pubkey.clone(),
        timestamp: Timestamp::now(),
        hash: dna_hash,
    });
    let dna_action = ActionHashed::from_content_sync(dna_action);
    let dna_action = SignedActionHashed::sign(&keystore, dna_action).await?;
    let dna_action_address = dna_action.as_hash().clone();
    let dna_record = Record::new(dna_action, None);
    let dna_ops = produce_op_lites_from_records(vec![&dna_record])?;
    let (dna_action, _) = dna_record.clone().into_inner();

    // create the agent validation entry and add it directly to the store
    let agent_validation_action = Action::AgentValidationPkg(AgentValidationPkg {
        author: agent_pubkey.clone(),
        timestamp: Timestamp::now(),
        action_seq: 1,
        prev_action: dna_action_address,
        membrane_proof,
    });
    let agent_validation_action = ActionHashed::from_content_sync(agent_validation_action);
    let agent_validation_action =
        SignedActionHashed::sign(&keystore, agent_validation_action).await?;
    let avh_addr = agent_validation_action.as_hash().clone();
    let agent_validation_record = Record::new(agent_validation_action, None);
    let avh_ops = produce_op_lites_from_records(vec![&agent_validation_record])?;
    let (agent_validation_action, _) = agent_validation_record.clone().into_inner();

    // create a agent chain record and add it directly to the store
    let agent_action = Action::Create(Create {
        author: agent_pubkey.clone(),
        timestamp: Timestamp::now(),
        action_seq: 2,
        prev_action: avh_addr,
        entry_type: EntryType::AgentPubKey,
        entry_hash: agent_pubkey.clone().into(),
        // AgentPubKey is weightless
        weight: Default::default(),
    });
    let agent_action = ActionHashed::from_content_sync(agent_action);
    let agent_action = SignedActionHashed::sign(&keystore, agent_action).await?;
    let agent_record = Record::new(agent_action, Some(Entry::Agent(agent_pubkey.clone())));
    let agent_ops = produce_op_lites_from_records(vec![&agent_record])?;
    let (agent_action, agent_entry) = agent_record.clone().into_inner();
    let agent_entry = agent_entry.into_option();

    let mut ops_to_integrate = Vec::new();

    if let Some(chc) = chc {
        let payload = AddRecordPayload::from_records(
            keystore.clone(),
            agent_pubkey.clone(),
            vec![dna_record, agent_validation_record, agent_record],
        )
        .await
        .map_err(SourceChainError::other)?;

        match chc.add_records_request(payload).await {
            Err(e @ ChcError::InvalidChain(_, _)) => {
                Err(SourceChainError::ChcHeadMoved("genesis".into(), e))
            }
            e => e.map_err(SourceChainError::other),
        }?;
    }

    let ops_to_integrate = authored
        .write_async(move |txn| {
            ops_to_integrate.extend(source_chain::put_raw(txn, dna_action, dna_ops, None)?);
            ops_to_integrate.extend(source_chain::put_raw(
                txn,
                agent_validation_action,
                avh_ops,
                None,
            )?);
            ops_to_integrate.extend(source_chain::put_raw(
                txn,
                agent_action,
                agent_ops,
                agent_entry,
            )?);
            SourceChainResult::Ok(ops_to_integrate)
        })
        .await?;

    // We don't check for authorityship here because during genesis we have no opportunity
    // to discover that the network is sharded and that we should not be an authority for
    // these items, so we assume we are an authority.
    authored_ops_to_dht_db_without_check(
        ops_to_integrate,
        authored.clone().into(),
        dht_db,
        dht_db_cache,
    )
    .await?;
    Ok(())
}

pub fn put_raw(
    txn: &mut Transaction,
    shh: SignedActionHashed,
    ops: Vec<ChainOpLite>,
    entry: Option<Entry>,
) -> StateMutationResult<Vec<DhtOpHash>> {
    let (action, signature) = shh.into_inner();
    let (action, hash) = action.into_inner();
    let mut action = Some(action);
    let mut hashes = Vec::with_capacity(ops.len());
    let mut ops_to_integrate = Vec::with_capacity(ops.len());
    for op in &ops {
        let op_type = op.get_type();
        let (h, op_hash) =
            ChainOpUniqueForm::op_hash(op_type, action.take().expect("This can't be empty"))?;
        let op_order = OpOrder::new(op_type, h.timestamp());
        let timestamp = h.timestamp();
        action = Some(h);
        hashes.push((op_hash.clone(), op_order, timestamp));
        ops_to_integrate.push(op_hash);
    }
    let shh = SignedActionHashed::with_presigned(
        ActionHashed::with_pre_hashed(action.expect("This can't be empty"), hash),
        signature,
    );
    if let Some(entry) = entry {
        insert_entry(txn, &EntryHash::with_data_sync(&entry), &entry)?;
    }
    insert_action(txn, &shh)?;
    for (op, (op_hash, op_order, timestamp)) in ops.into_iter().zip(hashes) {
        insert_op_lite(txn, &op.into(), &op_hash, &op_order, &timestamp)?;
    }
    Ok(ops_to_integrate)
}

/// Get the current chain head of the database, if the chain is nonempty.
pub fn chain_head_db(
    txn: &Transaction,
    author: Arc<AgentPubKey>,
) -> SourceChainResult<Option<HeadInfo>> {
    let chain_head = ChainHeadQuery::new(author);
    Ok(chain_head.run(Txn::from(txn))?)
}

/// Get the current chain head of the database.
/// Error if the chain is empty.
pub fn chain_head_db_nonempty(
    txn: &Transaction,
    author: Arc<AgentPubKey>,
) -> SourceChainResult<HeadInfo> {
    chain_head_db(txn, author)?.ok_or(SourceChainError::ChainEmpty)
}

pub type CurrentCountersigningSessionOpt = Option<(Record, EntryHash, CounterSigningSessionData)>;

/// Check if there is a current countersigning session and if so, return the
/// session data and the entry hash.
pub fn current_countersigning_session(
    txn: &Transaction<'_>,
    author: Arc<AgentPubKey>,
) -> SourceChainResult<CurrentCountersigningSessionOpt> {
    match chain_head_db(txn, author) {
        // We haven't done genesis so no session can be active.
        Err(e) => Err(e),
        Ok(None) => Ok(None),
        Ok(Some(HeadInfo { action: hash, .. })) => {
            let txn: Txn = txn.into();
            // Get the session data from the database.
            let record = match txn.get_record(&hash.into())? {
                Some(record) => record,
                None => return Ok(None),
            };
            let (sah, ee) = record.clone().into_inner();
            Ok(match (sah.action().entry_hash(), ee.into_option()) {
                (Some(entry_hash), Some(Entry::CounterSign(cs, _))) => {
                    Some((record, entry_hash.clone(), *cs))
                }
                _ => None,
            })
        }
    }
}

#[cfg(test)]
async fn _put_db<H: ActionUnweighed, B: ActionBuilder<H>>(
    vault: holochain_types::prelude::DbWrite<DbKindAuthored>,
    keystore: &MetaLairClient,
    author: Arc<AgentPubKey>,
    action_builder: B,
    maybe_entry: Option<Entry>,
) -> SourceChainResult<ActionHash> {
    let HeadInfo {
        action: prev_action,
        seq: last_action_seq,
        ..
    } = vault
        .read_async({
            let query_author = author.clone();

            move |txn| chain_head_db_nonempty(&txn, query_author.clone())
        })
        .await?;
    let action_seq = last_action_seq + 1;

    let common = ActionBuilderCommon {
        author: (*author).clone(),
        timestamp: Timestamp::now(),
        action_seq,
        prev_action: prev_action.clone(),
    };
    let action = action_builder.build(common).weightless();
    let action = ActionHashed::from_content_sync(action);
    let action = SignedActionHashed::sign(keystore, action).await?;
    let record = Record::new(action, maybe_entry);
    let ops = produce_op_lites_from_records(vec![&record])?;
    let (action, entry) = record.into_inner();
    let entry = entry.into_option();
    let hash = action.as_hash().clone();
    vault
        .write_async(move |txn| -> SourceChainResult<Vec<DhtOpHash>> {
            let head_info = chain_head_db_nonempty(txn, author.clone())?;
            if head_info.action != prev_action {
                let entries = match (entry, action.action().entry_hash()) {
                    (Some(e), Some(entry_hash)) => {
                        vec![holochain_types::EntryHashed::with_pre_hashed(
                            e,
                            entry_hash.clone(),
                        )]
                    }
                    _ => vec![],
                };
                return Err(SourceChainError::HeadMoved(
                    vec![action],
                    entries,
                    Some(prev_action),
                    Some(head_info),
                ));
            }
            Ok(put_raw(txn, action, ops, entry)?)
        })
        .await?;
    Ok(hash)
}

/// dump the entire source chain as a pretty-printed json string
#[cfg_attr(feature = "instrument", tracing::instrument(skip_all))]
pub async fn dump_state(
    vault: DbRead<DbKindAuthored>,
    author: AgentPubKey,
) -> Result<SourceChainDump, SourceChainError> {
    Ok(vault
        .read_async(move |txn| {
            let records = txn
                .prepare(
                    "
                SELECT DISTINCT
                Action.blob AS action_blob, Entry.blob AS entry_blob,
                Action.hash AS action_hash
                FROM Action
                JOIN DhtOp ON DhtOp.action_hash = Action.hash
                LEFT JOIN Entry ON Action.entry_hash = Entry.hash
                WHERE
                Action.author = :author
                ORDER BY Action.seq ASC
                ",
                )?
                .query_and_then(
                    named_params! {
                        ":author": author,
                    },
                    |row| {
                        let action: SignedAction = from_blob(row.get("action_blob")?)?;
                        let (action, signature) = action.into();
                        let action_address = row.get("action_hash")?;
                        let entry: Option<Vec<u8>> = row.get("entry_blob")?;
                        let entry: Option<Entry> = match entry {
                            Some(entry) => Some(from_blob(entry)?),
                            None => None,
                        };
                        StateQueryResult::Ok(SourceChainDumpRecord {
                            signature,
                            action_address,
                            action,
                            entry,
                        })
                    },
                )?
                .collect::<StateQueryResult<Vec<_>>>()?;
            let published_ops_count = txn.query_row(
                "
                SELECT COUNT(DhtOp.hash) FROM DhtOp
                JOIN Action ON DhtOp.action_hash = Action.hash
                WHERE
                Action.author = :author
                AND
                last_publish_time IS NOT NULL
                ",
                named_params! {
                ":author": author,
                },
                |row| row.get(0),
            )?;
            StateQueryResult::Ok(SourceChainDump {
                records,
                published_ops_count,
            })
        })
        .await?)
}

impl From<SourceChain> for SourceChainRead {
    fn from(chain: SourceChain) -> Self {
        SourceChainRead {
            vault: chain.vault.into(),
            dht_db: chain.dht_db.into(),
            dht_db_cache: chain.dht_db_cache,
            scratch: chain.scratch,
            keystore: chain.keystore,
            author: chain.author,
            head_info: chain.head_info,
            public_only: chain.public_only,
            zomes_initialized: Arc::new(AtomicBool::new(false)),
        }
    }
}

#[cfg(test)]
mod tests {
    use std::collections::BTreeSet;

    use super::*;
    use crate::prelude::*;
    use ::fixt::prelude::*;
    use holochain_keystore::test_keystore;
    use holochain_p2p::MockHolochainP2pDnaT;
    use matches::assert_matches;

    use crate::source_chain::SourceChainResult;
    use holochain_zome_types::Entry;

    #[tokio::test(flavor = "multi_thread")]
    async fn test_relaxed_ordering() -> SourceChainResult<()> {
        let test_db = test_authored_db();
        let dht_db = test_dht_db();
        let keystore = test_keystore();
        let db = test_db.to_db();
        let alice = fixt!(AgentPubKey, Predictable, 0);

        let mut mock = MockHolochainP2pDnaT::new();
        mock.expect_authority_for_hash().returning(|_| Ok(false));
        mock.expect_chc().return_const(None);
        let dht_db_cache = DhtDbQueryCache::new(dht_db.to_db().into());

        source_chain::genesis(
            db.clone(),
            dht_db.to_db(),
            &dht_db_cache,
            keystore.clone(),
            fake_dna_hash(1),
            alice.clone(),
            None,
            None,
        )
        .await
        .unwrap();
        let chain_1 = SourceChain::new(
            db.clone(),
            dht_db.to_db(),
            dht_db_cache.clone(),
            keystore.clone(),
            alice.clone(),
        )
        .await?;
        let chain_2 = SourceChain::new(
            db.clone(),
            dht_db.to_db(),
            dht_db_cache.clone(),
            keystore.clone(),
            alice.clone(),
        )
        .await?;
        let chain_3 = SourceChain::new(
            db.clone(),
            dht_db.to_db(),
            dht_db_cache.clone(),
            keystore.clone(),
            alice.clone(),
        )
        .await?;

        let action_builder = builder::CloseChain { new_target: None };
        chain_1
            .put(action_builder.clone(), None, ChainTopOrdering::Strict)
            .await?;
        chain_2
            .put(action_builder.clone(), None, ChainTopOrdering::Strict)
            .await?;
        chain_3
            .put(action_builder, None, ChainTopOrdering::Relaxed)
            .await?;

        let author = Arc::new(alice);
        chain_1.flush(&mock).await?;
        let author_1 = Arc::clone(&author);
        let seq = db
            .write_async(move |txn| chain_head_db_nonempty(txn, author_1))
            .await?
            .seq;
        assert_eq!(seq, 3);

        assert!(matches!(
            chain_2.flush(&mock).await,
            Err(SourceChainError::HeadMoved(_, _, _, _))
        ));
        let author_2 = Arc::clone(&author);
        let seq = db
            .write_async(move |txn| chain_head_db_nonempty(txn, author_2))
            .await?
            .seq;
        assert_eq!(seq, 3);

        chain_3.flush(&mock).await?;
        let author_3 = Arc::clone(&author);
        let seq = db
            .write_async(move |txn| chain_head_db_nonempty(txn, author_3))
            .await?
            .seq;
        assert_eq!(seq, 4);

        Ok(())
    }

    #[tokio::test(flavor = "multi_thread")]
    async fn test_relaxed_ordering_with_entry() -> SourceChainResult<()> {
        let test_db = test_authored_db();
        let dht_db = test_dht_db();
        let keystore = test_keystore();
        let db = test_db.to_db();
        let alice = fixt!(AgentPubKey, Predictable, 0);

        let mut mock = MockHolochainP2pDnaT::new();
        mock.expect_authority_for_hash().returning(|_| Ok(false));
        mock.expect_chc().return_const(None);
        let dht_db_cache = DhtDbQueryCache::new(dht_db.to_db().into());

        source_chain::genesis(
            db.clone(),
            dht_db.to_db(),
            &dht_db_cache,
            keystore.clone(),
            fake_dna_hash(1),
            alice.clone(),
            None,
            None,
        )
        .await
        .unwrap();

        let chain_1 = SourceChain::new(
            db.clone(),
            dht_db.to_db(),
            dht_db_cache.clone(),
            keystore.clone(),
            alice.clone(),
        )
        .await?;
        let chain_2 = SourceChain::new(
            db.clone(),
            dht_db.to_db(),
            dht_db_cache.clone(),
            keystore.clone(),
            alice.clone(),
        )
        .await?;
        let chain_3 = SourceChain::new(
            db.clone(),
            dht_db.to_db(),
            dht_db_cache.clone(),
            keystore.clone(),
            alice.clone(),
        )
        .await?;

        let entry_1 = Entry::App(fixt!(AppEntryBytes));
        let eh1 = EntryHash::with_data_sync(&entry_1);
        let create = builder::Create {
            entry_type: EntryType::App(fixt!(AppEntryDef)),
            entry_hash: eh1.clone(),
        };
        let h1 = chain_1
            .put_weightless(create, Some(entry_1.clone()), ChainTopOrdering::Strict)
            .await
            .unwrap();

        let entry_err = Entry::App(fixt!(AppEntryBytes));
        let entry_hash_err = EntryHash::with_data_sync(&entry_err);
        let create = builder::Create {
            entry_type: EntryType::App(fixt!(AppEntryDef)),
            entry_hash: entry_hash_err.clone(),
        };
        chain_2
            .put_weightless(create, Some(entry_err.clone()), ChainTopOrdering::Strict)
            .await
            .unwrap();

        let entry_2 = Entry::App(fixt!(AppEntryBytes));
        let eh2 = EntryHash::with_data_sync(&entry_2);
        let create = builder::Create {
            entry_type: EntryType::App(AppEntryDef::new(
                EntryDefIndex(0),
                0.into(),
                EntryVisibility::Private,
            )),
            entry_hash: eh2.clone(),
        };
        let old_h2 = chain_3
            .put_weightless(create, Some(entry_2.clone()), ChainTopOrdering::Relaxed)
            .await
            .unwrap();

        let author = Arc::new(alice);
        chain_1.flush(&mock).await?;
        let author_1 = Arc::clone(&author);
        let seq = db
            .write_async(move |txn| chain_head_db_nonempty(txn, author_1))
            .await?
            .seq;
        assert_eq!(seq, 3);

        assert!(matches!(
            chain_2.flush(&mock).await,
            Err(SourceChainError::HeadMoved(_, _, _, _))
        ));

        chain_3.flush(&mock).await?;
        let author_2 = Arc::clone(&author);
        let head = db
            .write_async(move |txn| chain_head_db_nonempty(txn, author_2.clone()))
            .await?;

        // not equal since action hash change due to rebasing
        assert_ne!(head.action, old_h2);
        assert_eq!(head.seq, 4);

        db.read_async(move |txn| -> DatabaseResult<()> {
            // get the full record
            let store = Txn::from(&txn);
            let h1_record_entry_fetched = store
                .get_record(&h1.clone().into())
                .expect("error retrieving")
                .expect("entry not found")
                .into_inner()
                .1;
            let h2_record_entry_fetched = store
                .get_record(&head.action.clone().into())
                .expect("error retrieving")
                .expect("entry not found")
                .into_inner()
                .1;
            assert_eq!(RecordEntry::Present(entry_1), h1_record_entry_fetched);
            assert_eq!(RecordEntry::Present(entry_2), h2_record_entry_fetched);

            Ok(())
        })
        .await?;

        Ok(())
    }

    // Test that a valid agent pub key can be deleted and that repeated deletes fail.
    #[tokio::test(flavor = "multi_thread")]
    async fn delete_valid_agent_pub_key() {
        let authored_db = test_authored_db().to_db();
        let dht_db = test_dht_db().to_db();
        let dht_db_cache = DhtDbQueryCache::new(dht_db.clone().into());
        let keystore = test_keystore();
        let agent_key = keystore.new_sign_keypair_random().await.unwrap();
        let mut mock_network = MockHolochainP2pDnaT::new();
        mock_network
            .expect_authority_for_hash()
            .returning(|_| Ok(false));
        mock_network.expect_chc().return_const(None);

        source_chain::genesis(
            authored_db.clone(),
            dht_db.clone(),
            &dht_db_cache,
            keystore.clone(),
            fake_dna_hash(1),
            agent_key.clone(),
            None,
            None,
        )
        .await
        .unwrap();

        // Delete valid agent pub key should succeed.
        let chain = SourceChain::new(authored_db, dht_db, dht_db_cache, keystore, agent_key)
            .await
            .unwrap();
        let result = chain.delete_valid_agent_pub_key().await;
        assert!(result.is_ok());
        chain.flush(&mock_network).await.unwrap();

        // Valid agent pub key has been deleted. Repeating the operation should fail now as no valid
        // pub key can be found.
        let result = chain.delete_valid_agent_pub_key().await.unwrap_err();
        assert_matches!(result, SourceChainError::InvalidAgentKey(invalid_key, cell_id) if invalid_key == *chain.author && cell_id == *chain.cell_id());
    }

    #[tokio::test(flavor = "multi_thread")]
    async fn test_get_cap_grant() -> SourceChainResult<()> {
        let test_db = test_authored_db();
        let dht_db = test_dht_db();
        let dht_db_cache = DhtDbQueryCache::new(dht_db.to_db().into());
        let keystore = test_keystore();
        let db = test_db.to_db();
        let secret = Some(CapSecretFixturator::new(Unpredictable).next().unwrap());
        // create transferable cap grant
        #[allow(clippy::unnecessary_literal_unwrap)] // must be this type
        let secret_access = CapAccess::from(secret.unwrap());
        let mut mock = MockHolochainP2pDnaT::new();
        mock.expect_authority_for_hash().returning(|_| Ok(false));
        mock.expect_chc().return_const(None);

        // @todo curry
        let _curry = CurryPayloadsFixturator::new(Empty).next().unwrap();
        let function: GrantedFunction = ("foo".into(), "bar".into());
        let mut fns = BTreeSet::new();
        fns.insert(function.clone());
        let functions = GrantedFunctions::Listed(fns);
        let grant = ZomeCallCapGrant::new("tag".into(), secret_access.clone(), functions.clone());
        let mut agents = AgentPubKeyFixturator::new(Predictable);
        let alice = agents.next().unwrap();
        let bob = agents.next().unwrap();
        // predictable fixturator creates only two different agent keys
        let carol = keystore.new_sign_keypair_random().await.unwrap();
        source_chain::genesis(
            db.clone(),
            dht_db.to_db(),
            &dht_db_cache,
            keystore.clone(),
            fake_dna_hash(1),
            alice.clone(),
            None,
            None,
        )
        .await
        .unwrap();

        let chain = SourceChain::new(
            db.clone(),
            dht_db.to_db(),
            dht_db_cache.clone(),
            keystore.clone(),
            alice.clone(),
        )
        .await?;
        // alice as chain author always has a valid cap grant; provided secrets
        // are ignored
        assert_eq!(
            chain
                .valid_cap_grant(function.clone(), alice.clone(), secret)
                .await?,
            Some(CapGrant::ChainAuthor(alice.clone())),
        );

        // bob should not get a cap grant as the secret hasn't been committed yet
        assert_eq!(
            chain
                .valid_cap_grant(function.clone(), bob.clone(), secret)
                .await?,
            None
        );

        // write cap grant to alice's source chain
        let (original_action_address, original_entry_address) = {
            let (entry, entry_hash) =
                EntryHashed::from_content_sync(Entry::CapGrant(grant.clone())).into_inner();
            let action_builder = builder::Create {
                entry_type: EntryType::CapGrant,
                entry_hash: entry_hash.clone(),
            };
            let action = chain
                .put_weightless(action_builder, Some(entry), ChainTopOrdering::default())
                .await?;
            chain.flush(&mock).await.unwrap();
            (action, entry_hash)
        };

        // alice should find her own authorship with higher priority than the
        // committed grant even if she passes in the secret
        assert_eq!(
            chain
                .valid_cap_grant(function.clone(), alice.clone(), secret)
                .await?,
            Some(CapGrant::ChainAuthor(alice.clone())),
        );

        // bob and carol (and everyone else) should be authorized with transferable cap grant
        // when passing in the secret
        assert_eq!(
            chain
                .valid_cap_grant(function.clone(), bob.clone(), secret)
                .await?,
            Some(grant.clone().into())
        );
        assert_eq!(
            chain
                .valid_cap_grant(function.clone(), carol.clone(), secret)
                .await?,
            Some(grant.clone().into())
        );
        // bob should not be authorized for other zomes/functions than the ones granted
        assert_eq!(
            chain
                .valid_cap_grant(("boo".into(), "far".into()), bob.clone(), secret)
                .await?,
            None
        );

        // convert transferable cap grant to assigned with bob as assignee
        let mut assignees = BTreeSet::new();
        assignees.insert(bob.clone());
        let updated_secret = Some(CapSecretFixturator::new(Unpredictable).next().unwrap());
        #[allow(clippy::unnecessary_literal_unwrap)] // must be this type
        let updated_access = CapAccess::from((updated_secret.unwrap(), assignees));
        let updated_grant = ZomeCallCapGrant::new("tag".into(), updated_access.clone(), functions);

        // commit grant update to alice's source chain
        let (updated_action_hash, updated_entry_hash) = {
            let chain = SourceChain::new(
                db.clone(),
                dht_db.to_db(),
                dht_db_cache.clone(),
                keystore.clone(),
                alice.clone(),
            )
            .await?;
            let (entry, entry_hash) =
                EntryHashed::from_content_sync(Entry::CapGrant(updated_grant.clone())).into_inner();
            let action_builder = builder::Update {
                entry_type: EntryType::CapGrant,
                entry_hash: entry_hash.clone(),
                original_action_address,
                original_entry_address,
            };
            let action = chain
                .put_weightless(action_builder, Some(entry), ChainTopOrdering::default())
                .await?;
            chain.flush(&mock).await.unwrap();

            (action, entry_hash)
        };

        // alice as chain owner should be unaffected by updates
        // chain author grant should always be returned
        assert_eq!(
            chain
                .valid_cap_grant(function.clone(), alice.clone(), secret)
                .await?,
            Some(CapGrant::ChainAuthor(alice.clone())),
        );
        assert_eq!(
            chain
                .valid_cap_grant(function.clone(), alice.clone(), updated_secret)
                .await?,
            Some(CapGrant::ChainAuthor(alice.clone())),
        );

        // bob must not get a valid cap grant with the initial cap secret,
        // as it is invalidated by the cap grant update
        assert_eq!(
            chain
                .valid_cap_grant(function.clone(), bob.clone(), secret)
                .await?,
            None
        );
        // when bob provides the updated secret, validation should succeed,
        // bob being an assignee
        assert_eq!(
            chain
                .valid_cap_grant(function.clone(), bob.clone(), updated_secret)
                .await?,
            Some(updated_grant.clone().into())
        );

        // carol must not get a valid cap grant with either the original secret (because it was replaced)
        // or the updated secret (because she is not an assignee)
        assert_eq!(
            chain
                .valid_cap_grant(function.clone(), carol.clone(), secret)
                .await?,
            None
        );
        assert_eq!(
            chain
                .valid_cap_grant(function.clone(), carol.clone(), updated_secret)
                .await?,
            None
        );

        // Two source chains of the same DNA on the same conductor share DB tables.
        // That could lead to cap grants looked up by their secret alone being
        // returned for any agent on the conductor,in this case for alice trying
        // to access carol's chain
        {
            source_chain::genesis(
                db.clone(),
                dht_db.to_db(),
                &dht_db_cache,
                keystore.clone(),
                fake_dna_hash(1),
                carol.clone(),
                None,
                None,
            )
            .await
            .unwrap();
            let carol_chain = SourceChain::new(
                db.clone(),
                dht_db.clone(),
                dht_db_cache.clone(),
                keystore.clone(),
                carol.clone(),
            )
            .await
            .unwrap();
            let maybe_cap_grant = carol_chain
                .valid_cap_grant(("".into(), "".into()), alice.clone(), secret)
                .await
                .unwrap();
            assert_eq!(maybe_cap_grant, None);
        }

        // delete updated cap grant
        {
            let chain = SourceChain::new(
                db.clone(),
                dht_db.to_db(),
                dht_db_cache.clone(),
                keystore.clone(),
                alice.clone(),
            )
            .await?;
            let action_builder = builder::Delete {
                deletes_address: updated_action_hash,
                deletes_entry_address: updated_entry_hash,
            };
            chain
                .put_weightless(action_builder, None, ChainTopOrdering::default())
                .await?;
            chain.flush(&mock).await.unwrap();
        }

        // alice should get her author cap grant as always, independent of
        // any provided secret
        assert_eq!(
            chain
                .valid_cap_grant(function.clone(), alice.clone(), secret)
                .await?,
            Some(CapGrant::ChainAuthor(alice.clone())),
        );
        assert_eq!(
            chain
                .valid_cap_grant(function.clone(), alice.clone(), updated_secret)
                .await?,
            Some(CapGrant::ChainAuthor(alice.clone())),
        );

        // bob should not get a cap grant for any secret anymore
        assert_eq!(
            chain
                .valid_cap_grant(function.clone(), bob.clone(), secret)
                .await?,
            None
        );
        assert_eq!(
            chain
                .valid_cap_grant(function.clone(), bob.clone(), updated_secret)
                .await?,
            None
        );

        // create an unrestricted cap grant in alice's chain
        let unrestricted_grant = ZomeCallCapGrant::new(
            "unrestricted".into(),
            CapAccess::Unrestricted,
            GrantedFunctions::All,
        );
        let (original_action_address, original_entry_address) = {
            let chain = SourceChain::new(
                db.clone(),
                dht_db.to_db(),
                dht_db_cache.clone(),
                keystore.clone(),
                alice.clone(),
            )
            .await?;
            let (entry, entry_hash) =
                EntryHashed::from_content_sync(Entry::CapGrant(unrestricted_grant.clone()))
                    .into_inner();
            let action_builder = builder::Create {
                entry_type: EntryType::CapGrant,
                entry_hash: entry_hash.clone(),
            };
            let action = chain
                .put_weightless(action_builder, Some(entry), ChainTopOrdering::default())
                .await?;
            chain.flush(&mock).await.unwrap();
            (action, entry_hash)
        };

        // bob should get a cap grant for any zome and function
        let granted_function: GrantedFunction = ("zome".into(), "fn".into());
        assert_eq!(
            chain
                .valid_cap_grant(granted_function.clone(), bob.clone(), None)
                .await?,
            Some(unrestricted_grant.clone().into())
        );
        // carol should get a cap grant now too
        assert_eq!(
            chain
                .valid_cap_grant(granted_function.clone(), carol.clone(), None)
                .await?,
            Some(unrestricted_grant.clone().into())
        );
        // but not for bob's chain
        //
        // Two source chains of the same DNA on the same conductor share DB tables.
        // That could lead to cap grants looked up by being unrestricted alone
        // being returned for any agent on the conductor.
        // In this case carol should not get an unrestricted cap grant for
        // bob's chain.
        {
            {
                source_chain::genesis(
                    db.clone(),
                    dht_db.to_db(),
                    &dht_db_cache,
                    keystore.clone(),
                    fake_dna_hash(1),
                    bob.clone(),
                    None,
                    None,
                )
                .await
                .unwrap();
                let bob_chain = SourceChain::new(
                    db.clone(),
                    dht_db.clone(),
                    dht_db_cache.clone(),
                    keystore.clone(),
                    bob.clone(),
                )
                .await
                .unwrap();
                let maybe_cap_grant = bob_chain
                    .valid_cap_grant(("".into(), "".into()), carol.clone(), None)
                    .await
                    .unwrap();
                assert_eq!(maybe_cap_grant, None);
            }
        }

        // delete unrestricted cap grant
        {
            let chain = SourceChain::new(
                db.clone(),
                dht_db.to_db(),
                dht_db_cache.clone(),
                keystore.clone(),
                alice.clone(),
            )
            .await?;
            let action_builder = builder::Delete {
                deletes_address: original_action_address,
                deletes_entry_address: original_entry_address,
            };
            chain
                .put_weightless(action_builder, None, ChainTopOrdering::default())
                .await?;
            chain.flush(&mock).await.unwrap();
        }

        // bob must not get unrestricted cap grant any longer
        assert_eq!(
            chain
                .valid_cap_grant(granted_function.clone(), bob.clone(), None)
                .await?,
            None
        );

        // Create two unrestricted cap grants in alice's chain to make sure
        // that all of them are considered when checking grant validity
        // instead of only the first cap grant found.

        // first unrestricted cap grant with irrelevant zome and fn
        let some_zome_name: ZomeName = "some_zome".into();
        let some_fn_name: FunctionName = "some_fn".into();
        let mut granted_fns = BTreeSet::new();
        granted_fns.insert((some_zome_name.clone(), some_fn_name.clone()));
        let first_unrestricted_grant = ZomeCallCapGrant::new(
            "unrestricted_1".into(),
            CapAccess::Unrestricted,
            GrantedFunctions::Listed(granted_fns),
        );

        // second unrestricted cap grant with the actually granted zome and fn
        let granted_zome_name: ZomeName = "granted_zome".into();
        let granted_fn_name: FunctionName = "granted_fn".into();
        let mut granted_fns = BTreeSet::new();
        granted_fns.insert((granted_zome_name.clone(), granted_fn_name.clone()));
        let second_unrestricted_grant = ZomeCallCapGrant::new(
            "unrestricted_2".into(),
            CapAccess::Unrestricted,
            GrantedFunctions::Listed(granted_fns),
        );

        {
            let chain = SourceChain::new(
                db.clone(),
                dht_db.to_db(),
                dht_db_cache.clone(),
                keystore.clone(),
                alice.clone(),
            )
            .await?;

            // commit first grant to alice's chain
            let (entry, entry_hash) =
                EntryHashed::from_content_sync(Entry::CapGrant(first_unrestricted_grant.clone()))
                    .into_inner();
            let action_builder = builder::Create {
                entry_type: EntryType::CapGrant,
                entry_hash: entry_hash.clone(),
            };
            let _ = chain
                .put_weightless(action_builder, Some(entry), ChainTopOrdering::default())
                .await?;

            // commit second grant to alice's chain
            let (entry, entry_hash) =
                EntryHashed::from_content_sync(Entry::CapGrant(second_unrestricted_grant.clone()))
                    .into_inner();
            let action_builder = builder::Create {
                entry_type: EntryType::CapGrant,
                entry_hash: entry_hash.clone(),
            };
            let _ = chain
                .put_weightless(action_builder, Some(entry), ChainTopOrdering::default())
                .await?;

            chain.flush(&mock).await.unwrap();
        }

        let actual_cap_grant = chain
            .valid_cap_grant((granted_zome_name, granted_fn_name), bob, None)
            .await
            .unwrap();
        assert_eq!(actual_cap_grant, Some(second_unrestricted_grant.into()));

        Ok(())
    }

    // @todo bring all this back when we want to administer cap claims better
    // #[tokio::test(flavor = "multi_thread")]
    // async fn test_get_cap_claim() -> SourceChainResult<()> {
    //     let test_db = test_cell_db();
    //     let db = test_db.db();
    //     let db = db.conn().unwrap().await;
    //     let secret = CapSecretFixturator::new(Unpredictable).next().unwrap();
    //     let agent_pubkey = fake_agent_pubkey_1().into();
    //     let claim = CapClaim::new("tag".into(), agent_pubkey, secret.clone());
    //     {
    //         let mut store = SourceChainBuf::new(db.clone().into(), &db).await?;
    //         store
    //             .genesis(fake_dna_hash(1), fake_agent_pubkey_1(), None)
    //             .await?;
    //         arc.conn().unwrap().with_commit(|writer| store.flush_to_txn(writer))?;
    //     }
    //
    //     {
    //         let mut chain = SourceChain::new(db.clone().into(), &db).await?;
    //         chain.put_cap_claim(claim.clone()).await?;
    //
    // // ideally the following would work, but it won't because currently
    // // we can't get claims from the scratch space
    // // this will be fixed once we add the capability index
    //
    // // assert_eq!(
    // //     chain.get_persisted_cap_claim_by_secret(&secret)?,
    // //     Some(claim.clone())
    // // );
    //
    //         arc.conn().unwrap().with_commit(|writer| chain.flush_to_txn(writer))?;
    //     }
    //
    //     {
    //         let chain = SourceChain::new(db.clone().into(), &db).await?;
    //         assert_eq!(
    //             chain.get_persisted_cap_claim_by_secret(&secret).await?,
    //             Some(claim)
    //         );
    //     }
    //
    //     Ok(())

    #[tokio::test(flavor = "multi_thread")]
    async fn source_chain_buffer_iter_back() -> SourceChainResult<()> {
        holochain_trace::test_run();
        let test_db = test_authored_db();
        let dht_db = test_dht_db();
        let dht_db_cache = DhtDbQueryCache::new(dht_db.to_db().into());
        let keystore = test_keystore();
        let vault = test_db.to_db();
        let mut mock = MockHolochainP2pDnaT::new();
        mock.expect_authority_for_hash().returning(|_| Ok(false));
        mock.expect_chc().return_const(None);

        let author = Arc::new(keystore.new_sign_keypair_random().await.unwrap());

        vault
            .read_async({
                let query_author = author.clone();

                move |txn| -> DatabaseResult<()> {
                    assert_matches!(chain_head_db(&txn, query_author.clone()), Ok(None));

                    Ok(())
                }
            })
            .await
            .unwrap();
        genesis(
            vault.clone(),
            dht_db.to_db(),
            &dht_db_cache,
            keystore.clone(),
            fixt!(DnaHash),
            (*author).clone(),
            None,
            None,
        )
        .await
        .unwrap();

        let source_chain = SourceChain::new(
            vault.clone(),
            dht_db.to_db(),
            dht_db_cache.clone(),
            keystore.clone(),
            (*author).clone(),
        )
        .await
        .unwrap();
        let entry = Entry::App(fixt!(AppEntryBytes));
        let create = builder::Create {
            entry_type: EntryType::App(fixt!(AppEntryDef)),
            entry_hash: EntryHash::with_data_sync(&entry),
        };
        let h1 = source_chain
            .put_weightless(create, Some(entry), ChainTopOrdering::default())
            .await
            .unwrap();
        let entry = Entry::App(fixt!(AppEntryBytes));
        let create = builder::Create {
            entry_type: EntryType::App(fixt!(AppEntryDef)),
            entry_hash: EntryHash::with_data_sync(&entry),
        };
        let h2 = source_chain
            .put_weightless(create, Some(entry), ChainTopOrdering::default())
            .await
            .unwrap();
        source_chain.flush(&mock).await.unwrap();

        vault
            .read_async({
                let check_h1 = h1.clone();
                let check_h2 = h2.clone();
                let check_author = author.clone();

                move |txn| -> DatabaseResult<()> {
                    assert_eq!(
                        chain_head_db_nonempty(&txn, check_author.clone())
                            .unwrap()
                            .action,
                        check_h2
                    );
                    // get the full record
                    let store = Txn::from(&txn);
                    let h1_record_fetched = store
                        .get_record(&check_h1.clone().into())
                        .expect("error retrieving")
                        .expect("entry not found");
                    let h2_record_fetched = store
                        .get_record(&check_h2.clone().into())
                        .expect("error retrieving")
                        .expect("entry not found");
                    assert_eq!(check_h1, *h1_record_fetched.action_address());
                    assert_eq!(check_h2, *h2_record_fetched.action_address());

                    Ok(())
                }
            })
            .await
            .unwrap();

        // check that you can iterate on the chain
        let source_chain = SourceChain::new(
            vault.clone(),
            dht_db.to_db(),
            dht_db_cache.clone(),
            keystore.clone(),
            (*author).clone(),
        )
        .await
        .unwrap();
        let res = source_chain.query(QueryFilter::new()).await.unwrap();
        assert_eq!(res.len(), 5);
        assert_eq!(*res[3].action_address(), h1);
        assert_eq!(*res[4].action_address(), h2);

        Ok(())
    }

    #[tokio::test(flavor = "multi_thread")]
    async fn source_chain_buffer_dump_entries_json() -> SourceChainResult<()> {
        let test_db = test_authored_db();
        let dht_db = test_dht_db();
        let dht_db_cache = DhtDbQueryCache::new(dht_db.to_db().into());
        let keystore = test_keystore();
        let vault = test_db.to_db();
        let author = keystore.new_sign_keypair_random().await.unwrap();
        genesis(
            vault.clone(),
            dht_db.to_db(),
            &dht_db_cache,
            keystore.clone(),
            fixt!(DnaHash),
            author.clone(),
            None,
            None,
        )
        .await
        .unwrap();

        let json = dump_state(vault.clone().into(), author.clone()).await?;
        let json = serde_json::to_string_pretty(&json)?;
        let parsed: serde_json::Value = serde_json::from_str(&json).unwrap();

        assert_eq!(parsed["records"][0]["action"]["type"], "Dna");
        assert_eq!(parsed["records"][0]["entry"], serde_json::Value::Null);

        assert_eq!(parsed["records"][2]["action"]["type"], "Create");
        assert_eq!(parsed["records"][2]["action"]["entry_type"], "AgentPubKey");
        assert_eq!(parsed["records"][2]["entry"]["entry_type"], "Agent");
        assert_ne!(
            parsed["records"][2]["entry"]["entry"],
            serde_json::Value::Null
        );

        Ok(())
    }

    #[tokio::test(flavor = "multi_thread")]
    async fn source_chain_query() {
        let test_db = test_authored_db();
        let dht_db = test_dht_db();
        let dht_db_cache = DhtDbQueryCache::new(dht_db.to_db().into());
        let keystore = test_keystore();
        let vault = test_db.to_db();
        let alice = keystore.new_sign_keypair_random().await.unwrap();
        let bob = keystore.new_sign_keypair_random().await.unwrap();
        let dna_hash = fixt!(DnaHash);

        genesis(
            vault.clone(),
            dht_db.to_db(),
            &dht_db_cache,
            keystore.clone(),
            dna_hash.clone(),
            alice.clone(),
            None,
            None,
        )
        .await
        .unwrap();

        genesis(
            vault.clone(),
            dht_db.to_db(),
            &dht_db_cache,
            keystore.clone(),
            dna_hash.clone(),
            bob.clone(),
            None,
            None,
        )
        .await
        .unwrap();

        // test_db.dump_tmp();

        let chain = SourceChain::new(vault, dht_db.to_db(), dht_db_cache, keystore, alice.clone())
            .await
            .unwrap();

        let records = chain.query(ChainQueryFilter::default()).await.unwrap();

        // All of the range queries which should return a full set of records
        let full_ranges = [
            ChainQueryFilterRange::Unbounded,
            ChainQueryFilterRange::ActionSeqRange(0, 2),
            ChainQueryFilterRange::ActionHashRange(
                records[0].action_address().clone(),
                records[2].action_address().clone(),
            ),
            ChainQueryFilterRange::ActionHashTerminated(records[2].action_address().clone(), 2),
        ];

        // A variety of combinations of query parameters
        let cases = [
            ((None, None, vec![], false), 3),
            ((None, None, vec![], true), 3),
            ((Some(vec![ActionType::Dna]), None, vec![], false), 1),
            ((None, Some(vec![EntryType::AgentPubKey]), vec![], false), 1),
            ((None, Some(vec![EntryType::AgentPubKey]), vec![], true), 1),
            ((Some(vec![ActionType::Create]), None, vec![], false), 1),
            ((Some(vec![ActionType::Create]), None, vec![], true), 1),
            (
                (
                    Some(vec![ActionType::Create]),
                    Some(vec![EntryType::AgentPubKey]),
                    vec![],
                    false,
                ),
                1,
            ),
            (
                (
                    Some(vec![ActionType::Create]),
                    Some(vec![EntryType::AgentPubKey]),
                    vec![records[2].action().entry_hash().unwrap().clone()],
                    true,
                ),
                1,
            ),
            (
                (
                    Some(vec![ActionType::Create, ActionType::Dna]),
                    None,
                    vec![],
                    true,
                ),
                2,
            ),
            (
                (
                    None,
                    // Redundant but covers the code that constructs the IN query
                    Some(vec![EntryType::AgentPubKey, EntryType::AgentPubKey]),
                    vec![],
                    true,
                ),
                1,
            ),
        ];

        // Test all permutations of cases defined with all full range queries,
        // and both boolean values of `include_entries`.
        for ((action_type, entry_type, entry_hashes, include_entries), num_expected) in cases {
            let entry_hashes = if entry_hashes.is_empty() {
                None
            } else {
                Some(entry_hashes.into_iter().collect())
            };
            for sequence_range in full_ranges.clone() {
                let query = ChainQueryFilter {
                    sequence_range: sequence_range.clone(),
                    action_type: action_type.clone(),
                    entry_type: entry_type.clone(),
                    entry_hashes: entry_hashes.clone(),
                    include_entries,
                    order_descending: false,
                };
                if sequence_range != ChainQueryFilterRange::Unbounded
                    && (action_type.is_some()
                        || entry_type.is_some()
                        || entry_hashes.is_some()
                        || include_entries)
                {
                    assert!(matches!(
                        chain.query(query.clone()).await,
                        Err(SourceChainError::UnsupportedQuery(_))
                    ));
                } else {
                    let queried = chain.query(query.clone()).await.unwrap();
                    let actual = queried.len();
                    assert!(queried.iter().all(|e| e.action().author() == &alice));
                    assert_eq!(
                        num_expected, actual,
                        "Expected {} items but got {} with filter {:?}",
                        num_expected, actual, query
                    );
                }
            }
        }
    }

    #[tokio::test(flavor = "multi_thread")]
    async fn source_chain_query_ordering() {
        let test_db = test_authored_db();
        let dht_db = test_dht_db();
        let dht_db_cache = DhtDbQueryCache::new(dht_db.to_db().into());
        let keystore = test_keystore();
        let vault = test_db.to_db();
        let alice = keystore.new_sign_keypair_random().await.unwrap();
        let dna_hash = fixt!(DnaHash);

        genesis(
            vault.clone(),
            dht_db.to_db(),
            &dht_db_cache,
            keystore.clone(),
            dna_hash.clone(),
            alice.clone(),
            None,
            None,
        )
        .await
        .unwrap();

        let chain = SourceChain::new(vault, dht_db.to_db(), dht_db_cache, keystore, alice.clone())
            .await
            .unwrap();

        let asc = chain.query(ChainQueryFilter::default()).await.unwrap();
        let desc = chain
            .query(ChainQueryFilter::default().descending())
            .await
            .unwrap();

        assert_eq!(asc.len(), 3);
        assert_ne!(asc, desc);

        let mut desc_sorted = desc;
        desc_sorted.sort_by_key(|r| r.signed_action.action().action_seq());
        assert_eq!(asc, desc_sorted);
    }

    #[tokio::test(flavor = "multi_thread")]
    async fn init_zomes_complete() {
        let test_db = test_authored_db();
        let dht_db = test_dht_db();
        let dht_db_cache = DhtDbQueryCache::new(dht_db.to_db().into());
        let keystore = test_keystore();
        let vault = test_db.to_db();
        let alice = keystore.new_sign_keypair_random().await.unwrap();
        let dna_hash = fixt!(DnaHash);

        genesis(
            vault.clone(),
            dht_db.to_db(),
            &dht_db_cache,
            keystore.clone(),
            dna_hash.clone(),
            alice.clone(),
            None,
            None,
        )
        .await
        .unwrap();

        let chain = SourceChain::new(vault, dht_db.to_db(), dht_db_cache, keystore, alice.clone())
            .await
            .unwrap();

        // zomes initialized should be false after genesis
        let zomes_initialized = chain.zomes_initialized().await.unwrap();
        assert!(!zomes_initialized);

        // insert init marker into source chain
        let result = chain
            .put(
                builder::InitZomesComplete {},
                None,
                ChainTopOrdering::Strict,
            )
            .await;
        assert!(result.is_ok());

        let mut mock = MockHolochainP2pDnaT::new();
        mock.expect_authority_for_hash().returning(|_| Ok(false));
        mock.expect_chc().return_const(None);
        chain.flush(&mock).await.unwrap();

        // zomes initialized should be true after init zomes has run
        let zomes_initialized = chain.zomes_initialized().await.unwrap();
        assert!(zomes_initialized);
    }
}<|MERGE_RESOLUTION|>--- conflicted
+++ resolved
@@ -357,14 +357,7 @@
 
         let chain_flush_result = self
             .vault
-<<<<<<< HEAD
-            .write_async(move |txn| {
-                let now = Timestamp::now();
-                // TODO: if the chain is locked, functions can still be scheduled.
-                //       Do we want that?
-=======
-            .write_async_with_permit(write_permit, move |txn: &mut Transaction| {
->>>>>>> d51315c2
+            .write_async_with_permit(write_permit, move |txn| {
                 for scheduled_fn in scheduled_fns {
                     schedule_fn(txn, author.as_ref(), scheduled_fn, None, now)?;
                 }
