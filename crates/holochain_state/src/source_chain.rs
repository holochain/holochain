--- conflicted
+++ resolved
@@ -602,11 +602,7 @@
 
     pub fn chain_head_nonempty(&self) -> SourceChainResult<HeadInfo> {
         // Check scratch for newer head.
-<<<<<<< HEAD
-        Ok(self.chain_head()?.ok_or(SourceChainError::ChainEmpty)?)
-=======
         self.chain_head()?.ok_or(SourceChainError::ChainEmpty)
->>>>>>> 7f20feef
     }
 
     #[allow(clippy::len_without_is_empty)]
