--- conflicted
+++ resolved
@@ -693,19 +693,15 @@
     /// This returns a Vec rather than an iterator because it is intended to be
     /// used by the `query` host function, which crosses the wasm boundary
     // FIXME: This query needs to be tested.
-<<<<<<< HEAD
-    pub async fn query(&self, query: QueryFilter) -> SourceChainResult<Vec<Element>> {
+    pub async fn query(&self, query: QueryFilter) -> SourceChainResult<Vec<Record>> {
         if query.sequence_range != ChainQueryFilterRange::Unbounded
-            && (query.header_type.is_some()
+            && (query.action_type.is_some()
                 || query.entry_type.is_some()
                 || query.entry_hashes.is_some()
                 || query.include_entries)
         {
             return Err(SourceChainError::UnsupportedQuery(query));
         }
-=======
-    pub async fn query(&self, query: QueryFilter) -> SourceChainResult<Vec<Record>> {
->>>>>>> 7ea416af
         let author = self.author.clone();
         let public_only = self.public_only;
         let mut records = self
@@ -753,31 +749,17 @@
                         OR (Action.seq BETWEEN :range_start AND :range_end)",
                         ChainQueryFilterRange::ActionHashRange(_, _) => "
                         OR (
-<<<<<<< HEAD
-                            Header.seq BETWEEN
-                            (SELECT Header.seq from Header WHERE Header.hash = :range_start_hash)
+                            Action.seq BETWEEN
+                            (SELECT Action.seq from Action WHERE Action.hash = :range_start_hash)
                             AND
-                            (SELECT Header.seq from Header WHERE Header.hash = :range_end_hash)
-=======
-                            Action.seq BETWEEN
-                            (SELECT Action.seq WHERE Action.hash = :range_start_hash)
-                            AND
-                            (SELECT Action.seq WHERE Action.hash = :range_end_hash)
->>>>>>> 7ea416af
+                            (SELECT Action.seq from Action WHERE Action.hash = :range_end_hash)
                         )",
                         ChainQueryFilterRange::ActionHashTerminated(_, _) => "
                         OR (
-<<<<<<< HEAD
-                            Header.seq BETWEEN
-                            (SELECT Header.seq from Header WHERE Header.hash = :range_end_hash) - :range_prior_count
+                            Action.seq BETWEEN
+                            (SELECT Action.seq from Action WHERE Action.hash = :range_end_hash) - :range_prior_count
                             AND
-                            (SELECT Header.seq from Header WHERE Header.hash = :range_end_hash)
-=======
-                            Action.seq BETWEEN
-                            (SELECT Action.seq WHERE Action.hash = :range_end_hash) - :range_prior_count
-                            AND
-                            (SELECT Action.seq WHERE Action.hash = :range_end_hash)
->>>>>>> 7ea416af
+                            (SELECT Action.seq from Action WHERE Action.hash = :range_end_hash)
                         )",
                     });
                     sql.push_str(
@@ -1966,26 +1948,26 @@
         // All of the range queries which should return a full set of elements
         let full_ranges = [
             ChainQueryFilterRange::Unbounded,
-            ChainQueryFilterRange::HeaderSeqRange(0, 2),
-            ChainQueryFilterRange::HeaderHashRange(
-                elements[0].header_address().clone(),
-                elements[2].header_address().clone(),
+            ChainQueryFilterRange::ActionSeqRange(0, 2),
+            ChainQueryFilterRange::ActionHashRange(
+                elements[0].action_address().clone(),
+                elements[2].action_address().clone(),
             ),
-            ChainQueryFilterRange::HeaderHashTerminated(elements[2].header_address().clone(), 2),
+            ChainQueryFilterRange::ActionHashTerminated(elements[2].action_address().clone(), 2),
         ];
 
         // A variety of combinations of query parameters
         let cases = [
             ((None, None, vec![], false), 3),
             ((None, None, vec![], true), 3),
-            ((Some(HeaderType::Dna), None, vec![], false), 1),
+            ((Some(ActionType::Dna), None, vec![], false), 1),
             ((None, Some(EntryType::AgentPubKey), vec![], false), 1),
             ((None, Some(EntryType::AgentPubKey), vec![], true), 1),
-            ((Some(HeaderType::Create), None, vec![], false), 1),
-            ((Some(HeaderType::Create), None, vec![], true), 1),
+            ((Some(ActionType::Create), None, vec![], false), 1),
+            ((Some(ActionType::Create), None, vec![], true), 1),
             (
                 (
-                    Some(HeaderType::Create),
+                    Some(ActionType::Create),
                     Some(EntryType::AgentPubKey),
                     vec![],
                     false,
@@ -1994,9 +1976,9 @@
             ),
             (
                 (
-                    Some(HeaderType::Create),
+                    Some(ActionType::Create),
                     Some(EntryType::AgentPubKey),
-                    vec![elements[2].header().entry_hash().unwrap().clone()],
+                    vec![elements[2].action().entry_hash().unwrap().clone()],
                     true,
                 ),
                 1,
@@ -2005,7 +1987,7 @@
 
         // Test all permutations of cases defined with all full range queries,
         // and both boolean values of `include_entries`.
-        for ((header_type, entry_type, entry_hashes, include_entries), num_expected) in cases {
+        for ((action_type, entry_type, entry_hashes, include_entries), num_expected) in cases {
             let entry_hashes = if entry_hashes.is_empty() {
                 None
             } else {
@@ -2014,13 +1996,13 @@
             for sequence_range in full_ranges.clone() {
                 let query = ChainQueryFilter {
                     sequence_range: sequence_range.clone(),
-                    header_type: header_type.clone(),
+                    action_type: action_type.clone(),
                     entry_type: entry_type.clone(),
                     entry_hashes: entry_hashes.clone(),
                     include_entries,
                 };
                 if sequence_range != ChainQueryFilterRange::Unbounded
-                    && (header_type.is_some()
+                    && (action_type.is_some()
                         || entry_type.is_some()
                         || entry_hashes.is_some()
                         || include_entries)
@@ -2032,7 +2014,7 @@
                 } else {
                     let queried = chain.query(query.clone()).await.unwrap();
                     let actual = queried.len();
-                    assert!(queried.iter().all(|e| e.header().author() == &alice));
+                    assert!(queried.iter().all(|e| e.action().author() == &alice));
                     assert_eq!(
                         num_expected, actual,
                         "Expected {} items but got {} with filter {:?}",
