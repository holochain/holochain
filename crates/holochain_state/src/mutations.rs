use crate::entry_def::EntryDefStoreKey;
use crate::query::from_blob;
use crate::query::to_blob;
use crate::schedule::fn_is_scheduled;
use crate::scratch::Scratch;
use crate::validation_db::ValidationStage;
use holo_hash::encode::blake2b_256;
use holo_hash::*;
use holochain_nonce::Nonce256Bits;
use holochain_sqlite::prelude::DatabaseResult;
use holochain_sqlite::rusqlite::named_params;
use holochain_sqlite::rusqlite::types::Null;
use holochain_sqlite::rusqlite::Transaction;
use holochain_sqlite::sql::sql_conductor;
use holochain_types::dht_op::ChainOpHashed;
use holochain_types::dht_op::DhtOpHashed;
use holochain_types::dht_op::DhtOpLite;
use holochain_types::dht_op::OpOrder;
use holochain_types::prelude::DnaDefHashed;
use holochain_types::prelude::DnaWasmHashed;
use holochain_types::prelude::SysValDeps;
use holochain_types::prelude::{DhtOpError, SignedValidationReceipt};
use holochain_types::sql::AsSql;
use holochain_zome_types::block::Block;
use holochain_zome_types::block::BlockTargetId;
use holochain_zome_types::block::BlockTargetReason;
use holochain_zome_types::entry::EntryHashed;
use holochain_zome_types::prelude::*;
use std::str::FromStr;

pub use error::*;

mod error;

#[macro_export]
macro_rules! sql_insert {
    ($txn:expr, $table:ident, { $($field:literal : $val:expr , )+ $(,)? }) => {{
        let table = stringify!($table);
        let fieldnames = &[ $( { $field } ,)+ ].join(",");
        let fieldvars = &[ $( { format!(":{}", $field) } ,)+ ].join(",");
        let sql = format!("INSERT INTO {} ({}) VALUES ({})", table, fieldnames, fieldvars);
        let mut stmt = $txn.prepare_cached(&sql)?;
        stmt.execute(&[$(
            (format!(":{}", $field).as_str(), &$val as &dyn holochain_sqlite::rusqlite::ToSql),
        )+])
    }};
}

macro_rules! dht_op_update {
    ($txn:expr, $hash:expr, { $($field:literal : $val:expr , )+ $(,)? }) => {{
        let fieldvars = &[ $( { format!("{} = :{}", $field, $field) } ,)+ ].join(",");
        let sql = format!(
            "
            UPDATE DhtOp
            SET {}
            WHERE DhtOp.hash = :hash
            ", fieldvars);
        $txn.execute(&sql, &[
            (":hash", &$hash as &dyn holochain_sqlite::rusqlite::ToSql),
            $(
            (format!(":{}", $field).as_str(), &$val as &dyn holochain_sqlite::rusqlite::ToSql),
        )+])
    }};
}

/// Insert a [`DhtOp`](holochain_types::dht_op::DhtOp) into the [`Scratch`].
pub fn insert_op_scratch(
    scratch: &mut Scratch,
    op: ChainOpHashed,
    chain_top_ordering: ChainTopOrdering,
) -> StateMutationResult<()> {
    let (op, _) = op.into_inner();
    let op_lite = op.to_lite();
    let action = op.action();
    let signature = op.signature().clone();
    if let Some(entry) = op.entry().into_option() {
        let entry_hashed = EntryHashed::with_pre_hashed(
            entry.clone(),
            action
                .entry_hash()
                .ok_or_else(|| DhtOpError::ActionWithoutEntry(action.clone()))?
                .clone(),
        );
        scratch.add_entry(entry_hashed, chain_top_ordering);
    }
    let action_hashed = ActionHashed::with_pre_hashed(action, op_lite.action_hash().to_owned());
    let action_hashed = SignedActionHashed::with_presigned(action_hashed, signature);
    scratch.add_action(action_hashed, chain_top_ordering);
    Ok(())
}

pub fn insert_record_scratch(
    scratch: &mut Scratch,
    record: Record,
    chain_top_ordering: ChainTopOrdering,
) {
    let (action, entry) = record.into_inner();
    scratch.add_action(action, chain_top_ordering);
    if let Some(entry) = entry.into_option() {
        scratch.add_entry(EntryHashed::from_content_sync(entry), chain_top_ordering);
    }
}

/// Insert a [`DhtOp`](holochain_types::dht_op::DhtOp) into the database.
pub fn insert_op(txn: &mut Transaction, op: &DhtOpHashed) -> StateMutationResult<()> {
    let hash = op.as_hash();
    let op = op.as_content();
    let op_type = op.get_type();
    let op_lite = op.to_lite();
    let timestamp = op.timestamp();
    let signature = op.signature().clone();
    let op_order = OpOrder::new(op_type, op.timestamp());

    if let (Some(op), Some(op_lite)) = (op.as_chain_op(), op_lite.as_chain_op()) {
        let action = op.action();
        if let Some(entry) = op.entry().into_option() {
            let entry_hash = action
                .entry_hash()
                .ok_or_else(|| DhtOpError::ActionWithoutEntry(action.clone()))?;
            insert_entry(txn, entry_hash, entry)?;
        }
        let action_hashed = ActionHashed::with_pre_hashed(action, op_lite.action_hash().to_owned());
        let action_hashed = SignedActionHashed::with_presigned(action_hashed, signature);
        insert_action(txn, &action_hashed)?;
    }

<<<<<<< HEAD
    let dependency = op.sys_validation_dependency();
    insert_op_lite(txn, &op_lite, hash, &op_order, &timestamp)?;
    set_dependency(txn, hash, dependency)?;
=======
    let deps = op.sys_validation_dependencies();
    insert_op_lite(txn, &op_lite, hash, &op_order, &timestamp)?;
    set_dependency(txn, hash, deps)?;
>>>>>>> 43f8896d
    Ok(())
}

/// Insert a [`DhtOpLite`] into an authored database.
/// This sets the sql fields so the authored database
/// can be used in queries with other databases.
/// Because we are sharing queries across databases
/// we need the data in the same shape.
#[tracing::instrument(skip(txn))]
pub fn insert_op_lite_into_authored(
    txn: &mut Transaction,
    op_lite: &DhtOpLite,
    hash: &DhtOpHash,
    order: &OpOrder,
    timestamp: &Timestamp,
) -> StateMutationResult<()> {
    insert_op_lite(txn, op_lite, hash, order, timestamp)?;
    set_validation_status(txn, hash, ValidationStatus::Valid)?;
    set_when_integrated(txn, hash, Timestamp::now())?;
    Ok(())
}

/// Insert a [`DhtOpLite`] into the database.
pub fn insert_op_lite(
    txn: &mut Transaction,
    op_lite: &DhtOpLite,
    hash: &DhtOpHash,
    order: &OpOrder,
    timestamp: &Timestamp,
) -> StateMutationResult<()> {
    let action_hash = op_lite.as_chain_op().map(|op| op.action_hash().clone());
    let basis = op_lite.dht_basis();
    sql_insert!(txn, DhtOp, {
        "hash": hash,
        "type": op_lite.get_type(),
        "storage_center_loc": basis.get_loc(),
        "authored_timestamp": timestamp,
        "basis_hash": basis,
        "action_hash": action_hash,
        "require_receipt": 0,
        "op_order": order,
    })?;
    Ok(())
}

/// Insert a [`SignedValidationReceipt`] into the database.
pub fn insert_validation_receipt(
    txn: &mut Transaction,
    receipt: SignedValidationReceipt,
) -> StateMutationResult<()> {
    let op_hash = receipt.receipt.dht_op_hash.clone();
    let bytes: UnsafeBytes = SerializedBytes::try_from(receipt)?.into();
    let bytes: Vec<u8> = bytes.into();
    let hash = blake2b_256(&bytes);
    sql_insert!(txn, ValidationReceipt, {
        "hash": hash,
        "op_hash": op_hash,
        "blob": bytes,
    })?;
    Ok(())
}

/// Insert a [`DnaWasm`](holochain_types::prelude::DnaWasm) into the database.
pub fn insert_wasm(txn: &mut Transaction, wasm: DnaWasmHashed) -> StateMutationResult<()> {
    let (wasm, hash) = wasm.into_inner();
    sql_insert!(txn, Wasm, {
        "hash": hash,
        "blob": wasm.code.as_ref(),
    })?;
    Ok(())
}

/// Insert a [`DnaDef`] into the database.
pub fn insert_dna_def(txn: &mut Transaction, dna_def: &DnaDefHashed) -> StateMutationResult<()> {
    let hash = dna_def.as_hash();
    let dna_def = dna_def.as_content();
    sql_insert!(txn, DnaDef, {
        "hash": hash,
        "blob": to_blob(dna_def)?,
    })?;
    Ok(())
}

/// Insert a [`EntryDef`] into the database.
pub fn insert_entry_def(
    txn: &mut Transaction,
    key: EntryDefStoreKey,
    entry_def: &EntryDef,
) -> StateMutationResult<()> {
    sql_insert!(txn, EntryDef, {
        "key": key,
        "blob": to_blob(entry_def)?,
    })?;
    Ok(())
}

/// Insert [`ConductorState`](https://docs.rs/holochain/latest/holochain/conductor/state/struct.ConductorState.html)
/// into the database.
pub fn insert_conductor_state(
    txn: &mut Transaction,
    bytes: SerializedBytes,
) -> StateMutationResult<()> {
    let bytes: Vec<u8> = UnsafeBytes::from(bytes).into();
    sql_insert!(txn, ConductorState, {
        "id": 1,
        "blob": bytes,
    })?;
    Ok(())
}

pub fn insert_nonce(
    txn: &Transaction<'_>,
    agent: &AgentPubKey,
    nonce: Nonce256Bits,
    expires: Timestamp,
) -> DatabaseResult<()> {
    sql_insert!(txn, Nonce, {
        "agent": agent,
        "nonce": nonce.into_inner(),
        "expires": expires,
    })?;
    Ok(())
}

fn pluck_overlapping_block_bounds(
    txn: &Transaction<'_>,
    block: Block,
) -> DatabaseResult<(Option<i64>, Option<i64>)> {
    // Find existing min/max blocks that overlap the new block.
    let target_id = BlockTargetId::from(block.target().clone());
    let target_reason = BlockTargetReason::from(block.target().clone());
    let params = named_params! {
        ":target_id": target_id,
        ":target_reason": target_reason,
        ":start_us": block.start(),
        ":end_us": block.end(),
    };
    let maybe_min_maybe_max: (Option<i64>, Option<i64>) = txn.query_row(
        &format!(
            "SELECT min(start_us), max(end_us) {}",
            sql_conductor::FROM_BLOCK_SPAN_WHERE_OVERLAPPING
        ),
        params,
        |row| Ok((row.get(0)?, row.get(1)?)),
    )?;

    // Flush all overlapping blocks.
    txn.execute(
        &format!(
            "DELETE {}",
            sql_conductor::FROM_BLOCK_SPAN_WHERE_OVERLAPPING
        ),
        params,
    )?;
    Ok(maybe_min_maybe_max)
}

fn insert_block_inner(txn: &Transaction<'_>, block: Block) -> DatabaseResult<()> {
    sql_insert!(txn, BlockSpan, {
        "target_id": BlockTargetId::from(block.target().clone()),
        "target_reason": BlockTargetReason::from(block.target().clone()),
        "start_us": block.start(),
        "end_us": block.end(),
    })?;
    Ok(())
}

pub fn insert_block(txn: &Transaction<'_>, block: Block) -> DatabaseResult<()> {
    let maybe_min_maybe_max = pluck_overlapping_block_bounds(txn, block.clone())?;

    // Build one new block from the extremums.
    insert_block_inner(
        txn,
        Block::new(
            block.target().clone(),
            InclusiveTimestampInterval::try_new(
                match maybe_min_maybe_max.0 {
                    Some(min) => std::cmp::min(Timestamp(min), block.start()),
                    None => block.start(),
                },
                match maybe_min_maybe_max.1 {
                    Some(max) => std::cmp::max(Timestamp(max), block.end()),
                    None => block.end(),
                },
            )?,
        ),
    )
}

pub fn insert_unblock(txn: &Transaction<'_>, unblock: Block) -> DatabaseResult<()> {
    let maybe_min_maybe_max = pluck_overlapping_block_bounds(txn, unblock.clone())?;

    // Reinstate anything outside the unblock bounds.
    if let (Some(min), _) = maybe_min_maybe_max {
        let unblock0 = unblock.clone();
        let preblock_start = Timestamp(min);
        // Unblocks are inclusive so we reinstate the preblock up to but not
        // including the unblock start.
        match unblock0.start() - core::time::Duration::from_micros(1) {
            Ok(preblock_end) => {
                if preblock_start <= preblock_end {
                    insert_block_inner(
                        txn,
                        Block::new(
                            unblock0.target().clone(),
                            InclusiveTimestampInterval::try_new(preblock_start, preblock_end)?,
                        ),
                    )?
                }
            }
            // It's an underflow not overflow but whatever, do nothing as the
            // preblock is unrepresentable.
            Err(TimestampError::Overflow) => {}
            // Probably not possible but if it is, handle gracefully.
            Err(e) => return Err(e.into()),
        };
    }

    if let (_, Some(max)) = maybe_min_maybe_max {
        let postblock_end = Timestamp(max);
        // Unblocks are inclusive so we reinstate the postblock after but not
        // including the unblock end.
        match unblock.end() + core::time::Duration::from_micros(1) {
            Ok(postblock_start) => {
                if postblock_start <= postblock_end {
                    insert_block_inner(
                        txn,
                        Block::new(
                            unblock.target().clone(),
                            InclusiveTimestampInterval::try_new(postblock_start, postblock_end)?,
                        ),
                    )?
                }
            }
            // Do nothing if building the postblock is a timestamp overflow.
            // This means the postblock is unrepresentable.
            Err(TimestampError::Overflow) => {}
            // Probably not possible but if it is, handle gracefully.
            Err(e) => return Err(e.into()),
        }
    }

    Ok(())
}

/// Set the validation status of a [`DhtOp`](holochain_types::dht_op::DhtOp) in the database.
pub fn set_validation_status(
    txn: &mut Transaction,
    hash: &DhtOpHash,
    status: ValidationStatus,
) -> StateMutationResult<()> {
    dht_op_update!(txn, hash, {
        "validation_status": status,
    })?;
    Ok(())
}
/// Set the integration dependency of a [`DhtOp`](holochain_types::dht_op::DhtOp) in the database.
pub fn set_dependency(
    txn: &mut Transaction,
    hash: &DhtOpHash,
    deps: SysValDeps,
) -> StateMutationResult<()> {
    // NOTE: this is only the FIRST dependency. This was written at a time when sys validation
    // only had a notion of one dependency. This db field is not used, so we're not putting too
    // much effort into getting all deps into the database.
    if let Some(dep) = deps.first() {
        dht_op_update!(txn, hash, {
            "dependency": dep,
        })?;
    }
    Ok(())
}

/// Set the whether or not a receipt is required of a [`DhtOp`](holochain_types::dht_op::DhtOp) in the database.
pub fn set_require_receipt(
    txn: &mut Transaction,
    hash: &DhtOpHash,
    require_receipt: bool,
) -> StateMutationResult<()> {
    dht_op_update!(txn, hash, {
        "require_receipt": require_receipt,
    })?;
    Ok(())
}

/// Set the validation stage of a [`DhtOp`](holochain_types::dht_op::DhtOp) in the database.
pub fn set_validation_stage(
    txn: &mut Transaction,
    hash: &DhtOpHash,
    stage: ValidationStage,
) -> StateMutationResult<()> {
    let now = holochain_zome_types::prelude::Timestamp::now();
    // TODO num_validation_attempts is incremented every time this is called but never reset between sys and app validation
    // which means that if an op takes a few tries to pass sys validation then it will be 'deprioritised' in the app validation
    // query rather than sorted by OpOrder. Check for/add a test that checks app validation is resilient to this and isn't relying on
    // op order from the database query.
    txn.execute(
        "
        UPDATE DhtOp
        SET
        num_validation_attempts = IFNULL(num_validation_attempts, 0) + 1,
        last_validation_attempt = :last_validation_attempt,
        validation_stage = :validation_stage
        WHERE
        DhtOp.hash = :hash
        ",
        named_params! {
            ":last_validation_attempt": now,
            ":validation_stage": stage,
            ":hash": hash,
        },
    )?;
    Ok(())
}

/// Set when a [`DhtOp`](holochain_types::dht_op::DhtOp) was integrated.
pub fn set_when_integrated(
    txn: &mut Transaction,
    hash: &DhtOpHash,
    time: Timestamp,
) -> StateMutationResult<()> {
    dht_op_update!(txn, hash, {
        "when_integrated": time,
    })?;
    Ok(())
}

/// Set when a [`DhtOp`](holochain_types::dht_op::DhtOp) was last publish time
pub fn set_last_publish_time(
    txn: &mut Transaction,
    hash: &DhtOpHash,
    unix_epoch: std::time::Duration,
) -> StateMutationResult<()> {
    dht_op_update!(txn, hash, {
        "last_publish_time": unix_epoch.as_secs(),
    })?;
    Ok(())
}

/// Set withhold publish for a [`DhtOp`](holochain_types::dht_op::DhtOp).
pub fn set_withhold_publish(txn: &mut Transaction, hash: &DhtOpHash) -> StateMutationResult<()> {
    dht_op_update!(txn, hash, {
        "withhold_publish": true,
    })?;
    Ok(())
}

/// Unset withhold publish for a [`DhtOp`](holochain_types::dht_op::DhtOp).
pub fn unset_withhold_publish(txn: &mut Transaction, hash: &DhtOpHash) -> StateMutationResult<()> {
    dht_op_update!(txn, hash, {
        "withhold_publish": Null,
    })?;
    Ok(())
}

/// Set the receipt count for a [`DhtOp`](holochain_types::dht_op::DhtOp).
pub fn set_receipts_complete(
    txn: &mut Transaction,
    hash: &DhtOpHash,
    complete: bool,
) -> StateMutationResult<()> {
    if complete {
        dht_op_update!(txn, hash, {
            "receipts_complete": true,
        })?;
    } else {
        dht_op_update!(txn, hash, {
            "receipts_complete": holochain_sqlite::rusqlite::types::Null,
        })?;
    }
    Ok(())
}

/// Insert a [`Action`] into the database.
#[tracing::instrument(skip(txn))]
pub fn insert_action(
    txn: &mut Transaction,
    action: &SignedActionHashed,
) -> StateMutationResult<()> {
    #[derive(Serialize, Debug)]
    struct SignedActionRef<'a>(&'a Action, &'a Signature);
    let hash = action.as_hash();
    let signature = action.signature();
    let action = action.action();
    let signed_action = SignedActionRef(action, signature);
    let action_type = action.action_type();
    let action_type = action_type.as_sql();
    let action_seq = action.action_seq();
    let author = action.author().clone();
    let prev_hash = action.prev_action().cloned();
    let private = match action.entry_type().map(|et| et.visibility()) {
        Some(EntryVisibility::Private) => true,
        Some(EntryVisibility::Public) => false,
        None => false,
    };
    match action {
        Action::CreateLink(create_link) => {
            sql_insert!(txn, Action, {
                "hash": hash,
                "type": action_type,
                "seq": action_seq,
                "author": author,
                "prev_hash": prev_hash,
                "base_hash": create_link.base_address,
                "zome_index": create_link.zome_index.0,
                "link_type": create_link.link_type.0,
                "tag": create_link.tag.as_sql(),
                "blob": to_blob(&signed_action)?,
            })?;
        }
        Action::DeleteLink(delete_link) => {
            sql_insert!(txn, Action, {
                "hash": hash,
                "type": action_type,
                "seq": action_seq,
                "author": author,
                "prev_hash": prev_hash,
                "create_link_hash": delete_link.link_add_address,
                "blob": to_blob(&signed_action)?,
            })?;
        }
        Action::Create(create) => {
            sql_insert!(txn, Action, {
                "hash": hash,
                "type": action_type,
                "seq": action_seq,
                "author": author,
                "prev_hash": prev_hash,
                "entry_hash": create.entry_hash,
                "entry_type": create.entry_type.as_sql(),
                "private_entry": private,
                "blob": to_blob(&signed_action)?,
            })?;
        }
        Action::Delete(delete) => {
            sql_insert!(txn, Action, {
                "hash": hash,
                "type": action_type,
                "seq": action_seq,
                "author": author,
                "prev_hash": prev_hash,
                "deletes_entry_hash": delete.deletes_entry_address,
                "deletes_action_hash": delete.deletes_address,
                "blob": to_blob(&signed_action)?,
            })?;
        }
        Action::Update(update) => {
            sql_insert!(txn, Action, {
                "hash": hash,
                "type": action_type,
                "seq": action_seq,
                "author": author,
                "prev_hash": prev_hash,
                "entry_hash": update.entry_hash,
                "entry_type": update.entry_type.as_sql(),
                "original_entry_hash": update.original_entry_address,
                "original_action_hash": update.original_action_address,
                "private_entry": private,
                "blob": to_blob(&signed_action)?,
            })?;
        }
        Action::InitZomesComplete(_)
        | Action::Dna(_)
        | Action::AgentValidationPkg(_)
        | Action::OpenChain(_)
        | Action::CloseChain(_) => {
            sql_insert!(txn, Action, {
                "hash": hash,
                "type": action_type,
                "seq": action_seq,
                "author": author,
                "prev_hash": prev_hash,
                "blob": to_blob(&signed_action)?,
            })?;
        }
    }
    Ok(())
}

/// Insert an [`Entry`] into the database.
#[tracing::instrument(skip(txn, entry))]
pub fn insert_entry(
    txn: &mut Transaction,
    hash: &EntryHash,
    entry: &Entry,
) -> StateMutationResult<()> {
    let mut cap_secret = None;
    let mut cap_access = None;
    let mut cap_grantor = None;
    let cap_tag = match &entry {
        Entry::CapGrant(ZomeCallCapGrant {
            tag,
            access,
            functions: _,
        }) => {
            cap_secret = match access {
                CapAccess::Unrestricted => None,
                CapAccess::Transferable { secret } => Some(to_blob(secret)?),
                CapAccess::Assigned {
                    secret,
                    assignees: _,
                } => {
                    Some(to_blob(secret)?)
                    // TODO: put assignees in when we merge in BHashSet from develop.
                }
            };
            cap_access = Some(access.as_variant_string());
            // TODO: put functions in when we merge in BHashSet from develop.
            Some(tag.clone())
        }
        Entry::CapClaim(CapClaim {
            tag,
            grantor,
            secret,
        }) => {
            cap_secret = Some(to_blob(secret)?);
            cap_grantor = Some(grantor.clone());
            Some(tag.clone())
        }
        _ => None,
    };
    sql_insert!(txn, Entry, {
        "hash": hash,
        "blob": to_blob(entry)?,
        "tag": cap_tag,
        "access_type": cap_access,
        "grantor": cap_grantor,
        "cap_secret": cap_secret,
        // TODO: add cap functions and assignees
    })?;
    Ok(())
}

/// Lock the chain with the given lock id until the given end time.
/// During this time only the lock id will be unlocked according to `is_chain_locked`.
/// The chain can be unlocked for all lock ids at any time by calling `unlock_chain`.
/// In theory there can be multiple locks active at once.
/// If there are multiple locks active at once effectively all locks are locked
/// because the chain is locked if there are ANY locks that don't match the
/// current id being queried.
/// In practise this is useless so don't do that. One lock at a time please.
pub fn lock_chain(
    txn: &mut Transaction,
    lock: &[u8],
    author: &AgentPubKey,
    expires_at: &Timestamp,
) -> StateMutationResult<()> {
    let mut lock = lock.to_vec();
    lock.extend(author.get_raw_39());
    sql_insert!(txn, ChainLock, {
        "lock": lock,
        "author": author,
        "expires_at_timestamp": expires_at,
    })?;
    Ok(())
}

/// Unlock the chain by dropping all records in the lock table.
/// This should be done very carefully as it can e.g. invalidate a shared
/// countersigning session that is inflight.
pub fn unlock_chain(txn: &mut Transaction, author: &AgentPubKey) -> StateMutationResult<()> {
    txn.execute("DELETE FROM ChainLock WHERE author = ?", [author])?;
    Ok(())
}

pub fn delete_all_ephemeral_scheduled_fns(txn: &mut Transaction) -> StateMutationResult<()> {
    txn.execute(
        holochain_sqlite::sql::sql_cell::schedule::DELETE_ALL_EPHEMERAL,
        named_params! {},
    )?;
    Ok(())
}

pub fn delete_live_ephemeral_scheduled_fns(
    txn: &mut Transaction,
    now: Timestamp,
    author: &AgentPubKey,
) -> StateMutationResult<()> {
    txn.execute(
        holochain_sqlite::sql::sql_cell::schedule::DELETE_LIVE_EPHEMERAL,
        named_params! {
            ":now": now,
            ":author" : author,
        },
    )?;
    Ok(())
}

pub fn reschedule_expired(
    txn: &mut Transaction,
    now: Timestamp,
    author: &AgentPubKey,
) -> StateMutationResult<()> {
    let rows = {
        let mut stmt = txn.prepare(holochain_sqlite::sql::sql_cell::schedule::EXPIRED)?;
        let rows = stmt.query_map(
            named_params! {
                ":now": now,
                ":author" : author,
            },
            |row| {
                Ok((
                    ZomeName(row.get::<_, String>(0)?.into()),
                    FunctionName(row.get(1)?),
                    row.get(2)?,
                ))
            },
        )?;
        let mut ret = vec![];
        for row in rows {
            ret.push(row?);
        }
        ret
    };
    for (zome_name, scheduled_fn, maybe_schedule) in rows {
        schedule_fn(
            txn,
            author,
            ScheduledFn::new(zome_name, scheduled_fn),
            from_blob(maybe_schedule)?,
            now,
        )?;
    }
    Ok(())
}

pub fn schedule_fn(
    txn: &mut Transaction,
    author: &AgentPubKey,
    scheduled_fn: ScheduledFn,
    maybe_schedule: Option<Schedule>,
    now: Timestamp,
) -> StateMutationResult<()> {
    let (start, end, ephemeral) = match maybe_schedule {
        Some(Schedule::Persisted(ref schedule_string)) => {
            // If this cron doesn't parse cleanly we don't even want to
            // write it to the db.
            let start = if let Some(start) = cron::Schedule::from_str(schedule_string)
                .map_err(|e| ScheduleError::Cron(e.to_string()))?
                .after(
                    &chrono::DateTime::<chrono::Utc>::try_from(now)
                        .map_err(ScheduleError::Timestamp)?,
                )
                .next()
            {
                start
            } else {
                // If there are no further executions then scheduling is a
                // delete and bail.
                let _ = txn.execute(
                    holochain_sqlite::sql::sql_cell::schedule::DELETE,
                    named_params! {
                        ":zome_name": scheduled_fn.zome_name().to_string(),
                        ":scheduled_fn": scheduled_fn.fn_name().to_string(),
                        ":author" : author,
                    },
                )?;
                return Ok(());
            };
            let end = start
                + chrono::Duration::from_std(holochain_zome_types::schedule::PERSISTED_TIMEOUT)
                    .map_err(|e| ScheduleError::Cron(e.to_string()))?;
            (Timestamp::from(start), Timestamp::from(end), false)
        }
        Some(Schedule::Ephemeral(duration)) => (
            (now + duration).map_err(ScheduleError::Timestamp)?,
            Timestamp::max(),
            true,
        ),
        None => (now, Timestamp::max(), true),
    };
    if fn_is_scheduled(txn, scheduled_fn.clone(), author)? {
        txn.execute(
            holochain_sqlite::sql::sql_cell::schedule::UPDATE,
            named_params! {
                ":zome_name": scheduled_fn.zome_name().to_string(),
                ":maybe_schedule": to_blob::<Option<Schedule>>(&maybe_schedule)?,
                ":scheduled_fn": scheduled_fn.fn_name().to_string(),
                ":start": start,
                ":end": end,
                ":ephemeral": ephemeral,
                ":author" : author,
            },
        )?;
    } else {
        sql_insert!(txn, ScheduledFunctions, {
            "zome_name": scheduled_fn.zome_name().to_string(),
            "maybe_schedule": to_blob::<Option<Schedule>>(&maybe_schedule)?,
            "scheduled_fn": scheduled_fn.fn_name().to_string(),
            "start": start,
            "end": end,
            "ephemeral": ephemeral,
            "author" : author,
        })?;
    }
    Ok(())
}<|MERGE_RESOLUTION|>--- conflicted
+++ resolved
@@ -124,15 +124,9 @@
         insert_action(txn, &action_hashed)?;
     }
 
-<<<<<<< HEAD
-    let dependency = op.sys_validation_dependency();
-    insert_op_lite(txn, &op_lite, hash, &op_order, &timestamp)?;
-    set_dependency(txn, hash, dependency)?;
-=======
     let deps = op.sys_validation_dependencies();
     insert_op_lite(txn, &op_lite, hash, &op_order, &timestamp)?;
     set_dependency(txn, hash, deps)?;
->>>>>>> 43f8896d
     Ok(())
 }
 
