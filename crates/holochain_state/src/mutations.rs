use crate::entry_def::EntryDefStoreKey;
use crate::query::from_blob;
use crate::query::to_blob;
use crate::schedule::fn_is_scheduled;
use crate::scratch::Scratch;
use crate::validation_db::ValidationStage;
use holo_hash::encode::blake2b_256;
use holo_hash::*;
use holochain_nonce::Nonce256Bits;
use holochain_sqlite::prelude::DatabaseResult;
use holochain_sqlite::rusqlite::named_params;
use holochain_sqlite::rusqlite::types::Null;
use holochain_sqlite::rusqlite::Transaction;
use holochain_sqlite::sql::sql_conductor;
use holochain_types::prelude::*;
use holochain_types::sql::AsSql;
use kitsune_p2p::dependencies::kitsune_p2p_fetch::TransferMethod;
use std::str::FromStr;

pub use error::*;

mod error;

#[macro_export]
macro_rules! sql_insert {
    ($txn:expr, $table:ident, { $($field:literal : $val:expr , )+ $(,)? }) => {{
        let table = stringify!($table);
        let fieldnames = &[ $( { $field } ,)+ ].join(",");
        let fieldvars = &[ $( { format!(":{}", $field) } ,)+ ].join(",");
        let sql = format!("INSERT INTO {} ({}) VALUES ({})", table, fieldnames, fieldvars);
        let mut stmt = $txn.prepare_cached(&sql)?;
        stmt.execute(&[$(
            (format!(":{}", $field).as_str(), &$val as &dyn holochain_sqlite::rusqlite::ToSql),
        )+])
    }};
}

macro_rules! dht_op_update {
    ($txn:expr, $hash:expr, { $($field:literal : $val:expr , )+ $(,)? }) => {{
        let fieldvars = &[ $( { format!("{} = :{}", $field, $field) } ,)+ ].join(",");
        let sql = format!(
            "
            UPDATE DhtOp
            SET {}
            WHERE DhtOp.hash = :hash
            ", fieldvars);
        $txn.execute(&sql, &[
            (":hash", &$hash as &dyn holochain_sqlite::rusqlite::ToSql),
            $(
            (format!(":{}", $field).as_str(), &$val as &dyn holochain_sqlite::rusqlite::ToSql),
        )+])
    }};
}

/// Insert a [`DhtOp`](holochain_types::dht_op::DhtOp) into the [`Scratch`].
pub fn insert_op_scratch(
    scratch: &mut Scratch,
    op: ChainOpHashed,
    chain_top_ordering: ChainTopOrdering,
) -> StateMutationResult<()> {
    let (op, _) = op.into_inner();
    let op_lite = op.to_lite();
    let action = op.action();
    let signature = op.signature().clone();
    if let Some(entry) = op.entry().into_option() {
        let entry_hashed = EntryHashed::with_pre_hashed(
            entry.clone(),
            action
                .entry_hash()
                .ok_or_else(|| DhtOpError::ActionWithoutEntry(action.clone()))?
                .clone(),
        );
        scratch.add_entry(entry_hashed, chain_top_ordering);
    }
    let action_hashed = ActionHashed::with_pre_hashed(action, op_lite.action_hash().to_owned());
    let action_hashed = SignedActionHashed::with_presigned(action_hashed, signature);
    scratch.add_action(action_hashed, chain_top_ordering);
    Ok(())
}

pub fn insert_record_scratch(
    scratch: &mut Scratch,
    record: Record,
    chain_top_ordering: ChainTopOrdering,
) {
    let (action, entry) = record.into_inner();
    scratch.add_action(action, chain_top_ordering);
    if let Some(entry) = entry.into_option() {
        scratch.add_entry(EntryHashed::from_content_sync(entry), chain_top_ordering);
    }
}

/// Insert a [`DhtOp`](holochain_types::dht_op::DhtOp) into the Authored database.
pub fn insert_op_authored(
    txn: &mut Txn<DbKindAuthored>,
    op: &DhtOpHashed,
) -> StateMutationResult<()> {
    insert_op_when(txn, op, Timestamp::now(), None)
}

/// Insert a [`DhtOp`](holochain_types::dht_op::DhtOp) into the DHT database.
///
/// If `transfer_data` is None, that means that the Op was locally validated
/// and is being included in the DHT by self-authority
pub fn insert_op_dht(
    txn: &mut Txn<DbKindDht>,
    op: &DhtOpHashed,
    transfer_data: Option<(AgentPubKey, TransferMethod, Timestamp)>,
) -> StateMutationResult<()> {
    insert_op_when(txn, op, Timestamp::now(), transfer_data)
}

pub fn insert_op_unchecked(txn: &mut Transaction, op: &DhtOpHashed) -> StateMutationResult<()> {
    insert_op_when(txn, op, Timestamp::now(), None)
}

/// Insert a [`DhtOp`](holochain_types::dht_op::DhtOp) into the Cache database.
pub fn insert_op_cache(
    txn: &mut Txn<DbKindCache>,
    op: &DhtOpHashed,
    transfer_data: Option<(AgentPubKey, TransferMethod, Timestamp)>,
) -> StateMutationResult<()> {
    insert_op_when(txn, op, Timestamp::now(), transfer_data)
}

pub fn todo_no_transfer_data() -> Option<(AgentPubKey, TransferMethod, Timestamp)> {
    None
}

/// Insert a [`DhtOp`](holochain_types::dht_op::DhtOp) into the database.
<<<<<<< HEAD
pub fn insert_op_when(
    txn: &mut Transaction,
    op: &DhtOpHashed,
    _when_stored: Timestamp,
    transfer_data: Option<(AgentPubKey, TransferMethod, Timestamp)>,
=======
pub fn insert_op(txn: &mut Transaction, op: &DhtOpHashed) -> StateMutationResult<()> {
    insert_op_when(txn, op, Timestamp::now())
}

/// Insert a [`DhtOp`](holochain_types::dht_op::DhtOp) into the database.
pub fn insert_op_when(
    txn: &mut Transaction,
    op: &DhtOpHashed,
    when_stored: Timestamp,
>>>>>>> 7f65b94f
) -> StateMutationResult<()> {
    let hash = op.as_hash();
    let op = op.as_content();
    let op_type = op.get_type();
    let op_lite = op.to_lite();
    let timestamp = op.timestamp();
    let signature = op.signature().clone();
    let op_order = OpOrder::new(op_type, op.timestamp());
    let deps = op.sys_validation_dependencies();

    let mut create_op = true;

    match op {
        DhtOp::ChainOp(op) => {
            let action = op.action();
            if let Some(entry) = op.entry().into_option() {
                let entry_hash = action
                    .entry_hash()
                    .ok_or_else(|| DhtOpError::ActionWithoutEntry(action.clone()))?;
                insert_entry(txn, entry_hash, entry)?;
            }
            let action_hashed = ActionHashed::from_content_sync(action);
            let action_hashed = SignedActionHashed::with_presigned(action_hashed, signature);
            insert_action(txn, &action_hashed)?;
        }
        DhtOp::WarrantOp(warrant_op) => {
            let warrant = (***warrant_op).clone();
            let inserted = insert_warrant(txn, warrant)?;
            if inserted == 0 {
                create_op = false;
            }
        }
    }
    if create_op {
<<<<<<< HEAD
        insert_op_lite_when(
            txn,
            &op_lite,
            hash,
            &op_order,
            &timestamp,
            _when_stored,
            transfer_data,
        )?;
=======
        insert_op_lite_when(txn, &op_lite, hash, &op_order, &timestamp, when_stored)?;
>>>>>>> 7f65b94f
        set_dependency(txn, hash, deps)?;
    }
    Ok(())
}

/// Insert a [`DhtOpLite`] into an authored database.
/// This sets the sql fields so the authored database
/// can be used in queries with other databases.
/// Because we are sharing queries across databases
/// we need the data in the same shape.
#[cfg_attr(feature = "instrument", tracing::instrument(skip(txn)))]
pub fn insert_op_lite_into_authored(
    txn: &mut Txn<DbKindAuthored>,
    op_lite: &DhtOpLite,
    hash: &DhtOpHash,
    order: &OpOrder,
    authored_timestamp: &Timestamp,
) -> StateMutationResult<()> {
<<<<<<< HEAD
    insert_op_lite(txn, op_lite, hash, order, authored_timestamp, None)?;
=======
    insert_op_lite(txn, op_lite, hash, order, authored_timestamp)?;
>>>>>>> 7f65b94f
    set_validation_status(txn, hash, ValidationStatus::Valid)?;
    set_when_integrated(txn, hash, Timestamp::now())?;
    Ok(())
}

/// Insert a [`DhtOpLite`] into the database.
pub fn insert_op_lite(
    txn: &mut Transaction,
    op_lite: &DhtOpLite,
    hash: &DhtOpHash,
    order: &OpOrder,
    authored_timestamp: &Timestamp,
<<<<<<< HEAD
    _transfer_data: Option<(AgentPubKey, TransferMethod, Timestamp)>,
=======
>>>>>>> 7f65b94f
) -> StateMutationResult<()> {
    insert_op_lite_when(
        txn,
        op_lite,
        hash,
        order,
        authored_timestamp,
        Timestamp::now(),
<<<<<<< HEAD
        _transfer_data,
=======
>>>>>>> 7f65b94f
    )
}

/// Insert a [`DhtOpLite`] into the database.
pub fn insert_op_lite_when(
    txn: &mut Transaction,
    op_lite: &DhtOpLite,
    hash: &DhtOpHash,
    order: &OpOrder,
    authored_timestamp: &Timestamp,
    when_stored: Timestamp,
<<<<<<< HEAD
    _transfer_data: Option<(AgentPubKey, TransferMethod, Timestamp)>,
=======
>>>>>>> 7f65b94f
) -> StateMutationResult<()> {
    let basis = op_lite.dht_basis();
    match op_lite {
        DhtOpLite::Chain(op) => {
            let action_hash = op.action_hash().clone();
            sql_insert!(txn, DhtOp, {
                "hash": hash,
                "type": op_lite.get_type(),
                "storage_center_loc": basis.get_loc(),
                "authored_timestamp": authored_timestamp,
                "when_stored": when_stored,
                "basis_hash": basis,
                "action_hash": action_hash,
                "require_receipt": 0,
                "op_order": order,
            })?;
        }
        DhtOpLite::Warrant(op) => {
            let warrant_hash = op.warrant().to_hash();
            sql_insert!(txn, DhtOp, {
                "hash": hash,
                "type": op_lite.get_type(),
                "storage_center_loc": basis.get_loc(),
                "authored_timestamp": authored_timestamp,
                "when_stored": when_stored,
                "basis_hash": basis,
                "action_hash": warrant_hash,
                "require_receipt": 0,
                "op_order": order,
            })?;
        }
    };
    Ok(())
}

/// Insert a [`SignedValidationReceipt`] into the database.
pub fn insert_validation_receipt(
    txn: &mut Transaction,
    receipt: SignedValidationReceipt,
) -> StateMutationResult<()> {
    insert_validation_receipt_when(txn, receipt, Timestamp::now())
}

/// Insert a [`SignedValidationReceipt`] into the database.
pub fn insert_validation_receipt_when(
    txn: &mut Transaction,
    receipt: SignedValidationReceipt,
    timestamp: Timestamp,
) -> StateMutationResult<()> {
    let op_hash = receipt.receipt.dht_op_hash.clone();
    let bytes: UnsafeBytes = SerializedBytes::try_from(receipt)?.into();
    let bytes: Vec<u8> = bytes.into();
    let hash = blake2b_256(&bytes);
    sql_insert!(txn, ValidationReceipt, {
        "hash": hash,
        "op_hash": op_hash,
        "blob": bytes,
        "when_received": timestamp,
    })?;
    Ok(())
}

/// Insert a [`DnaWasm`](holochain_types::prelude::DnaWasm) into the database.
pub fn insert_wasm(txn: &mut Transaction, wasm: DnaWasmHashed) -> StateMutationResult<()> {
    let (wasm, hash) = wasm.into_inner();
    sql_insert!(txn, Wasm, {
        "hash": hash,
        "blob": wasm.code.as_ref(),
    })?;
    Ok(())
}

/// Insert a [`DnaDef`] into the database.
pub fn insert_dna_def(txn: &mut Transaction, dna_def: &DnaDefHashed) -> StateMutationResult<()> {
    let hash = dna_def.as_hash();
    let dna_def = dna_def.as_content();
    sql_insert!(txn, DnaDef, {
        "hash": hash,
        "blob": to_blob(dna_def)?,
    })?;
    Ok(())
}

/// Insert a [`EntryDef`] into the database.
pub fn insert_entry_def(
    txn: &mut Transaction,
    key: EntryDefStoreKey,
    entry_def: &EntryDef,
) -> StateMutationResult<()> {
    sql_insert!(txn, EntryDef, {
        "key": key,
        "blob": to_blob(entry_def)?,
    })?;
    Ok(())
}

/// Insert [`ConductorState`](https://docs.rs/holochain/latest/holochain/conductor/state/struct.ConductorState.html)
/// into the database.
pub fn insert_conductor_state(
    txn: &mut Transaction,
    bytes: SerializedBytes,
) -> StateMutationResult<()> {
    let bytes: Vec<u8> = UnsafeBytes::from(bytes).into();
    sql_insert!(txn, ConductorState, {
        "id": 1,
        "blob": bytes,
    })?;
    Ok(())
}

pub fn insert_nonce(
    txn: &Transaction<'_>,
    agent: &AgentPubKey,
    nonce: Nonce256Bits,
    expires: Timestamp,
) -> DatabaseResult<()> {
    sql_insert!(txn, Nonce, {
        "agent": agent,
        "nonce": nonce.into_inner(),
        "expires": expires,
    })?;
    Ok(())
}

fn pluck_overlapping_block_bounds(
    txn: &Transaction<'_>,
    block: Block,
) -> DatabaseResult<(Option<i64>, Option<i64>)> {
    // Find existing min/max blocks that overlap the new block.
    let target_id = BlockTargetId::from(block.target().clone());
    let target_reason = BlockTargetReason::from(block.target().clone());
    let params = named_params! {
        ":target_id": target_id,
        ":target_reason": target_reason,
        ":start_us": block.start(),
        ":end_us": block.end(),
    };
    let maybe_min_maybe_max: (Option<i64>, Option<i64>) = txn.query_row(
        &format!(
            "SELECT min(start_us), max(end_us) {}",
            sql_conductor::FROM_BLOCK_SPAN_WHERE_OVERLAPPING
        ),
        params,
        |row| Ok((row.get(0)?, row.get(1)?)),
    )?;

    // Flush all overlapping blocks.
    txn.execute(
        &format!(
            "DELETE {}",
            sql_conductor::FROM_BLOCK_SPAN_WHERE_OVERLAPPING
        ),
        params,
    )?;
    Ok(maybe_min_maybe_max)
}

fn insert_block_inner(txn: &Transaction, block: Block) -> DatabaseResult<()> {
    sql_insert!(txn, BlockSpan, {
        "target_id": BlockTargetId::from(block.target().clone()),
        "target_reason": BlockTargetReason::from(block.target().clone()),
        "start_us": block.start(),
        "end_us": block.end(),
    })?;
    Ok(())
}

pub fn insert_block(txn: &Transaction, block: Block) -> DatabaseResult<()> {
    let maybe_min_maybe_max = pluck_overlapping_block_bounds(txn, block.clone())?;

    // Build one new block from the extremums.
    insert_block_inner(
        txn,
        Block::new(
            block.target().clone(),
            InclusiveTimestampInterval::try_new(
                match maybe_min_maybe_max.0 {
                    Some(min) => std::cmp::min(Timestamp(min), block.start()),
                    None => block.start(),
                },
                match maybe_min_maybe_max.1 {
                    Some(max) => std::cmp::max(Timestamp(max), block.end()),
                    None => block.end(),
                },
            )?,
        ),
    )
}

pub fn insert_unblock(txn: &Transaction<'_>, unblock: Block) -> DatabaseResult<()> {
    let maybe_min_maybe_max = pluck_overlapping_block_bounds(txn, unblock.clone())?;

    // Reinstate anything outside the unblock bounds.
    if let (Some(min), _) = maybe_min_maybe_max {
        let unblock0 = unblock.clone();
        let preblock_start = Timestamp(min);
        // Unblocks are inclusive so we reinstate the preblock up to but not
        // including the unblock start.
        match unblock0.start() - core::time::Duration::from_micros(1) {
            Ok(preblock_end) => {
                if preblock_start <= preblock_end {
                    insert_block_inner(
                        txn,
                        Block::new(
                            unblock0.target().clone(),
                            InclusiveTimestampInterval::try_new(preblock_start, preblock_end)?,
                        ),
                    )?
                }
            }
            // It's an underflow not overflow but whatever, do nothing as the
            // preblock is unrepresentable.
            Err(TimestampError::Overflow) => {}
            // Probably not possible but if it is, handle gracefully.
            Err(e) => return Err(e.into()),
        };
    }

    if let (_, Some(max)) = maybe_min_maybe_max {
        let postblock_end = Timestamp(max);
        // Unblocks are inclusive so we reinstate the postblock after but not
        // including the unblock end.
        match unblock.end() + core::time::Duration::from_micros(1) {
            Ok(postblock_start) => {
                if postblock_start <= postblock_end {
                    insert_block_inner(
                        txn,
                        Block::new(
                            unblock.target().clone(),
                            InclusiveTimestampInterval::try_new(postblock_start, postblock_end)?,
                        ),
                    )?
                }
            }
            // Do nothing if building the postblock is a timestamp overflow.
            // This means the postblock is unrepresentable.
            Err(TimestampError::Overflow) => {}
            // Probably not possible but if it is, handle gracefully.
            Err(e) => return Err(e.into()),
        }
    }

    Ok(())
}

/// Set the validation status of a [`DhtOp`](holochain_types::dht_op::DhtOp) in the database.
pub fn set_validation_status(
    txn: &mut Transaction,
    hash: &DhtOpHash,
    status: ValidationStatus,
) -> StateMutationResult<()> {
    dht_op_update!(txn, hash, {
        "validation_status": status,
    })?;
    Ok(())
}
/// Set the integration dependency of a [`DhtOp`](holochain_types::dht_op::DhtOp) in the database.
pub fn set_dependency(
    txn: &mut Transaction,
    hash: &DhtOpHash,
    deps: SysValDeps,
) -> StateMutationResult<()> {
    // NOTE: this is only the FIRST dependency. This was written at a time when sys validation
    // only had a notion of one dependency. This db field is not used, so we're not putting too
    // much effort into getting all deps into the database.
    if let Some(dep) = deps.first() {
        dht_op_update!(txn, hash, {
            "dependency": dep,
        })?;
    }
    Ok(())
}

/// Set the whether or not a receipt is required of a [`DhtOp`](holochain_types::dht_op::DhtOp) in the database.
pub fn set_require_receipt(
    txn: &mut Txn<DbKindDht>,
    hash: &DhtOpHash,
    require_receipt: bool,
) -> StateMutationResult<()> {
    dht_op_update!(txn, hash, {
        "require_receipt": require_receipt,
    })?;
    Ok(())
}

/// Set the validation stage of a [`DhtOp`](holochain_types::dht_op::DhtOp) in the database.
pub fn set_validation_stage(
    txn: &mut Transaction,
    hash: &DhtOpHash,
    stage: ValidationStage,
) -> StateMutationResult<()> {
    let now = holochain_zome_types::prelude::Timestamp::now();
    // TODO num_validation_attempts is incremented every time this is called but never reset between sys and app validation
    // which means that if an op takes a few tries to pass sys validation then it will be 'deprioritised' in the app validation
    // query rather than sorted by OpOrder. Check for/add a test that checks app validation is resilient to this and isn't relying on
    // op order from the database query.
    txn.execute(
        "
        UPDATE DhtOp
        SET
        num_validation_attempts = IFNULL(num_validation_attempts, 0) + 1,
        last_validation_attempt = :last_validation_attempt,
        validation_stage = :validation_stage
        WHERE
        DhtOp.hash = :hash
        ",
        named_params! {
            ":last_validation_attempt": now,
            ":validation_stage": stage,
            ":hash": hash,
        },
    )?;
    Ok(())
}

/// Set when a [`DhtOp`](holochain_types::dht_op::DhtOp) was sys validated.
pub fn set_when_sys_validated(
    txn: &mut Transaction,
    hash: &DhtOpHash,
    time: Timestamp,
) -> StateMutationResult<()> {
    dht_op_update!(txn, hash, {
        "when_sys_validated": time,
    })?;
    Ok(())
}

/// Set when a [`DhtOp`](holochain_types::dht_op::DhtOp) was app validated.
pub fn set_when_app_validated(
    txn: &mut Transaction,
    hash: &DhtOpHash,
    time: Timestamp,
) -> StateMutationResult<()> {
    dht_op_update!(txn, hash, {
        "when_app_validated": time,
    })?;
    Ok(())
}

/// Set when a [`DhtOp`](holochain_types::dht_op::DhtOp) was integrated.
pub fn set_when_integrated(
    txn: &mut Transaction,
    hash: &DhtOpHash,
    time: Timestamp,
) -> StateMutationResult<()> {
    dht_op_update!(txn, hash, {
        "when_integrated": time,
    })?;
    Ok(())
}

/// Set when a [`DhtOp`](holochain_types::dht_op::DhtOp) was last publish time
pub fn set_last_publish_time(
    txn: &mut Transaction,
    hash: &DhtOpHash,
    unix_epoch: std::time::Duration,
) -> StateMutationResult<()> {
    dht_op_update!(txn, hash, {
        "last_publish_time": unix_epoch.as_secs(),
    })?;
    Ok(())
}

/// Set withhold publish for a [`DhtOp`](holochain_types::dht_op::DhtOp).
pub fn set_withhold_publish(txn: &mut Transaction, hash: &DhtOpHash) -> StateMutationResult<()> {
    dht_op_update!(txn, hash, {
        "withhold_publish": true,
    })?;
    Ok(())
}

/// Unset withhold publish for a [`DhtOp`](holochain_types::dht_op::DhtOp).
pub fn unset_withhold_publish(txn: &mut Transaction, hash: &DhtOpHash) -> StateMutationResult<()> {
    dht_op_update!(txn, hash, {
        "withhold_publish": Null,
    })?;
    Ok(())
}

/// Set the receipt count for a [`DhtOp`](holochain_types::dht_op::DhtOp).
pub fn set_receipts_complete(
    txn: &mut Transaction,
    hash: &DhtOpHash,
    complete: bool,
) -> StateMutationResult<()> {
    if complete {
        dht_op_update!(txn, hash, {
            "receipts_complete": true,
        })?;
    } else {
        dht_op_update!(txn, hash, {
            "receipts_complete": holochain_sqlite::rusqlite::types::Null,
        })?;
    }
    Ok(())
}

/// Insert a [`Warrant`] into the Action table.
pub fn insert_warrant(txn: &mut Transaction, warrant: SignedWarrant) -> StateMutationResult<usize> {
    let warrant_type = warrant.get_type();
    let hash = warrant.to_hash();
    let author = &warrant.author;

    // Don't produce a warrant if one, of any kind, already exists
    let basis = warrant.dht_basis();

    // XXX: this is a terrible misuse of databases. When putting a Warrant in the Action table,
    //      if it's an InvalidChainOp warrant, we store the action hash in the prev_hash field.
    let (exists, action_hash) = match &warrant.proof {
        WarrantProof::ChainIntegrity(ChainIntegrityWarrant::InvalidChainOp { action, .. }) => {
            let action_hash = Some(action.0.clone());
            let exists = txn
                .prepare_cached(
                    "SELECT 1 FROM Action WHERE type = :type AND base_hash = :base_hash AND prev_hash = :prev_hash",
                )?
                .exists(named_params! {
                    ":type": WarrantType::ChainIntegrityWarrant,                    
                    ":base_hash": basis,
                    ":prev_hash": action_hash,
                })?;
            (exists, action_hash)
        }
        WarrantProof::ChainIntegrity(ChainIntegrityWarrant::ChainFork { .. }) => {
            let exists = txn
                .prepare_cached(
                    "SELECT 1 FROM Action WHERE type = :type AND base_hash = :base_hash AND prev_hash IS NULL",
                )?
                .exists(named_params! {
                    ":type": WarrantType::ChainIntegrityWarrant,
                    ":base_hash": basis
                })?;
            (exists, None)
        }
    };

    Ok(if !exists {
        sql_insert!(txn, Action, {
            "hash": hash,
            "type": warrant_type,
            "author": author,
            "base_hash": basis,
            "prev_hash": action_hash,
            "blob": to_blob(&warrant)?,
        })?
    } else {
        0
    })
}

/// Insert a [`Action`] into the database.
#[cfg_attr(feature = "instrument", tracing::instrument(skip(txn)))]
pub fn insert_action(
    txn: &mut Transaction,
    action: &SignedActionHashed,
) -> StateMutationResult<()> {
    #[derive(Serialize, Debug)]
    struct SignedActionRef<'a>(&'a Action, &'a Signature);
    let hash = action.as_hash();
    let signature = action.signature();
    let action = action.action();
    let signed_action = SignedActionRef(action, signature);
    let action_type = action.action_type();
    let action_type = action_type.as_sql();
    let action_seq = action.action_seq();
    let author = action.author().clone();
    let prev_hash = action.prev_action().cloned();
    let private = match action.entry_type().map(|et| et.visibility()) {
        Some(EntryVisibility::Private) => true,
        Some(EntryVisibility::Public) => false,
        None => false,
    };
    match action {
        Action::CreateLink(create_link) => {
            sql_insert!(txn, Action, {
                "hash": hash,
                "type": action_type,
                "seq": action_seq,
                "author": author,
                "prev_hash": prev_hash,
                "base_hash": create_link.base_address,
                "zome_index": create_link.zome_index.0,
                "link_type": create_link.link_type.0,
                "tag": create_link.tag.as_sql(),
                "blob": to_blob(&signed_action)?,
            })?;
        }
        Action::DeleteLink(delete_link) => {
            sql_insert!(txn, Action, {
                "hash": hash,
                "type": action_type,
                "seq": action_seq,
                "author": author,
                "prev_hash": prev_hash,
                "create_link_hash": delete_link.link_add_address,
                "blob": to_blob(&signed_action)?,
            })?;
        }
        Action::Create(create) => {
            sql_insert!(txn, Action, {
                "hash": hash,
                "type": action_type,
                "seq": action_seq,
                "author": author,
                "prev_hash": prev_hash,
                "entry_hash": create.entry_hash,
                "entry_type": create.entry_type.as_sql(),
                "private_entry": private,
                "blob": to_blob(&signed_action)?,
            })?;
        }
        Action::Delete(delete) => {
            sql_insert!(txn, Action, {
                "hash": hash,
                "type": action_type,
                "seq": action_seq,
                "author": author,
                "prev_hash": prev_hash,
                "deletes_entry_hash": delete.deletes_entry_address,
                "deletes_action_hash": delete.deletes_address,
                "blob": to_blob(&signed_action)?,
            })?;
        }
        Action::Update(update) => {
            sql_insert!(txn, Action, {
                "hash": hash,
                "type": action_type,
                "seq": action_seq,
                "author": author,
                "prev_hash": prev_hash,
                "entry_hash": update.entry_hash,
                "entry_type": update.entry_type.as_sql(),
                "original_entry_hash": update.original_entry_address,
                "original_action_hash": update.original_action_address,
                "private_entry": private,
                "blob": to_blob(&signed_action)?,
            })?;
        }
        Action::InitZomesComplete(_)
        | Action::Dna(_)
        | Action::AgentValidationPkg(_)
        | Action::OpenChain(_)
        | Action::CloseChain(_) => {
            sql_insert!(txn, Action, {
                "hash": hash,
                "type": action_type,
                "seq": action_seq,
                "author": author,
                "prev_hash": prev_hash,
                "blob": to_blob(&signed_action)?,
            })?;
        }
    }
    Ok(())
}

/// Insert an [`Entry`] into the database.
#[cfg_attr(feature = "instrument", tracing::instrument(skip(txn, entry)))]
pub fn insert_entry(
    txn: &mut Transaction,
    hash: &EntryHash,
    entry: &Entry,
) -> StateMutationResult<()> {
    let mut cap_secret = None;
    let mut cap_access = None;
    let mut cap_grantor = None;
    let cap_tag = match &entry {
        Entry::CapGrant(ZomeCallCapGrant {
            tag,
            access,
            functions: _,
        }) => {
            cap_secret = match access {
                CapAccess::Unrestricted => None,
                CapAccess::Transferable { secret } => Some(to_blob(secret)?),
                CapAccess::Assigned {
                    secret,
                    assignees: _,
                } => {
                    Some(to_blob(secret)?)
                    // TODO: put assignees in when we merge in BHashSet from develop.
                }
            };
            cap_access = Some(access.as_variant_string());
            // TODO: put functions in when we merge in BHashSet from develop.
            Some(tag.clone())
        }
        Entry::CapClaim(CapClaim {
            tag,
            grantor,
            secret,
        }) => {
            cap_secret = Some(to_blob(secret)?);
            cap_grantor = Some(grantor.clone());
            Some(tag.clone())
        }
        _ => None,
    };
    sql_insert!(txn, Entry, {
        "hash": hash,
        "blob": to_blob(entry)?,
        "tag": cap_tag,
        "access_type": cap_access,
        "grantor": cap_grantor,
        "cap_secret": cap_secret,
        // TODO: add cap functions and assignees
    })?;
    Ok(())
}

/// Lock the author's chain until the given end time.
///
/// The lock must have a `subject` which may have some meaning to the creator of the lock.
/// For example, it may be the hash for a countersigning session. Multiple subjects cannot be
/// used to create multiple locks though. The chain is either locked or unlocked for the author.
/// The `subject` just allows information to be stored with the lock.
///
/// Check whether the chain is locked using [crate::chain_lock::is_chain_locked]. Or check whether
/// the lock has expired using [crate::chain_lock::is_chain_lock_expired].
pub fn lock_chain(
    txn: &mut Transaction,
    author: &AgentPubKey,
    subject: &[u8],
    expires_at: &Timestamp,
) -> StateMutationResult<()> {
    sql_insert!(txn, ChainLock, {
        "author": author,
        "subject": subject,
        "expires_at_timestamp": expires_at,
    })?;
    Ok(())
}

/// Unlock the chain by dropping all records in the lock table.
/// This should be done very carefully as it can e.g. invalidate a shared
/// countersigning session that is inflight.
pub fn unlock_chain(txn: &mut Transaction, author: &AgentPubKey) -> StateMutationResult<()> {
    txn.execute("DELETE FROM ChainLock WHERE author = ?", [author])?;
    Ok(())
}

pub fn delete_all_ephemeral_scheduled_fns(txn: &mut Transaction) -> StateMutationResult<()> {
    txn.execute(
        holochain_sqlite::sql::sql_cell::schedule::DELETE_ALL_EPHEMERAL,
        named_params! {},
    )?;
    Ok(())
}

pub fn delete_live_ephemeral_scheduled_fns(
    txn: &mut Transaction,
    now: Timestamp,
    author: &AgentPubKey,
) -> StateMutationResult<()> {
    txn.execute(
        holochain_sqlite::sql::sql_cell::schedule::DELETE_LIVE_EPHEMERAL,
        named_params! {
            ":now": now,
            ":author" : author,
        },
    )?;
    Ok(())
}

pub fn reschedule_expired(
    txn: &mut Transaction,
    now: Timestamp,
    author: &AgentPubKey,
) -> StateMutationResult<()> {
    let rows = {
        let mut stmt = txn.prepare(holochain_sqlite::sql::sql_cell::schedule::EXPIRED)?;
        let rows = stmt.query_map(
            named_params! {
                ":now": now,
                ":author" : author,
            },
            |row| {
                Ok((
                    ZomeName(row.get::<_, String>(0)?.into()),
                    FunctionName(row.get(1)?),
                    row.get(2)?,
                ))
            },
        )?;
        let mut ret = vec![];
        for row in rows {
            ret.push(row?);
        }
        ret
    };
    for (zome_name, scheduled_fn, maybe_schedule) in rows {
        schedule_fn(
            txn,
            author,
            ScheduledFn::new(zome_name, scheduled_fn),
            from_blob(maybe_schedule)?,
            now,
        )?;
    }
    Ok(())
}

pub fn schedule_fn(
    txn: &mut Transaction,
    author: &AgentPubKey,
    scheduled_fn: ScheduledFn,
    maybe_schedule: Option<Schedule>,
    now: Timestamp,
) -> StateMutationResult<()> {
    let (start, end, ephemeral) = match maybe_schedule {
        Some(Schedule::Persisted(ref schedule_string)) => {
            // If this cron doesn't parse cleanly we don't even want to
            // write it to the db.
            let start = if let Some(start) = cron::Schedule::from_str(schedule_string)
                .map_err(|e| ScheduleError::Cron(e.to_string()))?
                .after(
                    &chrono::DateTime::<chrono::Utc>::try_from(now)
                        .map_err(ScheduleError::Timestamp)?,
                )
                .next()
            {
                start
            } else {
                // If there are no further executions then scheduling is a
                // delete and bail.
                let _ = txn.execute(
                    holochain_sqlite::sql::sql_cell::schedule::DELETE,
                    named_params! {
                        ":zome_name": scheduled_fn.zome_name().to_string(),
                        ":scheduled_fn": scheduled_fn.fn_name().to_string(),
                        ":author" : author,
                    },
                )?;
                return Ok(());
            };
            let end = start
                + chrono::Duration::from_std(holochain_zome_types::schedule::PERSISTED_TIMEOUT)
                    .map_err(|e| ScheduleError::Cron(e.to_string()))?;
            (Timestamp::from(start), Timestamp::from(end), false)
        }
        Some(Schedule::Ephemeral(duration)) => (
            (now + duration).map_err(ScheduleError::Timestamp)?,
            Timestamp::max(),
            true,
        ),
        None => (now, Timestamp::max(), true),
    };
    if fn_is_scheduled(txn, scheduled_fn.clone(), author)? {
        txn.execute(
            holochain_sqlite::sql::sql_cell::schedule::UPDATE,
            named_params! {
                ":zome_name": scheduled_fn.zome_name().to_string(),
                ":maybe_schedule": to_blob::<Option<Schedule>>(&maybe_schedule)?,
                ":scheduled_fn": scheduled_fn.fn_name().to_string(),
                ":start": start,
                ":end": end,
                ":ephemeral": ephemeral,
                ":author" : author,
            },
        )?;
    } else {
        sql_insert!(txn, ScheduledFunctions, {
            "zome_name": scheduled_fn.zome_name().to_string(),
            "maybe_schedule": to_blob::<Option<Schedule>>(&maybe_schedule)?,
            "scheduled_fn": scheduled_fn.fn_name().to_string(),
            "start": start,
            "end": end,
            "ephemeral": ephemeral,
            "author" : author,
        })?;
    }
    Ok(())
}

/// Force remove a countersigning session from the source chain.
///
/// This is a dangerous operation and should only be used:
/// - If the countersigning workflow has determined to a reasonable level of confidence that other
///   peers abandoned the session.
/// - If the user decides to force remove the session from their source chain when the
///   countersigning session is unable to make a decision.
///
/// Note that this mutation is defensive about sessions that have any of their ops published to the
/// network. If any of the ops have been published, the session cannot be removed.
pub fn remove_countersigning_session(
    txn: &mut Transaction,
    cs_action: Action,
    cs_entry_hash: EntryHash,
) -> StateMutationResult<()> {
    // Check, just for paranoia's sake that the countersigning session is not fully published.
    // It is acceptable to delete a countersigning session that has been written to the source chain,
    // with signatures published. As soon as the session's ops have been published to the network,
    // it is unacceptable to remove the session from the database.
    let count = txn.query_row(
        "SELECT count(*) FROM DhtOp WHERE withhold_publish IS NULL AND action_hash = ?",
        [cs_action.to_hash()],
        |row| row.get::<_, usize>(0),
    )?;
    if count != 0 {
        tracing::error!(
            "Cannot remove countersigning session that has been published to the network: {:?}",
            cs_action
        );
        return Err(StateMutationError::CannotRemoveFullyPublished);
    }

    tracing::info!("Cleaning up authored data for action {:?}", cs_action);

    let count = txn.execute(
        "DELETE FROM DhtOp WHERE withhold_publish = 1 AND action_hash = ?",
        [cs_action.to_hash()],
    )?;
    tracing::debug!("Removed {} ops from the authored DHT", count);
    let count = txn.execute("DELETE FROM Entry WHERE hash = ?", [cs_entry_hash])?;
    tracing::debug!("Removed {} entries", count);
    let count = txn.execute("DELETE FROM Action WHERE hash = ?", [cs_action.to_hash()])?;
    tracing::debug!("Removed {} actions", count);

    Ok(())
}

#[cfg(test)]
mod tests {
    use ::fixt::fixt;
    use std::sync::Arc;

    use holochain_types::prelude::*;

    use crate::prelude::{CascadeTxnWrapper, Store};

    use super::insert_op_authored;

    #[test]
    fn can_write_and_read_warrants() {
        let dir = tempfile::tempdir().unwrap();

        let cell_id = Arc::new(fixt!(CellId));

        let pair = (fixt!(ActionHash), fixt!(Signature));

        let make_op = |warrant| {
            let op = SignedWarrant::new(warrant, fixt!(Signature));
            let op: DhtOp = op.into();
            op.into_hashed()
        };

        let action_author = fixt!(AgentPubKey);

        let warrant1 = Warrant::new(
            WarrantProof::ChainIntegrity(ChainIntegrityWarrant::InvalidChainOp {
                action_author: action_author.clone(),
                action: pair.clone(),
                validation_type: ValidationType::App,
            }),
            fixt!(AgentPubKey),
            fixt!(Timestamp),
        );

        let warrant2 = Warrant::new(
            WarrantProof::ChainIntegrity(ChainIntegrityWarrant::ChainFork {
                chain_author: action_author.clone(),
                action_pair: (pair.clone(), pair.clone()),
            }),
            fixt!(AgentPubKey),
            fixt!(Timestamp),
        );

        let op1 = make_op(warrant1.clone());
        let op2 = make_op(warrant2.clone());

        let db = DbWrite::<DbKindAuthored>::test(dir.as_ref(), DbKindAuthored(cell_id)).unwrap();
        db.test_write({
            let op1 = op1.clone();
            let op2 = op2.clone();
            move |txn| {
                insert_op_authored(txn, &op1).unwrap();
                insert_op_authored(txn, &op2).unwrap();
            }
        });

        db.test_read(move |txn| {
            let warrants: Vec<DhtOp> = CascadeTxnWrapper::from(txn)
                .get_warrants_for_basis(&action_author.into(), false)
                .unwrap()
                .into_iter()
                .map(Into::into)
                .collect();
            assert_eq!(warrants, vec![op1.into_content(), op2.into_content()]);
        });
    }
}<|MERGE_RESOLUTION|>--- conflicted
+++ resolved
@@ -128,23 +128,11 @@
 }
 
 /// Insert a [`DhtOp`](holochain_types::dht_op::DhtOp) into the database.
-<<<<<<< HEAD
 pub fn insert_op_when(
     txn: &mut Transaction,
     op: &DhtOpHashed,
     _when_stored: Timestamp,
     transfer_data: Option<(AgentPubKey, TransferMethod, Timestamp)>,
-=======
-pub fn insert_op(txn: &mut Transaction, op: &DhtOpHashed) -> StateMutationResult<()> {
-    insert_op_when(txn, op, Timestamp::now())
-}
-
-/// Insert a [`DhtOp`](holochain_types::dht_op::DhtOp) into the database.
-pub fn insert_op_when(
-    txn: &mut Transaction,
-    op: &DhtOpHashed,
-    when_stored: Timestamp,
->>>>>>> 7f65b94f
 ) -> StateMutationResult<()> {
     let hash = op.as_hash();
     let op = op.as_content();
@@ -179,7 +167,6 @@
         }
     }
     if create_op {
-<<<<<<< HEAD
         insert_op_lite_when(
             txn,
             &op_lite,
@@ -189,9 +176,6 @@
             _when_stored,
             transfer_data,
         )?;
-=======
-        insert_op_lite_when(txn, &op_lite, hash, &op_order, &timestamp, when_stored)?;
->>>>>>> 7f65b94f
         set_dependency(txn, hash, deps)?;
     }
     Ok(())
@@ -210,11 +194,7 @@
     order: &OpOrder,
     authored_timestamp: &Timestamp,
 ) -> StateMutationResult<()> {
-<<<<<<< HEAD
     insert_op_lite(txn, op_lite, hash, order, authored_timestamp, None)?;
-=======
-    insert_op_lite(txn, op_lite, hash, order, authored_timestamp)?;
->>>>>>> 7f65b94f
     set_validation_status(txn, hash, ValidationStatus::Valid)?;
     set_when_integrated(txn, hash, Timestamp::now())?;
     Ok(())
@@ -227,10 +207,7 @@
     hash: &DhtOpHash,
     order: &OpOrder,
     authored_timestamp: &Timestamp,
-<<<<<<< HEAD
-    _transfer_data: Option<(AgentPubKey, TransferMethod, Timestamp)>,
-=======
->>>>>>> 7f65b94f
+    transfer_data: Option<(AgentPubKey, TransferMethod, Timestamp)>,
 ) -> StateMutationResult<()> {
     insert_op_lite_when(
         txn,
@@ -239,10 +216,7 @@
         order,
         authored_timestamp,
         Timestamp::now(),
-<<<<<<< HEAD
-        _transfer_data,
-=======
->>>>>>> 7f65b94f
+        transfer_data,
     )
 }
 
@@ -254,10 +228,7 @@
     order: &OpOrder,
     authored_timestamp: &Timestamp,
     when_stored: Timestamp,
-<<<<<<< HEAD
     _transfer_data: Option<(AgentPubKey, TransferMethod, Timestamp)>,
-=======
->>>>>>> 7f65b94f
 ) -> StateMutationResult<()> {
     let basis = op_lite.dht_basis();
     match op_lite {
