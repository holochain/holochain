use crate::entry_def::EntryDefStoreKey;
use crate::query::from_blob;
use crate::query::to_blob;
use crate::schedule::fn_is_scheduled;
use crate::scratch::Scratch;
use crate::validation_db::ValidationStage;
use holo_hash::encode::blake2b_256;
use holo_hash::*;
use holochain_nonce::Nonce256Bits;
use holochain_sqlite::prelude::DatabaseResult;
use holochain_sqlite::rusqlite::named_params;
use holochain_sqlite::rusqlite::types::Null;
use holochain_sqlite::rusqlite::Transaction;
use holochain_sqlite::sql::sql_conductor;
use holochain_types::prelude::*;
use holochain_types::sql::AsSql;
use kitsune_p2p::dependencies::kitsune_p2p_fetch::TransferMethod;
use std::str::FromStr;

pub use error::*;

mod error;

#[macro_export]
macro_rules! sql_insert {
    ($txn:expr, $table:ident, { $($field:literal : $val:expr , )+ $(,)? }) => {{
        let table = stringify!($table);
        let fieldnames = &[ $( { $field } ,)+ ].join(",");
        let fieldvars = &[ $( { format!(":{}", $field) } ,)+ ].join(",");
        let sql = format!("INSERT INTO {} ({}) VALUES ({})", table, fieldnames, fieldvars);
        let mut stmt = $txn.prepare_cached(&sql)?;
        stmt.execute(&[$(
            (format!(":{}", $field).as_str(), &$val as &dyn holochain_sqlite::rusqlite::ToSql),
        )+])
    }};
}

macro_rules! dht_op_update {
    ($txn:expr, $hash:expr, { $($field:literal : $val:expr , )+ $(,)? }) => {{
        let fieldvars = &[ $( { format!("{} = :{}", $field, $field) } ,)+ ].join(",");
        let sql = format!(
            "
            UPDATE DhtOp
            SET {}
            WHERE DhtOp.hash = :hash
            ", fieldvars);
        $txn.execute(&sql, &[
            (":hash", &$hash as &dyn holochain_sqlite::rusqlite::ToSql),
            $(
            (format!(":{}", $field).as_str(), &$val as &dyn holochain_sqlite::rusqlite::ToSql),
        )+])
    }};
}

/// Insert a [`DhtOp`](holochain_types::dht_op::DhtOp) into the [`Scratch`].
pub fn insert_op_scratch(
    scratch: &mut Scratch,
    op: ChainOpHashed,
    chain_top_ordering: ChainTopOrdering,
) -> StateMutationResult<()> {
    let (op, _) = op.into_inner();
    let op_lite = op.to_lite();
    let action = op.action();
    let signature = op.signature().clone();
    if let Some(entry) = op.entry().into_option() {
        let entry_hashed = EntryHashed::with_pre_hashed(
            entry.clone(),
            action
                .entry_hash()
                .ok_or_else(|| DhtOpError::ActionWithoutEntry(action.clone()))?
                .clone(),
        );
        scratch.add_entry(entry_hashed, chain_top_ordering);
    }
    let action_hashed = ActionHashed::with_pre_hashed(action, op_lite.action_hash().to_owned());
    let action_hashed = SignedActionHashed::with_presigned(action_hashed, signature);
    scratch.add_action(action_hashed, chain_top_ordering);
    Ok(())
}

pub fn insert_record_scratch(
    scratch: &mut Scratch,
    record: Record,
    chain_top_ordering: ChainTopOrdering,
) {
    let (action, entry) = record.into_inner();
    scratch.add_action(action, chain_top_ordering);
    if let Some(entry) = entry.into_option() {
        scratch.add_entry(EntryHashed::from_content_sync(entry), chain_top_ordering);
    }
}

/// Insert a [`DhtOp`](holochain_types::dht_op::DhtOp) into the Authored database.
pub fn insert_op_authored(
    txn: &mut Ta<DbKindAuthored>,
    op: &DhtOpHashed,
) -> StateMutationResult<()> {
    insert_op_when(txn, op, Timestamp::now(), None)
}

/// Insert a [`DhtOp`](holochain_types::dht_op::DhtOp) into the DHT database.
///
/// If `transfer_data` is None, that means that the Op was locally validated
/// and is being included in the DHT by self-authority
pub fn insert_op_dht(
    txn: &mut Ta<DbKindDht>,
    op: &DhtOpHashed,
    transfer_data: Option<(AgentPubKey, TransferMethod, Timestamp)>,
) -> StateMutationResult<()> {
    insert_op_when(txn, op, Timestamp::now(), transfer_data)
}

pub fn insert_op_unchecked(txn: &mut Transaction, op: &DhtOpHashed) -> StateMutationResult<()> {
    insert_op_when(txn, op, Timestamp::now(), None)
}

/// Insert a [`DhtOp`](holochain_types::dht_op::DhtOp) into the Cache database.
pub fn insert_op_cache(
    txn: &mut Ta<DbKindCache>,
    op: &DhtOpHashed,
    transfer_data: Option<(AgentPubKey, TransferMethod, Timestamp)>,
) -> StateMutationResult<()> {
    insert_op_when(txn, op, Timestamp::now(), transfer_data)
}

pub fn todo_no_transfer_data() -> Option<(AgentPubKey, TransferMethod, Timestamp)> {
    None
}

/// Insert a [`DhtOp`](holochain_types::dht_op::DhtOp) into the database.
pub fn insert_op_when(
    txn: &mut Transaction,
    op: &DhtOpHashed,
<<<<<<< HEAD
    transfer_data: Option<(AgentPubKey, TransferMethod, Timestamp)>,
    when_stored: Timestamp,
=======
    _when_stored: Timestamp,
    transfer_data: Option<(AgentPubKey, TransferMethod, Timestamp)>,
>>>>>>> e28c50bc
) -> StateMutationResult<()> {
    let hash = op.as_hash();
    let op = op.as_content();
    let op_type = op.get_type();
    let op_lite = op.to_lite();
    let timestamp = op.timestamp();
    let signature = op.signature().clone();
    let op_order = OpOrder::new(op_type, op.timestamp());
    let deps = op.sys_validation_dependencies();

    let mut create_op = true;

    match op {
        DhtOp::ChainOp(op) => {
            let action = op.action();
            if let Some(entry) = op.entry().into_option() {
                let entry_hash = action
                    .entry_hash()
                    .ok_or_else(|| DhtOpError::ActionWithoutEntry(action.clone()))?;
                insert_entry(txn, entry_hash, entry)?;
            }
            let action_hashed = ActionHashed::from_content_sync(action);
            let action_hashed = SignedActionHashed::with_presigned(action_hashed, signature);
            insert_action(txn, &action_hashed)?;
        }
        DhtOp::WarrantOp(warrant_op) => {
            let warrant = (***warrant_op).clone();
            let inserted = insert_warrant(txn, warrant)?;
            if inserted == 0 {
                create_op = false;
            }
        }
    }
    if create_op {
        insert_op_lite_when(
            txn,
            &op_lite,
            hash,
            &op_order,
            &timestamp,
<<<<<<< HEAD
            transfer_data,
            when_stored,
=======
            _when_stored,
            transfer_data,
>>>>>>> e28c50bc
        )?;
        set_dependency(txn, hash, deps)?;
    }
    Ok(())
}

/// Insert a [`DhtOpLite`] into an authored database.
/// This sets the sql fields so the authored database
/// can be used in queries with other databases.
/// Because we are sharing queries across databases
/// we need the data in the same shape.
#[cfg_attr(feature = "instrument", tracing::instrument(skip(txn)))]
pub fn insert_op_lite_into_authored(
    txn: &mut Ta<DbKindAuthored>,
    op_lite: &DhtOpLite,
    hash: &DhtOpHash,
    order: &OpOrder,
    authored_timestamp: &Timestamp,
) -> StateMutationResult<()> {
    insert_op_lite(txn, op_lite, hash, order, authored_timestamp, None)?;
    set_validation_status(txn, hash, ValidationStatus::Valid)?;
    set_when_sys_validated(txn, hash, Timestamp::now())?;
    set_when_app_validated(txn, hash, Timestamp::now())?;
    set_when_integrated(txn, hash, Timestamp::now())?;
    Ok(())
}

/// Insert a [`DhtOpLite`] into the database.
pub fn insert_op_lite(
    txn: &mut Transaction,
    op_lite: &DhtOpLite,
    hash: &DhtOpHash,
    order: &OpOrder,
    authored_timestamp: &Timestamp,
<<<<<<< HEAD
    transfer_data: Option<(AgentPubKey, TransferMethod, Timestamp)>,
=======
    _transfer_data: Option<(AgentPubKey, TransferMethod, Timestamp)>,
>>>>>>> e28c50bc
) -> StateMutationResult<()> {
    insert_op_lite_when(
        txn,
        op_lite,
        hash,
        order,
        authored_timestamp,
<<<<<<< HEAD
        transfer_data,
        Timestamp::now(),
=======
        Timestamp::now(),
        _transfer_data,
>>>>>>> e28c50bc
    )
}

/// Insert a [`DhtOpLite`] into the database.
pub fn insert_op_lite_when(
    txn: &mut Transaction,
    op_lite: &DhtOpLite,
    hash: &DhtOpHash,
    order: &OpOrder,
    authored_timestamp: &Timestamp,
<<<<<<< HEAD
    transfer_data: Option<(AgentPubKey, TransferMethod, Timestamp)>,
    when_stored: Timestamp,
=======
    when_stored: Timestamp,
    _transfer_data: Option<(AgentPubKey, TransferMethod, Timestamp)>,
>>>>>>> e28c50bc
) -> StateMutationResult<()> {
    let basis = op_lite.dht_basis();
    let (transfer_source, transfer_method, transfer_time) = transfer_data
        .map(|(s, m, t)| (Some(s), Some(m), Some(t)))
        .unwrap_or((None, None, None));
    match op_lite {
        DhtOpLite::Chain(op) => {
            let action_hash = op.action_hash().clone();
            sql_insert!(txn, DhtOp, {
                "hash": hash,
                "type": op_lite.get_type(),
                "storage_center_loc": basis.get_loc(),
                "authored_timestamp": authored_timestamp,
                "when_stored": when_stored,
                "basis_hash": basis,
                "action_hash": action_hash,
                "transfer_source": transfer_source,
                "transfer_method": transfer_method,
                "transfer_time": transfer_time,
                "require_receipt": 0,
                "op_order": order,
            })?;
        }
        DhtOpLite::Warrant(op) => {
            let warrant_hash = op.warrant().to_hash();
            sql_insert!(txn, DhtOp, {
                "hash": hash,
                "type": op_lite.get_type(),
                "storage_center_loc": basis.get_loc(),
                "authored_timestamp": authored_timestamp,
                "when_stored": when_stored,
                "basis_hash": basis,
                "action_hash": warrant_hash,
                "transfer_source": transfer_source,
                "transfer_method": transfer_method,
                "transfer_time": transfer_time,
                "require_receipt": 0,
                "op_order": order,
            })?;
        }
    };
    Ok(())
}

/// Insert a [`SignedValidationReceipt`] into the database.
pub fn insert_validation_receipt(
    txn: &mut Transaction,
    receipt: SignedValidationReceipt,
) -> StateMutationResult<()> {
    insert_validation_receipt_when(txn, receipt, Timestamp::now())
}

/// Insert a [`SignedValidationReceipt`] into the database.
pub fn insert_validation_receipt_when(
    txn: &mut Transaction,
    receipt: SignedValidationReceipt,
    timestamp: Timestamp,
) -> StateMutationResult<()> {
    let op_hash = receipt.receipt.dht_op_hash.clone();
    let bytes: UnsafeBytes = SerializedBytes::try_from(receipt)?.into();
    let bytes: Vec<u8> = bytes.into();
    let hash = blake2b_256(&bytes);
    sql_insert!(txn, ValidationReceipt, {
        "hash": hash,
        "op_hash": op_hash,
        "blob": bytes,
        "when_received": timestamp,
    })?;
    Ok(())
}

/// Insert a [`DnaWasm`](holochain_types::prelude::DnaWasm) into the database.
pub fn insert_wasm(txn: &mut Transaction, wasm: DnaWasmHashed) -> StateMutationResult<()> {
    let (wasm, hash) = wasm.into_inner();
    sql_insert!(txn, Wasm, {
        "hash": hash,
        "blob": wasm.code.as_ref(),
    })?;
    Ok(())
}

/// Insert a [`DnaDef`] into the database.
pub fn insert_dna_def(txn: &mut Transaction, dna_def: &DnaDefHashed) -> StateMutationResult<()> {
    let hash = dna_def.as_hash();
    let dna_def = dna_def.as_content();
    sql_insert!(txn, DnaDef, {
        "hash": hash,
        "blob": to_blob(dna_def)?,
    })?;
    Ok(())
}

/// Insert a [`EntryDef`] into the database.
pub fn insert_entry_def(
    txn: &mut Transaction,
    key: EntryDefStoreKey,
    entry_def: &EntryDef,
) -> StateMutationResult<()> {
    sql_insert!(txn, EntryDef, {
        "key": key,
        "blob": to_blob(entry_def)?,
    })?;
    Ok(())
}

/// Insert [`ConductorState`](https://docs.rs/holochain/latest/holochain/conductor/state/struct.ConductorState.html)
/// into the database.
pub fn insert_conductor_state(
    txn: &mut Transaction,
    bytes: SerializedBytes,
) -> StateMutationResult<()> {
    let bytes: Vec<u8> = UnsafeBytes::from(bytes).into();
    sql_insert!(txn, ConductorState, {
        "id": 1,
        "blob": bytes,
    })?;
    Ok(())
}

pub fn insert_nonce(
    txn: &Transaction<'_>,
    agent: &AgentPubKey,
    nonce: Nonce256Bits,
    expires: Timestamp,
) -> DatabaseResult<()> {
    sql_insert!(txn, Nonce, {
        "agent": agent,
        "nonce": nonce.into_inner(),
        "expires": expires,
    })?;
    Ok(())
}

fn pluck_overlapping_block_bounds(
    txn: &Transaction<'_>,
    block: Block,
) -> DatabaseResult<(Option<i64>, Option<i64>)> {
    // Find existing min/max blocks that overlap the new block.
    let target_id = BlockTargetId::from(block.target().clone());
    let target_reason = BlockTargetReason::from(block.target().clone());
    let params = named_params! {
        ":target_id": target_id,
        ":target_reason": target_reason,
        ":start_us": block.start(),
        ":end_us": block.end(),
    };
    let maybe_min_maybe_max: (Option<i64>, Option<i64>) = txn.query_row(
        &format!(
            "SELECT min(start_us), max(end_us) {}",
            sql_conductor::FROM_BLOCK_SPAN_WHERE_OVERLAPPING
        ),
        params,
        |row| Ok((row.get(0)?, row.get(1)?)),
    )?;

    // Flush all overlapping blocks.
    txn.execute(
        &format!(
            "DELETE {}",
            sql_conductor::FROM_BLOCK_SPAN_WHERE_OVERLAPPING
        ),
        params,
    )?;
    Ok(maybe_min_maybe_max)
}

fn insert_block_inner(txn: &Transaction, block: Block) -> DatabaseResult<()> {
    sql_insert!(txn, BlockSpan, {
        "target_id": BlockTargetId::from(block.target().clone()),
        "target_reason": BlockTargetReason::from(block.target().clone()),
        "start_us": block.start(),
        "end_us": block.end(),
    })?;
    Ok(())
}

pub fn insert_block(txn: &Transaction, block: Block) -> DatabaseResult<()> {
    let maybe_min_maybe_max = pluck_overlapping_block_bounds(txn, block.clone())?;

    // Build one new block from the extremums.
    insert_block_inner(
        txn,
        Block::new(
            block.target().clone(),
            InclusiveTimestampInterval::try_new(
                match maybe_min_maybe_max.0 {
                    Some(min) => std::cmp::min(Timestamp(min), block.start()),
                    None => block.start(),
                },
                match maybe_min_maybe_max.1 {
                    Some(max) => std::cmp::max(Timestamp(max), block.end()),
                    None => block.end(),
                },
            )?,
        ),
    )
}

pub fn insert_unblock(txn: &Transaction<'_>, unblock: Block) -> DatabaseResult<()> {
    let maybe_min_maybe_max = pluck_overlapping_block_bounds(txn, unblock.clone())?;

    // Reinstate anything outside the unblock bounds.
    if let (Some(min), _) = maybe_min_maybe_max {
        let unblock0 = unblock.clone();
        let preblock_start = Timestamp(min);
        // Unblocks are inclusive so we reinstate the preblock up to but not
        // including the unblock start.
        match unblock0.start() - core::time::Duration::from_micros(1) {
            Ok(preblock_end) => {
                if preblock_start <= preblock_end {
                    insert_block_inner(
                        txn,
                        Block::new(
                            unblock0.target().clone(),
                            InclusiveTimestampInterval::try_new(preblock_start, preblock_end)?,
                        ),
                    )?
                }
            }
            // It's an underflow not overflow but whatever, do nothing as the
            // preblock is unrepresentable.
            Err(TimestampError::Overflow) => {}
            // Probably not possible but if it is, handle gracefully.
            Err(e) => return Err(e.into()),
        };
    }

    if let (_, Some(max)) = maybe_min_maybe_max {
        let postblock_end = Timestamp(max);
        // Unblocks are inclusive so we reinstate the postblock after but not
        // including the unblock end.
        match unblock.end() + core::time::Duration::from_micros(1) {
            Ok(postblock_start) => {
                if postblock_start <= postblock_end {
                    insert_block_inner(
                        txn,
                        Block::new(
                            unblock.target().clone(),
                            InclusiveTimestampInterval::try_new(postblock_start, postblock_end)?,
                        ),
                    )?
                }
            }
            // Do nothing if building the postblock is a timestamp overflow.
            // This means the postblock is unrepresentable.
            Err(TimestampError::Overflow) => {}
            // Probably not possible but if it is, handle gracefully.
            Err(e) => return Err(e.into()),
        }
    }

    Ok(())
}

/// Set the validation status of a [`DhtOp`](holochain_types::dht_op::DhtOp) in the database.
pub fn set_validation_status(
    txn: &mut Transaction,
    hash: &DhtOpHash,
    status: ValidationStatus,
) -> StateMutationResult<()> {
    dht_op_update!(txn, hash, {
        "validation_status": status,
    })?;
    Ok(())
}
/// Set the integration dependency of a [`DhtOp`](holochain_types::dht_op::DhtOp) in the database.
pub fn set_dependency(
    txn: &mut Transaction,
    hash: &DhtOpHash,
    deps: SysValDeps,
) -> StateMutationResult<()> {
    // NOTE: this is only the FIRST dependency. This was written at a time when sys validation
    // only had a notion of one dependency. This db field is not used, so we're not putting too
    // much effort into getting all deps into the database.
    if let Some(dep) = deps.first() {
        dht_op_update!(txn, hash, {
            "dependency": dep,
        })?;
    }
    Ok(())
}

/// Set the whether or not a receipt is required of a [`DhtOp`](holochain_types::dht_op::DhtOp) in the database.
pub fn set_require_receipt(
    txn: &mut Ta<DbKindDht>,
    hash: &DhtOpHash,
    require_receipt: bool,
) -> StateMutationResult<()> {
    dht_op_update!(txn, hash, {
        "require_receipt": require_receipt,
    })?;
    Ok(())
}

/// Set the validation stage of a [`DhtOp`](holochain_types::dht_op::DhtOp) in the database.
pub fn set_validation_stage(
    txn: &mut Transaction,
    hash: &DhtOpHash,
    stage: ValidationStage,
) -> StateMutationResult<()> {
    let now = holochain_zome_types::prelude::Timestamp::now();
    // TODO num_validation_attempts is incremented every time this is called but never reset between sys and app validation
    // which means that if an op takes a few tries to pass sys validation then it will be 'deprioritised' in the app validation
    // query rather than sorted by OpOrder. Check for/add a test that checks app validation is resilient to this and isn't relying on
    // op order from the database query.
    txn.execute(
        "
        UPDATE DhtOp
        SET
        num_validation_attempts = IFNULL(num_validation_attempts, 0) + 1,
        last_validation_attempt = :last_validation_attempt,
        validation_stage = :validation_stage
        WHERE
        DhtOp.hash = :hash
        ",
        named_params! {
            ":last_validation_attempt": now,
            ":validation_stage": stage,
            ":hash": hash,
        },
    )?;
    Ok(())
}

/// Set when a [`DhtOp`](holochain_types::dht_op::DhtOp) was sys validated.
pub fn set_when_sys_validated(
    txn: &mut Transaction,
    hash: &DhtOpHash,
    time: Timestamp,
) -> StateMutationResult<()> {
    dht_op_update!(txn, hash, {
        "when_sys_validated": time,
    })?;
    Ok(())
}

/// Set when a [`DhtOp`](holochain_types::dht_op::DhtOp) was app validated.
pub fn set_when_app_validated(
    txn: &mut Transaction,
    hash: &DhtOpHash,
    time: Timestamp,
) -> StateMutationResult<()> {
    dht_op_update!(txn, hash, {
        "when_app_validated": time,
    })?;
    Ok(())
}

/// Set when a [`DhtOp`](holochain_types::dht_op::DhtOp) was integrated.
pub fn set_when_integrated(
    txn: &mut Transaction,
    hash: &DhtOpHash,
    time: Timestamp,
) -> StateMutationResult<()> {
    dht_op_update!(txn, hash, {
        "when_integrated": time,
    })?;
    Ok(())
}

/// Set when a [`DhtOp`](holochain_types::dht_op::DhtOp) was last publish time
pub fn set_last_publish_time(
    txn: &mut Transaction,
    hash: &DhtOpHash,
    unix_epoch: std::time::Duration,
) -> StateMutationResult<()> {
    dht_op_update!(txn, hash, {
        "last_publish_time": unix_epoch.as_secs(),
    })?;
    Ok(())
}

/// Set withhold publish for a [`DhtOp`](holochain_types::dht_op::DhtOp).
pub fn set_withhold_publish(txn: &mut Transaction, hash: &DhtOpHash) -> StateMutationResult<()> {
    dht_op_update!(txn, hash, {
        "withhold_publish": true,
    })?;
    Ok(())
}

/// Unset withhold publish for a [`DhtOp`](holochain_types::dht_op::DhtOp).
pub fn unset_withhold_publish(txn: &mut Transaction, hash: &DhtOpHash) -> StateMutationResult<()> {
    dht_op_update!(txn, hash, {
        "withhold_publish": Null,
    })?;
    Ok(())
}

/// Set the receipt count for a [`DhtOp`](holochain_types::dht_op::DhtOp).
pub fn set_receipts_complete(
    txn: &mut Transaction,
    hash: &DhtOpHash,
    complete: bool,
) -> StateMutationResult<()> {
    if complete {
        dht_op_update!(txn, hash, {
            "receipts_complete": true,
        })?;
    } else {
        dht_op_update!(txn, hash, {
            "receipts_complete": holochain_sqlite::rusqlite::types::Null,
        })?;
    }
    Ok(())
}

/// Insert a [`Warrant`] into the Action table.
pub fn insert_warrant(txn: &mut Transaction, warrant: SignedWarrant) -> StateMutationResult<usize> {
    let warrant_type = warrant.get_type();
    let hash = warrant.to_hash();
    let author = &warrant.author;

    // Don't produce a warrant if one, of any kind, already exists
    let basis = warrant.dht_basis();

    // XXX: this is a terrible misuse of databases. When putting a Warrant in the Action table,
    //      if it's an InvalidChainOp warrant, we store the action hash in the prev_hash field.
    let (exists, action_hash) = match &warrant.proof {
        WarrantProof::ChainIntegrity(ChainIntegrityWarrant::InvalidChainOp { action, .. }) => {
            let action_hash = Some(action.0.clone());
            let exists = txn
                .prepare_cached(
                    "SELECT 1 FROM Action WHERE type = :type AND base_hash = :base_hash AND prev_hash = :prev_hash",
                )?
                .exists(named_params! {
                    ":type": WarrantType::ChainIntegrityWarrant,                    
                    ":base_hash": basis,
                    ":prev_hash": action_hash,
                })?;
            (exists, action_hash)
        }
        WarrantProof::ChainIntegrity(ChainIntegrityWarrant::ChainFork { .. }) => {
            let exists = txn
                .prepare_cached(
                    "SELECT 1 FROM Action WHERE type = :type AND base_hash = :base_hash AND prev_hash IS NULL",
                )?
                .exists(named_params! {
                    ":type": WarrantType::ChainIntegrityWarrant,
                    ":base_hash": basis
                })?;
            (exists, None)
        }
    };

    Ok(if !exists {
        sql_insert!(txn, Action, {
            "hash": hash,
            "type": warrant_type,
            "author": author,
            "base_hash": basis,
            "prev_hash": action_hash,
            "blob": to_blob(&warrant)?,
        })?
    } else {
        0
    })
}

/// Insert a [`Action`] into the database.
#[cfg_attr(feature = "instrument", tracing::instrument(skip(txn)))]
pub fn insert_action(
    txn: &mut Transaction,
    action: &SignedActionHashed,
) -> StateMutationResult<()> {
    #[derive(Serialize, Debug)]
    struct SignedActionRef<'a>(&'a Action, &'a Signature);
    let hash = action.as_hash();
    let signature = action.signature();
    let action = action.action();
    let signed_action = SignedActionRef(action, signature);
    let action_type = action.action_type();
    let action_type = action_type.as_sql();
    let action_seq = action.action_seq();
    let author = action.author().clone();
    let prev_hash = action.prev_action().cloned();
    let private = match action.entry_type().map(|et| et.visibility()) {
        Some(EntryVisibility::Private) => true,
        Some(EntryVisibility::Public) => false,
        None => false,
    };
    match action {
        Action::CreateLink(create_link) => {
            sql_insert!(txn, Action, {
                "hash": hash,
                "type": action_type,
                "seq": action_seq,
                "author": author,
                "prev_hash": prev_hash,
                "base_hash": create_link.base_address,
                "zome_index": create_link.zome_index.0,
                "link_type": create_link.link_type.0,
                "tag": create_link.tag.as_sql(),
                "blob": to_blob(&signed_action)?,
            })?;
        }
        Action::DeleteLink(delete_link) => {
            sql_insert!(txn, Action, {
                "hash": hash,
                "type": action_type,
                "seq": action_seq,
                "author": author,
                "prev_hash": prev_hash,
                "create_link_hash": delete_link.link_add_address,
                "blob": to_blob(&signed_action)?,
            })?;
        }
        Action::Create(create) => {
            sql_insert!(txn, Action, {
                "hash": hash,
                "type": action_type,
                "seq": action_seq,
                "author": author,
                "prev_hash": prev_hash,
                "entry_hash": create.entry_hash,
                "entry_type": create.entry_type.as_sql(),
                "private_entry": private,
                "blob": to_blob(&signed_action)?,
            })?;
        }
        Action::Delete(delete) => {
            sql_insert!(txn, Action, {
                "hash": hash,
                "type": action_type,
                "seq": action_seq,
                "author": author,
                "prev_hash": prev_hash,
                "deletes_entry_hash": delete.deletes_entry_address,
                "deletes_action_hash": delete.deletes_address,
                "blob": to_blob(&signed_action)?,
            })?;
        }
        Action::Update(update) => {
            sql_insert!(txn, Action, {
                "hash": hash,
                "type": action_type,
                "seq": action_seq,
                "author": author,
                "prev_hash": prev_hash,
                "entry_hash": update.entry_hash,
                "entry_type": update.entry_type.as_sql(),
                "original_entry_hash": update.original_entry_address,
                "original_action_hash": update.original_action_address,
                "private_entry": private,
                "blob": to_blob(&signed_action)?,
            })?;
        }
        Action::InitZomesComplete(_)
        | Action::Dna(_)
        | Action::AgentValidationPkg(_)
        | Action::OpenChain(_)
        | Action::CloseChain(_) => {
            sql_insert!(txn, Action, {
                "hash": hash,
                "type": action_type,
                "seq": action_seq,
                "author": author,
                "prev_hash": prev_hash,
                "blob": to_blob(&signed_action)?,
            })?;
        }
    }
    Ok(())
}

/// Insert an [`Entry`] into the database.
#[cfg_attr(feature = "instrument", tracing::instrument(skip(txn, entry)))]
pub fn insert_entry(
    txn: &mut Transaction,
    hash: &EntryHash,
    entry: &Entry,
) -> StateMutationResult<()> {
    let mut cap_secret = None;
    let mut cap_access = None;
    let mut cap_grantor = None;
    let cap_tag = match &entry {
        Entry::CapGrant(ZomeCallCapGrant {
            tag,
            access,
            functions: _,
        }) => {
            cap_secret = match access {
                CapAccess::Unrestricted => None,
                CapAccess::Transferable { secret } => Some(to_blob(secret)?),
                CapAccess::Assigned {
                    secret,
                    assignees: _,
                } => {
                    Some(to_blob(secret)?)
                    // TODO: put assignees in when we merge in BHashSet from develop.
                }
            };
            cap_access = Some(access.as_variant_string());
            // TODO: put functions in when we merge in BHashSet from develop.
            Some(tag.clone())
        }
        Entry::CapClaim(CapClaim {
            tag,
            grantor,
            secret,
        }) => {
            cap_secret = Some(to_blob(secret)?);
            cap_grantor = Some(grantor.clone());
            Some(tag.clone())
        }
        _ => None,
    };
    sql_insert!(txn, Entry, {
        "hash": hash,
        "blob": to_blob(entry)?,
        "tag": cap_tag,
        "access_type": cap_access,
        "grantor": cap_grantor,
        "cap_secret": cap_secret,
        // TODO: add cap functions and assignees
    })?;
    Ok(())
}

/// Lock the author's chain until the given end time.
///
/// The lock must have a `subject` which may have some meaning to the creator of the lock.
/// For example, it may be the hash for a countersigning session. Multiple subjects cannot be
/// used to create multiple locks though. The chain is either locked or unlocked for the author.
/// The `subject` just allows information to be stored with the lock.
///
/// Check whether the chain is locked using [crate::chain_lock::is_chain_locked]. Or check whether
/// the lock has expired using [crate::chain_lock::is_chain_lock_expired].
pub fn lock_chain(
    txn: &mut Transaction,
    author: &AgentPubKey,
    subject: &[u8],
    expires_at: &Timestamp,
) -> StateMutationResult<()> {
    sql_insert!(txn, ChainLock, {
        "author": author,
        "subject": subject,
        "expires_at_timestamp": expires_at,
    })?;
    Ok(())
}

/// Unlock the chain by dropping all records in the lock table.
/// This should be done very carefully as it can e.g. invalidate a shared
/// countersigning session that is inflight.
pub fn unlock_chain(txn: &mut Transaction, author: &AgentPubKey) -> StateMutationResult<()> {
    txn.execute("DELETE FROM ChainLock WHERE author = ?", [author])?;
    Ok(())
}

pub fn delete_all_ephemeral_scheduled_fns(txn: &mut Transaction) -> StateMutationResult<()> {
    txn.execute(
        holochain_sqlite::sql::sql_cell::schedule::DELETE_ALL_EPHEMERAL,
        named_params! {},
    )?;
    Ok(())
}

pub fn delete_live_ephemeral_scheduled_fns(
    txn: &mut Transaction,
    now: Timestamp,
    author: &AgentPubKey,
) -> StateMutationResult<()> {
    txn.execute(
        holochain_sqlite::sql::sql_cell::schedule::DELETE_LIVE_EPHEMERAL,
        named_params! {
            ":now": now,
            ":author" : author,
        },
    )?;
    Ok(())
}

pub fn reschedule_expired(
    txn: &mut Transaction,
    now: Timestamp,
    author: &AgentPubKey,
) -> StateMutationResult<()> {
    let rows = {
        let mut stmt = txn.prepare(holochain_sqlite::sql::sql_cell::schedule::EXPIRED)?;
        let rows = stmt.query_map(
            named_params! {
                ":now": now,
                ":author" : author,
            },
            |row| {
                Ok((
                    ZomeName(row.get::<_, String>(0)?.into()),
                    FunctionName(row.get(1)?),
                    row.get(2)?,
                ))
            },
        )?;
        let mut ret = vec![];
        for row in rows {
            ret.push(row?);
        }
        ret
    };
    for (zome_name, scheduled_fn, maybe_schedule) in rows {
        schedule_fn(
            txn,
            author,
            ScheduledFn::new(zome_name, scheduled_fn),
            from_blob(maybe_schedule)?,
            now,
        )?;
    }
    Ok(())
}

pub fn schedule_fn(
    txn: &mut Transaction,
    author: &AgentPubKey,
    scheduled_fn: ScheduledFn,
    maybe_schedule: Option<Schedule>,
    now: Timestamp,
) -> StateMutationResult<()> {
    let (start, end, ephemeral) = match maybe_schedule {
        Some(Schedule::Persisted(ref schedule_string)) => {
            // If this cron doesn't parse cleanly we don't even want to
            // write it to the db.
            let start = if let Some(start) = cron::Schedule::from_str(schedule_string)
                .map_err(|e| ScheduleError::Cron(e.to_string()))?
                .after(
                    &chrono::DateTime::<chrono::Utc>::try_from(now)
                        .map_err(ScheduleError::Timestamp)?,
                )
                .next()
            {
                start
            } else {
                // If there are no further executions then scheduling is a
                // delete and bail.
                let _ = txn.execute(
                    holochain_sqlite::sql::sql_cell::schedule::DELETE,
                    named_params! {
                        ":zome_name": scheduled_fn.zome_name().to_string(),
                        ":scheduled_fn": scheduled_fn.fn_name().to_string(),
                        ":author" : author,
                    },
                )?;
                return Ok(());
            };
            let end = start
                + chrono::Duration::from_std(holochain_zome_types::schedule::PERSISTED_TIMEOUT)
                    .map_err(|e| ScheduleError::Cron(e.to_string()))?;
            (Timestamp::from(start), Timestamp::from(end), false)
        }
        Some(Schedule::Ephemeral(duration)) => (
            (now + duration).map_err(ScheduleError::Timestamp)?,
            Timestamp::max(),
            true,
        ),
        None => (now, Timestamp::max(), true),
    };
    if fn_is_scheduled(txn, scheduled_fn.clone(), author)? {
        txn.execute(
            holochain_sqlite::sql::sql_cell::schedule::UPDATE,
            named_params! {
                ":zome_name": scheduled_fn.zome_name().to_string(),
                ":maybe_schedule": to_blob::<Option<Schedule>>(&maybe_schedule)?,
                ":scheduled_fn": scheduled_fn.fn_name().to_string(),
                ":start": start,
                ":end": end,
                ":ephemeral": ephemeral,
                ":author" : author,
            },
        )?;
    } else {
        sql_insert!(txn, ScheduledFunctions, {
            "zome_name": scheduled_fn.zome_name().to_string(),
            "maybe_schedule": to_blob::<Option<Schedule>>(&maybe_schedule)?,
            "scheduled_fn": scheduled_fn.fn_name().to_string(),
            "start": start,
            "end": end,
            "ephemeral": ephemeral,
            "author" : author,
        })?;
    }
    Ok(())
}

/// Force remove a countersigning session from the source chain.
///
/// This is a dangerous operation and should only be used:
/// - If the countersigning workflow has determined to a reasonable level of confidence that other
///   peers abandoned the session.
/// - If the user decides to force remove the session from their source chain when the
///   countersigning session is unable to make a decision.
///
/// Note that this mutation is defensive about sessions that have any of their ops published to the
/// network. If any of the ops have been published, the session cannot be removed.
pub fn remove_countersigning_session(
    txn: &mut Transaction,
    cs_action: Action,
    cs_entry_hash: EntryHash,
) -> StateMutationResult<()> {
    // Check, just for paranoia's sake that the countersigning session is not fully published.
    // It is acceptable to delete a countersigning session that has been written to the source chain,
    // with signatures published. As soon as the session's ops have been published to the network,
    // it is unacceptable to remove the session from the database.
    let count = txn.query_row(
        "SELECT count(*) FROM DhtOp WHERE withhold_publish IS NULL AND action_hash = ?",
        [cs_action.to_hash()],
        |row| row.get::<_, usize>(0),
    )?;
    if count != 0 {
        tracing::error!(
            "Cannot remove countersigning session that has been published to the network: {:?}",
            cs_action
        );
        return Err(StateMutationError::CannotRemoveFullyPublished);
    }

    tracing::info!("Cleaning up authored data for action {:?}", cs_action);

    let count = txn.execute(
        "DELETE FROM DhtOp WHERE withhold_publish = 1 AND action_hash = ?",
        [cs_action.to_hash()],
    )?;
    tracing::debug!("Removed {} ops from the authored DHT", count);
    let count = txn.execute("DELETE FROM Entry WHERE hash = ?", [cs_entry_hash])?;
    tracing::debug!("Removed {} entries", count);
    let count = txn.execute("DELETE FROM Action WHERE hash = ?", [cs_action.to_hash()])?;
    tracing::debug!("Removed {} actions", count);

    Ok(())
}

#[cfg(test)]
mod tests {
    use ::fixt::fixt;
    use std::sync::Arc;

    use holochain_types::prelude::*;

    use crate::prelude::{Store, Txn};

    use super::insert_op_authored;

    #[test]
    fn can_write_and_read_warrants() {
        let dir = tempfile::tempdir().unwrap();

        let cell_id = Arc::new(fixt!(CellId));

        let pair = (fixt!(ActionHash), fixt!(Signature));

        let make_op = |warrant| {
            let op = SignedWarrant::new(warrant, fixt!(Signature));
            let op: DhtOp = op.into();
            op.into_hashed()
        };

        let action_author = fixt!(AgentPubKey);

        let warrant1 = Warrant::new(
            WarrantProof::ChainIntegrity(ChainIntegrityWarrant::InvalidChainOp {
                action_author: action_author.clone(),
                action: pair.clone(),
                validation_type: ValidationType::App,
            }),
            fixt!(AgentPubKey),
            fixt!(Timestamp),
        );

        let warrant2 = Warrant::new(
            WarrantProof::ChainIntegrity(ChainIntegrityWarrant::ChainFork {
                chain_author: action_author.clone(),
                action_pair: (pair.clone(), pair.clone()),
            }),
            fixt!(AgentPubKey),
            fixt!(Timestamp),
        );

        let op1 = make_op(warrant1.clone());
        let op2 = make_op(warrant2.clone());

        let db = DbWrite::<DbKindAuthored>::test(dir.as_ref(), DbKindAuthored(cell_id)).unwrap();
        db.test_write({
            let op1 = op1.clone();
            let op2 = op2.clone();
            move |txn| {
                insert_op_authored(txn, &op1).unwrap();
                insert_op_authored(txn, &op2).unwrap();
            }
        });

        db.test_read(move |txn| {
            let warrants: Vec<DhtOp> = Txn::from(txn)
                .get_warrants_for_basis(&action_author.into(), false)
                .unwrap()
                .into_iter()
                .map(Into::into)
                .collect();
            assert_eq!(warrants, vec![op1.into_content(), op2.into_content()]);
        });
    }
}<|MERGE_RESOLUTION|>--- conflicted
+++ resolved
@@ -95,7 +95,7 @@
     txn: &mut Ta<DbKindAuthored>,
     op: &DhtOpHashed,
 ) -> StateMutationResult<()> {
-    insert_op_when(txn, op, Timestamp::now(), None)
+    insert_op_when(txn, op, None, Timestamp::now())
 }
 
 /// Insert a [`DhtOp`](holochain_types::dht_op::DhtOp) into the DHT database.
@@ -107,11 +107,7 @@
     op: &DhtOpHashed,
     transfer_data: Option<(AgentPubKey, TransferMethod, Timestamp)>,
 ) -> StateMutationResult<()> {
-    insert_op_when(txn, op, Timestamp::now(), transfer_data)
-}
-
-pub fn insert_op_unchecked(txn: &mut Transaction, op: &DhtOpHashed) -> StateMutationResult<()> {
-    insert_op_when(txn, op, Timestamp::now(), None)
+    insert_op_when(txn, op, transfer_data, Timestamp::now())
 }
 
 /// Insert a [`DhtOp`](holochain_types::dht_op::DhtOp) into the Cache database.
@@ -120,9 +116,17 @@
     op: &DhtOpHashed,
     transfer_data: Option<(AgentPubKey, TransferMethod, Timestamp)>,
 ) -> StateMutationResult<()> {
-    insert_op_when(txn, op, Timestamp::now(), transfer_data)
-}
-
+    insert_op_when(txn, op, transfer_data, Timestamp::now())
+}
+
+/// Insert a [`DhtOp`](holochain_types::dht_op::DhtOp) into any Op database.
+/// The type is not checked, and transfer data is not set.
+#[cfg(feature = "test_utils")]
+pub fn insert_op_unchecked(txn: &mut Transaction, op: &DhtOpHashed) -> StateMutationResult<()> {
+    insert_op_when(txn, op, None, Timestamp::now())
+}
+
+#[deprecated = "handle these cases with real data"]
 pub fn todo_no_transfer_data() -> Option<(AgentPubKey, TransferMethod, Timestamp)> {
     None
 }
@@ -131,13 +135,8 @@
 pub fn insert_op_when(
     txn: &mut Transaction,
     op: &DhtOpHashed,
-<<<<<<< HEAD
     transfer_data: Option<(AgentPubKey, TransferMethod, Timestamp)>,
     when_stored: Timestamp,
-=======
-    _when_stored: Timestamp,
-    transfer_data: Option<(AgentPubKey, TransferMethod, Timestamp)>,
->>>>>>> e28c50bc
 ) -> StateMutationResult<()> {
     let hash = op.as_hash();
     let op = op.as_content();
@@ -178,13 +177,8 @@
             hash,
             &op_order,
             &timestamp,
-<<<<<<< HEAD
             transfer_data,
             when_stored,
-=======
-            _when_stored,
-            transfer_data,
->>>>>>> e28c50bc
         )?;
         set_dependency(txn, hash, deps)?;
     }
@@ -219,11 +213,7 @@
     hash: &DhtOpHash,
     order: &OpOrder,
     authored_timestamp: &Timestamp,
-<<<<<<< HEAD
     transfer_data: Option<(AgentPubKey, TransferMethod, Timestamp)>,
-=======
-    _transfer_data: Option<(AgentPubKey, TransferMethod, Timestamp)>,
->>>>>>> e28c50bc
 ) -> StateMutationResult<()> {
     insert_op_lite_when(
         txn,
@@ -231,13 +221,8 @@
         hash,
         order,
         authored_timestamp,
-<<<<<<< HEAD
         transfer_data,
         Timestamp::now(),
-=======
-        Timestamp::now(),
-        _transfer_data,
->>>>>>> e28c50bc
     )
 }
 
@@ -248,13 +233,8 @@
     hash: &DhtOpHash,
     order: &OpOrder,
     authored_timestamp: &Timestamp,
-<<<<<<< HEAD
     transfer_data: Option<(AgentPubKey, TransferMethod, Timestamp)>,
     when_stored: Timestamp,
-=======
-    when_stored: Timestamp,
-    _transfer_data: Option<(AgentPubKey, TransferMethod, Timestamp)>,
->>>>>>> e28c50bc
 ) -> StateMutationResult<()> {
     let basis = op_lite.dht_basis();
     let (transfer_source, transfer_method, transfer_time) = transfer_data
