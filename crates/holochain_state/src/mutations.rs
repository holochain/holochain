--- conflicted
+++ resolved
@@ -331,21 +331,12 @@
             block.target().clone(),
             InclusiveTimestampInterval::try_new(
                 match maybe_min_maybe_max.0 {
-<<<<<<< HEAD
-                    Some(min) => std::cmp::min(Timestamp(min), *block.start()),
-                    None => *block.start(),
-                },
-                match maybe_min_maybe_max.1 {
-                    Some(max) => std::cmp::max(Timestamp(max), *block.end()),
-                    None => *block.end(),
-=======
                     Some(min) => std::cmp::min(Timestamp(min), block.start()),
                     None => block.start(),
                 },
                 match maybe_min_maybe_max.1 {
                     Some(max) => std::cmp::max(Timestamp(max), block.end()),
                     None => block.end(),
->>>>>>> 0b6b70b9
                 },
             )?,
         ),
