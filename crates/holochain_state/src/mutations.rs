--- conflicted
+++ resolved
@@ -95,7 +95,7 @@
     txn: &mut Ta<DbKindAuthored>,
     op: &DhtOpHashed,
 ) -> StateMutationResult<()> {
-    insert_op_when(txn, op, None, Timestamp::now())
+    insert_op_when(txn, op, Timestamp::now(), None)
 }
 
 /// Insert a [`DhtOp`](holochain_types::dht_op::DhtOp) into the DHT database.
@@ -107,11 +107,11 @@
     op: &DhtOpHashed,
     transfer_data: Option<(AgentPubKey, TransferMethod, Timestamp)>,
 ) -> StateMutationResult<()> {
-    insert_op_when(txn, op, transfer_data, Timestamp::now())
+    insert_op_when(txn, op, Timestamp::now(), transfer_data)
 }
 
 pub fn insert_op_unchecked(txn: &mut Transaction, op: &DhtOpHashed) -> StateMutationResult<()> {
-    insert_op_when(txn, op, None, Timestamp::now())
+    insert_op_when(txn, op, Timestamp::now(), None)
 }
 
 /// Insert a [`DhtOp`](holochain_types::dht_op::DhtOp) into the Cache database.
@@ -120,7 +120,7 @@
     op: &DhtOpHashed,
     transfer_data: Option<(AgentPubKey, TransferMethod, Timestamp)>,
 ) -> StateMutationResult<()> {
-    insert_op_when(txn, op, transfer_data, Timestamp::now())
+    insert_op_when(txn, op, Timestamp::now(), transfer_data)
 }
 
 pub fn todo_no_transfer_data() -> Option<(AgentPubKey, TransferMethod, Timestamp)> {
@@ -128,23 +128,11 @@
 }
 
 /// Insert a [`DhtOp`](holochain_types::dht_op::DhtOp) into the database.
-<<<<<<< HEAD
 pub fn insert_op_when(
     txn: &mut Transaction,
     op: &DhtOpHashed,
+    _when_stored: Timestamp,
     transfer_data: Option<(AgentPubKey, TransferMethod, Timestamp)>,
-    _when_stored: Timestamp,
-=======
-pub fn insert_op(txn: &mut Transaction, op: &DhtOpHashed) -> StateMutationResult<()> {
-    insert_op_when(txn, op, Timestamp::now())
-}
-
-/// Insert a [`DhtOp`](holochain_types::dht_op::DhtOp) into the database.
-pub fn insert_op_when(
-    txn: &mut Transaction,
-    op: &DhtOpHashed,
-    when_stored: Timestamp,
->>>>>>> 72223f40
 ) -> StateMutationResult<()> {
     let hash = op.as_hash();
     let op = op.as_content();
@@ -179,11 +167,15 @@
         }
     }
     if create_op {
-<<<<<<< HEAD
-        insert_op_lite(txn, &op_lite, hash, &op_order, &timestamp, transfer_data)?;
-=======
-        insert_op_lite_when(txn, &op_lite, hash, &op_order, &timestamp, when_stored)?;
->>>>>>> 72223f40
+        insert_op_lite_when(
+            txn,
+            &op_lite,
+            hash,
+            &op_order,
+            &timestamp,
+            _when_stored,
+            transfer_data,
+        )?;
         set_dependency(txn, hash, deps)?;
     }
     Ok(())
@@ -202,11 +194,7 @@
     order: &OpOrder,
     authored_timestamp: &Timestamp,
 ) -> StateMutationResult<()> {
-<<<<<<< HEAD
-    insert_op_lite(txn, op_lite, hash, order, timestamp, None)?;
-=======
-    insert_op_lite(txn, op_lite, hash, order, authored_timestamp)?;
->>>>>>> 72223f40
+    insert_op_lite(txn, op_lite, hash, order, authored_timestamp, None)?;
     set_validation_status(txn, hash, ValidationStatus::Valid)?;
     set_when_integrated(txn, hash, Timestamp::now())?;
     Ok(())
@@ -218,11 +206,8 @@
     op_lite: &DhtOpLite,
     hash: &DhtOpHash,
     order: &OpOrder,
-<<<<<<< HEAD
-    timestamp: &Timestamp,
+    authored_timestamp: &Timestamp,
     _transfer_data: Option<(AgentPubKey, TransferMethod, Timestamp)>,
-=======
-    authored_timestamp: &Timestamp,
 ) -> StateMutationResult<()> {
     insert_op_lite_when(
         txn,
@@ -231,6 +216,7 @@
         order,
         authored_timestamp,
         Timestamp::now(),
+        _transfer_data,
     )
 }
 
@@ -242,7 +228,7 @@
     order: &OpOrder,
     authored_timestamp: &Timestamp,
     when_stored: Timestamp,
->>>>>>> 72223f40
+    _transfer_data: Option<(AgentPubKey, TransferMethod, Timestamp)>,
 ) -> StateMutationResult<()> {
     let basis = op_lite.dht_basis();
     match op_lite {
