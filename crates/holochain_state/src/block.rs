use crate::mutations;
use crate::prelude::StateQueryResult;
use crate::query::prelude::named_params;
use holochain_sqlite::db::AsP2pStateTxExt;
use holochain_sqlite::prelude::DatabaseResult;
use holochain_sqlite::prelude::DbRead;
use holochain_sqlite::prelude::DbWrite;
use holochain_sqlite::rusqlite::Transaction;
use holochain_sqlite::sql::sql_conductor;
use holochain_types::prelude::DbKindConductor;
use holochain_types::prelude::DbKindP2pAgents;
use holochain_types::prelude::DbRead;
use holochain_types::prelude::Timestamp;
use holochain_zome_types::block::Block;
use holochain_zome_types::block::BlockTargetId;
use kitsune_p2p::agent_store::AgentInfoSigned;

pub async fn block(db: &DbWrite<DbKindConductor>, input: Block) -> DatabaseResult<()> {
    db.async_commit(move |txn| mutations::insert_block(txn, input))
        .await
}

pub async fn unblock(db: &DbWrite<DbKindConductor>, input: Block) -> DatabaseResult<()> {
    db.async_commit(move |txn| mutations::insert_unblock(txn, input))
        .await
}

fn query_is_blocked(
    txn: &Transaction<'_>,
    target_id: BlockTargetId,
    timestamp: Timestamp,
) -> StateQueryResult<bool> {
    Ok(txn.query_row(
        sql_conductor::IS_BLOCKED,
        named_params! {
            ":target_id": target_id,
            ":time_us": timestamp,
        },
        |row| row.get(0),
    )?)
}

pub async fn is_blocked(
<<<<<<< HEAD
    db_conductor: &DbRead<DbKindConductor>,
    db_p2p_agent_store: &DbRead<DbKindP2pAgents>,
    target_id_0: BlockTargetId,
=======
    db: &DbRead<DbKindConductor>,
    target_id: BlockTargetId,
>>>>>>> 4f801f9c
    timestamp: Timestamp,
) -> StateQueryResult<bool> {
    let target_id_1 = target_id_0.clone();
    Ok(db_conductor
        .async_reader(move |txn| query_is_blocked(&txn, target_id_1, timestamp))
        .await?
        // Targets may imply additional sub-targets.
        || match target_id_0 {
            BlockTargetId::Cell(_) => false,
            BlockTargetId::Ip(_) => false,
            BlockTargetId::Node(_) => {
                let _agents: StateQueryResult<Vec<AgentInfoSigned>> = db_p2p_agent_store.async_reader(|txn| Ok(txn.p2p_list_agents()?)).await;
                false
            }
            BlockTargetId::NodeDna(_, _) => false,
        })
}

#[cfg(test)]
mod test {
    use crate::test_utils::test_conductor_db;
    use hdk::prelude::Timestamp;
    use holochain_types::prelude::CellIdFixturator;
    use holochain_zome_types::block::Block;
    use holochain_zome_types::block::BlockTarget;
    use holochain_zome_types::block::BlockTargetId;
    use holochain_zome_types::block::CellBlockReason;
    use holochain_zome_types::InclusiveTimestampInterval;
    use holochain_zome_types::TimestampFixturator;

    // More complex setups.
    #[tokio::test(flavor = "multi_thread")]
    async fn block_complex_setup() {
        for (setup, checks) in vec![
            // simple setup to smoke test the test itself
            (
                vec![(0, 1, true)],
                vec![(-1, false), (0, true), (1, true), (2, false)],
            ),
            // triple block with spaces then unblock the mid block
            (
                vec![(0, 1, true), (3, 4, true), (6, 7, true), (2, 5, false)],
                vec![
                    (-1, false),
                    (0, true),
                    (1, true),
                    (2, false),
                    (3, false),
                    (4, false),
                    (5, false),
                    (6, true),
                    (7, true),
                    (8, false),
                ],
            ),
            // block earlier then later with gap
            (
                vec![(0, 1, true), (3, 4, true)],
                vec![
                    (-1, false),
                    (0, true),
                    (1, true),
                    (2, false),
                    (3, true),
                    (4, true),
                    (5, false),
                ],
            ),
            // block later then earlier with gap
            (
                vec![(3, 4, true), (0, 1, true)],
                vec![
                    (-1, false),
                    (0, true),
                    (1, true),
                    (2, false),
                    (3, true),
                    (4, true),
                    (5, false),
                ],
            ),
            // Redundant blocks and singular unblock
            (
                vec![
                    (0, 5, true),
                    (1, 5, true),
                    (0, 4, true),
                    (3, 3, true),
                    (2, 3, false),
                ],
                vec![
                    (0, true),
                    (1, true),
                    (2, false),
                    (3, false),
                    (4, true),
                    (5, true),
                ],
            ),
        ] {
            let db = test_conductor_db();

            let control = BlockTarget::Cell(fixt::fixt!(CellId), CellBlockReason::BadCrypto);
            let target = BlockTarget::Cell(fixt::fixt!(CellId), CellBlockReason::BadCrypto);

            for (start, end, op) in &setup {
                let block = Block::new(
                    target.clone(),
                    InclusiveTimestampInterval::try_new(Timestamp(*start), Timestamp(*end))
                        .unwrap(),
                );
                if *op {
                    super::block(&db, block).await.unwrap()
                } else {
                    super::unblock(&db, block).await.unwrap()
                }
            }

            for (check, expected) in checks {
                assert!(
                    !super::is_blocked(&db, control.clone().into(), Timestamp(check))
                        .await
                        .unwrap()
                );
                assert_eq!(
                    expected,
                    super::is_blocked(&db, target.clone().into(), Timestamp(check))
                        .await
                        .unwrap(),
                    "setup {:?} check {} expected {}",
                    setup,
                    check,
                    expected,
                );
            }
        }
    }

    // Unblocking one reason leaves other reasons intact.
    #[tokio::test(flavor = "multi_thread")]
    async fn block_unblock_per_reason() {
        let db = test_conductor_db();

        let cell_id = fixt::fixt!(CellId);
        let target0 = BlockTarget::Cell(cell_id.clone(), CellBlockReason::BadCrypto);
        let target1 = BlockTarget::Cell(cell_id, CellBlockReason::App(vec![1, 2, 3]));

        super::block(
            &db,
            Block::new(
                target0.clone(),
                InclusiveTimestampInterval::try_new(Timestamp::MIN, Timestamp::MAX).unwrap(),
            ),
        )
        .await
        .unwrap();

        assert!(super::is_blocked(&db, target0.clone().into(), Timestamp(0))
            .await
            .unwrap());

        super::block(
            &db,
            Block::new(
                target1.clone(),
                InclusiveTimestampInterval::try_new(Timestamp::MIN, Timestamp::MAX).unwrap(),
            ),
        )
        .await
        .unwrap();

        assert!(super::is_blocked(&db, target0.clone().into(), Timestamp(0))
            .await
            .unwrap());

        // Unblock the app block.
        super::unblock(
            &db,
            Block::new(
                target1.clone(),
                InclusiveTimestampInterval::try_new(Timestamp::MIN, Timestamp::MAX).unwrap(),
            ),
        )
        .await
        .unwrap();

        // Even though the app block was unblocked the bad crypto block remains.
        assert!(super::is_blocked(&db, target0.clone().into(), Timestamp(0))
            .await
            .unwrap());
    }

    // Unblocks reinstate pre and post blocks.
    #[tokio::test(flavor = "multi_thread")]
    async fn block_unblock_reinstates_adjacent_blocks() {
        for (block_start, block_end, unblock_start, unblock_end, check) in vec![
            (0, 1, 0, 0, 1),
            (0, 1, 1, 1, 0),
            (0, 2, 1, 1, 0),
            (0, 2, 1, 1, 2),
            (0, 3, 1, 2, 0),
            (0, 3, 1, 2, 3),
            (i64::MIN, i64::MAX, i64::MIN + 1, i64::MAX, i64::MIN),
            (i64::MIN, i64::MAX, i64::MIN, i64::MAX - 1, i64::MAX),
        ] {
            let db = test_conductor_db();

            let control = BlockTarget::Cell(fixt::fixt!(CellId), CellBlockReason::BadCrypto);
            let target = BlockTarget::Cell(fixt::fixt!(CellId), CellBlockReason::BadCrypto);

            assert!(
                !super::is_blocked(&db, control.clone().into(), Timestamp(check))
                    .await
                    .unwrap()
            );
            assert!(
                !super::is_blocked(&db, target.clone().into(), Timestamp(check))
                    .await
                    .unwrap()
            );

            super::block(
                &db,
                Block::new(
                    target.clone(),
                    InclusiveTimestampInterval::try_new(
                        Timestamp(block_start),
                        Timestamp(block_end),
                    )
                    .unwrap(),
                ),
            )
            .await
            .unwrap();

            super::unblock(
                &db,
                Block::new(
                    target.clone(),
                    InclusiveTimestampInterval::try_new(
                        Timestamp(unblock_start),
                        Timestamp(unblock_end),
                    )
                    .unwrap(),
                ),
            )
            .await
            .unwrap();

            assert!(
                !super::is_blocked(&db, control.clone().into(), Timestamp(check))
                    .await
                    .unwrap()
            );
            assert!(
                super::is_blocked(&db, target.clone().into(), Timestamp(check))
                    .await
                    .unwrap(),
                "block_start {} block_end {} unblock_start {} unblock_end {}",
                block_start,
                block_end,
                unblock_start,
                unblock_end,
            );
        }
    }

    // Unblocks release a block.
    #[tokio::test(flavor = "multi_thread")]
    async fn block_unblock_is_not_blocked() {
        for (block_start, block_end, unblock_start, unblock_end, check) in vec![
            (0, 0, 0, 0, 0),
            (0, 1, 0, 1, 0),
            (0, 1, 0, 1, 1),
            (0, 1, 0, 0, 0),
            (0, 1, 1, 1, 1),
            (0, 2, 1, 1, 1),
            (0, 2, 0, 1, 0),
            (0, 2, 0, 1, 1),
            (0, 2, 1, 2, 1),
            (0, 2, 1, 2, 2),
            (1, 1, 0, 1, 1),
            (1, 1, 1, 2, 1),
            (1, 2, 0, 3, 1),
            (1, 6, 3, 4, 3),
            (1, 6, 3, 4, 4),
            (i64::MIN, i64::MAX, i64::MIN, i64::MAX, 0),
            (i64::MIN, i64::MAX, i64::MIN, i64::MAX, i64::MIN),
            (i64::MIN, i64::MAX, i64::MIN, i64::MAX, i64::MAX),
        ] {
            let db = test_conductor_db();

            let control = BlockTarget::Cell(fixt::fixt!(CellId), CellBlockReason::BadCrypto);
            let target = BlockTarget::Cell(fixt::fixt!(CellId), CellBlockReason::BadCrypto);

            assert!(
                !super::is_blocked(&db, control.clone().into(), Timestamp(check))
                    .await
                    .unwrap()
            );
            assert!(
                !super::is_blocked(&db, target.clone().into(), Timestamp(check))
                    .await
                    .unwrap()
            );

            super::block(
                &db,
                Block::new(
                    target.clone(),
                    InclusiveTimestampInterval::try_new(
                        Timestamp(block_start),
                        Timestamp(block_end),
                    )
                    .unwrap(),
                ),
            )
            .await
            .unwrap();

            super::unblock(
                &db,
                Block::new(
                    target.clone(),
                    InclusiveTimestampInterval::try_new(
                        Timestamp(unblock_start),
                        Timestamp(unblock_end),
                    )
                    .unwrap(),
                ),
            )
            .await
            .unwrap();

            assert!(
                !super::is_blocked(&db, control.clone().into(), Timestamp(check))
                    .await
                    .unwrap()
            );
            assert!(
                !super::is_blocked(&db, target.clone().into(), Timestamp(check))
                    .await
                    .unwrap(),
                "block_start {} block_end {} unblock_start {} unblock_end {}",
                block_start,
                block_end,
                unblock_start,
                unblock_end,
            );
        }
    }

    // Fresh db should not have any blocks.
    #[tokio::test(flavor = "multi_thread")]
    async fn block_empty_db_is_not_blocked() {
        let db = test_conductor_db();
        let target = BlockTarget::Cell(fixt::fixt!(CellId), CellBlockReason::BadCrypto);

        assert!(
            !super::is_blocked(&db, target.into(), fixt::fixt!(Timestamp))
                .await
                .unwrap()
        );
    }

    // Blocks only block their span.
    #[tokio::test(flavor = "multi_thread")]
    async fn block_not_block_is_not_blocked() {
        for (start, check, end) in vec![
            // before
            (1, 0, 1),
            // after
            (0, 1, 0),
        ] {
            let db = test_conductor_db();

            let control = BlockTarget::Cell(fixt::fixt!(CellId), CellBlockReason::BadCrypto);
            let target = BlockTarget::Cell(fixt::fixt!(CellId), CellBlockReason::BadCrypto);

            assert!(
                !super::is_blocked(&db, control.clone().into(), Timestamp(check))
                    .await
                    .unwrap()
            );
            assert!(
                !super::is_blocked(&db, target.clone().into(), Timestamp(check))
                    .await
                    .unwrap()
            );

            super::block(
                &db,
                Block::new(
                    target.clone(),
                    InclusiveTimestampInterval::try_new(Timestamp(start), Timestamp(end)).unwrap(),
                ),
            )
            .await
            .unwrap();

            assert!(
                !super::is_blocked(&db, control.clone().into(), Timestamp(check))
                    .await
                    .unwrap()
            );
            assert!(
                !super::is_blocked(&db, target.clone().into(), Timestamp(check))
                    .await
                    .unwrap()
            );
        }
    }

    // Base case is that blocking some target blocks it for the block span and
    // no other target.
    #[tokio::test(flavor = "multi_thread")]
    async fn block_is_blocked() {
        for (start, mid, end) in vec![
            // block is inclusive
            (0, 0, 0),
            (1, 1, 1),
            (-1, -1, -1),
            (i64::MIN, i64::MIN, i64::MIN),
            (i64::MAX, i64::MAX, i64::MAX),
            // Some other values
            (10, 15, 20),
        ] {
            let db = test_conductor_db();

            // control
            let target0 = BlockTarget::Cell(fixt::fixt!(CellId), CellBlockReason::BadCrypto);
            // to block
            let target1 = BlockTarget::Cell(fixt::fixt!(CellId), CellBlockReason::BadCrypto);

            assert!(
                !super::is_blocked(&db, BlockTargetId::from(target0.clone()), Timestamp(mid))
                    .await
                    .unwrap()
            );
            assert!(
                !super::is_blocked(&db, BlockTargetId::from(target1.clone()), Timestamp(mid))
                    .await
                    .unwrap()
            );

            super::block(
                &db,
                Block::new(
                    target1.clone(),
                    InclusiveTimestampInterval::try_new(Timestamp(start), Timestamp(end)).unwrap(),
                ),
            )
            .await
            .unwrap();

            assert!(
                !super::is_blocked(&db, BlockTargetId::from(target0), Timestamp(mid))
                    .await
                    .unwrap()
            );
            assert!(
                super::is_blocked(&db, BlockTargetId::from(target1), Timestamp(mid))
                    .await
                    .unwrap(),
                "start {}, mid {}, end {}",
                start,
                mid,
                end
            );
        }
    }
}<|MERGE_RESOLUTION|>--- conflicted
+++ resolved
@@ -41,14 +41,9 @@
 }
 
 pub async fn is_blocked(
-<<<<<<< HEAD
     db_conductor: &DbRead<DbKindConductor>,
     db_p2p_agent_store: &DbRead<DbKindP2pAgents>,
     target_id_0: BlockTargetId,
-=======
-    db: &DbRead<DbKindConductor>,
-    target_id: BlockTargetId,
->>>>>>> 4f801f9c
     timestamp: Timestamp,
 ) -> StateQueryResult<bool> {
     let target_id_1 = target_id_0.clone();
