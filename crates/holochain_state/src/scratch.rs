use std::collections::HashMap;
use std::sync::Arc;
use std::sync::Mutex;

use holo_hash::hash_type::AnyDht;
use holo_hash::AnyDhtHash;
use holo_hash::EntryHash;
use holo_hash::HeaderHash;
use holochain_keystore::KeystoreError;
use holochain_types::prelude::*;
use holochain_zome_types::entry::EntryHashed;
use holochain_zome_types::ChainTopOrdering;
use holochain_zome_types::Element;
use holochain_zome_types::Entry;
use holochain_zome_types::SignedHeaderHashed;
use holochain_zome_types::TimestampError;
use thiserror::Error;

use crate::prelude::Query;
use crate::prelude::Stores;
use crate::prelude::StoresIter;
use crate::query::StateQueryResult;
use crate::query::StmtIter;
use crate::query::Store;
use holochain_zome_types::ScheduledFn;

/// The "scratch" is an in-memory space to stage Headers to be committed at the
/// end of the CallZome workflow.
///
/// This space must also be queryable: specifically, it needs to be combined
/// into queries into the database which return Headers. This is done by
/// a simple filter on the scratch space, and then chaining that iterator
/// onto the iterators over the Headers in the database(s) produced by the
/// Cascade.
#[derive(Debug, Clone, Default)]
pub struct Scratch {
    zomed_headers: Vec<(Option<Zome>, SignedHeaderHashed)>,
    entries: HashMap<EntryHash, Arc<Entry>>,
    chain_top_ordering: ChainTopOrdering,
    scheduled_fns: Vec<ScheduledFn>,
}

#[derive(Debug, Clone)]
pub struct SyncScratch(Arc<Mutex<Scratch>>);

// MD: hmm, why does this need to be a separate type? Why collect into this?
pub struct FilteredScratch {
    headers: Vec<SignedHeaderHashed>,
}

impl Scratch {
    pub fn new() -> Self {
        Self {
            chain_top_ordering: ChainTopOrdering::Relaxed,
            ..Default::default()
        }
    }

    pub fn scheduled_fns(&self) -> &[ScheduledFn] {
        &self.scheduled_fns
    }

    pub fn add_scheduled_fn(&mut self, scheduled_fn: ScheduledFn) {
        self.scheduled_fns.push(scheduled_fn)
    }

    pub fn chain_top_ordering(&self) -> ChainTopOrdering {
        self.chain_top_ordering
    }

    pub fn respect_chain_top_ordering(&mut self, chain_top_ordering: ChainTopOrdering) {
        if chain_top_ordering == ChainTopOrdering::Strict {
            self.chain_top_ordering = chain_top_ordering;
        }
    }

    pub fn add_header(
        &mut self,
        zome: Option<Zome>,
        item: SignedHeaderHashed,
        chain_top_ordering: ChainTopOrdering,
    ) {
        self.respect_chain_top_ordering(chain_top_ordering);
        self.zomed_headers.push((zome, item));
    }

    pub fn add_entry(&mut self, entry_hashed: EntryHashed, chain_top_ordering: ChainTopOrdering) {
        self.respect_chain_top_ordering(chain_top_ordering);
        let (entry, hash) = entry_hashed.into_inner();
        self.entries.insert(hash, Arc::new(entry));
    }

    pub fn as_filter(&self, f: impl Fn(&SignedHeaderHashed) -> bool) -> FilteredScratch {
        let headers = self
            .zomed_headers
            .iter()
            .map(|(_zome, shh)| shh)
            .filter(|&shh| f(shh))
            .cloned()
            .collect();
        FilteredScratch { headers }
    }

    pub fn into_sync(self) -> SyncScratch {
        SyncScratch(Arc::new(Mutex::new(self)))
    }

    pub fn len(&self) -> usize {
        self.zomed_headers.len()
    }

    pub fn is_empty(&self) -> bool {
<<<<<<< HEAD
        self.zomed_headers.is_empty()
=======
        self.headers.is_empty() && self.scheduled_fns.is_empty()
>>>>>>> a317cbfb
    }

    pub fn headers(&self) -> impl Iterator<Item = &SignedHeaderHashed> {
        self.zomed_headers.iter().map(|(_zome, shh)| shh)
    }

    pub fn elements(&self) -> impl Iterator<Item = Element> + '_ {
        self.zomed_headers.iter().cloned().map(move |(_, shh)| {
            let entry = shh
                .header()
                .entry_hash()
                .and_then(|eh| self.entries.get(eh).map(|e| (**e).clone()));
            Element::new(shh, entry)
        })
    }

    /// Get the entries on in the scratch.
    pub fn entries(&self) -> impl Iterator<Item = (&EntryHash, &Arc<Entry>)> {
        self.entries.iter()
    }

    pub fn num_headers(&self) -> usize {
        self.zomed_headers.len()
    }

    fn get_exact_element(
        &self,
        hash: &HeaderHash,
    ) -> StateQueryResult<Option<holochain_zome_types::Element>> {
        Ok(self.get_header(hash)?.map(|shh| {
            let entry = shh
                .header()
                .entry_hash()
                .and_then(|eh| self.get_entry(eh).ok());
            Element::new(shh, entry.flatten())
        }))
    }

    fn get_any_element(
        &self,
        hash: &EntryHash,
    ) -> StateQueryResult<Option<holochain_zome_types::Element>> {
        let r = self.get_entry(hash)?.and_then(|entry| {
            let shh = self
                .headers()
                .find(|&h| {
                    h.header()
                        .entry_hash()
                        .map(|eh| eh == hash)
                        .unwrap_or(false)
                })?
                .clone();
            Some(Element::new(shh, Some(entry)))
        });
        Ok(r)
    }

    pub fn drain_scheduled_fns(&mut self) -> impl Iterator<Item = ScheduledFn> + '_ {
        self.scheduled_fns.drain(..)
    }

    /// Drain out all the headers.
    pub fn drain_zomed_headers(
        &mut self,
    ) -> impl Iterator<Item = (Option<Zome>, SignedHeaderHashed)> + '_ {
        self.zomed_headers.drain(..)
    }

    /// Drain out all the entries.
    pub fn drain_entries(&mut self) -> impl Iterator<Item = EntryHashed> + '_ {
        self.entries.drain().map(|(hash, entry)| {
            EntryHashed::with_pre_hashed(
                Arc::try_unwrap(entry).unwrap_or_else(|e| (*e).clone()),
                hash,
            )
        })
    }
}

impl SyncScratch {
    pub fn apply<T, F: FnOnce(&mut Scratch) -> T>(&self, f: F) -> Result<T, SyncScratchError> {
        Ok(f(&mut *self
            .0
            .lock()
            .map_err(|_| SyncScratchError::ScratchLockPoison)?))
    }

    pub fn apply_and_then<T, E, F>(&self, f: F) -> Result<T, E>
    where
        E: From<SyncScratchError>,
        F: FnOnce(&mut Scratch) -> Result<T, E>,
    {
        f(&mut *self
            .0
            .lock()
            .map_err(|_| SyncScratchError::ScratchLockPoison)?)
    }
}

impl Store for Scratch {
    fn get_entry(&self, hash: &EntryHash) -> StateQueryResult<Option<Entry>> {
        Ok(self.entries.get(hash).map(|arc| (**arc).clone()))
    }

    fn contains_entry(&self, hash: &EntryHash) -> StateQueryResult<bool> {
        Ok(self.entries.contains_key(hash))
    }

    fn contains_header(&self, hash: &HeaderHash) -> StateQueryResult<bool> {
        Ok(self.headers().any(|h| h.header_address() == hash))
    }

    fn get_header(&self, hash: &HeaderHash) -> StateQueryResult<Option<SignedHeaderHashed>> {
        Ok(self
            .headers()
            .find(|&h| h.header_address() == hash)
            .cloned())
    }

    fn get_element(&self, hash: &AnyDhtHash) -> StateQueryResult<Option<Element>> {
        match *hash.hash_type() {
            AnyDht::Entry => self.get_any_element(&hash.clone().into()),
            AnyDht::Header => self.get_exact_element(&hash.clone().into()),
        }
    }
}

impl FilteredScratch {
    pub fn drain(&mut self) -> impl Iterator<Item = SignedHeaderHashed> + '_ {
        self.headers.drain(..)
    }
}

impl<Q> Stores<Q> for Scratch
where
    Q: Query<Item = Judged<SignedHeaderHashed>>,
{
    type O = FilteredScratch;

    fn get_initial_data(&self, query: Q) -> StateQueryResult<Self::O> {
        Ok(self.as_filter(query.as_filter()))
    }
}

impl StoresIter<Judged<SignedHeaderHashed>> for FilteredScratch {
    fn iter(&mut self) -> StateQueryResult<StmtIter<'_, Judged<SignedHeaderHashed>>> {
        // We are assuming data in the scratch space is valid even though
        // it hasn't been validated yet because if it does fail validation
        // then this transaction will be rolled back.
        // TODO: Write test to prove this assumption.
        Ok(Box::new(fallible_iterator::convert(
            self.drain().map(Judged::valid).map(Ok),
        )))
    }
}

#[derive(Error, Debug)]
pub enum ScratchError {
    #[error(transparent)]
    Timestamp(#[from] TimestampError),
    #[error(transparent)]
    Keystore(#[from] KeystoreError),
    #[error(transparent)]
    Header(#[from] HeaderError),
}

#[derive(Error, Debug)]
pub enum SyncScratchError {
    #[error("Scratch lock was poisoned")]
    ScratchLockPoison,
}

#[test]
fn test_multiple_in_memory() {
    use holochain_sqlite::rusqlite::*;

    // blank string means "temporary database", which typically resides in
    // memory but can be flushed to disk if sqlite is under memory pressure
    let mut m1 = Connection::open("").unwrap();
    let mut m2 = Connection::open("").unwrap();

    let schema = "
CREATE TABLE mytable (
    x INTEGER PRIMARY KEY
);
    ";

    m1.execute(schema, NO_PARAMS).unwrap();
    m2.execute(schema, NO_PARAMS).unwrap();

    let num = m1
        .execute("INSERT INTO mytable (x) VALUES (1)", NO_PARAMS)
        .unwrap();
    assert_eq!(num, 1);

    let xs1: Vec<u16> = m1
        .transaction()
        .unwrap()
        .prepare_cached("SELECT x FROM mytable")
        .unwrap()
        .query_map(NO_PARAMS, |row| row.get(0))
        .unwrap()
        .collect::<Result<Vec<_>, _>>()
        .unwrap();

    let xs2: Vec<u16> = m2
        .transaction()
        .unwrap()
        .prepare_cached("SELECT * FROM mytable")
        .unwrap()
        .query_map(NO_PARAMS, |row| row.get(0))
        .unwrap()
        .collect::<Result<Vec<_>, _>>()
        .unwrap();

    assert_eq!(xs1, vec![1]);
    assert!(xs2.is_empty());
}<|MERGE_RESOLUTION|>--- conflicted
+++ resolved
@@ -110,11 +110,7 @@
     }
 
     pub fn is_empty(&self) -> bool {
-<<<<<<< HEAD
-        self.zomed_headers.is_empty()
-=======
-        self.headers.is_empty() && self.scheduled_fns.is_empty()
->>>>>>> a317cbfb
+        self.zomed_headers.is_empty() && self.scheduled_fns.is_empty()
     }
 
     pub fn headers(&self) -> impl Iterator<Item = &SignedHeaderHashed> {
