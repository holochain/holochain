--- conflicted
+++ resolved
@@ -24,11 +24,7 @@
 //! The Query trait allows combining arbitrary database SQL queries with
 //! the scratch space so reads can union across the database and in-memory data.
 
-<<<<<<< HEAD
-// TODO - maybe actually fix this?
-=======
 // TODO - address the underlying issue:
->>>>>>> 12cc3e03
 #![allow(clippy::result_large_err)]
 
 pub mod chain_lock;
