--- conflicted
+++ resolved
@@ -1,10 +1,6 @@
 [package]
 name = "holochain_state"
-<<<<<<< HEAD
-version = "0.5.0-dev.0"
-=======
 version = "0.5.0-dev.1"
->>>>>>> 4cbddda9
 description = "Holochain persisted state datatypes and functions"
 license = "Apache-2.0"
 homepage = "https://github.com/holochain/holochain"
@@ -21,23 +17,6 @@
   "serde",
 ] }
 derive_more = "0.99"
-<<<<<<< HEAD
-holochain_sqlite = { version = "^0.5.0-dev.0", path = "../holochain_sqlite" }
-holo_hash = { version = "^0.5.0-dev.0", path = "../holo_hash", features = [
-  "full",
-] }
-fallible-iterator = "0.3.0"
-holochain_chc = { version = "^0.2.0-dev.0", path = "../holochain_chc" }
-holochain_keystore = { version = "^0.5.0-dev.0", path = "../holochain_keystore" }
-holochain_serialized_bytes = "=0.0.55"
-holochain_p2p = { version = "^0.5.0-dev.0", path = "../holochain_p2p" }
-holochain_types = { version = "^0.5.0-dev.0", path = "../holochain_types" }
-holochain_zome_types = { version = "^0.5.0-dev.0", path = "../holochain_zome_types", features = [
-  "full",
-] }
-kitsune_p2p = { version = "^0.5.0-dev.0", path = "../kitsune_p2p/kitsune_p2p" }
-holochain_state_types = { version = "^0.5.0-dev.0", path = "../holochain_state_types" }
-=======
 holochain_sqlite = { version = "^0.5.0-dev.1", path = "../holochain_sqlite" }
 holo_hash = { version = "^0.5.0-dev.1", path = "../holo_hash", features = [
   "full",
@@ -53,7 +32,6 @@
 ] }
 kitsune_p2p = { version = "^0.5.0-dev.1", path = "../kitsune_p2p/kitsune_p2p" }
 holochain_state_types = { version = "^0.5.0-dev.1", path = "../holochain_state_types" }
->>>>>>> 4cbddda9
 holochain_nonce = { version = "^0.5.0-dev.0", path = "../holochain_nonce" }
 maplit = "1"
 one_err = "0.0.8"
@@ -86,11 +64,7 @@
 holochain_wasm_test_utils = { path = "../test_utils/wasm", features = [
   "build",
 ] }
-<<<<<<< HEAD
-holochain_trace = { version = "^0.5.0-dev.0", path = "../holochain_trace" }
-=======
 holochain_trace = { version = "^0.5.0-dev.1", path = "../holochain_trace" }
->>>>>>> 4cbddda9
 matches = "0.1.8"
 pretty_assertions = "1.4"
 
