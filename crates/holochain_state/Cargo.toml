--- conflicted
+++ resolved
@@ -11,13 +11,8 @@
 [dependencies]
 byteorder = "1.3.4"
 cfg-if = "0.1"
-<<<<<<< HEAD
 chrono = { version = "0.4", default-features = false, features = ["clock", "std", "oldtime", "serde"] }
-derive_more = "0.99.3"
-=======
-chrono = { version = "0.4.22", default-features = false, features = ["clock", "std", "oldtime", "serde"] }
 derive_more = { workspace = true }
->>>>>>> d2ed07a2
 either = "1.5"
 holochain_sqlite = { version = "^0.3.0-beta-dev.24", path = "../holochain_sqlite" }
 holo_hash = { version = "^0.3.0-beta-dev.14", path = "../holo_hash", features = ["full"] }
