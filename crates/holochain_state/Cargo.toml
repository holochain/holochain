[package]
name = "holochain_state"
version = "0.3.0-beta-dev.22"
description = "TODO minimize deps"
license-file = "LICENSE_CAL-1.0"
homepage = "https://github.com/holochain/holochain"
documentation = "https://docs.rs/holochain_state"
authors = ["Holochain Core Dev Team <devcore@holochain.org>"]
edition = "2021"

[dependencies]
aitia = { path = "../aitia" }
byteorder = "1.3.4"
cfg-if = "0.1"
chrono = { version = "0.4.22", default-features = false, features = ["clock", "std", "oldtime", "serde"] }
derive_more = "0.99.3"
either = "1.5"
holochain_sqlite = { version = "^0.3.0-beta-dev.20", path = "../holochain_sqlite" }
holo_hash = { version = "^0.3.0-beta-dev.11", path = "../holo_hash", features = ["full"] }
fallible-iterator = "0.2.0"
futures = "0.3"
<<<<<<< HEAD
hc-sleuth = { path = "../hc-sleuth" }
holochain_keystore = { version = "^0.3.0-beta-dev.15", path = "../holochain_keystore" }
=======
holochain_keystore = { version = "^0.3.0-beta-dev.16", path = "../holochain_keystore" }
>>>>>>> 4025f8a9
holochain_serialized_bytes = "=0.0.53"
holochain_p2p = { version = "^0.3.0-beta-dev.22", path = "../holochain_p2p" }
holochain_types = { version = "^0.3.0-beta-dev.20", path = "../holochain_types" }
holochain_util = { version = "^0.3.0-beta-dev.2", path = "../holochain_util" }
holochain_zome_types = { version = "^0.3.0-beta-dev.15", path = "../holochain_zome_types", features = [
    "full",
] }
kitsune_p2p = { version = "^0.3.0-beta-dev.20", path = "../kitsune_p2p/kitsune_p2p" }
holochain_state_types = { version = "^0.3.0-beta-dev.21", path = "../holochain_state_types" }
holochain_nonce = {version = "^0.3.0-beta-dev.21", path = "../holochain_nonce"}
mockall = "0.11.3"
one_err = "0.0.8"
parking_lot = "0.10"
shrinkwraprs = "0.3.0"
serde = { version = "1.0", features = ["derive"] }
serde_json = { version = "1.0.51", features = ["preserve_order"] }
thiserror = "1.0.22"
tokio = { version = "1.27", features = ["full"] }
tracing = "0.1.26"
tracing-futures = "0.2.5"
cron = "0.9"
async-recursion = "0.3"
rand = "0.8.5"

tempfile = { version = "3.3", optional = true }
base64 = { version = "0.13", optional = true }
nanoid = { version = "0.3", optional = true }

# contrafact
contrafact = { version = "0.2.0-rc.1", optional = true }

[dev-dependencies]
holochain_state = { path = ".", features = ["test_utils"] }

anyhow = "1.0.26"
arbitrary = "1.0"
fixt = { path = "../fixt" }
holochain_wasm_test_utils = { path = "../test_utils/wasm" }
matches = "0.1.8"
holochain_trace = { version = "^0.3.0-beta-dev.1", path = "../holochain_trace" }
pretty_assertions = "1.4"

tempfile = "3.3"

[features]
default = []

fuzzing = [
    "holochain_types/fuzzing",
    "holochain_zome_types/fuzzing",
]

test_utils = [
    "holochain_keystore/test_utils",
    "holochain_types/test_utils",
    "holochain_zome_types/test_utils",
    "holochain_sqlite/test_utils",
    "holochain_p2p/test_utils",
    "base64",
    "contrafact",
    "tempfile",
    "nanoid",
]

sqlite-encrypted = [
    "holo_hash/sqlite-encrypted",
    "holochain_sqlite/sqlite-encrypted",
    "holochain_keystore/sqlite-encrypted",
    "holochain_p2p/sqlite-encrypted",
    "holochain_types/sqlite-encrypted",
    "holochain_zome_types/sqlite-encrypted",
    "kitsune_p2p/sqlite-encrypted",
]
sqlite = [
    "holo_hash/sqlite",
    "holochain_sqlite/sqlite",
    "holochain_keystore/sqlite",
    "holochain_p2p/sqlite",
    "holochain_types/sqlite",
    "holochain_zome_types/sqlite",
    "kitsune_p2p/sqlite",
]<|MERGE_RESOLUTION|>--- conflicted
+++ resolved
@@ -19,12 +19,8 @@
 holo_hash = { version = "^0.3.0-beta-dev.11", path = "../holo_hash", features = ["full"] }
 fallible-iterator = "0.2.0"
 futures = "0.3"
-<<<<<<< HEAD
 hc-sleuth = { path = "../hc-sleuth" }
-holochain_keystore = { version = "^0.3.0-beta-dev.15", path = "../holochain_keystore" }
-=======
 holochain_keystore = { version = "^0.3.0-beta-dev.16", path = "../holochain_keystore" }
->>>>>>> 4025f8a9
 holochain_serialized_bytes = "=0.0.53"
 holochain_p2p = { version = "^0.3.0-beta-dev.22", path = "../holochain_p2p" }
 holochain_types = { version = "^0.3.0-beta-dev.20", path = "../holochain_types" }
