[package]
name = "holochain_state"
version = "0.5.0-dev.5"
description = "Holochain persisted state datatypes and functions"
license = "Apache-2.0"
homepage = "https://github.com/holochain/holochain"
documentation = "https://docs.rs/holochain_state"
authors = ["Holochain Core Dev Team <devcore@holochain.org>"]
edition = "2021"

# reminder - do not use workspace deps
[dependencies]
chrono = { version = "0.4.22", default-features = false, features = [
  "clock",
  "std",
  "oldtime",
  "serde",
] }
derive_more = "0.99"
holochain_sqlite = { version = "^0.5.0-dev.5", path = "../holochain_sqlite" }
holo_hash = { version = "^0.5.0-dev.2", path = "../holo_hash", features = [
  "full",
] }
fallible-iterator = "0.3.0"
holochain_chc = { version = "^0.2.0-dev.5", path = "../holochain_chc" }
holochain_keystore = { version = "^0.5.0-dev.5", path = "../holochain_keystore" }
holochain_serialized_bytes = "=0.0.55"
holochain_p2p = { version = "^0.5.0-dev.5", path = "../holochain_p2p" }
holochain_types = { version = "^0.5.0-dev.5", path = "../holochain_types" }
holochain_zome_types = { version = "^0.5.0-dev.5", path = "../holochain_zome_types", features = [
  "full",
] }
<<<<<<< HEAD
kitsune_p2p = { version = "^0.5.0-dev.4", path = "../kitsune_p2p/crates/kitsune_p2p" }
=======
kitsune_p2p = { version = "^0.5.0-dev.5", path = "../kitsune_p2p/kitsune_p2p" }
>>>>>>> 84ca4d77
holochain_state_types = { version = "^0.5.0-dev.2", path = "../holochain_state_types" }
holochain_nonce = { version = "^0.5.0-dev.0", path = "../holochain_nonce" }
maplit = "1"
one_err = "0.0.8"
parking_lot = "0.12"
shrinkwraprs = "0.3.0"
serde = { version = "1.0", features = ["derive"] }
serde_json = { version = "1.0.51", features = ["preserve_order"] }
thiserror = "1.0.22"
tokio = { version = "1.36.0", features = ["full"] }
tracing = "0.1.26"
cron = "0.12"
async-recursion = "1.1"

tempfile = { version = "3.3", optional = true }
base64 = { version = "0.22", optional = true }
nanoid = { version = "0.4", optional = true }

# contrafact
contrafact = { version = "0.2.0-rc.1", optional = true }


[dev-dependencies]
holochain_state = { path = ".", features = ["test_utils", "sqlite"] }

anyhow = "1.0"
arbitrary = "1.0"
fixt = { path = "../fixt" }
kitsune_p2p_timestamp = { version = "^0.5.0-dev.0", path = "../kitsune_p2p/crates/timestamp", features = [
  "full",
] }
holochain_wasm_test_utils = { path = "../test_utils/wasm", features = [
  "build",
] }
holochain_trace = { version = "^0.5.0-dev.1", path = "../holochain_trace" }
matches = "0.1.8"
pretty_assertions = "1.4"

tempfile = "3.3"

[lints]
workspace = true

[features]
# Required for `rusqlite::ToSql` impl for `TransferMethod`
default = ["kitsune_p2p/sqlite"]

fuzzing = ["holochain_types/fuzzing", "holochain_zome_types/fuzzing"]

test_utils = [
  "holochain_chc/test_utils",
  "holochain_keystore/test_utils",
  "holochain_types/test_utils",
  "holochain_zome_types/test_utils",
  "holochain_sqlite/test_utils",
  "holochain_p2p/test_utils",
  "base64",
  "contrafact",
  "tempfile",
  "nanoid",
]

instrument = []

sqlite-encrypted = [
  "holo_hash/sqlite-encrypted",
  "holochain_sqlite/sqlite-encrypted",
  "holochain_keystore/sqlite-encrypted",
  "holochain_p2p/sqlite-encrypted",
  "holochain_types/sqlite-encrypted",
  "holochain_zome_types/sqlite-encrypted",
  "kitsune_p2p/sqlite-encrypted",
]
sqlite = [
  "holo_hash/sqlite",
  "holochain_sqlite/sqlite",
  "holochain_keystore/sqlite",
  "holochain_p2p/sqlite",
  "holochain_types/sqlite",
  "holochain_zome_types/sqlite",
  "kitsune_p2p/sqlite",
]

unstable-warrants = []<|MERGE_RESOLUTION|>--- conflicted
+++ resolved
@@ -30,11 +30,7 @@
 holochain_zome_types = { version = "^0.5.0-dev.5", path = "../holochain_zome_types", features = [
   "full",
 ] }
-<<<<<<< HEAD
-kitsune_p2p = { version = "^0.5.0-dev.4", path = "../kitsune_p2p/crates/kitsune_p2p" }
-=======
-kitsune_p2p = { version = "^0.5.0-dev.5", path = "../kitsune_p2p/kitsune_p2p" }
->>>>>>> 84ca4d77
+kitsune_p2p = { version = "^0.5.0-dev.5", path = "../kitsune_p2p/crates/kitsune_p2p" }
 holochain_state_types = { version = "^0.5.0-dev.2", path = "../holochain_state_types" }
 holochain_nonce = { version = "^0.5.0-dev.0", path = "../holochain_nonce" }
 maplit = "1"
