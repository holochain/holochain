--- conflicted
+++ resolved
@@ -43,11 +43,7 @@
 cron = "0.12"
 async-recursion = "1.1"
 
-<<<<<<< HEAD
-kitsune2_api = "=0.0.1-alpha.11"
-=======
-kitsune2_api = "0.0.1-alpha.12"
->>>>>>> 60ec8d12
+kitsune2_api = "=0.0.1-alpha.12"
 
 tempfile = { version = "3.3", optional = true }
 base64 = { version = "0.22", optional = true }
