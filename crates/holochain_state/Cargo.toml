[package]
name = "holochain_state"
version = "0.3.0-beta-dev.44"
description = "Holochain persisted state datatypes and functions"
license = "Apache-2.0"
homepage = "https://github.com/holochain/holochain"
documentation = "https://docs.rs/holochain_state"
authors = ["Holochain Core Dev Team <devcore@holochain.org>"]
edition = "2021"

# reminder - do not use workspace deps
[dependencies]
aitia = { version = "^0.2.0-beta-dev.8", path = "../aitia" }
chrono = { version = "0.4.22", default-features = false, features = ["clock", "std", "oldtime", "serde"] }
holochain_sqlite = { version = "^0.3.0-beta-dev.41", path = "../holochain_sqlite" }
holo_hash = { version = "^0.3.0-beta-dev.27", path = "../holo_hash", features = ["full"] }
fallible-iterator = "0.2.0"
hc_sleuth = { version = "^0.2.0-beta-dev.15", path = "../hc_sleuth" }
holochain_keystore = { version = "^0.3.0-beta-dev.35", path = "../holochain_keystore" }
holochain_serialized_bytes = "=0.0.53"
holochain_p2p = { version = "^0.3.0-beta-dev.44", path = "../holochain_p2p" }
holochain_types = { version = "^0.3.0-beta-dev.41", path = "../holochain_types" }
holochain_zome_types = { version = "^0.3.0-beta-dev.34", path = "../holochain_zome_types", features = [
    "full",
] }
kitsune_p2p = { version = "^0.3.0-beta-dev.38", path = "../kitsune_p2p/kitsune_p2p" }
holochain_state_types = { version = "^0.3.0-beta-dev.39", path = "../holochain_state_types" }
holochain_nonce = {version = "^0.3.0-beta-dev.26", path = "../holochain_nonce"}
one_err = "0.0.8"
parking_lot = "0.12"
shrinkwraprs = "0.3.0"
serde = { version = "1.0", features = ["derive"] }
serde_json = { version = "1.0.51", features = ["preserve_order"] }
thiserror = "1.0.22"
tokio = { version = "1.36.0", features = ["full"] }
tracing = "0.1.26"
cron = "0.12"
async-recursion = "1.1"

tempfile = { version = "3.3", optional = true }
<<<<<<< HEAD
base64 = { version = "0.13", optional = true }
=======
base64 = { version = "0.22", optional = true }
>>>>>>> 40aebb38
nanoid = { version = "0.4", optional = true }

# contrafact
contrafact = { version = "0.2.0-rc.1", optional = true }

[dev-dependencies]
holochain_state = { path = ".", features = ["test_utils"] }

anyhow = "1.0"
arbitrary = "1.0"
fixt = { path = "../fixt" }
holochain_wasm_test_utils = { path = "../test_utils/wasm" }
matches = "0.1.8"
holochain_trace = { version = "^0.3.0-beta-dev.10", path = "../holochain_trace" }
pretty_assertions = "1.4"

tempfile = "3.3"

[lints]
workspace = true

[features]
default = []

fuzzing = [
    "holochain_types/fuzzing",
    "holochain_zome_types/fuzzing",
]

test_utils = [
    "holochain_keystore/test_utils",
    "holochain_types/test_utils",
    "holochain_zome_types/test_utils",
    "holochain_sqlite/test_utils",
    "holochain_p2p/test_utils",
    "base64",
    "contrafact",
    "tempfile",
    "nanoid",
]

sqlite-encrypted = [
    "holo_hash/sqlite-encrypted",
    "holochain_sqlite/sqlite-encrypted",
    "holochain_keystore/sqlite-encrypted",
    "holochain_p2p/sqlite-encrypted",
    "holochain_types/sqlite-encrypted",
    "holochain_zome_types/sqlite-encrypted",
    "kitsune_p2p/sqlite-encrypted",
]
sqlite = [
    "holo_hash/sqlite",
    "holochain_sqlite/sqlite",
    "holochain_keystore/sqlite",
    "holochain_p2p/sqlite",
    "holochain_types/sqlite",
    "holochain_zome_types/sqlite",
    "kitsune_p2p/sqlite",
]<|MERGE_RESOLUTION|>--- conflicted
+++ resolved
@@ -38,11 +38,7 @@
 async-recursion = "1.1"
 
 tempfile = { version = "3.3", optional = true }
-<<<<<<< HEAD
-base64 = { version = "0.13", optional = true }
-=======
 base64 = { version = "0.22", optional = true }
->>>>>>> 40aebb38
 nanoid = { version = "0.4", optional = true }
 
 # contrafact
