--- conflicted
+++ resolved
@@ -56,11 +56,7 @@
 hdk = { path = "../hdk" }
 holochain_wasm_test_utils = { path = "../test_utils/wasm" }
 matches = "0.1.8"
-<<<<<<< HEAD
-holochain_trace = { version = "^0.2.0-beta-rc.4", path = "../holochain_trace" }
-=======
 holochain_trace = { version = "^0.3.0-beta-dev.0", path = "../holochain_trace" }
->>>>>>> 8943288d
 pretty_assertions = "0.6.1"
 
 tempfile = "3.3"
