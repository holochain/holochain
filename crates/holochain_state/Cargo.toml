--- conflicted
+++ resolved
@@ -13,13 +13,8 @@
 aitia = { version = "^0.2.0-beta-dev.6", path = "../aitia" }
 byteorder = "1.3.4"
 cfg-if = "0.1"
-<<<<<<< HEAD
-chrono = { version = "0.4", default-features = false, features = ["clock", "std", "oldtime", "serde"] }
+chrono = { version = "0.4.22", default-features = false, features = ["clock", "std", "oldtime", "serde"] }
 derive_more = { workspace = true }
-=======
-chrono = { version = "0.4.22", default-features = false, features = ["clock", "std", "oldtime", "serde"] }
-derive_more = "0.99"
->>>>>>> 8984bcd3
 either = "1.5"
 holochain_sqlite = { version = "^0.3.0-beta-dev.37", path = "../holochain_sqlite" }
 holo_hash = { version = "^0.3.0-beta-dev.24", path = "../holo_hash", features = ["full"] }
