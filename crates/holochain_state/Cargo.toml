[package]
name = "holochain_state"
version = "0.3.0-beta-dev.18"
description = "TODO minimize deps"
license-file = "LICENSE_CAL-1.0"
homepage = "https://github.com/holochain/holochain"
documentation = "https://docs.rs/holochain_state"
authors = ["Holochain Core Dev Team <devcore@holochain.org>"]
edition = "2021"

[dependencies]
byteorder = "1.3.4"
cfg-if = "0.1"
chrono = { version = "0.4.22", default-features = false, features = ["clock", "std", "oldtime", "serde"] }
derive_more = "0.99.3"
either = "1.5"
holochain_sqlite = { version = "^0.3.0-beta-dev.16", path = "../holochain_sqlite" }
holo_hash = { version = "^0.3.0-beta-dev.8", path = "../holo_hash", features = ["full"] }
fallible-iterator = "0.2.0"
futures = "0.3"
holochain_keystore = { version = "^0.3.0-beta-dev.13", path = "../holochain_keystore" }
holochain_serialized_bytes = "=0.0.53"
<<<<<<< HEAD
holochain_p2p = { version = "^0.3.0-beta-dev.17", path = "../holochain_p2p" }
holochain_types = { version = "^0.3.0-beta-dev.15", path = "../holochain_types" }
=======
holochain_p2p = { version = "^0.3.0-beta-dev.18", path = "../holochain_p2p" }
holochain_types = { version = "^0.3.0-beta-dev.16", path = "../holochain_types" }
>>>>>>> e9532951
holochain_util = { version = "^0.3.0-beta-dev.0", path = "../holochain_util" }
holochain_zome_types = { version = "^0.3.0-beta-dev.12", path = "../holochain_zome_types", features = [
    "full",
] }
kitsune_p2p = { version = "^0.3.0-beta-dev.16", path = "../kitsune_p2p/kitsune_p2p" }
mockall = "0.11.3"
one_err = "0.0.8"
parking_lot = "0.10"
shrinkwraprs = "0.3.0"
serde = { version = "1.0", features = ["derive"] }
serde_json = { version = "1.0.51", features = ["preserve_order"] }
thiserror = "1.0.22"
tokio = { version = "1.27", features = ["full"] }
tracing = "0.1.26"
tracing-futures = "0.2.5"
cron = "0.9"
async-recursion = "0.3"
rand = "0.8.5"
getrandom = "0.2.7"

tempfile = { version = "3.3", optional = true }
base64 = { version = "0.13", optional = true }
nanoid = { version = "0.3", optional = true }

# contrafact
contrafact = { version = "0.2.0-rc.1", optional = true }

[dev-dependencies]
holochain_state = { path = ".", features = ["test_utils"] }

anyhow = "1.0.26"
arbitrary = "1.0"
fixt = { path = "../fixt" }
hdk = { path = "../hdk" }
holochain_wasm_test_utils = { path = "../test_utils/wasm" }
matches = "0.1.8"
holochain_trace = { version = "^0.3.0-beta-dev.1", path = "../holochain_trace" }
pretty_assertions = "0.6.1"

tempfile = "3.3"

[features]
default = []

test_utils = [
    "holochain_types/test_utils",
    "holochain_zome_types/test_utils",
    "base64",
    "contrafact",
    "tempfile",
    "nanoid",
]

sqlite-encrypted = [
    "holo_hash/sqlite-encrypted",
    "holochain_sqlite/sqlite-encrypted",
    "holochain_keystore/sqlite-encrypted",
    "holochain_p2p/sqlite-encrypted",
    "holochain_types/sqlite-encrypted",
    "holochain_zome_types/sqlite-encrypted",
    "kitsune_p2p/sqlite-encrypted",
]
sqlite = [
    "holo_hash/sqlite",
    "holochain_sqlite/sqlite",
    "holochain_keystore/sqlite",
    "holochain_p2p/sqlite",
    "holochain_types/sqlite",
    "holochain_zome_types/sqlite",
    "kitsune_p2p/sqlite",
]<|MERGE_RESOLUTION|>--- conflicted
+++ resolved
@@ -20,13 +20,8 @@
 futures = "0.3"
 holochain_keystore = { version = "^0.3.0-beta-dev.13", path = "../holochain_keystore" }
 holochain_serialized_bytes = "=0.0.53"
-<<<<<<< HEAD
-holochain_p2p = { version = "^0.3.0-beta-dev.17", path = "../holochain_p2p" }
-holochain_types = { version = "^0.3.0-beta-dev.15", path = "../holochain_types" }
-=======
 holochain_p2p = { version = "^0.3.0-beta-dev.18", path = "../holochain_p2p" }
 holochain_types = { version = "^0.3.0-beta-dev.16", path = "../holochain_types" }
->>>>>>> e9532951
 holochain_util = { version = "^0.3.0-beta-dev.0", path = "../holochain_util" }
 holochain_zome_types = { version = "^0.3.0-beta-dev.12", path = "../holochain_zome_types", features = [
     "full",
