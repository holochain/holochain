[package]
name = "holochain_state"
version = "0.4.0"
description = "Holochain persisted state datatypes and functions"
license = "Apache-2.0"
homepage = "https://github.com/holochain/holochain"
documentation = "https://docs.rs/holochain_state"
authors = ["Holochain Core Dev Team <devcore@holochain.org>"]
edition = "2021"

# reminder - do not use workspace deps
[dependencies]
aitia = { version = "^0.3.0-dev.6", path = "../aitia" }
chrono = { version = "0.4.22", default-features = false, features = [
  "clock",
  "std",
  "oldtime",
  "serde",
] }
derive_more = "0.99"
holochain_sqlite = { version = "^0.4.0", path = "../holochain_sqlite" }
holo_hash = { version = "^0.4.0", path = "../holo_hash", features = ["full"] }
fallible-iterator = "0.3.0"
hc_sleuth = { version = "^0.4.0", path = "../hc_sleuth" }
holochain_chc = { version = "^0.1.0", path = "../holochain_chc" }
holochain_keystore = { version = "^0.4.0", path = "../holochain_keystore" }
holochain_serialized_bytes = "=0.0.55"
holochain_p2p = { version = "^0.4.0", path = "../holochain_p2p" }
holochain_types = { version = "^0.4.0", path = "../holochain_types" }
holochain_zome_types = { version = "^0.4.0", path = "../holochain_zome_types", features = [
  "full",
] }
<<<<<<< HEAD
kitsune_p2p = { version = "^0.4.0-dev.22", path = "../kitsune_p2p/kitsune_p2p" }
holochain_state_types = { version = "^0.4.0-dev.15", path = "../holochain_state_types" }
holochain_nonce = { version = "^0.4.0-dev.7", path = "../holochain_nonce" }
maplit = "1"
=======
kitsune_p2p = { version = "^0.4.0", path = "../kitsune_p2p/kitsune_p2p" }
holochain_state_types = { version = "^0.4.0", path = "../holochain_state_types" }
holochain_nonce = { version = "^0.4.0", path = "../holochain_nonce" }
>>>>>>> 7d3c5cfe
one_err = "0.0.8"
parking_lot = "0.12"
shrinkwraprs = "0.3.0"
serde = { version = "1.0", features = ["derive"] }
serde_json = { version = "1.0.51", features = ["preserve_order"] }
thiserror = "1.0.22"
tokio = { version = "1.36.0", features = ["full"] }
tracing = "0.1.26"
cron = "0.12"
async-recursion = "1.1"

tempfile = { version = "3.3", optional = true }
base64 = { version = "0.22", optional = true }
nanoid = { version = "0.4", optional = true }

# contrafact
contrafact = { version = "0.2.0-rc.1", optional = true }

[dev-dependencies]
holochain_state = { path = ".", features = ["test_utils"] }

anyhow = "1.0"
arbitrary = "1.0"
fixt = { path = "../fixt" }
kitsune_p2p_timestamp = { version = "^0.4.0", path = "../kitsune_p2p/timestamp", features = [
  "full",
] }
holochain_wasm_test_utils = { path = "../test_utils/wasm", features = [
  "build",
] }
holochain_trace = { version = "^0.4.0", path = "../holochain_trace" }
matches = "0.1.8"
pretty_assertions = "1.4"

tempfile = "3.3"

[lints]
workspace = true

[features]
default = []

fuzzing = ["holochain_types/fuzzing", "holochain_zome_types/fuzzing"]

test_utils = [
  "holochain_chc/test_utils",
  "holochain_keystore/test_utils",
  "holochain_types/test_utils",
  "holochain_zome_types/test_utils",
  "holochain_sqlite/test_utils",
  "holochain_p2p/test_utils",
  "base64",
  "contrafact",
  "tempfile",
  "nanoid",
]

instrument = []

sqlite-encrypted = [
  "holo_hash/sqlite-encrypted",
  "holochain_sqlite/sqlite-encrypted",
  "holochain_keystore/sqlite-encrypted",
  "holochain_p2p/sqlite-encrypted",
  "holochain_types/sqlite-encrypted",
  "holochain_zome_types/sqlite-encrypted",
  "kitsune_p2p/sqlite-encrypted",
]
sqlite = [
  "holo_hash/sqlite",
  "holochain_sqlite/sqlite",
  "holochain_keystore/sqlite",
  "holochain_p2p/sqlite",
  "holochain_types/sqlite",
  "holochain_zome_types/sqlite",
  "kitsune_p2p/sqlite",
]<|MERGE_RESOLUTION|>--- conflicted
+++ resolved
@@ -30,16 +30,10 @@
 holochain_zome_types = { version = "^0.4.0", path = "../holochain_zome_types", features = [
   "full",
 ] }
-<<<<<<< HEAD
-kitsune_p2p = { version = "^0.4.0-dev.22", path = "../kitsune_p2p/kitsune_p2p" }
-holochain_state_types = { version = "^0.4.0-dev.15", path = "../holochain_state_types" }
-holochain_nonce = { version = "^0.4.0-dev.7", path = "../holochain_nonce" }
-maplit = "1"
-=======
 kitsune_p2p = { version = "^0.4.0", path = "../kitsune_p2p/kitsune_p2p" }
 holochain_state_types = { version = "^0.4.0", path = "../holochain_state_types" }
 holochain_nonce = { version = "^0.4.0", path = "../holochain_nonce" }
->>>>>>> 7d3c5cfe
+maplit = "1"
 one_err = "0.0.8"
 parking_lot = "0.12"
 shrinkwraprs = "0.3.0"
