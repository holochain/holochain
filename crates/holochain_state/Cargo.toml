--- conflicted
+++ resolved
@@ -22,28 +22,17 @@
   "full",
 ] }
 fallible-iterator = "0.3.0"
-<<<<<<< HEAD
-holochain_chc = { version = "^0.1.0", path = "../holochain_chc" }
-holochain_keystore = { version = "^0.4.0", path = "../holochain_keystore" }
-=======
 holochain_chc = { version = "^0.2.0-dev.2", path = "../holochain_chc" }
 holochain_keystore = { version = "^0.5.0-dev.2", path = "../holochain_keystore" }
->>>>>>> d54e8614
 holochain_serialized_bytes = "=0.0.55"
 holochain_p2p = { version = "^0.5.0-dev.2", path = "../holochain_p2p" }
 holochain_types = { version = "^0.5.0-dev.2", path = "../holochain_types" }
 holochain_zome_types = { version = "^0.5.0-dev.2", path = "../holochain_zome_types", features = [
   "full",
 ] }
-<<<<<<< HEAD
-kitsune_p2p = { version = "^0.4.0", path = "../kitsune_p2p/kitsune_p2p" }
-holochain_state_types = { version = "^0.4.0", path = "../holochain_state_types" }
-holochain_nonce = { version = "^0.4.0", path = "../holochain_nonce" }
-=======
 kitsune_p2p = { version = "^0.5.0-dev.2", path = "../kitsune_p2p/kitsune_p2p" }
 holochain_state_types = { version = "^0.5.0-dev.1", path = "../holochain_state_types" }
 holochain_nonce = { version = "^0.5.0-dev.0", path = "../holochain_nonce" }
->>>>>>> d54e8614
 maplit = "1"
 one_err = "0.0.8"
 parking_lot = "0.12"
