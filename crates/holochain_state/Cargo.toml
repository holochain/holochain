[package]
name = "holochain_state"
version = "0.5.0-dev.1"
description = "Holochain persisted state datatypes and functions"
license = "Apache-2.0"
homepage = "https://github.com/holochain/holochain"
documentation = "https://docs.rs/holochain_state"
authors = ["Holochain Core Dev Team <devcore@holochain.org>"]
edition = "2021"

# reminder - do not use workspace deps
[dependencies]
chrono = { version = "0.4.22", default-features = false, features = [
  "clock",
  "std",
  "oldtime",
  "serde",
] }
derive_more = "0.99"
holochain_sqlite = { version = "^0.5.0-dev.1", path = "../holochain_sqlite" }
holo_hash = { version = "^0.5.0-dev.1", path = "../holo_hash", features = [
  "full",
] }
fallible-iterator = "0.3.0"
<<<<<<< HEAD
holochain_chc = { version = "^0.1.0", path = "../holochain_chc" }
holochain_keystore = { version = "^0.4.0", path = "../holochain_keystore" }
=======
holochain_chc = { version = "^0.2.0-dev.1", path = "../holochain_chc" }
holochain_keystore = { version = "^0.5.0-dev.1", path = "../holochain_keystore" }
>>>>>>> 4cbddda9
holochain_serialized_bytes = "=0.0.55"
holochain_p2p = { version = "^0.5.0-dev.1", path = "../holochain_p2p" }
holochain_types = { version = "^0.5.0-dev.1", path = "../holochain_types" }
holochain_zome_types = { version = "^0.5.0-dev.1", path = "../holochain_zome_types", features = [
  "full",
] }
<<<<<<< HEAD
kitsune_p2p = { version = "^0.4.0", path = "../kitsune_p2p/kitsune_p2p" }
holochain_state_types = { version = "^0.4.0", path = "../holochain_state_types" }
holochain_nonce = { version = "^0.4.0", path = "../holochain_nonce" }
=======
kitsune_p2p = { version = "^0.5.0-dev.1", path = "../kitsune_p2p/kitsune_p2p" }
holochain_state_types = { version = "^0.5.0-dev.1", path = "../holochain_state_types" }
holochain_nonce = { version = "^0.5.0-dev.0", path = "../holochain_nonce" }
>>>>>>> 4cbddda9
maplit = "1"
one_err = "0.0.8"
parking_lot = "0.12"
shrinkwraprs = "0.3.0"
serde = { version = "1.0", features = ["derive"] }
serde_json = { version = "1.0.51", features = ["preserve_order"] }
thiserror = "1.0.22"
tokio = { version = "1.36.0", features = ["full"] }
tracing = "0.1.26"
cron = "0.12"
async-recursion = "1.1"

tempfile = { version = "3.3", optional = true }
base64 = { version = "0.22", optional = true }
nanoid = { version = "0.4", optional = true }

# contrafact
contrafact = { version = "0.2.0-rc.1", optional = true }

[dev-dependencies]
holochain_state = { path = ".", features = ["test_utils"] }

anyhow = "1.0"
arbitrary = "1.0"
fixt = { path = "../fixt" }
<<<<<<< HEAD
isotest = "0"
kitsune_p2p_timestamp = { version = "^0.4.0", path = "../kitsune_p2p/timestamp", features = [
=======
kitsune_p2p_timestamp = { version = "^0.5.0-dev.0", path = "../kitsune_p2p/timestamp", features = [
>>>>>>> 4cbddda9
  "full",
] }
holochain_wasm_test_utils = { path = "../test_utils/wasm", features = [
  "build",
] }
holochain_trace = { version = "^0.5.0-dev.1", path = "../holochain_trace" }
matches = "0.1.8"
pretty_assertions = "1.4"
tempfile = "3.3"
test-case = "3.3"

[lints]
workspace = true

[features]
default = []

fuzzing = ["holochain_types/fuzzing", "holochain_zome_types/fuzzing"]

test_utils = [
  "holochain_chc/test_utils",
  "holochain_keystore/test_utils",
  "holochain_types/test_utils",
  "holochain_zome_types/test_utils",
  "holochain_sqlite/test_utils",
  "holochain_p2p/test_utils",
  "base64",
  "contrafact",
  "tempfile",
  "nanoid",
]

instrument = []

sqlite-encrypted = [
  "holo_hash/sqlite-encrypted",
  "holochain_sqlite/sqlite-encrypted",
  "holochain_keystore/sqlite-encrypted",
  "holochain_p2p/sqlite-encrypted",
  "holochain_types/sqlite-encrypted",
  "holochain_zome_types/sqlite-encrypted",
  "kitsune_p2p/sqlite-encrypted",
]
sqlite = [
  "holo_hash/sqlite",
  "holochain_sqlite/sqlite",
  "holochain_keystore/sqlite",
  "holochain_p2p/sqlite",
  "holochain_types/sqlite",
  "holochain_zome_types/sqlite",
  "kitsune_p2p/sqlite",
]<|MERGE_RESOLUTION|>--- conflicted
+++ resolved
@@ -22,28 +22,17 @@
   "full",
 ] }
 fallible-iterator = "0.3.0"
-<<<<<<< HEAD
-holochain_chc = { version = "^0.1.0", path = "../holochain_chc" }
-holochain_keystore = { version = "^0.4.0", path = "../holochain_keystore" }
-=======
 holochain_chc = { version = "^0.2.0-dev.1", path = "../holochain_chc" }
 holochain_keystore = { version = "^0.5.0-dev.1", path = "../holochain_keystore" }
->>>>>>> 4cbddda9
 holochain_serialized_bytes = "=0.0.55"
 holochain_p2p = { version = "^0.5.0-dev.1", path = "../holochain_p2p" }
 holochain_types = { version = "^0.5.0-dev.1", path = "../holochain_types" }
 holochain_zome_types = { version = "^0.5.0-dev.1", path = "../holochain_zome_types", features = [
   "full",
 ] }
-<<<<<<< HEAD
-kitsune_p2p = { version = "^0.4.0", path = "../kitsune_p2p/kitsune_p2p" }
-holochain_state_types = { version = "^0.4.0", path = "../holochain_state_types" }
-holochain_nonce = { version = "^0.4.0", path = "../holochain_nonce" }
-=======
 kitsune_p2p = { version = "^0.5.0-dev.1", path = "../kitsune_p2p/kitsune_p2p" }
 holochain_state_types = { version = "^0.5.0-dev.1", path = "../holochain_state_types" }
 holochain_nonce = { version = "^0.5.0-dev.0", path = "../holochain_nonce" }
->>>>>>> 4cbddda9
 maplit = "1"
 one_err = "0.0.8"
 parking_lot = "0.12"
@@ -69,12 +58,8 @@
 anyhow = "1.0"
 arbitrary = "1.0"
 fixt = { path = "../fixt" }
-<<<<<<< HEAD
 isotest = "0"
-kitsune_p2p_timestamp = { version = "^0.4.0", path = "../kitsune_p2p/timestamp", features = [
-=======
 kitsune_p2p_timestamp = { version = "^0.5.0-dev.0", path = "../kitsune_p2p/timestamp", features = [
->>>>>>> 4cbddda9
   "full",
 ] }
 holochain_wasm_test_utils = { path = "../test_utils/wasm", features = [
