--- conflicted
+++ resolved
@@ -59,18 +59,14 @@
 anyhow = "1.0"
 arbitrary = "1.0"
 fixt = { path = "../fixt" }
+isotest = "0"
 kitsune_p2p_timestamp = { version = "^0.4.0-dev.4", path = "../kitsune_p2p/timestamp", features = [
   "full",
 ] }
 holochain_wasm_test_utils = { path = "../test_utils/wasm", features = [
   "build",
 ] }
-<<<<<<< HEAD
-holochain_trace = { version = "^0.4.0-dev.5", path = "../holochain_trace" }
-isotest = "0"
-=======
 holochain_trace = { version = "^0.4.0-dev.6", path = "../holochain_trace" }
->>>>>>> 5f80638e
 matches = "0.1.8"
 pretty_assertions = "1.4"
 tempfile = "3.3"
