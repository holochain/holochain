--- conflicted
+++ resolved
@@ -18,17 +18,10 @@
 holo_hash = { version = "^0.3.0-beta-dev.8", path = "../holo_hash", features = ["full"] }
 fallible-iterator = "0.2.0"
 futures = "0.3"
-<<<<<<< HEAD
-holochain_keystore = { version = "^0.3.0-beta-dev.12", path = "../holochain_keystore" }
+holochain_keystore = { version = "^0.3.0-beta-dev.13", path = "../holochain_keystore" }
 holochain_serialized_bytes = "=0.0.53"
-holochain_p2p = { version = "^0.3.0-beta-dev.16", path = "../holochain_p2p" }
-holochain_types = { version = "^0.3.0-beta-dev.14", path = "../holochain_types" }
-=======
-holochain_keystore = { version = "^0.3.0-beta-dev.13", path = "../holochain_keystore" }
-holochain_serialized_bytes = "=0.0.51"
 holochain_p2p = { version = "^0.3.0-beta-dev.17", path = "../holochain_p2p" }
 holochain_types = { version = "^0.3.0-beta-dev.15", path = "../holochain_types" }
->>>>>>> 6b5cd2c8
 holochain_util = { version = "^0.3.0-beta-dev.0", path = "../holochain_util" }
 holochain_zome_types = { version = "^0.3.0-beta-dev.12", path = "../holochain_zome_types", features = [
     "full",
