--- conflicted
+++ resolved
@@ -13,7 +13,7 @@
 use std::collections::BTreeMap;
 
 /// Zomes need to be an ordered map from ZomeName to a Zome
-pub type Zomes = BTreeMap<ZomeName, zome::Zome>;
+pub type Zomes = Vec<(ZomeName, zome::Zome)>;
 
 /// A type to allow json values to be used as [SerializedBtyes]
 #[derive(Debug, Clone, serde::Serialize, serde::Deserialize, SerializedBytes)]
@@ -42,11 +42,7 @@
     pub properties: SerializedBytes,
 
     /// An array of zomes associated with your holochain application.
-<<<<<<< HEAD
     pub zomes: Zomes,
-=======
-    pub zomes: Vec<(String, zome::Zome)>,
->>>>>>> 65f2ddc5
 }
 
 impl DnaDef {
