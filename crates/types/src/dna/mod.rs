--- conflicted
+++ resolved
@@ -226,12 +226,7 @@
     use crate::{
         dna::{entry_types::EntryTypeDef, zome::tests::test_zome},
         entry::entry_type::{AppEntryType, EntryType},
-<<<<<<< HEAD
-        test_utils::test_dna,
-=======
-        persistence::cas::content::Address,
         test_utils::fake_dna,
->>>>>>> 501b7644
     };
 
     #[test]
