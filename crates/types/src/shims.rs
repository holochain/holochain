--- conflicted
+++ resolved
@@ -20,21 +20,11 @@
 #[derive(Clone, Debug, Serialize, Deserialize, SerializedBytes, PartialEq, Eq)]
 pub struct Sim2hConfig;
 
-<<<<<<< HEAD
-pub struct Lib3hToClient;
-pub struct Lib3hToClientResponse;
-pub struct Lib3hClientProtocol;
-pub struct Lib3hToServer;
-pub struct Lib3hToServerResponse;
-pub struct Lib3hServerProtocol;
-pub struct Keystore;
-=======
 pub enum ValidationResult {
     Valid,
     Invalid,
     Pending,
 }
->>>>>>> 146bb83a
 
 #[derive(Default)]
 pub struct SourceChainCommitBundle<'env>(std::marker::PhantomData<&'env ()>);
