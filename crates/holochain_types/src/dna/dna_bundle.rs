--- conflicted
+++ resolved
@@ -39,19 +39,11 @@
     pub async fn into_dna_file(
         self,
         modifiers: DnaModifiersOpt,
-<<<<<<< HEAD
-        dna_compat: DnaCompatParams,
-    ) -> DnaResult<(DnaFile, DnaHash)> {
-        let (integrity, coordinator, wasms) = self.inner_maps().await?;
-        let (dna_def, original_hash) =
-            self.to_dna_def(integrity, coordinator, modifiers, dna_compat)?;
-=======
         compat: DnaCompatParams,
     ) -> DnaResult<(DnaFile, DnaHash)> {
         let (integrity, coordinator, wasms) = self.inner_maps().await?;
         let (dna_def, original_hash) =
             self.to_dna_def(integrity, coordinator, modifiers, compat)?;
->>>>>>> adc143f7
 
         Ok((
             DnaFile::new(dna_def.content, wasms.into_iter().map(|(_, v)| v)).await,
@@ -139,11 +131,7 @@
                         origin_time: manifest.integrity.origin_time.into(),
                         quantum_time: kitsune_p2p_dht::spacetime::STANDARD_QUANTUM_TIME,
                     },
-<<<<<<< HEAD
-                    compatibility: dna_compat.clone(),
-=======
                     compatibility: dna_compat,
->>>>>>> adc143f7
                     integrity_zomes,
                     coordinator_zomes,
                 };
@@ -321,11 +309,7 @@
         .unwrap()
         .into();
         matches::assert_matches!(
-<<<<<<< HEAD
-            bad_bundle.into_dna_file(DnaModifiersOpt::none(), dna_compat.clone()).await,
-=======
             bad_bundle.into_dna_file(DnaModifiersOpt::none(), DnaCompatParams::default()).await,
->>>>>>> adc143f7
             Err(DnaError::WasmHashMismatch(h1, h2))
             if h1 == hash1 && h2 == hash2
         );
@@ -339,11 +323,7 @@
         .unwrap()
         .into();
         let dna_file: DnaFile = bundle
-<<<<<<< HEAD
-            .into_dna_file(DnaModifiersOpt::none(), dna_compat.clone())
-=======
             .into_dna_file(DnaModifiersOpt::none(), DnaCompatParams::default())
->>>>>>> adc143f7
             .await
             .unwrap()
             .0;
@@ -363,11 +343,7 @@
                     .with_properties(properties.clone())
                     .serialized()
                     .unwrap(),
-<<<<<<< HEAD
-                dna_compat.clone(),
-=======
                 DnaCompatParams::default(),
->>>>>>> adc143f7
             )
             .await
             .unwrap()
