--- conflicted
+++ resolved
@@ -9,11 +9,7 @@
 #![deny(missing_docs)]
 // We have a lot of usages of type aliases to `&String`, which clippy objects to.
 #![allow(clippy::ptr_arg)]
-<<<<<<< HEAD
-// TODO - maybe actually fix this?
-=======
 // TODO - address the underlying issue:
->>>>>>> 12cc3e03
 #![allow(clippy::result_large_err)]
 
 pub mod access;
