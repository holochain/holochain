//! App Manifest format, version 1.
//!
//! **NB: do not modify the types in this file**!
//! (at least not after this initial schema has been stabilized).
//! For any modifications, create a new version of the spec and leave this one
//! alone to maintain backwards compatibility.
//!
//! This is the initial version of the App Manifest. Not all functionality is
//! implemented yet, notably:
//! - Using existing Cells is not implemented
//! - Specifying DNA version is not implemented (DNA migration needs to land first)

use super::{
    app_manifest_validated::{AppManifestValidated, AppRoleManifestValidated},
    error::{AppManifestError, AppManifestResult},
};
use crate::prelude::{AppRoleId, YamlProperties};
use holo_hash::{DnaHash, DnaHashB64};
use holochain_zome_types::Uid;
use std::collections::HashMap;

/// Version 1 of the App manifest schema
#[derive(
    Clone, Debug, PartialEq, Eq, serde::Serialize, serde::Deserialize, derive_builder::Builder,
)]
#[serde(rename_all = "snake_case")]
#[cfg_attr(feature = "arbitrary", derive(arbitrary::Arbitrary))]
pub struct AppManifestV1 {
    /// Name of the App. This may be used as the installed_app_id.
    pub name: String,

    /// Description of the app, just for context.
    pub description: Option<String>,

<<<<<<< HEAD
    /// The Cell manifests that make up this app.
    pub slots: Vec<AppSlotManifest>,
=======
    /// The roles that need to be filled (by DNAs) for this app.
    pub roles: Vec<AppRoleManifest>,
>>>>>>> 45e91bbf
}

/// Description of an app "role" defined by this app.
/// Roles get filled according to the provisioning rules, as well as by
/// potential runtime clones.
#[derive(Clone, Debug, PartialEq, Eq, serde::Serialize, serde::Deserialize)]
#[serde(rename_all = "snake_case")]
<<<<<<< HEAD
pub struct AppSlotManifest {
    /// The SlotId which will be given to the installed Cell for this Dna.
    /// Must be unique within an app manifest.
    pub id: SlotId,
=======
#[cfg_attr(feature = "arbitrary", derive(arbitrary::Arbitrary))]
pub struct AppRoleManifest {
    /// The ID which will be used to refer to:
    /// - this role,
    /// - the DNA which fills it,
    /// - and the cell(s) created from that DNA
    pub id: AppRoleId,
>>>>>>> 45e91bbf

    /// Determines if, how, and when a Cell will be provisioned.
    pub provisioning: Option<CellProvisioning>,

    /// Declares where to find the DNA, and options to modify it before
<<<<<<< HEAD
    /// inclusion in a Cell.
    pub dna: AppSlotDnaManifest,
=======
    /// inclusion in a Cell
    pub dna: AppRoleDnaManifest,
>>>>>>> 45e91bbf
}

impl AppRoleManifest {
    /// Create a sample AppRoleManifest as a template to be followed
    pub fn sample(id: AppRoleId) -> Self {
        Self {
            id,
            provisioning: Some(CellProvisioning::default()),
            dna: AppRoleDnaManifest::sample(),
        }
    }
}

/// The DNA portion of an app role
#[derive(Clone, Debug, PartialEq, Eq, serde::Serialize, serde::Deserialize)]
#[serde(rename_all = "snake_case")]
#[cfg_attr(feature = "arbitrary", derive(arbitrary::Arbitrary))]
pub struct AppRoleDnaManifest {
    /// Where to find this Dna. To specify a DNA included in a hApp Bundle,
    /// use a local relative path that corresponds with the bundle structure.
    ///
    /// Note that since this is flattened,
    /// there is no actual "location" key in the manifest.
    #[serde(flatten)]
    pub location: Option<mr_bundle::Location>,

<<<<<<< HEAD
    /// Optional default properties.
    /// Overrides any default properties specified in the DNA file,
    /// and may also be overridden during installation.
    /// A set of properties completely overrides previously specified default properties,
    /// rather than being interpolated into them.
    pub properties: Option<YamlProperties>,

    /// Optional fixed UUID. May be overridden during installation.
    pub uuid: Option<Uuid>,
=======
    /// Optional default properties. May be overridden during installation.
    pub properties: Option<YamlProperties>,

    /// Optional fixed UID. May be overridden during installation.
    pub uid: Option<Uid>,
>>>>>>> 45e91bbf

    /// The versioning constraints for the DNA. Ensures that only a DNA that
    /// matches the version spec will be used.
    pub version: Option<DnaVersionFlexible>,

    /// Allow up to this many "clones" to be created at runtime.
    /// Each runtime clone is created by the `CreateClone` strategy,
    /// regardless of the provisioning strategy set in the manifest.
    /// Default: 0
    #[serde(default)]
    pub clone_limit: u32,
}

impl AppRoleDnaManifest {
    /// Create a sample AppRoleDnaManifest as a template to be followed
    pub fn sample() -> Self {
        Self {
            location: Some(mr_bundle::Location::Bundled(
                "./path/to/my/dnabundle.dna".into(),
            )),
            properties: None,
            uid: None,
            version: None,
            clone_limit: 0,
        }
    }
}

/// Allow the DNA version to be specified as a single hash, rather than a
/// singleton list. Just a convenience.
#[derive(Clone, Debug, PartialEq, Eq, serde::Serialize, serde::Deserialize, derive_more::From)]
#[serde(rename_all = "snake_case")]
#[serde(untagged)]
#[cfg_attr(feature = "arbitrary", derive(arbitrary::Arbitrary))]
pub enum DnaVersionFlexible {
    /// A version spec with a single hash
    Singleton(DnaHashB64),
    /// An actual version spec
    Multiple(DnaVersionSpec),
}

impl From<DnaVersionFlexible> for DnaVersionSpec {
    fn from(v: DnaVersionFlexible) -> Self {
        match v {
            DnaVersionFlexible::Singleton(h) => DnaVersionSpec(vec![h]),
            DnaVersionFlexible::Multiple(v) => v,
        }
    }
}

/// Specifies remote, local, or bundled location of DNA
pub type DnaLocation = mr_bundle::Location;

/// Defines a criterion for a DNA version to match against.
///
/// Currently we're using the most simple possible version spec: A list of
/// valid DnaHashes. The order of the list is from latest version to earliest.
/// In subsequent manifest versions, this will become more expressive.
#[derive(Clone, Debug, PartialEq, Eq, serde::Serialize, serde::Deserialize, derive_more::From)]
#[cfg_attr(feature = "arbitrary", derive(arbitrary::Arbitrary))]
pub struct DnaVersionSpec(Vec<DnaHashB64>);

// NB: the following is likely to remain in the API for DnaVersionSpec
impl DnaVersionSpec {
    /// Check if a DNA satisfies this version spec
    pub fn matches(&self, hash: DnaHash) -> bool {
        self.0.contains(&hash.into())
    }
}

// NB: the following is likely to be removed from the API for DnaVersionSpec
// after our versioning becomes more sophisticated
impl DnaVersionSpec {
    /// Return the list of hashes covered by a version (obviously temporary,
    /// while we don't have real versioning)
    pub fn dna_hashes(&self) -> Vec<&DnaHashB64> {
        self.0.iter().collect()
    }
}

/// Rules to determine if and how a Cell will be created for this Dna
#[derive(Clone, Debug, PartialEq, Eq, serde::Serialize, serde::Deserialize)]
#[serde(rename_all = "snake_case")]
#[serde(tag = "strategy")]
#[cfg_attr(feature = "arbitrary", derive(arbitrary::Arbitrary))]
#[allow(missing_docs)]
pub enum CellProvisioning {
    /// Always create a new Cell when installing this App
    Create { deferred: bool },
    /// Always create a new Cell when installing the App,
    /// and use a unique UID to ensure a distinct DHT network
    CreateClone { deferred: bool },
    /// Require that a Cell is already installed which matches the DNA version
    /// spec, and which has an Agent that's associated with this App's agent
    /// via DPKI. If no such Cell exists, *app installation fails*.
    UseExisting { deferred: bool },
    /// Try `UseExisting`, and if that fails, fallback to `Create`
    CreateIfNotExists { deferred: bool },
    /// Disallow provisioning altogether. In this case, we expect
    /// `clone_limit > 0`: otherwise, no Cells will ever be created.
    Disabled,
}

impl Default for CellProvisioning {
    fn default() -> Self {
        Self::Create { deferred: false }
    }
}

impl AppManifestV1 {
    /// Update the UID for all DNAs used in Create-provisioned Cells.
    /// Cells with other provisioning strategies are not affected.
    ///
    // TODO: it probably makes sense to do this for CreateIfNotExists cells
    // too, in the Create case, but we would have to do that during installation
    // rather than simply updating the manifest. Let's hold off on that until
    // we know we need it, since this way is substantially simpler.
    pub fn set_uid(&mut self, uid: Uid) {
        for mut role in self.roles.iter_mut() {
            if matches!(role.provisioning, Some(CellProvisioning::Create { .. })) {
                role.dna.uid = Some(uid.clone());
            }
        }
    }

    /// Convert this human-focused manifest into a validated, concise representation
    pub fn validate(self) -> AppManifestResult<AppManifestValidated> {
        let AppManifestV1 {
            name,
            roles,
            description: _,
        } = self;
        let roles = roles
            .into_iter()
            .map(
                |AppRoleManifest {
                     id,
                     provisioning,
                     dna,
                 }| {
                    let AppRoleDnaManifest {
                        location,
                        properties,
                        version,
                        uid,
                        clone_limit,
                    } = dna;
                    // Go from "flexible" enum into proper DnaVersionSpec.
                    let version = version.map(Into::into);
                    let validated = match provisioning.unwrap_or_default() {
                        CellProvisioning::Create { deferred } => AppRoleManifestValidated::Create {
                            deferred,
                            clone_limit,
                            location: Self::require(location, "roles.dna.(path|url)")?,
                            properties,
                            uid,
                            version,
                        },
                        CellProvisioning::CreateClone { deferred } => {
                            AppRoleManifestValidated::CreateClone {
                                deferred,
                                clone_limit,
                                location: Self::require(location, "roles.dna.(path|url)")?,
                                properties,
                                version,
                            }
                        }
                        CellProvisioning::UseExisting { deferred } => {
                            AppRoleManifestValidated::UseExisting {
                                deferred,
                                clone_limit,
                                version: Self::require(version, "roles.dna.version")?,
                            }
                        }
                        CellProvisioning::CreateIfNotExists { deferred } => {
                            AppRoleManifestValidated::CreateIfNotExists {
                                deferred,
                                clone_limit,
                                location: Self::require(location, "roles.dna.(path|url)")?,
                                version: Self::require(version, "roles.dna.version")?,
                                properties,
                                uid,
                            }
                        }
                        CellProvisioning::Disabled => AppRoleManifestValidated::Disabled {
                            clone_limit,
                            version: Self::require(version, "roles.dna.version")?,
                        },
                    };
                    Ok((id, validated))
                },
            )
            .collect::<Result<HashMap<_, _>, _>>()?;
        AppManifestValidated::new(name, roles)
    }

    fn require<T>(maybe: Option<T>, context: &str) -> AppManifestResult<T> {
        maybe.ok_or_else(|| AppManifestError::MissingField(context.to_owned()))
    }
}

#[cfg(test)]
pub mod tests {
    use futures::future::join_all;

    use super::*;
    use crate::app::app_manifest::AppManifest;
    use crate::prelude::*;
    use ::fixt::prelude::*;
    use std::path::PathBuf;

    #[cfg(feature = "arbitrary")]
    use arbitrary::Arbitrary;

    #[derive(serde::Serialize, serde::Deserialize)]
    struct Props {
        salad: String,
    }

    pub fn app_manifest_properties_fixture() -> YamlProperties {
        YamlProperties::new(
            serde_yaml::to_value(Props {
                salad: "bar".to_string(),
            })
            .unwrap(),
        )
    }

    pub async fn app_manifest_fixture<I: IntoIterator<Item = DnaDef>>(
        location: Option<mr_bundle::Location>,
        dnas: I,
    ) -> (AppManifest, Vec<DnaHashB64>) {
        let hashes = join_all(
            dnas.into_iter()
                .map(|dna| async move { DnaHash::with_data_sync(&dna).into() }),
        )
        .await;

        let version = DnaVersionSpec::from(hashes.clone()).into();

        let roles = vec![AppRoleManifest {
            id: "role_id".into(),
            dna: AppRoleDnaManifest {
                location,
                properties: Some(app_manifest_properties_fixture()),
                uid: Some("uid".into()),
                version: Some(version),
                clone_limit: 50,
            },
            provisioning: Some(CellProvisioning::Create { deferred: false }),
        }];
        let manifest = AppManifest::V1(AppManifestV1 {
            name: "Test app".to_string(),
            description: Some("Serialization roundtrip test".to_string()),
            roles,
        });
        (manifest, hashes)
    }

    #[tokio::test]
    async fn manifest_v1_roundtrip() {
        let location = Some(mr_bundle::Location::Path(PathBuf::from("/tmp/test.dna")));
        let (manifest, dna_hashes) =
            app_manifest_fixture(location, vec![fixt!(DnaDef), fixt!(DnaDef)]).await;
        let manifest_yaml = serde_yaml::to_string(&manifest).unwrap();
        let manifest_roundtrip = serde_yaml::from_str(&manifest_yaml).unwrap();

        assert_eq!(manifest, manifest_roundtrip);

        let expected_yaml = format!(
            r#"---

manifest_version: "1"
name: "Test app"
description: "Serialization roundtrip test"
roles:
  - id: "role_id"
    provisioning:
      strategy: "create"
      deferred: false
    dna:
      path: /tmp/test.dna
      version:
        - {}
        - {}
      clone_limit: 50
      uid: uid
      properties:
        salad: "bar"

        "#,
            dna_hashes[0], dna_hashes[1]
        );
        let actual = serde_yaml::to_value(&manifest).unwrap();
        let expected: serde_yaml::Value = serde_yaml::from_str(&expected_yaml).unwrap();

        // Check a handful of fields. Order matters in YAML, so to check the
        // entire structure would be too fragile for testing.
        let fields = &[
            "roles[0].id",
            "roles[0].provisioning.deferred",
            "roles[0].dna.version[1]",
            "roles[0].dna.properties",
        ];
        assert_eq!(actual.get(fields[0]), expected.get(fields[0]));
        assert_eq!(actual.get(fields[1]), expected.get(fields[1]));
        assert_eq!(actual.get(fields[2]), expected.get(fields[2]));
        assert_eq!(actual.get(fields[3]), expected.get(fields[3]));
    }

    #[tokio::test]
    async fn manifest_v1_set_uid() {
        let mut u = arbitrary::Unstructured::new(&[0]);
        let mut manifest = AppManifestV1::arbitrary(&mut u).unwrap();
        manifest.roles = vec![
            AppRoleManifest::arbitrary(&mut u).unwrap(),
            AppRoleManifest::arbitrary(&mut u).unwrap(),
            AppRoleManifest::arbitrary(&mut u).unwrap(),
            AppRoleManifest::arbitrary(&mut u).unwrap(),
        ];
        manifest.roles[0].provisioning = Some(CellProvisioning::Create { deferred: false });
        manifest.roles[1].provisioning = Some(CellProvisioning::Create { deferred: false });
        manifest.roles[2].provisioning = Some(CellProvisioning::UseExisting { deferred: false });
        manifest.roles[3].provisioning =
            Some(CellProvisioning::CreateIfNotExists { deferred: false });

        let uid = Uid::from("blabla");
        manifest.set_uid(uid.clone());

        // - The Create roles have the UID rewritten.
        assert_eq!(manifest.roles[0].dna.uid.as_ref(), Some(&uid));
        assert_eq!(manifest.roles[1].dna.uid.as_ref(), Some(&uid));

        // - The others do not.
        assert_ne!(manifest.roles[2].dna.uid.as_ref(), Some(&uid));
        assert_ne!(manifest.roles[3].dna.uid.as_ref(), Some(&uid));
    }
}<|MERGE_RESOLUTION|>--- conflicted
+++ resolved
@@ -32,13 +32,8 @@
     /// Description of the app, just for context.
     pub description: Option<String>,
 
-<<<<<<< HEAD
-    /// The Cell manifests that make up this app.
-    pub slots: Vec<AppSlotManifest>,
-=======
     /// The roles that need to be filled (by DNAs) for this app.
     pub roles: Vec<AppRoleManifest>,
->>>>>>> 45e91bbf
 }
 
 /// Description of an app "role" defined by this app.
@@ -46,12 +41,6 @@
 /// potential runtime clones.
 #[derive(Clone, Debug, PartialEq, Eq, serde::Serialize, serde::Deserialize)]
 #[serde(rename_all = "snake_case")]
-<<<<<<< HEAD
-pub struct AppSlotManifest {
-    /// The SlotId which will be given to the installed Cell for this Dna.
-    /// Must be unique within an app manifest.
-    pub id: SlotId,
-=======
 #[cfg_attr(feature = "arbitrary", derive(arbitrary::Arbitrary))]
 pub struct AppRoleManifest {
     /// The ID which will be used to refer to:
@@ -59,19 +48,13 @@
     /// - the DNA which fills it,
     /// - and the cell(s) created from that DNA
     pub id: AppRoleId,
->>>>>>> 45e91bbf
 
     /// Determines if, how, and when a Cell will be provisioned.
     pub provisioning: Option<CellProvisioning>,
 
     /// Declares where to find the DNA, and options to modify it before
-<<<<<<< HEAD
-    /// inclusion in a Cell.
-    pub dna: AppSlotDnaManifest,
-=======
     /// inclusion in a Cell
     pub dna: AppRoleDnaManifest,
->>>>>>> 45e91bbf
 }
 
 impl AppRoleManifest {
@@ -98,7 +81,6 @@
     #[serde(flatten)]
     pub location: Option<mr_bundle::Location>,
 
-<<<<<<< HEAD
     /// Optional default properties.
     /// Overrides any default properties specified in the DNA file,
     /// and may also be overridden during installation.
@@ -106,15 +88,8 @@
     /// rather than being interpolated into them.
     pub properties: Option<YamlProperties>,
 
-    /// Optional fixed UUID. May be overridden during installation.
-    pub uuid: Option<Uuid>,
-=======
-    /// Optional default properties. May be overridden during installation.
-    pub properties: Option<YamlProperties>,
-
     /// Optional fixed UID. May be overridden during installation.
     pub uid: Option<Uid>,
->>>>>>> 45e91bbf
 
     /// The versioning constraints for the DNA. Ensures that only a DNA that
     /// matches the version spec will be used.
