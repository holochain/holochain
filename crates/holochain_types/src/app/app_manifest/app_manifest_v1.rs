//! App Manifest format, installed_hash 1.
//!
//! **NB: do not modify the types in this file**!
//! (at least not after this initial schema has been stabilized).
//! For any modifications, create a new version of the spec and leave this one
//! alone to maintain backwards compatibility.
//!
//! This is the initial version of the App Manifest. Not all functionality is
//! implemented yet, notably:
//! - Using existing Cells is not implemented
//! - Specifying DNA version is not implemented (DNA migration needs to land first)

use super::{
    app_manifest_validated::{AppManifestValidated, AppRoleManifestValidated},
    error::{AppManifestError, AppManifestResult},
};
use crate::prelude::{RoleName, YamlProperties};
use holo_hash::DnaHashB64;
use holochain_zome_types::prelude::*;
use std::collections::HashMap;

/// Version 1 of the App manifest schema
#[derive(
    Clone, Debug, PartialEq, Eq, serde::Serialize, serde::Deserialize, derive_builder::Builder,
)]
#[serde(rename_all = "snake_case")]
pub struct AppManifestV1 {
    /// Name of the App. This may be used as the installed_app_id.
    pub name: String,

    /// Description of the app, just for context.
    pub description: Option<String>,

    /// The roles that need to be filled (by DNAs) for this app.
    pub roles: Vec<AppRoleManifest>,

    /// Declares that the app may be installed without the need to
    /// specify membrane proofs at installation time. If memproofs are not
    /// provided at install time, they must be provided later before the
    /// app can be enabled. If memproofs are provided
    /// at install time, the app will be installed as normal, without the
    /// special deferred memproof flow.
    #[serde(default)]
    #[builder(default)]
    pub allow_deferred_memproofs: bool,
}

/// Description of an app "role" defined by this app.
/// Roles get filled according to the provisioning rules, as well as by
/// potential runtime clones.
#[derive(Clone, Debug, PartialEq, Eq, serde::Serialize, serde::Deserialize)]
#[serde(rename_all = "snake_case")]
pub struct AppRoleManifest {
    /// The ID which will be used to refer to:
    /// - this role,
    /// - the DNA which fills it,
    /// - and the cell(s) created from that DNA
    pub name: RoleName,

    /// Determines if, how, and when a Cell will be provisioned.
    pub provisioning: Option<CellProvisioning>,

    /// Declares where to find the DNA, and options to modify it before
    /// inclusion in a Cell
    pub dna: AppRoleDnaManifest,
}

impl AppRoleManifest {
    /// Create a sample AppRoleManifest as a template to be followed
    pub fn sample(name: RoleName) -> Self {
        Self {
            name,
            provisioning: Some(CellProvisioning::default()),
            dna: AppRoleDnaManifest::sample(),
        }
    }
}

/// The DNA portion of an app role
#[derive(Clone, Debug, PartialEq, Eq, serde::Serialize, serde::Deserialize)]
#[serde(rename_all = "snake_case")]
pub struct AppRoleDnaManifest {
    /// Where to find this Dna. To specify a DNA included in a hApp Bundle,
    /// use a local relative path that corresponds with the bundle structure.
    ///
    /// Note that since this is flattened,
    /// there is no actual "location" key in the manifest.
    #[serde(flatten)]
    pub location: Option<mr_bundle::Location>,

    /// Optional default modifier values.
    ///
    /// Overrides any default modifiers specified in the DNA file,
    /// and may also be overridden during installation.
    /// A set of modifiers completely overrides previously specified default properties,
    /// rather than being interpolated into them.
    #[serde(default)]
    pub modifiers: DnaModifiersOpt<YamlProperties>,

    /// The hash of the DNA to be installed. If specified, will cause installation to
    /// fail if the bundled DNA hash does not match this.
    ///
    /// Also allows the conductor to search for an already-installed DNA using this hash,
    /// which allows for re-installing an app which has already been installed by manifest
    /// only (no need to include the DNAs, since they are already installed in the conductor).
    /// In this case, `location` does not even need to be set.
    #[serde(default)]
    pub installed_hash: Option<DnaHashB64>,

    /// Allow up to this many "clones" to be created at runtime.
    /// Default: 0
    #[serde(default)]
    pub clone_limit: u32,
}

impl AppRoleDnaManifest {
    /// Create a sample AppRoleDnaManifest as a template to be followed
    pub fn sample() -> Self {
        Self {
            location: Some(mr_bundle::Location::Bundled(
                "./path/to/my/dnabundle.dna".into(),
            )),
            modifiers: DnaModifiersOpt::none(),
            installed_hash: None,
            clone_limit: 0,
        }
    }
}

/// Specifies remote, local, or bundled location of DNA
pub type DnaLocation = mr_bundle::Location;

/// Rules to determine if and how a Cell will be created for this Dna
#[derive(Clone, Debug, PartialEq, Eq, serde::Serialize, serde::Deserialize)]
#[serde(rename_all = "snake_case")]
#[serde(tag = "strategy")]
#[allow(missing_docs)]
pub enum CellProvisioning {
    /// Always create a new Cell when installing this App
    Create { deferred: bool },

    /// Require that a Cell is already installed which has a DNA that's compatible with the
    /// `installed_hash` specified in the manifest.
    ///
    /// `protected` refers to the dependency. If the dependency is "protected", then the App
    /// which owns the Cell which is shared by this role cannot be uninstalled as long as
    /// this dependency exists. The dependency can be marked unprotected if this app is
    /// written such that it can still function with the dependency being unavailable.
    ///
    /// If the dependency is protected, the depended-upon App can still be uninstalled
    /// with the `AdminRequest::UninstallApp::force` flag
    UseExisting { protected: bool },

    /// Install or locate the DNA, but never create a Cell for this DNA.
    /// Only allow clones to be created from the DNA specified.
    /// This case requires `clone_limit > 0`, otherwise no Cells will ever be created.
    CloneOnly,
}

impl Default for CellProvisioning {
    fn default() -> Self {
        Self::Create { deferred: false }
    }
}

impl AppManifestV1 {
    /// Update the network seed for all DNAs used in Create-provisioned Cells.
    /// Cells with other provisioning strategies are not affected.
    pub fn set_network_seed(&mut self, network_seed: NetworkSeed) {
        for role in self.roles.iter_mut() {
            // Only update the network seed for roles for which it makes sense to do so
            match role.provisioning.clone().unwrap_or_default() {
                CellProvisioning::Create { .. } | CellProvisioning::CloneOnly => {
                    role.dna.modifiers.network_seed = Some(network_seed.clone());
                }
                _ => {}
            }
        }
    }

    /// Selectively overrides the modifiers for the given roles. Only fields with value `Some(T)` will
    /// override the corresponding value in the manifest. If `None` is provided for a modifier field
    /// the corresponding value in the manifest will remain untouched.
    pub fn override_modifiers(
        &mut self,
        modifiers: HashMap<RoleName, DnaModifiersOpt<YamlProperties>>,
    ) -> AppManifestResult<()> {
        let existing_role_names = self
            .roles
            .iter()
            .map(|manifest| &manifest.name)
            .collect::<Vec<&String>>();
        for role_name in modifiers.keys() {
            if !existing_role_names.contains(&role_name) {
                return Err(AppManifestError::InvalidRoleName(format!(
                    "Tried to set modifiers for a role name that does not exist in the app manifest: {role_name}"
                )));
            }
        }
        for role in self.roles.iter_mut() {
            if let Some(modifier_opts) = modifiers.get(&role.name) {
                if let Some(network_seed) = modifier_opts.network_seed.clone() {
                    role.dna.modifiers.network_seed = Some(network_seed);
                }
                if let Some(props) = modifier_opts.properties.clone() {
                    role.dna.modifiers.properties = Some(props);
                }
            }
        }
        Ok(())
    }

    /// Convert this human-focused manifest into a validated, concise representation
    pub fn validate(self) -> AppManifestResult<AppManifestValidated> {
        let AppManifestV1 {
            name,
            roles,
            description: _,
            allow_deferred_memproofs: _,
        } = self;
        let roles = roles
            .into_iter()
            .map(
                |AppRoleManifest {
                     name,
                     provisioning,
                     dna,
                 }| {
                    let AppRoleDnaManifest {
                        location,
                        installed_hash,
                        clone_limit,
                        modifiers,
                    } = dna;
                    let modifiers = modifiers.serialized()?;
                    // Go from "flexible" enum into proper DnaVersionSpec.
                    let installed_hash = installed_hash.map(Into::into);
                    let validated = match provisioning.unwrap_or_default() {
                        CellProvisioning::Create { deferred } => AppRoleManifestValidated::Create {
                            deferred,
                            clone_limit,
                            location: Self::require(location, "roles.dna.(path|url)")?,
                            modifiers,
                            installed_hash,
                        },
                        CellProvisioning::UseExisting { protected } => {
                            AppRoleManifestValidated::UseExisting {
                                protected,
                                compatible_hash: Self::require(
                                    installed_hash,
                                    "roles.dna.installed_hash",
                                )?,
                            }
                        }
                        CellProvisioning::CloneOnly => AppRoleManifestValidated::CloneOnly {
                            clone_limit,
                            location: Self::require(location, "roles.dna.(path|url)")?,
                            installed_hash,
                            modifiers,
                        },
                    };
                    AppManifestResult::Ok((name, validated))
                },
            )
            .collect::<Result<HashMap<_, _>, _>>()?;
        AppManifestValidated::new(name, roles)
    }

    fn require<T>(maybe: Option<T>, context: &str) -> AppManifestResult<T> {
        maybe.ok_or_else(|| AppManifestError::MissingField(context.to_owned()))
    }
}

#[cfg(test)]
pub mod tests {
    use super::*;
    use crate::app::app_manifest::AppManifest;
    use crate::prelude::*;
    use ::fixt::prelude::*;
    use holo_hash::fixt::*;
    use std::path::PathBuf;

    #[derive(serde::Serialize, serde::Deserialize)]
    struct Props {
        salad: String,
    }

    pub fn app_manifest_properties_fixture() -> YamlProperties {
        YamlProperties::new(
            serde_yaml::to_value(Props {
                salad: "bar".to_string(),
            })
            .unwrap(),
        )
    }

    pub async fn app_manifest_fixture(
        location: Option<mr_bundle::Location>,
        installed_hash: DnaHash,
        modifiers: DnaModifiersOpt<YamlProperties>,
    ) -> AppManifestV1 {
        let roles = vec![AppRoleManifest {
            name: "role_name".into(),
            dna: AppRoleDnaManifest {
                location,
                modifiers,
                installed_hash: Some(installed_hash.into()),
                clone_limit: 50,
            },
            provisioning: Some(CellProvisioning::Create { deferred: false }),
        }];
        AppManifestV1 {
            name: "Test app".to_string(),
            description: Some("Serialization roundtrip test".to_string()),
            roles,
            allow_deferred_memproofs: false,
        }
    }

    #[tokio::test]
    async fn manifest_v1_roundtrip() {
        let location = Some(mr_bundle::Location::Path(PathBuf::from("/tmp/test.dna")));
        let modifiers = DnaModifiersOpt {
            properties: Some(app_manifest_properties_fixture()),
            network_seed: Some("network_seed".into()),
<<<<<<< HEAD
            origin_time: None,
=======
>>>>>>> e7142544
        };
        let installed_hash = fixt!(DnaHash);
        let manifest = app_manifest_fixture(location, installed_hash.clone(), modifiers).await;
        let manifest = AppManifest::from(manifest);
        let manifest_yaml = serde_yaml::to_string(&manifest).unwrap();
        let manifest_roundtrip = serde_yaml::from_str(&manifest_yaml).unwrap();

        assert_eq!(manifest, manifest_roundtrip);

        let expected_yaml = format!(
            r#"---

manifest_version: "1"
name: "Test app"
description: "Serialization roundtrip test"
roles:
  - name: "role_name"
    provisioning:
      strategy: "create"
      deferred: false
    dna:
      path: /tmp/test.dna
      installed_hash: {}
      clone_limit: 50
      network_seed: network_seed
      modifiers:
        properties:
          salad: "bar"

        "#,
            installed_hash
        );
        let actual = serde_yaml::to_value(&manifest).unwrap();
        let expected: serde_yaml::Value = serde_yaml::from_str(&expected_yaml).unwrap();

        // Check a handful of fields. Order matters in YAML, so to check the
        // entire structure would be too fragile for testing.

        for getter in [
            |v: &serde_yaml::Value| v["roles"][0]["name"].clone(),
            |v: &serde_yaml::Value| v["roles"][0]["provisioning"]["deferred"].clone(),
            |v: &serde_yaml::Value| v["roles"][0]["dna"]["installed_hash"].clone(),
            |v: &serde_yaml::Value| v["roles"][0]["dna"]["modifiers"]["properties"].clone(),
        ] {
            let left = getter(&actual);
            let right = getter(&expected);
            assert_eq!(left, right);
            assert!(!left.is_null());
        }
    }

    #[tokio::test]
    async fn manifest_v1_set_network_seed() {
        let mut manifest = AppManifestV1 {
            name: "test".to_string(),
            description: None,
            roles: vec![],
            allow_deferred_memproofs: false,
        };
        manifest.roles = vec![
            AppRoleManifest {
                name: "test-role-1".to_string(),
                provisioning: None,
                dna: AppRoleDnaManifest {
                    location: None,
                    modifiers: DnaModifiersOpt::none(),
                    installed_hash: None,
                    clone_limit: 0,
                },
            },
            AppRoleManifest {
                name: "test-role-2".to_string(),
                provisioning: None,
                dna: AppRoleDnaManifest {
                    location: None,
                    modifiers: DnaModifiersOpt::none(),
                    installed_hash: None,
                    clone_limit: 0,
                },
            },
        ];
        manifest.roles[0].provisioning = Some(CellProvisioning::Create { deferred: false });
        manifest.roles[1].provisioning = Some(CellProvisioning::Create { deferred: false });

        let network_seed = NetworkSeed::from("blabla");
        manifest.set_network_seed(network_seed.clone());

        // - The Create roles have the network seed rewritten.
        assert_eq!(
            manifest.roles[0].dna.modifiers.network_seed.as_ref(),
            Some(&network_seed)
        );
        assert_eq!(
            manifest.roles[1].dna.modifiers.network_seed.as_ref(),
            Some(&network_seed)
        );
    }
}<|MERGE_RESOLUTION|>--- conflicted
+++ resolved
@@ -323,10 +323,6 @@
         let modifiers = DnaModifiersOpt {
             properties: Some(app_manifest_properties_fixture()),
             network_seed: Some("network_seed".into()),
-<<<<<<< HEAD
-            origin_time: None,
-=======
->>>>>>> e7142544
         };
         let installed_hash = fixt!(DnaHash);
         let manifest = app_manifest_fixture(location, installed_hash.clone(), modifiers).await;
