--- conflicted
+++ resolved
@@ -81,36 +81,21 @@
             .into_iter()
             .collect::<AppBundleResult<Vec<_>>>()?
             .into_iter()
-<<<<<<< HEAD
-            .fold(
+            .try_fold(
                 AppRoleResolution::default(),
-=======
-            .try_fold(
-                AppRoleResolution::new(agent.clone()),
->>>>>>> 1930068b
                 |mut resolution: AppRoleResolution, (role_name, op)| {
                     match op {
                         CellProvisioningOp::CreateFromDnaFile(dna, clone_limit) => {
                             let dna_hash = dna.dna_hash().clone();
-<<<<<<< HEAD
-                            let role = AppRoleAssignment::new(dna_hash, true, clone_limit);
-=======
-                            let cell_id = CellId::new(dna_hash, agent);
-                            let role = AppRolePrimary::new(cell_id, true, clone_limit).into();
->>>>>>> 1930068b
+                            let role = AppRolePrimary::new(dna_hash, true, clone_limit).into();
                             // TODO: could sequentialize this to remove the clone
                             let proof = membrane_proofs.get(&role_name).cloned();
                             resolution.dnas_to_register.push((dna, proof));
                             resolution.role_assignments.push((role_name, role));
                         }
 
-<<<<<<< HEAD
-                        CellProvisioningOp::Existing(dna_hash, clone_limit) => {
-                            let role = AppRoleAssignment::new(dna_hash, true, clone_limit);
-=======
                         CellProvisioningOp::Existing(cell_id, protected) => {
                             let role = AppRoleDependency { cell_id, protected }.into();
->>>>>>> 1930068b
                             resolution.role_assignments.push((role_name, role));
                         }
 
@@ -122,24 +107,9 @@
                             resolution.dnas_to_register.push((dna, proof));
                             resolution.role_assignments.push((
                                 role_name,
-<<<<<<< HEAD
-                                AppRoleAssignment::new(dna_hash, false, clone_limit),
+                                AppRolePrimary::new(dna_hash, false, clone_limit).into(),
                             ));
                         }
-
-                        other @ (CellProvisioningOp::HashMismatch(_, _)
-                        | CellProvisioningOp::Conflict(_)) => {
-                            tracing::error!(
-                                "Encountered unexpected CellProvisioningOp: {:?}",
-                                other
-                            );
-                            unimplemented!()
-                        }
-=======
-                                AppRolePrimary::new(cell_id, false, clone_limit).into(),
-                            ));
-                        }
->>>>>>> 1930068b
                     }
 
                     Ok(resolution)
@@ -270,16 +240,10 @@
         let provisioned = self
             .role_assignments
             .iter()
-<<<<<<< HEAD
-            .filter_map(|role| {
-                if role.1.is_provisioned {
-                    Some(CellId::new(role.1.dna_hash().clone(), agent_key.clone()))
-=======
             .filter_map(|(_name, role)| {
                 let role = role.as_primary()?;
                 if role.is_provisioned {
-                    Some(role.cell_id().clone())
->>>>>>> 1930068b
+                    Some(CellId::new(role.dna_hash().clone(), agent_key.clone()))
                 } else {
                     None
                 }
@@ -306,13 +270,8 @@
 pub enum CellProvisioningOp {
     /// Create a new Cell from the given DNA file
     CreateFromDnaFile(DnaFile, u32),
-<<<<<<< HEAD
-    /// Use an existing Cell at this DNA hash, with the Agent key of the app itself
-    Existing(DnaHash, u32),
-=======
     /// Use an existing Cell
     Existing(CellId, bool),
->>>>>>> 1930068b
     /// No creation needed, but there might be a clone_limit, and so we need
     /// to know which DNA to use for making clones
     ProvisionOnly(DnaFile, u32),
