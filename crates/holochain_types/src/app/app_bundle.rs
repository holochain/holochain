--- conflicted
+++ resolved
@@ -61,12 +61,7 @@
     pub async fn resolve_cells(
         self,
         dna_store: &impl DnaStore,
-<<<<<<< HEAD
-        membrane_proofs: HashMap<RoleName, MembraneProof>,
-=======
-        agent: AgentPubKey,
         membrane_proofs: MemproofMap,
->>>>>>> 96e00d2e
     ) -> AppBundleResult<AppRoleResolution> {
         let AppManifestValidated { name: _, roles } = self.manifest().clone().validate()?;
         let bundle = Arc::new(self);
@@ -219,26 +214,16 @@
         expected_hash: Option<&DnaHashB64>,
         modifiers: DnaModifiersOpt,
     ) -> AppBundleResult<DnaFile> {
-<<<<<<< HEAD
-        let dna_file = if let Some(expected_hash) = installed_hash {
+        let dna_file = if let Some(expected_hash) = expected_hash {
             let expected_hash = expected_hash.clone().into();
             let (dna_file, original_hash) =
                 if let Some(mut dna_file) = dna_store.get_dna(&expected_hash) {
-=======
-        let dna_file = if let Some(expected_hash) = expected_hash {
-            let (dna_file, original_hash) =
-                if let Some(mut dna_file) = dna_store.get_dna(&expected_hash.clone().into()) {
->>>>>>> 96e00d2e
                     let original_hash = dna_file.dna_hash().clone();
                     dna_file = dna_file.update_modifiers(modifiers);
                     (dna_file, original_hash)
                 } else {
                     self.resolve_location(location, modifiers).await?
                 };
-<<<<<<< HEAD
-=======
-            let expected_hash: DnaHash = expected_hash.clone().into();
->>>>>>> 96e00d2e
             if expected_hash != original_hash {
                 return Err(AppBundleError::CellResolutionFailure(
                     role_name,
