--- conflicted
+++ resolved
@@ -40,10 +40,6 @@
     let modifiers = DnaModifiersOpt {
         properties: Some(app_manifest_properties_fixture()),
         network_seed: Some("network_seed".into()),
-<<<<<<< HEAD
-        origin_time: None,
-=======
->>>>>>> e7142544
     };
     let (bundle, dna) = app_bundle_fixture(modifiers).await;
 
