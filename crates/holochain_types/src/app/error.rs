#![allow(missing_docs)]

use super::AppRoleAssignment;
use crate::prelude::*;

#[derive(Debug, thiserror::Error)]
pub enum AppError {
    #[error("Clone limit of {0} exceeded for app role assignment: {1:?}")]
    CloneLimitExceeded(u32, AppRoleAssignment),

    #[error("Tried to create a clone cell with existing clone cell id '{0}'")]
    DuplicateCloneIds(CloneId),

    #[error("Could not find clone cell with id '{0}'")]
    CloneCellNotFound(CloneCellId),

<<<<<<< HEAD
    #[error("Illegal character '{CLONE_ID_DELIMITER}' used in roled id: {0}")]
=======
    #[error("Illegal character '{CLONE_ID_DELIMITER}' used in role id: {0}")]
>>>>>>> f1641bc5
    IllegalRoleId(AppRoleId),

    #[error("Tried to access missing role id: '{0}'")]
    AppRoleIdMissing(AppRoleId),

    #[error("Tried to install app '{0}' which contains duplicate role ids. The following role ids have duplicates: {1:?}")]
    DuplicateAppRoleIds(InstalledAppId, Vec<AppRoleId>),
}
pub type AppResult<T> = Result<T, AppError>;<|MERGE_RESOLUTION|>--- conflicted
+++ resolved
@@ -14,11 +14,7 @@
     #[error("Could not find clone cell with id '{0}'")]
     CloneCellNotFound(CloneCellId),
 
-<<<<<<< HEAD
-    #[error("Illegal character '{CLONE_ID_DELIMITER}' used in roled id: {0}")]
-=======
     #[error("Illegal character '{CLONE_ID_DELIMITER}' used in role id: {0}")]
->>>>>>> f1641bc5
     IllegalRoleId(AppRoleId),
 
     #[error("Tried to access missing role id: '{0}'")]
