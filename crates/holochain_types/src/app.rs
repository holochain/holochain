--- conflicted
+++ resolved
@@ -15,12 +15,7 @@
 pub use app_bundle::*;
 pub use app_manifest::app_manifest_validated::*;
 pub use app_manifest::*;
-<<<<<<< HEAD
-use core::fmt;
-use derive_more::Into;
-=======
 use derive_more::{Display, Into};
->>>>>>> f1641bc5
 pub use dna_gamut::*;
 use holo_hash::{AgentPubKey, DnaHash};
 use holochain_serialized_bytes::prelude::*;
@@ -87,58 +82,24 @@
     /// The DNA's role id to clone
     /// The Role id under which to create this clone
     pub role_id: AppRoleId,
-<<<<<<< HEAD
-    /// Properties to override for the new cell
-    pub properties: Option<YamlProperties>,
-    /// Optionally set the network seed for the new cell
-    pub network_seed: Option<NetworkSeed>,
-    /// Optionally set a proof of membership for the new cell
-    pub membrane_proof: Option<MembraneProof>,
-    /// Optionally set a new origin time of the new cell
-    pub origin_time: Option<Timestamp>,
-=======
     /// Phenotype options to set for the new cell.
     /// At least one of the options must be set to obtain a distinct hash for
     /// the clone cell's DNA.
     pub phenotype: DnaPhenotypeOption,
     /// Optionally set a proof of membership for the new cell
     pub membrane_proof: Option<MembraneProof>,
->>>>>>> f1641bc5
     /// Optionally a name for the DNA clone
     pub name: Option<String>,
 }
 
 /// Ways of identifying a clone cell.
-<<<<<<< HEAD
-#[derive(Clone, Debug, serde::Serialize, serde::Deserialize)]
-=======
 #[derive(Clone, Debug, Display, serde::Serialize, serde::Deserialize)]
->>>>>>> f1641bc5
 #[serde(untagged)]
 pub enum CloneCellId {
     /// Clone id consisting of role id and clone index.
     CloneId(CloneId),
     /// Cell id consisting of DNA hash and agent pub key.
     CellId(CellId),
-}
-
-<<<<<<< HEAD
-impl fmt::Display for CloneCellId {
-    fn fmt(&self, f: &mut fmt::Formatter<'_>) -> fmt::Result {
-        match self {
-            CloneCellId::CellId(id) => CellId::fmt(id, f),
-            CloneCellId::CloneId(id) => CloneId::fmt(id, f),
-        }
-    }
-=======
-/// Arguments to identify the clone cell to be deleted.
-#[derive(Clone, Debug, serde::Serialize, serde::Deserialize)]
-pub struct DeleteCloneCellPayload {
-    /// The app id that the clone cell belongs to
-    pub app_id: InstalledAppId,
-    /// The Role ID under which to create this clone
-    pub clone_cell_id: CloneCellId,
->>>>>>> f1641bc5
 }
 
 /// Arguments to identify the clone cell to be deleted.
