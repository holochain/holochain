--- conflicted
+++ resolved
@@ -1033,24 +1033,13 @@
     /// The Id of the Cell which will be provisioned for this role.
     /// This also identifies the basis for cloned DNAs, and this is how the
     /// Agent is determined for clones (always the same as the provisioned cell).
-<<<<<<< HEAD
-    base_dna_hash: DnaHash,
+    pub base_dna_hash: DnaHash,
     /// Records whether the base cell has actually been provisioned or not.
     /// If true, then `base_dna_hash` refers to an actual existing Cell with
     /// that DNA hash.
     /// If false, then `base_dna_hash` is referring to a future cell which will
     /// be created with that DNA hash.
-    is_provisioned: bool,
-=======
-    pub base_cell_id: CellId,
-
-    /// Records whether the base cell has actually been provisioned or not.
-    /// If true, then `base_cell_id` refers to an actual existing Cell.
-    /// If false, then `base_cell_id` is just recording what that cell will be
-    /// called in the future.
     pub is_provisioned: bool,
-
->>>>>>> 96e00d2e
     /// The number of allowed clone cells.
     pub clone_limit: u32,
 
@@ -1059,20 +1048,11 @@
 
     /// Cells which were cloned at runtime. The length cannot grow beyond
     /// `clone_limit`.
-<<<<<<< HEAD
-    clones: HashMap<CloneId, DnaHash>,
+    pub clones: HashMap<CloneId, DnaHash>,
     /// Clone cells that have been disabled. These cells cannot be called
     /// any longer and are not returned as part of the app info either.
     /// Disabled clone cells can be deleted through the Admin API.
-    disabled_clones: HashMap<CloneId, DnaHash>,
-=======
-    pub clones: HashMap<CloneId, CellId>,
-
-    /// Clone cells that have been disabled. These cells cannot be called
-    /// any longer and are not returned as part of the app info either.
-    /// Disabled clone cells can be deleted through the Admin API.
-    pub disabled_clones: HashMap<CloneId, CellId>,
->>>>>>> 96e00d2e
+    pub disabled_clones: HashMap<CloneId, DnaHash>,
 }
 
 impl AppRoleAssignment {
