--- conflicted
+++ resolved
@@ -469,17 +469,15 @@
         self.role_assignments
             .iter()
             .flat_map(|app_role_assignment| {
-<<<<<<< HEAD
-                app_role_assignment.1.clones.iter().map(|(id, dna_hash)| {
-                    (id, CellId::new(dna_hash.clone(), self.agent_key.clone()))
-                })
-=======
                 app_role_assignment
                     .1
                     .as_primary()
                     .into_iter()
-                    .flat_map(|p| p.clones.iter())
->>>>>>> 1930068b
+                    .flat_map(|p| {
+                        p.clones
+                            .iter()
+                            .map(|(id, d)| (id, CellId::new(d.clone(), self.agent_key.clone())))
+                    })
             })
     }
 
@@ -490,17 +488,13 @@
             .flat_map(|app_role_assignment| {
                 app_role_assignment
                     .1
-<<<<<<< HEAD
-                    .disabled_clones
-                    .iter()
-                    .map(|(id, dna_hash)| {
-                        (id, CellId::new(dna_hash.clone(), self.agent_key.clone()))
-                    })
-=======
                     .as_primary()
                     .into_iter()
-                    .flat_map(|p| p.disabled_clones.iter())
->>>>>>> 1930068b
+                    .flat_map(|p| {
+                        p.disabled_clones
+                            .iter()
+                            .map(|(id, d)| (id, CellId::new(d.clone(), self.agent_key.clone())))
+                    })
             })
     }
 
@@ -508,43 +502,30 @@
     pub fn clone_cells_for_role_name(
         &self,
         role_name: &RoleName,
-<<<<<<< HEAD
     ) -> Option<impl Iterator<Item = (&CloneId, CellId)>> {
-        self.role_assignments
-            .get(role_name)
-            .map(|role_assignments| {
-                role_assignments.clones.iter().map(|(id, dna_hash)| {
-                    (id, CellId::new(dna_hash.clone(), self.agent_key.clone()))
-                })
-            })
-=======
-    ) -> Option<&HashMap<CloneId, CellId>> {
-        Some(&self.role_assignments.get(role_name)?.as_primary()?.clones)
->>>>>>> 1930068b
+        Some(
+            self.role_assignments
+                .get(role_name)?
+                .as_primary()?
+                .clones
+                .iter()
+                .map(|(id, dna_hash)| (id, CellId::new(dna_hash.clone(), self.agent_key.clone()))),
+        )
     }
 
     /// Accessor
     pub fn disabled_clone_cells_for_role_name(
         &self,
         role_name: &RoleName,
-<<<<<<< HEAD
     ) -> Option<impl Iterator<Item = (&CloneId, CellId)>> {
-        self.role_assignments.get(role_name).map(|role_assignment| {
-            role_assignment
+        Some(
+            self.role_assignments
+                .get(role_name)?
+                .as_primary()?
                 .disabled_clones
                 .iter()
-                .map(|(id, dna_hash)| (id, CellId::new(dna_hash.clone(), self.agent_key.clone())))
-        })
-=======
-    ) -> Option<&HashMap<CloneId, CellId>> {
-        Some(
-            &self
-                .role_assignments
-                .get(role_name)?
-                .as_primary()?
-                .disabled_clones,
+                .map(|(id, dna_hash)| (id, CellId::new(dna_hash.clone(), self.agent_key.clone()))),
         )
->>>>>>> 1930068b
     }
 
     /// Accessor
@@ -629,13 +610,8 @@
     }
 
     /// Add a clone cell.
-<<<<<<< HEAD
     pub fn add_clone(&mut self, role_name: &RoleName, dna_hash: &DnaHash) -> AppResult<CloneId> {
-        let app_role_assignment = self.role_mut(role_name)?;
-=======
-    pub fn add_clone(&mut self, role_name: &RoleName, cell_id: &CellId) -> AppResult<CloneId> {
         let app_role_assignment = self.primary_role_mut(role_name)?;
->>>>>>> 1930068b
 
         if app_role_assignment.is_clone_limit_reached() {
             return Err(AppError::CloneLimitExceeded(
@@ -660,27 +636,14 @@
     /// Get a clone cell id from its clone id.
     pub fn get_clone_dna_hash(&self, clone_cell_id: &CloneCellId) -> AppResult<DnaHash> {
         let cell_id = match clone_cell_id {
-<<<<<<< HEAD
             CloneCellId::DnaHash(dna_hash) => dna_hash,
             CloneCellId::CloneId(clone_id) => self
-                .role(&clone_id.as_base_role_name())?
+                .primary_role(&clone_id.as_base_role_name())?
                 .clones
                 .get(clone_id)
                 .ok_or_else(|| {
                     AppError::CloneCellNotFound(CloneCellId::CloneId(clone_id.clone()))
                 })?,
-=======
-            CloneCellId::CellId(cell_id) => cell_id,
-            CloneCellId::CloneId(clone_id) => {
-                let role_name = clone_id.as_base_role_name();
-                self.primary_role(&role_name)?
-                    .clones
-                    .get(clone_id)
-                    .ok_or_else(|| {
-                        AppError::CloneCellNotFound(CloneCellId::CloneId(clone_id.clone()))
-                    })?
-            }
->>>>>>> 1930068b
         };
         Ok(cell_id.clone())
     }
@@ -703,17 +666,7 @@
     pub fn get_disabled_clone_id(&self, clone_cell_id: &CloneCellId) -> AppResult<CloneId> {
         let clone_id = match clone_cell_id {
             CloneCellId::CloneId(id) => id.clone(),
-<<<<<<< HEAD
-            CloneCellId::DnaHash(id) => {
-                self.role_assignments
-                    .iter()
-                    .flat_map(|(_, role_assignment)| role_assignment.disabled_clones.clone())
-                    .find(|(_, cell_id)| cell_id == id)
-                    .ok_or_else(|| AppError::CloneCellNotFound(CloneCellId::DnaHash(id.clone())))?
-                    .0
-            }
-=======
-            CloneCellId::CellId(id) => self
+            CloneCellId::DnaHash(id) => self
                 .role_assignments
                 .iter()
                 .flat_map(|(_, role_assignment)| {
@@ -723,10 +676,9 @@
                         .flat_map(|r| r.disabled_clones.iter())
                 })
                 .find(|(_, cell_id)| *cell_id == id)
-                .ok_or_else(|| AppError::CloneCellNotFound(CloneCellId::CellId(id.clone())))?
+                .ok_or_else(|| AppError::CloneCellNotFound(CloneCellId::DnaHash(id.clone())))?
                 .0
                 .clone(),
->>>>>>> 1930068b
         };
         Ok(clone_id)
     }
@@ -874,13 +826,8 @@
         let role_assignments = installed_cells
             .into_iter()
             .map(|InstalledCell { role_name, cell_id }| {
-<<<<<<< HEAD
-                let role = AppRoleAssignment {
+                let role = AppRolePrimary {
                     base_dna_hash: cell_id.dna_hash().clone(),
-=======
-                let role = AppRolePrimary {
-                    base_cell_id: cell_id,
->>>>>>> 1930068b
                     is_provisioned: true,
                     clones: HashMap::new(),
                     clone_limit: 256,
@@ -1176,28 +1123,20 @@
     }
 
     /// Accessor
-    pub fn provisioned_cell(&self) -> Option<&CellId> {
+    pub fn provisioned_dna_hash(&self) -> Option<&DnaHash> {
         match self {
-            Self::Primary(p) => p.provisioned_cell(),
+            Self::Primary(p) => p.provisioned_dna_hash(),
             Self::Dependency(_) => None,
         }
     }
 
-    /// Accessor
-    pub fn into_provisioned_cell(self) -> Option<CellId> {
-        match self {
-            Self::Primary(p) => p.into_provisioned_cell(),
-            Self::Dependency(_) => None,
-        }
-    }
-
-    /// Accessor
-    pub fn cell_id(&self) -> &CellId {
-        match self {
-            Self::Primary(p) => p.cell_id(),
-            Self::Dependency(d) => &d.cell_id,
-        }
-    }
+    // /// Accessor
+    // pub fn cell_id(&self) -> &CellId {
+    //     match self {
+    //         Self::Primary(p) => p.dna_hash(),
+    //         Self::Dependency(d) => &d.cell_id,
+    //     }
+    // }
 }
 
 /// An app role whose cell(s) were created by the installation of this app.
@@ -1298,11 +1237,7 @@
             fixt!(AgentPubKey),
             vec![(
                 CLONE_ID_DELIMITER.into(),
-<<<<<<< HEAD
-                AppRoleAssignment::new(fixt!(DnaHash), false, 0),
-=======
-                AppRolePrimary::new(fixt!(CellId), false, 0).into(),
->>>>>>> 1930068b
+                AppRolePrimary::new(fixt!(DnaHash), false, 0).into(),
             )],
             AppManifest::arbitrary(&mut u).unwrap(),
         );
@@ -1314,11 +1249,7 @@
         let base_dna_hash = fixt!(DnaHash);
         let new_clone = || fixt!(DnaHash);
         let clone_limit = 3;
-<<<<<<< HEAD
-        let role1 = AppRoleAssignment::new(base_dna_hash, false, clone_limit);
-=======
-        let role1 = AppRolePrimary::new(base_cell_id, false, clone_limit).into();
->>>>>>> 1930068b
+        let role1 = AppRolePrimary::new(base_dna_hash, false, clone_limit).into();
         let agent = fixt!(AgentPubKey);
         let role_name: RoleName = "role_name".into();
         let manifest = AppManifest::arbitrary(&mut unstructured_noise()).unwrap();
