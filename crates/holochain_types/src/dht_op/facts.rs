--- conflicted
+++ resolved
@@ -80,22 +80,6 @@
     async fn test_valid_dht_op() {
         // TODO: Must add constraint on dht op variant wrt action variant
 
-<<<<<<< HEAD
-        let keystore = spawn_test_keystore().await.unwrap();
-        let agent = AgentPubKey::new_random(&keystore).await.unwrap();
-
-        let e = Entry::arbitrary(&mut Unstructured::new(&NOISE).into()).unwrap();
-
-        let mut hn =
-            not_(action_facts::is_new_entry_action()).build(&mut Unstructured::new(&NOISE).into());
-        *hn.author_mut() = agent.clone();
-
-        let mut he =
-            action_facts::is_new_entry_action().build(&mut Unstructured::new(&NOISE).into());
-        *he.entry_data_mut().unwrap().0 = EntryHash::with_data_sync(&e);
-        let mut he = Action::from(he);
-        *he.author_mut() = agent.clone();
-=======
         let mut gg = Generator::from(unstructured_noise());
         let g = &mut gg;
         let keystore = spawn_test_keystore().await.unwrap();
@@ -110,7 +94,6 @@
         *a1.entry_data_mut().unwrap().0 = EntryHash::with_data_sync(&e);
         let mut a1 = Action::from(a1);
         *a1.author_mut() = agent.clone();
->>>>>>> 7108754f
 
         let sn = agent.sign(&keystore, &a0).await.unwrap();
         let se = agent.sign(&keystore, &a1).await.unwrap();
