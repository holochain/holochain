--- conflicted
+++ resolved
@@ -16,14 +16,8 @@
 pub use crate::chc::*;
 pub use crate::combinators::*;
 pub use crate::db::*;
-<<<<<<< HEAD
-pub use crate::dht_op::error::*;
-pub use crate::dht_op::{facts as _, *};
-pub use crate::dna::error::*;
-=======
 pub use crate::db_cache::*;
 pub use crate::dht_op::*;
->>>>>>> 135d9560
 pub use crate::dna::wasm::*;
 pub use crate::dna::*;
 pub use crate::entry::*;
