--- conflicted
+++ resolved
@@ -3,7 +3,6 @@
 use holo_hash::ActionHash;
 use holo_hash::AgentPubKey;
 use holo_hash::AnyLinkableHash;
-use holo_hash::EntryHash;
 use holochain_serialized_bytes::prelude::*;
 use holochain_zome_types::prelude::*;
 use regex::Regex;
@@ -13,29 +12,6 @@
 use crate::dht_op::DhtOpType;
 use crate::dht_op::RenderedOp;
 use crate::dht_op::RenderedOps;
-
-<<<<<<< HEAD
-/// Owned link key for sending across networks
-#[deprecated = "This is being replaced by WireLinkKey"]
-#[derive(Clone, Debug, PartialEq, Serialize, Deserialize, SerializedBytes)]
-pub enum WireLinkMetaKey {
-    /// Search for all links on a base
-    Base(EntryHash),
-    /// Search for all links on a base, for a zome
-    BaseZome(EntryHash, ZomeId),
-    /// Search for all links on a base, for a zome and with a tag
-    BaseZomeTag(EntryHash, ZomeId, LinkTag),
-    /// This will match only the link created with a certain [CreateLink] hash
-    Full(EntryHash, ZomeId, LinkTag, HeaderHash),
-=======
-/// Links interrelate entries in a source chain.
-#[derive(Serialize, Deserialize, Clone, Debug, PartialEq, Eq, Hash, SerializedBytes)]
-pub struct Link {
-    base: EntryHash,
-    target: EntryHash,
-    tag: LinkTag,
->>>>>>> 186a2617
-}
 
 #[derive(Clone, Debug, PartialEq, Serialize, Deserialize, SerializedBytes)]
 /// Link key for sending across the wire for get links requests.
@@ -229,43 +205,6 @@
     pub link_removes: Vec<(DeleteLink, Signature)>,
 }
 
-<<<<<<< HEAD
-impl WireLinkMetaKey {
-    /// Get the basis of this key
-    pub fn basis(&self) -> AnyDhtHash {
-        use WireLinkMetaKey::*;
-        match self {
-            Base(b) | BaseZome(b, _) | BaseZomeTag(b, _, _) | Full(b, _, _, _) => b.clone().into(),
-        }
-    }
-=======
-impl Link {
-    /// Construct a new link.
-    pub fn new(base: &EntryHash, target: &EntryHash, tag: &LinkTag) -> Self {
-        Link {
-            base: base.to_owned(),
-            target: target.to_owned(),
-            tag: tag.to_owned(),
-        }
-    }
-
-    /// Get the base address of this link.
-    pub fn base(&self) -> &EntryHash {
-        &self.base
-    }
-
-    /// Get the target address of this link.
-    pub fn target(&self) -> &EntryHash {
-        &self.target
-    }
-
-    /// Get the tag of this link.
-    pub fn tag(&self) -> &LinkTag {
-        &self.tag
-    }
->>>>>>> 186a2617
-}
-
 /// How do we match this link in queries?
 pub enum LinkMatch<S: Into<String>> {
     /// Match all/any links.
