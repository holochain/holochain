//! Data structures representing the operations that can be performed within a Holochain DHT.
//!
//! See the [item-level documentation for `DhtOp`][DhtOp] for more details.
//!
//! [DhtOp]: enum.DhtOp.html

use std::str::FromStr;

use crate::action::NewEntryAction;
use crate::prelude::*;
use crate::record::RecordGroup;
use error::DhtOpError;
use error::DhtOpResult;
use holo_hash::*;
use holochain_sqlite::rusqlite::types::FromSql;
use holochain_sqlite::rusqlite::ToSql;
use holochain_zome_types::action;
use holochain_zome_types::prelude::*;
use kitsune_p2p_dht::region::RegionData;
use kitsune_p2p_dht::Loc;
use serde::Deserialize;
use serde::Serialize;

#[allow(missing_docs)]
pub mod error;

#[cfg(test)]
pub mod tests;

#[cfg(feature = "fuzzing")]
pub mod facts;

/// A unit of DHT gossip. Used to notify an authority of new (meta)data to hold
/// as well as changes to the status of already held data.
#[derive(
    Clone, Debug, Serialize, Deserialize, SerializedBytes, Eq, PartialEq, Hash, derive_more::Display,
)]
<<<<<<< HEAD
#[cfg_attr(
    feature = "fuzzing",
    derive(arbitrary::Arbitrary, proptest_derive::Arbitrary)
)]
=======
#[cfg_attr(feature = "fuzzing", derive(arbitrary::Arbitrary))]
>>>>>>> e9532951
pub enum DhtOp {
    #[display(fmt = "StoreRecord")]
    /// Used to notify the authority for an action that it has been created.
    ///
    /// Conceptually, authorities receiving this `DhtOp` do three things:
    ///
    /// - Ensure that the record passes validation.
    /// - Store the action into their DHT shard.
    /// - Store the entry into their CAS.
    ///   - Note: they do not become responsible for keeping the set of
    ///     references from that entry up-to-date.
    StoreRecord(Signature, Action, RecordEntry),

    #[display(fmt = "StoreEntry")]
    /// Used to notify the authority for an entry that it has been created
    /// anew. (The same entry can be created more than once.)
    ///
    /// Conceptually, authorities receiving this `DhtOp` do four things:
    ///
    /// - Ensure that the record passes validation.
    /// - Store the entry into their DHT shard.
    /// - Store the action into their CAS.
    ///   - Note: they do not become responsible for keeping the set of
    ///     references from that action up-to-date.
    /// - Add a "created-by" reference from the entry to the hash of the action.
    ///
    /// TODO: document how those "created-by" references are stored in
    /// reality.
    StoreEntry(Signature, NewEntryAction, Entry),

    #[display(fmt = "RegisterAgentActivity")]
    /// Used to notify the authority for an agent's public key that that agent
    /// has committed a new action.
    ///
    /// Conceptually, authorities receiving this `DhtOp` do three things:
    ///
    /// - Ensure that *the action alone* passes surface-level validation.
    /// - Store the action into their DHT shard.
    ///   - FIXME: @artbrock, do they?
    /// - Add an "agent-activity" reference from the public key to the hash
    ///   of the action.
    ///
    /// TODO: document how those "agent-activity" references are stored in
    /// reality.
    RegisterAgentActivity(Signature, Action),

    #[display(fmt = "RegisterUpdatedContent")]
    /// Op for updating an entry.
    /// This is sent to the entry authority.
    // TODO: This entry is here for validation by the entry update action holder
    // link's don't do this. The entry is validated by store entry. Maybe we either
    // need to remove the Entry here or add it to link.
    RegisterUpdatedContent(Signature, action::Update, RecordEntry),

    #[display(fmt = "RegisterUpdatedRecord")]
    /// Op for updating a record.
    /// This is sent to the record authority.
    RegisterUpdatedRecord(Signature, action::Update, RecordEntry),

    #[display(fmt = "RegisterDeletedBy")]
    /// Op for registering an action deletion with the Action authority
    RegisterDeletedBy(Signature, action::Delete),

    #[display(fmt = "RegisterDeletedEntryAction")]
    /// Op for registering an action deletion with the Entry authority, so that
    /// the Entry can be marked Dead if all of its Actions have been deleted
    RegisterDeletedEntryAction(Signature, action::Delete),

    #[display(fmt = "RegisterAddLink")]
    /// Op for adding a link
    RegisterAddLink(Signature, action::CreateLink),

    #[display(fmt = "RegisterRemoveLink")]
    /// Op for removing a link
    RegisterRemoveLink(Signature, action::DeleteLink),
}

impl kitsune_p2p_dht::prelude::OpRegion for DhtOp {
    fn loc(&self) -> Loc {
        self.dht_basis().get_loc()
    }

    fn timestamp(&self) -> Timestamp {
        self.timestamp()
    }

    fn region_data(&self) -> RegionData {
        unimplemented!()
    }

    fn bound(_timestamp: Timestamp, _loc: kitsune_p2p_dht::Loc) -> Self {
        unimplemented!()
    }
}

/// A type for storing in databases that don't need the actual
/// data. Everything is a hash of the type except the signatures.
#[allow(missing_docs)]
#[derive(Clone, Debug, Serialize, Deserialize, derive_more::Display)]
pub enum DhtOpLight {
    #[display(fmt = "StoreRecord")]
    StoreRecord(ActionHash, Option<EntryHash>, OpBasis),
    #[display(fmt = "StoreEntry")]
    StoreEntry(ActionHash, EntryHash, OpBasis),
    #[display(fmt = "RegisterAgentActivity")]
    RegisterAgentActivity(ActionHash, OpBasis),
    #[display(fmt = "RegisterUpdatedContent")]
    RegisterUpdatedContent(ActionHash, EntryHash, OpBasis),
    #[display(fmt = "RegisterUpdatedRecord")]
    RegisterUpdatedRecord(ActionHash, EntryHash, OpBasis),
    #[display(fmt = "RegisterDeletedBy")]
    RegisterDeletedBy(ActionHash, OpBasis),
    #[display(fmt = "RegisterDeletedEntryAction")]
    RegisterDeletedEntryAction(ActionHash, OpBasis),
    #[display(fmt = "RegisterAddLink")]
    RegisterAddLink(ActionHash, OpBasis),
    #[display(fmt = "RegisterRemoveLink")]
    RegisterRemoveLink(ActionHash, OpBasis),
}

impl PartialEq for DhtOpLight {
    fn eq(&self, other: &Self) -> bool {
        // The ops are the same if they are the same type on the same action hash.
        // We can't derive eq because `Option<EntryHash>` doesn't make the op different.
        // We can ignore the basis because the basis is derived from the action and op type.
        self.get_type() == other.get_type() && self.action_hash() == other.action_hash()
    }
}

impl Eq for DhtOpLight {}

impl std::hash::Hash for DhtOpLight {
    fn hash<H: std::hash::Hasher>(&self, state: &mut H) {
        self.get_type().hash(state);
        self.action_hash().hash(state);
    }
}

/// This enum is used to
#[allow(missing_docs)]
#[derive(
    Clone,
    Copy,
    Debug,
    Serialize,
    Deserialize,
    Eq,
    PartialEq,
    Hash,
    derive_more::Display,
    strum_macros::EnumString,
)]
pub enum DhtOpType {
    #[display(fmt = "StoreRecord")]
    StoreRecord,
    #[display(fmt = "StoreEntry")]
    StoreEntry,
    #[display(fmt = "RegisterAgentActivity")]
    RegisterAgentActivity,
    #[display(fmt = "RegisterUpdatedContent")]
    RegisterUpdatedContent,
    #[display(fmt = "RegisterUpdatedRecord")]
    RegisterUpdatedRecord,
    #[display(fmt = "RegisterDeletedBy")]
    RegisterDeletedBy,
    #[display(fmt = "RegisterDeletedEntryAction")]
    RegisterDeletedEntryAction,
    #[display(fmt = "RegisterAddLink")]
    RegisterAddLink,
    #[display(fmt = "RegisterRemoveLink")]
    RegisterRemoveLink,
}

impl ToSql for DhtOpType {
    fn to_sql(
        &self,
    ) -> holochain_sqlite::rusqlite::Result<holochain_sqlite::rusqlite::types::ToSqlOutput> {
        Ok(holochain_sqlite::rusqlite::types::ToSqlOutput::Owned(
            format!("{}", self).into(),
        ))
    }
}

impl FromSql for DhtOpType {
    fn column_result(
        value: holochain_sqlite::rusqlite::types::ValueRef<'_>,
    ) -> holochain_sqlite::rusqlite::types::FromSqlResult<Self> {
        String::column_result(value).and_then(|string| {
            DhtOpType::from_str(&string)
                .map_err(|_| holochain_sqlite::rusqlite::types::FromSqlError::InvalidType)
        })
    }
}

impl DhtOp {
    fn as_unique_form(&self) -> UniqueForm<'_> {
        match self {
            Self::StoreRecord(_, action, _) => UniqueForm::StoreRecord(action),
            Self::StoreEntry(_, action, _) => UniqueForm::StoreEntry(action),
            Self::RegisterAgentActivity(_, action) => UniqueForm::RegisterAgentActivity(action),
            Self::RegisterUpdatedContent(_, action, _) => {
                UniqueForm::RegisterUpdatedContent(action)
            }
            Self::RegisterUpdatedRecord(_, action, _) => UniqueForm::RegisterUpdatedRecord(action),
            Self::RegisterDeletedBy(_, action) => UniqueForm::RegisterDeletedBy(action),
            Self::RegisterDeletedEntryAction(_, action) => {
                UniqueForm::RegisterDeletedEntryAction(action)
            }
            Self::RegisterAddLink(_, action) => UniqueForm::RegisterAddLink(action),
            Self::RegisterRemoveLink(_, action) => UniqueForm::RegisterRemoveLink(action),
        }
    }

    /// Returns the basis hash which determines which agents will receive this DhtOp
    pub fn dht_basis(&self) -> OpBasis {
        self.as_unique_form().basis()
    }

    /// Convert a [DhtOp] to a [DhtOpLight] and basis
    pub fn to_light(
        // Hoping one day we can work out how to go from `&Create`
        // to `&Action::Create(Create)` so punting on a reference
        &self,
    ) -> DhtOpLight {
        let basis = self.dht_basis();
        match self {
            DhtOp::StoreRecord(_, a, _) => {
                let e = a.entry_data().map(|(e, _)| e.clone());
                let h = ActionHash::with_data_sync(a);
                DhtOpLight::StoreRecord(h, e, basis)
            }
            DhtOp::StoreEntry(_, a, _) => {
                let e = a.entry().clone();
                let h = ActionHash::with_data_sync(&Action::from(a.clone()));
                DhtOpLight::StoreEntry(h, e, basis)
            }
            DhtOp::RegisterAgentActivity(_, a) => {
                let h = ActionHash::with_data_sync(a);
                DhtOpLight::RegisterAgentActivity(h, basis)
            }
            DhtOp::RegisterUpdatedContent(_, a, _) => {
                let e = a.entry_hash.clone();
                let h = ActionHash::with_data_sync(&Action::from(a.clone()));
                DhtOpLight::RegisterUpdatedContent(h, e, basis)
            }
            DhtOp::RegisterUpdatedRecord(_, a, _) => {
                let e = a.entry_hash.clone();
                let h = ActionHash::with_data_sync(&Action::from(a.clone()));
                DhtOpLight::RegisterUpdatedRecord(h, e, basis)
            }
            DhtOp::RegisterDeletedBy(_, a) => {
                let h = ActionHash::with_data_sync(&Action::from(a.clone()));
                DhtOpLight::RegisterDeletedBy(h, basis)
            }
            DhtOp::RegisterDeletedEntryAction(_, a) => {
                let h = ActionHash::with_data_sync(&Action::from(a.clone()));
                DhtOpLight::RegisterDeletedEntryAction(h, basis)
            }
            DhtOp::RegisterAddLink(_, a) => {
                let h = ActionHash::with_data_sync(&Action::from(a.clone()));
                DhtOpLight::RegisterAddLink(h, basis)
            }
            DhtOp::RegisterRemoveLink(_, a) => {
                let h = ActionHash::with_data_sync(&Action::from(a.clone()));
                DhtOpLight::RegisterRemoveLink(h, basis)
            }
        }
    }

    /// Get the signature for this op
    pub fn signature(&self) -> &Signature {
        match self {
            DhtOp::StoreRecord(s, _, _)
            | DhtOp::StoreEntry(s, _, _)
            | DhtOp::RegisterAgentActivity(s, _)
            | DhtOp::RegisterUpdatedContent(s, _, _)
            | DhtOp::RegisterUpdatedRecord(s, _, _)
            | DhtOp::RegisterDeletedBy(s, _)
            | DhtOp::RegisterDeletedEntryAction(s, _)
            | DhtOp::RegisterAddLink(s, _)
            | DhtOp::RegisterRemoveLink(s, _) => s,
        }
    }

    /// Get the action from this op
    /// This requires cloning and converting the action
    /// as some ops don't hold the Action type
    pub fn action(&self) -> Action {
        match self {
            DhtOp::StoreRecord(_, a, _) => a.clone(),
            DhtOp::StoreEntry(_, a, _) => a.clone().into(),
            DhtOp::RegisterAgentActivity(_, a) => a.clone(),
            DhtOp::RegisterUpdatedContent(_, a, _) => a.clone().into(),
            DhtOp::RegisterUpdatedRecord(_, a, _) => a.clone().into(),
            DhtOp::RegisterDeletedBy(_, a) => a.clone().into(),
            DhtOp::RegisterDeletedEntryAction(_, a) => a.clone().into(),
            DhtOp::RegisterAddLink(_, a) => a.clone().into(),
            DhtOp::RegisterRemoveLink(_, a) => a.clone().into(),
        }
    }

    /// Get the entry from this op, if one exists
    pub fn entry(&self) -> RecordEntryRef {
        match self {
            DhtOp::StoreRecord(_, _, e) => e.as_ref(),
            DhtOp::StoreEntry(_, _, e) => RecordEntry::Present(e),
            DhtOp::RegisterUpdatedContent(_, _, e) => e.as_ref(),
            DhtOp::RegisterUpdatedRecord(_, _, e) => e.as_ref(),
            DhtOp::RegisterAgentActivity(_, a) => RecordEntry::new(a.entry_visibility(), None),
            DhtOp::RegisterDeletedBy(_, _) => RecordEntry::NA,
            DhtOp::RegisterDeletedEntryAction(_, _) => RecordEntry::NA,
            DhtOp::RegisterAddLink(_, _) => RecordEntry::NA,
            DhtOp::RegisterRemoveLink(_, _) => RecordEntry::NA,
        }
    }

    /// Get the type as a unit enum, for Display purposes
    pub fn get_type(&self) -> DhtOpType {
        match self {
            DhtOp::StoreRecord(_, _, _) => DhtOpType::StoreRecord,
            DhtOp::StoreEntry(_, _, _) => DhtOpType::StoreEntry,
            DhtOp::RegisterUpdatedContent(_, _, _) => DhtOpType::RegisterUpdatedContent,
            DhtOp::RegisterUpdatedRecord(_, _, _) => DhtOpType::RegisterUpdatedRecord,
            DhtOp::RegisterAgentActivity(_, _) => DhtOpType::RegisterAgentActivity,
            DhtOp::RegisterDeletedBy(_, _) => DhtOpType::RegisterDeletedBy,
            DhtOp::RegisterDeletedEntryAction(_, _) => DhtOpType::RegisterDeletedEntryAction,
            DhtOp::RegisterAddLink(_, _) => DhtOpType::RegisterAddLink,
            DhtOp::RegisterRemoveLink(_, _) => DhtOpType::RegisterRemoveLink,
        }
    }

    /// From a type, action and an entry (if there is one)
    pub fn from_type(
        op_type: DhtOpType,
        action: SignedAction,
        entry: Option<Entry>,
    ) -> DhtOpResult<Self> {
        let SignedAction(action, signature) = action;
        let entry = RecordEntry::new(action.entry_visibility(), entry);
        let r = match op_type {
            DhtOpType::StoreRecord => DhtOp::StoreRecord(signature, action, entry),
            DhtOpType::StoreEntry => {
                let entry = entry
                    .into_option()
                    .ok_or_else(|| DhtOpError::ActionWithoutEntry(action.clone()))?;
                let action = match action {
                    Action::Create(c) => NewEntryAction::Create(c),
                    Action::Update(c) => NewEntryAction::Update(c),
                    _ => return Err(DhtOpError::OpActionMismatch(op_type, action.action_type())),
                };
                DhtOp::StoreEntry(signature, action, entry)
            }
            DhtOpType::RegisterAgentActivity => DhtOp::RegisterAgentActivity(signature, action),
            DhtOpType::RegisterUpdatedContent => {
                DhtOp::RegisterUpdatedContent(signature, action.try_into()?, entry)
            }
            DhtOpType::RegisterUpdatedRecord => {
                DhtOp::RegisterUpdatedRecord(signature, action.try_into()?, entry)
            }
            DhtOpType::RegisterDeletedBy => DhtOp::RegisterDeletedBy(signature, action.try_into()?),
            DhtOpType::RegisterDeletedEntryAction => {
                DhtOp::RegisterDeletedEntryAction(signature, action.try_into()?)
            }
            DhtOpType::RegisterAddLink => DhtOp::RegisterAddLink(signature, action.try_into()?),
            DhtOpType::RegisterRemoveLink => {
                DhtOp::RegisterRemoveLink(signature, action.try_into()?)
            }
        };
        Ok(r)
    }

    fn to_order(&self) -> OpOrder {
        OpOrder::new(self.get_type(), self.timestamp())
    }

    /// Enzymatic countersigning session ops need special handling so that they
    /// arrive at the enzyme and not elsewhere. If this isn't an enzymatic
    /// countersigning session then the return will be None so can be used as
    /// a boolean for filtering with is_some().
    pub fn enzymatic_countersigning_enzyme(&self) -> Option<&AgentPubKey> {
        if let Some(Entry::CounterSign(session_data, _)) = self.entry().into_option() {
            if session_data.preflight_request().enzymatic {
                session_data
                    .preflight_request()
                    .signing_agents
                    .get(0)
                    .map(|(pubkey, _)| pubkey)
            } else {
                None
            }
        } else {
            None
        }
    }

    /// Access to the Timestamp
    pub fn timestamp(&self) -> Timestamp {
        match self {
            DhtOp::StoreRecord(_, h, _) => h.timestamp(),
            DhtOp::StoreEntry(_, h, _) => h.timestamp(),
            DhtOp::RegisterAgentActivity(_, h) => h.timestamp(),
            DhtOp::RegisterUpdatedContent(_, h, _) => h.timestamp,
            DhtOp::RegisterUpdatedRecord(_, h, _) => h.timestamp,
            DhtOp::RegisterDeletedBy(_, h) => h.timestamp,
            DhtOp::RegisterDeletedEntryAction(_, h) => h.timestamp,
            DhtOp::RegisterAddLink(_, h) => h.timestamp,
            DhtOp::RegisterRemoveLink(_, h) => h.timestamp,
        }
    }
}

impl PartialOrd for DhtOp {
    fn partial_cmp(&self, other: &Self) -> Option<std::cmp::Ordering> {
        Some(self.cmp(other))
    }
}

impl Ord for DhtOp {
    fn cmp(&self, other: &Self) -> std::cmp::Ordering {
        self.to_order().cmp(&other.to_order())
    }
}

impl DhtOpLight {
    /// Get the dht basis for where to send this op
    pub fn dht_basis(&self) -> &OpBasis {
        match self {
            DhtOpLight::StoreRecord(_, _, b)
            | DhtOpLight::StoreEntry(_, _, b)
            | DhtOpLight::RegisterAgentActivity(_, b)
            | DhtOpLight::RegisterUpdatedContent(_, _, b)
            | DhtOpLight::RegisterUpdatedRecord(_, _, b)
            | DhtOpLight::RegisterDeletedBy(_, b)
            | DhtOpLight::RegisterDeletedEntryAction(_, b)
            | DhtOpLight::RegisterAddLink(_, b)
            | DhtOpLight::RegisterRemoveLink(_, b) => b,
        }
    }
    /// Get the action hash from this op
    pub fn action_hash(&self) -> &ActionHash {
        match self {
            DhtOpLight::StoreRecord(h, _, _)
            | DhtOpLight::StoreEntry(h, _, _)
            | DhtOpLight::RegisterAgentActivity(h, _)
            | DhtOpLight::RegisterUpdatedContent(h, _, _)
            | DhtOpLight::RegisterUpdatedRecord(h, _, _)
            | DhtOpLight::RegisterDeletedBy(h, _)
            | DhtOpLight::RegisterDeletedEntryAction(h, _)
            | DhtOpLight::RegisterAddLink(h, _)
            | DhtOpLight::RegisterRemoveLink(h, _) => h,
        }
    }

    /// Get the type as a unit enum, for Display purposes
    pub fn get_type(&self) -> DhtOpType {
        match self {
            DhtOpLight::StoreRecord(_, _, _) => DhtOpType::StoreRecord,
            DhtOpLight::StoreEntry(_, _, _) => DhtOpType::StoreEntry,
            DhtOpLight::RegisterUpdatedContent(_, _, _) => DhtOpType::RegisterUpdatedContent,
            DhtOpLight::RegisterUpdatedRecord(_, _, _) => DhtOpType::RegisterUpdatedRecord,
            DhtOpLight::RegisterAgentActivity(_, _) => DhtOpType::RegisterAgentActivity,
            DhtOpLight::RegisterDeletedBy(_, _) => DhtOpType::RegisterDeletedBy,
            DhtOpLight::RegisterDeletedEntryAction(_, _) => DhtOpType::RegisterDeletedEntryAction,
            DhtOpLight::RegisterAddLink(_, _) => DhtOpType::RegisterAddLink,
            DhtOpLight::RegisterRemoveLink(_, _) => DhtOpType::RegisterRemoveLink,
        }
    }

    /// From a type with the hashes.
    pub fn from_type(
        op_type: DhtOpType,
        action_hash: ActionHash,
        action: &Action,
    ) -> DhtOpResult<Self> {
        let op = match op_type {
            DhtOpType::StoreRecord => {
                let entry_hash = action.entry_hash().cloned();
                Self::StoreRecord(action_hash.clone(), entry_hash, action_hash.into())
            }
            DhtOpType::StoreEntry => {
                let entry_hash = action
                    .entry_hash()
                    .cloned()
                    .ok_or_else(|| DhtOpError::ActionWithoutEntry(action.clone()))?;
                Self::StoreEntry(action_hash, entry_hash.clone(), entry_hash.into())
            }
            DhtOpType::RegisterAgentActivity => {
                Self::RegisterAgentActivity(action_hash, action.author().clone().into())
            }
            DhtOpType::RegisterUpdatedContent => {
                let entry_hash = action
                    .entry_hash()
                    .cloned()
                    .ok_or_else(|| DhtOpError::ActionWithoutEntry(action.clone()))?;
                let basis = match action {
                    Action::Update(update) => update.original_entry_address.clone(),
                    _ => return Err(DhtOpError::OpActionMismatch(op_type, action.action_type())),
                };
                Self::RegisterUpdatedContent(action_hash, entry_hash, basis.into())
            }
            DhtOpType::RegisterUpdatedRecord => {
                let entry_hash = action
                    .entry_hash()
                    .cloned()
                    .ok_or_else(|| DhtOpError::ActionWithoutEntry(action.clone()))?;
                let basis = match action {
                    Action::Update(update) => update.original_entry_address.clone(),
                    _ => return Err(DhtOpError::OpActionMismatch(op_type, action.action_type())),
                };
                Self::RegisterUpdatedRecord(action_hash, entry_hash, basis.into())
            }
            DhtOpType::RegisterDeletedBy => {
                let basis = match action {
                    Action::Delete(delete) => delete.deletes_address.clone(),
                    _ => return Err(DhtOpError::OpActionMismatch(op_type, action.action_type())),
                };
                Self::RegisterDeletedBy(action_hash, basis.into())
            }
            DhtOpType::RegisterDeletedEntryAction => {
                let basis = match action {
                    Action::Delete(delete) => delete.deletes_entry_address.clone(),
                    _ => return Err(DhtOpError::OpActionMismatch(op_type, action.action_type())),
                };
                Self::RegisterDeletedEntryAction(action_hash, basis.into())
            }
            DhtOpType::RegisterAddLink => {
                let basis = match action {
                    Action::CreateLink(create_link) => create_link.base_address.clone(),
                    _ => return Err(DhtOpError::OpActionMismatch(op_type, action.action_type())),
                };
                Self::RegisterAddLink(action_hash, basis)
            }
            DhtOpType::RegisterRemoveLink => {
                let basis = match action {
                    Action::DeleteLink(delete_link) => delete_link.base_address.clone(),
                    _ => return Err(DhtOpError::OpActionMismatch(op_type, action.action_type())),
                };
                Self::RegisterRemoveLink(action_hash, basis)
            }
        };
        Ok(op)
    }
}

#[allow(missing_docs)]
#[derive(Serialize, Debug)]
pub enum UniqueForm<'a> {
    // As an optimization, we don't include signatures. They would be redundant
    // with actions and therefore would waste hash/comparison time to include.
    StoreRecord(&'a Action),
    StoreEntry(&'a NewEntryAction),
    RegisterAgentActivity(&'a Action),
    RegisterUpdatedContent(&'a action::Update),
    RegisterUpdatedRecord(&'a action::Update),
    RegisterDeletedBy(&'a action::Delete),
    RegisterDeletedEntryAction(&'a action::Delete),
    RegisterAddLink(&'a action::CreateLink),
    RegisterRemoveLink(&'a action::DeleteLink),
}

impl<'a> UniqueForm<'a> {
    fn basis(&'a self) -> OpBasis {
        match self {
            UniqueForm::StoreRecord(action) => ActionHash::with_data_sync(*action).into(),
            UniqueForm::StoreEntry(action) => action.entry().clone().into(),
            UniqueForm::RegisterAgentActivity(action) => action.author().clone().into(),
            UniqueForm::RegisterUpdatedContent(action) => {
                action.original_entry_address.clone().into()
            }
            UniqueForm::RegisterUpdatedRecord(action) => {
                action.original_action_address.clone().into()
            }
            UniqueForm::RegisterDeletedBy(action) => action.deletes_address.clone().into(),
            UniqueForm::RegisterDeletedEntryAction(action) => {
                action.deletes_entry_address.clone().into()
            }
            UniqueForm::RegisterAddLink(action) => action.base_address.clone(),
            UniqueForm::RegisterRemoveLink(action) => action.base_address.clone(),
        }
    }

    /// Get the dht op hash without cloning the action.
    pub fn op_hash(op_type: DhtOpType, action: Action) -> DhtOpResult<(Action, DhtOpHash)> {
        match op_type {
            DhtOpType::StoreRecord => {
                let hash = DhtOpHash::with_data_sync(&UniqueForm::StoreRecord(&action));
                Ok((action, hash))
            }
            DhtOpType::StoreEntry => {
                let action = action.try_into()?;
                let hash = DhtOpHash::with_data_sync(&UniqueForm::StoreEntry(&action));
                Ok((action.into(), hash))
            }
            DhtOpType::RegisterAgentActivity => {
                let hash = DhtOpHash::with_data_sync(&UniqueForm::RegisterAgentActivity(&action));
                Ok((action, hash))
            }
            DhtOpType::RegisterUpdatedContent => {
                let action = action.try_into()?;
                let hash = DhtOpHash::with_data_sync(&UniqueForm::RegisterUpdatedContent(&action));
                Ok((action.into(), hash))
            }
            DhtOpType::RegisterUpdatedRecord => {
                let action = action.try_into()?;
                let hash = DhtOpHash::with_data_sync(&UniqueForm::RegisterUpdatedRecord(&action));
                Ok((action.into(), hash))
            }
            DhtOpType::RegisterDeletedBy => {
                let action = action.try_into()?;
                let hash = DhtOpHash::with_data_sync(&UniqueForm::RegisterDeletedBy(&action));
                Ok((action.into(), hash))
            }
            DhtOpType::RegisterDeletedEntryAction => {
                let action = action.try_into()?;
                let hash =
                    DhtOpHash::with_data_sync(&UniqueForm::RegisterDeletedEntryAction(&action));
                Ok((action.into(), hash))
            }
            DhtOpType::RegisterAddLink => {
                let action = action.try_into()?;
                let hash = DhtOpHash::with_data_sync(&UniqueForm::RegisterAddLink(&action));
                Ok((action.into(), hash))
            }
            DhtOpType::RegisterRemoveLink => {
                let action = action.try_into()?;
                let hash = DhtOpHash::with_data_sync(&UniqueForm::RegisterRemoveLink(&action));
                Ok((action.into(), hash))
            }
        }
    }
}

/// Produce all DhtOps for a Record
pub fn produce_ops_from_record(record: &Record) -> DhtOpResult<Vec<DhtOp>> {
    let op_lights = produce_op_lights_from_records(vec![record])?;
    let (shh, entry) = record.clone().into_inner();
    let SignedActionHashed {
        hashed: ActionHashed {
            content: action, ..
        },
        signature,
    } = shh;

    let mut ops = Vec::with_capacity(op_lights.len());

    for op_light in op_lights {
        let signature = signature.clone();
        let action = action.clone();
        let op = match op_light {
            DhtOpLight::StoreRecord(_, _, _) => {
                DhtOp::StoreRecord(signature, action, entry.clone())
            }
            DhtOpLight::StoreEntry(_, _, _) => {
                let new_entry_action = action.clone().try_into()?;
                let e = match entry.clone().into_option() {
                    Some(e) => e,
                    None => {
                        // Entry is private so continue
                        continue;
                    }
                };
                DhtOp::StoreEntry(signature, new_entry_action, e)
            }
            DhtOpLight::RegisterAgentActivity(_, _) => {
                DhtOp::RegisterAgentActivity(signature, action)
            }
            DhtOpLight::RegisterUpdatedContent(_, _, _) => {
                let entry_update = action.try_into()?;
                DhtOp::RegisterUpdatedContent(signature, entry_update, entry.clone())
            }
            DhtOpLight::RegisterUpdatedRecord(_, _, _) => {
                let entry_update = action.try_into()?;
                DhtOp::RegisterUpdatedRecord(signature, entry_update, entry.clone())
            }
            DhtOpLight::RegisterDeletedEntryAction(_, _) => {
                let record_delete = action.try_into()?;
                DhtOp::RegisterDeletedEntryAction(signature, record_delete)
            }
            DhtOpLight::RegisterDeletedBy(_, _) => {
                let record_delete = action.try_into()?;
                DhtOp::RegisterDeletedBy(signature, record_delete)
            }
            DhtOpLight::RegisterAddLink(_, _) => {
                let link_add = action.try_into()?;
                DhtOp::RegisterAddLink(signature, link_add)
            }
            DhtOpLight::RegisterRemoveLink(_, _) => {
                let link_remove = action.try_into()?;
                DhtOp::RegisterRemoveLink(signature, link_remove)
            }
        };
        ops.push(op);
    }
    Ok(ops)
}

/// Produce all the op lights for tese records
pub fn produce_op_lights_from_records(actions: Vec<&Record>) -> DhtOpResult<Vec<DhtOpLight>> {
    let actions_and_hashes = actions.into_iter().map(|e| {
        (
            e.action_address(),
            e.action(),
            e.action().entry_data().map(|(h, _)| h.clone()),
        )
    });
    produce_op_lights_from_iter(actions_and_hashes)
}

/// Produce all the op lights from this record group
/// with a shared entry
pub fn produce_op_lights_from_record_group(
    records: &RecordGroup<'_>,
) -> DhtOpResult<Vec<DhtOpLight>> {
    let actions_and_hashes = records.actions_and_hashes();
    let maybe_entry_hash = Some(records.entry_hash());
    produce_op_lights_from_parts(actions_and_hashes, maybe_entry_hash)
}

/// Data minimal clone (no cloning entries) cheap &Record to DhtOpLight conversion
fn produce_op_lights_from_parts<'a>(
    actions_and_hashes: impl Iterator<Item = (&'a ActionHash, &'a Action)>,
    maybe_entry_hash: Option<&EntryHash>,
) -> DhtOpResult<Vec<DhtOpLight>> {
    let iter = actions_and_hashes.map(|(head, hash)| (head, hash, maybe_entry_hash.cloned()));
    produce_op_lights_from_iter(iter)
}

/// Produce op lights from iter of (action hash, action, maybe entry).
pub fn produce_op_lights_from_iter<'a>(
    iter: impl Iterator<Item = (&'a ActionHash, &'a Action, Option<EntryHash>)>,
) -> DhtOpResult<Vec<DhtOpLight>> {
    let mut ops = Vec::new();

    for (action_hash, action, maybe_entry_hash) in iter {
        let op_lights = action_to_op_types(action)
            .into_iter()
            .filter_map(|op_type| {
                let op_light = match (op_type, action) {
                    (DhtOpType::StoreRecord, _) => {
                        let store_record_basis = UniqueForm::StoreRecord(action).basis();
                        DhtOpLight::StoreRecord(
                            action_hash.clone(),
                            maybe_entry_hash.clone(),
                            store_record_basis,
                        )
                    }
                    (DhtOpType::RegisterAgentActivity, _) => {
                        let register_activity_basis =
                            UniqueForm::RegisterAgentActivity(action).basis();
                        DhtOpLight::RegisterAgentActivity(
                            action_hash.clone(),
                            register_activity_basis,
                        )
                    }
                    (DhtOpType::StoreEntry, Action::Create(create)) => DhtOpLight::StoreEntry(
                        action_hash.clone(),
                        maybe_entry_hash.clone()?,
                        UniqueForm::StoreEntry(&NewEntryAction::Create(create.clone())).basis(),
                    ),
                    (DhtOpType::StoreEntry, Action::Update(update)) => DhtOpLight::StoreEntry(
                        action_hash.clone(),
                        maybe_entry_hash.clone()?,
                        UniqueForm::StoreEntry(&NewEntryAction::Update(update.clone())).basis(),
                    ),
                    (DhtOpType::RegisterUpdatedContent, Action::Update(update)) => {
                        DhtOpLight::RegisterUpdatedContent(
                            action_hash.clone(),
                            maybe_entry_hash.clone()?,
                            UniqueForm::RegisterUpdatedContent(update).basis(),
                        )
                    }
                    (DhtOpType::RegisterUpdatedRecord, Action::Update(update)) => {
                        DhtOpLight::RegisterUpdatedRecord(
                            action_hash.clone(),
                            maybe_entry_hash.clone()?,
                            UniqueForm::RegisterUpdatedRecord(update).basis(),
                        )
                    }
                    (DhtOpType::RegisterDeletedBy, Action::Delete(delete)) => {
                        DhtOpLight::RegisterDeletedBy(
                            action_hash.clone(),
                            UniqueForm::RegisterDeletedBy(delete).basis(),
                        )
                    }
                    (DhtOpType::RegisterDeletedEntryAction, Action::Delete(delete)) => {
                        DhtOpLight::RegisterDeletedEntryAction(
                            action_hash.clone(),
                            UniqueForm::RegisterDeletedEntryAction(delete).basis(),
                        )
                    }
                    (DhtOpType::RegisterAddLink, Action::CreateLink(create_link)) => {
                        DhtOpLight::RegisterAddLink(
                            action_hash.clone(),
                            UniqueForm::RegisterAddLink(create_link).basis(),
                        )
                    }
                    (DhtOpType::RegisterRemoveLink, Action::DeleteLink(delete_link)) => {
                        DhtOpLight::RegisterRemoveLink(
                            action_hash.clone(),
                            UniqueForm::RegisterRemoveLink(delete_link).basis(),
                        )
                    }
                    _ => return None,
                };
                Some(op_light)
            });
        ops.extend(op_lights);
    }
    Ok(ops)
}

/// Produce op types from a given [`Action`].
pub fn action_to_op_types(action: &Action) -> Vec<DhtOpType> {
    match action {
        Action::Dna(_)
        | Action::OpenChain(_)
        | Action::CloseChain(_)
        | Action::AgentValidationPkg(_)
        | Action::InitZomesComplete(_) => {
            vec![DhtOpType::StoreRecord, DhtOpType::RegisterAgentActivity]
        }
        Action::CreateLink(_) => vec![
            DhtOpType::StoreRecord,
            DhtOpType::RegisterAgentActivity,
            DhtOpType::RegisterAddLink,
        ],

        Action::DeleteLink(_) => vec![
            DhtOpType::StoreRecord,
            DhtOpType::RegisterAgentActivity,
            DhtOpType::RegisterRemoveLink,
        ],
        Action::Create(_) => vec![
            DhtOpType::StoreRecord,
            DhtOpType::RegisterAgentActivity,
            DhtOpType::StoreEntry,
        ],
        Action::Update(_) => vec![
            DhtOpType::StoreRecord,
            DhtOpType::RegisterAgentActivity,
            DhtOpType::StoreEntry,
            DhtOpType::RegisterUpdatedContent,
            DhtOpType::RegisterUpdatedRecord,
        ],
        Action::Delete(_) => vec![
            DhtOpType::StoreRecord,
            DhtOpType::RegisterAgentActivity,
            DhtOpType::RegisterDeletedBy,
            DhtOpType::RegisterDeletedEntryAction,
        ],
    }
}

// This has to be done manually because the macro
// implements both directions and that isn't possible with references
// TODO: Maybe add a one-way version to holochain_serialized_bytes?
impl<'a> TryFrom<&UniqueForm<'a>> for SerializedBytes {
    type Error = SerializedBytesError;
    fn try_from(u: &UniqueForm<'a>) -> Result<Self, Self::Error> {
        match holochain_serialized_bytes::encode(u) {
            Ok(v) => Ok(SerializedBytes::from(
                holochain_serialized_bytes::UnsafeBytes::from(v),
            )),
            Err(e) => Err(SerializedBytesError::Serialize(e.to_string())),
        }
    }
}

/// A DhtOp paired with its DhtOpHash
pub type DhtOpHashed = HoloHashed<DhtOp>;

impl HashableContent for DhtOp {
    type HashType = hash_type::DhtOp;

    fn hash_type(&self) -> Self::HashType {
        hash_type::DhtOp
    }

    fn hashable_content(&self) -> HashableContentBytes {
        HashableContentBytes::Content(
            (&self.as_unique_form())
                .try_into()
                .expect("Could not serialize HashableContent"),
        )
    }
}

impl HashableContent for UniqueForm<'_> {
    type HashType = hash_type::DhtOp;

    fn hash_type(&self) -> Self::HashType {
        hash_type::DhtOp
    }

    fn hashable_content(&self) -> HashableContentBytes {
        HashableContentBytes::Content(
            self.try_into()
                .expect("Could not serialize HashableContent"),
        )
    }
}

#[derive(Clone, Debug, PartialEq, Eq, Serialize, Deserialize, SerializedBytes)]
/// Condensed version of ops for sending across the wire.
pub enum WireOps {
    /// Response for get entry.
    Entry(WireEntryOps),
    /// Response for get record.
    Record(WireRecordOps),
}

impl WireOps {
    /// Render the wire ops to DhtOps.
    pub fn render(self) -> DhtOpResult<RenderedOps> {
        match self {
            WireOps::Entry(o) => o.render(),
            WireOps::Record(o) => o.render(),
        }
    }
}

#[derive(Debug, PartialEq, Eq, Clone)]
/// The data rendered from a wire op to place in the database.
pub struct RenderedOp {
    /// The action to insert into the database.
    pub action: SignedActionHashed,
    /// The action to insert into the database.
    pub op_light: DhtOpLight,
    /// The hash of the [`DhtOp`]
    pub op_hash: DhtOpHash,
    /// The validation status of the action.
    pub validation_status: Option<ValidationStatus>,
}

impl RenderedOp {
    /// Try to create a new rendered op from wire data.
    /// This function computes all the hashes and
    /// reconstructs the full actions.
    pub fn new(
        action: Action,
        signature: Signature,
        validation_status: Option<ValidationStatus>,
        op_type: DhtOpType,
    ) -> DhtOpResult<Self> {
        let (action, op_hash) = UniqueForm::op_hash(op_type, action)?;
        let action_hashed = ActionHashed::from_content_sync(action);
        // TODO: Verify signature?
        let action = SignedActionHashed::with_presigned(action_hashed, signature);
        let op_light = DhtOpLight::from_type(op_type, action.as_hash().clone(), action.action())?;
        Ok(Self {
            action,
            op_light,
            op_hash,
            validation_status,
        })
    }
}

#[derive(Debug, PartialEq, Eq, Clone, Default)]
/// The full data for insertion into the database.
/// The reason we don't use [`DhtOp`] is because we don't
/// want to clone the entry for every action.
pub struct RenderedOps {
    /// Entry for the ops if there is one.
    pub entry: Option<EntryHashed>,
    /// Op data to insert.
    pub ops: Vec<RenderedOp>,
}

/// Type for deriving ordering of DhtOps
/// Don't change the order of this enum unless
/// you mean to change the order we process ops
#[allow(missing_docs)]
#[derive(Clone, Copy, Debug, Eq, PartialEq, Ord, PartialOrd)]
pub enum OpNumericalOrder {
    RegisterAgentActivity = 0,
    StoreEntry,
    StoreRecord,
    RegisterUpdatedContent,
    RegisterUpdatedRecord,
    RegisterDeletedBy,
    RegisterDeletedEntryAction,
    RegisterAddLink,
    RegisterRemoveLink,
}

/// This is used as an index for ordering ops in our database.
/// It gives the most likely ordering where dependencies will come
/// first.
#[derive(Clone, Copy, Debug, Eq, PartialEq, Ord, PartialOrd)]
pub struct OpOrder {
    order: OpNumericalOrder,
    timestamp: holochain_zome_types::timestamp::Timestamp,
}

impl std::fmt::Display for OpOrder {
    fn fmt(&self, f: &mut std::fmt::Formatter<'_>) -> std::fmt::Result {
        write!(
            f,
            "{}{:019}",
            self.order as u8,
            // clamp unrealistic negative timestamps to 0
            i64::max(0, self.timestamp.as_micros())
        )
    }
}

impl OpOrder {
    /// Create a new ordering from a op type and timestamp.
    pub fn new(op_type: DhtOpType, timestamp: holochain_zome_types::timestamp::Timestamp) -> Self {
        let order = match op_type {
            DhtOpType::StoreRecord => OpNumericalOrder::StoreRecord,
            DhtOpType::StoreEntry => OpNumericalOrder::StoreEntry,
            DhtOpType::RegisterAgentActivity => OpNumericalOrder::RegisterAgentActivity,
            DhtOpType::RegisterUpdatedContent => OpNumericalOrder::RegisterUpdatedContent,
            DhtOpType::RegisterUpdatedRecord => OpNumericalOrder::RegisterUpdatedRecord,
            DhtOpType::RegisterDeletedBy => OpNumericalOrder::RegisterDeletedBy,
            DhtOpType::RegisterDeletedEntryAction => OpNumericalOrder::RegisterDeletedEntryAction,
            DhtOpType::RegisterAddLink => OpNumericalOrder::RegisterAddLink,
            DhtOpType::RegisterRemoveLink => OpNumericalOrder::RegisterRemoveLink,
        };
        Self { order, timestamp }
    }
}

impl holochain_sqlite::rusqlite::ToSql for OpOrder {
    fn to_sql(
        &self,
    ) -> holochain_sqlite::rusqlite::Result<holochain_sqlite::rusqlite::types::ToSqlOutput> {
        Ok(holochain_sqlite::rusqlite::types::ToSqlOutput::Owned(
            self.to_string().into(),
        ))
    }
}<|MERGE_RESOLUTION|>--- conflicted
+++ resolved
@@ -35,14 +35,10 @@
 #[derive(
     Clone, Debug, Serialize, Deserialize, SerializedBytes, Eq, PartialEq, Hash, derive_more::Display,
 )]
-<<<<<<< HEAD
 #[cfg_attr(
     feature = "fuzzing",
     derive(arbitrary::Arbitrary, proptest_derive::Arbitrary)
 )]
-=======
-#[cfg_attr(feature = "fuzzing", derive(arbitrary::Arbitrary))]
->>>>>>> e9532951
 pub enum DhtOp {
     #[display(fmt = "StoreRecord")]
     /// Used to notify the authority for an action that it has been created.
