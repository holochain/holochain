//! Holochain's [`Action`] and its variations.
//!
//! All action variations contain the fields `author` and `timestamp`.
//! Furthermore, all variations besides pub struct `Dna` (which is the first action
//! in a chain) contain the field `prev_action`.

#![allow(missing_docs)]

use crate::prelude::*;
use crate::record::RecordStatus;
use crate::record::SignedActionHashedExt;
use conversions::WrongActionError;
use derive_more::From;
use holo_hash::EntryHash;
use holochain_zome_types::op::EntryCreationAction;
use holochain_zome_types::prelude::*;

#[cfg(feature = "contrafact")]
pub mod facts;

#[derive(
    Debug, Clone, Serialize, Deserialize, PartialEq, Eq, SerializedBytes, Hash, derive_more::From,
)]
<<<<<<< HEAD
#[cfg_attr(
    feature = "fuzzing",
    derive(arbitrary::Arbitrary, proptest_derive::Arbitrary)
)]
=======
#[cfg_attr(feature = "fuzzing", derive(arbitrary::Arbitrary))]
>>>>>>> e9532951
/// A action of one of the two types that create a new entry.
pub enum NewEntryAction {
    /// A action which simply creates a new entry
    Create(Create),
    /// A action which creates a new entry that is semantically related to a
    /// previously created entry or action
    Update(Update),
}

#[allow(missing_docs)]
#[derive(Debug, From)]
/// Same as NewEntryAction but takes actions as reference
pub enum NewEntryActionRef<'a> {
    Create(&'a Create),
    Update(&'a Update),
}

#[derive(Debug, Clone, Serialize, Deserialize, PartialEq, Eq, SerializedBytes, Ord, PartialOrd)]
/// A action of one of the two types that create a new entry.
pub enum WireNewEntryAction {
    Create(WireCreate),
    Update(WireUpdate),
}

#[derive(
    Debug, Clone, derive_more::Constructor, Serialize, Deserialize, PartialEq, Eq, Ord, PartialOrd,
)]
/// A action of one of the two types that create a new entry.
pub struct WireActionStatus<W> {
    /// Skinny action for sending over the wire.
    pub action: W,
    /// Validation status of this action.
    pub validation_status: ValidationStatus,
}

/// The minimum unique data for Create actions
/// that share a common entry
#[derive(Debug, Clone, Serialize, Deserialize, PartialEq, Eq, SerializedBytes, Ord, PartialOrd)]
pub struct WireCreate {
    /// Timestamp is first so that deriving Ord results in
    /// order by time
    pub timestamp: holochain_zome_types::timestamp::Timestamp,
    pub author: AgentPubKey,
    pub action_seq: u32,
    pub prev_action: ActionHash,
    pub signature: Signature,
    pub weight: EntryRateWeight,
}

/// The minimum unique data for Update actions
/// that share a common entry
#[derive(Debug, Clone, Serialize, Deserialize, PartialEq, Eq, SerializedBytes, Ord, PartialOrd)]
pub struct WireUpdate {
    /// Timestamp is first so that deriving Ord results in
    /// order by time
    pub timestamp: holochain_zome_types::timestamp::Timestamp,
    pub author: AgentPubKey,
    pub action_seq: u32,
    pub prev_action: ActionHash,
    pub original_entry_address: EntryHash,
    pub original_action_address: ActionHash,
    pub signature: Signature,
    pub weight: EntryRateWeight,
}

/// This type is used when sending updates from the
/// original entry authority to someone asking for
/// metadata on that original entry.
/// ## How updates work
/// `Update` actions create both a new entry and
/// a metadata relationship on the original entry.
/// This wire data represents the metadata relationship
/// which is stored on the original entry, i.e. this represents
/// the "forward" reference from the original entry to the new entry.
#[derive(Debug, Clone, Serialize, Deserialize, PartialEq, Eq, SerializedBytes)]
pub struct WireUpdateRelationship {
    /// Timestamp is first so that deriving Ord results in
    /// order by time
    pub timestamp: holochain_zome_types::timestamp::Timestamp,
    pub author: AgentPubKey,
    pub action_seq: u32,
    pub prev_action: ActionHash,
    /// Address of the original entry action
    pub original_action_address: ActionHash,
    /// The entry that this update created
    pub new_entry_address: EntryHash,
    /// The entry type of the entry that this action created
    pub new_entry_type: EntryType,
    pub signature: Signature,
    pub weight: EntryRateWeight,
}

#[derive(Debug, Clone, Serialize, Deserialize, PartialEq, Eq, SerializedBytes)]
pub struct WireDelete {
    pub delete: Delete,
    pub signature: Signature,
}

impl NewEntryAction {
    /// Get the entry on this action
    pub fn entry(&self) -> &EntryHash {
        match self {
            NewEntryAction::Create(Create { entry_hash, .. })
            | NewEntryAction::Update(Update { entry_hash, .. }) => entry_hash,
        }
    }

    /// Get the entry type on this action
    pub fn entry_type(&self) -> &EntryType {
        match self {
            NewEntryAction::Create(Create { entry_type, .. })
            | NewEntryAction::Update(Update { entry_type, .. }) => entry_type,
        }
    }

    /// Get the visibility of this action
    pub fn visibility(&self) -> &EntryVisibility {
        match self {
            NewEntryAction::Create(Create { entry_type, .. })
            | NewEntryAction::Update(Update { entry_type, .. }) => entry_type.visibility(),
        }
    }

    /// Get the timestamp of this action
    pub fn timestamp(&self) -> holochain_zome_types::timestamp::Timestamp {
        match self {
            NewEntryAction::Create(Create { timestamp, .. })
            | NewEntryAction::Update(Update { timestamp, .. }) => *timestamp,
        }
    }
}

impl From<NewEntryAction> for Action {
    fn from(h: NewEntryAction) -> Self {
        match h {
            NewEntryAction::Create(h) => Action::Create(h),
            NewEntryAction::Update(h) => Action::Update(h),
        }
    }
}

impl From<NewEntryAction> for EntryCreationAction {
    fn from(action: NewEntryAction) -> Self {
        match action {
            NewEntryAction::Create(create) => EntryCreationAction::Create(create),
            NewEntryAction::Update(update) => EntryCreationAction::Update(update),
        }
    }
}

impl From<(Create, Signature)> for WireCreate {
    fn from((ec, signature): (Create, Signature)) -> Self {
        Self {
            timestamp: ec.timestamp,
            author: ec.author,
            action_seq: ec.action_seq,
            prev_action: ec.prev_action,
            signature,
            weight: ec.weight,
        }
    }
}

impl From<(Update, Signature)> for WireUpdate {
    fn from((eu, signature): (Update, Signature)) -> Self {
        Self {
            timestamp: eu.timestamp,
            author: eu.author,
            action_seq: eu.action_seq,
            prev_action: eu.prev_action,
            original_entry_address: eu.original_entry_address,
            original_action_address: eu.original_action_address,
            signature,
            weight: eu.weight,
        }
    }
}

impl WireDelete {
    pub fn into_record(self) -> Record {
        Record::new(
            SignedActionHashed::from_content_sync(SignedAction(self.delete.into(), self.signature)),
            None,
        )
    }
}

impl WireUpdateRelationship {
    /// Recreate the Update Record without an Entry.
    /// Useful for creating dht ops
    pub fn into_record(self, original_entry_address: EntryHash) -> Record {
        Record::new(
            SignedActionHashed::from_content_sync(self.into_signed_action(original_entry_address)),
            None,
        )
    }

    /// Render the [`SignedAction`] from the wire type
    pub fn into_signed_action(self, original_entry_address: EntryHash) -> SignedAction {
        let eu = Update {
            author: self.author,
            timestamp: self.timestamp,
            action_seq: self.action_seq,
            prev_action: self.prev_action,
            original_action_address: self.original_action_address,
            original_entry_address,
            entry_type: self.new_entry_type,
            entry_hash: self.new_entry_address,
            weight: self.weight,
        };
        SignedAction(Action::Update(eu), self.signature)
    }
}

impl NewEntryActionRef<'_> {
    pub fn entry_type(&self) -> &EntryType {
        match self {
            NewEntryActionRef::Create(Create { entry_type, .. })
            | NewEntryActionRef::Update(Update { entry_type, .. }) => entry_type,
        }
    }
    pub fn entry_hash(&self) -> &EntryHash {
        match self {
            NewEntryActionRef::Create(Create { entry_hash, .. })
            | NewEntryActionRef::Update(Update { entry_hash, .. }) => entry_hash,
        }
    }
    pub fn to_new_entry_action(&self) -> NewEntryAction {
        match self {
            NewEntryActionRef::Create(create) => NewEntryAction::Create((*create).to_owned()),
            NewEntryActionRef::Update(update) => NewEntryAction::Update((*update).to_owned()),
        }
    }
}

impl TryFrom<SignedActionHashed> for WireDelete {
    type Error = WrongActionError;
    fn try_from(shh: SignedActionHashed) -> Result<Self, Self::Error> {
        let (h, signature) = shh.into_inner();
        Ok(Self {
            delete: h.into_content().try_into()?,
            signature,
        })
    }
}

impl TryFrom<SignedAction> for WireDelete {
    type Error = WrongActionError;
    fn try_from(sh: SignedAction) -> Result<Self, Self::Error> {
        let SignedAction(h, signature) = sh;
        Ok(Self {
            delete: h.try_into()?,
            signature,
        })
    }
}

impl TryFrom<SignedActionHashed> for WireUpdate {
    type Error = WrongActionError;
    fn try_from(shh: SignedActionHashed) -> Result<Self, Self::Error> {
        let (h, signature) = shh.into_inner();
        let d: Update = h.into_content().try_into()?;
        Ok(Self {
            signature,
            timestamp: d.timestamp,
            author: d.author,
            action_seq: d.action_seq,
            prev_action: d.prev_action,
            original_entry_address: d.original_entry_address,
            original_action_address: d.original_action_address,
            weight: d.weight,
        })
    }
}

impl TryFrom<SignedActionHashed> for WireUpdateRelationship {
    type Error = WrongActionError;
    fn try_from(shh: SignedActionHashed) -> Result<Self, Self::Error> {
        let (h, s) = shh.into_inner();
        SignedAction(h.into_content(), s).try_into()
    }
}

impl TryFrom<SignedAction> for WireUpdateRelationship {
    type Error = WrongActionError;
    fn try_from(sh: SignedAction) -> Result<Self, Self::Error> {
        let SignedAction(h, signature) = sh;
        let d: Update = h.try_into()?;
        Ok(Self {
            signature,
            timestamp: d.timestamp,
            author: d.author,
            action_seq: d.action_seq,
            prev_action: d.prev_action,
            original_action_address: d.original_action_address,
            new_entry_address: d.entry_hash,
            new_entry_type: d.entry_type,
            weight: d.weight,
        })
    }
}

impl WireNewEntryAction {
    pub fn into_record(self, entry_type: EntryType, entry: Entry) -> Record {
        let entry_hash = EntryHash::with_data_sync(&entry);
        Record::new(self.into_action(entry_type, entry_hash), Some(entry))
    }

    pub fn into_action(self, entry_type: EntryType, entry_hash: EntryHash) -> SignedActionHashed {
        SignedActionHashed::from_content_sync(self.into_signed_action(entry_type, entry_hash))
    }

    pub fn into_signed_action(self, entry_type: EntryType, entry_hash: EntryHash) -> SignedAction {
        match self {
            WireNewEntryAction::Create(ec) => {
                let signature = ec.signature;
                let ec = Create {
                    author: ec.author,
                    timestamp: ec.timestamp,
                    action_seq: ec.action_seq,
                    prev_action: ec.prev_action,
                    weight: ec.weight,
                    entry_type,
                    entry_hash,
                };
                SignedAction(ec.into(), signature)
            }
            WireNewEntryAction::Update(eu) => {
                let signature = eu.signature;
                let eu = Update {
                    author: eu.author,
                    timestamp: eu.timestamp,
                    action_seq: eu.action_seq,
                    prev_action: eu.prev_action,
                    original_entry_address: eu.original_entry_address,
                    original_action_address: eu.original_action_address,
                    weight: eu.weight,
                    entry_type,
                    entry_hash,
                };
                SignedAction(eu.into(), signature)
            }
        }
    }
}

impl WireActionStatus<WireNewEntryAction> {
    pub fn into_record_status(self, entry_type: EntryType, entry: Entry) -> RecordStatus {
        RecordStatus::new(
            self.action.into_record(entry_type, entry),
            self.validation_status,
        )
    }
}

impl WireActionStatus<WireUpdateRelationship> {
    pub fn into_record_status(self, entry_hash: EntryHash) -> RecordStatus {
        RecordStatus::new(self.action.into_record(entry_hash), self.validation_status)
    }
}

impl WireActionStatus<WireDelete> {
    pub fn into_record_status(self) -> RecordStatus {
        RecordStatus::new(self.action.into_record(), self.validation_status)
    }
}

impl<H, W, E> TryFrom<(H, ValidationStatus)> for WireActionStatus<W>
where
    E: Into<ActionError>,
    H: TryInto<W, Error = E>,
{
    type Error = ActionError;

    fn try_from(value: (H, ValidationStatus)) -> Result<Self, Self::Error> {
        Ok(Self::new(value.0.try_into().map_err(Into::into)?, value.1))
    }
}

impl TryFrom<SignedActionHashed> for WireNewEntryAction {
    type Error = ActionError;
    fn try_from(shh: SignedActionHashed) -> Result<Self, Self::Error> {
        let action = shh.hashed.content;
        let signature = shh.signature;
        match action {
            Action::Create(ec) => Ok(Self::Create((ec, signature).into())),
            Action::Update(eu) => Ok(Self::Update((eu, signature).into())),
            _ => Err(ActionError::NotNewEntry),
        }
    }
}

impl TryFrom<SignedAction> for WireNewEntryAction {
    type Error = ActionError;
    fn try_from(sh: SignedAction) -> Result<Self, Self::Error> {
        let (action, s) = sh.into();
        match action {
            Action::Create(ec) => Ok(Self::Create((ec, s).into())),
            Action::Update(eu) => Ok(Self::Update((eu, s).into())),
            _ => Err(ActionError::NotNewEntry),
        }
    }
}

impl TryFrom<Action> for NewEntryAction {
    type Error = WrongActionError;
    fn try_from(value: Action) -> Result<Self, Self::Error> {
        match value {
            Action::Create(h) => Ok(NewEntryAction::Create(h)),
            Action::Update(h) => Ok(NewEntryAction::Update(h)),
            _ => Err(WrongActionError(format!("{:?}", value))),
        }
    }
}

impl<'a> TryFrom<&'a Action> for NewEntryActionRef<'a> {
    type Error = WrongActionError;
    fn try_from(value: &'a Action) -> Result<Self, Self::Error> {
        match value {
            Action::Create(h) => Ok(NewEntryActionRef::Create(h)),
            Action::Update(h) => Ok(NewEntryActionRef::Update(h)),
            _ => Err(WrongActionError(format!("{:?}", value))),
        }
    }
}

impl<'a> From<&'a NewEntryAction> for NewEntryActionRef<'a> {
    fn from(n: &'a NewEntryAction) -> Self {
        match n {
            NewEntryAction::Create(ec) => NewEntryActionRef::Create(ec),
            NewEntryAction::Update(eu) => NewEntryActionRef::Update(eu),
        }
    }
}

#[cfg(test)]
mod tests {
    use super::*;
    use crate::prelude::*;
    use crate::test_utils::fake_dna_hash;
    use crate::test_utils::fake_entry_hash;
    use ::fixt::prelude::Unpredictable;

    #[test]
    fn test_action_msgpack_roundtrip() {
        let orig: Action = Dna::from_builder(
            fake_dna_hash(1),
            ActionBuilderCommonFixturator::new(Unpredictable)
                .next()
                .unwrap(),
        )
        .into();
        let bytes = holochain_serialized_bytes::encode(&orig).unwrap();
        let res: Action = holochain_serialized_bytes::decode(&bytes).unwrap();
        assert_eq!(orig, res);
    }

    #[test]
    fn test_action_json_roundtrip() {
        let orig: Action = Dna::from_builder(
            fake_dna_hash(1),
            ActionBuilderCommonFixturator::new(Unpredictable)
                .next()
                .unwrap(),
        )
        .into();
        let orig = ActionHashed::from_content_sync(orig);
        let json = serde_json::to_string(&orig).unwrap();
        dbg!(&json);
        let res: ActionHashed = serde_json::from_str(&json).unwrap();
        assert_eq!(orig, res);
    }

    #[test]
    fn test_create_entry_msgpack_roundtrip() {
        let orig: Action = Create::from_builder(
            ActionBuilderCommonFixturator::new(Unpredictable)
                .next()
                .unwrap(),
            EntryType::App(AppEntryDef::new(
                0.into(),
                0.into(),
                EntryVisibility::Public,
            )),
            fake_entry_hash(1).into(),
        )
        .into();
        let bytes = holochain_serialized_bytes::encode(&orig).unwrap();
        println!("{:?}", bytes);
        let res: Action = holochain_serialized_bytes::decode(&bytes).unwrap();
        assert_eq!(orig, res);
    }

    #[test]
    fn test_create_entry_serializedbytes_roundtrip() {
        let orig: Action = Create::from_builder(
            ActionBuilderCommonFixturator::new(Unpredictable)
                .next()
                .unwrap(),
            EntryType::App(AppEntryDef::new(
                0.into(),
                0.into(),
                EntryVisibility::Public,
            )),
            fake_entry_hash(1).into(),
        )
        .into();
        let bytes: SerializedBytes = orig.clone().try_into().unwrap();
        let res: Action = bytes.try_into().unwrap();
        assert_eq!(orig, res);
    }
}<|MERGE_RESOLUTION|>--- conflicted
+++ resolved
@@ -21,14 +21,10 @@
 #[derive(
     Debug, Clone, Serialize, Deserialize, PartialEq, Eq, SerializedBytes, Hash, derive_more::From,
 )]
-<<<<<<< HEAD
 #[cfg_attr(
     feature = "fuzzing",
     derive(arbitrary::Arbitrary, proptest_derive::Arbitrary)
 )]
-=======
-#[cfg_attr(feature = "fuzzing", derive(arbitrary::Arbitrary))]
->>>>>>> e9532951
 /// A action of one of the two types that create a new entry.
 pub enum NewEntryAction {
     /// A action which simply creates a new entry
@@ -467,7 +463,6 @@
 #[cfg(test)]
 mod tests {
     use super::*;
-    use crate::prelude::*;
     use crate::test_utils::fake_dna_hash;
     use crate::test_utils::fake_entry_hash;
     use ::fixt::prelude::Unpredictable;
