<<<<<<< HEAD
=======
use holo_hash::ActionHash;
use std::collections::HashMap;
>>>>>>> 817de9bd
use std::ops::Range;
use test_case::test_case;

use crate::{prelude::TestChainItem, test_utils::chain::*};

use super::*;

/// Create a hash from a u32.
fn hash(i: u32) -> TestHash {
    i.into()
}

pub type TestHash = <TestChainItem as ChainItem>::Hash;
pub type TestFilter = ChainFilter<TestHash>;

/// Build a chain of RegisterAgentActivity and then run them through the
/// chain filter.
fn build_chain(c: Vec<TestChainItem>, filter: TestFilter) -> Vec<TestChainItem> {
    ChainFilterIter::new(filter, c).into_iter().collect()
}

/// Useful for displaying diff of test_case failure.
/// See <https://github.com/frondeus/test-case/wiki/Syntax#function-validator>
fn pretty(expected: Vec<TestChainItem>) -> impl Fn(Vec<TestChainItem>) {
    move |actual: Vec<TestChainItem>| pretty_assertions::assert_eq!(actual, expected)
}

#[test_case(1, 0, 0 => chain(0..0))]
#[test_case(1, 0, 1 => chain(0..1))]
#[test_case(1, 0, 10 => chain(0..1))]
#[test_case(2, 0, 10 => chain(0..1))]
#[test_case(2, 1, 10 => chain(0..2))]
#[test_case(10, 9, 10 => chain(0..10))]
/// Check taking n items works.
<<<<<<< HEAD
fn can_take_n(len: u32, position: u32, take: u32) -> Vec<TestChainItem> {
    let filter = TestFilter::new(hash(position)).take(take);
=======
fn can_take_n(len: u8, chain_top: u8, take: u32) -> Vec<ChainItem> {
    let filter = ChainFilter::new(hash(chain_top)).take(take);
>>>>>>> 817de9bd
    build_chain(chain(0..len), filter)
}

#[test_case(1, 0, hash(0) => chain(0..1))]
#[test_case(1, 0, hash(1) => chain(0..1))]
#[test_case(2, 1, hash(1) => chain(1..2))]
#[test_case(10, 5, hash(1) => using pretty(chain(1..6)))]
#[test_case(10, 9, hash(0) => using pretty(chain(0..10)))]
/// Check taking until some hash works.
<<<<<<< HEAD
fn can_until_hash(len: u32, position: u32, until: TestHash) -> Vec<TestChainItem> {
    let filter = TestFilter::new(hash(position)).until(until);
=======
fn can_until_hash(len: u8, chain_top: u8, until: ActionHash) -> Vec<ChainItem> {
    let filter = ChainFilter::new(hash(chain_top)).until(until);
>>>>>>> 817de9bd
    build_chain(chain(0..len), filter)
}

#[test_case(10, TestFilter::new(hash(9)).take(10).until(hash(4)) => chain(4..10))]
#[test_case(10, TestFilter::new(hash(9)).take(2).until(hash(4)) => chain(8..10))]
#[test_case(10, TestFilter::new(hash(9)).take(20).take(2).until(hash(4)) => chain(8..10))]
#[test_case(10, TestFilter::new(hash(9)).take(20).take(2).until(hash(4)).until(hash(9)) => chain(9..10))]
/// Check take and until can be combined and the first to be
/// reached ends the iterator.
fn can_combine(len: u32, filter: TestFilter) -> Vec<TestChainItem> {
    build_chain(chain(0..len), filter)
}

#[test_case(&[0..10], TestFilter::new(hash(9)).take(10).until(hash(4)) => chain(4..10))]
#[test_case(&[0..10, 7..10], TestFilter::new(hash(9)).take(10).until(hash(4)) => chain(4..10))]
#[test_case(&[0..10, 7..10, 5..8, 3..7], TestFilter::new(hash(9)).take(10).until(hash(4)) => chain(4..10))]
/// Check that forked chains are ignored.
fn can_ignore_forks(ranges: &[Range<u8>], filter: TestFilter) -> Vec<TestChainItem> {
    build_chain(forked_chain(ranges), filter)
}

#[test_case(&[0..10], TestFilter::new(hash(9)).take(10).until(hash(4)) => chain(4..10))]
#[test_case(&[0..5, 6..10], TestFilter::new(hash(9)).take(10).until(hash(4)) => chain(6..10))]
#[test_case(&[0..5, 6..7, 8..10], TestFilter::new(hash(9)).take(10).until(hash(4)) => chain(8..10))]
#[test_case(&[0..5, 6..7, 8..10], TestFilter::new(hash(9)).take(3).until(hash(4)) => chain(8..10))]
/// Check the iterator will stop at a gap in the chain.
fn stop_at_gap(ranges: &[Range<u32>], filter: TestFilter) -> Vec<TestChainItem> {
    build_chain(gap_chain(ranges), filter)
}

fn matches_chain(a: &Vec<RegisterAgentActivity>, seq: &[u32]) -> bool {
    a.len() == seq.len()
        && a.iter()
            .map(|op| op.action.action().action_seq())
            .zip(seq)
            .all(|(a, b)| a == *b)
}

#[test_case(
    chain(0..3), ChainFilter::new(action_hash(&[1])), hash_to_seq(&[1])
    => matches MustGetAgentActivityResponse::Activity(a) if matches_chain(&a, &[1, 0]) ; "chain_top 1 chain 0 to 3")]
#[test_case(
    chain(10..20), ChainFilter::new(action_hash(&[15])).until(action_hash(&[10])), hash_to_seq(&[10, 15])
    => matches MustGetAgentActivityResponse::Activity(a) if matches_chain(&a, &[15, 14, 13, 12, 11, 10]) ; "chain_top 15 until 10 chain 10 to 20")]
#[test_case(
    chain(10..16), ChainFilter::new(action_hash(&[15])).until(action_hash(&[10])).take(2), hash_to_seq(&[10, 15])
    => matches MustGetAgentActivityResponse::Activity(a) if matches_chain(&a, &[15, 14]) ; "chain_top 15 until 10 take 2 chain 10 to 15")]
#[test_case(
    chain(1..6), ChainFilter::new(action_hash(&[5])).until(action_hash(&[0])).take(6), hash_to_seq(&[0, 5])
    => matches MustGetAgentActivityResponse::IncompleteChain ; "chain_top 5 until 0 take 6 chain 1 to 5")]
#[test_case(
    chain(0..5), ChainFilter::new(action_hash(&[5])).until(action_hash(&[0])).take(6), hash_to_seq(&[0, 5])
    => matches MustGetAgentActivityResponse::IncompleteChain ; "chain_top 5 until 0 take 6 chain 0 to 4")]
#[test_case(
    gap_chain(&[0..4, 5..10]), ChainFilter::new(action_hash(&[7])).until(action_hash(&[0])).take(8), hash_to_seq(&[0, 7])
    => matches MustGetAgentActivityResponse::IncompleteChain ; "chain_top 7 until 0 take 8 chain 0 to 3 then 5 to 10")]
#[test_case(
    gap_chain(&[0..4, 5..10]), ChainFilter::new(action_hash(&[7])).until(action_hash(&[5])).take(8), hash_to_seq(&[5, 7])
    => matches MustGetAgentActivityResponse::Activity(a) if matches_chain(&a, &[7, 6, 5]) ; "chain_top 7 until 5 take 8 chain 0 to 3 then 5 to 10")]
#[test_case(
    gap_chain(&[0..4, 5..10]), ChainFilter::new(action_hash(&[7])).until(action_hash(&[0])).take(3), hash_to_seq(&[0, 7])
    => matches MustGetAgentActivityResponse::Activity(a) if matches_chain(&a, &[7, 6, 5]) ; "chain_top 7 until 0 take 3 chain 0 to 3 then 5 to 10")]
#[test_case(
    forked_chain(&[0..6, 3..8]), ChainFilter::new(action_hash(&[5])).until(action_hash(&[0])).take(8), hash_to_seq(&[0, 5])
    => matches MustGetAgentActivityResponse::Activity(a) if matches_chain(&a, &[5, 4, 3, 2, 1, 0]) ; "chain_top 5 until 0 take 8 chain 0 to 5 and 3 to 7")]
#[test_case(
    forked_chain(&[0..6, 3..8]), ChainFilter::new(action_hash(&[7, 1])).take(8), |_| Some(7)
    => matches MustGetAgentActivityResponse::Activity(a) if matches_chain(&a, &[7, 6, 5, 4, 3, 2, 1, 0]) ; "chain_top (7,1) take 8 chain 0 to 5 and 3 to 7")]
#[test_case(
    forked_chain(&[4..6, 3..8]), ChainFilter::new(action_hash(&[5, 0])).until(action_hash(&[4, 1])), |h| if *h == action_hash(&[5, 0]) { Some(5) } else { Some(4) }
    => matches MustGetAgentActivityResponse::IncompleteChain ; "chain_top (5,0) until (4,1) chain (0,0) to (5,0) and (3,1) to (7,1)")]
fn test_filter_then_check(
    chain: Vec<ChainItem>,
    filter: ChainFilter,
    mut f: impl FnMut(&ActionHash) -> Option<u32>,
) -> MustGetAgentActivityResponse {
    let chain = chain_to_ops(chain);
    match Sequences::find_sequences::<_, ()>(filter, |a| Ok(f(a))) {
        Ok(Sequences::Found(s)) => s.filter_then_check(chain),
        _ => unreachable!(),
    }
}

#[test_case(
    ChainFilter::new(action_hash(&[1])), |_| Some(0)
    => matches Sequences::Found(s) if *s.range() == (0..=0) ; "Can find chain_top 0")]
#[test_case(
    ChainFilter::new(action_hash(&[1])), |_| Some(1)
    => matches Sequences::Found(s) if *s.range() == (0..=1) ; "Can find chain_top 1")]
#[test_case(
    ChainFilter::new(action_hash(&[1])), |_| None
    => matches Sequences::ChainTopNotFound(_); "chain_top missing")]
#[test_case(
    ChainFilter::new(action_hash(&[1])), |_| Some(u32::MAX)
    => matches Sequences::Found(s) if *s.range() == (0..=u32::MAX) ; "Can find chain_top max")]
#[test_case(
    ChainFilter::new(action_hash(&[1])).take(0), |_| Some(0)
    => matches Sequences::EmptyRange; "chain_top 0 take 0")]
#[test_case(
    ChainFilter::new(action_hash(&[1])).take(0), |_| Some(100)
    => matches Sequences::EmptyRange; "chain_top 100 take 0")]
#[test_case(
    ChainFilter::new(action_hash(&[1])).take(1), |_| Some(0)
    => matches Sequences::Found(s) if *s.range() == (0..=0) ; "chain_top 0 take 1")]
#[test_case(
    ChainFilter::new(action_hash(&[1])).take(1), |_| Some(1)
    => matches Sequences::Found(s) if *s.range() == (1..=1) ; "chain_top 1 take 1")]
#[test_case(
    ChainFilter::new(action_hash(&[1])).take(u32::MAX), |_| Some(u32::MAX)
    => matches Sequences::Found(s) if *s.range() == (1..=u32::MAX) ; "chain_top max take max")]
#[test_case(
    ChainFilter::new(action_hash(&[10])).take(5), |_| Some(10)
    => matches Sequences::Found(s) if *s.range() == (6..=10) ; "chain_top 10 take 5")]
#[test_case(
    ChainFilter::new(action_hash(&[1])).take(u32::MAX), |_| Some(1)
    => matches Sequences::Found(s) if *s.range() == (0..=1) ; "chain_top 1 take max")]
#[test_case(
    ChainFilter::new(action_hash(&[1])).until(action_hash(&[1])), hash_to_seq(&[1])
    => matches Sequences::Found(s) if *s.range() == (1..=1) ; "chain_top 1 until 1")]
#[test_case(
    ChainFilter::new(action_hash(&[1])).until(action_hash(&[0])), hash_to_seq(&[0, 1])
    => matches Sequences::Found(s) if *s.range() == (0..=1) ; "chain_top 1 until 0")]
#[test_case(
    ChainFilter::new(action_hash(&u32::MAX.to_le_bytes())).until(action_hash(&[0])), hash_to_seq(&[0, u32::MAX])
    => matches Sequences::Found(s) if *s.range() == (0..=u32::MAX) ; "chain_top max until 0")]
#[test_case(
    ChainFilter::new(action_hash(&u32::MAX.to_le_bytes())).until(action_hash(&u32::MAX.to_le_bytes())), hash_to_seq(&[u32::MAX])
    => matches Sequences::Found(s) if *s.range() == (u32::MAX..=u32::MAX) ; "chain_top max until max")]
#[test_case(
    ChainFilter::new(action_hash(&[10])).until(action_hash(&[5])), hash_to_seq(&[5, 10])
    => matches Sequences::Found(s) if *s.range() == (5..=10) ; "chain_top 10 until 5")]
#[test_case(
    ChainFilter::new(action_hash(&[10])).until(action_hash(&[5])).until(action_hash(&[8])), hash_to_seq(&[5, 8, 10])
    => matches Sequences::Found(s) if *s.range() == (8..=10) ; "chain_top 10 until 5 until 8")]
#[test_case(
    ChainFilter::new(action_hash(&[10])).until(action_hash(&[8])).until(action_hash(&[5])), hash_to_seq(&[5, 8, 10])
    => matches Sequences::Found(s) if *s.range() == (8..=10) ; "chain_top 10 until 8 until 5")]
#[test_case(
    ChainFilter::new(action_hash(&[10])).until(action_hash(&[5])), hash_to_seq(&[10])
    => matches Sequences::Found(s) if *s.range() == (0..=10); "missing until")]
#[test_case(
    ChainFilter::new(action_hash(&[10])).until(action_hash(&[5])).until(action_hash(&[8])), hash_to_seq(&[5, 10])
    => matches Sequences::Found(s) if *s.range() == (5..=10); "missing and present until")]
#[test_case(
    ChainFilter::new(action_hash(&[5])).until(action_hash(&[10])), hash_to_seq(&[5, 10])
    => matches Sequences::Found(s) if *s.range() == (0..=5); "chain top less than until")]
#[test_case(
    ChainFilter::new(action_hash(&[6])).until(action_hash(&[5])).until(action_hash(&[8])), hash_to_seq(&[5, 8, 6])
    => matches Sequences::Found(s) if *s.range() == (5..=6); "chain top greater than and less than until")]
#[test_case(
    ChainFilter::new(action_hash(&[10])).until(action_hash(&[8])).take(5), hash_to_seq(&[8, 10])
    => matches Sequences::Found(s) if *s.range() == (8..=10) ; "chain_top 10 until 8 take 5")]
#[test_case(
    ChainFilter::new(action_hash(&[10])).until(action_hash(&[2])).take(5), hash_to_seq(&[2, 10])
    => matches Sequences::Found(s) if *s.range() == (6..=10) ; "chain_top 10 until 2 take 5")]
fn test_find_sequences(
    filter: ChainFilter,
    mut f: impl FnMut(&ActionHash) -> Option<u32>,
) -> Sequences {
    match Sequences::find_sequences::<_, ()>(filter, |a| Ok(f(a))) {
        Ok(r) => r,
        Err(_) => unreachable!(),
    }
}

fn hash_to_seq(hashes: &[u32]) -> impl FnMut(&ActionHash) -> Option<u32> {
    let map = hashes
        .iter()
        .map(|i| {
            let hash = if *i > u8::MAX as u32 {
                action_hash(&i.to_le_bytes())
            } else {
                action_hash(&[*i as u8])
            };
            (hash, *i)
        })
        .collect::<HashMap<_, _>>();
    move |hash| map.get(hash).copied()
}<|MERGE_RESOLUTION|>--- conflicted
+++ resolved
@@ -1,8 +1,5 @@
-<<<<<<< HEAD
-=======
 use holo_hash::ActionHash;
 use std::collections::HashMap;
->>>>>>> 817de9bd
 use std::ops::Range;
 use test_case::test_case;
 
@@ -37,13 +34,8 @@
 #[test_case(2, 1, 10 => chain(0..2))]
 #[test_case(10, 9, 10 => chain(0..10))]
 /// Check taking n items works.
-<<<<<<< HEAD
-fn can_take_n(len: u32, position: u32, take: u32) -> Vec<TestChainItem> {
-    let filter = TestFilter::new(hash(position)).take(take);
-=======
-fn can_take_n(len: u8, chain_top: u8, take: u32) -> Vec<ChainItem> {
-    let filter = ChainFilter::new(hash(chain_top)).take(take);
->>>>>>> 817de9bd
+fn can_take_n(len: u32, chain_top: u32, take: u32) -> Vec<TestChainItem> {
+    let filter = TestFilter::new(hash(chain_top)).take(take);
     build_chain(chain(0..len), filter)
 }
 
@@ -53,13 +45,8 @@
 #[test_case(10, 5, hash(1) => using pretty(chain(1..6)))]
 #[test_case(10, 9, hash(0) => using pretty(chain(0..10)))]
 /// Check taking until some hash works.
-<<<<<<< HEAD
-fn can_until_hash(len: u32, position: u32, until: TestHash) -> Vec<TestChainItem> {
-    let filter = TestFilter::new(hash(position)).until(until);
-=======
-fn can_until_hash(len: u8, chain_top: u8, until: ActionHash) -> Vec<ChainItem> {
-    let filter = ChainFilter::new(hash(chain_top)).until(until);
->>>>>>> 817de9bd
+fn can_until_hash(len: u32, chain_top: u32, until: TestHash) -> Vec<TestChainItem> {
+    let filter = TestFilter::new(hash(chain_top)).until(until);
     build_chain(chain(0..len), filter)
 }
 
