--- conflicted
+++ resolved
@@ -1,10 +1,6 @@
 [package]
 name = "holochain_types"
-<<<<<<< HEAD
-version = "0.5.0-dev.0"
-=======
 version = "0.5.0-dev.1"
->>>>>>> 4cbddda9
 description = "Holochain common types"
 license = "Apache-2.0"
 homepage = "https://github.com/holochain/holochain"
@@ -34,24 +30,6 @@
 futures = "0.3"
 getrandom = { version = "0.2.7" }
 one_err = "0.0.8"
-<<<<<<< HEAD
-holo_hash = { version = "^0.5.0-dev.0", path = "../holo_hash", features = [
-  "encoding",
-] }
-holochain_keystore = { version = "^0.5.0-dev.0", path = "../holochain_keystore" }
-holochain_nonce = { version = "^0.5.0-dev.0", path = "../holochain_nonce" }
-holochain_serialized_bytes = "=0.0.55"
-holochain_sqlite = { path = "../holochain_sqlite", version = "^0.5.0-dev.0" }
-holochain_trace = { version = "^0.5.0-dev.0", path = "../holochain_trace" }
-holochain_util = { version = "^0.5.0-dev.0", path = "../holochain_util", features = [
-  "backtrace",
-] }
-holochain_zome_types = { path = "../holochain_zome_types", version = "^0.5.0-dev.0", features = [
-  "full",
-] }
-itertools = { version = "0.12" }
-kitsune_p2p_dht = { version = "^0.5.0-dev.0", path = "../kitsune_p2p/dht" }
-=======
 holo_hash = { version = "^0.5.0-dev.1", path = "../holo_hash", features = [
   "encoding",
 ] }
@@ -68,7 +46,6 @@
 ] }
 itertools = { version = "0.12" }
 kitsune_p2p_dht = { version = "^0.5.0-dev.1", path = "../kitsune_p2p/dht" }
->>>>>>> 4cbddda9
 mr_bundle = { path = "../mr_bundle", features = [
   "packing",
 ], version = "^0.5.0-dev.0" }
