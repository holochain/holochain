[package]
name = "holochain_types"
version = "0.3.0-beta-dev.14"
description = "Holochain common types"
license-file = "LICENSE_CAL-1.0"
homepage = "https://github.com/holochain/holochain"
documentation = "https://docs.rs/holochain_types"
readme = "README.md"
authors = [ "Holochain Core Dev Team <devcore@holochain.org>" ]
edition = "2021"

# See more keys and their definitions at https://doc.rust-lang.org/cargo/reference/manifest.html

[dependencies]
anyhow = "1.0.26"
async-trait = "0.1"
automap = { version = "0.1", features = ["serde"] }
backtrace = "0.3.27"
base64 = "0.13"
cfg-if = "0.1"
chrono = { version = "0.4.22", default-features = false, features = ["clock", "std", "oldtime", "serde"] }
derive_builder = "0.9.0"
derive_more = "0.99.3"
either = "1.5"
fixt = { path = "../fixt", version = "^0.2.0"}
flate2 = "1.0.14"
futures = "0.3"
getrandom = { version = "0.2.7" }
one_err = "0.0.8"
<<<<<<< HEAD
holo_hash = { version = "^0.3.0-beta-dev.6", path = "../holo_hash", features = ["encoding"] }
holochain_keystore = { version = "^0.3.0-beta-dev.11", path = "../holochain_keystore" }
holochain_serialized_bytes = "=0.0.53"
holochain_sqlite = { path = "../holochain_sqlite", version = "^0.3.0-beta-dev.13"}
holochain_wasmer_host = { version = "0.0.85", features = ["dylib"] }
holochain_util = { version = "^0.2.0", path = "../holochain_util", features = ["backtrace"] }
holochain_zome_types = { path = "../holochain_zome_types", version = "^0.3.0-beta-dev.10", features = ["full"] }
=======
holo_hash = { version = "^0.3.0-beta-dev.7", path = "../holo_hash", features = ["encoding"] }
holochain_keystore = { version = "^0.3.0-beta-dev.12", path = "../holochain_keystore" }
holochain_serialized_bytes = "=0.0.51"
holochain_sqlite = { path = "../holochain_sqlite", version = "^0.3.0-beta-dev.14"}
holochain_wasmer_host = { version = "0.0.84", features = ["dylib"] }
holochain_util = { version = "^0.3.0-beta-dev.0", path = "../holochain_util", features = ["backtrace"] }
holochain_zome_types = { path = "../holochain_zome_types", version = "^0.3.0-beta-dev.11", features = ["full"] }
>>>>>>> 313c649a
itertools = { version = "0.10" }
kitsune_p2p_dht = { version = "^0.3.0-beta-dev.5", path = "../kitsune_p2p/dht" }
lazy_static = "1.4.0"
mockall = "0.11.3"
mr_bundle = { path = "../mr_bundle", features = ["packing"], version = "^0.3.0-beta-dev.0"}
must_future = "0.1.1"
nanoid = "0.3"
holochain_trace = { version = "^0.3.0-beta-dev.1", path = "../holochain_trace" }
parking_lot = "0.10"
rand = "0.8.5"
regex = "1.4"
rusqlite = { version = "0.29" }
serde = { version = "1.0", features = [ "derive", "rc" ] }
serde_bytes = "0.11"
serde_derive = "1.0"
serde_json = "1.0"
serde_with = "1.12.0"
serde_yaml = "0.9"
shrinkwraprs = "0.3.0"
strum = "0.18.0"
strum_macros = "0.18.0"
tempfile = "3"
thiserror = "1.0.22"
tokio = { version = "1.27", features = [ "rt" ] }
tracing = "0.1.26"
wasmer-middlewares = "2"

arbitrary = { version = "1.0", features = ["derive"], optional = true}
isotest = { version = "0", optional = true }
proptest = { version = "1", optional = true }
proptest-derive = { version = "0", optional = true }


# contrafact
contrafact = { version = "0.2.0-rc.1", optional = true }

[dev-dependencies]
holochain_types = { path = ".", features = ["test_utils"]}

arbitrary = "1.0"
isotest = { version = "0" }
maplit = "1"
matches = "0.1"
pretty_assertions = "0"
serde_json = "1"
test-case = "2.1.0"
tokio = { version = "1.11", features = [ "full" ] }

[features]
default = ["fixturators", "test_utils"]

fixturators = ["holochain_zome_types/fixturators"]
test_utils = [
  "contrafact",
  "fuzzing",
  "holo_hash/fuzzing",
  "isotest",
  "mr_bundle/fuzzing",
  "holochain_zome_types/test_utils",
]

fuzzing = [
  "arbitrary",
  "proptest",
  "proptest-derive",
  "holochain_zome_types/fuzzing",
]

sqlite-encrypted = [
  "rusqlite/bundled-sqlcipher-vendored-openssl",
  "holo_hash/sqlite-encrypted",
  "holochain_keystore/sqlite-encrypted",
  "holochain_sqlite/sqlite-encrypted",
  "holochain_zome_types/sqlite-encrypted",
  "kitsune_p2p_dht/sqlite-encrypted",
]
sqlite = [
  "rusqlite/bundled",
  "holo_hash/sqlite",
  "holochain_keystore/sqlite",
  "holochain_sqlite/sqlite",
  "holochain_zome_types/sqlite",
  "kitsune_p2p_dht/sqlite",
]

chc = []<|MERGE_RESOLUTION|>--- conflicted
+++ resolved
@@ -27,23 +27,13 @@
 futures = "0.3"
 getrandom = { version = "0.2.7" }
 one_err = "0.0.8"
-<<<<<<< HEAD
-holo_hash = { version = "^0.3.0-beta-dev.6", path = "../holo_hash", features = ["encoding"] }
-holochain_keystore = { version = "^0.3.0-beta-dev.11", path = "../holochain_keystore" }
-holochain_serialized_bytes = "=0.0.53"
-holochain_sqlite = { path = "../holochain_sqlite", version = "^0.3.0-beta-dev.13"}
-holochain_wasmer_host = { version = "0.0.85", features = ["dylib"] }
-holochain_util = { version = "^0.2.0", path = "../holochain_util", features = ["backtrace"] }
-holochain_zome_types = { path = "../holochain_zome_types", version = "^0.3.0-beta-dev.10", features = ["full"] }
-=======
 holo_hash = { version = "^0.3.0-beta-dev.7", path = "../holo_hash", features = ["encoding"] }
 holochain_keystore = { version = "^0.3.0-beta-dev.12", path = "../holochain_keystore" }
-holochain_serialized_bytes = "=0.0.51"
+holochain_serialized_bytes = "=0.0.53"
 holochain_sqlite = { path = "../holochain_sqlite", version = "^0.3.0-beta-dev.14"}
 holochain_wasmer_host = { version = "0.0.84", features = ["dylib"] }
 holochain_util = { version = "^0.3.0-beta-dev.0", path = "../holochain_util", features = ["backtrace"] }
 holochain_zome_types = { path = "../holochain_zome_types", version = "^0.3.0-beta-dev.11", features = ["full"] }
->>>>>>> 313c649a
 itertools = { version = "0.10" }
 kitsune_p2p_dht = { version = "^0.3.0-beta-dev.5", path = "../kitsune_p2p/dht" }
 lazy_static = "1.4.0"
