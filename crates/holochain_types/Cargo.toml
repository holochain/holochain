[package]
name = "holochain_types"
version = "0.3.0-beta-dev.2"
description = "Holochain common types"
license-file = "LICENSE_CAL-1.0"
homepage = "https://github.com/holochain/holochain"
documentation = "https://docs.rs/holochain_types"
readme = "README.md"
authors = [ "Holochain Core Dev Team <devcore@holochain.org>" ]
edition = "2021"

# See more keys and their definitions at https://doc.rust-lang.org/cargo/reference/manifest.html

[dependencies]
wasmer-middlewares = "2"
holochain_wasmer_host = { version = "0.0.84", features = ["dylib"] }
anyhow = "1.0.26"
async-trait = "0.1"
automap = { version = "0.1", features = ["serde"] }
backtrace = "0.3.27"
base64 = "0.13"
cfg-if = "0.1"
chrono = { version = "0.4.22", default-features = false, features = ["clock", "std", "oldtime", "serde"] }
derive_more = "0.99.3"
either = "1.5"
fixt = { path = "../fixt", version = "^0.2.0-beta-rc.4"}
flate2 = "1.0.14"
futures = "0.3"
one_err = "0.0.8"
holo_hash = { version = "^0.3.0-beta-dev.2", path = "../holo_hash", features = ["encoding"] }
holochain_keystore = { version = "^0.3.0-beta-dev.2", path = "../holochain_keystore" }
holochain_serialized_bytes = "=0.0.51"
holochain_sqlite = { path = "../holochain_sqlite", version = "^0.3.0-beta-dev.2"}
holochain_zome_types = { path = "../holochain_zome_types", version = "^0.3.0-beta-dev.2", features = ["full"] }
itertools = { version = "0.10" }
kitsune_p2p_dht = { version = "^0.3.0-beta-dev.1", path = "../kitsune_p2p/dht" }
lazy_static = "1.4.0"
mockall = "0.11.3"
mr_bundle = { path = "../mr_bundle", features = ["packing"], version = "^0.2.0-beta-rc.4"}
must_future = "0.1.1"
nanoid = "0.3"
<<<<<<< HEAD
holochain_trace = { version = "^0.2.0-beta-rc.4", path = "../holochain_trace" }
=======
holochain_trace = { version = "^0.3.0-beta-dev.0", path = "../holochain_trace" }
>>>>>>> 8943288d
parking_lot = "0.10"
rand = "0.8.5"
regex = "1.4"
rusqlite = { version = "0.29" }
serde = { version = "1.0", features = [ "derive", "rc" ] }
serde_bytes = "0.11"
serde_derive = "1.0"
serde_with = "1.12.0"
serde_yaml = "0.9"
shrinkwraprs = "0.3.0"
strum = "0.18.0"
strum_macros = "0.18.0"
tempfile = "3"
thiserror = "1.0.22"
tokio = { version = "1.27", features = [ "rt" ] }
holochain_util = { version = "^0.2.0-beta-rc.4", path = "../holochain_util", features = ["backtrace"] }
tracing = "0.1.26"
derive_builder = "0.9.0"

arbitrary = { version = "1.0", features = ["derive"], optional = true}
isotest = { version = "0", optional = true }

# contrafact
contrafact = { version = "0.1.0", optional = true }

[dev-dependencies]
holochain_types = { path = ".", features = ["test_utils"]}

arbitrary = "1.0"
isotest = { version = "0" }
maplit = "1"
matches = "0.1"
pretty_assertions = "0"
serde_json = "1"
test-case = "2.1.0"
tokio = { version = "1.11", features = [ "full" ] }

[features]
default = ["fixturators", "test_utils"]
fixturators = ["holochain_zome_types/fixturators"]
test_utils = [
  "arbitrary",
  "contrafact",
  "holochain_zome_types/arbitrary",
  "holo_hash/arbitrary",
  "isotest",
  "mr_bundle/arbitrary",
  "holochain_zome_types/test_utils",
]

sqlite-encrypted = [
  "rusqlite/bundled-sqlcipher-vendored-openssl",
  "holo_hash/sqlite-encrypted",
  "holochain_keystore/sqlite-encrypted",
  "holochain_sqlite/sqlite-encrypted",
  "holochain_zome_types/sqlite-encrypted",
  "kitsune_p2p_dht/sqlite-encrypted",
]
sqlite = [
  "rusqlite/bundled",
  "holo_hash/sqlite",
  "holochain_keystore/sqlite",
  "holochain_sqlite/sqlite",
  "holochain_zome_types/sqlite",
  "kitsune_p2p_dht/sqlite",
]<|MERGE_RESOLUTION|>--- conflicted
+++ resolved
@@ -39,11 +39,7 @@
 mr_bundle = { path = "../mr_bundle", features = ["packing"], version = "^0.2.0-beta-rc.4"}
 must_future = "0.1.1"
 nanoid = "0.3"
-<<<<<<< HEAD
-holochain_trace = { version = "^0.2.0-beta-rc.4", path = "../holochain_trace" }
-=======
 holochain_trace = { version = "^0.3.0-beta-dev.0", path = "../holochain_trace" }
->>>>>>> 8943288d
 parking_lot = "0.10"
 rand = "0.8.5"
 regex = "1.4"
