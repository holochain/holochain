[package]
name = "holochain_types"
version = "0.3.0-beta-dev.35"
description = "Holochain common types"
license = "Apache-2.0"
homepage = "https://github.com/holochain/holochain"
documentation = "https://docs.rs/holochain_types"
readme = "README.md"
authors = [ "Holochain Core Dev Team <devcore@holochain.org>" ]
edition = "2021"

# See more keys and their definitions at https://doc.rust-lang.org/cargo/reference/manifest.html

[dependencies]
anyhow = "1.0.26"
async-trait = { workspace = true }
automap = { version = "0.1", features = ["serde"] }
backtrace = "0.3.27"
base64 = "0.13"
cfg-if = "0.1"
chrono = { version = "0.4", default-features = false, features = ["clock", "std", "oldtime", "serde"] }
derive_builder = "0.9.0"
derive_more = { workspace = true }
either = "1.5"
fixt = { path = "../fixt", version = "^0.3.0-beta-dev.2"}
flate2 = "1.0.14"
futures = "0.3"
getrandom = { version = "0.2.7" }
one_err = "0.0.8"
holo_hash = { version = "^0.3.0-beta-dev.23", path = "../holo_hash", features = ["encoding"] }
holochain_keystore = { version = "^0.3.0-beta-dev.30", path = "../holochain_keystore" }
holochain_nonce = {version = "^0.3.0-beta-dev.25", path = "../holochain_nonce"}
holochain_serialized_bytes = { workspace = true }
holochain_sqlite = { path = "../holochain_sqlite", version = "^0.3.0-beta-dev.35"}
holochain_wasmer_host = { workspace = true }
holochain_util = { version = "^0.3.0-beta-dev.5", path = "../holochain_util", features = ["backtrace"] }
holochain_zome_types = { path = "../holochain_zome_types", version = "^0.3.0-beta-dev.29", features = ["full"] }
itertools = { version = "0.10" }
kitsune_p2p_dht = { version = "^0.3.0-beta-dev.18", path = "../kitsune_p2p/dht" }
lazy_static = "1.4.0"
mockall = "0.11.3"
mr_bundle = { path = "../mr_bundle", features = ["packing"], version = "^0.3.0-beta-dev.7"}
must_future = "0.1.1"
<<<<<<< HEAD
nanoid = { workspace = true }
holochain_trace = { version = "^0.3.0-beta-dev.6", path = "../holochain_trace" }
=======
nanoid = "0.3"
holochain_trace = { version = "^0.3.0-beta-dev.7", path = "../holochain_trace" }
>>>>>>> 8cbb52ee
parking_lot = "0.10"
rand = "0.8.5"
regex = "1.4"
rusqlite = { version = "0.29" }
serde = { version = "1.0", features = [ "derive", "rc" ] }
serde_bytes = "0.11"
serde_derive = "1.0"
serde_json = { workspace = true }
serde_with = "1.12.0"
serde_yaml = "0.9"
shrinkwraprs = "0.3.0"
strum = "0.18.0"
strum_macros = "0.18.0"
tempfile = "3"
thiserror = "1.0.22"
tokio = { version = "1.27", features = [ "rt" ] }
tracing = "0.1.26"

arbitrary = { version = "1.0", features = ["derive"], optional = true}
isotest = { version = "0", optional = true }
proptest = { version = "1", optional = true }
proptest-derive = { version = "0", optional = true }

# contrafact
contrafact = { version = "0.2.0-rc.1", optional = true }

[dev-dependencies]
holochain_types = { version = "^0.3.0-beta-dev.27", path = ".", features = ["test_utils", "fuzzing"]}

arbitrary = "1.0"
isotest = { version = "0" }
maplit = "1"
matches = "0.1"
pretty_assertions = "1.4"
serde_json = { workspace = true }
test-case = "2.1.0"
tokio = { version = "1.11", features = [ "full" ] }

[lints]
workspace = true

[features]
default = []

fixturators = ["holochain_zome_types/fixturators"]

test_utils = [
  "fixturators",
  "fuzzing",
  "isotest",
  "holochain_keystore/test_utils",
  "holochain_zome_types/test_utils",
]

fuzzing = [
  "arbitrary",
  "contrafact",
  "proptest",
  "proptest-derive",
  "holo_hash/fuzzing",
  "holochain_zome_types/fuzzing",
  "mr_bundle/fuzzing",
]

sqlite-encrypted = [
  "rusqlite/bundled-sqlcipher-vendored-openssl",
  "holo_hash/sqlite-encrypted",
  "holochain_keystore/sqlite-encrypted",
  "holochain_sqlite/sqlite-encrypted",
  "holochain_zome_types/sqlite-encrypted",
  "kitsune_p2p_dht/sqlite-encrypted",
]
sqlite = [
  "rusqlite/bundled",
  "holo_hash/sqlite",
  "holochain_keystore/sqlite",
  "holochain_sqlite/sqlite",
  "holochain_zome_types/sqlite",
  "kitsune_p2p_dht/sqlite",
]

chc = []<|MERGE_RESOLUTION|>--- conflicted
+++ resolved
@@ -32,8 +32,9 @@
 holochain_nonce = {version = "^0.3.0-beta-dev.25", path = "../holochain_nonce"}
 holochain_serialized_bytes = { workspace = true }
 holochain_sqlite = { path = "../holochain_sqlite", version = "^0.3.0-beta-dev.35"}
+holochain_trace = { version = "^0.3.0-beta-dev.7", path = "../holochain_trace" }
+holochain_util = { version = "^0.3.0-beta-dev.5", path = "../holochain_util", features = ["backtrace"] }
 holochain_wasmer_host = { workspace = true }
-holochain_util = { version = "^0.3.0-beta-dev.5", path = "../holochain_util", features = ["backtrace"] }
 holochain_zome_types = { path = "../holochain_zome_types", version = "^0.3.0-beta-dev.29", features = ["full"] }
 itertools = { version = "0.10" }
 kitsune_p2p_dht = { version = "^0.3.0-beta-dev.18", path = "../kitsune_p2p/dht" }
@@ -41,13 +42,7 @@
 mockall = "0.11.3"
 mr_bundle = { path = "../mr_bundle", features = ["packing"], version = "^0.3.0-beta-dev.7"}
 must_future = "0.1.1"
-<<<<<<< HEAD
 nanoid = { workspace = true }
-holochain_trace = { version = "^0.3.0-beta-dev.6", path = "../holochain_trace" }
-=======
-nanoid = "0.3"
-holochain_trace = { version = "^0.3.0-beta-dev.7", path = "../holochain_trace" }
->>>>>>> 8cbb52ee
 parking_lot = "0.10"
 rand = "0.8.5"
 regex = "1.4"
