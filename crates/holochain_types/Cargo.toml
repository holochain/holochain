[package]
name = "holochain_types"
version = "0.3.0-beta-dev.43"
description = "Holochain common types"
license = "Apache-2.0"
homepage = "https://github.com/holochain/holochain"
documentation = "https://docs.rs/holochain_types"
readme = "README.md"
authors = ["Holochain Core Dev Team <devcore@holochain.org>"]
edition = "2021"

# reminder - do not use workspace deps
[dependencies]
anyhow = "1.0"
async-trait = "0.1"
automap = { version = "0.1", features = ["serde"] }
backtrace = "0.3.27"
base64 = "0.13"
cfg-if = "0.1"
chrono = { version = "0.4", default-features = false, features = ["clock", "std", "oldtime", "serde"] }
derive_builder = "0.20"
derive_more = "0.99"
fixt = { path = "../fixt", version = "^0.3.0-beta-dev.4" }
flate2 = "1.0.14"
futures = "0.3"
getrandom = { version = "0.2.7" }
one_err = "0.0.8"
holo_hash = { version = "^0.3.0-beta-dev.28", path = "../holo_hash", features = [
  "encoding",
] }
holochain_keystore = { version = "^0.3.0-beta-dev.37", path = "../holochain_keystore" }
<<<<<<< HEAD
holochain_nonce = {version = "^0.3.0-beta-dev.27", path = "../holochain_nonce"}
holochain_serialized_bytes = "=0.0.53"
holochain_sqlite = { path = "../holochain_sqlite", version = "^0.3.0-beta-dev.43"}
holochain_trace = { version = "^0.3.0-beta-dev.11", path = "../holochain_trace" }
holochain_wasmer_host = "=0.0.92"
holochain_util = { version = "^0.3.0-beta-dev.8", path = "../holochain_util", features = ["backtrace"] }
holochain_zome_types = { path = "../holochain_zome_types", version = "^0.3.0-beta-dev.36", features = ["full"] }
=======
holochain_nonce = { version = "^0.3.0-beta-dev.27", path = "../holochain_nonce" }
holochain_serialized_bytes = "=0.0.54"
holochain_sqlite = { path = "../holochain_sqlite", version = "^0.3.0-beta-dev.43" }
holochain_util = { version = "^0.3.0-beta-dev.8", path = "../holochain_util", features = [
  "backtrace",
] }
holochain_zome_types = { path = "../holochain_zome_types", version = "^0.3.0-beta-dev.36", features = [
  "full",
] }
>>>>>>> 47639089
itertools = { version = "0.12" }
kitsune_p2p_dht = { version = "^0.3.0-beta-dev.24", path = "../kitsune_p2p/dht" }
mr_bundle = { path = "../mr_bundle", features = [
  "packing",
], version = "^0.3.0-beta-dev.10" }
must_future = "0.1.1"
nanoid = "0.4"
parking_lot = "0.12"
rand = "0.8.5"
regex = "1.4"
rusqlite = { version = "0.29" }
serde = { version = "1.0", features = ["derive", "rc"] }
serde_bytes = "0.11"
serde_derive = "1.0"
serde_json = "1.0"
serde_with = "3.7.0"
serde_yaml = "0.9"
shrinkwraprs = "0.3.0"
strum = "0.18.0"
strum_macros = "0.18.0"
tempfile = "3"
thiserror = "1.0.22"
tokio = { version = "1.27", features = ["rt"] }
tracing = "0.1.26"

arbitrary = { version = "1.0", features = ["derive"], optional = true }
isotest = { version = "0", optional = true }
proptest = { version = "1", optional = true }
proptest-derive = { version = "0", optional = true }

# contrafact
contrafact = { version = "0.2.0-rc.1", optional = true }

[dev-dependencies]
holochain_types = { version = "^0.3.0-beta-dev.27", path = ".", features = [
  "test_utils",
  "fuzzing",
] }

arbitrary = "1.0"
isotest = { version = "0" }
maplit = "1"
matches = "0.1"
pretty_assertions = "1.4"
serde_json = "1.0"
test-case = "3.3"
tokio = { version = "1.11", features = ["full"] }

[lints]
workspace = true

[features]
default = []

fixturators = ["holochain_zome_types/fixturators"]

test_utils = [
  "fixturators",
  "fuzzing",
  "isotest",
  "holochain_keystore/test_utils",
  "holochain_zome_types/test_utils",
]

fuzzing = [
  "arbitrary",
  "contrafact",
  "proptest",
  "proptest-derive",
  "holo_hash/fuzzing",
  "holochain_zome_types/fuzzing",
  "mr_bundle/fuzzing",
]

sqlite-encrypted = [
  "rusqlite/bundled-sqlcipher-vendored-openssl",
  "holo_hash/sqlite-encrypted",
  "holochain_keystore/sqlite-encrypted",
  "holochain_sqlite/sqlite-encrypted",
  "holochain_zome_types/sqlite-encrypted",
  "kitsune_p2p_dht/sqlite-encrypted",
]
sqlite = [
  "rusqlite/bundled",
  "holo_hash/sqlite",
  "holochain_keystore/sqlite",
  "holochain_sqlite/sqlite",
  "holochain_zome_types/sqlite",
  "kitsune_p2p_dht/sqlite",
]

chc = []<|MERGE_RESOLUTION|>--- conflicted
+++ resolved
@@ -29,25 +29,13 @@
   "encoding",
 ] }
 holochain_keystore = { version = "^0.3.0-beta-dev.37", path = "../holochain_keystore" }
-<<<<<<< HEAD
 holochain_nonce = {version = "^0.3.0-beta-dev.27", path = "../holochain_nonce"}
-holochain_serialized_bytes = "=0.0.53"
+holochain_serialized_bytes = "=0.0.54"
 holochain_sqlite = { path = "../holochain_sqlite", version = "^0.3.0-beta-dev.43"}
 holochain_trace = { version = "^0.3.0-beta-dev.11", path = "../holochain_trace" }
 holochain_wasmer_host = "=0.0.92"
 holochain_util = { version = "^0.3.0-beta-dev.8", path = "../holochain_util", features = ["backtrace"] }
 holochain_zome_types = { path = "../holochain_zome_types", version = "^0.3.0-beta-dev.36", features = ["full"] }
-=======
-holochain_nonce = { version = "^0.3.0-beta-dev.27", path = "../holochain_nonce" }
-holochain_serialized_bytes = "=0.0.54"
-holochain_sqlite = { path = "../holochain_sqlite", version = "^0.3.0-beta-dev.43" }
-holochain_util = { version = "^0.3.0-beta-dev.8", path = "../holochain_util", features = [
-  "backtrace",
-] }
-holochain_zome_types = { path = "../holochain_zome_types", version = "^0.3.0-beta-dev.36", features = [
-  "full",
-] }
->>>>>>> 47639089
 itertools = { version = "0.12" }
 kitsune_p2p_dht = { version = "^0.3.0-beta-dev.24", path = "../kitsune_p2p/dht" }
 mr_bundle = { path = "../mr_bundle", features = [
