[package]
name = "holochain_types"
version = "0.3.0-beta-dev.16"
description = "Holochain common types"
license-file = "LICENSE_CAL-1.0"
homepage = "https://github.com/holochain/holochain"
documentation = "https://docs.rs/holochain_types"
readme = "README.md"
authors = [ "Holochain Core Dev Team <devcore@holochain.org>" ]
edition = "2021"

# See more keys and their definitions at https://doc.rust-lang.org/cargo/reference/manifest.html

[dependencies]
anyhow = "1.0.26"
async-trait = "0.1"
automap = { version = "0.1", features = ["serde"] }
backtrace = "0.3.27"
base64 = "0.13"
cfg-if = "0.1"
chrono = { version = "0.4.22", default-features = false, features = ["clock", "std", "oldtime", "serde"] }
derive_builder = "0.9.0"
derive_more = "0.99.3"
either = "1.5"
fixt = { path = "../fixt", version = "^0.2.0"}
flate2 = "1.0.14"
futures = "0.3"
getrandom = { version = "0.2.7" }
one_err = "0.0.8"
holo_hash = { version = "^0.3.0-beta-dev.8", path = "../holo_hash", features = ["encoding"] }
holochain_keystore = { version = "^0.3.0-beta-dev.13", path = "../holochain_keystore" }
holochain_serialized_bytes = "=0.0.53"
<<<<<<< HEAD
holochain_sqlite = { path = "../holochain_sqlite", version = "^0.3.0-beta-dev.15"}
=======
holochain_sqlite = { path = "../holochain_sqlite", version = "^0.3.0-beta-dev.16"}
>>>>>>> 88a746a1
holochain_wasmer_host = { version = "0.0.85", features = ["dylib"] }
holochain_util = { version = "^0.3.0-beta-dev.0", path = "../holochain_util", features = ["backtrace"] }
holochain_zome_types = { path = "../holochain_zome_types", version = "^0.3.0-beta-dev.12", features = ["full"] }
itertools = { version = "0.10" }
kitsune_p2p_dht = { version = "^0.3.0-beta-dev.6", path = "../kitsune_p2p/dht" }
lazy_static = "1.4.0"
mockall = "0.11.3"
mr_bundle = { path = "../mr_bundle", features = ["packing"], version = "^0.3.0-beta-dev.0"}
must_future = "0.1.1"
nanoid = "0.3"
holochain_trace = { version = "^0.3.0-beta-dev.1", path = "../holochain_trace" }
parking_lot = "0.10"
rand = "0.8.5"
regex = "1.4"
rusqlite = { version = "0.29" }
serde = { version = "1.0", features = [ "derive", "rc" ] }
serde_bytes = "0.11"
serde_derive = "1.0"
serde_json = "1.0"
serde_with = "1.12.0"
serde_yaml = "0.9"
shrinkwraprs = "0.3.0"
strum = "0.18.0"
strum_macros = "0.18.0"
tempfile = "3"
thiserror = "1.0.22"
tokio = { version = "1.27", features = [ "rt" ] }
tracing = "0.1.26"
wasmer-middlewares = "2"

arbitrary = { version = "1.0", features = ["derive"], optional = true}
isotest = { version = "0", optional = true }
proptest = { version = "1", optional = true }
proptest-derive = { version = "0", optional = true }


# contrafact
contrafact = { version = "0.2.0-rc.1", optional = true }

[dev-dependencies]
holochain_types = { path = ".", features = ["test_utils", "fuzzing"]}

arbitrary = "1.0"
isotest = { version = "0" }
maplit = "1"
matches = "0.1"
pretty_assertions = "0"
serde_json = "1"
test-case = "2.1.0"
tokio = { version = "1.11", features = [ "full" ] }

[features]
default = []

fixturators = ["holochain_zome_types/fixturators"]

test_utils = [
  "fixturators",
  "fuzzing",
<<<<<<< HEAD
  "holochain_zome_types/fuzzing",
  "holo_hash/fuzzing",
  "isotest",
  "mr_bundle/fuzzing",
=======
  "isotest",
>>>>>>> 88a746a1
  "holochain_zome_types/test_utils",
]

fuzzing = [
<<<<<<< HEAD
  "contrafact",
  "arbitrary",
  "proptest",
  "proptest-derive",
  "holochain_zome_types/fuzzing",
=======
  "arbitrary",
  "contrafact",
  "proptest",
  "proptest-derive",
  "holo_hash/fuzzing",
  "holochain_zome_types/fuzzing",
  "mr_bundle/fuzzing",
>>>>>>> 88a746a1
]

sqlite-encrypted = [
  "rusqlite/bundled-sqlcipher-vendored-openssl",
  "holo_hash/sqlite-encrypted",
  "holochain_keystore/sqlite-encrypted",
  "holochain_sqlite/sqlite-encrypted",
  "holochain_zome_types/sqlite-encrypted",
  "kitsune_p2p_dht/sqlite-encrypted",
]
sqlite = [
  "rusqlite/bundled",
  "holo_hash/sqlite",
  "holochain_keystore/sqlite",
  "holochain_sqlite/sqlite",
  "holochain_zome_types/sqlite",
  "kitsune_p2p_dht/sqlite",
]

chc = []<|MERGE_RESOLUTION|>--- conflicted
+++ resolved
@@ -30,11 +30,7 @@
 holo_hash = { version = "^0.3.0-beta-dev.8", path = "../holo_hash", features = ["encoding"] }
 holochain_keystore = { version = "^0.3.0-beta-dev.13", path = "../holochain_keystore" }
 holochain_serialized_bytes = "=0.0.53"
-<<<<<<< HEAD
-holochain_sqlite = { path = "../holochain_sqlite", version = "^0.3.0-beta-dev.15"}
-=======
 holochain_sqlite = { path = "../holochain_sqlite", version = "^0.3.0-beta-dev.16"}
->>>>>>> 88a746a1
 holochain_wasmer_host = { version = "0.0.85", features = ["dylib"] }
 holochain_util = { version = "^0.3.0-beta-dev.0", path = "../holochain_util", features = ["backtrace"] }
 holochain_zome_types = { path = "../holochain_zome_types", version = "^0.3.0-beta-dev.12", features = ["full"] }
@@ -94,25 +90,12 @@
 test_utils = [
   "fixturators",
   "fuzzing",
-<<<<<<< HEAD
-  "holochain_zome_types/fuzzing",
-  "holo_hash/fuzzing",
   "isotest",
-  "mr_bundle/fuzzing",
-=======
-  "isotest",
->>>>>>> 88a746a1
   "holochain_zome_types/test_utils",
 ]
 
 fuzzing = [
-<<<<<<< HEAD
   "contrafact",
-  "arbitrary",
-  "proptest",
-  "proptest-derive",
-  "holochain_zome_types/fuzzing",
-=======
   "arbitrary",
   "contrafact",
   "proptest",
@@ -120,7 +103,6 @@
   "holo_hash/fuzzing",
   "holochain_zome_types/fuzzing",
   "mr_bundle/fuzzing",
->>>>>>> 88a746a1
 ]
 
 sqlite-encrypted = [
