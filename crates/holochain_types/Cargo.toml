--- conflicted
+++ resolved
@@ -32,12 +32,8 @@
 holochain_keystore = { version = "^0.3.0-beta-dev.33", path = "../holochain_keystore" }
 holochain_nonce = {version = "^0.3.0-beta-dev.26", path = "../holochain_nonce"}
 holochain_serialized_bytes = "=0.0.53"
-<<<<<<< HEAD
 holochain_trace = { version = "^0.3.0-beta-dev.9", path = "../holochain_trace" }
-holochain_sqlite = { path = "../holochain_sqlite", version = "^0.3.0-beta-dev.38"}
-=======
 holochain_sqlite = { path = "../holochain_sqlite", version = "^0.3.0-beta-dev.39"}
->>>>>>> 4c050f89
 holochain_wasmer_host = "=0.0.92"
 holochain_util = { version = "^0.3.0-beta-dev.6", path = "../holochain_util", features = ["backtrace"] }
 holochain_zome_types = { path = "../holochain_zome_types", version = "^0.3.0-beta-dev.32", features = ["full"] }
