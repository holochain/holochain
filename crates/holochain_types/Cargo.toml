[package]
name = "holochain_types"
version = "0.4.0-dev.2"
description = "Holochain common types"
license = "Apache-2.0"
homepage = "https://github.com/holochain/holochain"
documentation = "https://docs.rs/holochain_types"
readme = "README.md"
authors = ["Holochain Core Dev Team <devcore@holochain.org>"]
edition = "2021"

# reminder - do not use workspace deps
[dependencies]
anyhow = "1.0"
async-trait = "0.1"
automap = { version = "0.1", features = ["serde"] }
backtrace = "0.3.27"
base64 = "0.13"
cfg-if = "0.1"
chrono = { version = "0.4", default-features = false, features = [
  "clock",
  "std",
  "oldtime",
  "serde",
] }
derive_builder = "0.20"
derive_more = "0.99"
fixt = { path = "../fixt", version = "^0.4.0-dev.1" }
flate2 = "1.0.14"
futures = "0.3"
getrandom = { version = "0.2.7" }
one_err = "0.0.8"
holo_hash = { version = "^0.4.0-dev.2", path = "../holo_hash", features = [
  "encoding",
] }
holochain_keystore = { version = "^0.4.0-dev.2", path = "../holochain_keystore" }
holochain_nonce = { version = "^0.4.0-dev.2", path = "../holochain_nonce" }
holochain_serialized_bytes = "=0.0.54"
<<<<<<< HEAD
holochain_sqlite = { path = "../holochain_sqlite", version = "^0.4.0-dev.1" }
holochain_trace = { version = "^0.4.0-dev.1", path = "../holochain_trace" }
holochain_wasmer_host = "=0.0.93"
=======
holochain_sqlite = { path = "../holochain_sqlite", version = "^0.4.0-dev.2" }
>>>>>>> 41a908b5
holochain_util = { version = "^0.4.0-dev.1", path = "../holochain_util", features = [
  "backtrace",
] }
holochain_zome_types = { path = "../holochain_zome_types", version = "^0.4.0-dev.2", features = [
  "full",
] }
itertools = { version = "0.12" }
kitsune_p2p_dht = { version = "^0.4.0-dev.2", path = "../kitsune_p2p/dht" }
mr_bundle = { path = "../mr_bundle", features = [
  "packing",
], version = "^0.4.0-dev.1" }
must_future = "0.1.1"
nanoid = "0.4"
parking_lot = "0.12"
rand = "0.8.5"
regex = "1.4"
rusqlite = { version = "0.29" }
serde = { version = "1.0", features = ["derive", "rc"] }
serde_bytes = "0.11"
serde_derive = "1.0"
serde_json = "1.0"
serde_with = "3.7.0"
serde_yaml = "0.9"
shrinkwraprs = "0.3.0"
strum = "0.18.0"
strum_macros = "0.18.0"
tempfile = "3"
thiserror = "1.0.22"
tokio = { version = "1.27", features = ["rt"] }
tracing = "0.1.26"

arbitrary = { version = "1.0", features = ["derive"], optional = true }
isotest = { version = "0", optional = true }
proptest = { version = "1", optional = true }
proptest-derive = { version = "0", optional = true }

# contrafact
contrafact = { version = "0.2.0-rc.1", optional = true }

[dev-dependencies]
holochain_types = { path = ".", features = ["test_utils", "fuzzing"] }

arbitrary = "1.0"
isotest = { version = "0" }
maplit = "1"
matches = "0.1"
pretty_assertions = "1.4"
serde_json = "1.0"
test-case = "3.3"
tokio = { version = "1.11", features = ["full"] }

[lints]
workspace = true

[features]
default = []

fixturators = ["holochain_zome_types/fixturators"]

test_utils = [
  "fixturators",
  "fuzzing",
  "isotest",
  "holochain_keystore/test_utils",
  "holochain_zome_types/test_utils",
]

fuzzing = [
  "arbitrary",
  "contrafact",
  "proptest",
  "proptest-derive",
  "holo_hash/fuzzing",
  "holochain_zome_types/fuzzing",
  "mr_bundle/fuzzing",
]

sqlite-encrypted = [
  "rusqlite/bundled-sqlcipher-vendored-openssl",
  "holo_hash/sqlite-encrypted",
  "holochain_keystore/sqlite-encrypted",
  "holochain_sqlite/sqlite-encrypted",
  "holochain_zome_types/sqlite-encrypted",
  "kitsune_p2p_dht/sqlite-encrypted",
]
sqlite = [
  "rusqlite/bundled",
  "holo_hash/sqlite",
  "holochain_keystore/sqlite",
  "holochain_sqlite/sqlite",
  "holochain_zome_types/sqlite",
  "kitsune_p2p_dht/sqlite",
]

chc = []<|MERGE_RESOLUTION|>--- conflicted
+++ resolved
@@ -36,13 +36,9 @@
 holochain_keystore = { version = "^0.4.0-dev.2", path = "../holochain_keystore" }
 holochain_nonce = { version = "^0.4.0-dev.2", path = "../holochain_nonce" }
 holochain_serialized_bytes = "=0.0.54"
-<<<<<<< HEAD
-holochain_sqlite = { path = "../holochain_sqlite", version = "^0.4.0-dev.1" }
+holochain_sqlite = { path = "../holochain_sqlite", version = "^0.4.0-dev.2" }
 holochain_trace = { version = "^0.4.0-dev.1", path = "../holochain_trace" }
 holochain_wasmer_host = "=0.0.93"
-=======
-holochain_sqlite = { path = "../holochain_sqlite", version = "^0.4.0-dev.2" }
->>>>>>> 41a908b5
 holochain_util = { version = "^0.4.0-dev.1", path = "../holochain_util", features = [
   "backtrace",
 ] }
