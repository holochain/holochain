--- conflicted
+++ resolved
@@ -29,15 +29,9 @@
 one_err = "0.0.8"
 holo_hash = { version = "^0.3.0-beta-dev.8", path = "../holo_hash", features = ["encoding"] }
 holochain_keystore = { version = "^0.3.0-beta-dev.13", path = "../holochain_keystore" }
-<<<<<<< HEAD
 holochain_serialized_bytes = "=0.0.53"
-holochain_sqlite = { path = "../holochain_sqlite", version = "^0.3.0-beta-dev.15"}
+holochain_sqlite = { path = "../holochain_sqlite", version = "^0.3.0-beta-dev.16"}
 holochain_wasmer_host = { version = "0.0.85", features = ["dylib"] }
-=======
-holochain_serialized_bytes = "=0.0.51"
-holochain_sqlite = { path = "../holochain_sqlite", version = "^0.3.0-beta-dev.16"}
-holochain_wasmer_host = { version = "0.0.84", features = ["dylib"] }
->>>>>>> 43d3f1ff
 holochain_util = { version = "^0.3.0-beta-dev.0", path = "../holochain_util", features = ["backtrace"] }
 holochain_zome_types = { path = "../holochain_zome_types", version = "^0.3.0-beta-dev.12", features = ["full"] }
 itertools = { version = "0.10" }
