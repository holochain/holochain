--- conflicted
+++ resolved
@@ -29,17 +29,12 @@
 one_err = "0.0.8"
 holo_hash = { version = "^0.3.0-beta-dev.9", path = "../holo_hash", features = ["encoding"] }
 holochain_keystore = { version = "^0.3.0-beta-dev.14", path = "../holochain_keystore" }
+holochain_nonce = {version = "0.3.0-beta-dev.19", path = "../holochain_nonce"}
 holochain_serialized_bytes = "=0.0.53"
 holochain_sqlite = { path = "../holochain_sqlite", version = "^0.3.0-beta-dev.17"}
 holochain_wasmer_host = { version = "0.0.85", features = ["dylib"] }
-<<<<<<< HEAD
-holochain_util = { version = "^0.3.0-beta-dev.0", path = "../holochain_util", features = ["backtrace"] }
-holochain_zome_types = { path = "../holochain_zome_types", version = "^0.3.0-beta-dev.12", features = ["full"] }
-holochain_nonce = {version = "0.3.0-beta-dev.19", path = "../holochain_nonce"}
-=======
 holochain_util = { version = "^0.3.0-beta-dev.1", path = "../holochain_util", features = ["backtrace"] }
 holochain_zome_types = { path = "../holochain_zome_types", version = "^0.3.0-beta-dev.13", features = ["full"] }
->>>>>>> 92c21163
 itertools = { version = "0.10" }
 kitsune_p2p_dht = { version = "^0.3.0-beta-dev.7", path = "../kitsune_p2p/dht" }
 lazy_static = "1.4.0"
