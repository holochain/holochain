[package]
name = "holochain_types"
version = "0.3.0-beta-dev.3"
description = "Holochain common types"
license-file = "LICENSE_CAL-1.0"
homepage = "https://github.com/holochain/holochain"
documentation = "https://docs.rs/holochain_types"
readme = "README.md"
authors = [ "Holochain Core Dev Team <devcore@holochain.org>" ]
edition = "2021"

# See more keys and their definitions at https://doc.rust-lang.org/cargo/reference/manifest.html

[dependencies]
wasmer-middlewares = "2"
holochain_wasmer_host = { version = "0.0.84", features = ["dylib"] }
anyhow = "1.0.26"
async-trait = "0.1"
automap = { version = "0.1", features = ["serde"] }
backtrace = "0.3.27"
base64 = "0.13"
cfg-if = "0.1"
chrono = { version = "0.4.22", default-features = false, features = ["clock", "std", "oldtime", "serde"] }
derive_more = "0.99.3"
either = "1.5"
fixt = { path = "../fixt", version = "^0.2.0-beta-rc.4"}
flate2 = "1.0.14"
futures = "0.3"
one_err = "0.0.8"
<<<<<<< HEAD
getrandom = { version = "0.2.7" }
holo_hash = { version = "^0.3.0-beta-dev.2", path = "../holo_hash", features = ["encoding"] }
holochain_keystore = { version = "^0.3.0-beta-dev.2", path = "../holochain_keystore" }
=======
holo_hash = { version = "^0.3.0-beta-dev.3", path = "../holo_hash", features = ["encoding"] }
holochain_keystore = { version = "^0.3.0-beta-dev.3", path = "../holochain_keystore" }
>>>>>>> 7108754f
holochain_serialized_bytes = "=0.0.51"
holochain_sqlite = { path = "../holochain_sqlite", version = "^0.3.0-beta-dev.3"}
holochain_zome_types = { path = "../holochain_zome_types", version = "^0.3.0-beta-dev.3", features = ["full"] }
itertools = { version = "0.10" }
kitsune_p2p_dht = { version = "^0.3.0-beta-dev.2", path = "../kitsune_p2p/dht" }
lazy_static = "1.4.0"
mockall = "0.11.3"
mr_bundle = { path = "../mr_bundle", features = ["packing"], version = "^0.2.0-beta-rc.4"}
must_future = "0.1.1"
nanoid = "0.3"
holochain_trace = { version = "^0.3.0-beta-dev.1", path = "../holochain_trace" }
parking_lot = "0.10"
rand = "0.8.5"
regex = "1.4"
rusqlite = { version = "0.29" }
serde = { version = "1.0", features = [ "derive", "rc" ] }
serde_bytes = "0.11"
serde_derive = "1.0"
serde_json = "1.0"
serde_with = "1.12.0"
serde_yaml = "0.9"
shrinkwraprs = "0.3.0"
strum = "0.18.0"
strum_macros = "0.18.0"
tempfile = "3"
thiserror = "1.0.22"
tokio = { version = "1.27", features = [ "rt" ] }
holochain_util = { version = "^0.2.0-beta-rc.4", path = "../holochain_util", features = ["backtrace"] }
tracing = "0.1.26"
derive_builder = "0.9.0"

arbitrary = { version = "1.0", features = ["derive"], optional = true}
isotest = { version = "0", optional = true }


# contrafact
contrafact = { version = "0.2.0-dev.3", optional = true }

[dev-dependencies]
holochain_types = { path = ".", features = ["test_utils"]}

arbitrary = "1.0"
isotest = { version = "0" }
maplit = "1"
matches = "0.1"
pretty_assertions = "0"
serde_json = "1"
test-case = "2.1.0"
tokio = { version = "1.11", features = [ "full" ] }

[features]
default = ["fixturators", "test_utils"]
fixturators = ["holochain_zome_types/fixturators"]
test_utils = [
  "arbitrary",
  "contrafact",
  "holochain_zome_types/arbitrary",
  "holo_hash/arbitrary",
  "isotest",
  "mr_bundle/arbitrary",
  "holochain_zome_types/test_utils",
]

sqlite-encrypted = [
  "rusqlite/bundled-sqlcipher-vendored-openssl",
  "holo_hash/sqlite-encrypted",
  "holochain_keystore/sqlite-encrypted",
  "holochain_sqlite/sqlite-encrypted",
  "holochain_zome_types/sqlite-encrypted",
  "kitsune_p2p_dht/sqlite-encrypted",
]
sqlite = [
  "rusqlite/bundled",
  "holo_hash/sqlite",
  "holochain_keystore/sqlite",
  "holochain_sqlite/sqlite",
  "holochain_zome_types/sqlite",
  "kitsune_p2p_dht/sqlite",
]<|MERGE_RESOLUTION|>--- conflicted
+++ resolved
@@ -27,14 +27,9 @@
 flate2 = "1.0.14"
 futures = "0.3"
 one_err = "0.0.8"
-<<<<<<< HEAD
 getrandom = { version = "0.2.7" }
-holo_hash = { version = "^0.3.0-beta-dev.2", path = "../holo_hash", features = ["encoding"] }
-holochain_keystore = { version = "^0.3.0-beta-dev.2", path = "../holochain_keystore" }
-=======
 holo_hash = { version = "^0.3.0-beta-dev.3", path = "../holo_hash", features = ["encoding"] }
 holochain_keystore = { version = "^0.3.0-beta-dev.3", path = "../holochain_keystore" }
->>>>>>> 7108754f
 holochain_serialized_bytes = "=0.0.51"
 holochain_sqlite = { path = "../holochain_sqlite", version = "^0.3.0-beta-dev.3"}
 holochain_zome_types = { path = "../holochain_zome_types", version = "^0.3.0-beta-dev.3", features = ["full"] }
