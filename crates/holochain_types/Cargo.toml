[package]
name = "holochain_types"
version = "0.4.0-dev.19"
description = "Holochain common types"
license = "Apache-2.0"
homepage = "https://github.com/holochain/holochain"
documentation = "https://docs.rs/holochain_types"
readme = "README.md"
authors = ["Holochain Core Dev Team <devcore@holochain.org>"]
edition = "2021"

# reminder - do not use workspace deps
[dependencies]
anyhow = "1.0"
async-trait = "0.1"
automap = { version = "0.1", features = ["serde"] }
backtrace = "0.3.27"
base64 = "0.13"
cfg-if = "0.1"
chrono = { version = "0.4", default-features = false, features = [
  "clock",
  "std",
  "oldtime",
  "serde",
] }
derive_builder = "0.20"
derive_more = "0.99"
fixt = { path = "../fixt", version = "^0.4.0-dev.3" }
flate2 = "1.0.14"
futures = "0.3"
getrandom = { version = "0.2.7" }
one_err = "0.0.8"
<<<<<<< HEAD
=======
hc_deepkey_sdk = { version = "0.7.0-dev.2", path = "../hc_deepkey_sdk" }
>>>>>>> faa1ffbd
holo_hash = { version = "^0.4.0-dev.10", path = "../holo_hash", features = [
  "encoding",
] }
holochain_keystore = { version = "^0.4.0-dev.17", path = "../holochain_keystore" }
holochain_nonce = { version = "^0.4.0-dev.5", path = "../holochain_nonce" }
holochain_serialized_bytes = "=0.0.55"
holochain_sqlite = { path = "../holochain_sqlite", version = "^0.4.0-dev.17" }
holochain_trace = { version = "^0.4.0-dev.4", path = "../holochain_trace" }
holochain_util = { version = "^0.4.0-dev.3", path = "../holochain_util", features = [
  "backtrace",
] }
holochain_zome_types = { path = "../holochain_zome_types", version = "^0.4.0-dev.13", features = [
  "full",
] }
itertools = { version = "0.12" }
kitsune_p2p_dht = { version = "^0.4.0-dev.8", path = "../kitsune_p2p/dht" }
mr_bundle = { path = "../mr_bundle", features = [
  "packing",
], version = "^0.4.0-dev.6" }
must_future = "0.1.1"
nanoid = "0.4"
parking_lot = "0.12"
rand = "0.8.5"
regex = "1.4"
rusqlite = { version = "0.31" }
serde = { version = "1.0", features = ["derive", "rc"] }
serde_bytes = "0.11"
serde_derive = "1.0"
serde_json = "1.0"
serde_with = "3.7.0"
serde_yaml = "0.9"
shrinkwraprs = "0.3.0"
strum = "0.18.0"
strum_macros = "0.18.0"
tempfile = "3"
thiserror = "1.0.22"
tokio = { version = "1.27", features = ["rt"] }
tracing = "0.1.26"

arbitrary = { version = "1.0", features = ["derive"], optional = true }
isotest = { version = "0", optional = true }
proptest = { version = "1", optional = true }
proptest-derive = { version = "0", optional = true }

# contrafact
contrafact = { version = "0.2.0-rc.1", optional = true }

[dev-dependencies]
holochain_types = { path = ".", features = ["test_utils", "fuzzing"] }

arbitrary = "1.0"
isotest = { version = "0" }
maplit = "1"
matches = "0.1"
pretty_assertions = "1.4"
serde_json = "1.0"
test-case = "3.3"
tokio = { version = "1.11", features = ["full"] }

[lints]
workspace = true

[features]
default = []

fixturators = ["holochain_zome_types/fixturators"]

test_utils = [
  "fixturators",
  "fuzzing",
  "isotest",
  "holochain_keystore/test_utils",
  "holochain_zome_types/test_utils",
]

fuzzing = [
  "arbitrary",
  "contrafact",
  "proptest",
  "proptest-derive",
  "holo_hash/fuzzing",
  "holochain_zome_types/fuzzing",
  "mr_bundle/fuzzing",
]

sqlite-encrypted = [
  "rusqlite/bundled-sqlcipher-vendored-openssl",
  "holo_hash/sqlite-encrypted",
  "holochain_keystore/sqlite-encrypted",
  "holochain_sqlite/sqlite-encrypted",
  "holochain_zome_types/sqlite-encrypted",
  "kitsune_p2p_dht/sqlite-encrypted",
]
sqlite = [
  "rusqlite/bundled",
  "holo_hash/sqlite",
  "holochain_keystore/sqlite",
  "holochain_sqlite/sqlite",
  "holochain_zome_types/sqlite",
  "kitsune_p2p_dht/sqlite",
]

chc = []<|MERGE_RESOLUTION|>--- conflicted
+++ resolved
@@ -30,10 +30,7 @@
 futures = "0.3"
 getrandom = { version = "0.2.7" }
 one_err = "0.0.8"
-<<<<<<< HEAD
-=======
 hc_deepkey_sdk = { version = "0.7.0-dev.2", path = "../hc_deepkey_sdk" }
->>>>>>> faa1ffbd
 holo_hash = { version = "^0.4.0-dev.10", path = "../holo_hash", features = [
   "encoding",
 ] }
