[package]
name = "holochain_types"
version = "0.3.0-beta-dev.43"
description = "Holochain common types"
license = "Apache-2.0"
homepage = "https://github.com/holochain/holochain"
documentation = "https://docs.rs/holochain_types"
readme = "README.md"
authors = ["Holochain Core Dev Team <devcore@holochain.org>"]
edition = "2021"

# reminder - do not use workspace deps
[dependencies]
anyhow = "1.0"
async-trait = "0.1"
automap = { version = "0.1", features = ["serde"] }
backtrace = "0.3.27"
derive_builder = "0.20"
derive_more = "0.99"
<<<<<<< HEAD
fixt = { path = "../fixt", version = "^0.3.0-beta-dev.3" }
=======
fixt = { path = "../fixt", version = "^0.3.0-beta-dev.4"}
>>>>>>> 82f277e4
flate2 = "1.0.14"
futures = "0.3"
getrandom = { version = "0.2.7" }
one_err = "0.0.8"
<<<<<<< HEAD
holo_hash = { version = "^0.3.0-beta-dev.27", path = "../holo_hash", features = [
  "encoding",
] }
holochain_keystore = { version = "^0.3.0-beta-dev.35", path = "../holochain_keystore" }
holochain_nonce = { version = "^0.3.0-beta-dev.26", path = "../holochain_nonce" }
holochain_serialized_bytes = "=0.0.54"
holochain_sqlite = { path = "../holochain_sqlite", version = "^0.3.0-beta-dev.41" }
holochain_util = { version = "^0.3.0-beta-dev.7", path = "../holochain_util", features = [
  "backtrace",
] }
holochain_zome_types = { path = "../holochain_zome_types", version = "^0.3.0-beta-dev.34", features = [
  "full",
] }
itertools = { version = "0.12" }
kitsune_p2p_dht = { version = "^0.3.0-beta-dev.22", path = "../kitsune_p2p/dht" }
mr_bundle = { path = "../mr_bundle", features = [
  "packing",
], version = "^0.3.0-beta-dev.9" }
=======
holo_hash = { version = "^0.3.0-beta-dev.28", path = "../holo_hash", features = ["encoding"] }
holochain_keystore = { version = "^0.3.0-beta-dev.37", path = "../holochain_keystore" }
holochain_nonce = {version = "^0.3.0-beta-dev.27", path = "../holochain_nonce"}
holochain_serialized_bytes = "=0.0.53"
holochain_sqlite = { path = "../holochain_sqlite", version = "^0.3.0-beta-dev.43"}
holochain_util = { version = "^0.3.0-beta-dev.8", path = "../holochain_util", features = ["backtrace"] }
holochain_zome_types = { path = "../holochain_zome_types", version = "^0.3.0-beta-dev.36", features = ["full"] }
itertools = { version = "0.12" }
kitsune_p2p_dht = { version = "^0.3.0-beta-dev.24", path = "../kitsune_p2p/dht" }
mr_bundle = { path = "../mr_bundle", features = ["packing"], version = "^0.3.0-beta-dev.10"}
>>>>>>> 82f277e4
must_future = "0.1.1"
nanoid = "0.4"
holochain_trace = { version = "^0.3.0-beta-dev.11", path = "../holochain_trace" }
parking_lot = "0.12"
rand = "0.8.5"
regex = "1.4"
rusqlite = { version = "0.29" }
serde = { version = "1.0", features = ["derive", "rc"] }
serde_bytes = "0.11"
serde_derive = "1.0"
serde_json = "1.0"
serde_with = "3.7.0"
serde_yaml = "0.9"
shrinkwraprs = "0.3.0"
strum = "0.18.0"
strum_macros = "0.18.0"
tempfile = "3"
thiserror = "1.0.22"
tokio = { version = "1.27", features = ["rt"] }
tracing = "0.1.26"

arbitrary = { version = "1.0", features = ["derive"], optional = true }
isotest = { version = "0", optional = true }
proptest = { version = "1", optional = true }
proptest-derive = { version = "0", optional = true }

# contrafact
contrafact = { version = "0.2.0-rc.1", optional = true }

[dev-dependencies]
holochain_types = { version = "^0.3.0-beta-dev.27", path = ".", features = [
  "test_utils",
  "fuzzing",
] }

arbitrary = "1.0"
isotest = { version = "0" }
maplit = "1"
matches = "0.1"
pretty_assertions = "1.4"
serde_json = "1.0"
test-case = "3.3"
tokio = { version = "1.11", features = ["full"] }

[lints]
workspace = true

[features]
default = []

fixturators = ["holochain_zome_types/fixturators"]

test_utils = [
  "fixturators",
  "fuzzing",
  "isotest",
  "holochain_keystore/test_utils",
  "holochain_zome_types/test_utils",
]

fuzzing = [
  "arbitrary",
  "contrafact",
  "proptest",
  "proptest-derive",
  "holo_hash/fuzzing",
  "holochain_zome_types/fuzzing",
  "mr_bundle/fuzzing",
]

sqlite-encrypted = [
  "rusqlite/bundled-sqlcipher-vendored-openssl",
  "holo_hash/sqlite-encrypted",
  "holochain_keystore/sqlite-encrypted",
  "holochain_sqlite/sqlite-encrypted",
  "holochain_zome_types/sqlite-encrypted",
  "kitsune_p2p_dht/sqlite-encrypted",
]
sqlite = [
  "rusqlite/bundled",
  "holo_hash/sqlite",
  "holochain_keystore/sqlite",
  "holochain_sqlite/sqlite",
  "holochain_zome_types/sqlite",
  "kitsune_p2p_dht/sqlite",
]

chc = []<|MERGE_RESOLUTION|>--- conflicted
+++ resolved
@@ -17,46 +17,29 @@
 backtrace = "0.3.27"
 derive_builder = "0.20"
 derive_more = "0.99"
-<<<<<<< HEAD
-fixt = { path = "../fixt", version = "^0.3.0-beta-dev.3" }
-=======
-fixt = { path = "../fixt", version = "^0.3.0-beta-dev.4"}
->>>>>>> 82f277e4
+fixt = { path = "../fixt", version = "^0.3.0-beta-dev.4" }
 flate2 = "1.0.14"
 futures = "0.3"
 getrandom = { version = "0.2.7" }
 one_err = "0.0.8"
-<<<<<<< HEAD
-holo_hash = { version = "^0.3.0-beta-dev.27", path = "../holo_hash", features = [
+holo_hash = { version = "^0.3.0-beta-dev.28", path = "../holo_hash", features = [
   "encoding",
 ] }
-holochain_keystore = { version = "^0.3.0-beta-dev.35", path = "../holochain_keystore" }
-holochain_nonce = { version = "^0.3.0-beta-dev.26", path = "../holochain_nonce" }
+holochain_keystore = { version = "^0.3.0-beta-dev.37", path = "../holochain_keystore" }
+holochain_nonce = { version = "^0.3.0-beta-dev.27", path = "../holochain_nonce" }
 holochain_serialized_bytes = "=0.0.54"
-holochain_sqlite = { path = "../holochain_sqlite", version = "^0.3.0-beta-dev.41" }
-holochain_util = { version = "^0.3.0-beta-dev.7", path = "../holochain_util", features = [
+holochain_sqlite = { path = "../holochain_sqlite", version = "^0.3.0-beta-dev.43" }
+holochain_util = { version = "^0.3.0-beta-dev.8", path = "../holochain_util", features = [
   "backtrace",
 ] }
-holochain_zome_types = { path = "../holochain_zome_types", version = "^0.3.0-beta-dev.34", features = [
+holochain_zome_types = { path = "../holochain_zome_types", version = "^0.3.0-beta-dev.36", features = [
   "full",
 ] }
 itertools = { version = "0.12" }
-kitsune_p2p_dht = { version = "^0.3.0-beta-dev.22", path = "../kitsune_p2p/dht" }
+kitsune_p2p_dht = { version = "^0.3.0-beta-dev.24", path = "../kitsune_p2p/dht" }
 mr_bundle = { path = "../mr_bundle", features = [
   "packing",
-], version = "^0.3.0-beta-dev.9" }
-=======
-holo_hash = { version = "^0.3.0-beta-dev.28", path = "../holo_hash", features = ["encoding"] }
-holochain_keystore = { version = "^0.3.0-beta-dev.37", path = "../holochain_keystore" }
-holochain_nonce = {version = "^0.3.0-beta-dev.27", path = "../holochain_nonce"}
-holochain_serialized_bytes = "=0.0.53"
-holochain_sqlite = { path = "../holochain_sqlite", version = "^0.3.0-beta-dev.43"}
-holochain_util = { version = "^0.3.0-beta-dev.8", path = "../holochain_util", features = ["backtrace"] }
-holochain_zome_types = { path = "../holochain_zome_types", version = "^0.3.0-beta-dev.36", features = ["full"] }
-itertools = { version = "0.12" }
-kitsune_p2p_dht = { version = "^0.3.0-beta-dev.24", path = "../kitsune_p2p/dht" }
-mr_bundle = { path = "../mr_bundle", features = ["packing"], version = "^0.3.0-beta-dev.10"}
->>>>>>> 82f277e4
+], version = "^0.3.0-beta-dev.10" }
 must_future = "0.1.1"
 nanoid = "0.4"
 holochain_trace = { version = "^0.3.0-beta-dev.11", path = "../holochain_trace" }
