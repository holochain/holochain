--- conflicted
+++ resolved
@@ -69,7 +69,7 @@
 contrafact = { version = "0.2.0-rc.1", optional = true }
 
 [dev-dependencies]
-holochain_types = { path = ".", features = ["test_utils"]}
+holochain_types = { path = ".", features = ["test_utils", "fuzzing"]}
 
 arbitrary = "1.0"
 isotest = { version = "0" }
@@ -92,13 +92,9 @@
   "holochain_zome_types/fuzzing",
   "mr_bundle/fuzzing",
 ]
-<<<<<<< HEAD
 
 test_utils = [
   "fixturators",
-=======
-test_utils = [
->>>>>>> 9324e3df
   "fuzzing",
   "isotest",
   "holochain_zome_types/test_utils",
