[package]
name = "holochain_types"
version = "0.3.0-beta-dev.16"
description = "Holochain common types"
license-file = "LICENSE_CAL-1.0"
homepage = "https://github.com/holochain/holochain"
documentation = "https://docs.rs/holochain_types"
readme = "README.md"
authors = [ "Holochain Core Dev Team <devcore@holochain.org>" ]
edition = "2021"

# See more keys and their definitions at https://doc.rust-lang.org/cargo/reference/manifest.html

[dependencies]
anyhow = "1.0.26"
async-trait = "0.1"
automap = { version = "0.1", features = ["serde"] }
backtrace = "0.3.27"
base64 = "0.13"
cfg-if = "0.1"
chrono = { version = "0.4.22", default-features = false, features = ["clock", "std", "oldtime", "serde"] }
derive_builder = "0.9.0"
derive_more = "0.99.3"
either = "1.5"
fixt = { path = "../fixt", version = "^0.2.0"}
flate2 = "1.0.14"
futures = "0.3"
getrandom = { version = "0.2.7" }
one_err = "0.0.8"
holo_hash = { version = "^0.3.0-beta-dev.8", path = "../holo_hash", features = ["encoding"] }
holochain_keystore = { version = "^0.3.0-beta-dev.13", path = "../holochain_keystore" }
holochain_serialized_bytes = "=0.0.53"
holochain_sqlite = { path = "../holochain_sqlite", version = "^0.3.0-beta-dev.16"}
holochain_wasmer_host = { version = "0.0.85", features = ["dylib"] }
holochain_util = { version = "^0.3.0-beta-dev.0", path = "../holochain_util", features = ["backtrace"] }
holochain_zome_types = { path = "../holochain_zome_types", version = "^0.3.0-beta-dev.12", features = ["full"] }
itertools = { version = "0.10" }
kitsune_p2p_dht = { version = "^0.3.0-beta-dev.6", path = "../kitsune_p2p/dht" }
lazy_static = "1.4.0"
mockall = "0.11.3"
mr_bundle = { path = "../mr_bundle", features = ["packing"], version = "^0.3.0-beta-dev.0"}
must_future = "0.1.1"
nanoid = "0.3"
holochain_trace = { version = "^0.3.0-beta-dev.1", path = "../holochain_trace" }
parking_lot = "0.10"
rand = "0.8.5"
regex = "1.4"
rusqlite = { version = "0.29" }
serde = { version = "1.0", features = [ "derive", "rc" ] }
serde_bytes = "0.11"
serde_derive = "1.0"
serde_json = "1.0"
serde_with = "1.12.0"
serde_yaml = "0.9"
shrinkwraprs = "0.3.0"
strum = "0.18.0"
strum_macros = "0.18.0"
tempfile = "3"
thiserror = "1.0.22"
tokio = { version = "1.27", features = [ "rt" ] }
tracing = "0.1.26"
wasmer-middlewares = "2"

arbitrary = { version = "1.0", features = ["derive"], optional = true}
isotest = { version = "0", optional = true }


# contrafact
contrafact = { version = "0.2.0-rc.1", optional = true }

[dev-dependencies]
holochain_types = { path = ".", features = ["test_utils"]}

arbitrary = "1.0"
isotest = { version = "0" }
maplit = "1"
matches = "0.1"
pretty_assertions = "0"
serde_json = "1"
test-case = "2.1.0"
tokio = { version = "1.11", features = [ "full" ] }

[features]
default = []

fixturators = ["holochain_zome_types/fixturators"]

fuzzing = [
  "arbitrary",
  "contrafact",
<<<<<<< HEAD
  "fixturators",
  "holochain_zome_types/arbitrary",
  "holo_hash/arbitrary",
=======
  "holo_hash/fuzzing",
  "holochain_zome_types/fuzzing",
  "mr_bundle/fuzzing",
]
test_utils = [
  "fuzzing",
>>>>>>> ee611f8a
  "isotest",
  "holochain_zome_types/test_utils",
]

sqlite-encrypted = [
  "rusqlite/bundled-sqlcipher-vendored-openssl",
  "holo_hash/sqlite-encrypted",
  "holochain_keystore/sqlite-encrypted",
  "holochain_sqlite/sqlite-encrypted",
  "holochain_zome_types/sqlite-encrypted",
  "kitsune_p2p_dht/sqlite-encrypted",
]
sqlite = [
  "rusqlite/bundled",
  "holo_hash/sqlite",
  "holochain_keystore/sqlite",
  "holochain_sqlite/sqlite",
  "holochain_zome_types/sqlite",
  "kitsune_p2p_dht/sqlite",
]

chc = []<|MERGE_RESOLUTION|>--- conflicted
+++ resolved
@@ -88,18 +88,14 @@
 fuzzing = [
   "arbitrary",
   "contrafact",
-<<<<<<< HEAD
-  "fixturators",
-  "holochain_zome_types/arbitrary",
-  "holo_hash/arbitrary",
-=======
   "holo_hash/fuzzing",
   "holochain_zome_types/fuzzing",
   "mr_bundle/fuzzing",
 ]
+
 test_utils = [
+  "fixturators",
   "fuzzing",
->>>>>>> ee611f8a
   "isotest",
   "holochain_zome_types/test_utils",
 ]
