[package]
name = "holochain_types"
version = "0.3.0-beta-dev.29"
description = "Holochain common types"
license = "Apache-2.0"
homepage = "https://github.com/holochain/holochain"
documentation = "https://docs.rs/holochain_types"
readme = "README.md"
authors = [ "Holochain Core Dev Team <devcore@holochain.org>" ]
edition = "2021"

# See more keys and their definitions at https://doc.rust-lang.org/cargo/reference/manifest.html

[dependencies]
anyhow = "1.0.26"
async-trait = "0.1"
automap = { version = "0.1", features = ["serde"] }
backtrace = "0.3.27"
base64 = "0.13"
cfg-if = "0.1"
chrono = { version = "0.4", default-features = false, features = ["clock", "std", "oldtime", "serde"] }
derive_builder = "0.9.0"
derive_more = { workspace = true }
either = "1.5"
fixt = { path = "../fixt", version = "^0.3.0-beta-dev.0"}
flate2 = "1.0.14"
futures = "0.3"
getrandom = { version = "0.2.7" }
one_err = "0.0.8"
holo_hash = { version = "^0.3.0-beta-dev.19", path = "../holo_hash", features = ["encoding"] }
holochain_keystore = { version = "^0.3.0-beta-dev.24", path = "../holochain_keystore" }
holochain_nonce = {version = "^0.3.0-beta-dev.22", path = "../holochain_nonce"}
holochain_serialized_bytes = "=0.0.53"
holochain_sqlite = { path = "../holochain_sqlite", version = "^0.3.0-beta-dev.29"}
holochain_wasmer_host = "=0.0.91"
holochain_util = { version = "^0.3.0-beta-dev.3", path = "../holochain_util", features = ["backtrace"] }
holochain_zome_types = { path = "../holochain_zome_types", version = "^0.3.0-beta-dev.23", features = ["full"] }
itertools = { version = "0.10" }
kitsune_p2p_dht = { version = "^0.3.0-beta-dev.15", path = "../kitsune_p2p/dht" }
lazy_static = "1.4.0"
mockall = "0.11.3"
mr_bundle = { path = "../mr_bundle", features = ["packing"], version = "^0.3.0-beta-dev.4"}
must_future = "0.1.1"
<<<<<<< HEAD
nanoid = { workspace = true }
holochain_trace = { version = "^0.3.0-beta-dev.3", path = "../holochain_trace" }
=======
nanoid = "0.3"
holochain_trace = { version = "^0.3.0-beta-dev.6", path = "../holochain_trace" }
>>>>>>> 7e66b4b8
parking_lot = "0.10"
rand = "0.8.5"
regex = "1.4"
rusqlite = { version = "0.29" }
serde = { version = "1.0", features = [ "derive", "rc" ] }
serde_bytes = "0.11"
serde_derive = "1.0"
serde_json = "1.0"
serde_with = "1.12.0"
serde_yaml = "0.9"
shrinkwraprs = "0.3.0"
strum = "0.18.0"
strum_macros = "0.18.0"
tempfile = "3"
thiserror = "1.0.22"
tokio = { version = "1.27", features = [ "rt" ] }
tracing = "0.1.26"
wasmer = "4.2.2"
wasmer-middlewares = "4.2.2"

arbitrary = { version = "1.0", features = ["derive"], optional = true}
isotest = { version = "0", optional = true }
proptest = { version = "1", optional = true }
proptest-derive = { version = "0", optional = true }

# contrafact
contrafact = { version = "0.2.0-rc.1", optional = true }

[dev-dependencies]
holochain_types = { version = "^0.3.0-beta-dev.27", path = ".", features = ["test_utils", "fuzzing"]}

arbitrary = "1.0"
isotest = { version = "0" }
maplit = "1"
matches = "0.1"
pretty_assertions = "1.4"
serde_json = "1"
test-case = "2.1.0"
tokio = { version = "1.11", features = [ "full" ] }

[features]
default = []

fixturators = ["holochain_zome_types/fixturators"]

test_utils = [
  "fixturators",
  "fuzzing",
  "isotest",
  "holochain_keystore/test_utils",
  "holochain_zome_types/test_utils",
]

fuzzing = [
  "arbitrary",
  "contrafact",
  "proptest",
  "proptest-derive",
  "holo_hash/fuzzing",
  "holochain_zome_types/fuzzing",
  "mr_bundle/fuzzing",
]

sqlite-encrypted = [
  "rusqlite/bundled-sqlcipher-vendored-openssl",
  "holo_hash/sqlite-encrypted",
  "holochain_keystore/sqlite-encrypted",
  "holochain_sqlite/sqlite-encrypted",
  "holochain_zome_types/sqlite-encrypted",
  "kitsune_p2p_dht/sqlite-encrypted",
]
sqlite = [
  "rusqlite/bundled",
  "holo_hash/sqlite",
  "holochain_keystore/sqlite",
  "holochain_sqlite/sqlite",
  "holochain_zome_types/sqlite",
  "kitsune_p2p_dht/sqlite",
]

chc = []<|MERGE_RESOLUTION|>--- conflicted
+++ resolved
@@ -41,13 +41,8 @@
 mockall = "0.11.3"
 mr_bundle = { path = "../mr_bundle", features = ["packing"], version = "^0.3.0-beta-dev.4"}
 must_future = "0.1.1"
-<<<<<<< HEAD
 nanoid = { workspace = true }
-holochain_trace = { version = "^0.3.0-beta-dev.3", path = "../holochain_trace" }
-=======
-nanoid = "0.3"
 holochain_trace = { version = "^0.3.0-beta-dev.6", path = "../holochain_trace" }
->>>>>>> 7e66b4b8
 parking_lot = "0.10"
 rand = "0.8.5"
 regex = "1.4"
