[package]
name = "holochain_types"
version = "0.3.0-beta-dev.38"
description = "Holochain common types"
license = "Apache-2.0"
homepage = "https://github.com/holochain/holochain"
documentation = "https://docs.rs/holochain_types"
readme = "README.md"
authors = [ "Holochain Core Dev Team <devcore@holochain.org>" ]
edition = "2021"

# See more keys and their definitions at https://doc.rust-lang.org/cargo/reference/manifest.html

# reminder - do not use workspace deps
[dependencies]
anyhow = "1.0"
async-trait = "0.1"
automap = { version = "0.1", features = ["serde"] }
backtrace = "0.3.27"
base64 = "0.13"
cfg-if = "0.1"
chrono = { version = "0.4", default-features = false, features = ["clock", "std", "oldtime", "serde"] }
derive_builder = "0.9.0"
derive_more = "0.99"
either = "1.5"
fixt = { path = "../fixt", version = "^0.3.0-beta-dev.3"}
flate2 = "1.0.14"
futures = "0.3"
getrandom = { version = "0.2.7" }
one_err = "0.0.8"
holo_hash = { version = "^0.3.0-beta-dev.25", path = "../holo_hash", features = ["encoding"] }
holochain_keystore = { version = "^0.3.0-beta-dev.32", path = "../holochain_keystore" }
holochain_nonce = {version = "^0.3.0-beta-dev.26", path = "../holochain_nonce"}
holochain_serialized_bytes = "=0.0.53"
<<<<<<< HEAD
holochain_sqlite = { path = "../holochain_sqlite", version = "^0.3.0-beta-dev.37"}
holochain_trace = { version = "^0.3.0-beta-dev.8", path = "../holochain_trace" }
holochain_util = { version = "^0.3.0-beta-dev.5", path = "../holochain_util", features = ["backtrace"] }
holochain_wasmer_host = "=0.0.92"
holochain_zome_types = { path = "../holochain_zome_types", version = "^0.3.0-beta-dev.30", features = ["full"] }
=======
holochain_sqlite = { path = "../holochain_sqlite", version = "^0.3.0-beta-dev.38"}
holochain_wasmer_host = "=0.0.92"
holochain_util = { version = "^0.3.0-beta-dev.6", path = "../holochain_util", features = ["backtrace"] }
holochain_zome_types = { path = "../holochain_zome_types", version = "^0.3.0-beta-dev.31", features = ["full"] }
>>>>>>> 5862f8f8
itertools = { version = "0.10" }
kitsune_p2p_dht = { version = "^0.3.0-beta-dev.20", path = "../kitsune_p2p/dht" }
lazy_static = "1.4.0"
mockall = "0.11.3"
mr_bundle = { path = "../mr_bundle", features = ["packing"], version = "^0.3.0-beta-dev.8"}
must_future = "0.1.1"
<<<<<<< HEAD
nanoid = "0.4"
=======
nanoid = "0.3"
holochain_trace = { version = "^0.3.0-beta-dev.9", path = "../holochain_trace" }
>>>>>>> 5862f8f8
parking_lot = "0.10"
rand = "0.8.5"
regex = "1.4"
rusqlite = { version = "0.29" }
serde = { version = "1.0", features = [ "derive", "rc" ] }
serde_bytes = "0.11"
serde_derive = "1.0"
serde_json = "1.0"
serde_with = "1.12.0"
serde_yaml = "0.9"
shrinkwraprs = "0.3.0"
strum = "0.18.0"
strum_macros = "0.18.0"
tempfile = "3"
thiserror = "1.0.22"
tokio = { version = "1.27", features = [ "rt" ] }
tracing = "0.1.26"

arbitrary = { version = "1.0", features = ["derive"], optional = true}
isotest = { version = "0", optional = true }
proptest = { version = "1", optional = true }
proptest-derive = { version = "0", optional = true }

# contrafact
contrafact = { version = "0.2.0-rc.1", optional = true }

[dev-dependencies]
holochain_types = { version = "^0.3.0-beta-dev.27", path = ".", features = ["test_utils", "fuzzing"]}

arbitrary = "1.0"
isotest = { version = "0" }
maplit = "1"
matches = "0.1"
pretty_assertions = "1.4"
serde_json = "1.0"
test-case = "2.1.0"
tokio = { version = "1.11", features = [ "full" ] }

[lints]
workspace = true

[features]
default = []

fixturators = ["holochain_zome_types/fixturators"]

test_utils = [
  "fixturators",
  "fuzzing",
  "isotest",
  "holochain_keystore/test_utils",
  "holochain_zome_types/test_utils",
]

fuzzing = [
  "arbitrary",
  "contrafact",
  "proptest",
  "proptest-derive",
  "holo_hash/fuzzing",
  "holochain_zome_types/fuzzing",
  "mr_bundle/fuzzing",
]

sqlite-encrypted = [
  "rusqlite/bundled-sqlcipher-vendored-openssl",
  "holo_hash/sqlite-encrypted",
  "holochain_keystore/sqlite-encrypted",
  "holochain_sqlite/sqlite-encrypted",
  "holochain_zome_types/sqlite-encrypted",
  "kitsune_p2p_dht/sqlite-encrypted",
]
sqlite = [
  "rusqlite/bundled",
  "holo_hash/sqlite",
  "holochain_keystore/sqlite",
  "holochain_sqlite/sqlite",
  "holochain_zome_types/sqlite",
  "kitsune_p2p_dht/sqlite",
]

chc = []<|MERGE_RESOLUTION|>--- conflicted
+++ resolved
@@ -32,30 +32,18 @@
 holochain_keystore = { version = "^0.3.0-beta-dev.32", path = "../holochain_keystore" }
 holochain_nonce = {version = "^0.3.0-beta-dev.26", path = "../holochain_nonce"}
 holochain_serialized_bytes = "=0.0.53"
-<<<<<<< HEAD
-holochain_sqlite = { path = "../holochain_sqlite", version = "^0.3.0-beta-dev.37"}
-holochain_trace = { version = "^0.3.0-beta-dev.8", path = "../holochain_trace" }
-holochain_util = { version = "^0.3.0-beta-dev.5", path = "../holochain_util", features = ["backtrace"] }
-holochain_wasmer_host = "=0.0.92"
-holochain_zome_types = { path = "../holochain_zome_types", version = "^0.3.0-beta-dev.30", features = ["full"] }
-=======
+holochain_trace = { version = "^0.3.0-beta-dev.9", path = "../holochain_trace" }
 holochain_sqlite = { path = "../holochain_sqlite", version = "^0.3.0-beta-dev.38"}
 holochain_wasmer_host = "=0.0.92"
 holochain_util = { version = "^0.3.0-beta-dev.6", path = "../holochain_util", features = ["backtrace"] }
 holochain_zome_types = { path = "../holochain_zome_types", version = "^0.3.0-beta-dev.31", features = ["full"] }
->>>>>>> 5862f8f8
 itertools = { version = "0.10" }
 kitsune_p2p_dht = { version = "^0.3.0-beta-dev.20", path = "../kitsune_p2p/dht" }
 lazy_static = "1.4.0"
 mockall = "0.11.3"
 mr_bundle = { path = "../mr_bundle", features = ["packing"], version = "^0.3.0-beta-dev.8"}
 must_future = "0.1.1"
-<<<<<<< HEAD
 nanoid = "0.4"
-=======
-nanoid = "0.3"
-holochain_trace = { version = "^0.3.0-beta-dev.9", path = "../holochain_trace" }
->>>>>>> 5862f8f8
 parking_lot = "0.10"
 rand = "0.8.5"
 regex = "1.4"
