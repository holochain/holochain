--- conflicted
+++ resolved
@@ -27,15 +27,6 @@
 flate2 = "1.0.14"
 futures = "0.3"
 one_err = "0.0.8"
-<<<<<<< HEAD
-holo_hash = { version = "^0.2.0-beta-rc.4", path = "../holo_hash", features = ["encoding"] }
-holochain_keystore = { version = "^0.2.0-beta-rc.4", path = "../holochain_keystore" }
-holochain_serialized_bytes = "=0.0.51"
-holochain_sqlite = { path = "../holochain_sqlite", version = "^0.2.0-beta-rc.4"}
-holochain_zome_types = { path = "../holochain_zome_types", version = "^0.2.0-beta-rc.4", features = ["full"] }
-itertools = { version = "0.10" }
-kitsune_p2p_dht = { version = "^0.2.0-beta-rc.4", path = "../kitsune_p2p/dht" }
-=======
 holo_hash = { version = "^0.3.0-beta-dev.0", path = "../holo_hash", features = ["encoding"] }
 holochain_keystore = { version = "^0.3.0-beta-dev.0", path = "../holochain_keystore" }
 holochain_serialized_bytes = "=0.0.51"
@@ -43,7 +34,6 @@
 holochain_zome_types = { path = "../holochain_zome_types", version = "^0.3.0-beta-dev.0", features = ["full"] }
 itertools = { version = "0.10" }
 kitsune_p2p_dht = { version = "^0.3.0-beta-dev.0", path = "../kitsune_p2p/dht" }
->>>>>>> ee5b7a14
 lazy_static = "1.4.0"
 mockall = "0.11.3"
 mr_bundle = { path = "../mr_bundle", features = ["packing"], version = "^0.2.0-beta-rc.4"}
