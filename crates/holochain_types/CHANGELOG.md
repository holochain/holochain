---
default_semver_increment_mode: !pre_minor dev
---
# Changelog

The format is based on [Keep a Changelog](https://keepachangelog.com/en/1.0.0/). This project adheres to [Semantic Versioning](https://semver.org/spec/v2.0.0.html).

## \[Unreleased\]

<<<<<<< HEAD
- **BREAKING CHANGE** `AppBundleSource` variant `Bytes(Vec<u8>)` is now `Bytes(bytes::Bytes)`.
- **BREAKING CHANGE** `WebAppBundle::decode`, `DnaBundle::decode`, and `AppBundle::decode` all take a `bytes::Bytes` as input.
=======
## 0.5.0
>>>>>>> 6ace77a8

## 0.5.0-rc.1

## 0.5.0-rc.0

## 0.5.0-dev.22

## 0.5.0-dev.21

- **BREAKING CHANGE**: Replace the `Bundle(AppBundle)` variant in `AppBundleSource` with a `Bytes(Vec<u8>)` variant.

## 0.5.0-dev.20

## 0.5.0-dev.19

## 0.5.0-dev.18

- Prevent “TODO” comments from being rendered in cargo docs.

## 0.5.0-dev.17

## 0.5.0-dev.16

## 0.5.0-dev.15

## 0.5.0-dev.14

## 0.5.0-dev.13

## 0.5.0-dev.12

## 0.5.0-dev.11

## 0.5.0-dev.10

## 0.5.0-dev.9

## 0.5.0-dev.8

## 0.5.0-dev.7

## 0.5.0-dev.6

## 0.5.0-dev.5

## 0.5.0-dev.4

## 0.5.0-dev.3

- InstalledAppCommon field `role_assignments` is now an IndexMap to ensure consisent ordering.
- ZomeManifest dylib has been **deprecated**. Please use the wasm interpreter instead.

## 0.5.0-dev.2

## 0.5.0-dev.1

- InstalledAppCommon now includes a field `installed_at` with the timestamp that the app was installed

## 0.5.0-dev.0

## 0.4.0

## 0.4.0-dev.27

## 0.4.0-dev.26

## 0.4.0-dev.25

## 0.4.0-dev.24

## 0.4.0-dev.23

## 0.4.0-dev.22

## 0.4.0-dev.21

## 0.4.0-dev.20

## 0.4.0-dev.19

- `AppRoleAssignment::base_cell_id` has become `AppRoleAssignment::base_dna_hash`, because the agent key will always be the same for every cell in the app, so it’s redundant to include a CellId which contains the same agent key as the app.

## 0.4.0-dev.18

## 0.4.0-dev.17

## 0.4.0-dev.16

## 0.4.0-dev.15

## 0.4.0-dev.14

## 0.4.0-dev.13

## 0.4.0-dev.12

## 0.4.0-dev.11

## 0.4.0-dev.10

## 0.4.0-dev.9

## 0.4.0-dev.8

## 0.4.0-dev.7

## 0.4.0-dev.6

## 0.4.0-dev.5

- Remove deprecated type `DhtOpLight`. Use `DhtOpLite` instead.

## 0.4.0-dev.4

## 0.4.0-dev.3

## 0.4.0-dev.2

## 0.4.0-dev.1

## 0.4.0-dev.0

## 0.3.0

## 0.3.0-beta-dev.43

## 0.3.0-beta-dev.42

## 0.3.0-beta-dev.41

## 0.3.0-beta-dev.40

## 0.3.0-beta-dev.39

## 0.3.0-beta-dev.38

- Added `AllowedOrigins` which is intended to be used with `holochain_websocket` for controlling access. It is placed here for crates need to know about origins but don’t depend on `holochain_websocket`. [\#3460](https://github.com/holochain/holochain/pull/3460)

## 0.3.0-beta-dev.37

## 0.3.0-beta-dev.36

## 0.3.0-beta-dev.35

## 0.3.0-beta-dev.34

## 0.3.0-beta-dev.33

## 0.3.0-beta-dev.32

## 0.3.0-beta-dev.31

- Refactor: All logic related to modules and wasmer caching has been moved to `holochain-wasmer`. Consequently functions for wasmer development under iOS need to be imported from there.

## 0.3.0-beta-dev.30

## 0.3.0-beta-dev.29

## 0.3.0-beta-dev.28

## 0.3.0-beta-dev.27

## 0.3.0-beta-dev.26

## 0.3.0-beta-dev.25

## 0.3.0-beta-dev.24

- **BREAKING CHANGE**: A `DnaManifest` and all its sub-fields will now reject unknown fields when deserialized. This will make it harder to provide an invalid DNA manifest to Holochain without realising. For example, coordinator zomes not appearing in your installed hApp because their field was indented to the wrong place. This is not a breaking change for valid manifests but Holochain will now reject more invalid manifests.

## 0.3.0-beta-dev.23

## 0.3.0-beta-dev.22

- Change the license from CAL-1.0 to Apache-2.0.

## 0.3.0-beta-dev.21

## 0.3.0-beta-dev.20

## 0.3.0-beta-dev.19

## 0.3.0-beta-dev.18

## 0.3.0-beta-dev.17

## 0.3.0-beta-dev.16

## 0.3.0-beta-dev.15

## 0.3.0-beta-dev.14

## 0.3.0-beta-dev.13

## 0.3.0-beta-dev.12

## 0.3.0-beta-dev.11

## 0.3.0-beta-dev.10

- In the CloneOnly provisioning strategy, `installed_hash` is no longer required (it’s now optional). [\#2600](https://github.com/holochain/holochain/pull/2600)

## 0.3.0-beta-dev.9

## 0.3.0-beta-dev.8

## 0.3.0-beta-dev.7

## 0.3.0-beta-dev.6

## 0.3.0-beta-dev.5

## 0.3.0-beta-dev.4

- **BREAKING CHANGE**: `DhtOp` now uses a `RecordEntry` instead of `Option<Box<Entry>>` to denote the reason why an Entry was not included, if there is no entry included. You can get an `Option<Entry>` via `RecordEntry::as_option()` or `RecordEntry::into_option()`. `Op` and `FlatOp` (used for validation) are unchanged.

## 0.3.0-beta-dev.3

## 0.3.0-beta-dev.2

## 0.3.0-beta-dev.1

## 0.3.0-beta-dev.0

## 0.2.0

## 0.2.0-beta-rc.7

- `ZomeManifest` now takes a `dylib` argument, with the type `Option<PathBuf>`. It can be safely ignored in cases other than trying to execute on native iOS. It is used with artifacts produced by `hc dna pack` when it has been called with the `--dylib-ios` option. [\#2218](https://github.com/holochain/holochain/pull/2218)

## 0.2.0-beta-rc.6

## 0.2.0-beta-rc.5

## 0.2.0-beta-rc.4

## 0.2.0-beta-rc.3

## 0.2.0-beta-rc.2

- BREAKING: AppManifest’s `version` now only accepts a single optional DNA hash value, whereas previously it could accept a list of values.
- AppManifest’s `version` is renamed to `installed_hash` (there is still an alias to `version` for limited backward compatibility, so the old field name will still work).

## 0.2.0-beta-rc.1

## 0.2.0-beta-rc.0

## 0.1.0

## 0.1.0-beta-rc.3

## 0.1.0-beta-rc.2

- BREAKING CHANGE - Added zome name to the signal emitted when using `emit_signal`.

## 0.1.0-beta-rc.1

## 0.1.0-beta-rc.0

## 0.0.69

## 0.0.68

## 0.0.67

## 0.0.66

## 0.0.65

- Fixed a bug where DNA modifiers specified in a hApp manifest would not be respected when specifying a `network_seed` in a `InstallAppBundlePayload`. [\#1642](https://github.com/holochain/holochain/pull/1642)

## 0.0.64

## 0.0.63

## 0.0.62

## 0.0.61

- Added `WebAppManifestCurrentBuilder` and exposed it.

## 0.0.60

## 0.0.59

## 0.0.58

- **BREAKING CHANGE**: `network_seed`, `origin_time` and `properties` are combined in a new struct `DnaModifiers`. API calls `RegisterDna`, `InstallAppBundle` and `CreateCloneCell` require this new struct as a substruct under the field `modifiers` now. [\#1578](https://github.com/holochain/holochain/pull/1578)
  - This means that all DNAs which set these fields will have to be rebuilt, and any code using the API will have to be updated (the @holochain/client Javascript client will be updated accordingly).
- **BREAKING CHANGE**: `origin_time` is a required field now in the `integrity` section of a DNA manifest.

## 0.0.57

- Renamed `SweetEasyInline` to `SweetInlineZomes`
- Renamed `InlineZome::callback` to `InlineZome::function`

## 0.0.56

- Add function to add a clone cell to an app. [\#1547](https://github.com/holochain/holochain/pull/1547)

## 0.0.55

## 0.0.54

## 0.0.53

## 0.0.52

## 0.0.51

## 0.0.50

## 0.0.49

- BREAKING CHANGE - Refactor: Property `integrity.uid` of DNA Yaml files renamed to `integrity.network_seed`. Functionality has not changed. [\#1493](https://github.com/holochain/holochain/pull/1493)

## 0.0.48

## 0.0.47

## 0.0.46

## 0.0.45

## 0.0.44

## 0.0.43

## 0.0.42

### Integrity / Coordinator Changes [\#1325](https://github.com/holochain/holochain/pull/1325)

### Added

- `GlobalZomeTypes` type that holds all a dna’s zome types.
- `ToSqlStatement` trait for converting a type to a SQL statement.
- `InlineZomeSet` for creating a set of integrity and coordinator inline zomes.
- `DnaManifest` takes dependencies for coordinator zomes. These are the names of integrity zomes and must be within the same manifest.
- `DnaManifest` verifies that all zome names are unique.
- `DnaManifest` verifies that dependency names exists and are integrity zomes.
- `DnaFile` can hot swap coordinator zomes. Existing zomes are replaced and new zome names are appended.

### Changed

- `RibosomeStore` is now a `RibosomeStore`.
- `DnaManifest` now has an integrity key for all values that will change the dna hash.
- `DnaManifest` now has an optional coordinator key for adding coordinators zomes on install.

## 0.0.41

## 0.0.40

## 0.0.39

## 0.0.38

## 0.0.37

## 0.0.36

## 0.0.35

## 0.0.34

## 0.0.33

## 0.0.32

## 0.0.31

## 0.0.30

## 0.0.29

## 0.0.28

## 0.0.27

## 0.0.26

## 0.0.25

## 0.0.24

## 0.0.23

## 0.0.22

## 0.0.21

## 0.0.20

## 0.0.19

## 0.0.18

## 0.0.17

## 0.0.16

## 0.0.15

- FIX: [Bug](https://github.com/holochain/holochain/issues/1101) that was allowing `HeaderWithoutEntry` to shutdown apps. [\#1105](https://github.com/holochain/holochain/pull/1105)

## 0.0.14

## 0.0.13

## 0.0.12

## 0.0.11

## 0.0.10

## 0.0.9

## 0.0.8

## 0.0.7

- Added helper functions to `WebAppBundle` and `AppManifest` to be able to handle these types better in consuming applications.

## 0.0.6

- Added `WebAppManifest` to support `.webhapp` bundles. This is necessary to package hApps together with web UIs, to export to the Launcher and Holo.

## 0.0.5

## 0.0.4

## 0.0.3

## 0.0.2

## 0.0.1

### Changed

- BREAKING: All references to `"uuid"` in the context of DNA has been renamed to `"uid"` to reflect that these IDs are not universally unique, but merely unique with regards to the zome code (the genotype) [\#727](https://github.com/holochain/holochain/pull/727)<|MERGE_RESOLUTION|>--- conflicted
+++ resolved
@@ -7,12 +7,10 @@
 
 ## \[Unreleased\]
 
-<<<<<<< HEAD
 - **BREAKING CHANGE** `AppBundleSource` variant `Bytes(Vec<u8>)` is now `Bytes(bytes::Bytes)`.
 - **BREAKING CHANGE** `WebAppBundle::decode`, `DnaBundle::decode`, and `AppBundle::decode` all take a `bytes::Bytes` as input.
-=======
+
 ## 0.5.0
->>>>>>> 6ace77a8
 
 ## 0.5.0-rc.1
 
