---
default_semver_increment_mode: !pre_minor dev
---
# Changelog

The format is based on [Keep a Changelog](https://keepachangelog.com/en/1.0.0/). This project adheres to [Semantic Versioning](https://semver.org/spec/v2.0.0.html).

## \[Unreleased\]

<<<<<<< HEAD
- `AppRoleAssignment::base_cell_id` has become `AppRoleAssignment::base_dna_hash`, because the agent key will always be the same for every cell in the app, so it's redundant to include a CellId which contains the same agent key as the app.
=======
## 0.4.0-dev.6

## 0.4.0-dev.5

>>>>>>> 96e00d2e
- Remove deprecated type `DhtOpLight`. Use `DhtOpLite` instead.

## 0.4.0-dev.4

## 0.4.0-dev.3

## 0.4.0-dev.2

## 0.4.0-dev.1

## 0.4.0-dev.0

## 0.3.0

## 0.3.0-beta-dev.43

## 0.3.0-beta-dev.42

## 0.3.0-beta-dev.41

## 0.3.0-beta-dev.40

## 0.3.0-beta-dev.39

## 0.3.0-beta-dev.38

- Added `AllowedOrigins` which is intended to be used with `holochain_websocket` for controlling access. It is placed here for crates need to know about origins but don’t depend on `holochain_websocket`. [\#3460](https://github.com/holochain/holochain/pull/3460)

## 0.3.0-beta-dev.37

## 0.3.0-beta-dev.36

## 0.3.0-beta-dev.35

## 0.3.0-beta-dev.34

## 0.3.0-beta-dev.33

## 0.3.0-beta-dev.32

## 0.3.0-beta-dev.31

- Refactor: All logic related to modules and wasmer caching has been moved to `holochain-wasmer`. Consequently functions for wasmer development under iOS need to be imported from there.

## 0.3.0-beta-dev.30

## 0.3.0-beta-dev.29

## 0.3.0-beta-dev.28

## 0.3.0-beta-dev.27

## 0.3.0-beta-dev.26

## 0.3.0-beta-dev.25

## 0.3.0-beta-dev.24

- **BREAKING CHANGE**: A `DnaManifest` and all its sub-fields will now reject unknown fields when deserialized. This will make it harder to provide an invalid DNA manifest to Holochain without realising. For example, coordinator zomes not appearing in your installed hApp because their field was indented to the wrong place. This is not a breaking change for valid manifests but Holochain will now reject more invalid manifests.

## 0.3.0-beta-dev.23

## 0.3.0-beta-dev.22

- Change the license from CAL-1.0 to Apache-2.0.

## 0.3.0-beta-dev.21

## 0.3.0-beta-dev.20

## 0.3.0-beta-dev.19

## 0.3.0-beta-dev.18

## 0.3.0-beta-dev.17

## 0.3.0-beta-dev.16

## 0.3.0-beta-dev.15

## 0.3.0-beta-dev.14

## 0.3.0-beta-dev.13

## 0.3.0-beta-dev.12

## 0.3.0-beta-dev.11

## 0.3.0-beta-dev.10

- In the CloneOnly provisioning strategy, `installed_hash` is no longer required (it’s now optional). [\#2600](https://github.com/holochain/holochain/pull/2600)

## 0.3.0-beta-dev.9

## 0.3.0-beta-dev.8

## 0.3.0-beta-dev.7

## 0.3.0-beta-dev.6

## 0.3.0-beta-dev.5

## 0.3.0-beta-dev.4

- **BREAKING CHANGE**: `DhtOp` now uses a `RecordEntry` instead of `Option<Box<Entry>>` to denote the reason why an Entry was not included, if there is no entry included. You can get an `Option<Entry>` via `RecordEntry::as_option()` or `RecordEntry::into_option()`. `Op` and `FlatOp` (used for validation) are unchanged.

## 0.3.0-beta-dev.3

## 0.3.0-beta-dev.2

## 0.3.0-beta-dev.1

## 0.3.0-beta-dev.0

## 0.2.0

## 0.2.0-beta-rc.7

- `ZomeManifest` now takes a `dylib` argument, with the type `Option<PathBuf>`. It can be safely ignored in cases other than trying to execute on native iOS. It is used with artifacts produced by `hc dna pack` when it has been called with the `--dylib-ios` option. [\#2218](https://github.com/holochain/holochain/pull/2218)

## 0.2.0-beta-rc.6

## 0.2.0-beta-rc.5

## 0.2.0-beta-rc.4

## 0.2.0-beta-rc.3

## 0.2.0-beta-rc.2

- BREAKING: AppManifest’s `version` now only accepts a single optional DNA hash value, whereas previously it could accept a list of values.
- AppManifest’s `version` is renamed to `installed_hash` (there is still an alias to `version` for limited backward compatibility, so the old field name will still work).

## 0.2.0-beta-rc.1

## 0.2.0-beta-rc.0

## 0.1.0

## 0.1.0-beta-rc.3

## 0.1.0-beta-rc.2

- BREAKING CHANGE - Added zome name to the signal emitted when using `emit_signal`.

## 0.1.0-beta-rc.1

## 0.1.0-beta-rc.0

## 0.0.69

## 0.0.68

## 0.0.67

## 0.0.66

## 0.0.65

- Fixed a bug where DNA modifiers specified in a hApp manifest would not be respected when specifying a `network_seed` in a `InstallAppBundlePayload`. [\#1642](https://github.com/holochain/holochain/pull/1642)

## 0.0.64

## 0.0.63

## 0.0.62

## 0.0.61

- Added `WebAppManifestCurrentBuilder` and exposed it.

## 0.0.60

## 0.0.59

## 0.0.58

- **BREAKING CHANGE**: `network_seed`, `origin_time` and `properties` are combined in a new struct `DnaModifiers`. API calls `RegisterDna`, `InstallAppBundle` and `CreateCloneCell` require this new struct as a substruct under the field `modifiers` now. [\#1578](https://github.com/holochain/holochain/pull/1578)
  - This means that all DNAs which set these fields will have to be rebuilt, and any code using the API will have to be updated (the @holochain/client Javascript client will be updated accordingly).
- **BREAKING CHANGE**: `origin_time` is a required field now in the `integrity` section of a DNA manifest.

## 0.0.57

- Renamed `SweetEasyInline` to `SweetInlineZomes`
- Renamed `InlineZome::callback` to `InlineZome::function`

## 0.0.56

- Add function to add a clone cell to an app. [\#1547](https://github.com/holochain/holochain/pull/1547)

## 0.0.55

## 0.0.54

## 0.0.53

## 0.0.52

## 0.0.51

## 0.0.50

## 0.0.49

- BREAKING CHANGE - Refactor: Property `integrity.uid` of DNA Yaml files renamed to `integrity.network_seed`. Functionality has not changed. [\#1493](https://github.com/holochain/holochain/pull/1493)

## 0.0.48

## 0.0.47

## 0.0.46

## 0.0.45

## 0.0.44

## 0.0.43

## 0.0.42

### Integrity / Coordinator Changes [\#1325](https://github.com/holochain/holochain/pull/1325)

### Added

- `GlobalZomeTypes` type that holds all a dna’s zome types.
- `ToSqlStatement` trait for converting a type to a SQL statement.
- `InlineZomeSet` for creating a set of integrity and coordinator inline zomes.
- `DnaManifest` takes dependencies for coordinator zomes. These are the names of integrity zomes and must be within the same manifest.
- `DnaManifest` verifies that all zome names are unique.
- `DnaManifest` verifies that dependency names exists and are integrity zomes.
- `DnaFile` can hot swap coordinator zomes. Existing zomes are replaced and new zome names are appended.

### Changed

- `RibosomeStore` is now a `RibosomeStore`.
- `DnaManifest` now has an integrity key for all values that will change the dna hash.
- `DnaManifest` now has an optional coordinator key for adding coordinators zomes on install.

## 0.0.41

## 0.0.40

## 0.0.39

## 0.0.38

## 0.0.37

## 0.0.36

## 0.0.35

## 0.0.34

## 0.0.33

## 0.0.32

## 0.0.31

## 0.0.30

## 0.0.29

## 0.0.28

## 0.0.27

## 0.0.26

## 0.0.25

## 0.0.24

## 0.0.23

## 0.0.22

## 0.0.21

## 0.0.20

## 0.0.19

## 0.0.18

## 0.0.17

## 0.0.16

## 0.0.15

- FIX: [Bug](https://github.com/holochain/holochain/issues/1101) that was allowing `HeaderWithoutEntry` to shutdown apps. [\#1105](https://github.com/holochain/holochain/pull/1105)

## 0.0.14

## 0.0.13

## 0.0.12

## 0.0.11

## 0.0.10

## 0.0.9

## 0.0.8

## 0.0.7

- Added helper functions to `WebAppBundle` and `AppManifest` to be able to handle these types better in consuming applications.

## 0.0.6

- Added `WebAppManifest` to support `.webhapp` bundles. This is necessary to package hApps together with web UIs, to export to the Launcher and Holo.

## 0.0.5

## 0.0.4

## 0.0.3

## 0.0.2

## 0.0.1

### Changed

- BREAKING: All references to `"uuid"` in the context of DNA has been renamed to `"uid"` to reflect that these IDs are not universally unique, but merely unique with regards to the zome code (the genotype) [\#727](https://github.com/holochain/holochain/pull/727)<|MERGE_RESOLUTION|>--- conflicted
+++ resolved
@@ -7,14 +7,12 @@
 
 ## \[Unreleased\]
 
-<<<<<<< HEAD
 - `AppRoleAssignment::base_cell_id` has become `AppRoleAssignment::base_dna_hash`, because the agent key will always be the same for every cell in the app, so it's redundant to include a CellId which contains the same agent key as the app.
-=======
+
 ## 0.4.0-dev.6
 
 ## 0.4.0-dev.5
 
->>>>>>> 96e00d2e
 - Remove deprecated type `DhtOpLight`. Use `DhtOpLite` instead.
 
 ## 0.4.0-dev.4
