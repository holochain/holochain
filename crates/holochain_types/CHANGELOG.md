---
default_semver_increment_mode: !pre_minor beta-dev
---
# Changelog

The format is based on [Keep a Changelog](https://keepachangelog.com/en/1.0.0/). This project adheres to [Semantic Versioning](https://semver.org/spec/v2.0.0.html).

## \[Unreleased\]

<<<<<<< HEAD
- **BREAKING CHANGE**: `DhtOp` now uses a `RecordEntry` instead of `Option<Box<Entry>>` to denote the reason why an Entry was not included, if there is no entry included. You can get an `Option<Entry>` via `RecordEntry::as_option()` or `RecordEntry::into_option()`. `Op` and `FlatOp` (used for validation) are unchanged.
=======
## 0.3.0-beta-dev.3
>>>>>>> a24daa59

## 0.3.0-beta-dev.2

## 0.3.0-beta-dev.1

## 0.3.0-beta-dev.0

## 0.2.0

## 0.2.0-beta-rc.7

- `ZomeManifest` now takes a `dylib` argument, with the type `Option<PathBuf>`. It can be safely ignored in cases other than trying to execute on native iOS. It is used with artifacts produced by `hc dna pack` when it has been called with the `--dylib-ios` option. [\#2218](https://github.com/holochain/holochain/pull/2218)

## 0.2.0-beta-rc.6

## 0.2.0-beta-rc.5

## 0.2.0-beta-rc.4

## 0.2.0-beta-rc.3

## 0.2.0-beta-rc.2

- BREAKING: AppManifest’s `version` now only accepts a single optional DNA hash value, whereas previously it could accept a list of values.
- AppManifest’s `version` is renamed to `installed_hash` (there is still an alias to `version` for limited backward compatibility, so the old field name will still work).

## 0.2.0-beta-rc.1

## 0.2.0-beta-rc.0

## 0.1.0

## 0.1.0-beta-rc.3

## 0.1.0-beta-rc.2

- BREAKING CHANGE - Added zome name to the signal emitted when using `emit_signal`.

## 0.1.0-beta-rc.1

## 0.1.0-beta-rc.0

## 0.0.69

## 0.0.68

## 0.0.67

## 0.0.66

## 0.0.65

- Fixed a bug where DNA modifiers specified in a hApp manifest would not be respected when specifying a `network_seed` in a `InstallAppBundlePayload`. [\#1642](https://github.com/holochain/holochain/pull/1642)

## 0.0.64

## 0.0.63

## 0.0.62

## 0.0.61

- Added `WebAppManifestCurrentBuilder` and exposed it.

## 0.0.60

## 0.0.59

## 0.0.58

- **BREAKING CHANGE**: `network_seed`, `origin_time` and `properties` are combined in a new struct `DnaModifiers`. API calls `RegisterDna`, `InstallAppBundle` and `CreateCloneCell` require this new struct as a substruct under the field `modifiers` now. [\#1578](https://github.com/holochain/holochain/pull/1578)
  - This means that all DNAs which set these fields will have to be rebuilt, and any code using the API will have to be updated (the @holochain/client Javascript client will be updated accordingly).
- **BREAKING CHANGE**: `origin_time` is a required field now in the `integrity` section of a DNA manifest.

## 0.0.57

- Renamed `SweetEasyInline` to `SweetInlineZomes`
- Renamed `InlineZome::callback` to `InlineZome::function`

## 0.0.56

- Add function to add a clone cell to an app. [\#1547](https://github.com/holochain/holochain/pull/1547)

## 0.0.55

## 0.0.54

## 0.0.53

## 0.0.52

## 0.0.51

## 0.0.50

## 0.0.49

- BREAKING CHANGE - Refactor: Property `integrity.uid` of DNA Yaml files renamed to `integrity.network_seed`. Functionality has not changed. [\#1493](https://github.com/holochain/holochain/pull/1493)

## 0.0.48

## 0.0.47

## 0.0.46

## 0.0.45

## 0.0.44

## 0.0.43

## 0.0.42

### Integrity / Coordinator Changes [\#1325](https://github.com/holochain/holochain/pull/1325)

### Added

- `GlobalZomeTypes` type that holds all a dna’s zome types.
- `ToSqlStatement` trait for converting a type to a SQL statement.
- `InlineZomeSet` for creating a set of integrity and coordinator inline zomes.
- `DnaManifest` takes dependencies for coordinator zomes. These are the names of integrity zomes and must be within the same manifest.
- `DnaManifest` verifies that all zome names are unique.
- `DnaManifest` verifies that dependency names exists and are integrity zomes.
- `DnaFile` can hot swap coordinator zomes. Existing zomes are replaced and new zome names are appended.

### Changed

- `RibosomeStore` is now a `RibosomeStore`.
- `DnaManifest` now has an integrity key for all values that will change the dna hash.
- `DnaManifest` now has an optional coordinator key for adding coordinators zomes on install.

## 0.0.41

## 0.0.40

## 0.0.39

## 0.0.38

## 0.0.37

## 0.0.36

## 0.0.35

## 0.0.34

## 0.0.33

## 0.0.32

## 0.0.31

## 0.0.30

## 0.0.29

## 0.0.28

## 0.0.27

## 0.0.26

## 0.0.25

## 0.0.24

## 0.0.23

## 0.0.22

## 0.0.21

## 0.0.20

## 0.0.19

## 0.0.18

## 0.0.17

## 0.0.16

## 0.0.15

- FIX: [Bug](https://github.com/holochain/holochain/issues/1101) that was allowing `HeaderWithoutEntry` to shutdown apps. [\#1105](https://github.com/holochain/holochain/pull/1105)

## 0.0.14

## 0.0.13

## 0.0.12

## 0.0.11

## 0.0.10

## 0.0.9

## 0.0.8

## 0.0.7

- Added helper functions to `WebAppBundle` and `AppManifest` to be able to handle these types better in consuming applications.

## 0.0.6

- Added `WebAppManifest` to support `.webhapp` bundles. This is necessary to package hApps together with web UIs, to export to the Launcher and Holo.

## 0.0.5

## 0.0.4

## 0.0.3

## 0.0.2

## 0.0.1

### Changed

- BREAKING: All references to `"uuid"` in the context of DNA has been renamed to `"uid"` to reflect that these IDs are not universally unique, but merely unique with regards to the zome code (the genotype) [\#727](https://github.com/holochain/holochain/pull/727)<|MERGE_RESOLUTION|>--- conflicted
+++ resolved
@@ -7,11 +7,9 @@
 
 ## \[Unreleased\]
 
-<<<<<<< HEAD
 - **BREAKING CHANGE**: `DhtOp` now uses a `RecordEntry` instead of `Option<Box<Entry>>` to denote the reason why an Entry was not included, if there is no entry included. You can get an `Option<Entry>` via `RecordEntry::as_option()` or `RecordEntry::into_option()`. `Op` and `FlatOp` (used for validation) are unchanged.
-=======
+
 ## 0.3.0-beta-dev.3
->>>>>>> a24daa59
 
 ## 0.3.0-beta-dev.2
 
