---
default_semver_increment_mode: !pre_minor dev
---
# Changelog

The format is based on [Keep a Changelog](https://keepachangelog.com/en/1.0.0/). This project adheres to [Semantic Versioning](https://semver.org/spec/v2.0.0.html).

## \[Unreleased\]

<<<<<<< HEAD
- `AppRoleAssignment::base_cell_id` has become `AppRoleAssignment::base_dna_hash`, because the agent key will always be the same for every cell in the app, so it's redundant to include a CellId which contains the same agent key as the app.
=======
## 0.4.0-dev.12

## 0.4.0-dev.11

## 0.4.0-dev.10
>>>>>>> cbb839b1

## 0.4.0-dev.9

## 0.4.0-dev.8

## 0.4.0-dev.7

## 0.4.0-dev.6

## 0.4.0-dev.5

- Remove deprecated type `DhtOpLight`. Use `DhtOpLite` instead.

## 0.4.0-dev.4

## 0.4.0-dev.3

## 0.4.0-dev.2

## 0.4.0-dev.1

## 0.4.0-dev.0

## 0.3.0

## 0.3.0-beta-dev.43

## 0.3.0-beta-dev.42

## 0.3.0-beta-dev.41

## 0.3.0-beta-dev.40

## 0.3.0-beta-dev.39

## 0.3.0-beta-dev.38

- Added `AllowedOrigins` which is intended to be used with `holochain_websocket` for controlling access. It is placed here for crates need to know about origins but don’t depend on `holochain_websocket`. [\#3460](https://github.com/holochain/holochain/pull/3460)

## 0.3.0-beta-dev.37

## 0.3.0-beta-dev.36

## 0.3.0-beta-dev.35

## 0.3.0-beta-dev.34

## 0.3.0-beta-dev.33

## 0.3.0-beta-dev.32

## 0.3.0-beta-dev.31

- Refactor: All logic related to modules and wasmer caching has been moved to `holochain-wasmer`. Consequently functions for wasmer development under iOS need to be imported from there.

## 0.3.0-beta-dev.30

## 0.3.0-beta-dev.29

## 0.3.0-beta-dev.28

## 0.3.0-beta-dev.27

## 0.3.0-beta-dev.26

## 0.3.0-beta-dev.25

## 0.3.0-beta-dev.24

- **BREAKING CHANGE**: A `DnaManifest` and all its sub-fields will now reject unknown fields when deserialized. This will make it harder to provide an invalid DNA manifest to Holochain without realising. For example, coordinator zomes not appearing in your installed hApp because their field was indented to the wrong place. This is not a breaking change for valid manifests but Holochain will now reject more invalid manifests.

## 0.3.0-beta-dev.23

## 0.3.0-beta-dev.22

- Change the license from CAL-1.0 to Apache-2.0.

## 0.3.0-beta-dev.21

## 0.3.0-beta-dev.20

## 0.3.0-beta-dev.19

## 0.3.0-beta-dev.18

## 0.3.0-beta-dev.17

## 0.3.0-beta-dev.16

## 0.3.0-beta-dev.15

## 0.3.0-beta-dev.14

## 0.3.0-beta-dev.13

## 0.3.0-beta-dev.12

## 0.3.0-beta-dev.11

## 0.3.0-beta-dev.10

- In the CloneOnly provisioning strategy, `installed_hash` is no longer required (it’s now optional). [\#2600](https://github.com/holochain/holochain/pull/2600)

## 0.3.0-beta-dev.9

## 0.3.0-beta-dev.8

## 0.3.0-beta-dev.7

## 0.3.0-beta-dev.6

## 0.3.0-beta-dev.5

## 0.3.0-beta-dev.4

- **BREAKING CHANGE**: `DhtOp` now uses a `RecordEntry` instead of `Option<Box<Entry>>` to denote the reason why an Entry was not included, if there is no entry included. You can get an `Option<Entry>` via `RecordEntry::as_option()` or `RecordEntry::into_option()`. `Op` and `FlatOp` (used for validation) are unchanged.

## 0.3.0-beta-dev.3

## 0.3.0-beta-dev.2

## 0.3.0-beta-dev.1

## 0.3.0-beta-dev.0

## 0.2.0

## 0.2.0-beta-rc.7

- `ZomeManifest` now takes a `dylib` argument, with the type `Option<PathBuf>`. It can be safely ignored in cases other than trying to execute on native iOS. It is used with artifacts produced by `hc dna pack` when it has been called with the `--dylib-ios` option. [\#2218](https://github.com/holochain/holochain/pull/2218)

## 0.2.0-beta-rc.6

## 0.2.0-beta-rc.5

## 0.2.0-beta-rc.4

## 0.2.0-beta-rc.3

## 0.2.0-beta-rc.2

- BREAKING: AppManifest’s `version` now only accepts a single optional DNA hash value, whereas previously it could accept a list of values.
- AppManifest’s `version` is renamed to `installed_hash` (there is still an alias to `version` for limited backward compatibility, so the old field name will still work).

## 0.2.0-beta-rc.1

## 0.2.0-beta-rc.0

## 0.1.0

## 0.1.0-beta-rc.3

## 0.1.0-beta-rc.2

- BREAKING CHANGE - Added zome name to the signal emitted when using `emit_signal`.

## 0.1.0-beta-rc.1

## 0.1.0-beta-rc.0

## 0.0.69

## 0.0.68

## 0.0.67

## 0.0.66

## 0.0.65

- Fixed a bug where DNA modifiers specified in a hApp manifest would not be respected when specifying a `network_seed` in a `InstallAppBundlePayload`. [\#1642](https://github.com/holochain/holochain/pull/1642)

## 0.0.64

## 0.0.63

## 0.0.62

## 0.0.61

- Added `WebAppManifestCurrentBuilder` and exposed it.

## 0.0.60

## 0.0.59

## 0.0.58

- **BREAKING CHANGE**: `network_seed`, `origin_time` and `properties` are combined in a new struct `DnaModifiers`. API calls `RegisterDna`, `InstallAppBundle` and `CreateCloneCell` require this new struct as a substruct under the field `modifiers` now. [\#1578](https://github.com/holochain/holochain/pull/1578)
  - This means that all DNAs which set these fields will have to be rebuilt, and any code using the API will have to be updated (the @holochain/client Javascript client will be updated accordingly).
- **BREAKING CHANGE**: `origin_time` is a required field now in the `integrity` section of a DNA manifest.

## 0.0.57

- Renamed `SweetEasyInline` to `SweetInlineZomes`
- Renamed `InlineZome::callback` to `InlineZome::function`

## 0.0.56

- Add function to add a clone cell to an app. [\#1547](https://github.com/holochain/holochain/pull/1547)

## 0.0.55

## 0.0.54

## 0.0.53

## 0.0.52

## 0.0.51

## 0.0.50

## 0.0.49

- BREAKING CHANGE - Refactor: Property `integrity.uid` of DNA Yaml files renamed to `integrity.network_seed`. Functionality has not changed. [\#1493](https://github.com/holochain/holochain/pull/1493)

## 0.0.48

## 0.0.47

## 0.0.46

## 0.0.45

## 0.0.44

## 0.0.43

## 0.0.42

### Integrity / Coordinator Changes [\#1325](https://github.com/holochain/holochain/pull/1325)

### Added

- `GlobalZomeTypes` type that holds all a dna’s zome types.
- `ToSqlStatement` trait for converting a type to a SQL statement.
- `InlineZomeSet` for creating a set of integrity and coordinator inline zomes.
- `DnaManifest` takes dependencies for coordinator zomes. These are the names of integrity zomes and must be within the same manifest.
- `DnaManifest` verifies that all zome names are unique.
- `DnaManifest` verifies that dependency names exists and are integrity zomes.
- `DnaFile` can hot swap coordinator zomes. Existing zomes are replaced and new zome names are appended.

### Changed

- `RibosomeStore` is now a `RibosomeStore`.
- `DnaManifest` now has an integrity key for all values that will change the dna hash.
- `DnaManifest` now has an optional coordinator key for adding coordinators zomes on install.

## 0.0.41

## 0.0.40

## 0.0.39

## 0.0.38

## 0.0.37

## 0.0.36

## 0.0.35

## 0.0.34

## 0.0.33

## 0.0.32

## 0.0.31

## 0.0.30

## 0.0.29

## 0.0.28

## 0.0.27

## 0.0.26

## 0.0.25

## 0.0.24

## 0.0.23

## 0.0.22

## 0.0.21

## 0.0.20

## 0.0.19

## 0.0.18

## 0.0.17

## 0.0.16

## 0.0.15

- FIX: [Bug](https://github.com/holochain/holochain/issues/1101) that was allowing `HeaderWithoutEntry` to shutdown apps. [\#1105](https://github.com/holochain/holochain/pull/1105)

## 0.0.14

## 0.0.13

## 0.0.12

## 0.0.11

## 0.0.10

## 0.0.9

## 0.0.8

## 0.0.7

- Added helper functions to `WebAppBundle` and `AppManifest` to be able to handle these types better in consuming applications.

## 0.0.6

- Added `WebAppManifest` to support `.webhapp` bundles. This is necessary to package hApps together with web UIs, to export to the Launcher and Holo.

## 0.0.5

## 0.0.4

## 0.0.3

## 0.0.2

## 0.0.1

### Changed

- BREAKING: All references to `"uuid"` in the context of DNA has been renamed to `"uid"` to reflect that these IDs are not universally unique, but merely unique with regards to the zome code (the genotype) [\#727](https://github.com/holochain/holochain/pull/727)<|MERGE_RESOLUTION|>--- conflicted
+++ resolved
@@ -7,15 +7,13 @@
 
 ## \[Unreleased\]
 
-<<<<<<< HEAD
 - `AppRoleAssignment::base_cell_id` has become `AppRoleAssignment::base_dna_hash`, because the agent key will always be the same for every cell in the app, so it's redundant to include a CellId which contains the same agent key as the app.
-=======
+
 ## 0.4.0-dev.12
 
 ## 0.4.0-dev.11
 
 ## 0.4.0-dev.10
->>>>>>> cbb839b1
 
 ## 0.4.0-dev.9
 
