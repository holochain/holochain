---
default_semver_increment_mode: !pre_minor beta-dev
---
# Changelog

The format is based on [Keep a Changelog](https://keepachangelog.com/en/1.0.0/). This project adheres to [Semantic Versioning](https://semver.org/spec/v2.0.0.html).

## \[Unreleased\]

<<<<<<< HEAD
- DhtOp now uses a `RecordEntry` instead of `Option<Box<Entry>>` to denote the reason why an Entry was not included, if there is no entry included. You can get an `Option<Entry>` via `RecordEntry::as_option()` or `RecordEntry::into_option()`. 
=======
## 0.3.0-beta-dev.2
>>>>>>> 8943288d

## 0.3.0-beta-dev.1

## 0.3.0-beta-dev.0

## 0.2.0

## 0.2.0-beta-rc.7

- `ZomeManifest` now takes a `dylib` argument, with the type `Option<PathBuf>`. It can be safely ignored in cases other than trying to execute on native iOS. It is used with artifacts produced by `hc dna pack` when it has been called with the `--dylib-ios` option. [\#2218](https://github.com/holochain/holochain/pull/2218)

## 0.2.0-beta-rc.6

## 0.2.0-beta-rc.5

## 0.2.0-beta-rc.4

## 0.2.0-beta-rc.3

## 0.2.0-beta-rc.2

- BREAKING: AppManifest’s `version` now only accepts a single optional DNA hash value, whereas previously it could accept a list of values.
- AppManifest’s `version` is renamed to `installed_hash` (there is still an alias to `version` for limited backward compatibility, so the old field name will still work).

## 0.2.0-beta-rc.1

## 0.2.0-beta-rc.0

## 0.1.0

## 0.1.0-beta-rc.3

## 0.1.0-beta-rc.2

- BREAKING CHANGE - Added zome name to the signal emitted when using `emit_signal`.

## 0.1.0-beta-rc.1

## 0.1.0-beta-rc.0

## 0.0.69

## 0.0.68

## 0.0.67

## 0.0.66

## 0.0.65

- Fixed a bug where DNA modifiers specified in a hApp manifest would not be respected when specifying a `network_seed` in a `InstallAppBundlePayload`. [\#1642](https://github.com/holochain/holochain/pull/1642)

## 0.0.64

## 0.0.63

## 0.0.62

## 0.0.61

- Added `WebAppManifestCurrentBuilder` and exposed it.

## 0.0.60

## 0.0.59

## 0.0.58

- **BREAKING CHANGE**: `network_seed`, `origin_time` and `properties` are combined in a new struct `DnaModifiers`. API calls `RegisterDna`, `InstallAppBundle` and `CreateCloneCell` require this new struct as a substruct under the field `modifiers` now. [\#1578](https://github.com/holochain/holochain/pull/1578)
  - This means that all DNAs which set these fields will have to be rebuilt, and any code using the API will have to be updated (the @holochain/client Javascript client will be updated accordingly).
- **BREAKING CHANGE**: `origin_time` is a required field now in the `integrity` section of a DNA manifest.

## 0.0.57

- Renamed `SweetEasyInline` to `SweetInlineZomes`
- Renamed `InlineZome::callback` to `InlineZome::function`

## 0.0.56

- Add function to add a clone cell to an app. [\#1547](https://github.com/holochain/holochain/pull/1547)

## 0.0.55

## 0.0.54

## 0.0.53

## 0.0.52

## 0.0.51

## 0.0.50

## 0.0.49

- BREAKING CHANGE - Refactor: Property `integrity.uid` of DNA Yaml files renamed to `integrity.network_seed`. Functionality has not changed. [\#1493](https://github.com/holochain/holochain/pull/1493)

## 0.0.48

## 0.0.47

## 0.0.46

## 0.0.45

## 0.0.44

## 0.0.43

## 0.0.42

### Integrity / Coordinator Changes [\#1325](https://github.com/holochain/holochain/pull/1325)

### Added

- `GlobalZomeTypes` type that holds all a dna’s zome types.
- `ToSqlStatement` trait for converting a type to a SQL statement.
- `InlineZomeSet` for creating a set of integrity and coordinator inline zomes.
- `DnaManifest` takes dependencies for coordinator zomes. These are the names of integrity zomes and must be within the same manifest.
- `DnaManifest` verifies that all zome names are unique.
- `DnaManifest` verifies that dependency names exists and are integrity zomes.
- `DnaFile` can hot swap coordinator zomes. Existing zomes are replaced and new zome names are appended.

### Changed

- `RibosomeStore` is now a `RibosomeStore`.
- `DnaManifest` now has an integrity key for all values that will change the dna hash.
- `DnaManifest` now has an optional coordinator key for adding coordinators zomes on install.

## 0.0.41

## 0.0.40

## 0.0.39

## 0.0.38

## 0.0.37

## 0.0.36

## 0.0.35

## 0.0.34

## 0.0.33

## 0.0.32

## 0.0.31

## 0.0.30

## 0.0.29

## 0.0.28

## 0.0.27

## 0.0.26

## 0.0.25

## 0.0.24

## 0.0.23

## 0.0.22

## 0.0.21

## 0.0.20

## 0.0.19

## 0.0.18

## 0.0.17

## 0.0.16

## 0.0.15

- FIX: [Bug](https://github.com/holochain/holochain/issues/1101) that was allowing `HeaderWithoutEntry` to shutdown apps. [\#1105](https://github.com/holochain/holochain/pull/1105)

## 0.0.14

## 0.0.13

## 0.0.12

## 0.0.11

## 0.0.10

## 0.0.9

## 0.0.8

## 0.0.7

- Added helper functions to `WebAppBundle` and `AppManifest` to be able to handle these types better in consuming applications.

## 0.0.6

- Added `WebAppManifest` to support `.webhapp` bundles. This is necessary to package hApps together with web UIs, to export to the Launcher and Holo.

## 0.0.5

## 0.0.4

## 0.0.3

## 0.0.2

## 0.0.1

### Changed

- BREAKING: All references to `"uuid"` in the context of DNA has been renamed to `"uid"` to reflect that these IDs are not universally unique, but merely unique with regards to the zome code (the genotype) [\#727](https://github.com/holochain/holochain/pull/727)<|MERGE_RESOLUTION|>--- conflicted
+++ resolved
@@ -7,11 +7,9 @@
 
 ## \[Unreleased\]
 
-<<<<<<< HEAD
 - DhtOp now uses a `RecordEntry` instead of `Option<Box<Entry>>` to denote the reason why an Entry was not included, if there is no entry included. You can get an `Option<Entry>` via `RecordEntry::as_option()` or `RecordEntry::into_option()`. 
-=======
+
 ## 0.3.0-beta-dev.2
->>>>>>> 8943288d
 
 ## 0.3.0-beta-dev.1
 
