--- conflicted
+++ resolved
@@ -9,11 +9,8 @@
 
 - **BREAKING CHANGE**: `DhtOp` now uses a `RecordEntry` instead of `Option<Box<Entry>>` to denote the reason why an Entry was not included, if there is no entry included. You can get an `Option<Entry>` via `RecordEntry::as_option()` or `RecordEntry::into_option()`. `Op` and `FlatOp` (used for validation) are unchanged.
 
-<<<<<<< HEAD
-=======
 ## 0.3.0-beta-dev.3
 
->>>>>>> 7108754f
 ## 0.3.0-beta-dev.2
 
 ## 0.3.0-beta-dev.1
