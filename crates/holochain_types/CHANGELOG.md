--- conflicted
+++ resolved
@@ -7,11 +7,9 @@
 
 ## \[Unreleased\]
 
-<<<<<<< HEAD
 - Remove deprecated type `DhtOpLight`. Use `DhtOpLite` instead.
-=======
+
 ## 0.4.0-dev.4
->>>>>>> 81fc62db
 
 ## 0.4.0-dev.3
 
