# Changelog

The format is based on [Keep a Changelog](https://keepachangelog.com/en/1.0.0/). This project adheres to [Semantic Versioning](https://semver.org/spec/v2.0.0.html).

## \[Unreleased\]

<<<<<<< HEAD
- Add functions to archive/restore/delete clone cells of an app. [\#1578](https://github.com/holochain/holochain/pull/1578)
=======
## 0.0.57

>>>>>>> 0d19679e
- Renamed `SweetEasyInline` to `SweetInlineZomes`
- Renamed `InlineZome::callback` to `InlineZome::function`

## 0.0.56

- Add function to add a clone cell to an app. [\#1547](https://github.com/holochain/holochain/pull/1547)

## 0.0.55

## 0.0.54

## 0.0.53

## 0.0.52

## 0.0.51

## 0.0.50

## 0.0.49

- BREAKING CHANGE - Refactor: Property `integrity.uid` of DNA Yaml files renamed to `integrity.network_seed`. Functionality has not changed. [\#1493](https://github.com/holochain/holochain/pull/1493)

## 0.0.48

## 0.0.47

## 0.0.46

## 0.0.45

## 0.0.44

## 0.0.43

## 0.0.42

### Integrity / Coordinator Changes [\#1325](https://github.com/holochain/holochain/pull/1325)

### Added

- `GlobalZomeTypes` type that holds all a dna’s zome types.
- `ToSqlStatement` trait for converting a type to a SQL statement.
- `InlineZomeSet` for creating a set of integrity and coordinator inline zomes.
- `DnaManifest` takes dependencies for coordinator zomes. These are the names of integrity zomes and must be within the same manifest.
- `DnaManifest` verifies that all zome names are unique.
- `DnaManifest` verifies that dependency names exists and are integrity zomes.
- `DnaFile` can hot swap coordinator zomes. Existing zomes are replaced and new zome names are appended.

### Changed

- `RibosomeStore` is now a `RibosomeStore`.
- `DnaManifest` now has an integrity key for all values that will change the dna hash.
- `DnaManifest` now has an optional coordinator key for adding coordinators zomes on install.

## 0.0.41

## 0.0.40

## 0.0.39

## 0.0.38

## 0.0.37

## 0.0.36

## 0.0.35

## 0.0.34

## 0.0.33

## 0.0.32

## 0.0.31

## 0.0.30

## 0.0.29

## 0.0.28

## 0.0.27

## 0.0.26

## 0.0.25

## 0.0.24

## 0.0.23

## 0.0.22

## 0.0.21

## 0.0.20

## 0.0.19

## 0.0.18

## 0.0.17

## 0.0.16

## 0.0.15

- FIX: [Bug](https://github.com/holochain/holochain/issues/1101) that was allowing `HeaderWithoutEntry` to shutdown apps. [\#1105](https://github.com/holochain/holochain/pull/1105)

## 0.0.14

## 0.0.13

## 0.0.12

## 0.0.11

## 0.0.10

## 0.0.9

## 0.0.8

## 0.0.7

- Added helper functions to `WebAppBundle` and `AppManifest` to be able to handle these types better in consuming applications.

## 0.0.6

- Added `WebAppManifest` to support `.webhapp` bundles. This is necessary to package hApps together with web UIs, to export to the Launcher and Holo.

## 0.0.5

## 0.0.4

## 0.0.3

## 0.0.2

## 0.0.1

### Changed

- BREAKING: All references to `"uuid"` in the context of DNA has been renamed to `"uid"` to reflect that these IDs are not universally unique, but merely unique with regards to the zome code (the genotype) [\#727](https://github.com/holochain/holochain/pull/727)<|MERGE_RESOLUTION|>--- conflicted
+++ resolved
@@ -4,12 +4,10 @@
 
 ## \[Unreleased\]
 
-<<<<<<< HEAD
 - Add functions to archive/restore/delete clone cells of an app. [\#1578](https://github.com/holochain/holochain/pull/1578)
-=======
+
 ## 0.0.57
 
->>>>>>> 0d19679e
 - Renamed `SweetEasyInline` to `SweetInlineZomes`
 - Renamed `InlineZome::callback` to `InlineZome::function`
 
