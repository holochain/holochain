--- conflicted
+++ resolved
@@ -1,10 +1,6 @@
 [package]
 name = "holochain_state_types"
-<<<<<<< HEAD
-version = "0.5.0-dev.0"
-=======
 version = "0.5.0-dev.1"
->>>>>>> 4cbddda9
 description = "Types for the holochain_state crate"
 license = "Apache-2.0"
 homepage = "https://github.com/holochain/holochain"
@@ -15,13 +11,8 @@
 # reminder - do not use workspace deps
 [dependencies]
 serde = { version = "1.0", features = ["derive"] }
-<<<<<<< HEAD
-holochain_integrity_types = { version = "^0.5.0-dev.0", path = "../holochain_integrity_types", default-features = false }
-holo_hash = { version = "^0.5.0-dev.0", path = "../holo_hash" }
-=======
 holochain_integrity_types = { version = "^0.5.0-dev.1", path = "../holochain_integrity_types", default-features = false }
 holo_hash = { version = "^0.5.0-dev.1", path = "../holo_hash" }
->>>>>>> 4cbddda9
 
 [lints]
 workspace = true