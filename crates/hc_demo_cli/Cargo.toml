[package]
name = "hc_demo_cli"
version = "0.2.0-beta-rc.0"
edition = "2021"
license = "Apache-2.0"

[lib]
crate-type = ["cdylib", "rlib"]

# reminder - do not use workspace deps
[dependencies]
cfg-if = "1.0"
clap = { version = "4.2.2", features = [
  "derive",
  "wrap_help",
], optional = true }
flate2 = { version = "1.0.25", optional = true }
hdi = { path = "../hdi", version = "^0.5.0-dev.14", optional = true }
hdk = { path = "../hdk", version = "^0.4.0-dev.16", optional = true }
<<<<<<< HEAD
holochain = { path = "../holochain", version = "^0.4.0-dev.23", optional = true, default-features = false }
=======
holochain = { path = "../holochain", version = "^0.4.0-dev.24", optional = true }
>>>>>>> 0acb2ceb
holochain_types = { path = "../holochain_types", version = "^0.4.0-dev.23", optional = true }
holochain_keystore = { path = "../holochain_keystore", version = "^0.4.0-dev.21", optional = true }
rand = { version = "0.8.5", optional = true }
rand-utf8 = { version = "0.0.1", optional = true }
serde = { version = "1", optional = true }
tokio = { version = "1.27", features = ["full"], optional = true }
tracing = { version = "0.1.37", optional = true }
tracing-subscriber = { version = "0.3.16", optional = true }

[dev-dependencies]
tempfile = "3.5.0"

# When building for the WASM target, we need to configure getrandom
# to use the host system for the source of crypto-secure randomness.
[target.'cfg(all(target_arch = "wasm32", target_os = "unknown"))'.dependencies]
getrandom = { version = "0.2", features = ["custom"] }

# Special config for when we're in build_wasm mode
[target.'cfg(build_wasm)'.build-dependencies]
flate2 = "1.0.25"
wasm-opt = "0.116"

[lints]
workspace = true

[features]
default = ["build_demo", "wasmer_sys"]

# The default demo feature builds the actual demo lib / executable.
build_demo = [
  "clap",
  "flate2",
  "hdi",
  "hdk",
  "serde",
  "tokio",
  "holochain",
  "holochain_types",
  "holochain/test_utils",
  "holochain/tx5",
  "holochain/sqlite-encrypted",
  "holochain/metrics_influxive",
  "holochain_keystore",
  "rand",
  "rand-utf8",
  "tracing",
  "tracing-subscriber",
]

# You probably won't use this directly, it is used by build.rs when
# cfg(build_wasm) is enabled.
build_integrity_wasm = ["hdi", "serde"]

# You probably won't use this directly, it is used by build.rs when
# cfg(build_wasm) is enabled.
build_coordinator_wasm = ["hdi", "hdk", "serde"]

wasmer_sys = ["holochain/wasmer_sys"]
wasmer_wamr = ["holochain/wasmer_wamr"]<|MERGE_RESOLUTION|>--- conflicted
+++ resolved
@@ -17,11 +17,7 @@
 flate2 = { version = "1.0.25", optional = true }
 hdi = { path = "../hdi", version = "^0.5.0-dev.14", optional = true }
 hdk = { path = "../hdk", version = "^0.4.0-dev.16", optional = true }
-<<<<<<< HEAD
-holochain = { path = "../holochain", version = "^0.4.0-dev.23", optional = true, default-features = false }
-=======
-holochain = { path = "../holochain", version = "^0.4.0-dev.24", optional = true }
->>>>>>> 0acb2ceb
+holochain = { path = "../holochain", version = "^0.4.0-dev.24", optional = true, default-features = false }
 holochain_types = { path = "../holochain_types", version = "^0.4.0-dev.23", optional = true }
 holochain_keystore = { path = "../holochain_keystore", version = "^0.4.0-dev.21", optional = true }
 rand = { version = "0.8.5", optional = true }
