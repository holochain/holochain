[package]
name = "hc_demo_cli"
version = "0.2.0-beta-rc.0"
edition = "2021"
license = "Apache-2.0"

[lib]
crate-type = ["cdylib", "rlib"]

# reminder - do not use workspace deps
[dependencies]
cfg-if = "1.0"
clap = { version = "4.2.2", features = [
  "derive",
  "wrap_help",
], optional = true }
flate2 = { version = "1.0.25", optional = true }
hdi = { path = "../hdi", version = "^0.5.0-dev.14", optional = true }
hdk = { path = "../hdk", version = "^0.4.0-dev.16", optional = true }
<<<<<<< HEAD
holochain = { path = "../holochain", version = "^0.4.0-dev.22", optional = true, default-features = false }
holochain_types = { path = "../holochain_types", version = "^0.4.0-dev.22", optional = true }
holochain_keystore = { path = "../holochain_keystore", version = "^0.4.0-dev.20", optional = true }
=======
holochain = { path = "../holochain", version = "^0.4.0-dev.23", optional = true }
holochain_types = { path = "../holochain_types", version = "^0.4.0-dev.23", optional = true }
holochain_keystore = { path = "../holochain_keystore", version = "^0.4.0-dev.21", optional = true }
>>>>>>> c7a3c683
rand = { version = "0.8.5", optional = true }
rand-utf8 = { version = "0.0.1", optional = true }
serde = { version = "1", optional = true }
tokio = { version = "1.27", features = ["full"], optional = true }
tracing = { version = "0.1.37", optional = true }
tracing-subscriber = { version = "0.3.16", optional = true }

[dev-dependencies]
tempfile = "3.5.0"

# When building for the WASM target, we need to configure getrandom
# to use the host system for the source of crypto-secure randomness.
[target.'cfg(all(target_arch = "wasm32", target_os = "unknown"))'.dependencies]
getrandom = { version = "0.2", features = ["custom"] }

# Special config for when we're in build_wasm mode
[target.'cfg(build_wasm)'.build-dependencies]
flate2 = "1.0.25"
wasm-opt = "0.116"

[lints]
workspace = true

[features]
default = ["build_demo", "wasmer_sys"]

# The default demo feature builds the actual demo lib / executable.
build_demo = [
  "clap",
  "flate2",
  "hdi",
  "hdk",
  "serde",
  "tokio",
  "holochain",
  "holochain_types",
  "holochain/test_utils",
  "holochain/tx5",
  "holochain/sqlite-encrypted",
  "holochain/metrics_influxive",
  "holochain_keystore",
  "rand",
  "rand-utf8",
  "tracing",
  "tracing-subscriber",
]

# You probably won't use this directly, it is used by build.rs when
# cfg(build_wasm) is enabled.
build_integrity_wasm = ["hdi", "serde"]

# You probably won't use this directly, it is used by build.rs when
# cfg(build_wasm) is enabled.
build_coordinator_wasm = ["hdi", "hdk", "serde"]

wasmer_sys = ["holochain/wasmer_sys"]
wasmer_wamr = ["holochain/wasmer_wamr"]<|MERGE_RESOLUTION|>--- conflicted
+++ resolved
@@ -17,15 +17,9 @@
 flate2 = { version = "1.0.25", optional = true }
 hdi = { path = "../hdi", version = "^0.5.0-dev.14", optional = true }
 hdk = { path = "../hdk", version = "^0.4.0-dev.16", optional = true }
-<<<<<<< HEAD
-holochain = { path = "../holochain", version = "^0.4.0-dev.22", optional = true, default-features = false }
-holochain_types = { path = "../holochain_types", version = "^0.4.0-dev.22", optional = true }
-holochain_keystore = { path = "../holochain_keystore", version = "^0.4.0-dev.20", optional = true }
-=======
-holochain = { path = "../holochain", version = "^0.4.0-dev.23", optional = true }
+holochain = { path = "../holochain", version = "^0.4.0-dev.23", optional = true, default-features = false }
 holochain_types = { path = "../holochain_types", version = "^0.4.0-dev.23", optional = true }
 holochain_keystore = { path = "../holochain_keystore", version = "^0.4.0-dev.21", optional = true }
->>>>>>> c7a3c683
 rand = { version = "0.8.5", optional = true }
 rand-utf8 = { version = "0.0.1", optional = true }
 serde = { version = "1", optional = true }
