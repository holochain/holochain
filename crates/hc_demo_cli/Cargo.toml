[package]
name = "hc_demo_cli"
version = "0.2.0-beta-rc.0"
edition = "2021"
license = "Apache-2.0"

[lib]
crate-type = ["cdylib", "rlib"]

# reminder - do not use workspace deps
[dependencies]
cfg-if = "1.0"
clap = { version = "4.2.2", features = [
  "derive",
  "wrap_help",
], optional = true }
flate2 = { version = "1.0.25", optional = true }
<<<<<<< HEAD
hdi = { path = "../hdi", version = "^0.5.0-dev.12", optional = true }
hdk = { path = "../hdk", version = "^0.4.0-dev.14", optional = true }
holochain = { path = "../holochain", version = "^0.4.0-dev.20", optional = true, default-features = false }
holochain_types = { path = "../holochain_types", version = "^0.4.0-dev.20", optional = true }
holochain_keystore = { path = "../holochain_keystore", version = "^0.4.0-dev.18", optional = true }
=======
hdi = { path = "../hdi", version = "^0.5.0-dev.13", optional = true }
hdk = { path = "../hdk", version = "^0.4.0-dev.15", optional = true }
holochain = { path = "../holochain", version = "^0.4.0-dev.21", optional = true }
holochain_types = { path = "../holochain_types", version = "^0.4.0-dev.21", optional = true }
holochain_keystore = { path = "../holochain_keystore", version = "^0.4.0-dev.19", optional = true }
>>>>>>> b226c36a
rand = { version = "0.8.5", optional = true }
rand-utf8 = { version = "0.0.1", optional = true }
serde = { version = "1", optional = true }
tokio = { version = "1.27", features = ["full"], optional = true }
tracing = { version = "0.1.37", optional = true }
tracing-subscriber = { version = "0.3.16", optional = true }

[dev-dependencies]
tempfile = "3.5.0"

# When building for the WASM target, we need to configure getrandom
# to use the host system for the source of crypto-secure randomness.
[target.'cfg(all(target_arch = "wasm32", target_os = "unknown"))'.dependencies]
getrandom = { version = "0.2", features = ["custom"] }

# Special config for when we're in build_wasm mode
[target.'cfg(build_wasm)'.build-dependencies]
flate2 = "1.0.25"
wasm-opt = "0.116"

[lints]
workspace = true

[features]
default = ["build_demo", "wasmer_sys"]

# The default demo feature builds the actual demo lib / executable.
build_demo = [
  "clap",
  "flate2",
  "hdi",
  "hdk",
  "serde",
  "tokio",
  "holochain",
  "holochain_types",
  "holochain/test_utils",
  "holochain/tx5",
  "holochain/sqlite-encrypted",
  "holochain/metrics_influxive",
  "holochain_keystore",
  "rand",
  "rand-utf8",
  "tracing",
  "tracing-subscriber",
]

# You probably won't use this directly, it is used by build.rs when
# cfg(build_wasm) is enabled.
build_integrity_wasm = ["hdi", "serde"]

# You probably won't use this directly, it is used by build.rs when
# cfg(build_wasm) is enabled.
build_coordinator_wasm = ["hdi", "hdk", "serde"]

wasmer_sys = ["holochain/wasmer_sys"]
wasmer_wamr = ["holochain/wasmer_wamr"]<|MERGE_RESOLUTION|>--- conflicted
+++ resolved
@@ -15,19 +15,11 @@
   "wrap_help",
 ], optional = true }
 flate2 = { version = "1.0.25", optional = true }
-<<<<<<< HEAD
-hdi = { path = "../hdi", version = "^0.5.0-dev.12", optional = true }
-hdk = { path = "../hdk", version = "^0.4.0-dev.14", optional = true }
-holochain = { path = "../holochain", version = "^0.4.0-dev.20", optional = true, default-features = false }
-holochain_types = { path = "../holochain_types", version = "^0.4.0-dev.20", optional = true }
-holochain_keystore = { path = "../holochain_keystore", version = "^0.4.0-dev.18", optional = true }
-=======
 hdi = { path = "../hdi", version = "^0.5.0-dev.13", optional = true }
 hdk = { path = "../hdk", version = "^0.4.0-dev.15", optional = true }
-holochain = { path = "../holochain", version = "^0.4.0-dev.21", optional = true }
+holochain = { path = "../holochain", version = "^0.4.0-dev.21", optional = true, default-features = false }
 holochain_types = { path = "../holochain_types", version = "^0.4.0-dev.21", optional = true }
 holochain_keystore = { path = "../holochain_keystore", version = "^0.4.0-dev.19", optional = true }
->>>>>>> b226c36a
 rand = { version = "0.8.5", optional = true }
 rand-utf8 = { version = "0.0.1", optional = true }
 serde = { version = "1", optional = true }
