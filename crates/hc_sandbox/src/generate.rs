--- conflicted
+++ resolved
@@ -26,13 +26,8 @@
 ) -> anyhow::Result<ConfigRootPath> {
     let (dir, con_url) = generate_directory(root, directory, !in_process_lair)?;
 
-<<<<<<< HEAD
-    let mut config = create_config(dir.clone(), con_url);
+    let mut config = create_config(dir.clone(), con_url)?;
     config.network = network.unwrap_or_default();
-=======
-    let mut config = create_config(dir.clone(), con_url)?;
-    config.network = network;
->>>>>>> 6c5390a0
     random_admin_port(&mut config);
     let path = write_config(dir.clone(), &config);
     msg!("Config {:?}", config);
