--- conflicted
+++ resolved
@@ -1,9 +1,6 @@
 //! Common use sandboxes with lots of default choices.
 
-<<<<<<< HEAD
-=======
 use holochain_trace::Output;
->>>>>>> a43efa93
 use std::path::Path;
 use std::path::PathBuf;
 
