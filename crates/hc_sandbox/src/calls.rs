--- conflicted
+++ resolved
@@ -593,17 +593,9 @@
             let info = client.peer_meta_info(args.url, args.dna).await?;
             let string_key_info = info
                 .into_iter()
-<<<<<<< HEAD
                 .map(|(k, v)| (k.to_string(), v))
-                .collect::<BTreeMap<String, BTreeMap<String, AgentMetaInfo>>>();
+                .collect::<BTreeMap<String, BTreeMap<String, PeerMetaInfo>>>();
             println!("{}", serde_json::to_string(&string_key_info)?);
-=======
-                .map(|(k, v)| (DnaHashB64::from(k).to_string(), v))
-                .collect::<BTreeMap<String, BTreeMap<String, PeerMetaInfo>>>();
-
-            let info_json = serde_json::to_string_pretty(&string_key_info)?;
-            println!("{}", info_json);
->>>>>>> 748a0f4c
         }
     }
     Ok(())
