//! # Manage persistence of sandboxes
//!
//! This module gives basic helpers to save / load your sandboxes
//! to / from a `.hc` file.
//! This is very much WIP and subject to change.

<<<<<<< HEAD
use std::path::Path;
use std::path::PathBuf;
use std::sync::OnceLock;

=======
use crate::config;
use anyhow::Context;
>>>>>>> e94daf2b
use holochain_conductor_api::conductor::paths::ConfigFilePath;
use holochain_conductor_api::conductor::paths::ConfigRootPath;
use std::path::Path;
use std::path::PathBuf;
use std::sync::OnceLock;

/// Save all sandboxes to the `.hc` file in the `hc_dir` directory.
pub fn save(mut hc_dir: PathBuf, paths: Vec<ConfigRootPath>) -> anyhow::Result<()> {
    use std::io::Write;
    std::fs::create_dir_all(&hc_dir)?;
    hc_dir.push(".hc");
    let mut file = std::fs::OpenOptions::new()
        .append(true)
        .create(true)
        .open(hc_dir)?;

    for path in paths {
        writeln!(file, "{}", path.display())?;
    }
    Ok(())
}

/// Remove sandboxes by their index in the file.
/// You can get the index by calling [`load`].
/// If no sandboxes are passed in then all are deleted.
/// If all sandboxes are deleted the `.hc` file will be removed.
pub fn clean(mut hc_dir: PathBuf, sandboxes: Vec<usize>) -> anyhow::Result<()> {
    let existing = load(hc_dir.clone())?;
    let sandboxes_len = sandboxes.len();
    let to_remove: Vec<_> = if sandboxes.is_empty() {
        existing.iter().collect()
    } else {
        sandboxes
            .into_iter()
            .filter_map(|i| existing.get(i))
            .collect()
    };
    let to_remove_len = to_remove.len();
    for p in to_remove {
        if p.exists() && p.is_dir() {
            if let Err(e) = std::fs::remove_dir_all(p) {
                tracing::error!("Failed to remove {} because {:?}", p.display(), e);
            }
        }
    }
    if sandboxes_len == 0 || sandboxes_len == to_remove_len {
        for entry in std::fs::read_dir(&hc_dir)? {
            let entry = entry?;
            if entry.file_type()?.is_file() {
                if let Some(s) = entry.file_name().to_str() {
                    if s.starts_with(".hc_live_") {
                        std::fs::remove_file(entry.path())
                            .with_context(|| format!("Failed to remove live lock at {}", s))?;
                    }
                }
            }
        }
        hc_dir.push(".hc");
        if hc_dir.exists() {
            std::fs::remove_file(&hc_dir)
                .with_context(|| format!("Failed to remove .hc file at {}", hc_dir.display()))?;
        }
    }
    Ok(())
}

/// Load sandbox paths from the `.hc` file.
pub fn load(mut hc_dir: PathBuf) -> anyhow::Result<Vec<PathBuf>> {
    let mut paths = Vec::new();
    hc_dir.push(".hc");
    if hc_dir.exists() {
        let existing = std::fs::read_to_string(hc_dir)?;
        for sandbox in existing.lines() {
            let path = PathBuf::from(sandbox);
            let config_file_path = ConfigFilePath::from(ConfigRootPath::from(path.clone()));
            if config_file_path.as_ref().exists() {
                paths.push(path);
            } else {
                tracing::error!("Failed to load path {} from existing .hc", path.display());
            }
        }
    }
    Ok(paths)
}

/// Print out the sandboxes contained in the `.hc` file.
pub fn list(hc_dir: PathBuf, verbose: bool) -> anyhow::Result<()> {
    let out = load(hc_dir)?.into_iter().enumerate().try_fold(
        "\nSandboxes contained in `.hc`\n".to_string(),
        |out, (i, path)| {
            let r = match verbose {
                false => format!("{}{}: {}\n", out, i, path.display()),
                true => {
                    let config = holochain_conductor_config::config::read_config(
                        ConfigRootPath::from(path.clone()),
                    )?;
                    format!(
                        "{}{}: {}\nConductor Config:\n{:?}\n",
                        out,
                        i,
                        path.display(),
                        config
                    )
                }
            };
            anyhow::Result::<_, anyhow::Error>::Ok(r)
        },
    )?;
    msg!("{}", out);
    Ok(())
}

fn get_file_locks() -> &'static tokio::sync::Mutex<Vec<usize>> {
    static FILE_LOCKS: OnceLock<tokio::sync::Mutex<Vec<usize>>> = OnceLock::new();

    FILE_LOCKS.get_or_init(|| tokio::sync::Mutex::new(Vec::new()))
}

/// Lock this setup as running live and advertise the port.
pub async fn lock_live(mut hc_dir: PathBuf, path: &Path, port: u16) -> anyhow::Result<()> {
    use std::io::Write;
    std::fs::create_dir_all(&hc_dir)?;
    let paths = load(hc_dir.clone())?;
    let index = match paths.into_iter().enumerate().find(|p| p.1 == path) {
        Some((i, _)) => i,
        None => return Ok(()),
    };
    hc_dir.push(format!(".hc_live_{}", index));
    match std::fs::OpenOptions::new()
        .write(true)
        .create_new(true)
        .open(hc_dir)
    {
        Ok(mut file) => {
            writeln!(file, "{}", port)?;
            let mut lock = get_file_locks().lock().await;
            lock.push(index);
        }
        Err(e) => match e.kind() {
            std::io::ErrorKind::AlreadyExists => {}
            _ => return Err(e.into()),
        },
    }

    Ok(())
}

/// For each registered setup, if it has a lockfile, return the port of the running conductor,
/// otherwise return None.
/// The resulting Vec has the same number of elements as lines in the `.hc` file.
pub fn load_ports(hc_dir: PathBuf) -> anyhow::Result<Vec<Option<u16>>> {
    let mut ports = Vec::new();
    let paths = load(hc_dir.clone())?;
    for (i, _) in paths.into_iter().enumerate() {
        let mut hc = hc_dir.clone();
        hc.push(format!(".hc_live_{}", i));
        if hc.exists() {
            let live = std::fs::read_to_string(hc)?;
            let p = live.lines().next().and_then(|l| l.parse::<u16>().ok());
            ports.push(p)
        } else {
            ports.push(None);
        }
    }
    Ok(ports)
}

/// Same as load_ports but only returns ports for paths passed in.
pub fn find_ports(hc_dir: PathBuf, paths: &[PathBuf]) -> anyhow::Result<Vec<Option<u16>>> {
    let mut ports = Vec::new();
    let all_paths = load(hc_dir.clone())?;
    for path in paths {
        let index = all_paths.iter().position(|p| p == path);
        match index {
            Some(i) => {
                let mut hc = hc_dir.clone();
                hc.push(format!(".hc_live_{}", i));
                if hc.exists() {
                    let live = std::fs::read_to_string(hc)?;
                    let p = live.lines().next().and_then(|l| l.parse::<u16>().ok());
                    ports.push(p)
                } else {
                    ports.push(None);
                }
            }
            None => ports.push(None),
        }
    }
    Ok(ports)
}

/// Remove all lockfiles, releasing all locked ports.
pub async fn release_ports(hc_dir: PathBuf) -> anyhow::Result<()> {
    let files = get_file_locks().lock().await;
    for file in files.iter() {
        let mut hc = hc_dir.clone();
        hc.push(format!(".hc_live_{}", file));
        if hc.exists() {
            std::fs::remove_file(hc)?;
        }
    }
    Ok(())
}<|MERGE_RESOLUTION|>--- conflicted
+++ resolved
@@ -4,20 +4,11 @@
 //! to / from a `.hc` file.
 //! This is very much WIP and subject to change.
 
-<<<<<<< HEAD
-use std::path::Path;
-use std::path::PathBuf;
+use std::path::{Path, PathBuf};
 use std::sync::OnceLock;
 
-=======
-use crate::config;
 use anyhow::Context;
->>>>>>> e94daf2b
-use holochain_conductor_api::conductor::paths::ConfigFilePath;
-use holochain_conductor_api::conductor::paths::ConfigRootPath;
-use std::path::Path;
-use std::path::PathBuf;
-use std::sync::OnceLock;
+use holochain_conductor_api::conductor::paths::{ConfigFilePath, ConfigRootPath};
 
 /// Save all sandboxes to the `.hc` file in the `hc_dir` directory.
 pub fn save(mut hc_dir: PathBuf, paths: Vec<ConfigRootPath>) -> anyhow::Result<()> {
