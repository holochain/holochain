//! Definitions of Parser options for use in the CLI

use crate::cmds::*;
use clap::{ArgAction, Parser};
<<<<<<< HEAD
=======
use holochain_trace::Output;
>>>>>>> a43efa93
use holochain_types::prelude::InstalledAppId;
use serde::{Deserialize, Serialize};
use std::path::Path;
use std::path::PathBuf;

const DEFAULT_APP_ID: &str = "test-app";

/// Helper for generating, running, and interacting with Holochain Conductor "sandboxes".
///
/// A sandbox is a directory containing a conductor config, databases, and keystore,
/// with a single Holochain app installed in the conductor:
/// Everything you need to quickly run your app in Holochain,
/// or create complex multi-conductor setups for testing.
#[derive(Debug, Parser)]
pub struct HcSandbox {
    #[command(subcommand)]
    subcommand: HcSandboxSubcommand,

    /// Instead of the normal "interactive" passphrase mode,
    /// collect the passphrase by reading stdin to the end.
    #[arg(long)]
    piped: bool,

<<<<<<< HEAD
=======
    /// The log output option to use for Holochain.
    #[arg(long, default_value_t = Output::Log)]
    structured: Output,

>>>>>>> a43efa93
    /// Force the admin port(s) that hc uses to talk to Holochain to a specific value.
    /// For example `hc sandbox -f=9000,9001 run`
    /// This must be set on each run or the port will change if it's in use.
    #[arg(short, long, value_delimiter = ',')]
    force_admin_ports: Vec<u16>,

    /// Set the path to the holochain binary.
    #[arg(
        short = 'H',
        long,
        env = "HC_HOLOCHAIN_PATH",
        default_value = "holochain"
    )]
    holochain_path: PathBuf,
}

/// The list of subcommands for `hc sandbox`.
#[derive(Debug, Parser)]
#[command(infer_subcommands = true)]
pub enum HcSandboxSubcommand {
    /// Generate one or more new Holochain Conductor sandbox(es) for later use.
    ///
    /// A single app will be installed as part of this sandbox.
    Generate {
        /// ID for the installed app.
        /// This is just a string to identify the app by.
        #[arg(short, long, default_value = DEFAULT_APP_ID)]
        app_id: InstalledAppId,

        /// (flattened)
        #[command(flatten)]
        create: Create,

        /// Automatically run the sandbox(es) that were created.
        /// This is effectively a combination of `hc sandbox generate` and `hc sandbox run`.
        /// You may optionally specify app interface ports to bind when running.
        /// This allows your UI to talk to the conductor.
        /// For example, `hc sandbox generate -r=0,9000,0` will create three app interfaces.
        /// Or, use `hc sandbox generate -r` to run without attaching any app interfaces.
        /// This follows the same structure as `hc sandbox run --ports`.
        #[arg(short, long, value_delimiter = ',')]
        run: Option<Vec<u16>>,

        /// A hApp bundle to install.
        happ: Option<PathBuf>,
    },

    /// Run conductor(s) from existing sandbox(es).
    Run(Run),

    /// Make a call to a conductor's admin interface.
    Call(crate::calls::Call),

    /// List sandboxes found in `$(pwd)/.hc`.
    List {
        /// Show more verbose information.
        #[arg(short, long, action = ArgAction::SetTrue)]
        verbose: bool,
    },

    /// Clean (completely remove) sandboxes that are listed in the `$(pwd)/.hc` file.
    Clean,

    /// Create a fresh sandbox with no apps installed.
    Create(Create),
}

/// Options for running a sandbox
#[derive(Debug, Parser)]
pub struct Run {
    /// Optionally specifies app interface ports to bind when running.
    /// This allows your UI to talk to the conductor.
    /// For example, `hc -p=0,9000,0` will create three app interfaces.
    /// Important: Interfaces are persistent. If you add an interface
    /// it will be there next time you run the conductor.
    #[arg(short, long, value_delimiter = ',')]
    ports: Vec<u16>,

    /// (flattened)
    #[command(flatten)]
    existing: Existing,
}

impl HcSandbox {
    /// Run this command
    pub async fn run(self) -> anyhow::Result<()> {
        holochain_util::pw::pw_set_piped(self.piped);
        match self.subcommand {
            HcSandboxSubcommand::Generate {
                app_id,
                create,
                run,
                happ,
            } => {
                let paths = generate(
                    &self.holochain_path,
                    happ,
                    create,
                    app_id,
                    self.structured.clone(),
                )
                .await?;
                for (port, path) in self
                    .force_admin_ports
                    .clone()
                    .into_iter()
                    .zip(paths.clone().into_iter())
                {
                    crate::force_admin_port(path, port)?;
                }
                if let Some(ports) = run {
                    let holochain_path = self.holochain_path.clone();
                    let force_admin_ports = self.force_admin_ports.clone();
                    let structured = self.structured.clone();
                    tokio::task::spawn(async move {
                        if let Err(e) =
                            run_n(&holochain_path, paths, ports, force_admin_ports, structured)
                                .await
                        {
                            tracing::error!(failed_to_run = ?e);
                        }
                    });
                    tokio::signal::ctrl_c().await?;
                    crate::save::release_ports(std::env::current_dir()?).await?;
                }
            }
            HcSandboxSubcommand::Run(Run { ports, existing }) => {
                let paths = existing.load()?;
                if paths.is_empty() {
                    return Ok(());
                }
                let holochain_path = self.holochain_path.clone();
                let force_admin_ports = self.force_admin_ports.clone();
                tokio::task::spawn(async move {
                    if let Err(e) = run_n(
                        &holochain_path,
                        paths,
                        ports,
                        force_admin_ports,
                        self.structured,
                    )
                    .await
                    {
                        tracing::error!(failed_to_run = ?e);
                    }
                });
                tokio::signal::ctrl_c().await?;
                crate::save::release_ports(std::env::current_dir()?).await?;
            }
            HcSandboxSubcommand::Call(call) => {
                crate::calls::call(&self.holochain_path, call, self.structured).await?
            }
            // HcSandboxSubcommand::Task => todo!("Running custom tasks is coming soon"),
            HcSandboxSubcommand::List { verbose } => {
                crate::save::list(std::env::current_dir()?, verbose)?
            }
            HcSandboxSubcommand::Clean => crate::save::clean(std::env::current_dir()?, Vec::new())?,
            HcSandboxSubcommand::Create(Create {
                num_sandboxes,
                network,
                root,
                directories,
                in_process_lair,
            }) => {
                let mut paths = Vec::with_capacity(num_sandboxes);
                msg!(
                    "Creating {} conductor sandboxes with same settings",
                    num_sandboxes
                );
                for i in 0..num_sandboxes {
                    let path = crate::generate::generate(
                        network.clone().map(|n| n.into_inner().into()),
                        root.clone(),
                        directories.get(i).cloned(),
                        in_process_lair,
                    )?;
                    paths.push(path);
                }
                crate::save::save(std::env::current_dir()?, paths.clone())?;
                msg!("Created {:?}", paths);
            }
        }

        Ok(())
    }
}

/// Details about a conductor launched by the sandbox
#[derive(Debug, Serialize, Deserialize)]
pub struct LaunchInfo {
    /// The admin port that was bound. This is not known when admin ports are not forced because the
    /// default is 0 so the system will choose a port.
    pub admin_port: u16,
    /// The app ports that were attached to the conductor.
    pub app_ports: Vec<u16>,
}

impl LaunchInfo {
    pub(crate) fn from_admin_port(admin_port: u16) -> Self {
        LaunchInfo {
            admin_port,
            app_ports: vec![],
        }
    }
}

pub async fn run_n(
    holochain_path: &Path,
    paths: Vec<PathBuf>,
    app_ports: Vec<u16>,
    force_admin_ports: Vec<u16>,
    structured: Output,
) -> anyhow::Result<()> {
    let run_holochain = |holochain_path: PathBuf,
                         path: PathBuf,
                         index: usize,
                         ports,
                         force_admin_port,
                         structured| async move {
        crate::run::run(
            &holochain_path,
            path,
            index,
            ports,
            force_admin_port,
            structured,
        )
        .await?;
        Result::<_, anyhow::Error>::Ok(())
    };
    let mut force_admin_ports = force_admin_ports.into_iter();
    let mut app_ports = app_ports.into_iter();
    let jhs = paths
        .into_iter()
        .enumerate()
        .zip(std::iter::repeat_with(|| force_admin_ports.next()))
        .zip(std::iter::repeat_with(|| app_ports.next()))
        .map(|(((index, path), force_admin_port), app_port)| {
            let f = run_holochain(
                holochain_path.to_path_buf(),
                path,
                index,
                app_port.map(|p| vec![p]).unwrap_or_default(),
                force_admin_port,
                structured.clone(),
            );
            tokio::task::spawn(f)
        });
    futures::future::try_join_all(jhs).await?;
    Ok(())
}

pub async fn generate(
    holochain_path: &Path,
    happ: Option<PathBuf>,
    create: Create,
    app_id: InstalledAppId,
    structured: Output,
) -> anyhow::Result<Vec<PathBuf>> {
    let happ = crate::bundles::parse_happ(happ)?;
    let paths = crate::sandbox::default_n(holochain_path, create, happ, app_id, structured).await?;
    crate::save::save(std::env::current_dir()?, paths.clone())?;
    Ok(paths)
}<|MERGE_RESOLUTION|>--- conflicted
+++ resolved
@@ -2,10 +2,7 @@
 
 use crate::cmds::*;
 use clap::{ArgAction, Parser};
-<<<<<<< HEAD
-=======
 use holochain_trace::Output;
->>>>>>> a43efa93
 use holochain_types::prelude::InstalledAppId;
 use serde::{Deserialize, Serialize};
 use std::path::Path;
@@ -29,13 +26,10 @@
     #[arg(long)]
     piped: bool,
 
-<<<<<<< HEAD
-=======
     /// The log output option to use for Holochain.
     #[arg(long, default_value_t = Output::Log)]
     structured: Output,
 
->>>>>>> a43efa93
     /// Force the admin port(s) that hc uses to talk to Holochain to a specific value.
     /// For example `hc sandbox -f=9000,9001 run`
     /// This must be set on each run or the port will change if it's in use.
