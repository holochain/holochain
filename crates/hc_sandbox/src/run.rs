--- conflicted
+++ resolved
@@ -1,9 +1,6 @@
 //! Helpers for running the conductor.
 
-<<<<<<< HEAD
-=======
 use anyhow::anyhow;
->>>>>>> a43efa93
 use std::path::Path;
 use std::{path::PathBuf, process::Stdio};
 
