use holochain_cli_sandbox::cli::LaunchInfo;
use holochain_cli_sandbox::config::read_config;
use holochain_conductor_api::conductor::ConductorConfig;
#[cfg(feature = "unstable-dpki")]
use holochain_conductor_api::conductor::DpkiConfig;
use holochain_conductor_api::AppResponse;
use holochain_conductor_api::{AdminRequest, AdminResponse, AppAuthenticationRequest, AppRequest};
use holochain_types::app::InstalledAppId;
use holochain_types::prelude::{SerializedBytes, SerializedBytesError, Timestamp, YamlProperties};
use holochain_websocket::{
    self as ws, ConnectRequest, WebsocketConfig, WebsocketReceiver, WebsocketResult,
    WebsocketSender,
};
use std::future::Future;
use std::net::ToSocketAddrs;
use std::path::PathBuf;
use std::process::Stdio;
use std::str::FromStr;
use std::sync::Arc;
use std::time::Duration;
use tokio::io::{AsyncBufReadExt, AsyncWriteExt, BufReader};
use tokio::process::{Child, Command};

const WEBSOCKET_TIMEOUT: Duration = Duration::from_secs(3);

async fn new_websocket_client_for_port<D>(port: u16) -> anyhow::Result<(WebsocketSender, WsPoll)>
where
    D: std::fmt::Debug,
    SerializedBytes: TryInto<D, Error = SerializedBytesError>,
{
    println!("Client for address: {:?}", format!("localhost:{port}"));
    let (tx, rx) = ws::connect(
        Arc::new(WebsocketConfig::CLIENT_DEFAULT),
        ConnectRequest::new(
            format!("localhost:{port}")
                .to_socket_addrs()
                .unwrap()
                .next()
                .unwrap(),
        ),
    )
    .await?;

    Ok((tx, WsPoll::new::<D>(rx)))
}

async fn get_app_info(admin_port: u16, installed_app_id: InstalledAppId, port: u16) -> AppResponse {
    tracing::debug!(calling_app_interface = ?port, admin = ?admin_port);

    let (admin_tx, _admin_rx) = new_websocket_client_for_port::<AdminResponse>(admin_port)
        .await
        .unwrap_or_else(|_| panic!("Failed to connect to conductor on port [{}]", admin_port));

    let issue_token_response = admin_tx
        .request(AdminRequest::IssueAppAuthenticationToken(
            installed_app_id.clone().into(),
        ))
        .await
        .unwrap();
    let token = match issue_token_response {
        AdminResponse::AppAuthenticationTokenIssued(issued) => issued.token,
        _ => panic!("Unexpected response {:?}", issue_token_response),
    };

    let (app_tx, _rx) = new_websocket_client_for_port::<AppResponse>(port)
        .await
        .unwrap_or_else(|_| panic!("Failed to connect to conductor on port [{}]", port));
    app_tx
        .authenticate(AppAuthenticationRequest { token })
        .await
        .unwrap();

    tokio::time::timeout(Duration::from_secs(60), async move {
<<<<<<< HEAD
        let app_response: AppResponse;
=======
>>>>>>> f37c6360
        loop {
            let request = AppRequest::AppInfo;
            let response = app_tx.request(request);
            let r: AppResponse = check_timeout(response).await;
            match &r {
                AppResponse::AppInfo(Some(_)) => {
<<<<<<< HEAD
                    app_response = r;
=======
>>>>>>> f37c6360
                    break;
                }
                AppResponse::AppInfo(None) => {
                    // The sandbox hasn't installed the app yet
                    tokio::time::sleep(Duration::from_millis(100)).await;
                }
                _ => {
                    panic!("Unexpected response {:?}", r);
                }
            }
        }
<<<<<<< HEAD
        app_response
=======
>>>>>>> f37c6360
    })
    .await
    .unwrap_or_else(|_| {
        panic!("Timeout waiting for the sandbox to install the app {installed_app_id}")
<<<<<<< HEAD
    })
=======
    });
>>>>>>> f37c6360
}

async fn check_timeout<T>(response: impl Future<Output = WebsocketResult<T>>) -> T {
    match tokio::time::timeout(WEBSOCKET_TIMEOUT, response).await {
        Ok(response) => response.expect("Calling websocket failed"),
        Err(_) => {
            panic!("Timed out on request after {:?}", WEBSOCKET_TIMEOUT);
        }
    }
}

async fn package_fixture_if_not_packaged() {
    if PathBuf::from("tests/fixtures/my-app/my-fixture-app.happ").exists()
        && PathBuf::from("tests/fixtures/my-app-deferred/my-fixture-app-deferred.happ").exists()
    {
        return;
    }

    println!("@@ Package Fixture");

    let mut cmd = get_hc_command();

    cmd.arg("dna").arg("pack").arg("tests/fixtures/my-app/dna");

    println!("@@ {cmd:?}");

    cmd.status().await.expect("Failed to pack DNA");

    let mut cmd = get_hc_command();

    cmd.arg("app").arg("pack").arg("tests/fixtures/my-app");

    println!("@@ {cmd:?}");

    cmd.status().await.expect("Failed to pack hApp");

    println!("@@ Package Fixture deferred memproofs");

    let mut cmd = get_hc_command();

    cmd.arg("dna")
        .arg("pack")
        .arg("tests/fixtures/my-app-deferred/dna");

    println!("@@ {cmd:?}");

    cmd.status().await.expect("Failed to pack DNA");

    let mut cmd = get_hc_command();

    cmd.arg("app")
        .arg("pack")
        .arg("tests/fixtures/my-app-deferred");

    println!("@@ {cmd:?}");

    cmd.status()
        .await
        .expect("Failed to pack hApp with deferred memproofs");

    println!("@@ Package Fixture Complete");
}

async fn clean_sandboxes() {
    println!("@@ Clean");

    let mut cmd = get_sandbox_command();

    cmd.arg("clean");

    println!("@@ {cmd:?}");

    cmd.status().await.unwrap();

    println!("@@ Clean Complete");
}

/// Generates a new sandbox with a single app deployed and tries to get app info
#[tokio::test(flavor = "multi_thread")]
async fn generate_sandbox_and_connect() {
    clean_sandboxes().await;
    package_fixture_if_not_packaged().await;

    holochain_trace::test_run();
    let mut cmd = get_sandbox_command();
    cmd.env("RUST_BACKTRACE", "1")
        .arg(format!(
            "--holochain-path={}",
            get_holochain_bin_path().to_str().unwrap()
        ))
        .arg("--piped")
        .arg("generate")
        .arg("--in-process-lair")
        .arg("--run=0")
        .arg("tests/fixtures/my-app/")
        .stdin(Stdio::piped())
        .stdout(Stdio::piped())
        .stderr(Stdio::inherit())
        .kill_on_drop(true);

    println!("@@ {cmd:?}");

    let hc_admin = input_piped_password(&mut cmd).await;

    let launch_info = get_launch_info(hc_admin).await;

<<<<<<< HEAD
    // - Make a call to list app info to the port
    let app_info = get_app_info(
=======
    // - Connect to the app interface and wait for the app to show up in AppInfo
    get_app_info(
>>>>>>> f37c6360
        launch_info.admin_port,
        "test-app".into(),
        *launch_info.app_ports.first().expect("No app ports found"),
    )
    .await;

    assert_matches!(app_info, AppResponse::AppInfo(Some(_)));
}

/// Generates a new sandbox with a single app deployed and tries to list DNA
#[tokio::test(flavor = "multi_thread")]
async fn generate_sandbox_and_call_list_dna() {
    clean_sandboxes().await;
    package_fixture_if_not_packaged().await;

    holochain_trace::test_run();
    let mut cmd = get_sandbox_command();
    cmd.env("RUST_BACKTRACE", "1")
        .arg(format!(
            "--holochain-path={}",
            get_holochain_bin_path().to_str().unwrap()
        ))
        .arg("--piped")
        .arg("generate")
        .arg("--in-process-lair")
        .arg("--run=0")
        .arg("tests/fixtures/my-app/")
        .stdin(Stdio::piped())
        .stdout(Stdio::piped())
        .stderr(Stdio::inherit())
        .kill_on_drop(true);

    let hc_admin = input_piped_password(&mut cmd).await;

    let launch_info = get_launch_info(hc_admin).await;

    let mut cmd = get_sandbox_command();
    cmd.env("RUST_BACKTRACE", "1")
        .arg("call")
        .arg(format!("--running={}", launch_info.admin_port))
        .arg("list-dnas")
        .stdin(Stdio::piped())
        .stdout(Stdio::null())
        .stderr(Stdio::inherit());
    let mut hc_call = cmd.spawn().expect("Failed to spawn holochain");

    let exit_code = hc_call.wait().await.unwrap();
    assert!(exit_code.success());
}

/// Generates a new sandbox with a single app deployed with membrane_proof_deferred
/// set to true and tries to list DNA
#[tokio::test(flavor = "multi_thread")]
async fn generate_sandbox_memproof_deferred_and_call_list_dna() {
    clean_sandboxes().await;
    package_fixture_if_not_packaged().await;

    holochain_trace::test_run();
    let mut cmd = get_sandbox_command();
    cmd.env("RUST_BACKTRACE", "1")
        .arg(format!(
            "--holochain-path={}",
            get_holochain_bin_path().to_str().unwrap()
        ))
        .arg("--piped")
        .arg("generate")
        .arg("--in-process-lair")
        .arg("--run=0")
        .arg("tests/fixtures/my-app-deferred/")
        .stdin(Stdio::piped())
        .stdout(Stdio::piped())
        .stderr(Stdio::inherit())
        .kill_on_drop(true);

    let hc_admin = input_piped_password(&mut cmd).await;

    let launch_info = get_launch_info(hc_admin).await;

    let mut cmd = get_sandbox_command();
    cmd.env("RUST_BACKTRACE", "1")
        .arg("call")
        .arg(format!("--running={}", launch_info.admin_port))
        .arg("list-dnas")
        .stdin(Stdio::piped())
        .stdout(Stdio::null())
        .stderr(Stdio::inherit());
    let mut hc_call = cmd.spawn().expect("Failed to spawn holochain");

    let exit_code = hc_call.wait().await.unwrap();
    assert!(exit_code.success());
}

/// Generates a new sandbox with roles settings overridden by a yaml file passed via
/// the --roles-settings argument and verifies that the modifiers have been set
/// correctly
#[tokio::test(flavor = "multi_thread")]
async fn generate_sandbox_with_roles_settings_override() {
    clean_sandboxes().await;
    package_fixture_if_not_packaged().await;

    holochain_trace::test_run();
    let mut cmd = get_sandbox_command();
    cmd.env("RUST_BACKTRACE", "1")
        .arg(format!(
            "--holochain-path={}",
            get_holochain_bin_path().to_str().unwrap()
        ))
        .arg("--piped")
        .arg("generate")
        .arg("--roles-settings")
        .arg("tests/fixtures/roles-settings.yaml")
        .arg("--in-process-lair")
        .arg("--run=0")
        .arg("tests/fixtures/my-app/")
        .stdin(Stdio::piped())
        .stdout(Stdio::piped())
        .stderr(Stdio::inherit())
        .kill_on_drop(true);

    println!("@@ {cmd:?}");

    let hc_admin = input_piped_password(&mut cmd).await;

    let launch_info = get_launch_info(hc_admin).await;

    // - Make a call to list app info to the port
    let app_info = get_app_info(
        launch_info.admin_port,
        "test-app".into(),
        *launch_info.app_ports.first().expect("No app ports found"),
    )
    .await;

    match app_info {
        AppResponse::AppInfo(Some(info)) => {
            let roles = info.manifest.app_roles();
            assert!(roles.len() == 3);

            //- Test that the modifiers for role 1 and role 2 have been overridden properly
            let role1 = roles
                .clone()
                .into_iter()
                .find(|r| r.name == "role-1")
                .expect("role1 not found in the manifest of the isntalled app.");

            assert_eq!(
                role1.dna.modifiers.network_seed.unwrap(),
                String::from("some random network seed")
            );
            assert_eq!(
                role1.dna.modifiers.properties.unwrap(),
                YamlProperties::new(serde_yaml::Value::String(String::from(
                    "some properties in the manifest",
                )))
            );
            assert_eq!(
                role1.dna.modifiers.origin_time.unwrap(),
                Timestamp::from_micros(1731436443698324)
            );
            assert_eq!(role1.dna.modifiers.quantum_time, None);

            let role2 = roles
                .clone()
                .into_iter()
                .find(|r| r.name == "role-2")
                .expect("role2 not found in the manifest of the installed app.");

            assert_eq!(
                role2.dna.modifiers.network_seed.unwrap(),
                String::from("another random network seed")
            );
            assert_eq!(
                role2.dna.modifiers.properties.unwrap(),
                YamlProperties::new(serde_yaml::Value::String(String::from(
                    "some properties in the manifest",
                )))
            );
            assert_eq!(
                role2.dna.modifiers.origin_time.unwrap(),
                Timestamp::from_micros(1731436443698326)
            );
            assert_eq!(
                role2.dna.modifiers.quantum_time.unwrap(),
                std::time::Duration::from_secs(60),
            );

            //- Test that the modifiers for role 3 have remained unaltered, i.e.
            //  stay as defined in ./fixtures/my-app/happ.yaml
            let role3 = roles
                .into_iter()
                .find(|r| r.name == "role-3")
                .expect("role2 not found in the manifest of the installed app.");

            assert_eq!(
                role3.dna.modifiers.network_seed.unwrap(),
                String::from("should remain untouched by roles settings test")
            );
            assert_eq!(
                role3.dna.modifiers.properties.unwrap(),
                YamlProperties::new(serde_yaml::Value::String(String::from(
                    "should remain untouched by roles settings test",
                )))
            );
            assert_eq!(
                role3.dna.modifiers.origin_time.unwrap(),
                Timestamp::from_micros(1000000000000000)
            );
            assert_eq!(role3.dna.modifiers.quantum_time, None,);
        }
        _ => panic!("AppResponse is of the wrong type"),
    }
}

/// Create a new default sandbox which should have DPKI disabled in the conductor config.
#[cfg(not(feature = "unstable-dpki"))]
#[tokio::test(flavor = "multi_thread")]
async fn default_sandbox_has_dpki_disabled() {
    clean_sandboxes().await;
    package_fixture_if_not_packaged().await;

    holochain_trace::test_run();
    let mut cmd = get_sandbox_command();
    cmd.env("RUST_BACKTRACE", "1")
        .arg("--piped")
        .arg("create")
        .arg("--in-process-lair")
        .stdin(Stdio::piped())
        .stdout(Stdio::piped())
        .stderr(Stdio::inherit())
        .kill_on_drop(true);

    let mut sandbox_process = input_piped_password(&mut cmd).await;
    let conductor_config = get_created_conductor_config(&mut sandbox_process).await;
    assert!(conductor_config.dpki.no_dpki);
}

/// Create a new default sandbox which should have DPKI enabled in the conductor config.
#[cfg(feature = "unstable-dpki")]
#[tokio::test(flavor = "multi_thread")]
async fn default_sandbox_has_dpki_enabled() {
    clean_sandboxes().await;
    package_fixture_if_not_packaged().await;

    holochain_trace::test_run();
    let mut cmd = get_sandbox_command();
    cmd.env("RUST_BACKTRACE", "1")
        .arg("--piped")
        .arg("create")
        .arg("--in-process-lair")
        .stdin(Stdio::piped())
        .stdout(Stdio::piped())
        .stderr(Stdio::inherit())
        .kill_on_drop(true);

    let mut sandbox_process = input_piped_password(&mut cmd).await;
    let conductor_config = get_created_conductor_config(&mut sandbox_process).await;
    assert!(!conductor_config.dpki.no_dpki);
}

/// Create a new sandbox with DPKI disabled in the conductor config.
#[cfg(feature = "unstable-dpki")]
#[tokio::test(flavor = "multi_thread")]
async fn create_sandbox_without_dpki() {
    clean_sandboxes().await;
    package_fixture_if_not_packaged().await;

    holochain_trace::test_run();
    let mut cmd = get_sandbox_command();
    cmd.env("RUST_BACKTRACE", "1")
        .arg("--piped")
        .arg("create")
        .arg("--in-process-lair")
        .arg("--no-dpki")
        .stdin(Stdio::piped())
        .stdout(Stdio::piped())
        .stderr(Stdio::inherit())
        .kill_on_drop(true);

    let mut sandbox_process = input_piped_password(&mut cmd).await;
    let conductor_config = get_created_conductor_config(&mut sandbox_process).await;
    assert!(conductor_config.dpki.no_dpki);
}

/// Create a new default sandbox which should have a test network seed set for DPKI.
#[cfg(feature = "unstable-dpki")]
#[tokio::test(flavor = "multi_thread")]
async fn create_default_sandbox_with_dpki_test_network_seed() {
    clean_sandboxes().await;
    package_fixture_if_not_packaged().await;

    holochain_trace::test_run();
    let mut cmd = get_sandbox_command();
    cmd.env("RUST_BACKTRACE", "1")
        .arg("--piped")
        .arg("create")
        .arg("--in-process-lair")
        .stdin(Stdio::piped())
        .stdout(Stdio::piped())
        .stderr(Stdio::inherit())
        .kill_on_drop(true);

    let mut sandbox_process = input_piped_password(&mut cmd).await;
    let conductor_config = get_created_conductor_config(&mut sandbox_process).await;
    assert_eq!(
        conductor_config.dpki.network_seed,
        DpkiConfig::testing().network_seed
    );
}

/// Create a new sandbox with a custom DPKI network seed.
#[cfg(feature = "unstable-dpki")]
#[tokio::test(flavor = "multi_thread")]
async fn create_sandbox_with_custom_dpki_network_seed() {
    clean_sandboxes().await;
    package_fixture_if_not_packaged().await;

    holochain_trace::test_run();
    let network_seed = "sandbox_test_dpki";
    let mut cmd = get_sandbox_command();
    cmd.env("RUST_BACKTRACE", "1")
        .arg("--piped")
        .arg("create")
        .arg("--in-process-lair")
        .arg("--dpki-network-seed")
        .arg(network_seed)
        .stdin(Stdio::piped())
        .stdout(Stdio::piped())
        .stderr(Stdio::inherit())
        .kill_on_drop(true);

    let mut sandbox_process = input_piped_password(&mut cmd).await;
    let conductor_config = get_created_conductor_config(&mut sandbox_process).await;
    assert_eq!(conductor_config.dpki.network_seed, network_seed);
}

include!(concat!(env!("OUT_DIR"), "/target.rs"));

fn get_target(file: &str) -> std::path::PathBuf {
    let target = unsafe { std::ffi::OsString::from_encoded_bytes_unchecked(TARGET.to_vec()) };
    let mut target = std::path::PathBuf::from(target);

    #[cfg(not(windows))]
    target.push(file);

    #[cfg(windows)]
    target.push(format!("{}.exe", file));

    if std::fs::metadata(&target).is_err() {
        panic!("to run integration tests for hc_sandbox, you need to build the workspace so the following file exists: {:?}", &target);
    }
    target
}

fn get_hc_command() -> Command {
    Command::new(get_target("hc"))
}

fn get_holochain_bin_path() -> PathBuf {
    get_target("holochain")
}

fn get_sandbox_command() -> Command {
    Command::new(get_target("hc-sandbox"))
}

async fn get_launch_info(mut child: Child) -> LaunchInfo {
    let stdout = child.stdout.take().unwrap();
    let mut lines = BufReader::new(stdout).lines();
    while let Ok(Some(line)) = lines.next_line().await {
        println!("@@@@@-{line}-@@@@@");
        if let Some(index) = line.find("#!0") {
            let launch_info_str = &line[index + 3..].trim();
            return serde_json::from_str::<LaunchInfo>(launch_info_str).unwrap();
        }
    }
    panic!("Unable to find launch info in sandbox output. See stderr above.")
}

async fn input_piped_password(cmd: &mut Command) -> Child {
    let mut child_process = cmd.spawn().expect("Failed to spawn holochain");
    let mut child_stdin = child_process.stdin.take().unwrap();
    child_stdin.write_all(b"test-phrase\n").await.unwrap();
    child_process
}

async fn get_created_conductor_config(process: &mut Child) -> ConductorConfig {
    let stdout = process.stdout.take().unwrap();
    let mut lines = BufReader::new(stdout).lines();
    while let Ok(Some(line)) = lines.next_line().await {
        println!("@@@-{line}-@@@");
        if let Some(index) = line.find("ConfigRootPath") {
            let config_root_path_debug_output = line[index..].trim();
            let config_root_path = config_root_path_debug_output
                .strip_prefix("ConfigRootPath(\"")
                .unwrap()
                .strip_suffix("\")]")
                .unwrap();
            let config = read_config(PathBuf::from_str(config_root_path).unwrap().into())
                .unwrap()
                .unwrap();
            return config;
        }
    }
    panic!("getting created conductor config failed");
}

struct WsPoll(tokio::task::JoinHandle<()>);
impl Drop for WsPoll {
    fn drop(&mut self) {
        self.0.abort();
    }
}
impl WsPoll {
    fn new<D>(mut rx: WebsocketReceiver) -> Self
    where
        D: std::fmt::Debug,
        SerializedBytes: TryInto<D, Error = SerializedBytesError>,
    {
        WsPoll(tokio::task::spawn(async move {
            while rx.recv::<D>().await.is_ok() {}
            println!("Poller exiting");
        }))
    }
}<|MERGE_RESOLUTION|>--- conflicted
+++ resolved
@@ -71,20 +71,14 @@
         .unwrap();
 
     tokio::time::timeout(Duration::from_secs(60), async move {
-<<<<<<< HEAD
         let app_response: AppResponse;
-=======
->>>>>>> f37c6360
         loop {
             let request = AppRequest::AppInfo;
             let response = app_tx.request(request);
             let r: AppResponse = check_timeout(response).await;
             match &r {
                 AppResponse::AppInfo(Some(_)) => {
-<<<<<<< HEAD
                     app_response = r;
-=======
->>>>>>> f37c6360
                     break;
                 }
                 AppResponse::AppInfo(None) => {
@@ -96,19 +90,12 @@
                 }
             }
         }
-<<<<<<< HEAD
         app_response
-=======
->>>>>>> f37c6360
     })
     .await
     .unwrap_or_else(|_| {
         panic!("Timeout waiting for the sandbox to install the app {installed_app_id}")
-<<<<<<< HEAD
     })
-=======
-    });
->>>>>>> f37c6360
 }
 
 async fn check_timeout<T>(response: impl Future<Output = WebsocketResult<T>>) -> T {
@@ -215,13 +202,8 @@
 
     let launch_info = get_launch_info(hc_admin).await;
 
-<<<<<<< HEAD
-    // - Make a call to list app info to the port
+    // - Connect to the app interface and wait for the app to show up in AppInfo
     let app_info = get_app_info(
-=======
-    // - Connect to the app interface and wait for the app to show up in AppInfo
-    get_app_info(
->>>>>>> f37c6360
         launch_info.admin_port,
         "test-app".into(),
         *launch_info.app_ports.first().expect("No app ports found"),
