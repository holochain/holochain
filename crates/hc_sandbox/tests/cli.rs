--- conflicted
+++ resolved
@@ -168,11 +168,7 @@
         .arg("tests/fixtures/my-app/")
         .stdin(Stdio::piped())
         .stdout(Stdio::piped())
-<<<<<<< HEAD
-        .stderr(Stdio::piped())
-=======
-        .stderr(Stdio::inherit())
->>>>>>> 91f63b5d
+        .stderr(Stdio::inherit())
         .kill_on_drop(true);
 
     println!("@@ {cmd:?}");
@@ -210,11 +206,7 @@
         .arg("tests/fixtures/my-app/")
         .stdin(Stdio::piped())
         .stdout(Stdio::piped())
-<<<<<<< HEAD
-        .stderr(Stdio::piped())
-=======
-        .stderr(Stdio::inherit())
->>>>>>> 91f63b5d
+        .stderr(Stdio::inherit())
         .kill_on_drop(true);
 
     let hc_admin = input_piped_password(&mut cmd).await;
@@ -256,11 +248,7 @@
         .arg("tests/fixtures/my-app-deferred/")
         .stdin(Stdio::piped())
         .stdout(Stdio::piped())
-<<<<<<< HEAD
-        .stderr(Stdio::piped())
-=======
-        .stderr(Stdio::inherit())
->>>>>>> 91f63b5d
+        .stderr(Stdio::inherit())
         .kill_on_drop(true);
 
     let hc_admin = input_piped_password(&mut cmd).await;
@@ -416,10 +404,7 @@
             return serde_json::from_str::<LaunchInfo>(launch_info_str).unwrap();
         }
     }
-    panic!("Unable to find launch info in sandbox output. See stderr above.")
-}
-
-<<<<<<< HEAD
+
     let mut buf = String::new();
     if let Some(stderr) = child.stderr.take() {
         BufReader::new(stderr)
@@ -430,14 +415,16 @@
     } else {
         panic!("No stderr! Was the process handle dropped?");
     }
-=======
+
+    panic!("Unable to find launch info in sandbox output. See stderr above.")
+}
+
 async fn input_piped_password(cmd: &mut Command) -> Child {
     let mut child_process = cmd.spawn().expect("Failed to spawn holochain");
     let mut child_stdin = child_process.stdin.take().unwrap();
     child_stdin.write_all(b"test-phrase\n").await.unwrap();
     child_process
 }
->>>>>>> 91f63b5d
 
 async fn get_created_conductor_config(process: &mut Child) -> ConductorConfig {
     let stdout = process.stdout.take().unwrap();
