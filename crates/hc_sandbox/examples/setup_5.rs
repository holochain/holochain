use std::path::PathBuf;

use hc_sandbox::calls::EnableApp;
use hc_sandbox::expect_match;
use hc_sandbox::CmdRunner;
use holochain_cli_sandbox as hc_sandbox;
use holochain_conductor_api::AdminRequest;
use holochain_conductor_api::AdminResponse;
use holochain_types::app::AppBundle;
use holochain_types::prelude::AppBundleSource;
use holochain_types::prelude::InstallAppPayload;
use holochain_util::ffs;
use kitsune_p2p_types::config::KitsuneP2pConfig;

use clap::Parser;

#[derive(Debug, Parser)]
struct Input {
    #[arg(short = 'H', long, default_value = "holochain")]
    holochain_path: PathBuf,
    happ: Option<PathBuf>,
}

#[tokio::main]
async fn main() -> anyhow::Result<()> {
    // Get and parse any input.
    let input = Input::parse();
    let happ = hc_sandbox::bundles::parse_happ(input.happ)?;

    // Using the default mem network.
    let network = KitsuneP2pConfig::default();

    // Choose an app id and properties.
    let app_id = "my-cool-app".to_string();

    for _ in 0..5_usize {
        let app_id = app_id.clone();

        // Create a conductor config with the network.
        let path = hc_sandbox::generate::generate(Some(network.clone()), None, None, false)?;

        // Create a command runner to run admin commands.
        // This runs the conductor in the background and cleans
        // up the process when the guard is dropped.
        let (mut cmd, _conductor_guard) =
            CmdRunner::from_sandbox_with_bin_path(&input.holochain_path, path.clone()).await?;

<<<<<<< HEAD
        // Generate a new agent key using the simple calls api.
        let agent_key = hc_sandbox::calls::generate_agent_pub_key(&mut cmd).await?;

        let bundle = AppBundle::decode(&ffs::read(&*path).await?)?;
=======
        let bundle = AppBundleSource::Path(happ.clone()).resolve().await?;
>>>>>>> f4bc7716

        // Create the raw InstallAppPayload request.
        let payload = InstallAppPayload {
            installed_app_id: Some(app_id),
            agent_key: None,
            source: AppBundleSource::Bundle(bundle),
            membrane_proofs: Default::default(),
            existing_cells: Default::default(),
            network_seed: None,
            ignore_genesis_failure: false,
        };

        let r = AdminRequest::InstallApp(Box::new(payload));

        // Run the command and wait for the response.
        let installed_app = cmd.command(r).await?;

        // Check you got the correct response and get the inner value.
        let installed_app =
            expect_match!(installed_app => AdminResponse::AppInstalled, "Failed to install app");

        // Activate the app using the simple calls api.
        hc_sandbox::calls::enable_app(
            &mut cmd,
            EnableApp {
                app_id: installed_app.installed_app_id,
            },
        )
        .await?;
    }
    Ok(())
}<|MERGE_RESOLUTION|>--- conflicted
+++ resolved
@@ -45,14 +45,7 @@
         let (mut cmd, _conductor_guard) =
             CmdRunner::from_sandbox_with_bin_path(&input.holochain_path, path.clone()).await?;
 
-<<<<<<< HEAD
-        // Generate a new agent key using the simple calls api.
-        let agent_key = hc_sandbox::calls::generate_agent_pub_key(&mut cmd).await?;
-
         let bundle = AppBundle::decode(&ffs::read(&*path).await?)?;
-=======
-        let bundle = AppBundleSource::Path(happ.clone()).resolve().await?;
->>>>>>> f4bc7716
 
         // Create the raw InstallAppPayload request.
         let payload = InstallAppPayload {
