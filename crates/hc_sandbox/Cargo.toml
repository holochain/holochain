--- conflicted
+++ resolved
@@ -1,10 +1,6 @@
 [package]
 name = "holochain_cli_sandbox"
-<<<<<<< HEAD
-version = "0.5.0-dev.0"
-=======
 version = "0.5.0-dev.1"
->>>>>>> 4cbddda9
 homepage = "https://github.com/holochain/holochain"
 documentation = "https://docs.rs/holochain_cli_sandbox"
 authors = ["Holochain Core Dev Team <devcore@holochain.org>"]
@@ -34,17 +30,6 @@
 ] }
 clap = { version = "4.0", features = ["derive", "env"] }
 futures = "0.3"
-<<<<<<< HEAD
-holochain_chc = { version = "^0.2.0-dev.0", path = "../holochain_chc", optional = true }
-holochain_conductor_api = { path = "../holochain_conductor_api", version = "^0.5.0-dev.0", features = [
-  "sqlite",
-] }
-holochain_types = { path = "../holochain_types", version = "^0.5.0-dev.0", features = [
-  "sqlite",
-] }
-holochain_websocket = { path = "../holochain_websocket", version = "^0.5.0-dev.0" }
-holochain_p2p = { path = "../holochain_p2p", version = "^0.5.0-dev.0", features = [
-=======
 holochain_chc = { version = "^0.2.0-dev.1", path = "../holochain_chc", optional = true }
 holochain_conductor_api = { path = "../holochain_conductor_api", version = "^0.5.0-dev.1", features = [
   "sqlite",
@@ -54,21 +39,14 @@
 ] }
 holochain_websocket = { path = "../holochain_websocket", version = "^0.5.0-dev.1" }
 holochain_p2p = { path = "../holochain_p2p", version = "^0.5.0-dev.1", features = [
->>>>>>> 4cbddda9
   "sqlite",
 ] }
 holochain_util = { version = "^0.5.0-dev.0", path = "../holochain_util", features = [
   "pw",
 ] }
-<<<<<<< HEAD
-kitsune_p2p_types = { version = "^0.5.0-dev.0", path = "../kitsune_p2p/types" }
-nanoid = "0.4"
-holochain_trace = { version = "^0.5.0-dev.0", path = "../holochain_trace" }
-=======
 kitsune_p2p_types = { version = "^0.5.0-dev.1", path = "../kitsune_p2p/types" }
 nanoid = "0.4"
 holochain_trace = { version = "^0.5.0-dev.1", path = "../holochain_trace" }
->>>>>>> 4cbddda9
 serde = { version = "1.0", features = ["derive"] }
 serde_yaml = "0.9"
 serde_json = "1.0"
