--- conflicted
+++ resolved
@@ -33,14 +33,9 @@
 holo_hash = { version = "^0.6.0-dev.1", path = "../holo_hash", features = [
   "kitsune2",
 ] }
-<<<<<<< HEAD
-holochain_chc = { version = "^0.3.0-dev.0", path = "../holochain_chc", optional = true }
+holochain_chc = { version = "^0.3.0-dev.1", path = "../holochain_chc", optional = true }
 holochain_client = { version = "^0.7.0-rc.0", path = "../client", default-features = false }
-holochain_conductor_api = { path = "../holochain_conductor_api", version = "^0.6.0-dev.0", features = [
-=======
-holochain_chc = { version = "^0.3.0-dev.1", path = "../holochain_chc", optional = true }
 holochain_conductor_api = { path = "../holochain_conductor_api", version = "^0.6.0-dev.1", features = [
->>>>>>> df96c340
   "sqlite",
 ] }
 holochain_types = { path = "../holochain_types", version = "^0.6.0-dev.1", features = [
