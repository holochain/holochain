--- conflicted
+++ resolved
@@ -20,14 +20,9 @@
 chrono = { version = "0.4", default-features = false, features = ["clock", "std", "oldtime", "serde"] }
 clap = { version = "4.0", features = [ "derive", "env" ] }
 futures = "0.3"
-<<<<<<< HEAD
 kitsune_p2p_types = { version = "^0.3.0-beta-dev.23", path = "../kitsune_p2p/types" }
-holochain_conductor_api = { path = "../holochain_conductor_api", version = "^0.3.0-beta-dev.39", features = ["sqlite"] }
-holochain_types = { path = "../holochain_types", version = "^0.3.0-beta-dev.36", features = ["sqlite"] }
-=======
 holochain_conductor_api = { path = "../holochain_conductor_api", version = "^0.3.0-beta-dev.41", features = ["sqlite"] }
 holochain_types = { path = "../holochain_types", version = "^0.3.0-beta-dev.37", features = ["sqlite"] }
->>>>>>> aa09583a
 holochain_websocket = { path = "../holochain_websocket", version = "^0.3.0-beta-dev.16"}
 holochain_p2p = { path = "../holochain_p2p", version = "^0.3.0-beta-dev.40", features = ["sqlite"] }
 holochain_util = { version = "^0.3.0-beta-dev.5", path = "../holochain_util", features = ["pw"] }
