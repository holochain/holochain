--- conflicted
+++ resolved
@@ -44,11 +44,7 @@
 holochain_util = { version = "^0.5.0-dev.0", path = "../holochain_util", features = [
   "pw",
 ] }
-<<<<<<< HEAD
-kitsune_p2p_types = { version = "^0.5.0-dev.4", path = "../kitsune_p2p/crates/types" }
-=======
-kitsune_p2p_types = { version = "^0.5.0-dev.5", path = "../kitsune_p2p/types" }
->>>>>>> 84ca4d77
+kitsune_p2p_types = { version = "^0.5.0-dev.5", path = "../kitsune_p2p/crates/types" }
 nanoid = "0.4"
 holochain_trace = { version = "^0.5.0-dev.1", path = "../holochain_trace" }
 serde = { version = "1.0", features = ["derive"] }
