[package]
name = "holochain_cli_sandbox"
version = "0.3.0-beta-dev.20"
homepage = "https://github.com/holochain/holochain"
documentation = "https://docs.rs/holochain_cli_sandbox"
authors = ["Holochain Core Dev Team <devcore@holochain.org>"]
keywords = ["holochain", "holo"]
categories = ["command-line-utilities", "development-tools::build-utils", "filesystem"]
edition = "2021"
license = "Apache-2.0"
description = "A library and CLI to help create, run and interact with sandboxed Holochain conductor environments, for testing and development purposes."

[[bin]]
name = "hc-sandbox"
path = "src/bin/hc-sandbox.rs"

[dependencies]
anyhow = "1.0"
ansi_term = "0.12"
chrono = { version = "0.4.22", default-features = false, features = ["clock", "std", "oldtime", "serde"] }
clap = { version = "4.0", features = [ "derive", "env" ] }
futures = "0.3"
<<<<<<< HEAD
holochain_conductor_api = { path = "../holochain_conductor_api", version = "^0.3.0-beta-dev.19", features = ["sqlite"] }
holochain_types = { path = "../holochain_types", version = "^0.3.0-beta-dev.16", features = ["sqlite"] }
holochain_websocket = { path = "../holochain_websocket", version = "^0.3.0-beta-dev.3"}
holochain_p2p = { path = "../holochain_p2p", version = "^0.3.0-beta-dev.18", features = ["sqlite"] }
holochain_util = { version = "^0.3.0-beta-dev.0", path = "../holochain_util", features = ["pw"] }
kitsune_p2p_types = { version = "^0.3.0-beta-dev.9", path = "../kitsune_p2p/types" }
=======
holochain_conductor_api = { path = "../holochain_conductor_api", version = "^0.3.0-beta-dev.20", features = ["sqlite"] }
holochain_types = { path = "../holochain_types", version = "^0.3.0-beta-dev.17", features = ["sqlite"] }
holochain_websocket = { path = "../holochain_websocket", version = "^0.3.0-beta-dev.4"}
holochain_p2p = { path = "../holochain_p2p", version = "^0.3.0-beta-dev.19", features = ["sqlite"] }
holochain_util = { version = "^0.3.0-beta-dev.1", path = "../holochain_util", features = ["pw"] }
>>>>>>> 92c21163
nanoid = "0.3"
holochain_trace = { version = "^0.3.0-beta-dev.1", path = "../holochain_trace" }
once_cell = "1.13.0"
serde = { version = "1.0", features = ["derive"] }
serde_yaml = "0.9"
serde_json = "1.0"
sodoken = "=0.0.9"
tokio = { version = "1.27", features = ["full"] }
tracing = "0.1"
url2 = "0.0.6"
walkdir = "2"

[dev-dependencies]
assert_cmd = "1.0.1"
matches = "0.1"
escargot = "0.5.7"
which = "4.4.0"

[features]

chc = [
    "holochain_types/chc",
    "holochain_conductor_api/chc",
]<|MERGE_RESOLUTION|>--- conflicted
+++ resolved
@@ -20,20 +20,12 @@
 chrono = { version = "0.4.22", default-features = false, features = ["clock", "std", "oldtime", "serde"] }
 clap = { version = "4.0", features = [ "derive", "env" ] }
 futures = "0.3"
-<<<<<<< HEAD
-holochain_conductor_api = { path = "../holochain_conductor_api", version = "^0.3.0-beta-dev.19", features = ["sqlite"] }
-holochain_types = { path = "../holochain_types", version = "^0.3.0-beta-dev.16", features = ["sqlite"] }
-holochain_websocket = { path = "../holochain_websocket", version = "^0.3.0-beta-dev.3"}
-holochain_p2p = { path = "../holochain_p2p", version = "^0.3.0-beta-dev.18", features = ["sqlite"] }
-holochain_util = { version = "^0.3.0-beta-dev.0", path = "../holochain_util", features = ["pw"] }
-kitsune_p2p_types = { version = "^0.3.0-beta-dev.9", path = "../kitsune_p2p/types" }
-=======
 holochain_conductor_api = { path = "../holochain_conductor_api", version = "^0.3.0-beta-dev.20", features = ["sqlite"] }
 holochain_types = { path = "../holochain_types", version = "^0.3.0-beta-dev.17", features = ["sqlite"] }
 holochain_websocket = { path = "../holochain_websocket", version = "^0.3.0-beta-dev.4"}
 holochain_p2p = { path = "../holochain_p2p", version = "^0.3.0-beta-dev.19", features = ["sqlite"] }
 holochain_util = { version = "^0.3.0-beta-dev.1", path = "../holochain_util", features = ["pw"] }
->>>>>>> 92c21163
+kitsune_p2p_types = { version = "^0.3.0-beta-dev.9", path = "../kitsune_p2p/types" }
 nanoid = "0.3"
 holochain_trace = { version = "^0.3.0-beta-dev.1", path = "../holochain_trace" }
 once_cell = "1.13.0"
