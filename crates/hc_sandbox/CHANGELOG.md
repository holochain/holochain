---
default_semver_increment_mode: !pre_minor dev
---
# Changelog

The format is based on [Keep a Changelog](https://keepachangelog.com/en/1.0.0/). This project adheres to [Semantic Versioning](https://semver.org/spec/v2.0.0.html).

## \[Unreleased\]

<<<<<<< HEAD

- `hc sandbox generate` and `hc sandbox call install-app` now have an additional optional argument `--roles-settings <path>` where a path to a yaml file can be passed to override role settings defined in the dna manifest(s). An example of such a yaml file can be found here: https://github.com/holochain/holochain/tree/develop/crates/hc_sandbox/tests/fixtures/roles-settings.yaml
=======
## 0.5.0-dev.6
>>>>>>> 0a55c7ea

## 0.5.0-dev.5

## 0.5.0-dev.4

## 0.5.0-dev.3

## 0.5.0-dev.2

## 0.5.0-dev.1

## 0.5.0-dev.0

## 0.4.0

## 0.4.0-dev.28

## 0.4.0-dev.27

## 0.4.0-dev.26

## 0.4.0-dev.25

## 0.4.0-dev.24

## 0.4.0-dev.23

## 0.4.0-dev.22

## 0.4.0-dev.21

- Add `no-dpki` subcommand flag to the sandbox `generate` and `create` calls.

## 0.4.0-dev.20

## 0.4.0-dev.19

## 0.4.0-dev.18

## 0.4.0-dev.17

## 0.4.0-dev.16

## 0.4.0-dev.15

## 0.4.0-dev.14

## 0.4.0-dev.13

## 0.4.0-dev.12

## 0.4.0-dev.11

## 0.4.0-dev.10

## 0.4.0-dev.9

- Add `dump-network-metrics` and `dump-network-stats` to the sandbox admin calls.

## 0.4.0-dev.8

## 0.4.0-dev.7

## 0.4.0-dev.6

## 0.4.0-dev.5

## 0.4.0-dev.4

## 0.4.0-dev.3

## 0.4.0-dev.2

## 0.4.0-dev.1

## 0.4.0-dev.0

## 0.3.0

## 0.3.0-beta-dev.47

## 0.3.0-beta-dev.46

## 0.3.0-beta-dev.45

## 0.3.0-beta-dev.44

## 0.3.0-beta-dev.43

- Make `hc-sandbox call` support the `--force_admin_ports`/`-f` flag for specifying which admin ports to connect to. This takes precedence over the `--running`/`-r` flag which exists on the `call` subcommand. So you could still write `hc-sandbox -f 1234 call -r 5678` but the sandbox will connect to the admin port at 1234 instead of 5678.

## 0.3.0-beta-dev.42

## 0.3.0-beta-dev.41

## 0.3.0-beta-dev.40

## 0.3.0-beta-dev.39

## 0.3.0-beta-dev.38

## 0.3.0-beta-dev.37

## 0.3.0-beta-dev.36

## 0.3.0-beta-dev.35

## 0.3.0-beta-dev.34

## 0.3.0-beta-dev.33

## 0.3.0-beta-dev.32

## 0.3.0-beta-dev.31

## 0.3.0-beta-dev.30

## 0.3.0-beta-dev.29

## 0.3.0-beta-dev.28

## 0.3.0-beta-dev.27

## 0.3.0-beta-dev.26

## 0.3.0-beta-dev.25

## 0.3.0-beta-dev.24

## 0.3.0-beta-dev.23

## 0.3.0-beta-dev.22

## 0.3.0-beta-dev.21

## 0.3.0-beta-dev.20

## 0.3.0-beta-dev.19

## 0.3.0-beta-dev.18

## 0.3.0-beta-dev.17

- `hc sandbox generate` and `hc sandbox run` now exit when the conductor(s) failed to spawn. previously it would wait for the user to cancel manually. [\#2747](https://github.com/holochain/holochain/pull/2747)

## 0.3.0-beta-dev.16

## 0.3.0-beta-dev.15

## 0.3.0-beta-dev.14

## 0.3.0-beta-dev.13

## 0.3.0-beta-dev.12

## 0.3.0-beta-dev.11

## 0.3.0-beta-dev.10

## 0.3.0-beta-dev.9

## 0.3.0-beta-dev.8

## 0.3.0-beta-dev.7

## 0.3.0-beta-dev.6

## 0.3.0-beta-dev.5

## 0.3.0-beta-dev.4

## 0.3.0-beta-dev.3

## 0.3.0-beta-dev.2

## 0.3.0-beta-dev.1

## 0.3.0-beta-dev.0

- updated comment in src/cli.rs to clarify use of –force-admin-ports

- Improved documentation in README, code comments, help text, and error messages.

- Updated from structopt 0.3 to clap 4. [\#2125](https://github.com/holochain/holochain/pull/2125)

- **BREAKING**: In the course of updates, a bug was discovered which necessitated a breaking change; the short arg for `--holochain-path` used in `hc sandbox` subcommand has changed from `-h` to `-H` to resolve a conflict with the short arg for `--help`. [\#2125](https://github.com/holochain/holochain/pull/2125)

## 0.2.0

## 0.2.0-beta-rc.6

## 0.2.0-beta-rc.5

- Add new option `in-process-lair` to `hc sandbox generate` which causes the generated conductor config to specify an in-process lair. This comes with an associated change to make `hc sandbox run` respect the conductor configuration and only launch a lair instance when required.

## 0.2.0-beta-rc.4

## 0.2.0-beta-rc.3

## 0.2.0-beta-rc.2

## 0.2.0-beta-rc.1

- Fix bug in `hc sandbox generate`, where a comma-separated argument passed to the `--directories` option was treated as a single directory name. [\#2080](https://github.com/holochain/holochain/pull/2080)

## 0.2.0-beta-rc.0

## 0.1.0

## 0.1.0-beta-rc.0

## 0.0.66

## 0.0.65

## 0.0.64

## 0.0.63

## 0.0.62

## 0.0.61

## 0.0.60

## 0.0.59

## 0.0.58

## 0.0.57

## 0.0.56

## 0.0.55

## 0.0.54

## 0.0.53

## 0.0.52

## 0.0.51

## 0.0.50

## 0.0.49

## 0.0.48

## 0.0.47

- **BREAKING CHANGE** - `hc sandbox` updated to use new (0.y.z) lair api. Any old sandboxes will no longer function. It is recommended to create new sandboxes, as there is not a straight forward migration path. To migrate: [dump the old keys](https://github.com/holochain/lair/blob/v0.0.11/crates/lair_keystore/src/bin/lair-keystore/main.rs#L38) -\> [write a utility to re-encode them](https://github.com/holochain/lair/tree/hc_seed_bundle-v0.1.2/crates/hc_seed_bundle) -\> [then import them to the new lair](https://github.com/holochain/lair/tree/lair_keystore-v0.2.0/crates/lair_keystore#lair-keystore-import-seed---help) – [\#1515](https://github.com/holochain/holochain/pull/1515)

## 0.0.46

## 0.0.45

- BREAKING CHANGE - Refactor: Property `integrity.uid` of DNA Yaml files renamed to `integrity.network_seed`. Functionality has not changed. [\#1493](https://github.com/holochain/holochain/pull/1493)

## 0.0.44

## 0.0.43

## 0.0.42

## 0.0.41

## 0.0.40

## 0.0.39

## 0.0.38

## 0.0.37

## 0.0.36

## 0.0.35

## 0.0.34

## 0.0.33

## 0.0.32

## 0.0.31

## 0.0.30

## 0.0.29

## 0.0.28

- `hc sandbox` command for installing happs was limited to 16mb websocket message limit and would error if given a large happ bundle. now it won’t.  [\#1322](https://github.com/holochain/holochain/pull/1322)
- Fixed broken links in Rust docs [\#1284](https://github.com/holochain/holochain/pull/1284)

## 0.0.27

## 0.0.26

## 0.0.25

## 0.0.24

## 0.0.23

## 0.0.22

## 0.0.21

## 0.0.20

## 0.0.19

## 0.0.18

## 0.0.17

## 0.0.16

## 0.0.15

## 0.0.14

## 0.0.13

## 0.0.12

## 0.0.11

## 0.0.10

## 0.0.9

## 0.0.8

## 0.0.7

## 0.0.6

- Added `UninstallApp` command.

## 0.0.5

## 0.0.4

## 0.0.3

## 0.0.2<|MERGE_RESOLUTION|>--- conflicted
+++ resolved
@@ -7,12 +7,9 @@
 
 ## \[Unreleased\]
 
-<<<<<<< HEAD
-
 - `hc sandbox generate` and `hc sandbox call install-app` now have an additional optional argument `--roles-settings <path>` where a path to a yaml file can be passed to override role settings defined in the dna manifest(s). An example of such a yaml file can be found here: https://github.com/holochain/holochain/tree/develop/crates/hc_sandbox/tests/fixtures/roles-settings.yaml
-=======
+
 ## 0.5.0-dev.6
->>>>>>> 0a55c7ea
 
 ## 0.5.0-dev.5
 
