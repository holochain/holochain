---
default_semver_increment_mode: !pre_minor beta-rc
---
# Changelog

The format is based on [Keep a Changelog](https://keepachangelog.com/en/1.0.0/). This project adheres to [Semantic Versioning](https://semver.org/spec/v2.0.0.html).

## \[Unreleased\]

<<<<<<< HEAD
- Updated CLI builder from structopt 0.3 to clap 4. [#2125](https://github.com/holochain/holochain/pull/2125)
- **BREAKING**: In the course of updates, a bug was discovered which necessitated a breaking change; the short arg for `--holochain-path` used in `hc sandbox` subcommand has changed from `-h` to `-H` to resolve a conflict with the short arg for `--help`. [#2125](https://github.com/holochain/holochain/pull/2125)
=======
- Improved documentation in README, code comments, help text, and error messages.
- Fix bug in `hc sandbox generate`, where a comma-separated argument passed to the `--directories` option was treated as a single directory name. [\#2080](https://github.com/holochain/holochain/pull/2080)
>>>>>>> 02175d53

## 0.2.0-beta-rc.0

## 0.1.0

## 0.1.0-beta-rc.0

## 0.0.66

## 0.0.65

## 0.0.64

## 0.0.63

## 0.0.62

## 0.0.61

## 0.0.60

## 0.0.59

## 0.0.58

## 0.0.57

## 0.0.56

## 0.0.55

## 0.0.54

## 0.0.53

## 0.0.52

## 0.0.51

## 0.0.50

## 0.0.49

## 0.0.48

## 0.0.47

- **BREAKING CHANGE** - `hc sandbox` updated to use new (0.y.z) lair api. Any old sandboxes will no longer function. It is recommended to create new sandboxes, as there is not a straight forward migration path. To migrate: [dump the old keys](https://github.com/holochain/lair/blob/v0.0.11/crates/lair_keystore/src/bin/lair-keystore/main.rs#L38) -\> [write a utility to re-encode them](https://github.com/holochain/lair/tree/hc_seed_bundle-v0.1.2/crates/hc_seed_bundle) -\> [then import them to the new lair](https://github.com/holochain/lair/tree/lair_keystore-v0.2.0/crates/lair_keystore#lair-keystore-import-seed---help) – [\#1515](https://github.com/holochain/holochain/pull/1515)

## 0.0.46

## 0.0.45

- BREAKING CHANGE - Refactor: Property `integrity.uid` of DNA Yaml files renamed to `integrity.network_seed`. Functionality has not changed. [\#1493](https://github.com/holochain/holochain/pull/1493)

## 0.0.44

## 0.0.43

## 0.0.42

## 0.0.41

## 0.0.40

## 0.0.39

## 0.0.38

## 0.0.37

## 0.0.36

## 0.0.35

## 0.0.34

## 0.0.33

## 0.0.32

## 0.0.31

## 0.0.30

## 0.0.29

## 0.0.28

- `hc sandbox` command for installing happs was limited to 16mb websocket message limit and would error if given a large happ bundle. now it won’t.  [\#1322](https://github.com/holochain/holochain/pull/1322)
- Fixed broken links in Rust docs [\#1284](https://github.com/holochain/holochain/pull/1284)

## 0.0.27

## 0.0.26

## 0.0.25

## 0.0.24

## 0.0.23

## 0.0.22

## 0.0.21

## 0.0.20

## 0.0.19

## 0.0.18

## 0.0.17

## 0.0.16

## 0.0.15

## 0.0.14

## 0.0.13

## 0.0.12

## 0.0.11

## 0.0.10

## 0.0.9

## 0.0.8

## 0.0.7

## 0.0.6

- Added `UninstallApp` command.

## 0.0.5

## 0.0.4

## 0.0.3

## 0.0.2<|MERGE_RESOLUTION|>--- conflicted
+++ resolved
@@ -7,13 +7,10 @@
 
 ## \[Unreleased\]
 
-<<<<<<< HEAD
 - Updated CLI builder from structopt 0.3 to clap 4. [#2125](https://github.com/holochain/holochain/pull/2125)
 - **BREAKING**: In the course of updates, a bug was discovered which necessitated a breaking change; the short arg for `--holochain-path` used in `hc sandbox` subcommand has changed from `-h` to `-H` to resolve a conflict with the short arg for `--help`. [#2125](https://github.com/holochain/holochain/pull/2125)
-=======
 - Improved documentation in README, code comments, help text, and error messages.
 - Fix bug in `hc sandbox generate`, where a comma-separated argument passed to the `--directories` option was treated as a single directory name. [\#2080](https://github.com/holochain/holochain/pull/2080)
->>>>>>> 02175d53
 
 ## 0.2.0-beta-rc.0
 
