---
default_semver_increment_mode: !pre_minor dev
---
# Changelog

The format is based on [Keep a Changelog](https://keepachangelog.com/en/1.0.0/). This project adheres to [Semantic Versioning](https://semver.org/spec/v2.0.0.html).

## \[Unreleased\]

<<<<<<< HEAD
- Revert `hc sandbox create` removal
=======
## 0.5.0-dev.15
>>>>>>> 92abf5cf

## 0.5.0-dev.14

- **BREAKING** : Config generation moved from `hc sandbox create` to holochain. Use `holochain --create-config` to generate conductor configurations
- Moved config generation code to a new crate `holochain_conductor_config`.

## 0.5.0-dev.13

## 0.5.0-dev.12

## 0.5.0-dev.11

## 0.5.0-dev.10

## 0.5.0-dev.9

## 0.5.0-dev.8

## 0.5.0-dev.7

- `hc sandbox generate` and `hc sandbox call install-app` now have an additional optional argument `--roles-settings <path>` where a path to a yaml file can be passed to override role settings defined in the dna manifest(s). An example of such a yaml file can be found here: https://github.com/holochain/holochain/tree/develop/crates/hc\_sandbox/tests/fixtures/roles-settings.yaml

## 0.5.0-dev.6

## 0.5.0-dev.5

## 0.5.0-dev.4

## 0.5.0-dev.3

## 0.5.0-dev.2

## 0.5.0-dev.1

## 0.5.0-dev.0

## 0.4.0

## 0.4.0-dev.28

## 0.4.0-dev.27

## 0.4.0-dev.26

## 0.4.0-dev.25

## 0.4.0-dev.24

## 0.4.0-dev.23

## 0.4.0-dev.22

## 0.4.0-dev.21

- Add `no-dpki` subcommand flag to the sandbox `generate` and `create` calls.

## 0.4.0-dev.20

## 0.4.0-dev.19

## 0.4.0-dev.18

## 0.4.0-dev.17

## 0.4.0-dev.16

## 0.4.0-dev.15

## 0.4.0-dev.14

## 0.4.0-dev.13

## 0.4.0-dev.12

## 0.4.0-dev.11

## 0.4.0-dev.10

## 0.4.0-dev.9

- Add `dump-network-metrics` and `dump-network-stats` to the sandbox admin calls.

## 0.4.0-dev.8

## 0.4.0-dev.7

## 0.4.0-dev.6

## 0.4.0-dev.5

## 0.4.0-dev.4

## 0.4.0-dev.3

## 0.4.0-dev.2

## 0.4.0-dev.1

## 0.4.0-dev.0

## 0.3.0

## 0.3.0-beta-dev.47

## 0.3.0-beta-dev.46

## 0.3.0-beta-dev.45

## 0.3.0-beta-dev.44

## 0.3.0-beta-dev.43

- Make `hc-sandbox call` support the `--force_admin_ports`/`-f` flag for specifying which admin ports to connect to. This takes precedence over the `--running`/`-r` flag which exists on the `call` subcommand. So you could still write `hc-sandbox -f 1234 call -r 5678` but the sandbox will connect to the admin port at 1234 instead of 5678.

## 0.3.0-beta-dev.42

## 0.3.0-beta-dev.41

## 0.3.0-beta-dev.40

## 0.3.0-beta-dev.39

## 0.3.0-beta-dev.38

## 0.3.0-beta-dev.37

## 0.3.0-beta-dev.36

## 0.3.0-beta-dev.35

## 0.3.0-beta-dev.34

## 0.3.0-beta-dev.33

## 0.3.0-beta-dev.32

## 0.3.0-beta-dev.31

## 0.3.0-beta-dev.30

## 0.3.0-beta-dev.29

## 0.3.0-beta-dev.28

## 0.3.0-beta-dev.27

## 0.3.0-beta-dev.26

## 0.3.0-beta-dev.25

## 0.3.0-beta-dev.24

## 0.3.0-beta-dev.23

## 0.3.0-beta-dev.22

## 0.3.0-beta-dev.21

## 0.3.0-beta-dev.20

## 0.3.0-beta-dev.19

## 0.3.0-beta-dev.18

## 0.3.0-beta-dev.17

- `hc sandbox generate` and `hc sandbox run` now exit when the conductor(s) failed to spawn. previously it would wait for the user to cancel manually. [\#2747](https://github.com/holochain/holochain/pull/2747)

## 0.3.0-beta-dev.16

## 0.3.0-beta-dev.15

## 0.3.0-beta-dev.14

## 0.3.0-beta-dev.13

## 0.3.0-beta-dev.12

## 0.3.0-beta-dev.11

## 0.3.0-beta-dev.10

## 0.3.0-beta-dev.9

## 0.3.0-beta-dev.8

## 0.3.0-beta-dev.7

## 0.3.0-beta-dev.6

## 0.3.0-beta-dev.5

## 0.3.0-beta-dev.4

## 0.3.0-beta-dev.3

## 0.3.0-beta-dev.2

## 0.3.0-beta-dev.1

## 0.3.0-beta-dev.0

- updated comment in src/cli.rs to clarify use of –force-admin-ports

- Improved documentation in README, code comments, help text, and error messages.

- Updated from structopt 0.3 to clap 4. [\#2125](https://github.com/holochain/holochain/pull/2125)

- **BREAKING**: In the course of updates, a bug was discovered which necessitated a breaking change; the short arg for `--holochain-path` used in `hc sandbox` subcommand has changed from `-h` to `-H` to resolve a conflict with the short arg for `--help`. [\#2125](https://github.com/holochain/holochain/pull/2125)

## 0.2.0

## 0.2.0-beta-rc.6

## 0.2.0-beta-rc.5

- Add new option `in-process-lair` to `hc sandbox generate` which causes the generated conductor config to specify an in-process lair. This comes with an associated change to make `hc sandbox run` respect the conductor configuration and only launch a lair instance when required.

## 0.2.0-beta-rc.4

## 0.2.0-beta-rc.3

## 0.2.0-beta-rc.2

## 0.2.0-beta-rc.1

- Fix bug in `hc sandbox generate`, where a comma-separated argument passed to the `--directories` option was treated as a single directory name. [\#2080](https://github.com/holochain/holochain/pull/2080)

## 0.2.0-beta-rc.0

## 0.1.0

## 0.1.0-beta-rc.0

## 0.0.66

## 0.0.65

## 0.0.64

## 0.0.63

## 0.0.62

## 0.0.61

## 0.0.60

## 0.0.59

## 0.0.58

## 0.0.57

## 0.0.56

## 0.0.55

## 0.0.54

## 0.0.53

## 0.0.52

## 0.0.51

## 0.0.50

## 0.0.49

## 0.0.48

## 0.0.47

- **BREAKING CHANGE** - `hc sandbox` updated to use new (0.y.z) lair api. Any old sandboxes will no longer function. It is recommended to create new sandboxes, as there is not a straight forward migration path. To migrate: [dump the old keys](https://github.com/holochain/lair/blob/v0.0.11/crates/lair_keystore/src/bin/lair-keystore/main.rs#L38) -\> [write a utility to re-encode them](https://github.com/holochain/lair/tree/hc_seed_bundle-v0.1.2/crates/hc_seed_bundle) -\> [then import them to the new lair](https://github.com/holochain/lair/tree/lair_keystore-v0.2.0/crates/lair_keystore#lair-keystore-import-seed---help) – [\#1515](https://github.com/holochain/holochain/pull/1515)

## 0.0.46

## 0.0.45

- BREAKING CHANGE - Refactor: Property `integrity.uid` of DNA Yaml files renamed to `integrity.network_seed`. Functionality has not changed. [\#1493](https://github.com/holochain/holochain/pull/1493)

## 0.0.44

## 0.0.43

## 0.0.42

## 0.0.41

## 0.0.40

## 0.0.39

## 0.0.38

## 0.0.37

## 0.0.36

## 0.0.35

## 0.0.34

## 0.0.33

## 0.0.32

## 0.0.31

## 0.0.30

## 0.0.29

## 0.0.28

- `hc sandbox` command for installing happs was limited to 16mb websocket message limit and would error if given a large happ bundle. now it won’t.  [\#1322](https://github.com/holochain/holochain/pull/1322)
- Fixed broken links in Rust docs [\#1284](https://github.com/holochain/holochain/pull/1284)

## 0.0.27

## 0.0.26

## 0.0.25

## 0.0.24

## 0.0.23

## 0.0.22

## 0.0.21

## 0.0.20

## 0.0.19

## 0.0.18

## 0.0.17

## 0.0.16

## 0.0.15

## 0.0.14

## 0.0.13

## 0.0.12

## 0.0.11

## 0.0.10

## 0.0.9

## 0.0.8

## 0.0.7

## 0.0.6

- Added `UninstallApp` command.

## 0.0.5

## 0.0.4

## 0.0.3

## 0.0.2<|MERGE_RESOLUTION|>--- conflicted
+++ resolved
@@ -7,11 +7,9 @@
 
 ## \[Unreleased\]
 
-<<<<<<< HEAD
 - Revert `hc sandbox create` removal
-=======
+
 ## 0.5.0-dev.15
->>>>>>> 92abf5cf
 
 ## 0.5.0-dev.14
 
