[package]
name = "holochain_zome_types"
version = "0.3.0-beta-dev.12"
description = "Holochain zome types"
license = "Apache-2.0"
homepage = "https://github.com/holochain/holochain"
documentation = "https://docs.rs/holochain_zome_types"
readme = "README.md"
authors = [ "Holochain Core Dev Team <devcore@holochain.org>" ]
edition = "2021"

# See more keys and their definitions at https://doc.rust-lang.org/cargo/reference/manifest.html

[dependencies]
kitsune_p2p_dht = { version = "^0.3.0-beta-dev.6", path = "../kitsune_p2p/dht" }
kitsune_p2p_timestamp = { version = "^0.3.0-beta-dev.2", path = "../kitsune_p2p/timestamp" }
kitsune_p2p_block = { version = "^0.3.0-beta-dev.7", path = "../kitsune_p2p/block" }
kitsune_p2p_bin_data = { version = "^0.3.0-beta-dev.6", path = "../kitsune_p2p/bin_data" }
holo_hash = { version = "^0.3.0-beta-dev.8", path = "../holo_hash", features = ["encoding"] }
holochain_integrity_types = { version = "^0.3.0-beta-dev.11", path = "../holochain_integrity_types", features = ["tracing"] }
holochain_serialized_bytes = "=0.0.53"
paste = "1.0.12"
serde = { version = "1.0", features = [ "derive", "rc" ] }
serde_bytes = "0.11"
serde_yaml = { version = "0.9", optional = true }
subtle = "2"
thiserror = "1.0.22"
tracing = "0.1"
holochain_wasmer_common = "=0.0.85"

# fixturator dependencies
fixt = { version = "^0.2.0", path = "../fixt", optional = true }
strum = { version = "0.18.0", optional = true }
rand = { version = "0.8.5", optional = true }

# sqlite dependencies
rusqlite = { version = "0.29", optional = true }
num_enum = { version = "0.5", optional = true }

# full-dna-def dependencies
derive_builder = { version = "0.9", optional = true }
nanoid = { version = "0.3", optional = true }
shrinkwraprs = { version = "0.3", optional = true }

# fuzzing
arbitrary = { version = "1.0", features = ["derive"], optional = true}
proptest = { version = "1", optional = true }
proptest-derive = { version = "0", optional = true }

# contrafact
contrafact = { version = "0.2.0-rc.1", optional = true }
once_cell = { version = "1.4", optional = true }

# for hex encoding of signatures
subtle-encoding = {version = "0.5", optional = true}

[dev-dependencies]
holochain_zome_types = { path = ".", features = ["test_utils"] }
once_cell = { version = "1.4", optional = false }
matches = "0.1"

[features]
default = ["full-dna-def", "subtle-encoding"]

# Extra impls for DnaDef, including InlineZome, which are not used in Wasm
# but used in Holochain
full-dna-def = ["derive_builder", "nanoid", "shrinkwraprs", "holochain_integrity_types/full-dna-def"]

full = ["default", "sqlite", "num_enum", "kitsune_p2p_timestamp/full", "properties", "holochain_integrity_types/full"]

fixturators = ["fixt", "rand", "strum", "holo_hash/fixturators", "holochain_integrity_types/test_utils", "full-dna-def"]

properties = ["serde_yaml"]

fuzzing = [
  "arbitrary",
  "proptest",
  "proptest-derive",
  "holochain_serialized_bytes/fuzzing",
  "holochain_integrity_types/fuzzing",
  "holo_hash/fuzzing",
  "kitsune_p2p_timestamp/fuzzing",
]

test_utils = [
  "fuzzing",
  "contrafact",
  "kitsune_p2p_timestamp/fuzzing",
  "holochain_integrity_types/fuzzing",
  "holochain_serialized_bytes/fuzzing",
]

test_utils = [
  "once_cell",
  "kitsune_p2p_timestamp/now",
  "kitsune_p2p_block/sqlite",
<<<<<<< HEAD
=======
  "holo_hash/fuzzing",
>>>>>>> e9532951
  "holo_hash/hashing",
  "holo_hash/test_utils",
  "full-dna-def",
  "holochain_integrity_types/test_utils",
]

sqlite-encrypted = [
  "rusqlite",
  "rusqlite/bundled-sqlcipher-vendored-openssl",
  "holo_hash/sqlite-encrypted",
  "kitsune_p2p_dht/sqlite-encrypted",
  "kitsune_p2p_timestamp/sqlite-encrypted",
  "kitsune_p2p_block/sqlite-encrypted",
  "kitsune_p2p_bin_data/sqlite-encrypted",
]
sqlite = [
  "rusqlite",
  "rusqlite/bundled",
  "holo_hash/sqlite",
  "kitsune_p2p_dht/sqlite",
  "kitsune_p2p_timestamp/sqlite",
  "kitsune_p2p_block/sqlite",
  "kitsune_p2p_bin_data/sqlite",
]<|MERGE_RESOLUTION|>--- conflicted
+++ resolved
@@ -74,30 +74,20 @@
 
 fuzzing = [
   "arbitrary",
+  "contrafact",
   "proptest",
   "proptest-derive",
+  "holochain_integrity_types/fuzzing",
   "holochain_serialized_bytes/fuzzing",
-  "holochain_integrity_types/fuzzing",
   "holo_hash/fuzzing",
   "kitsune_p2p_timestamp/fuzzing",
 ]
 
 test_utils = [
   "fuzzing",
-  "contrafact",
-  "kitsune_p2p_timestamp/fuzzing",
-  "holochain_integrity_types/fuzzing",
-  "holochain_serialized_bytes/fuzzing",
-]
-
-test_utils = [
   "once_cell",
   "kitsune_p2p_timestamp/now",
   "kitsune_p2p_block/sqlite",
-<<<<<<< HEAD
-=======
-  "holo_hash/fuzzing",
->>>>>>> e9532951
   "holo_hash/hashing",
   "holo_hash/test_utils",
   "full-dna-def",
