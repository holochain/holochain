[package]
name = "holochain_zome_types"
version = "0.3.0-beta-dev.34"
description = "Holochain zome types"
license = "Apache-2.0"
homepage = "https://github.com/holochain/holochain"
documentation = "https://docs.rs/holochain_zome_types"
readme = "README.md"
authors = [ "Holochain Core Dev Team <devcore@holochain.org>" ]
edition = "2021"

# reminder - do not use workspace deps
[dependencies]
kitsune_p2p_dht = { version = "^0.3.0-beta-dev.22", path = "../kitsune_p2p/dht", optional = true }
kitsune_p2p_timestamp = { version = "^0.3.0-beta-dev.9", path = "../kitsune_p2p/timestamp" }
kitsune_p2p_block = { version = "^0.3.0-beta-dev.22", path = "../kitsune_p2p/block" }
holo_hash = { version = "^0.3.0-beta-dev.27", path = "../holo_hash", features = ["encoding"] }
holochain_integrity_types = { version = "^0.3.0-beta-dev.32", path = "../holochain_integrity_types", features = ["tracing"] }
holochain_serialized_bytes = "=0.0.53"
holochain_nonce = {version = "^0.3.0-beta-dev.26", path = "../holochain_nonce"}
serde = { version = "1.0", features = [ "derive", "rc" ] }
serde_bytes = "0.11"
serde_yaml = { version = "0.9", optional = true }
subtle = "2"
thiserror = "1.0.22"
tracing = "0.1"
holochain_wasmer_common = { version = "=0.0.92" }
derive_more = "0.99"

# fixturator dependencies
fixt = { version = "^0.3.0-beta-dev.3", path = "../fixt", optional = true }
strum = { version = "0.18.0", optional = true }
rand = { version = "0.8.5", optional = true }

# sqlite dependencies
rusqlite = { version = "0.29", optional = true }
num_enum = { version = "0.7", optional = true }

# full-dna-def dependencies
<<<<<<< HEAD
derive_builder = { version = "0.9", optional = true }
=======
derive_builder = { version = "0.20", optional = true }
>>>>>>> 40aebb38
nanoid = { version = "0.4", optional = true }
shrinkwraprs = { version = "0.3", optional = true }

# fuzzing
arbitrary = { version = "1.0", features = ["derive"], optional = true}
proptest = { version = "1", optional = true }
proptest-derive = { version = "0", optional = true }

# contrafact
contrafact = { version = "0.2.0-rc.1", optional = true }
once_cell = { version = "1.4", optional = true }

# for hex encoding of signatures
subtle-encoding = {version = "0.5", optional = true}

[dev-dependencies]
holochain_zome_types = { path = ".", features = ["test_utils"] }
once_cell = { version = "1.4", optional = false }
matches = "0.1"

[lints]
workspace = true

[features]
default = ["full-dna-def", "subtle-encoding"]

# Extra impls for DnaDef, including InlineZome, which are not used in Wasm
# but used in Holochain
full-dna-def = ["derive_builder", "nanoid", "shrinkwraprs", "holochain_integrity_types/full-dna-def", "kitsune_p2p_dht"]

full = ["default", "sqlite", "num_enum", "kitsune_p2p_timestamp/full", "properties", "holochain_integrity_types/full"]

fixturators = ["fixt", "rand", "strum", "holo_hash/fixturators", "holochain_integrity_types/test_utils", "full-dna-def"]

properties = ["serde_yaml"]

fuzzing = [
  "arbitrary",
  "contrafact",
  "proptest",
  "proptest-derive",
  "holochain_integrity_types/fuzzing",
  "holochain_serialized_bytes/fuzzing",
  "holo_hash/fuzzing",
  "kitsune_p2p_timestamp/fuzzing",
  "rand",
  "fixt",
]

test_utils = [
  "fuzzing",
  "once_cell",
  "kitsune_p2p_block/sqlite",
  "holo_hash/hashing",
  "holo_hash/test_utils",
  "full-dna-def",
  "holochain_integrity_types/test_utils",
]

sqlite-encrypted = [
  "rusqlite",
  "rusqlite/bundled-sqlcipher-vendored-openssl",
  "holo_hash/sqlite-encrypted",
  "kitsune_p2p_dht/sqlite-encrypted",
  "kitsune_p2p_timestamp/sqlite-encrypted",
  "kitsune_p2p_block/sqlite-encrypted",
]
sqlite = [
  "rusqlite",
  "rusqlite/bundled",
  "holo_hash/sqlite",
  "kitsune_p2p_dht/sqlite",
  "kitsune_p2p_timestamp/sqlite",
  "kitsune_p2p_block/sqlite",
]<|MERGE_RESOLUTION|>--- conflicted
+++ resolved
@@ -37,11 +37,7 @@
 num_enum = { version = "0.7", optional = true }
 
 # full-dna-def dependencies
-<<<<<<< HEAD
-derive_builder = { version = "0.9", optional = true }
-=======
 derive_builder = { version = "0.20", optional = true }
->>>>>>> 40aebb38
 nanoid = { version = "0.4", optional = true }
 shrinkwraprs = { version = "0.3", optional = true }
 
