[package]
name = "holochain_zome_types"
<<<<<<< HEAD
version = "0.5.0-dev.0"
=======
version = "0.5.0-dev.1"
>>>>>>> 4cbddda9
description = "Holochain zome types"
license = "Apache-2.0"
homepage = "https://github.com/holochain/holochain"
documentation = "https://docs.rs/holochain_zome_types"
readme = "README.md"
authors = ["Holochain Core Dev Team <devcore@holochain.org>"]
edition = "2021"

# reminder - do not use workspace deps
[dependencies]
<<<<<<< HEAD
kitsune_p2p_dht = { version = "^0.5.0-dev.0", path = "../kitsune_p2p/dht", optional = true }
kitsune_p2p_timestamp = { version = "^0.5.0-dev.0", path = "../kitsune_p2p/timestamp" }
kitsune_p2p_block = { version = "^0.5.0-dev.0", path = "../kitsune_p2p/block" }
holo_hash = { version = "^0.5.0-dev.0", path = "../holo_hash", features = [
  "encoding",
] }
holochain_integrity_types = { version = "^0.5.0-dev.0", path = "../holochain_integrity_types", features = [
=======
kitsune_p2p_dht = { version = "^0.5.0-dev.1", path = "../kitsune_p2p/dht", optional = true }
kitsune_p2p_timestamp = { version = "^0.5.0-dev.0", path = "../kitsune_p2p/timestamp" }
kitsune_p2p_block = { version = "^0.5.0-dev.1", path = "../kitsune_p2p/block" }
holo_hash = { version = "^0.5.0-dev.1", path = "../holo_hash", features = [
  "encoding",
] }
holochain_integrity_types = { version = "^0.5.0-dev.1", path = "../holochain_integrity_types", features = [
>>>>>>> 4cbddda9
  "tracing",
] }
holochain_nonce = { version = "^0.5.0-dev.0", path = "../holochain_nonce" }
holochain_serialized_bytes = "=0.0.55"
serde = { version = "1.0", features = ["derive", "rc"] }
serde_bytes = "0.11"
serde_yaml = { version = "0.9", optional = true }
subtle = "2"
thiserror = "1.0.22"
tracing = "0.1"
holochain_wasmer_common = "=0.0.96"
derive_more = "0.99"

# fixturator dependencies
fixt = { version = "^0.5.0-dev.0", path = "../fixt", optional = true }
strum = { version = "0.18.0", optional = true }
rand = { version = "0.8.5", optional = true }

# sqlite dependencies
rusqlite = { version = "0.32.1", optional = true }
num_enum = { version = "0.7", optional = true }

# full-dna-def dependencies
derive_builder = { version = "0.20", optional = true }
nanoid = { version = "0.4", optional = true }
shrinkwraprs = { version = "0.3", optional = true }

# fuzzing
arbitrary = { version = "1.0", features = ["derive"], optional = true }
proptest = { version = "1", optional = true }
proptest-derive = { version = "0", optional = true }

# contrafact
contrafact = { version = "0.2.0-rc.1", optional = true }
once_cell = { version = "1.4", optional = true }

[dev-dependencies]
holochain_zome_types = { path = ".", features = ["test_utils"] }
once_cell = { version = "1.4", optional = false }
matches = "0.1"

[lints]
workspace = true

[features]
default = ["full-dna-def"]

# Extra impls for DnaDef, including InlineZome, which are not used in Wasm
# but used in Holochain
full-dna-def = [
  "derive_builder",
  "nanoid",
  "shrinkwraprs",
  "holochain_integrity_types/full-dna-def",
  "kitsune_p2p_dht",
]

full = [
  "default",
  "sqlite",
  "num_enum",
  "kitsune_p2p_timestamp/full",
  "properties",
  "holochain_integrity_types/full",
]

fixturators = [
  "fixt",
  "rand",
  "strum",
  "holo_hash/fixturators",
  "holochain_integrity_types/test_utils",
  "full-dna-def",
]

properties = ["serde_yaml"]

fuzzing = [
  "arbitrary",
  "contrafact",
  "proptest",
  "proptest-derive",
  "holochain_integrity_types/fuzzing",
  "holochain_serialized_bytes/fuzzing",
  "holo_hash/fuzzing",
  "kitsune_p2p_timestamp/fuzzing",
  "rand",
  "fixt",
]

test_utils = [
  "fuzzing",
  "once_cell",
  "kitsune_p2p_block/sqlite",
  "holo_hash/hashing",
  "holo_hash/test_utils",
  "full-dna-def",
  "holochain_integrity_types/test_utils",
]

instrument = []

sqlite-encrypted = [
  "rusqlite",
  "rusqlite/bundled-sqlcipher-vendored-openssl",
  "holo_hash/sqlite-encrypted",
  "kitsune_p2p_dht/sqlite-encrypted",
  "kitsune_p2p_timestamp/sqlite-encrypted",
  "kitsune_p2p_block/sqlite-encrypted",
]
sqlite = [
  "rusqlite",
  "rusqlite/bundled",
  "holo_hash/sqlite",
  "kitsune_p2p_dht/sqlite",
  "kitsune_p2p_timestamp/sqlite",
  "kitsune_p2p_block/sqlite",
]<|MERGE_RESOLUTION|>--- conflicted
+++ resolved
@@ -1,10 +1,6 @@
 [package]
 name = "holochain_zome_types"
-<<<<<<< HEAD
-version = "0.5.0-dev.0"
-=======
 version = "0.5.0-dev.1"
->>>>>>> 4cbddda9
 description = "Holochain zome types"
 license = "Apache-2.0"
 homepage = "https://github.com/holochain/holochain"
@@ -15,15 +11,6 @@
 
 # reminder - do not use workspace deps
 [dependencies]
-<<<<<<< HEAD
-kitsune_p2p_dht = { version = "^0.5.0-dev.0", path = "../kitsune_p2p/dht", optional = true }
-kitsune_p2p_timestamp = { version = "^0.5.0-dev.0", path = "../kitsune_p2p/timestamp" }
-kitsune_p2p_block = { version = "^0.5.0-dev.0", path = "../kitsune_p2p/block" }
-holo_hash = { version = "^0.5.0-dev.0", path = "../holo_hash", features = [
-  "encoding",
-] }
-holochain_integrity_types = { version = "^0.5.0-dev.0", path = "../holochain_integrity_types", features = [
-=======
 kitsune_p2p_dht = { version = "^0.5.0-dev.1", path = "../kitsune_p2p/dht", optional = true }
 kitsune_p2p_timestamp = { version = "^0.5.0-dev.0", path = "../kitsune_p2p/timestamp" }
 kitsune_p2p_block = { version = "^0.5.0-dev.1", path = "../kitsune_p2p/block" }
@@ -31,7 +18,6 @@
   "encoding",
 ] }
 holochain_integrity_types = { version = "^0.5.0-dev.1", path = "../holochain_integrity_types", features = [
->>>>>>> 4cbddda9
   "tracing",
 ] }
 holochain_nonce = { version = "^0.5.0-dev.0", path = "../holochain_nonce" }
