[package]
name = "holochain_zome_types"
version = "0.3.0-beta-dev.12"
description = "Holochain zome types"
license = "Apache-2.0"
homepage = "https://github.com/holochain/holochain"
documentation = "https://docs.rs/holochain_zome_types"
readme = "README.md"
authors = [ "Holochain Core Dev Team <devcore@holochain.org>" ]
edition = "2021"

# See more keys and their definitions at https://doc.rust-lang.org/cargo/reference/manifest.html

[dependencies]
kitsune_p2p_dht = { version = "^0.3.0-beta-dev.6", path = "../kitsune_p2p/dht" }
kitsune_p2p_timestamp = { version = "^0.3.0-beta-dev.2", path = "../kitsune_p2p/timestamp" }
kitsune_p2p_block = { version = "^0.3.0-beta-dev.7", path = "../kitsune_p2p/block" }
kitsune_p2p_bin_data = { version = "^0.3.0-beta-dev.6", path = "../kitsune_p2p/bin_data" }
holo_hash = { version = "^0.3.0-beta-dev.8", path = "../holo_hash", features = ["encoding"] }
holochain_integrity_types = { version = "^0.3.0-beta-dev.11", path = "../holochain_integrity_types", features = ["tracing"] }
holochain_serialized_bytes = "=0.0.53"
paste = "1.0.12"
serde = { version = "1.0", features = [ "derive", "rc" ] }
serde_bytes = "0.11"
serde_yaml = { version = "0.9", optional = true }
subtle = "2"
thiserror = "1.0.22"
tracing = "0.1"
holochain_wasmer_common = "=0.0.85"

# fixturator dependencies
fixt = { version = "^0.2.0", path = "../fixt", optional = true }
strum = { version = "0.18.0", optional = true }
rand = { version = "0.8.5", optional = true }

# sqlite dependencies
rusqlite = { version = "0.29", optional = true }
num_enum = { version = "0.5", optional = true }

# full-dna-def dependencies
derive_builder = { version = "0.9", optional = true }
nanoid = { version = "0.3", optional = true }
shrinkwraprs = { version = "0.3", optional = true }

# fuzzing
arbitrary = { version = "1.0", features = ["derive"], optional = true}
proptest = { version = "1", optional = true }
proptest-derive = { version = "0", optional = true }

# contrafact
contrafact = { version = "0.2.0-rc.1", optional = true }
once_cell = { version = "1.4", optional = true }

# for hex encoding of signatures
subtle-encoding = {version = "0.5", optional = true}

[dev-dependencies]
holochain_zome_types = { path = ".", features = ["test_utils"] }
once_cell = { version = "1.4", optional = false }
matches = "0.1"

[features]
default = ["full-dna-def", "subtle-encoding"]

# Extra impls for DnaDef, including InlineZome, which are not used in Wasm
# but used in Holochain
full-dna-def = ["derive_builder", "nanoid", "shrinkwraprs", "holochain_integrity_types/full-dna-def"]

full = ["default", "sqlite", "num_enum", "kitsune_p2p_timestamp/full", "properties", "holochain_integrity_types/full"]

fixturators = ["fixt", "rand", "strum", "holo_hash/fixturators", "holochain_integrity_types/test_utils", "full-dna-def"]

properties = ["serde_yaml"]

fuzzing = [
<<<<<<< HEAD
  "contrafact",
  "arbitrary",
  "proptest",
  "proptest-derive",
  "holochain_serialized_bytes/fuzzing",
  "holochain_integrity_types/fuzzing",
=======
  "arbitrary",
  "contrafact",
  "proptest",
  "proptest-derive",
  "holochain_integrity_types/fuzzing",
  "holochain_serialized_bytes/fuzzing",
>>>>>>> 88a746a1
  "holo_hash/fuzzing",
  "kitsune_p2p_timestamp/fuzzing",
]

test_utils = [
<<<<<<< HEAD
=======
  "fuzzing",
>>>>>>> 88a746a1
  "once_cell",
  "kitsune_p2p_timestamp/now",
  "kitsune_p2p_block/sqlite",
  "holo_hash/hashing",
  "holo_hash/test_utils",
  "full-dna-def",
  "holochain_integrity_types/test_utils",
]

sqlite-encrypted = [
  "rusqlite",
  "rusqlite/bundled-sqlcipher-vendored-openssl",
  "holo_hash/sqlite-encrypted",
  "kitsune_p2p_dht/sqlite-encrypted",
  "kitsune_p2p_timestamp/sqlite-encrypted",
  "kitsune_p2p_block/sqlite-encrypted",
  "kitsune_p2p_bin_data/sqlite-encrypted",
]
sqlite = [
  "rusqlite",
  "rusqlite/bundled",
  "holo_hash/sqlite",
  "kitsune_p2p_dht/sqlite",
  "kitsune_p2p_timestamp/sqlite",
  "kitsune_p2p_block/sqlite",
  "kitsune_p2p_bin_data/sqlite",
]<|MERGE_RESOLUTION|>--- conflicted
+++ resolved
@@ -73,30 +73,19 @@
 properties = ["serde_yaml"]
 
 fuzzing = [
-<<<<<<< HEAD
   "contrafact",
-  "arbitrary",
-  "proptest",
-  "proptest-derive",
-  "holochain_serialized_bytes/fuzzing",
-  "holochain_integrity_types/fuzzing",
-=======
   "arbitrary",
   "contrafact",
   "proptest",
   "proptest-derive",
   "holochain_integrity_types/fuzzing",
   "holochain_serialized_bytes/fuzzing",
->>>>>>> 88a746a1
   "holo_hash/fuzzing",
   "kitsune_p2p_timestamp/fuzzing",
 ]
 
 test_utils = [
-<<<<<<< HEAD
-=======
   "fuzzing",
->>>>>>> 88a746a1
   "once_cell",
   "kitsune_p2p_timestamp/now",
   "kitsune_p2p_block/sqlite",
