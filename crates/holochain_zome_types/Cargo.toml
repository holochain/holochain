[package]
name = "holochain_zome_types"
version = "0.0.58"
description = "Holochain zome types"
license = "Apache-2.0"
homepage = "https://github.com/holochain/holochain"
documentation = "https://docs.rs/holochain_zome_types"
readme = "README.md"
authors = [ "Holochain Core Dev Team <devcore@holochain.org>" ]
edition = "2021"

# See more keys and their definitions at https://doc.rust-lang.org/cargo/reference/manifest.html

[dependencies]
kitsune_p2p_timestamp = { version = "^0.0.15", path = "../kitsune_p2p/timestamp" }
<<<<<<< HEAD
holochain_integrity_types = { version = "^0.0.24", path = "../holochain_integrity_types", features = ["tracing"] }
holo_hash = { version = "^0.0.35", path = "../holo_hash", features = ["encoding"] }
=======
holochain_integrity_types = { version = "^0.0.25", path = "../holochain_integrity_types", features = ["tracing"] }
holo_hash = { version = "^0.0.35", path = "../holo_hash" }
>>>>>>> 540c2497
holochain_serialized_bytes = "=0.0.51"
paste = "=1.0.5"
serde = { version = "1.0", features = [ "derive", "rc" ] }
serde_bytes = "0.11"
serde_yaml = { version = "0.9", optional = true }
subtle = "2"
thiserror = "1.0.22"
tracing = "0.1"
holochain_wasmer_common = "=0.0.82"

# fixturator dependencies
fixt = { version = "0.0.14", path = "../fixt", optional = true }
strum = { version = "0.18.0", optional = true }
rand = { version = "0.8.5", optional = true }

# sqlite dependencies
rusqlite = { version = "0.28", optional = true }
num_enum = { version = "0.5", optional = true }

# full-dna-def dependencies
derive_builder = { version = "0.9", optional = true }
kitsune_p2p_dht = { version = "^0.0.11", path = "../kitsune_p2p/dht", optional = true }
nanoid = { version = "0.3", optional = true }
shrinkwraprs = { version = "0.3", optional = true }

# arbitrary
arbitrary = { version = "1.0", features = ["derive"], optional = true}

# contrafact
contrafact = { version = "0.1.0-dev.1", optional = true }
once_cell = { version = "1.4", optional = true }

# for hex encoding of signatures
subtle-encoding = {version = "0.5", optional = true}

[dev-dependencies]
once_cell = { version = "1.4", optional = false }
matches = "0.1"

[features]
default = ["full-dna-def", "fixturators", "test_utils", "subtle-encoding"]

# Extra impls for DnaDef, including InlineZome, which are not used in Wasm
# but used in Holochain
full-dna-def = ["derive_builder", "kitsune_p2p_dht", "nanoid", "shrinkwraprs"]

full = ["default", "rusqlite", "num_enum", "kitsune_p2p_timestamp/full", "properties"]

fixturators = ["fixt", "rand", "strum", "holo_hash/fixturators", "holochain_integrity_types/test_utils", "full-dna-def"]

properties = ["serde_yaml"]

test_utils = [
  "arbitrary",
  "contrafact",
  "once_cell",
  "kitsune_p2p_timestamp/arbitrary",
  "kitsune_p2p_timestamp/now",
  "kitsune_p2p_timestamp/rusqlite",
  "holo_hash/arbitrary",
  "holo_hash/hashing",
  "holo_hash/test_utils",
  "holochain_serialized_bytes/arbitrary",
  "full-dna-def",
  "holochain_integrity_types/test_utils",
]<|MERGE_RESOLUTION|>--- conflicted
+++ resolved
@@ -13,13 +13,8 @@
 
 [dependencies]
 kitsune_p2p_timestamp = { version = "^0.0.15", path = "../kitsune_p2p/timestamp" }
-<<<<<<< HEAD
-holochain_integrity_types = { version = "^0.0.24", path = "../holochain_integrity_types", features = ["tracing"] }
 holo_hash = { version = "^0.0.35", path = "../holo_hash", features = ["encoding"] }
-=======
 holochain_integrity_types = { version = "^0.0.25", path = "../holochain_integrity_types", features = ["tracing"] }
-holo_hash = { version = "^0.0.35", path = "../holo_hash" }
->>>>>>> 540c2497
 holochain_serialized_bytes = "=0.0.51"
 paste = "=1.0.5"
 serde = { version = "1.0", features = [ "derive", "rc" ] }
