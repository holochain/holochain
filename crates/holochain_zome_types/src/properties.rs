//! Implements YamlProperties, and potentially any other data types that can
//! represent "properties" of a DNA

use holochain_serialized_bytes::prelude::*;

#[cfg(feature = "fuzzing")]
use proptest::strategy::{BoxedStrategy, Just, Strategy};

/// A type to allow json values to be used as [`derive@SerializedBytes`]
#[derive(Debug, Clone, PartialEq, Eq, serde::Serialize, serde::Deserialize, SerializedBytes)]
pub struct YamlProperties(serde_yaml::Value);

impl YamlProperties {
    /// Create new properties from json value
    pub fn new(properties: serde_yaml::Value) -> Self {
        Self(properties)
    }

    /// Create a null set of properties
    pub fn empty() -> Self {
        Self(serde_yaml::Value::Null)
    }

    /// Consumes struct into inner value.
    pub fn into_inner(self) -> serde_yaml::Value {
        self.0
    }
}

impl From<()> for YamlProperties {
    fn from(_: ()) -> Self {
        Self::empty()
    }
}

impl From<serde_yaml::Value> for YamlProperties {
    fn from(v: serde_yaml::Value) -> Self {
        Self(v)
    }
}

impl Default for YamlProperties {
    fn default() -> Self {
        Self::empty()
    }
}

/// Not a great implementation: always returns null
#[cfg(feature = "fuzzing")]
impl<'a> arbitrary::Arbitrary<'a> for YamlProperties {
    fn arbitrary(_: &mut arbitrary::Unstructured<'a>) -> arbitrary::Result<Self> {
        Ok(serde_yaml::Value::Null.into())
    }
}

#[cfg(feature = "fuzzing")]
impl proptest::arbitrary::Arbitrary for YamlProperties {
    type Parameters = ();
<<<<<<< HEAD
    type Strategy = BoxedStrategy<Self>;

    fn arbitrary_with((): Self::Parameters) -> Self::Strategy {
=======
    type Strategy = proptest::strategy::BoxedStrategy<Self>;

    fn arbitrary_with((): Self::Parameters) -> Self::Strategy {
        use proptest::strategy::{Just, Strategy};
>>>>>>> 9179fc97
        Just(YamlProperties(serde_yaml::Value::Null)).boxed()
    }
}<|MERGE_RESOLUTION|>--- conflicted
+++ resolved
@@ -2,9 +2,6 @@
 //! represent "properties" of a DNA
 
 use holochain_serialized_bytes::prelude::*;
-
-#[cfg(feature = "fuzzing")]
-use proptest::strategy::{BoxedStrategy, Just, Strategy};
 
 /// A type to allow json values to be used as [`derive@SerializedBytes`]
 #[derive(Debug, Clone, PartialEq, Eq, serde::Serialize, serde::Deserialize, SerializedBytes)]
@@ -56,16 +53,10 @@
 #[cfg(feature = "fuzzing")]
 impl proptest::arbitrary::Arbitrary for YamlProperties {
     type Parameters = ();
-<<<<<<< HEAD
-    type Strategy = BoxedStrategy<Self>;
-
-    fn arbitrary_with((): Self::Parameters) -> Self::Strategy {
-=======
     type Strategy = proptest::strategy::BoxedStrategy<Self>;
 
     fn arbitrary_with((): Self::Parameters) -> Self::Strategy {
         use proptest::strategy::{Just, Strategy};
->>>>>>> 9179fc97
         Just(YamlProperties(serde_yaml::Value::Null)).boxed()
     }
 }