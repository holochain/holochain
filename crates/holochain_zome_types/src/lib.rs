//! Holochain Zome Types: only the types needed by Holochain application
//! developers to use in their Zome code, and nothing more.
//!
//! This crate is intentionally kept as minimal as possible, since it is
//! typically included as a dependency in Holochain Zomes, which are
//! distributed as chunks of Wasm. In contrast, the
//! [holochain_types crate](https://crates.io/crates/holochain_types)
//! contains more types which are used by Holochain itself.

#![deny(missing_docs)]

#[allow(missing_docs)]
pub mod action;
#[allow(missing_docs)]
pub mod agent_activity;
pub mod bytes;
#[allow(missing_docs)]
pub mod call;
pub mod capability;
pub mod cell;
#[allow(missing_docs)]
pub mod chain;
pub mod countersigning;
#[allow(missing_docs)]
pub mod crdt;
pub mod dna_def;
pub mod entry;
#[allow(missing_docs)]
pub mod entry_def;
pub mod genesis;
#[allow(missing_docs)]
pub mod hash;
#[allow(missing_docs)]
pub mod info;
#[allow(missing_docs)]
pub mod init;
pub mod judged;
#[allow(missing_docs)]
pub mod link;
pub mod metadata;
#[allow(missing_docs)]
pub mod migrate_agent;
#[allow(missing_docs)]
pub mod op;
pub mod prelude;
#[cfg(feature = "properties")]
pub mod properties;
pub mod query;
pub mod rate_limit;
pub mod record;
pub mod request;
/// Schedule functions to run outside a direct zome call.
pub mod schedule;
pub mod signal;
pub mod signature;
pub use kitsune_p2p_timestamp as timestamp;
pub mod trace;
#[allow(missing_docs)]
pub mod validate;
/// Tracking versions between the WASM host and guests and other interfaces.
///
/// Needed to ensure compatibility as code develops.
pub mod version;
pub mod warrant;
#[allow(missing_docs)]
pub mod x_salsa20_poly1305;
#[allow(missing_docs)]
pub mod zome;
#[allow(missing_docs)]
pub mod zome_io;

#[allow(missing_docs)]
#[cfg(feature = "fixturators")]
pub mod fixt;

#[cfg(feature = "test_utils")]
pub mod test_utils;

pub use action::Action;
pub use entry::Entry;
pub use prelude::*;
/// Re-exported dependencies
pub mod dependencies {
    pub use ::holochain_integrity_types;
    pub use ::subtle;
}
use holochain_wasmer_common::WasmError;

#[allow(missing_docs)]
pub trait CallbackResult: Sized {
    /// if a callback result is definitive we should halt any further iterations over remaining
    /// calls e.g. over sparse names or subsequent zomes
    /// typically a clear failure is definitive but success and missing dependencies are not
    /// in the case of success or missing deps, a subsequent callback could give us a definitive
    /// answer like a fail, and we don't want to over-optimise wasm calls and miss a clear failure
    fn is_definitive(&self) -> bool;
    /// when a WasmError is returned from a callback (e.g. via `?` operator) it might mean either:
    ///
    /// - There was an error that prevented the callback from coming to a CallbackResult (e.g. failing to connect to database)
    /// - There was an error that should be interpreted as a CallbackResult::Fail (e.g. data failed to deserialize)
    ///
    /// Typically this can be split as host/wasm errors are the former, and serialization/guest errors the latter.
    /// This function allows each CallbackResult to explicitly map itself.
    fn try_from_wasm_error(wasm_error: WasmError) -> Result<Self, WasmError>;
}

<<<<<<< HEAD
#[macro_export]
/// Serialization for fixed arrays is generally not available in a way that can be derived.
/// Being able to wrap fixed size arrays is important e.g. for crypto safety etc. so this is a
/// simple way to implement serialization so that we can send these types between the host/guest.
macro_rules! fixed_array_serialization {
    ($t:ty, $len:expr) => {
        paste::paste! {
            impl serde::ser::Serialize for $t {
                fn serialize<S>(&self, serializer: S) -> Result<S::Ok, S::Error>
                where
                    S: serde::ser::Serializer,
                {
                    serializer.serialize_bytes(&self.0)
                }
            }

            struct [<Visitor$t>];

            impl<'de> serde::de::Visitor<'de> for [<Visitor$t>] {
                type Value = [u8; $len];

                fn expecting(&self, formatter: &mut std::fmt::Formatter) -> std::fmt::Result {
                    formatter.write_str(format!("a byte array of length {}", $len).as_str())
                }

                fn visit_bytes<E>(self, value: &[u8]) -> Result<Self::Value, E>
                where
                    E: serde::de::Error,
                {
                    if value.len() == $len {
                        let mut bytes = [0 as u8; $len];
                        bytes.clone_from_slice(value);
                        Ok(bytes)
                    } else {
                        let error_message = format!("{} bytes, got {} bytes", $len, value.len());
                        Err(E::invalid_value(
                            serde::de::Unexpected::Bytes(value),
                            &error_message.as_str(),
                        ))
                    }
                }
            }

            impl<'de> serde::de::Deserialize<'de> for $t {
                fn deserialize<D>(deserializer: D) -> Result<Self, D::Error>
                where
                    D: serde::de::Deserializer<'de>,
                {
                    let bytes = deserializer.deserialize_bytes([<Visitor$t>])?;
                    Ok(Self(bytes))
                }
            }
        }
    };
}

/// Errors related to the secure primitive macro.
#[derive(Debug, thiserror::Error)]
pub enum SecurePrimitiveError {
    /// We have the wrong number of bytes.
    #[error("Bad sized secure primitive.")]
    BadSize,
}

#[macro_export]
/// Cryptographic secrets are fiddly at the best of times.
///
/// In wasm it is somewhat impossible to have true secrets because wasm memory is not secure.
///
///  - The host can always read wasm memory so any vulnerability in the host compromises the guest.
///  - The host/rust generally doesn't guarantee to immediately wipe/zero out freed memory, either
///    when a zome call is running or after a wasm instance is thrown away.
///
/// Most of the time we should just try to minimise the interaction between wasm and secret data.
///
/// For example, lair keeps all our private keys internal and we can only send it signing requests
/// associated with public keys.
///
/// In other contexts it is more difficult, such as when generating secrets from raw cryptographic
/// random bytes and sending them to peers directly.
///
/// The best we can do here is try to protect ourselves against third parties across the network.
/// e.g. We don't want other machines to simply `remote_call` a successful timing attack.
///
/// MITM attacks are mitigated by the networking implementation itself.
///
/// @todo given how impossible it is for wasm to protect its memory from the host, it would make
/// more sense to:
///
///  - use key exchange protocols like libsodium kx <https://libsodium.gitbook.io/doc/key_exchange>.
///  - keep secrets inside lair with all algorithms behind an API, wasm only has access to opaque
///    references to the secret data.
///
/// @todo implement explicit zeroing, moving and copying of memory for sensitive data.
///       - e.g. the secrecy crate <https://crates.io/crates/secrecy>
macro_rules! secure_primitive {
    ($t:ty, $len:expr) => {
        $crate::fixed_array_serialization!($t, $len);

        /// Constant time equality check.
        /// This mitigates timing attacks where a remote agent can reverse engineer data by
        /// measuring tiny changes in latency associated with optimised equality checks.
        /// More matching bytes = more latency = vulnerability.
        /// This type of attack has been successfully demonstrated over a network despite varied latencies.
        impl PartialEq for $t {
            fn eq(&self, other: &Self) -> bool {
                use $crate::dependencies::subtle::ConstantTimeEq;
                self.0.ct_eq(&other.0).into()
            }
        }

        impl Eq for $t {}

        #[cfg(not(feature = "subtle-encoding"))]
        /// The only meaningful debug information for a cryptograhpic secret is the literal bytes.
        /// Also, encodings like base64 are not constant time so debugging could open some weird
        /// side channel issue trying to be 'human friendly'.
        /// It seems better to never try to encode secrets.
        ///
        /// Note that when using this crate with feature "subtle-encoding", a hex
        /// representation will be used.
        ///
        /// @todo maybe we want something like **HIDDEN** by default and putting the actual bytes
        ///       behind a feature flag?
        impl std::fmt::Debug for $t {
            fn fmt(&self, f: &mut std::fmt::Formatter<'_>) -> std::fmt::Result {
                std::fmt::Debug::fmt(&self.0.to_vec(), f)
            }
        }

        #[cfg(feature = "subtle-encoding")]
        impl std::fmt::Debug for $t {
            fn fmt(&self, f: &mut std::fmt::Formatter<'_>) -> std::fmt::Result {
                let str = String::from_utf8(subtle_encoding::hex::encode(self.0.to_vec()))
                    .unwrap_or_else(|_| "<unparseable signature>".into());
                f.write_str(&str)
            }
        }

        /// Trivial new type derivation.
        /// Secrets should have private interiors and be constructed directly from fixed length
        /// arrays of known length.
        impl From<[u8; $len]> for $t {
            fn from(b: [u8; $len]) -> Self {
                Self(b)
            }
        }

        impl TryFrom<&[u8]> for $t {
            type Error = $crate::SecurePrimitiveError;
            fn try_from(slice: &[u8]) -> Result<Self, Self::Error> {
                if slice.len() == $len {
                    let mut inner = [0; $len];
                    inner.copy_from_slice(slice);
                    Ok(inner.into())
                } else {
                    Err($crate::SecurePrimitiveError::BadSize)
                }
            }
        }

        impl TryFrom<Vec<u8>> for $t {
            type Error = $crate::SecurePrimitiveError;
            fn try_from(v: Vec<u8>) -> Result<Self, Self::Error> {
                Self::try_from(v.as_ref())
            }
        }

        impl AsRef<[u8]> for $t {
            fn as_ref(&self) -> &[u8] {
                &self.0
            }
        }
    };
}

=======
>>>>>>> 873dcf8b
/// Helper macro for implementing ToSql, when using rusqlite as a dependency
#[macro_export]
macro_rules! impl_to_sql_via_as_ref {
    ($s: ty) => {
        impl ::rusqlite::ToSql for $s {
            fn to_sql(&self) -> ::rusqlite::Result<::rusqlite::types::ToSqlOutput<'_>> {
                Ok(::rusqlite::types::ToSqlOutput::Borrowed(
                    self.as_ref().into(),
                ))
            }
        }
    };
}

/// Helper macro for implementing ToSql, when using rusqlite as a dependency
#[macro_export]
macro_rules! impl_to_sql_via_display {
    ($s: ty) => {
        impl ::rusqlite::ToSql for $s {
            fn to_sql(&self) -> ::rusqlite::Result<::rusqlite::types::ToSqlOutput<'_>> {
                Ok(::rusqlite::types::ToSqlOutput::Owned(
                    self.to_string().into(),
                ))
            }
        }
    };
}

/// 10MB of entropy free for the taking.
/// Useful for initializing arbitrary::Unstructured data
#[cfg(any(test, feature = "test_utils"))]
pub static NOISE: once_cell::sync::Lazy<Vec<u8>> = once_cell::sync::Lazy::new(|| {
    use rand::Rng;
    let mut rng = rand::thread_rng();
    std::iter::repeat_with(|| rng.gen())
        .take(10_000_000)
        .collect()
});<|MERGE_RESOLUTION|>--- conflicted
+++ resolved
@@ -104,185 +104,6 @@
     fn try_from_wasm_error(wasm_error: WasmError) -> Result<Self, WasmError>;
 }
 
-<<<<<<< HEAD
-#[macro_export]
-/// Serialization for fixed arrays is generally not available in a way that can be derived.
-/// Being able to wrap fixed size arrays is important e.g. for crypto safety etc. so this is a
-/// simple way to implement serialization so that we can send these types between the host/guest.
-macro_rules! fixed_array_serialization {
-    ($t:ty, $len:expr) => {
-        paste::paste! {
-            impl serde::ser::Serialize for $t {
-                fn serialize<S>(&self, serializer: S) -> Result<S::Ok, S::Error>
-                where
-                    S: serde::ser::Serializer,
-                {
-                    serializer.serialize_bytes(&self.0)
-                }
-            }
-
-            struct [<Visitor$t>];
-
-            impl<'de> serde::de::Visitor<'de> for [<Visitor$t>] {
-                type Value = [u8; $len];
-
-                fn expecting(&self, formatter: &mut std::fmt::Formatter) -> std::fmt::Result {
-                    formatter.write_str(format!("a byte array of length {}", $len).as_str())
-                }
-
-                fn visit_bytes<E>(self, value: &[u8]) -> Result<Self::Value, E>
-                where
-                    E: serde::de::Error,
-                {
-                    if value.len() == $len {
-                        let mut bytes = [0 as u8; $len];
-                        bytes.clone_from_slice(value);
-                        Ok(bytes)
-                    } else {
-                        let error_message = format!("{} bytes, got {} bytes", $len, value.len());
-                        Err(E::invalid_value(
-                            serde::de::Unexpected::Bytes(value),
-                            &error_message.as_str(),
-                        ))
-                    }
-                }
-            }
-
-            impl<'de> serde::de::Deserialize<'de> for $t {
-                fn deserialize<D>(deserializer: D) -> Result<Self, D::Error>
-                where
-                    D: serde::de::Deserializer<'de>,
-                {
-                    let bytes = deserializer.deserialize_bytes([<Visitor$t>])?;
-                    Ok(Self(bytes))
-                }
-            }
-        }
-    };
-}
-
-/// Errors related to the secure primitive macro.
-#[derive(Debug, thiserror::Error)]
-pub enum SecurePrimitiveError {
-    /// We have the wrong number of bytes.
-    #[error("Bad sized secure primitive.")]
-    BadSize,
-}
-
-#[macro_export]
-/// Cryptographic secrets are fiddly at the best of times.
-///
-/// In wasm it is somewhat impossible to have true secrets because wasm memory is not secure.
-///
-///  - The host can always read wasm memory so any vulnerability in the host compromises the guest.
-///  - The host/rust generally doesn't guarantee to immediately wipe/zero out freed memory, either
-///    when a zome call is running or after a wasm instance is thrown away.
-///
-/// Most of the time we should just try to minimise the interaction between wasm and secret data.
-///
-/// For example, lair keeps all our private keys internal and we can only send it signing requests
-/// associated with public keys.
-///
-/// In other contexts it is more difficult, such as when generating secrets from raw cryptographic
-/// random bytes and sending them to peers directly.
-///
-/// The best we can do here is try to protect ourselves against third parties across the network.
-/// e.g. We don't want other machines to simply `remote_call` a successful timing attack.
-///
-/// MITM attacks are mitigated by the networking implementation itself.
-///
-/// @todo given how impossible it is for wasm to protect its memory from the host, it would make
-/// more sense to:
-///
-///  - use key exchange protocols like libsodium kx <https://libsodium.gitbook.io/doc/key_exchange>.
-///  - keep secrets inside lair with all algorithms behind an API, wasm only has access to opaque
-///    references to the secret data.
-///
-/// @todo implement explicit zeroing, moving and copying of memory for sensitive data.
-///       - e.g. the secrecy crate <https://crates.io/crates/secrecy>
-macro_rules! secure_primitive {
-    ($t:ty, $len:expr) => {
-        $crate::fixed_array_serialization!($t, $len);
-
-        /// Constant time equality check.
-        /// This mitigates timing attacks where a remote agent can reverse engineer data by
-        /// measuring tiny changes in latency associated with optimised equality checks.
-        /// More matching bytes = more latency = vulnerability.
-        /// This type of attack has been successfully demonstrated over a network despite varied latencies.
-        impl PartialEq for $t {
-            fn eq(&self, other: &Self) -> bool {
-                use $crate::dependencies::subtle::ConstantTimeEq;
-                self.0.ct_eq(&other.0).into()
-            }
-        }
-
-        impl Eq for $t {}
-
-        #[cfg(not(feature = "subtle-encoding"))]
-        /// The only meaningful debug information for a cryptograhpic secret is the literal bytes.
-        /// Also, encodings like base64 are not constant time so debugging could open some weird
-        /// side channel issue trying to be 'human friendly'.
-        /// It seems better to never try to encode secrets.
-        ///
-        /// Note that when using this crate with feature "subtle-encoding", a hex
-        /// representation will be used.
-        ///
-        /// @todo maybe we want something like **HIDDEN** by default and putting the actual bytes
-        ///       behind a feature flag?
-        impl std::fmt::Debug for $t {
-            fn fmt(&self, f: &mut std::fmt::Formatter<'_>) -> std::fmt::Result {
-                std::fmt::Debug::fmt(&self.0.to_vec(), f)
-            }
-        }
-
-        #[cfg(feature = "subtle-encoding")]
-        impl std::fmt::Debug for $t {
-            fn fmt(&self, f: &mut std::fmt::Formatter<'_>) -> std::fmt::Result {
-                let str = String::from_utf8(subtle_encoding::hex::encode(self.0.to_vec()))
-                    .unwrap_or_else(|_| "<unparseable signature>".into());
-                f.write_str(&str)
-            }
-        }
-
-        /// Trivial new type derivation.
-        /// Secrets should have private interiors and be constructed directly from fixed length
-        /// arrays of known length.
-        impl From<[u8; $len]> for $t {
-            fn from(b: [u8; $len]) -> Self {
-                Self(b)
-            }
-        }
-
-        impl TryFrom<&[u8]> for $t {
-            type Error = $crate::SecurePrimitiveError;
-            fn try_from(slice: &[u8]) -> Result<Self, Self::Error> {
-                if slice.len() == $len {
-                    let mut inner = [0; $len];
-                    inner.copy_from_slice(slice);
-                    Ok(inner.into())
-                } else {
-                    Err($crate::SecurePrimitiveError::BadSize)
-                }
-            }
-        }
-
-        impl TryFrom<Vec<u8>> for $t {
-            type Error = $crate::SecurePrimitiveError;
-            fn try_from(v: Vec<u8>) -> Result<Self, Self::Error> {
-                Self::try_from(v.as_ref())
-            }
-        }
-
-        impl AsRef<[u8]> for $t {
-            fn as_ref(&self) -> &[u8] {
-                &self.0
-            }
-        }
-    };
-}
-
-=======
->>>>>>> 873dcf8b
 /// Helper macro for implementing ToSql, when using rusqlite as a dependency
 #[macro_export]
 macro_rules! impl_to_sql_via_as_ref {
