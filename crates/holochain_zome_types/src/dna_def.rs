//! Defines DnaDef struct

use std::collections::HashSet;

use crate::prelude::*;

#[cfg(feature = "full-dna-def")]
use holochain_integrity_types::DnaModifiersBuilder;

#[cfg(feature = "full-dna-def")]
use crate::zome::ZomeError;
#[cfg(feature = "full-dna-def")]
use holo_hash::*;

/// Ordered list of integrity zomes in this DNA.
pub type IntegrityZomes = Vec<(ZomeName, IntegrityZomeDef)>;

/// Ordered list of coordinator zomes in this DNA.
pub type CoordinatorZomes = Vec<(ZomeName, CoordinatorZomeDef)>;

/// The definition of a DNA: the hash of this data is what produces the DnaHash.
///
/// Historical note: This struct was written before `DnaManifest` appeared.
/// It is included as part of a `DnaFile`. There is still a lot of code that uses
/// this type, but in function, it has mainly been superseded by `DnaManifest`.
/// Hence, this type can basically be thought of as a fully validated, normalized
/// `DnaManifest`
#[derive(Serialize, Deserialize, Clone, Debug, PartialEq, Eq, SerializedBytes)]
#[cfg_attr(feature = "full-dna-def", derive(derive_builder::Builder))]
#[cfg_attr(feature = "full-dna-def", builder(public))]
pub struct DnaDef {
    /// The friendly "name" of a Holochain DNA.
    #[cfg_attr(
        feature = "full-dna-def",
        builder(default = "\"Generated DnaDef\".to_string()")
    )]
    pub name: String,

    /// Modifiers of this DNA - the network seed, properties - as opposed to
    /// the actual DNA code. The modifiers are included in the DNA hash
    /// computation.
    pub modifiers: DnaModifiers,

    /// A vector of zomes associated with your DNA.
    pub integrity_zomes: IntegrityZomes,

    /// A vector of zomes that do not affect
    /// the [`DnaHash`].
    pub coordinator_zomes: CoordinatorZomes,

    /// A list of past "ancestors" of this DNA.
    ///
    /// Whenever a DNA is created which is intended to be used as a migration from
    /// a previous DNA, the lineage should be updated to include the hash of the
    /// DNA being migrated from. DNA hashes may also be removed from this list if
    /// it is desired to remove them from the lineage.
    ///
    /// The meaning of the "ancestor" relationship is as follows:
    /// - For any DNA, there is a migration path from any of its ancestors to itself.
    /// - When an app depends on a DnaHash via UseExisting, it means that any installed
    ///     DNA in the lineage which contains that DnaHash can be used.
    /// - The app's Coordinator interface is expected to be compatible across the lineage.
    ///     (Though this cannot be enforced, since Coordinators can be swapped out at
    ///      will by the user, the intention is still there.)
    ///
    /// Holochain does nothing to ensure the correctness of the lineage, it is up to
    /// the app developer to make the necessary guarantees.
    #[serde(default)]
    #[cfg_attr(feature = "full-dna-def", builder(default))]
    pub lineage: HashSet<DnaHash>,
}

#[cfg(feature = "full-dna-def")]
#[derive(Serialize, Debug, PartialEq, Eq)]
/// A reference to for creating the hash for [`DnaDef`].
struct DnaDefHash<'a> {
    modifiers: &'a DnaModifiers,
    integrity_zomes: &'a IntegrityZomes,
}

#[cfg(feature = "test_utils")]
impl DnaDef {
    /// Create a DnaDef with a random network seed, useful for testing
    pub fn unique_from_zomes(
        integrity: Vec<IntegrityZome>,
        coordinator: Vec<CoordinatorZome>,
    ) -> DnaDef {
        let integrity = integrity.into_iter().map(|z| z.into_inner()).collect();
        let coordinator = coordinator.into_iter().map(|z| z.into_inner()).collect();
        DnaDefBuilder::default()
            .integrity_zomes(integrity)
            .coordinator_zomes(coordinator)
            .random_network_seed()
            .build()
            .unwrap()
    }
}

impl DnaDef {
    /// Get all zomes including the integrity and coordinator zomes.
    #[cfg_attr(feature = "instrument", tracing::instrument(skip_all))]
    pub fn all_zomes(&self) -> impl Iterator<Item = (&ZomeName, &ZomeDef)> {
        self.integrity_zomes
            .iter()
            .map(|(n, def)| (n, def.as_any_zome_def()))
            .chain(
                self.coordinator_zomes
                    .iter()
                    .map(|(n, def)| (n, def.as_any_zome_def())),
            )
    }
}

#[cfg(feature = "full-dna-def")]
impl DnaDef {
    /// Find an integrity zome from a [`ZomeName`].
    pub fn get_integrity_zome(&self, zome_name: &ZomeName) -> Result<IntegrityZome, ZomeError> {
        self.integrity_zomes
            .iter()
            .find(|(name, _)| name == zome_name)
            .cloned()
            .map(|(name, def)| IntegrityZome::new(name, def))
            .ok_or_else(|| {
                tracing::error!(
                    "ZomeNotFound: {zome_name}. (get_integrity_zome) Existing zomes: integrity={:?}, coordinator={:?}",
                    self.integrity_zomes,
                    self.coordinator_zomes,
                );
                ZomeError::ZomeNotFound(format!("Integrity zome '{}' not found", &zome_name,))
            })
    }

    /// Check if a zome is an integrity zome.
    #[cfg_attr(feature = "instrument", tracing::instrument(skip_all))]
    pub fn is_integrity_zome(&self, zome_name: &ZomeName) -> bool {
        self.integrity_zomes
            .iter()
            .any(|(name, _)| name == zome_name)
    }

    /// Find a coordinator zome from a [`ZomeName`].
    pub fn get_coordinator_zome(&self, zome_name: &ZomeName) -> Result<CoordinatorZome, ZomeError> {
        self.coordinator_zomes
            .iter()
            .find(|(name, _)| name == zome_name)
            .cloned()
            .map(|(name, def)| CoordinatorZome::new(name, def))
            .ok_or_else(|| {
                tracing::error!(
                    "ZomeNotFound: {zome_name}. (get_coordinator_zome) Existing zomes: integrity={:?}, coordinator={:?}",
                    self.integrity_zomes,
                    self.coordinator_zomes,
                );
                ZomeError::ZomeNotFound(format!("Coordinator Zome '{}' not found", &zome_name,))
            })
    }

    /// Find a any zome from a [`ZomeName`].
    pub fn get_zome(&self, zome_name: &ZomeName) -> Result<Zome, ZomeError> {
        self.integrity_zomes
            .iter()
            .find(|(name, _)| name == zome_name)
            .cloned()
            .map(|(name, def)| Zome::new(name, def.erase_type()))
            .or_else(|| {
                self.coordinator_zomes
                    .iter()
                    .find(|(name, _)| name == zome_name)
                    .cloned()
                    .map(|(name, def)| Zome::new(name, def.erase_type()))
            })
            .ok_or_else(|| {
                tracing::error!(
                    "ZomeNotFound: {zome_name}. (get_zome) Existing zomes: integrity={:?}, coordinator={:?}",
                    self.integrity_zomes,
                    self.coordinator_zomes,
                );
                ZomeError::ZomeNotFound(format!("Zome '{}' not found", &zome_name,))
            })
    }

    /// Get all the [`CoordinatorZome`]s for this dna
    pub fn get_all_coordinators(&self) -> Vec<CoordinatorZome> {
        self.coordinator_zomes
            .iter()
            .cloned()
            .map(|(name, def)| CoordinatorZome::new(name, def))
            .collect()
    }

    /// Return a Zome, error if not a WasmZome
    pub fn get_wasm_zome(&self, zome_name: &ZomeName) -> Result<&WasmZome, ZomeError> {
        self.all_zomes()
            .find(|(name, _)| *name == zome_name)
            .map(|(_, def)| def)
            .ok_or_else(|| {
                tracing::error!(
                    "ZomeNotFound: {zome_name}. (get_wasm_zome) Existing zomes: integrity={:?}, coordinator={:?}",
                    self.integrity_zomes,
                    self.coordinator_zomes,
                );
                ZomeError::ZomeNotFound(format!("Wasm zome '{}' not found", &zome_name,))
            })
            .and_then(|def| {
                if let ZomeDef::Wasm(wasm_zome) = def {
                    Ok(wasm_zome)
                } else {
                    Err(ZomeError::NonWasmZome(zome_name.clone()))
                }
            })
    }

    /// Return the Wasm Hash for Zome, error if not a Wasm type Zome
    pub fn get_wasm_zome_hash(&self, zome_name: &ZomeName) -> Result<WasmHash, ZomeError> {
        self.all_zomes()
            .find(|(name, _)| *name == zome_name)
            .map(|(_, def)| def)
            .ok_or_else(|| {
                tracing::error!(
                    "ZomeNotFound: {zome_name}. (get_wasm_zome_hash) Existing zomes: integrity={:?}, coordinator={:?}",
                    self.integrity_zomes,
                    self.coordinator_zomes,
                );
                ZomeError::ZomeNotFound(format!("Hash for wasm zome '{}' not found", &zome_name,))
            })
            .and_then(|def| match def {
                ZomeDef::Wasm(wasm_zome) => Ok(wasm_zome.wasm_hash.clone()),
                _ => Err(ZomeError::NonWasmZome(zome_name.clone())),
            })
    }

    /// Set the DNA's name.
    pub fn set_name(&self, name: String) -> Self {
        let mut clone = self.clone();
        clone.name = name;
        clone
    }

    /// Change the DNA modifiers -- the network seed, properties -- while
    /// leaving the actual DNA code intact.
    pub fn update_modifiers(&self, modifiers: DnaModifiersOpt) -> Self {
        let mut clone = self.clone();
        clone.modifiers = clone.modifiers.update(modifiers);
        clone
    }
}

/// Get a random network seed
#[cfg(feature = "full-dna-def")]
pub fn random_network_seed() -> String {
    nanoid::nanoid!()
}

#[cfg(feature = "full-dna-def")]
impl DnaDefBuilder {
    /// Provide a random network seed
    pub fn random_network_seed(&mut self) -> &mut Self {
        self.modifiers = Some(
            DnaModifiersBuilder::default()
                .network_seed(random_network_seed())
                .build()
                .unwrap(),
        );
        self
    }
}

/// A DnaDef paired with its DnaHash
#[cfg(feature = "full-dna-def")]
pub type DnaDefHashed = HoloHashed<DnaDef>;

#[cfg(feature = "full-dna-def")]
impl HashableContent for DnaDef {
    type HashType = holo_hash::hash_type::Dna;

    fn hash_type(&self) -> Self::HashType {
        holo_hash::hash_type::Dna::new()
    }

    fn hashable_content(&self) -> HashableContentBytes {
        let hash = DnaDefHash {
            modifiers: &self.modifiers,
            integrity_zomes: &self.integrity_zomes,
        };
        HashableContentBytes::Content(
            holochain_serialized_bytes::UnsafeBytes::from(
                holochain_serialized_bytes::encode(&hash)
                    .expect("Could not serialize HashableContent"),
            )
            .into(),
        )
    }
}

#[cfg(test)]
mod tests {

    use super::*;
    use holochain_serialized_bytes::prelude::*;

    #[test]
    fn test_update_modifiers() {
        #[derive(Debug, Clone, Serialize, Deserialize, SerializedBytes)]
        struct Props(u32);

        let props = SerializedBytes::try_from(Props(42)).unwrap();

        let mods = DnaModifiers {
            network_seed: "seed".into(),
            properties: ().try_into().unwrap(),
<<<<<<< HEAD
            origin_time: Timestamp::HOLOCHAIN_EPOCH,
=======
>>>>>>> e7142544
        };

        let opt = DnaModifiersOpt {
            network_seed: None,
            properties: Some(props.clone()),
<<<<<<< HEAD
            origin_time: Some(now),
=======
>>>>>>> e7142544
        };

        let expected = DnaModifiers {
            network_seed: "seed".into(),
            properties: props.clone(),
<<<<<<< HEAD
            origin_time: now,
=======
>>>>>>> e7142544
        };

        assert_eq!(mods.update(opt), expected);
    }
}<|MERGE_RESOLUTION|>--- conflicted
+++ resolved
@@ -308,28 +308,16 @@
         let mods = DnaModifiers {
             network_seed: "seed".into(),
             properties: ().try_into().unwrap(),
-<<<<<<< HEAD
-            origin_time: Timestamp::HOLOCHAIN_EPOCH,
-=======
->>>>>>> e7142544
         };
 
         let opt = DnaModifiersOpt {
             network_seed: None,
             properties: Some(props.clone()),
-<<<<<<< HEAD
-            origin_time: Some(now),
-=======
->>>>>>> e7142544
         };
 
         let expected = DnaModifiers {
             network_seed: "seed".into(),
             properties: props.clone(),
-<<<<<<< HEAD
-            origin_time: now,
-=======
->>>>>>> e7142544
         };
 
         assert_eq!(mods.update(opt), expected);
