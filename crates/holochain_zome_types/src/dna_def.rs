//! Defines DnaDef struct

use crate::prelude::*;

#[cfg(feature = "full-dna-def")]
use holochain_integrity_types::DnaModifiersBuilder;

#[cfg(feature = "full-dna-def")]
use crate::zome::ZomeError;
#[cfg(feature = "full-dna-def")]
use holo_hash::*;

#[cfg(feature = "full-dna-def")]
use kitsune_p2p_dht::spacetime::*;

/// Ordered list of integrity zomes in this DNA.
pub type IntegrityZomes = Vec<(ZomeName, IntegrityZomeDef)>;

/// Ordered list of coordinator zomes in this DNA.
pub type CoordinatorZomes = Vec<(ZomeName, CoordinatorZomeDef)>;

/// The definition of a DNA: the hash of this data is what produces the DnaHash.
///
/// Historical note: This struct was written before `DnaManifest` appeared.
/// It is included as part of a `DnaFile`. There is still a lot of code that uses
/// this type, but in function, it has mainly been superseded by `DnaManifest`.
/// Hence, this type can basically be thought of as a fully validated, normalized
/// `DnaManifest`
#[derive(Serialize, Deserialize, Clone, Debug, PartialEq, Eq, SerializedBytes)]
#[cfg_attr(feature = "fuzzing", derive(arbitrary::Arbitrary))]
#[cfg_attr(feature = "full-dna-def", derive(derive_builder::Builder))]
#[cfg_attr(feature = "full-dna-def", builder(public))]
pub struct DnaDef {
    /// The friendly "name" of a Holochain DNA.
    #[cfg_attr(
        feature = "full-dna-def",
        builder(default = "\"Generated DnaDef\".to_string()")
    )]
    pub name: String,

    /// Modifiers of this DNA - the network seed, properties and origin time - as
    /// opposed to the actual DNA code. The modifiers are included in the DNA hash
    /// computation.
    pub modifiers: DnaModifiers,

    /// A vector of zomes associated with your DNA.
    pub integrity_zomes: IntegrityZomes,

    /// A vector of zomes that do not affect
    /// the [`DnaHash`].
    pub coordinator_zomes: CoordinatorZomes,
}

#[cfg(feature = "full-dna-def")]
#[derive(Serialize, Debug, PartialEq, Eq)]
/// A reference to for creating the hash for [`DnaDef`].
struct DnaDefHash<'a> {
    modifiers: &'a DnaModifiers,
    integrity_zomes: &'a IntegrityZomes,
}

#[cfg(feature = "test_utils")]
impl DnaDef {
    /// Create a DnaDef with a random network seed, useful for testing
    pub fn unique_from_zomes(
        integrity: Vec<IntegrityZome>,
        coordinator: Vec<CoordinatorZome>,
    ) -> DnaDef {
        let integrity = integrity.into_iter().map(|z| z.into_inner()).collect();
        let coordinator = coordinator.into_iter().map(|z| z.into_inner()).collect();
        DnaDefBuilder::default()
            .integrity_zomes(integrity)
            .coordinator_zomes(coordinator)
            .random_network_seed()
            .build()
            .unwrap()
    }
}

impl DnaDef {
    /// Get all zomes including the integrity and coordinator zomes.
    #[tracing::instrument(skip_all)]
    pub fn all_zomes(&self) -> impl Iterator<Item = (&ZomeName, &ZomeDef)> {
        self.integrity_zomes
            .iter()
            .map(|(n, def)| (n, def.as_any_zome_def()))
            .chain(
                self.coordinator_zomes
                    .iter()
                    .map(|(n, def)| (n, def.as_any_zome_def())),
            )
    }
}

#[cfg(feature = "full-dna-def")]
impl DnaDef {
    /// Find an integrity zome from a [`ZomeName`].
    pub fn get_integrity_zome(&self, zome_name: &ZomeName) -> Result<IntegrityZome, ZomeError> {
        self.integrity_zomes
            .iter()
            .find(|(name, _)| name == zome_name)
            .cloned()
            .map(|(name, def)| IntegrityZome::new(name, def))
            .ok_or_else(|| {
<<<<<<< HEAD
                tracing::error!(
                    "ZomeNotFound: {zome_name}. Existing zomes: integrity={:?}, coordinator={:?}",
                    self.integrity_zomes,
                    self.coordinator_zomes,
                );
                ZomeError::ZomeNotFound(format!("Zome '{}' not found", &zome_name,))
=======
                ZomeError::ZomeNotFound(format!("Intengrity zome '{}' not found", &zome_name,))
>>>>>>> 96e00d2e
            })
    }

    /// Check if a zome is an integrity zome.
    #[tracing::instrument(skip_all)]
    pub fn is_integrity_zome(&self, zome_name: &ZomeName) -> bool {
        self.integrity_zomes
            .iter()
            .any(|(name, _)| name == zome_name)
    }

    /// Find a coordinator zome from a [`ZomeName`].
    pub fn get_coordinator_zome(&self, zome_name: &ZomeName) -> Result<CoordinatorZome, ZomeError> {
        self.coordinator_zomes
            .iter()
            .find(|(name, _)| name == zome_name)
            .cloned()
            .map(|(name, def)| CoordinatorZome::new(name, def))
            .ok_or_else(|| {
<<<<<<< HEAD
                tracing::error!(
                    "ZomeNotFound: {zome_name}. Existing zomes: integrity={:?}, coordinator={:?}",
                    self.integrity_zomes,
                    self.coordinator_zomes,
                );
                ZomeError::ZomeNotFound(format!("Zome '{}' not found", &zome_name,))
=======
                ZomeError::ZomeNotFound(format!("Coordinator zome '{}' not found", &zome_name,))
>>>>>>> 96e00d2e
            })
    }

    /// Find a any zome from a [`ZomeName`].
    pub fn get_zome(&self, zome_name: &ZomeName) -> Result<Zome, ZomeError> {
        self.integrity_zomes
            .iter()
            .find(|(name, _)| name == zome_name)
            .cloned()
            .map(|(name, def)| Zome::new(name, def.erase_type()))
            .or_else(|| {
                self.coordinator_zomes
                    .iter()
                    .find(|(name, _)| name == zome_name)
                    .cloned()
                    .map(|(name, def)| Zome::new(name, def.erase_type()))
            })
            .ok_or_else(|| {
                tracing::error!(
                    "ZomeNotFound: {zome_name}. Existing zomes: integrity={:?}, coordinator={:?}",
                    self.integrity_zomes,
                    self.coordinator_zomes,
                );
                ZomeError::ZomeNotFound(format!("Zome '{}' not found", &zome_name,))
            })
    }

    /// Get all the [`CoordinatorZome`]s for this dna
    pub fn get_all_coordinators(&self) -> Vec<CoordinatorZome> {
        self.coordinator_zomes
            .iter()
            .cloned()
            .map(|(name, def)| CoordinatorZome::new(name, def))
            .collect()
    }

    /// Return a Zome, error if not a WasmZome
    pub fn get_wasm_zome(&self, zome_name: &ZomeName) -> Result<&WasmZome, ZomeError> {
        self.all_zomes()
            .find(|(name, _)| *name == zome_name)
            .map(|(_, def)| def)
            .ok_or_else(|| {
<<<<<<< HEAD
                tracing::error!(
                    "ZomeNotFound: {zome_name}. Existing zomes: integrity={:?}, coordinator={:?}",
                    self.integrity_zomes,
                    self.coordinator_zomes,
                );
                ZomeError::ZomeNotFound(format!("Zome '{}' not found", &zome_name,))
=======
                ZomeError::ZomeNotFound(format!("Wasm zome '{}' not found", &zome_name,))
>>>>>>> 96e00d2e
            })
            .and_then(|def| {
                if let ZomeDef::Wasm(wasm_zome) = def {
                    Ok(wasm_zome)
                } else {
                    Err(ZomeError::NonWasmZome(zome_name.clone()))
                }
            })
    }

    /// Return the Wasm Hash for Zome, error if not a Wasm type Zome
    pub fn get_wasm_zome_hash(&self, zome_name: &ZomeName) -> Result<WasmHash, ZomeError> {
        self.all_zomes()
            .find(|(name, _)| *name == zome_name)
            .map(|(_, def)| def)
            .ok_or_else(|| {
<<<<<<< HEAD
                tracing::error!(
                    "ZomeNotFound: {zome_name}. Existing zomes: integrity={:?}, coordinator={:?}",
                    self.integrity_zomes,
                    self.coordinator_zomes,
                );
                ZomeError::ZomeNotFound(format!("Zome '{}' not found", &zome_name,))
=======
                ZomeError::ZomeNotFound(format!("Wasm zome '{}' not found", &zome_name,))
>>>>>>> 96e00d2e
            })
            .and_then(|def| match def {
                ZomeDef::Wasm(wasm_zome) => Ok(wasm_zome.wasm_hash.clone()),
                _ => Err(ZomeError::NonWasmZome(zome_name.clone())),
            })
    }

    /// Set the DNA's name.
    pub fn set_name(&self, name: String) -> Self {
        let mut clone = self.clone();
        clone.name = name;
        clone
    }

    /// Change the DNA modifiers -- the network seed, properties and origin time -- while
    /// leaving the actual DNA code intact.
    pub fn update_modifiers(&self, modifiers: DnaModifiersOpt) -> Self {
        let mut clone = self.clone();
        clone.modifiers = clone.modifiers.update(modifiers);
        clone
    }

    /// Get the topology to use for kitsune gossip
    pub fn topology(&self, cutoff: std::time::Duration) -> kitsune_p2p_dht::spacetime::Topology {
        kitsune_p2p_dht::spacetime::Topology {
            space: SpaceDimension::standard(),
            time: TimeDimension::new(self.modifiers.quantum_time),
            time_origin: self.modifiers.origin_time,
            time_cutoff: cutoff,
        }
    }
}

/// Get a random network seed
#[cfg(feature = "full-dna-def")]
pub fn random_network_seed() -> String {
    nanoid::nanoid!()
}

#[cfg(feature = "full-dna-def")]
impl DnaDefBuilder {
    /// Provide a random network seed
    pub fn random_network_seed(&mut self) -> &mut Self {
        self.modifiers = Some(
            DnaModifiersBuilder::default()
                .network_seed(random_network_seed())
                .build()
                .unwrap(),
        );
        self
    }
}

/// A DnaDef paired with its DnaHash
#[cfg(feature = "full-dna-def")]
pub type DnaDefHashed = HoloHashed<DnaDef>;

#[cfg(feature = "full-dna-def")]
impl HashableContent for DnaDef {
    type HashType = holo_hash::hash_type::Dna;

    fn hash_type(&self) -> Self::HashType {
        holo_hash::hash_type::Dna::new()
    }

    fn hashable_content(&self) -> HashableContentBytes {
        let hash = DnaDefHash {
            modifiers: &self.modifiers,
            integrity_zomes: &self.integrity_zomes,
        };
        HashableContentBytes::Content(
            holochain_serialized_bytes::UnsafeBytes::from(
                holochain_serialized_bytes::encode(&hash)
                    .expect("Could not serialize HashableContent"),
            )
            .into(),
        )
    }
}

#[cfg(test)]
mod tests {

    use super::*;
    use holochain_serialized_bytes::prelude::*;
    use kitsune_p2p_dht::spacetime::STANDARD_QUANTUM_TIME;

    #[test]
    fn test_update_modifiers() {
        #[derive(Debug, Clone, Serialize, Deserialize, SerializedBytes)]
        struct Props(u32);

        let props = SerializedBytes::try_from(Props(42)).unwrap();

        let now = Timestamp::now();
        let mods = DnaModifiers {
            network_seed: "seed".into(),
            properties: ().try_into().unwrap(),
            origin_time: Timestamp::HOLOCHAIN_EPOCH,
            quantum_time: STANDARD_QUANTUM_TIME,
        };

        let opt = DnaModifiersOpt {
            network_seed: None,
            properties: Some(props.clone()),
            origin_time: Some(now),
            quantum_time: Some(core::time::Duration::from_secs(60)),
        };

        let expected = DnaModifiers {
            network_seed: "seed".into(),
            properties: props.clone(),
            origin_time: now,
            quantum_time: core::time::Duration::from_secs(60),
        };

        assert_eq!(mods.update(opt), expected);
    }
}<|MERGE_RESOLUTION|>--- conflicted
+++ resolved
@@ -102,16 +102,12 @@
             .cloned()
             .map(|(name, def)| IntegrityZome::new(name, def))
             .ok_or_else(|| {
-<<<<<<< HEAD
-                tracing::error!(
-                    "ZomeNotFound: {zome_name}. Existing zomes: integrity={:?}, coordinator={:?}",
-                    self.integrity_zomes,
-                    self.coordinator_zomes,
-                );
-                ZomeError::ZomeNotFound(format!("Zome '{}' not found", &zome_name,))
-=======
-                ZomeError::ZomeNotFound(format!("Intengrity zome '{}' not found", &zome_name,))
->>>>>>> 96e00d2e
+                tracing::error!(
+                    "ZomeNotFound: {zome_name}. Existing zomes: integrity={:?}, coordinator={:?}",
+                    self.integrity_zomes,
+                    self.coordinator_zomes,
+                );
+                ZomeError::ZomeNotFound(format!("Integrity zome '{}' not found", &zome_name,))
             })
     }
 
@@ -131,16 +127,12 @@
             .cloned()
             .map(|(name, def)| CoordinatorZome::new(name, def))
             .ok_or_else(|| {
-<<<<<<< HEAD
-                tracing::error!(
-                    "ZomeNotFound: {zome_name}. Existing zomes: integrity={:?}, coordinator={:?}",
-                    self.integrity_zomes,
-                    self.coordinator_zomes,
-                );
-                ZomeError::ZomeNotFound(format!("Zome '{}' not found", &zome_name,))
-=======
-                ZomeError::ZomeNotFound(format!("Coordinator zome '{}' not found", &zome_name,))
->>>>>>> 96e00d2e
+                tracing::error!(
+                    "ZomeNotFound: {zome_name}. Existing zomes: integrity={:?}, coordinator={:?}",
+                    self.integrity_zomes,
+                    self.coordinator_zomes,
+                );
+                ZomeError::ZomeNotFound(format!("Coordinator Zome '{}' not found", &zome_name,))
             })
     }
 
@@ -183,16 +175,12 @@
             .find(|(name, _)| *name == zome_name)
             .map(|(_, def)| def)
             .ok_or_else(|| {
-<<<<<<< HEAD
-                tracing::error!(
-                    "ZomeNotFound: {zome_name}. Existing zomes: integrity={:?}, coordinator={:?}",
-                    self.integrity_zomes,
-                    self.coordinator_zomes,
-                );
-                ZomeError::ZomeNotFound(format!("Zome '{}' not found", &zome_name,))
-=======
+                tracing::error!(
+                    "ZomeNotFound: {zome_name}. Existing zomes: integrity={:?}, coordinator={:?}",
+                    self.integrity_zomes,
+                    self.coordinator_zomes,
+                );
                 ZomeError::ZomeNotFound(format!("Wasm zome '{}' not found", &zome_name,))
->>>>>>> 96e00d2e
             })
             .and_then(|def| {
                 if let ZomeDef::Wasm(wasm_zome) = def {
@@ -209,16 +197,12 @@
             .find(|(name, _)| *name == zome_name)
             .map(|(_, def)| def)
             .ok_or_else(|| {
-<<<<<<< HEAD
-                tracing::error!(
-                    "ZomeNotFound: {zome_name}. Existing zomes: integrity={:?}, coordinator={:?}",
-                    self.integrity_zomes,
-                    self.coordinator_zomes,
-                );
-                ZomeError::ZomeNotFound(format!("Zome '{}' not found", &zome_name,))
-=======
-                ZomeError::ZomeNotFound(format!("Wasm zome '{}' not found", &zome_name,))
->>>>>>> 96e00d2e
+                tracing::error!(
+                    "ZomeNotFound: {zome_name}. Existing zomes: integrity={:?}, coordinator={:?}",
+                    self.integrity_zomes,
+                    self.coordinator_zomes,
+                );
+                ZomeError::ZomeNotFound(format!("Hash for wasm zome '{}' not found", &zome_name,))
             })
             .and_then(|def| match def {
                 ZomeDef::Wasm(wasm_zome) => Ok(wasm_zome.wasm_hash.clone()),
