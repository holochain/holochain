--- conflicted
+++ resolved
@@ -84,17 +84,9 @@
 impl From<kitsune_p2p_block::BlockTarget> for BlockTarget {
     fn from(kblock_target: kitsune_p2p_block::BlockTarget) -> Self {
         match kblock_target {
-<<<<<<< HEAD
-            kitsune_p2p_block::BlockTarget::NodeSpace(node_id, space, reason) => Self::NodeDna(
-                node_id,
-                DnaHash::from_raw_36(space.0.clone()),
-                reason.into(),
-            ),
-=======
             kitsune_p2p_block::BlockTarget::NodeSpace(node_id, space, reason) => {
                 Self::NodeDna(node_id, DnaHash::from_raw_36(space.0.clone()), reason)
             }
->>>>>>> 466d6a67
             kitsune_p2p_block::BlockTarget::Node(node_id, reason) => {
                 Self::Node(node_id, reason.into())
             }
