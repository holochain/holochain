--- conflicted
+++ resolved
@@ -25,13 +25,8 @@
     pub enum NodeBlockReason {
         /// The node did some bad cryptography.
         BadCrypto,
-<<<<<<< HEAD
-        /// DOS attack.
-        DOS,
-=======
         /// Dos attack.
         DoS,
->>>>>>> e7142544
     }
 
     /// Reason for a Node/Space Block.
@@ -44,13 +39,8 @@
     /// Reason for an Ip Block.
     #[derive(Clone, serde::Serialize, Debug, Eq, PartialEq, Hash)]
     pub enum IpBlockReason {
-<<<<<<< HEAD
-        /// Classic DOS.
-        DOS,
-=======
         /// Classic DoS.
         DoS,
->>>>>>> e7142544
     }
 
     /// kitsune2::Url returns a peer id as a &str
