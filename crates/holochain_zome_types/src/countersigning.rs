--- conflicted
+++ resolved
@@ -56,11 +56,7 @@
 
 /// Agents can have a role specific to each countersigning session.
 /// The role is app defined and opaque to the subconscious.
-<<<<<<< HEAD
-#[derive(Clone, Debug, Serialize, Deserialize, PartialEq, Eq, Hash)]
-=======
-#[derive(Clone, Debug, Serialize, Deserialize, PartialEq, Eq)]
->>>>>>> 44d07e3f
+#[derive(Clone, Debug, Serialize, Deserialize, PartialEq, Eq)]
 #[cfg_attr(feature = "arbitrary", derive(arbitrary::Arbitrary))]
 pub struct Role(u8);
 
@@ -297,8 +293,6 @@
     entry_hash: EntryHash,
 }
 
-<<<<<<< HEAD
-=======
 /// All the data required for a countersigning session.
 #[derive(Clone, Debug, Serialize, Deserialize, PartialEq, Eq)]
 #[cfg_attr(feature = "arbitrary", derive(arbitrary::Arbitrary))]
@@ -307,7 +301,6 @@
     responses: Vec<CounterSigningAgentState>,
 }
 
->>>>>>> 44d07e3f
 impl Create {
     /// Build an unsigned Create header from session data, shared create data and an agent's state.
     fn from_countersigning_data(
