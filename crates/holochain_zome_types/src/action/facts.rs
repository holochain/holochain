--- conflicted
+++ resolved
@@ -31,15 +31,6 @@
         .is_none())]
 }
 
-<<<<<<< HEAD
-/// WIP: Fact: The actions form a valid SourceChain
-pub fn valid_chain<'a>(author: AgentPubKey) -> FactsRef<'a, Action> {
-    facts![ValidChainFact {
-        hash: None,
-        seq: 0,
-        author
-    },]
-=======
 /// A rough check that a sequence of Actions constitutes a valid source chain
 /// - First action must be Dna
 /// - Each subsequent action's prev_action hash must match the previous action
@@ -54,11 +45,11 @@
 /// - constrain seq num
 /// - constrain prev_hashes
 /// ...but, this does it all in one Fact
-pub fn valid_chain(len: usize, author: AgentPubKey) -> impl Fact<'static, Vec<Action>> {
+pub fn valid_chain<'a>(len: usize, author: AgentPubKey) -> impl Fact<'a, Vec<Action>> {
     vec_of_length(len, valid_chain_action(author))
 }
 
-pub fn valid_chain_action(author: AgentPubKey) -> impl Fact<'static, Action> {
+pub fn valid_chain_action<'a>(author: AgentPubKey) -> impl Fact<'a, Action> {
     lambda(
         "valid_chain_action",
         ValidChainFactState::default(),
@@ -119,7 +110,6 @@
 struct ValidChainFactState {
     hash: Option<ActionHash>,
     seq: u32,
->>>>>>> d76c3551
 }
 
 #[cfg(test)]
