--- conflicted
+++ resolved
@@ -763,13 +763,8 @@
             quantum_time: kitsune_p2p_dht::spacetime::STANDARD_QUANTUM_TIME,
         },
         compatibility: DnaCompatParams {
-<<<<<<< HEAD
-            protocol_version: U32Fixturator::new_indexed(Empty, get_fixt_index!()).next().unwrap(),
-            dpki_hash: Some(DnaHashB64Fixturator::new_indexed(Empty, get_fixt_index!()).next().unwrap()),
-=======
             protocol_version: U32Fixturator::new_indexed(Unpredictable, get_fixt_index!()).next().unwrap(),
             dpki_hash: Some(DnaHashB64Fixturator::new_indexed(Unpredictable, get_fixt_index!()).next().unwrap()),
->>>>>>> adc143f7
         },
         integrity_zomes: IntegrityZomesFixturator::new_indexed(Unpredictable, get_fixt_index!())
             .next()
@@ -794,13 +789,8 @@
             quantum_time: kitsune_p2p_dht::spacetime::STANDARD_QUANTUM_TIME,
         },
         compatibility: DnaCompatParams {
-<<<<<<< HEAD
-            protocol_version: U32Fixturator::new_indexed(Empty, get_fixt_index!()).next().unwrap(),
-            dpki_hash: Some(DnaHashB64Fixturator::new_indexed(Empty, get_fixt_index!()).next().unwrap()),
-=======
             protocol_version: U32Fixturator::new_indexed(Predictable, get_fixt_index!()).next().unwrap(),
             dpki_hash: Some(DnaHashB64Fixturator::new_indexed(Predictable, get_fixt_index!()).next().unwrap()),
->>>>>>> adc143f7
         },
         integrity_zomes: IntegrityZomesFixturator::new_indexed(Predictable, get_fixt_index!())
             .next()
