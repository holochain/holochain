//! Fixturators for zome types

use crate::prelude::*;
use ::fixt::prelude::*;
use ::fixt::*;
use holo_hash::fixt::*;
use holo_hash::EntryHash;
use holochain_serialized_bytes::prelude::SerializedBytes;
use rand::Rng;
use std::collections::{BTreeMap, BTreeSet};
use std::sync::Arc;
use std::time::Duration;

fixturator!(
    ExternIO;
    from Bytes;
);

fixturator!(
    CellId;
    constructor fn new(DnaHash, AgentPubKey);
);

// Create random timestamps that are guaranteed to be valid UTC date and time (see datetime
// from_timestamp implementation)
//  - valid +'ve seconds, convertible to +'ve i32 when divided by days
//  - valid nanoseconds
fixturator!(
    Timestamp;
    curve Empty {
        Timestamp::from_micros((I64Fixturator::new(Empty).next().unwrap().abs()
           % ((i32::MAX as i64) * 86_400)).abs())
    };
    curve Unpredictable {
        Timestamp::from_micros((I64Fixturator::new(Unpredictable).next().unwrap()
           % ((i32::MAX as i64) * 86_400)).abs())
    };
    curve Predictable {
        Timestamp::from_micros((I64Fixturator::new(Predictable).next().unwrap()
           % ((i32::MAX as i64) * 86_400)).abs())
    };
);

fixturator!(
    EntryVisibility;
    unit variants [ Public Private ] empty Public;
);

fixturator!(
    RequiredValidationType;
    unit variants [ Record SubChain Full ] empty Record;
);

fixturator!(
    AppEntryDef;
    constructor fn new(U8, U8, EntryVisibility);
);

impl Iterator for AppEntryDefFixturator<EntryVisibility> {
    type Item = AppEntryDef;
    fn next(&mut self) -> Option<Self::Item> {
        let app_entry = AppEntryDefFixturator::new(Unpredictable).next().unwrap();
        Some(AppEntryDef::new(
            app_entry.entry_index(),
            app_entry.zome_index(),
            self.0.curve,
        ))
    }
}

/// Alias
pub type MaybeMembraneProof = Option<Arc<SerializedBytes>>;

fixturator!(
    ActionBuilderCommon;
    constructor fn new(AgentPubKey, Timestamp, u32, ActionHash);
);

fixturator!(
    DeleteLink;
    constructor fn from_builder(ActionBuilderCommon, ActionHash, AnyLinkableHash);
);

fixturator!(
    CreateLink;
    constructor fn from_builder(ActionBuilderCommon, AnyLinkableHash, AnyLinkableHash, ZomeIndex, LinkType, LinkTag);
);

fixturator!(
    LinkType; constructor fn new(u8);
);

fixturator!(
    LinkTag; from Bytes;
);

pub struct KnownCreateLink {
    pub author: AgentPubKey,
    pub base_address: AnyLinkableHash,
    pub target_address: AnyLinkableHash,
    pub tag: LinkTag,
    pub zome_index: ZomeIndex,
    pub link_type: LinkType,
}

pub struct KnownDeleteLink {
    pub link_add_address: holo_hash::ActionHash,
    pub base_address: AnyLinkableHash,
}

impl Iterator for CreateLinkFixturator<KnownCreateLink> {
    type Item = CreateLink;
    fn next(&mut self) -> Option<Self::Item> {
        let mut f = fixt!(CreateLink);
        f.author = self.0.curve.author.clone();
        f.base_address = self.0.curve.base_address.clone();
        f.target_address = self.0.curve.target_address.clone();
        f.tag = self.0.curve.tag.clone();
        f.zome_index = self.0.curve.zome_index;
        f.link_type = self.0.curve.link_type;
        Some(f)
    }
}

impl Iterator for DeleteLinkFixturator<KnownDeleteLink> {
    type Item = DeleteLink;
    fn next(&mut self) -> Option<Self::Item> {
        let mut f = fixt!(DeleteLink);
        f.link_add_address = self.0.curve.link_add_address.clone();
        f.base_address = self.0.curve.base_address.clone();
        Some(f)
    }
}

/// a curve to spit out Entry::App values
#[derive(Clone)]
pub struct AppEntry;

/// A curve to make actions have public entry types
#[derive(Clone)]
pub struct PublicCurve;

fixturator!(
    ZomeName;
    from String;
);

fixturator!(
    with_vec 0 5;
    FunctionName;
    from String;
);

fixturator!(
    CapSecret;
    curve Empty [0; CAP_SECRET_BYTES].into();
    curve Unpredictable {
        let mut rng = rng();
        let upper = rng.gen::<[u8; CAP_SECRET_BYTES / 2]>();
        let lower = rng.gen::<[u8; CAP_SECRET_BYTES / 2]>();
        let mut inner = [0; CAP_SECRET_BYTES];
        inner[..CAP_SECRET_BYTES / 2].copy_from_slice(&lower);
        inner[CAP_SECRET_BYTES / 2..].copy_from_slice(&upper);
        inner.into()
    };
    curve Predictable [get_fixt_index!() as u8; CAP_SECRET_BYTES].into();
);

fixturator!(
    ZomeIndex;
    from u8;
);

fixturator!(
    ScopedZomeTypesSet;
    constructor fn default();;
);

fixturator!(
    ZomeInfo;
    constructor fn new(ZomeName, ZomeIndex, SerializedBytes, EntryDefs, FunctionNameVec, ScopedZomeTypesSet);
);

fixturator!(
    AgentInfo;
    curve Empty AgentInfo {
        agent_initial_pubkey: fixt!(AgentPubKey, Empty),
        agent_latest_pubkey: fixt!(AgentPubKey, Empty),
        chain_head: (fixt!(ActionHash, Empty), fixt!(u32, Empty), fixt!(Timestamp, Empty)),
    };
    curve Unpredictable AgentInfo {
        agent_initial_pubkey: fixt!(AgentPubKey, Unpredictable),
        agent_latest_pubkey: fixt!(AgentPubKey, Unpredictable),
        chain_head: (fixt!(ActionHash, Unpredictable), fixt!(u32, Unpredictable), fixt!(Timestamp, Unpredictable)),
    };
    curve Predictable AgentInfo {
        agent_initial_pubkey: fixt!(AgentPubKey, Predictable),
        agent_latest_pubkey: fixt!(AgentPubKey, Predictable),
        chain_head: (fixt!(ActionHash, Predictable), fixt!(u32, Predictable), fixt!(Timestamp, Predictable)),
    };
);

fixturator!(
    CapClaim;
    constructor fn new(String, AgentPubKey, CapSecret);
);

newtype_fixturator!(Signature<SixtyFourBytes>);

pub type SignatureVec = Vec<Signature>;
fixturator!(
    SignatureVec;
    curve Empty vec![];
    curve Unpredictable {
        let min_len = 0;
        let max_len = 5;
        let mut rng = rng();
        let len = rng.gen_range(min_len..max_len);
        let mut signature_fixturator = SignatureFixturator::new(Unpredictable);
        let mut signatures = vec![];
        for _ in 0..len {
            signatures.push(signature_fixturator.next().unwrap());
        }
        signatures
    };
    curve Predictable {
        let mut index = get_fixt_index!();
        let mut signature_fixturator = SignatureFixturator::new_indexed(Predictable, index);
        let mut signatures = vec![];
        for _ in 0..3 {
            signatures.push(signature_fixturator.next().unwrap());
        }
        index += 1;
        set_fixt_index!(index);
        signatures
    };
);

fixturator!(
    GrantedFunction;
    curve Empty (
        ZomeNameFixturator::new_indexed(Empty, get_fixt_index!()).next().unwrap(),
        FunctionNameFixturator::new_indexed(Empty, get_fixt_index!()).next().unwrap()
    );
    curve Unpredictable (
        ZomeNameFixturator::new_indexed(Unpredictable, get_fixt_index!()).next().unwrap(),
        FunctionNameFixturator::new_indexed(Unpredictable, get_fixt_index!()).next().unwrap()
    );
    curve Predictable (
        ZomeNameFixturator::new_indexed(Predictable, get_fixt_index!()).next().unwrap(),
        FunctionNameFixturator::new_indexed(Predictable, get_fixt_index!()).next().unwrap()
    );
);

fixturator!(
    CurryPayloads;
    curve Empty CurryPayloads(BTreeMap::new());
    curve Unpredictable {
        let mut rng = rng();
        let number_of_payloads = rng.gen_range(0..5);

        let mut payloads: BTreeMap<GrantedFunction, SerializedBytes> = BTreeMap::new();
        let mut granted_function_fixturator = GrantedFunctionFixturator::new_indexed(Unpredictable, get_fixt_index!());
        let mut sb_fixturator = SerializedBytesFixturator::new_indexed(Unpredictable, get_fixt_index!());
        for _ in 0..number_of_payloads {
            payloads.insert(granted_function_fixturator.next().unwrap(), sb_fixturator.next().unwrap());
        }
        CurryPayloads(payloads)
    };
    curve Predictable {
        let mut rng = rand::thread_rng();
        let number_of_payloads = rng.gen_range(0..5);

        let mut payloads: BTreeMap<GrantedFunction, SerializedBytes> = BTreeMap::new();
        let mut granted_function_fixturator = GrantedFunctionFixturator::new_indexed(Predictable, get_fixt_index!());
        let mut sb_fixturator = SerializedBytesFixturator::new_indexed(Predictable, get_fixt_index!());
        for _ in 0..number_of_payloads {
            payloads.insert(granted_function_fixturator.next().unwrap(), sb_fixturator.next().unwrap());
        }
        CurryPayloads(payloads)
    };
);

fixturator!(
    ZomeCallCapGrant;
    curve Empty {
        ZomeCallCapGrant::new(
            StringFixturator::new(Empty).next().unwrap(),
            CapAccessFixturator::new(Empty).next().unwrap(),
            {
                let mut rng = rng();
                let number_of_zomes = rng.gen_range(0..5);

                let mut fns = BTreeSet::new();
                for _ in 0..number_of_zomes {
                    fns.insert(GrantedFunctionFixturator::new(Empty).next().unwrap());
                }
                GrantedFunctions::Listed(fns)
            }, // CurryPayloadsFixturator::new(Empty).next().unwrap(),
        )
    };
    curve Unpredictable {
        ZomeCallCapGrant::new(
            StringFixturator::new(Unpredictable).next().unwrap(),
            CapAccessFixturator::new(Unpredictable).next().unwrap(),
            {
                let mut rng = rand::thread_rng();
                let number_of_zomes = rng.gen_range(0..5);

                let mut fns = BTreeSet::new();
                for _ in 0..number_of_zomes {
                    fns.insert(
                    GrantedFunctionFixturator::new(Unpredictable)
                        .next()
                        .unwrap(),
                    );
                }
                GrantedFunctions::Listed(fns)
            },
            // CurryPayloadsFixturator::new(Unpredictable).next().unwrap(),
        )
    };
    curve Predictable {
        ZomeCallCapGrant::new(
            StringFixturator::new_indexed(Predictable, get_fixt_index!())
                .next()
                .unwrap(),
            CapAccessFixturator::new_indexed(Predictable, get_fixt_index!())
                .next()
                .unwrap(),
            {
                if get_fixt_index!() %2 == 0{
                    let mut fns = BTreeSet::new();
                    for _ in 0..get_fixt_index!() % 3 {
                        fns.insert(GrantedFunctionFixturator::new(Predictable).next().unwrap());
                    }
                    GrantedFunctions::Listed(fns)
                } else {
                    GrantedFunctions::All
                }
            }
        )
    };
);

fixturator!(
    CapAccess;

    enum [ Unrestricted Transferable Assigned ];

    curve Empty {
        match CapAccessVariant::random() {
            CapAccessVariant::Unrestricted => CapAccess::from(()),
            CapAccessVariant::Transferable => CapAccess::from(CapSecretFixturator::new_indexed(Empty, get_fixt_index!()).next().unwrap()),
            CapAccessVariant::Assigned => CapAccess::from((
                CapSecretFixturator::new_indexed(Empty, get_fixt_index!()).next().unwrap(),
                BTreeSet::new()
            ))
        }
    };

    curve Unpredictable {
        match CapAccessVariant::random() {
            CapAccessVariant::Unrestricted => CapAccess::from(()),
            CapAccessVariant::Transferable => {
                CapAccess::from(CapSecretFixturator::new_indexed(Unpredictable, get_fixt_index!()).next().unwrap())
            },
            CapAccessVariant::Assigned => {
                let mut rng = rand::thread_rng();
                let number_of_assigned = rng.gen_range(0..5);

                CapAccess::from((
                    CapSecretFixturator::new_indexed(Unpredictable, get_fixt_index!()).next().unwrap(),
                    {
                        let mut set: BTreeSet<AgentPubKey> = BTreeSet::new();
                        for _ in 0..number_of_assigned {
                            set.insert(AgentPubKeyFixturator::new_indexed(Unpredictable, get_fixt_index!()).next().unwrap());
                        }
                        set
                    }
                ))
            }
        }
    };

    curve Predictable {
        match CapAccessVariant::nth(get_fixt_index!()) {
            CapAccessVariant::Unrestricted => CapAccess::from(()),
            CapAccessVariant::Transferable => CapAccess::from(CapSecretFixturator::new_indexed(Predictable, get_fixt_index!()).next().unwrap()),
            CapAccessVariant::Assigned => CapAccess::from((
                CapSecretFixturator::new_indexed(Predictable, get_fixt_index!()).next().unwrap(),
            {
                let mut set: BTreeSet<AgentPubKey> = BTreeSet::new();
                for _ in 0..get_fixt_index!() % 3 {
                    set.insert(AgentPubKeyFixturator::new_indexed(Predictable, get_fixt_index!()).next().unwrap());
                }
                set
            }))
        }
    };
);

fixturator!(
    CapGrant;
    variants [ ChainAuthor(AgentPubKey) RemoteAgent(ZomeCallCapGrant) ];
);

pub fn record_with_no_entry(signature: Signature, action: Action) -> Record {
    let shh =
        SignedActionHashed::with_presigned(ActionHashed::from_content_sync(action), signature);
    Record::new(shh, None)
}

fixturator!(
    Entry;
    variants [
        Agent(AgentPubKey)
        App(AppEntryBytes)
        CapClaim(CapClaim)
        CapGrant(ZomeCallCapGrant)
    ];

    curve AppEntry {
        Entry::App(
            AppEntryBytesFixturator::new_indexed(Unpredictable, get_fixt_index!()).next().unwrap()
        )
    };
);
use std::convert::TryFrom;

fixturator!(
    AppEntryBytes;
    curve Empty AppEntryBytes::try_from(
        SerializedBytesFixturator::new_indexed(Empty, get_fixt_index!())
            .next()
            .unwrap()
        ).unwrap();

    curve Predictable AppEntryBytes::try_from(
        SerializedBytesFixturator::new_indexed(Predictable, get_fixt_index!())
            .next()
            .unwrap()
        ).unwrap();

    curve Unpredictable AppEntryBytes::try_from(
        SerializedBytesFixturator::new_indexed(Unpredictable, get_fixt_index!())
            .next()
            .unwrap()
        ).unwrap();
);

fixturator!(
    CrdtType;
    curve Empty CrdtType;
    curve Unpredictable CrdtType;
    curve Predictable CrdtType;
);

fixturator!(
    EntryDefId;
    from String;
);

fixturator!(
    RequiredValidations;
    from u8;
);

fixturator!(
    EntryDef;
    constructor fn new(EntryDefId, EntryVisibility, RequiredValidations, bool);
);

fixturator!(
    EntryDefs;
    curve Empty Vec::new().into();
    curve Unpredictable {
        let mut rng = rand::thread_rng();
        let number_of_defs = rng.gen_range(0..5);

        let mut defs = vec![];
        let mut entry_def_fixturator = EntryDefFixturator::new(Unpredictable);
        for _ in 0..number_of_defs {
            defs.push(entry_def_fixturator.next().unwrap());
        }
        defs.into()
    };
    curve Predictable {
        let mut defs = vec![];
        let mut entry_def_fixturator = EntryDefFixturator::new(Predictable);
        for _ in 0..3 {
            defs.push(entry_def_fixturator.next().unwrap());
        }
        defs.into()
    };
);

fixturator!(
    Dna;
    constructor fn from_builder(DnaHash, ActionBuilderCommon);
);

fixturator! {
    MaybeMembraneProof;
    enum [ Some None ];
    curve Empty MaybeMembraneProof::None;
    curve Unpredictable match MaybeMembraneProofVariant::random() {
        MaybeMembraneProofVariant::None => MaybeMembraneProof::None,
        MaybeMembraneProofVariant::Some => MaybeMembraneProof::Some(Arc::new(fixt!(SerializedBytes))),
    };
    curve Predictable match MaybeMembraneProofVariant::nth(get_fixt_index!()) {
        MaybeMembraneProofVariant::None => MaybeMembraneProof::None,
        MaybeMembraneProofVariant::Some => MaybeMembraneProof::Some(Arc::new(SerializedBytesFixturator::new_indexed(Predictable, get_fixt_index!()).next().unwrap())),
    };
}

fixturator! {
    EntryType;
    enum [ AgentPubKey App CapClaim CapGrant ];
    curve Empty EntryType::AgentPubKey;
    curve Unpredictable match EntryTypeVariant::random() {
        EntryTypeVariant::AgentPubKey => EntryType::AgentPubKey,
        EntryTypeVariant::App => EntryType::App(fixt!(AppEntryDef)),
        EntryTypeVariant::CapClaim => EntryType::CapClaim,
        EntryTypeVariant::CapGrant => EntryType::CapGrant,
    };
    curve Predictable match EntryTypeVariant::nth(get_fixt_index!()) {
        EntryTypeVariant::AgentPubKey => EntryType::AgentPubKey,
        EntryTypeVariant::App => EntryType::App(AppEntryDefFixturator::new_indexed(Predictable, get_fixt_index!()).next().unwrap()),
        EntryTypeVariant::CapClaim => EntryType::CapClaim,
        EntryTypeVariant::CapGrant => EntryType::CapGrant,
    };
    curve PublicCurve {
        let app_entry_def = fixt!(AppEntryDef);
        EntryType::App(AppEntryDef::new(app_entry_def.entry_index(), app_entry_def.zome_index(), EntryVisibility::Public))
    };
}

fixturator!(
    AgentValidationPkg;
    constructor fn from_builder(ActionBuilderCommon, MaybeMembraneProof);
);

fixturator!(
    InitZomesComplete;
    constructor fn from_builder(ActionBuilderCommon);
);

fixturator!(
    MigrationTarget;
    variants [ Dna(DnaHash) Agent(AgentPubKey) ];
);

fixturator!(
    OpenChain;
    constructor fn from_builder(ActionBuilderCommon, MigrationTarget, ActionHash);
);

fixturator!(
    CloseChain;
    constructor fn from_builder(ActionBuilderCommon, MigrationTarget);
);

fixturator!(
    Create;
    constructor fn from_builder(ActionBuilderCommon, EntryType, EntryHash);

    curve PublicCurve {
        let mut ec = fixt!(Create);
        ec.entry_type = fixt!(EntryType, PublicCurve);
        ec
    };
    curve EntryType {
        let mut ec = CreateFixturator::new_indexed(Unpredictable, get_fixt_index!()).next().unwrap();
        ec.entry_type = get_fixt_curve!();
        ec
    };
    curve Entry {
        let et = match get_fixt_curve!() {
            Entry::App(_) | Entry::CounterSign(_, _) => EntryType::App(AppEntryDefFixturator::new_indexed(Unpredictable, get_fixt_index!()).next().unwrap()),
            Entry::Agent(_) => EntryType::AgentPubKey,
            Entry::CapClaim(_) => EntryType::CapClaim,
            Entry::CapGrant(_) => EntryType::CapGrant,
        };
        CreateFixturator::new_indexed(et, get_fixt_index!()).next().unwrap()
    };
);

type EntryTypeEntryHash = (EntryType, EntryHash);

fixturator!(
    Update;
    constructor fn from_builder(ActionBuilderCommon, EntryHash, ActionHash, EntryType, EntryHash);

    curve PublicCurve {
        let mut eu = fixt!(Update);
        eu.entry_type = fixt!(EntryType, PublicCurve);
        eu
    };

    curve EntryType {
        let mut eu = UpdateFixturator::new_indexed(Unpredictable, get_fixt_index!()).next().unwrap();
        eu.entry_type = get_fixt_curve!();
        eu
    };

    curve EntryTypeEntryHash {
        let mut u = UpdateFixturator::new_indexed(Unpredictable, get_fixt_index!()).next().unwrap();
        u.entry_type = get_fixt_curve!().0;
        u.entry_hash = get_fixt_curve!().1;
        u
    };

    curve Entry {
        let et = match get_fixt_curve!() {
            Entry::App(_) | Entry::CounterSign(_, _) => EntryType::App(AppEntryDefFixturator::new_indexed(Unpredictable, get_fixt_index!()).next().unwrap()),
            Entry::Agent(_) => EntryType::AgentPubKey,
            Entry::CapClaim(_) => EntryType::CapClaim,
            Entry::CapGrant(_) => EntryType::CapGrant,
        };
        let eh = EntryHash::with_data_sync(&get_fixt_curve!());
        UpdateFixturator::new_indexed((et, eh), get_fixt_index!()).next().unwrap()
    };
);

fixturator!(
    Delete;
    constructor fn from_builder(ActionBuilderCommon, ActionHash, EntryHash);
);

fixturator!(
    Action;
    variants [
        Dna(Dna)
        AgentValidationPkg(AgentValidationPkg)
        InitZomesComplete(InitZomesComplete)
        CreateLink(CreateLink)
        DeleteLink(DeleteLink)
        OpenChain(OpenChain)
        CloseChain(CloseChain)
        Create(Create)
        Update(Update)
        Delete(Delete)
    ];

    curve PublicCurve {
        match fixt!(Action) {
            Action::Create(_) => Action::Create(fixt!(Create, PublicCurve)),
            Action::Update(_) => Action::Update(fixt!(Update, PublicCurve)),
            other_type => other_type,
        }
    };
);

fixturator!(
    ActionHashed;
    constructor fn from_content_sync_exact(Action);
);

fixturator!(
    with_vec 0 5;
    SignedActionHashed;
    constructor fn with_presigned(ActionHashed, Signature);
);

fixturator!(
    Zome;
    constructor fn new(ZomeName, ZomeDef);
);

fixturator!(
    IntegrityZome;
    constructor fn new(ZomeName, IntegrityZomeDef);
);

fixturator!(
    IntegrityZomes;
    curve Empty Vec::new();
    curve Unpredictable {
        // @todo implement unpredictable zomes
        IntegrityZomesFixturator::new(Empty).next().unwrap()
    };
    curve Predictable {
        // @todo implement predictable zomes
        IntegrityZomesFixturator::new(Empty).next().unwrap()
    };
);

fixturator!(
    CoordinatorZome;
    constructor fn new(ZomeName, CoordinatorZomeDef);
);

fixturator!(
    CoordinatorZomes;
    curve Empty Vec::new();
    curve Unpredictable {
        // @todo implement unpredictable zomes
        CoordinatorZomesFixturator::new(Empty).next().unwrap()
    };
    curve Predictable {
        // @todo implement predictable zomes
        CoordinatorZomesFixturator::new(Empty).next().unwrap()
    };
);

fixturator!(
    ZomeDef;
    constructor fn from_hash(WasmHash);
);

fixturator!(
    IntegrityZomeDef;
    constructor fn from_hash(WasmHash);
);

fixturator!(
    CoordinatorZomeDef;
    constructor fn from_hash(WasmHash);
);

fixturator!(
    DnaDef;
    curve Empty DnaDef {
        name: StringFixturator::new_indexed(Empty, get_fixt_index!())
            .next()
            .unwrap(),
        modifiers: DnaModifiers {
            network_seed: StringFixturator::new_indexed(Empty, get_fixt_index!())
                .next()
                .unwrap(),
            properties: SerializedBytesFixturator::new_indexed(Empty, get_fixt_index!())
                .next()
                .unwrap(),
<<<<<<< HEAD
            origin_time: Timestamp::HOLOCHAIN_EPOCH,
=======
>>>>>>> e7142544
        },
        integrity_zomes: IntegrityZomesFixturator::new_indexed(Empty, get_fixt_index!())
            .next()
            .unwrap(),
        coordinator_zomes: CoordinatorZomesFixturator::new_indexed(Empty, get_fixt_index!())
            .next()
            .unwrap(),
        lineage: Default::default(),
    };

    curve Unpredictable DnaDef {
        name: StringFixturator::new_indexed(Unpredictable, get_fixt_index!())
            .next()
            .unwrap(),
        modifiers: DnaModifiers {
            network_seed: StringFixturator::new_indexed(Unpredictable, get_fixt_index!())
                .next()
                .unwrap(),
            properties: SerializedBytesFixturator::new_indexed(Unpredictable, get_fixt_index!())
                .next()
                .unwrap(),
<<<<<<< HEAD
            origin_time: Timestamp::HOLOCHAIN_EPOCH,
=======
>>>>>>> e7142544
        },
        integrity_zomes: IntegrityZomesFixturator::new_indexed(Unpredictable, get_fixt_index!())
            .next()
            .unwrap(),
        coordinator_zomes: CoordinatorZomesFixturator::new_indexed(Empty, get_fixt_index!())
            .next()
            .unwrap(),
        // TODO: non-empty lineage
        lineage: Default::default(),
    };

    curve Predictable DnaDef {
        name: StringFixturator::new_indexed(Predictable, get_fixt_index!())
            .next()
            .unwrap(),
        modifiers: DnaModifiers {
            network_seed: StringFixturator::new_indexed(Predictable, get_fixt_index!())
                .next()
                .unwrap(),
            properties: SerializedBytesFixturator::new_indexed(Predictable, get_fixt_index!())
                .next()
                .unwrap(),
<<<<<<< HEAD
            origin_time: Timestamp::HOLOCHAIN_EPOCH,
=======
>>>>>>> e7142544
        },
        integrity_zomes: IntegrityZomesFixturator::new_indexed(Predictable, get_fixt_index!())
            .next()
            .unwrap(),
        coordinator_zomes: CoordinatorZomesFixturator::new_indexed(Empty, get_fixt_index!())
            .next()
            .unwrap(),
        // TODO: non-empty lineage
        lineage: Default::default(),
    };
);

fixturator!(
    Duration;
    curve Empty std::time::Duration::from_nanos(0);
    curve Unpredictable std::time::Duration::from_nanos(
        U64Fixturator::new_indexed(Unpredictable, get_fixt_index!()).next().unwrap()
    );
    curve Predictable std::time::Duration::from_nanos(
        U64Fixturator::new_indexed(Predictable, get_fixt_index!()).next().unwrap()
    );
);

fixturator!(
    DnaModifiers;
    curve Empty DnaModifiers {
        network_seed: StringFixturator::new_indexed(Empty, get_fixt_index!()).next().unwrap(),
        properties: SerializedBytesFixturator::new_indexed(Empty, get_fixt_index!())
        .next()
        .unwrap(),
<<<<<<< HEAD
        origin_time: TimestampFixturator::new_indexed(Empty, get_fixt_index!()).next().unwrap(),
=======
>>>>>>> e7142544
    };

    curve Unpredictable DnaModifiers {
        network_seed: StringFixturator::new_indexed(Unpredictable, get_fixt_index!()).next().unwrap(),
        properties: SerializedBytesFixturator::new_indexed(Unpredictable, get_fixt_index!())
        .next()
        .unwrap(),
<<<<<<< HEAD
        origin_time: TimestampFixturator::new_indexed(Unpredictable, get_fixt_index!()).next().unwrap(),
=======
>>>>>>> e7142544
    };

    curve Predictable DnaModifiers {
        network_seed: StringFixturator::new_indexed(Predictable, get_fixt_index!()).next().unwrap(),
        properties: SerializedBytesFixturator::new_indexed(Predictable, get_fixt_index!())
        .next()
        .unwrap(),
<<<<<<< HEAD
        origin_time: TimestampFixturator::new_indexed(Predictable, get_fixt_index!()).next().unwrap(),
=======
>>>>>>> e7142544
    };
);

fixturator!(
    DnaInfoV1;
    curve Empty DnaInfoV1 {
        name: StringFixturator::new_indexed(Empty, get_fixt_index!())
            .next()
            .unwrap(),
        hash: DnaHashFixturator::new_indexed(Empty, get_fixt_index!())
            .next()
            .unwrap(),
        properties: DnaModifiersFixturator::new_indexed(Empty, get_fixt_index!())
            .next()
            .unwrap().properties,
        zome_names: vec![ZomeNameFixturator::new_indexed(Empty, get_fixt_index!())
            .next()
            .unwrap()],
    };

    curve Unpredictable DnaInfoV1 {
        name: StringFixturator::new_indexed(Unpredictable, get_fixt_index!())
            .next()
            .unwrap(),
        hash: DnaHashFixturator::new_indexed(Unpredictable, get_fixt_index!())
            .next()
            .unwrap(),
        properties: DnaModifiersFixturator::new_indexed(Unpredictable, get_fixt_index!())
            .next()
            .unwrap().properties,
        zome_names: vec![ZomeNameFixturator::new_indexed(Unpredictable, get_fixt_index!())
            .next()
            .unwrap()],
    };

    curve Predictable DnaInfoV1 {
        name: StringFixturator::new_indexed(Predictable, get_fixt_index!())
            .next()
            .unwrap(),
        hash: DnaHashFixturator::new_indexed(Predictable, get_fixt_index!())
            .next()
            .unwrap(),
        properties: DnaModifiersFixturator::new_indexed(Predictable, get_fixt_index!())
            .next()
            .unwrap().properties,
        zome_names: vec![ZomeNameFixturator::new_indexed(Predictable, get_fixt_index!())
            .next()
            .unwrap()],
    };
);

fixturator!(
    DnaInfo;
    curve Empty DnaInfo {
        name: StringFixturator::new_indexed(Empty, get_fixt_index!())
            .next()
            .unwrap(),
        hash: DnaHashFixturator::new_indexed(Empty, get_fixt_index!())
            .next()
            .unwrap(),
        modifiers: DnaModifiersFixturator::new_indexed(Empty, get_fixt_index!())
            .next()
            .unwrap(),
        zome_names: vec![ZomeNameFixturator::new_indexed(Empty, get_fixt_index!())
            .next()
            .unwrap()],
    };

    curve Unpredictable DnaInfo {
        name: StringFixturator::new_indexed(Unpredictable, get_fixt_index!())
            .next()
            .unwrap(),
        hash: DnaHashFixturator::new_indexed(Unpredictable, get_fixt_index!())
            .next()
            .unwrap(),
        modifiers: DnaModifiersFixturator::new_indexed(Unpredictable, get_fixt_index!())
            .next()
            .unwrap(),
        zome_names: vec![ZomeNameFixturator::new_indexed(Unpredictable, get_fixt_index!())
            .next()
            .unwrap()],
    };

    curve Predictable DnaInfo {
        name: StringFixturator::new_indexed(Predictable, get_fixt_index!())
            .next()
            .unwrap(),
        hash: DnaHashFixturator::new_indexed(Predictable, get_fixt_index!())
            .next()
            .unwrap(),
        modifiers: DnaModifiersFixturator::new_indexed(Predictable, get_fixt_index!())
            .next()
            .unwrap(),
        zome_names: vec![ZomeNameFixturator::new_indexed(Predictable, get_fixt_index!())
            .next()
            .unwrap()],
    };
);<|MERGE_RESOLUTION|>--- conflicted
+++ resolved
@@ -732,10 +732,6 @@
             properties: SerializedBytesFixturator::new_indexed(Empty, get_fixt_index!())
                 .next()
                 .unwrap(),
-<<<<<<< HEAD
-            origin_time: Timestamp::HOLOCHAIN_EPOCH,
-=======
->>>>>>> e7142544
         },
         integrity_zomes: IntegrityZomesFixturator::new_indexed(Empty, get_fixt_index!())
             .next()
@@ -757,10 +753,6 @@
             properties: SerializedBytesFixturator::new_indexed(Unpredictable, get_fixt_index!())
                 .next()
                 .unwrap(),
-<<<<<<< HEAD
-            origin_time: Timestamp::HOLOCHAIN_EPOCH,
-=======
->>>>>>> e7142544
         },
         integrity_zomes: IntegrityZomesFixturator::new_indexed(Unpredictable, get_fixt_index!())
             .next()
@@ -783,10 +775,6 @@
             properties: SerializedBytesFixturator::new_indexed(Predictable, get_fixt_index!())
                 .next()
                 .unwrap(),
-<<<<<<< HEAD
-            origin_time: Timestamp::HOLOCHAIN_EPOCH,
-=======
->>>>>>> e7142544
         },
         integrity_zomes: IntegrityZomesFixturator::new_indexed(Predictable, get_fixt_index!())
             .next()
@@ -817,10 +805,6 @@
         properties: SerializedBytesFixturator::new_indexed(Empty, get_fixt_index!())
         .next()
         .unwrap(),
-<<<<<<< HEAD
-        origin_time: TimestampFixturator::new_indexed(Empty, get_fixt_index!()).next().unwrap(),
-=======
->>>>>>> e7142544
     };
 
     curve Unpredictable DnaModifiers {
@@ -828,10 +812,6 @@
         properties: SerializedBytesFixturator::new_indexed(Unpredictable, get_fixt_index!())
         .next()
         .unwrap(),
-<<<<<<< HEAD
-        origin_time: TimestampFixturator::new_indexed(Unpredictable, get_fixt_index!()).next().unwrap(),
-=======
->>>>>>> e7142544
     };
 
     curve Predictable DnaModifiers {
@@ -839,10 +819,6 @@
         properties: SerializedBytesFixturator::new_indexed(Predictable, get_fixt_index!())
         .next()
         .unwrap(),
-<<<<<<< HEAD
-        origin_time: TimestampFixturator::new_indexed(Predictable, get_fixt_index!()).next().unwrap(),
-=======
->>>>>>> e7142544
     };
 );
 
