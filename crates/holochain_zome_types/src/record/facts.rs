//! Facts for Records

use crate::prelude::*;
use contrafact::*;
use holo_hash::*;

type Pair = (Action, RecordEntry);

/// Fact: Given a pair of an action and optional Entry:
/// - If the action references an Entry,
///     - the Entry will exist and be of the appropriate hash,
///     - and the entry types will match
/// - If the action does not reference an Entry, the entry will be None
//
// TODO: this Fact is useless until we can write "traversals" in addition to lenses and prisms,
// because we cannot in general use a lens to extract a `&mut (Action, Option<Entry>)`
// from any type, and instead need to operate on a `(&mut Action, &mut Option<Entry>)`.
// (A Traversal is like a lens that can focus on more than one thing at once.)
// Alternatively, this might be an argument for making contrafact work with immutable values
// instead of mutable references.
//
// At least we can use this as a reference to write the same logic for DhtOp and Record,
// which require the same sort of checks.

<<<<<<< HEAD
pub fn action_and_entry_match<'a>(must_be_public: bool) -> FactsRef<'a, Pair> {
=======
pub fn action_and_entry_match(must_be_public: bool) -> impl Fact<'static, Pair> {
>>>>>>> d76c3551
    facts![
        brute(
            "Action type matches Entry existence, and is public if exists",
            move |(action, entry): &Pair| {
                let data = action.entry_data();
                match (data, entry) {
                    (
                        Some((_entry_hash, entry_type)),
                        RecordEntry::Present(_) | RecordEntry::NotStored,
                    ) => {
                        // Ensure that entries are public
                        !must_be_public || entry_type.visibility().is_public()
                    }
                    (None, RecordEntry::Present(_)) => false,
                    (None, _) => true,
                    _ => false,
                }
            }
        ),
        lambda_unit(
            "If there is entry data, the action must point to it",
            |g, pair: Pair| {
                if let Some(entry) = pair.1.as_option() {
                    // NOTE: this could be a `lens` if the previous check were short-circuiting,
                    // but it is possible that this check will run even if the previous check fails,
                    // so use a prism instead.
                    prism(
                        "action's entry hash",
                        |(action, _): &mut Pair| action.entry_data_mut().map(|(hash, _)| hash),
                        eq(EntryHash::with_data_sync(entry)),
                    )
                    .mutate(g, pair)
                } else {
                    Ok(pair)
                }
            }
        ),
    ]
}

#[cfg(test)]
mod tests {
    use super::*;
    use crate::action::facts as action_facts;

    proptest::proptest! {
        #[test]
        fn test_action_and_entry_match(seed: u64) {
            let ns = noise(Some(seed), 100_000);
            let mut gg = unstructured(&ns).into();
            let g = &mut gg;

            let e = brute("Is App entry", |e| matches!(e, Entry::App(_))).build(g);
            let a0 = action_facts::is_not_entry_action().build(g);
            let mut a1 = action_facts::is_new_entry_action().build(g);
            *a1.entry_data_mut().unwrap().0 = EntryHash::with_data_sync(&e);
            let a1 = Action::from(a1);

            let pair1: Pair = (a0.clone(), RecordEntry::NA);
            let pair2: Pair = (a0.clone(), RecordEntry::Present(e.clone()));
            let pair3: Pair = (a1.clone(), RecordEntry::NA);
            let pair4: Pair = (a1.clone(), RecordEntry::Present(e.clone()));

            // dbg!(&a0, &a1, &e);

            let fact = action_and_entry_match(false);

            fact.clone().check(&pair1).unwrap();
            assert!(fact.clone().check(&pair2).is_err());
            assert!(fact.clone().check(&pair3).is_err());
            fact.clone().check(&pair4).unwrap();
        }
    }
}<|MERGE_RESOLUTION|>--- conflicted
+++ resolved
@@ -22,11 +22,7 @@
 // At least we can use this as a reference to write the same logic for DhtOp and Record,
 // which require the same sort of checks.
 
-<<<<<<< HEAD
-pub fn action_and_entry_match<'a>(must_be_public: bool) -> FactsRef<'a, Pair> {
-=======
-pub fn action_and_entry_match(must_be_public: bool) -> impl Fact<'static, Pair> {
->>>>>>> d76c3551
+pub fn action_and_entry_match<'a>(must_be_public: bool) -> impl Fact<'a, Pair> {
     facts![
         brute(
             "Action type matches Entry existence, and is public if exists",
