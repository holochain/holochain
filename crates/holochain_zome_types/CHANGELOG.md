---
default_semver_increment_mode: !pre_patch beta-dev
---
# Changelog

The format is based on [Keep a Changelog](https://keepachangelog.com/en/1.0.0/). This project adheres to [Semantic Versioning](https://semver.org/spec/v2.0.0.html).

## \[Unreleased\]

<<<<<<< HEAD
## 0.2.1-beta-dev.0
=======
## 0.3.0-beta-dev.6

## 0.3.0-beta-dev.5

## 0.3.0-beta-dev.4

## 0.3.0-beta-dev.3

## 0.3.0-beta-dev.2

## 0.3.0-beta-dev.1

## 0.3.0-beta-dev.0

- Changes the `ChainQueryFilter` to support filtering on multiple entry types and actions types in the same query. The query builder interface hasn’t changed but if your code was calling `entry_type` or `action_type` more than once it will now create a logical OR rather than replacing the action or entry type to filter on.
>>>>>>> a43efa93

## 0.2.0

## 0.2.0-beta-rc.6

## 0.2.0-beta-rc.5

## 0.2.0-beta-rc.4

## 0.2.0-beta-rc.3

## 0.2.0-beta-rc.2

## 0.2.0-beta-rc.1

- `name` in DnaDef no longer has an effect on the DNA hash [\#2099](https://github.com/holochain/holochain/pull/2099)

## 0.2.0-beta-rc.0

## 0.1.0

## 0.1.0-beta-rc.3

- Added the `author` field to the `Link` struct for easy access after a `get_links` call.

## 0.1.0-beta-rc.2

## 0.1.0-beta-rc.1

## 0.1.0-beta-rc.0

## 0.0.58

## 0.0.57

## 0.0.56

## 0.0.55

**BREAKING CHANGE**: Rename `AuthorizeZomeCallSigningKey` to `GrantZomeCallCapability` & remove parameter `provenance`. [\#1647](https://github.com/holochain/holochain/pull/1647)

## 0.0.54

## 0.0.53

## 0.0.52

## 0.0.51

## 0.0.50

- Revised the changelog for 0.0.48 to note that changes to `ChainQueryFilter` in that version were breaking changes, please read the log for that version for more detail.

## 0.0.49

## 0.0.48

- Add function to set DNA name. [\#1547](https://github.com/holochain/holochain/pull/1547)
- **BREAKING CHANGE** - `ChainQueryFilter` gets a new field, which may cause DNAs built with prior versions to break due to a deserialization error. Rebuild your DNA if so.
- There is now a `ChainQueryFilter::descending()` function which will cause the query results to be returned in descending order. This can be reversed by calling `ChainQueryFilter::ascending()`. The default order is still ascending. [\#1539](https://github.com/holochain/holochain/pull/1539)

## 0.0.47

## 0.0.46

## 0.0.45

## 0.0.44

## 0.0.43

## 0.0.42

- BREAKING CHANGE - Refactor: Property `integrity.uid` of DNA Yaml files renamed to `integrity.network_seed`. Functionality has not changed. [\#1493](https://github.com/holochain/holochain/pull/1493)

## 0.0.41

## 0.0.40

## 0.0.39

## 0.0.38

## 0.0.37

## 0.0.36

- Bump wasmer to 0.0.80 [\#1386](https://github.com/holochain/holochain/pull/1386)

### Integrity / Coordinator Changes [\#1325](https://github.com/holochain/holochain/pull/1325)

### Added

- `ZomeDef` now holds dependencies for the zome.
- `EntryDefLocation` is either an `EntryDefIndex` or a `CapClaim` or a `CapGrant`.

### Changed

- Zomes are now generic over integrity and coordinator.

- `ZomeDef` is now wrapped in either `IntegrityZomeDef` or `CoordinatorZomeDef`.

- `GetLinksInput` takes a `LinkTypeRanges` for filtering on `LinkType`.

- `CreateInput` takes an `EntryDefLocation` for and an `EntryVisibility` for the entry.

- `UpdateInput` doesn’t take a `CreateInput` anymore.

- `UpdateInput` takes an `Entry` and `ChainTopOrdering`.

- `DnaDef` has split zomes into integrity and coordinator.

- `DnaDef` coordinator zomes do not change the `DnaHash`.

- Docs: Describe init callback and link to WASM examples [\#1418](https://github.com/holochain/holochain/pull/1418)

## 0.0.35

## 0.0.34

## 0.0.33

## 0.0.32

- Docs: Fix intra-doc links in all crates [\#1323](https://github.com/holochain/holochain/pull/1323)

## 0.0.31

## 0.0.30

## 0.0.29

## 0.0.28

## 0.0.27

## 0.0.26

## 0.0.25

- Adds the `Op` type which is used in the validation callback. [\#1212](https://github.com/holochain/holochain/pull/1212)
- Adds the `SignedHashed<T>` type for any data that can be signed and hashed.
- BREAKING CHANGE: Many hashing algorithms can now be specified although only the `Entry` hash type does anything yet [\#1222](https://github.com/holochain/holochain/pull/1222)

## 0.0.24

## 0.0.23

## 0.0.22

## 0.0.21

## 0.0.20

- BREAKING CHANGE: Range filters on chain queries are now INCLUSIVE and support hash bounds [\#1142](https://github.com/holochain/holochain/pull/1142)
- BREAKING CHANGE: Chain queries now support restricting results to a list of entry hashes [\#1142](https://github.com/holochain/holochain/pull/1142)

## 0.0.19

## 0.0.18

## 0.0.17

- BREAKING CHANGE: Add all function names in a wasm to the zome info [\#1081](https://github.com/holochain/holochain/pull/1081)
- BREAKING CHANGE: Added a placeholder for zome properties on zome info [\#1080](https://github.com/holochain/holochain/pull/1080)

## 0.0.16

## 0.0.15

- `HeaderHashes` no longer exists [PR1049](https://github.com/holochain/holochain/pull/1049)
- `HeaderHashedVec` no longer exists [PR1049](https://github.com/holochain/holochain/pull/1049)

## 0.0.14

## 0.0.13

- `CallInfo` now has `as_at` on it [PR 1047](https://github.com/holochain/holochain/pull/1047)
- Removed `Links` in favour of `Vec<Link>` [PR 1012](https://github.com/holochain/holochain/pull/1012)
- Added zome names to `dna_info` [PR 1052](https://github.com/holochain/holochain/pull/1052)

## 0.0.12

## 0.0.11

## 0.0.10

## 0.0.9

### Added

- Added `Schedule` enum to define schedules

## 0.0.8

## 0.0.7

## 0.0.6

### Changed

- `CreateInput`, `DeleteInput`, `DeleteLinkInput` structs invented for zome io
- `EntryDefId` merged into `CreateInput`

### Added

- `ChainTopOrdering` enum added to define chain top ordering behaviour on write

## 0.0.5

### Added

- Countersigning related functions and structs

## 0.0.4

## 0.0.3

### Changed

- `Signature` is a 64 byte ‘secure primitive’

## 0.0.2-alpha.1<|MERGE_RESOLUTION|>--- conflicted
+++ resolved
@@ -7,9 +7,6 @@
 
 ## \[Unreleased\]
 
-<<<<<<< HEAD
-## 0.2.1-beta-dev.0
-=======
 ## 0.3.0-beta-dev.6
 
 ## 0.3.0-beta-dev.5
@@ -25,7 +22,6 @@
 ## 0.3.0-beta-dev.0
 
 - Changes the `ChainQueryFilter` to support filtering on multiple entry types and actions types in the same query. The query builder interface hasn’t changed but if your code was calling `entry_type` or `action_type` more than once it will now create a logical OR rather than replacing the action or entry type to filter on.
->>>>>>> a43efa93
 
 ## 0.2.0
 
