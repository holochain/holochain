--- conflicted
+++ resolved
@@ -7,11 +7,9 @@
 
 ## \[Unreleased\]
 
-<<<<<<< HEAD
 - Update `holochain_wasmer_common`.
-=======
+
 ## 0.5.0-dev.11
->>>>>>> 64c83b22
 
 ## 0.5.0-dev.10
 
