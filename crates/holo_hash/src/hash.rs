--- conflicted
+++ resolved
@@ -99,7 +99,7 @@
         use proptest::strategy::Strategy;
 
         let strat = T::arbitrary().prop_flat_map(move |hash_type| {
-            // Generate 39 arbitrary bytes. `?-u:` specifies that the bytes need not be valid UTF-8 
+            // Generate 39 arbitrary bytes. `?-u:` specifies that the bytes need not be valid UTF-8
             // (any value from 0-255 is allowed).
             let gen_strat = proptest::string::bytes_regex(r"(?-u:.{39})").unwrap();
             gen_strat.prop_map(move |mut buf| {
@@ -340,81 +340,81 @@
     }
 
     #[test]
-<<<<<<< HEAD
+    fn test_try_from_raw_39_errors_with_bad_size() {
+        let mut raw = vec![132, 45, 36];
+        raw.extend(vec![0xdb; 35]);
+
+        let res = DnaHash::try_from_raw_39(raw);
+        assert_eq!(res, Err(HoloHashError::BadSize));
+    }
+
+    #[test]
+    fn test_try_from_raw_39_errors_with_bad_prefix() {
+        let res = DnaHash::try_from_raw_39(vec![0xdb; 39]);
+        assert!(matches!(res, Err(HoloHashError::BadPrefix { .. })));
+    }
+
+    #[test]
+    #[should_panic]
+    fn test_from_raw_39_panics_with_bad_size() {
+        let mut raw = vec![132, 45, 36];
+        raw.extend(vec![0xdb; 35]);
+
+        DnaHash::from_raw_39(raw);
+    }
+
+    #[test]
+    #[should_panic]
+    fn test_from_raw_39_panics_with_bad_prefix() {
+        DnaHash::from_raw_39(vec![0xdb; 39]);
+    }
+
+    #[test]
+    fn test_try_from_raw_36_and_type_errors_with_bad_size() {
+        let res = HoloHash::try_from_raw_36_and_type(vec![0xdb; 35], hash_type::Dna);
+        assert_eq!(res, Err(HoloHashError::BadSize));
+    }
+
+    #[test]
+    #[should_panic]
+    fn test_from_raw_36_and_type_panics_with_bad_size() {
+        HoloHash::from_raw_36_and_type(vec![0xdb; 35], hash_type::Dna);
+    }
+
+    #[test]
+    fn test_try_from_raw_36_and_type() {
+        let res = HoloHash::try_from_raw_36_and_type(vec![0xdb; 36], hash_type::Dna);
+        assert!(res.is_ok());
+    }
+
+    #[test]
+    fn test_from_raw_36_and_type() {
+        HoloHash::from_raw_36_and_type(vec![0xdb; 36], hash_type::Dna);
+    }
+
+    #[test]
+    fn test_try_from_raw_39() {
+        let mut raw = vec![132, 45, 36];
+        raw.extend(vec![0xdb; 36]);
+
+        let res = DnaHash::try_from_raw_39(raw);
+        assert!(res.is_ok());
+    }
+
+    #[test]
+    fn test_from_raw_39() {
+        let mut raw = vec![132, 45, 36];
+        raw.extend(vec![0xdb; 36]);
+
+        DnaHash::from_raw_39(raw);
+    }
+
+    #[test]
     #[cfg(feature = "fuzzing")]
     fn proptest_arbitrary_smoke_test() {
         use proptest::prelude::*;
         proptest!(|(h: DnaHash)| {
             assert_eq!(*h.hash_type(), hash_type::Dna);
         });
-=======
-    fn test_try_from_raw_39_errors_with_bad_size() {
-        let mut raw = vec![132, 45, 36];
-        raw.extend(vec![0xdb; 35]);
-
-        let res = DnaHash::try_from_raw_39(raw);
-        assert_eq!(res, Err(HoloHashError::BadSize));
-    }
-
-    #[test]
-    fn test_try_from_raw_39_errors_with_bad_prefix() {
-        let res = DnaHash::try_from_raw_39(vec![0xdb; 39]);
-        assert!(matches!(res, Err(HoloHashError::BadPrefix { .. })));
-    }
-
-    #[test]
-    #[should_panic]
-    fn test_from_raw_39_panics_with_bad_size() {
-        let mut raw = vec![132, 45, 36];
-        raw.extend(vec![0xdb; 35]);
-
-        DnaHash::from_raw_39(raw);
-    }
-
-    #[test]
-    #[should_panic]
-    fn test_from_raw_39_panics_with_bad_prefix() {
-        DnaHash::from_raw_39(vec![0xdb; 39]);
-    }
-
-    #[test]
-    fn test_try_from_raw_36_and_type_errors_with_bad_size() {
-        let res = HoloHash::try_from_raw_36_and_type(vec![0xdb; 35], hash_type::Dna);
-        assert_eq!(res, Err(HoloHashError::BadSize));
-    }
-
-    #[test]
-    #[should_panic]
-    fn test_from_raw_36_and_type_panics_with_bad_size() {
-        HoloHash::from_raw_36_and_type(vec![0xdb; 35], hash_type::Dna);
-    }
-
-    #[test]
-    fn test_try_from_raw_36_and_type() {
-        let res = HoloHash::try_from_raw_36_and_type(vec![0xdb; 36], hash_type::Dna);
-        assert!(res.is_ok());
-    }
-
-    #[test]
-    fn test_from_raw_36_and_type() {
-        HoloHash::from_raw_36_and_type(vec![0xdb; 36], hash_type::Dna);
-    }
-
-    #[test]
-    fn test_try_from_raw_39() {
-        let mut raw = vec![132, 45, 36];
-        raw.extend(vec![0xdb; 36]);
-
-        let res = DnaHash::try_from_raw_39(raw);
-        assert!(res.is_ok());
-    }
-
-    #[test]
-    fn test_from_raw_39() {
-        let mut raw = vec![132, 45, 36];
-        raw.extend(vec![0xdb; 36]);
-
-        DnaHash::from_raw_39(raw);
->>>>>>> 8e6af38c
     }
 }