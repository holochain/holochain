[package]
name = "holo_hash"
version = "0.3.0-beta-dev.8"
authors = ["Holochain Core Dev Team <devcore@holochain.org>"]
keywords = ["holochain", "holo", "hash", "blake", "blake2b"]
categories = ["cryptography"]
edition = "2021"
description = "hashing helpers supporting dht sharding"
license = "Apache-2.0"
homepage = "https://github.com/holochain/holochain"
documentation = "https://docs.rs/holo_hash"

[package.metadata.cargo-udeps.ignore]
normal = ["tracing"]

[dependencies]
thiserror = "1.0.22"

arbitrary = { version = "1.0", optional = true }
base64 = { version = "0.13", optional = true }
blake2b_simd = { version = "0.5.10", optional = true }
derive_more = { version = "0.99", optional = true }
fixt = { version = "^0.2.0", path = "../fixt", optional = true }
futures = { version = "0.3", optional = true }
holochain_serialized_bytes = { version = "=0.0.53", optional = true }
holochain_util = { version = "^0.3.0-beta-dev.0", path = "../holochain_util", default-features = false }
kitsune_p2p_dht_arc = { version = "^0.3.0-beta-dev.5", path = "../kitsune_p2p/dht_arc" }
must_future = { version = "0.1", optional = true }
proptest = { version = "1", optional = true }
proptest-derive = { version = "0", optional = true }
rand = { version = "0.8.5", optional = true }
rusqlite = { version = "0.29", optional = true }
serde = { version = "1", optional = true }
serde_bytes = { version = "0.11", optional = true }
tracing = { version = "0.1", optional = true }
holochain_wasmer_common = { version = "=0.0.85", optional = true }

[dev-dependencies]
serde_json = { version = "1.0.51", features = ["preserve_order"] }

[features]
default = ["serialization", "holochain-wasmer"]
full = [
    "fixturators",
    "hashing",
    "encoding",
    "sqlite",
<<<<<<< HEAD
=======
]

fuzzing = [
    "arbitrary",
    "proptest", 
    "proptest-derive",
    "holochain_serialized_bytes?/fuzzing",
>>>>>>> 88a746a1
]

fixturators = ["fixt", "rand", "hashing", "encoding"]
fuzzing = ["arbitrary", "proptest", "proptest-derive"]
hashing = ["futures", "must_future", "blake2b_simd", "serialization"]
serialization = ["holochain_serialized_bytes", "serde", "serde_bytes"]
encoding = ["base64", "blake2b_simd", "derive_more"]
test_utils = ["fixturators"]
holochain-wasmer = ["holochain_wasmer_common"]

sqlite-encrypted = [
    "rusqlite",
    "rusqlite/bundled-sqlcipher-vendored-openssl",
    "kitsune_p2p_dht_arc/sqlite-encrypted",
]
sqlite = [
    "rusqlite",
    "rusqlite/bundled",
    "kitsune_p2p_dht_arc/sqlite",
]<|MERGE_RESOLUTION|>--- conflicted
+++ resolved
@@ -45,8 +45,6 @@
     "hashing",
     "encoding",
     "sqlite",
-<<<<<<< HEAD
-=======
 ]
 
 fuzzing = [
@@ -54,11 +52,9 @@
     "proptest", 
     "proptest-derive",
     "holochain_serialized_bytes?/fuzzing",
->>>>>>> 88a746a1
 ]
 
 fixturators = ["fixt", "rand", "hashing", "encoding"]
-fuzzing = ["arbitrary", "proptest", "proptest-derive"]
 hashing = ["futures", "must_future", "blake2b_simd", "serialization"]
 serialization = ["holochain_serialized_bytes", "serde", "serde_bytes"]
 encoding = ["base64", "blake2b_simd", "derive_more"]
