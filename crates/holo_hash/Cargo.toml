[package]
name = "holo_hash"
version = "0.3.0-beta-dev.7"
authors = ["Holochain Core Dev Team <devcore@holochain.org>"]
keywords = ["holochain", "holo", "hash", "blake", "blake2b"]
categories = ["cryptography"]
edition = "2021"
description = "hashing helpers supporting dht sharding"
license = "Apache-2.0"
homepage = "https://github.com/holochain/holochain"
documentation = "https://docs.rs/holo_hash"

[package.metadata.cargo-udeps.ignore]
normal = ["tracing"]

[dependencies]
thiserror = "1.0.22"

arbitrary = { version = "1.0", optional = true }
base64 = { version = "0.13", optional = true }
blake2b_simd = { version = "0.5.10", optional = true }
derive_more = { version = "0.99", optional = true }
fixt = { version = "^0.2.0", path = "../fixt", optional = true }
futures = { version = "0.3", optional = true }
<<<<<<< HEAD
holochain_serialized_bytes = { version = "=0.0.53", optional = true }
holochain_util = { version = "^0.2.0", path = "../holochain_util", default-features = false }
kitsune_p2p_dht_arc = { version = "^0.3.0-beta-dev.3", path = "../kitsune_p2p/dht_arc" }
=======
holochain_serialized_bytes = { version = "=0.0.51", optional = true }
holochain_util = { version = "^0.3.0-beta-dev.0", path = "../holochain_util", default-features = false }
kitsune_p2p_dht_arc = { version = "^0.3.0-beta-dev.4", path = "../kitsune_p2p/dht_arc" }
>>>>>>> 313c649a
must_future = { version = "0.1", optional = true }
proptest = { version = "1", optional = true }
proptest-derive = { version = "0", optional = true }
rand = { version = "0.8.5", optional = true }
rusqlite = { version = "0.29", optional = true }
serde = { version = "1", optional = true }
serde_bytes = { version = "0.11", optional = true }
tracing = { version = "0.1", optional = true }
holochain_wasmer_common = { version = "=0.0.85", optional = true }

[dev-dependencies]
serde_json = { version = "1.0.51", features = ["preserve_order"] }

[features]
default = ["serialization", "holochain-wasmer"]
full = [
    "fixturators",
    "hashing",
    "encoding",
    "sqlite",
]

fixturators = ["fixt", "rand", "hashing", "encoding"]
fuzzing = ["arbitrary", "proptest", "proptest-derive"]
hashing = ["futures", "must_future", "blake2b_simd", "serialization"]
serialization = ["holochain_serialized_bytes", "serde", "serde_bytes"]
encoding = ["base64", "blake2b_simd", "derive_more"]
test_utils = ["fixturators", "fuzzing"]
holochain-wasmer = ["holochain_wasmer_common"]

sqlite-encrypted = [
    "rusqlite",
    "rusqlite/bundled-sqlcipher-vendored-openssl",
    "kitsune_p2p_dht_arc/sqlite-encrypted",
]
sqlite = [
    "rusqlite",
    "rusqlite/bundled",
    "kitsune_p2p_dht_arc/sqlite",
]<|MERGE_RESOLUTION|>--- conflicted
+++ resolved
@@ -22,15 +22,9 @@
 derive_more = { version = "0.99", optional = true }
 fixt = { version = "^0.2.0", path = "../fixt", optional = true }
 futures = { version = "0.3", optional = true }
-<<<<<<< HEAD
 holochain_serialized_bytes = { version = "=0.0.53", optional = true }
-holochain_util = { version = "^0.2.0", path = "../holochain_util", default-features = false }
-kitsune_p2p_dht_arc = { version = "^0.3.0-beta-dev.3", path = "../kitsune_p2p/dht_arc" }
-=======
-holochain_serialized_bytes = { version = "=0.0.51", optional = true }
 holochain_util = { version = "^0.3.0-beta-dev.0", path = "../holochain_util", default-features = false }
 kitsune_p2p_dht_arc = { version = "^0.3.0-beta-dev.4", path = "../kitsune_p2p/dht_arc" }
->>>>>>> 313c649a
 must_future = { version = "0.1", optional = true }
 proptest = { version = "1", optional = true }
 proptest-derive = { version = "0", optional = true }
