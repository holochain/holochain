[package]
name = "holo_hash"
version = "0.3.0-beta-dev.8"
authors = ["Holochain Core Dev Team <devcore@holochain.org>"]
keywords = ["holochain", "holo", "hash", "blake", "blake2b"]
categories = ["cryptography"]
edition = "2021"
description = "hashing helpers supporting dht sharding"
license = "Apache-2.0"
homepage = "https://github.com/holochain/holochain"
documentation = "https://docs.rs/holo_hash"

[package.metadata.cargo-udeps.ignore]
normal = ["tracing"]

[dependencies]
thiserror = "1.0.22"

arbitrary = { version = "1.0", optional = true }
base64 = { version = "0.13", optional = true }
blake2b_simd = { version = "0.5.10", optional = true }
derive_more = { version = "0.99", optional = true }
fixt = { version = "^0.2.0", path = "../fixt", optional = true }
futures = { version = "0.3", optional = true }
holochain_serialized_bytes = { version = "=0.0.53", optional = true }
<<<<<<< HEAD
holochain_util = { version = "^0.2.0", path = "../holochain_util", default-features = false }
kitsune_p2p_dht_arc = { version = "^0.3.0-beta-dev.3", path = "../kitsune_p2p/dht_arc" }
=======
holochain_util = { version = "^0.3.0-beta-dev.0", path = "../holochain_util", default-features = false }
kitsune_p2p_dht_arc = { version = "^0.3.0-beta-dev.5", path = "../kitsune_p2p/dht_arc" }
>>>>>>> b370a549
must_future = { version = "0.1", optional = true }
proptest = { version = "1", optional = true }
proptest-derive = { version = "0", optional = true }
rand = { version = "0.8.5", optional = true }
rusqlite = { version = "0.29", optional = true }
serde = { version = "1", optional = true }
serde_bytes = { version = "0.11", optional = true }
tracing = { version = "0.1", optional = true }
holochain_wasmer_common = { version = "=0.0.85", optional = true }

[dev-dependencies]
serde_json = { version = "1.0.51", features = ["preserve_order"] }

[features]
default = ["serialization", "holochain-wasmer"]
full = [
    "fixturators",
    "hashing",
    "encoding",
    "sqlite",
<<<<<<< HEAD
=======
]

fuzzing = [
    "arbitrary",
    "proptest", 
    "proptest-derive",
    "holochain_serialized_bytes?/fuzzing",
>>>>>>> b370a549
]

fixturators = ["fixt", "rand", "hashing", "encoding"]
fuzzing = ["arbitrary", "proptest", "proptest-derive"]
hashing = ["futures", "must_future", "blake2b_simd", "serialization"]
serialization = ["holochain_serialized_bytes", "serde", "serde_bytes"]
encoding = ["base64", "blake2b_simd", "derive_more"]
test_utils = ["fixturators", "fuzzing"]
holochain-wasmer = ["holochain_wasmer_common"]

sqlite-encrypted = [
    "rusqlite",
    "rusqlite/bundled-sqlcipher-vendored-openssl",
    "kitsune_p2p_dht_arc/sqlite-encrypted",
]
sqlite = [
    "rusqlite",
    "rusqlite/bundled",
    "kitsune_p2p_dht_arc/sqlite",
]<|MERGE_RESOLUTION|>--- conflicted
+++ resolved
@@ -23,13 +23,8 @@
 fixt = { version = "^0.2.0", path = "../fixt", optional = true }
 futures = { version = "0.3", optional = true }
 holochain_serialized_bytes = { version = "=0.0.53", optional = true }
-<<<<<<< HEAD
-holochain_util = { version = "^0.2.0", path = "../holochain_util", default-features = false }
-kitsune_p2p_dht_arc = { version = "^0.3.0-beta-dev.3", path = "../kitsune_p2p/dht_arc" }
-=======
 holochain_util = { version = "^0.3.0-beta-dev.0", path = "../holochain_util", default-features = false }
 kitsune_p2p_dht_arc = { version = "^0.3.0-beta-dev.5", path = "../kitsune_p2p/dht_arc" }
->>>>>>> b370a549
 must_future = { version = "0.1", optional = true }
 proptest = { version = "1", optional = true }
 proptest-derive = { version = "0", optional = true }
@@ -50,8 +45,6 @@
     "hashing",
     "encoding",
     "sqlite",
-<<<<<<< HEAD
-=======
 ]
 
 fuzzing = [
@@ -59,15 +52,13 @@
     "proptest", 
     "proptest-derive",
     "holochain_serialized_bytes?/fuzzing",
->>>>>>> b370a549
 ]
 
 fixturators = ["fixt", "rand", "hashing", "encoding"]
-fuzzing = ["arbitrary", "proptest", "proptest-derive"]
 hashing = ["futures", "must_future", "blake2b_simd", "serialization"]
 serialization = ["holochain_serialized_bytes", "serde", "serde_bytes"]
 encoding = ["base64", "blake2b_simd", "derive_more"]
-test_utils = ["fixturators", "fuzzing"]
+test_utils = ["fixturators"]
 holochain-wasmer = ["holochain_wasmer_common"]
 
 sqlite-encrypted = [
