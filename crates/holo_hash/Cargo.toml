[package]
name = "holo_hash"
<<<<<<< HEAD
version = "0.5.0-dev.0"
=======
version = "0.5.0-dev.1"
>>>>>>> 4cbddda9
authors = ["Holochain Core Dev Team <devcore@holochain.org>"]
keywords = ["holochain", "holo", "hash", "blake", "blake2b"]
categories = ["cryptography"]
edition = "2021"
description = "hashing helpers supporting dht sharding"
license = "Apache-2.0"
homepage = "https://github.com/holochain/holochain"
documentation = "https://docs.rs/holo_hash"

[package.metadata.cargo-udeps.ignore]
normal = ["tracing"]

# reminder - do not use workspace deps
[dependencies]
thiserror = "1.0.22"

arbitrary = { version = "1.0", optional = true }
base64 = { version = "0.22", optional = true }
blake2b_simd = { version = "1.0", optional = true }
derive_more = { version = "0.99", optional = true }
fixt = { version = "^0.5.0-dev.0", path = "../fixt", optional = true }
futures = { version = "0.3", optional = true }
holochain_serialized_bytes = { version = "=0.0.55", optional = true }
holochain_util = { version = "^0.5.0-dev.0", path = "../holochain_util", default-features = false }
<<<<<<< HEAD
kitsune_p2p_dht_arc = { version = "^0.5.0-dev.0", path = "../kitsune_p2p/dht_arc" }
=======
kitsune_p2p_dht_arc = { version = "^0.5.0-dev.1", path = "../kitsune_p2p/dht_arc" }
>>>>>>> 4cbddda9
must_future = { version = "0.1", optional = true }
proptest = { version = "1", optional = true }
proptest-derive = { version = "0", optional = true }
rand = { version = "0.8.5", optional = true }
rusqlite = { version = "0.32.1", optional = true }
serde = { version = "1", optional = true }
serde_bytes = { version = "0.11", optional = true }
tracing = { version = "0.1", optional = true }
holochain_wasmer_common = { version = "=0.0.96", optional = true }

[dev-dependencies]
serde_json = { version = "1.0.51", features = ["preserve_order"] }

[lints]
workspace = true

[features]
default = ["serialization", "holochain-wasmer"]
full = ["fixturators", "hashing", "encoding", "sqlite"]

fuzzing = [
  "arbitrary",
  "proptest",
  "proptest-derive",
  "holochain_serialized_bytes?/fuzzing",
]

fixturators = ["fixt", "rand", "hashing", "encoding"]
hashing = ["futures", "must_future", "blake2b_simd", "serialization"]
serialization = ["holochain_serialized_bytes", "serde", "serde_bytes"]
encoding = ["base64", "blake2b_simd", "derive_more"]
test_utils = ["fixturators"]
holochain-wasmer = ["holochain_wasmer_common"]

sqlite-encrypted = [
  "rusqlite",
  "rusqlite/bundled-sqlcipher-vendored-openssl",
  "kitsune_p2p_dht_arc/sqlite-encrypted",
]
sqlite = ["rusqlite", "rusqlite/bundled", "kitsune_p2p_dht_arc/sqlite"]<|MERGE_RESOLUTION|>--- conflicted
+++ resolved
@@ -1,10 +1,6 @@
 [package]
 name = "holo_hash"
-<<<<<<< HEAD
-version = "0.5.0-dev.0"
-=======
 version = "0.5.0-dev.1"
->>>>>>> 4cbddda9
 authors = ["Holochain Core Dev Team <devcore@holochain.org>"]
 keywords = ["holochain", "holo", "hash", "blake", "blake2b"]
 categories = ["cryptography"]
@@ -29,11 +25,7 @@
 futures = { version = "0.3", optional = true }
 holochain_serialized_bytes = { version = "=0.0.55", optional = true }
 holochain_util = { version = "^0.5.0-dev.0", path = "../holochain_util", default-features = false }
-<<<<<<< HEAD
-kitsune_p2p_dht_arc = { version = "^0.5.0-dev.0", path = "../kitsune_p2p/dht_arc" }
-=======
 kitsune_p2p_dht_arc = { version = "^0.5.0-dev.1", path = "../kitsune_p2p/dht_arc" }
->>>>>>> 4cbddda9
 must_future = { version = "0.1", optional = true }
 proptest = { version = "1", optional = true }
 proptest-derive = { version = "0", optional = true }
