--- conflicted
+++ resolved
@@ -7,13 +7,11 @@
 
 ## \[Unreleased\]
 
-<<<<<<< HEAD
 - Adds more ways to convert between different hash types [\#2283](https://github.com/holochain/holochain/pull/2283)
   - Adds `.into_agent_pub_key() -> Option<AgentPubKey>` for `AnyDhtHash` and `AnyLinkableHash`
   - Adds `TryFrom` impls for all fallible conversions. For instance, if you have a link target (of type AnyLinkableHash), you can now do `let entry_hash: EntryHash = link.target.try_into().unwrap()` if you expect the link target to be an entry hash. (Though we don't recommend using `.unwrap()` in real code!)
-=======
+
 ## 0.2.0-beta-rc.5
->>>>>>> e79d158d
 
 ## 0.2.0-beta-rc.4
 
