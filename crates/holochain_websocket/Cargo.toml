[package]
name = "holochain_websocket"
<<<<<<< HEAD
version = "0.5.0-dev.0"
=======
version = "0.5.0-dev.1"
>>>>>>> 4cbddda9
description = "Holochain utilities for serving and connection with websockets"
license = "Apache-2.0"
homepage = "https://github.com/holochain/holochain"
documentation = "https://docs.rs/holochain_websocket"
authors = ["Holochain Core Dev Team <devcore@holochain.org>"]
edition = "2021"

# reminder - do not use workspace deps
[dependencies]
futures = "0.3"
holochain_serialized_bytes = "=0.0.55"
<<<<<<< HEAD
holochain_types = { version = "^0.5.0-dev.0", path = "../holochain_types" }
=======
holochain_types = { version = "^0.5.0-dev.1", path = "../holochain_types" }
>>>>>>> 4cbddda9
serde = "1.0"
serde_bytes = "0.11.14"
tokio = { version = "1.36.0", features = ["full"] }
tokio-tungstenite = "0.21.0"
tracing = "0.1"
async-trait = "0.1"
thiserror = "1"

[dev-dependencies]
<<<<<<< HEAD
holochain_trace = { version = "^0.5.0-dev.0", path = "../holochain_trace" }
=======
holochain_trace = { version = "^0.5.0-dev.1", path = "../holochain_trace" }
>>>>>>> 4cbddda9
criterion = "0.5"

[lints]
workspace = true

[[bench]]
name = "bench"
harness = false

[[bench]]
name = "full_connect"
harness = false<|MERGE_RESOLUTION|>--- conflicted
+++ resolved
@@ -1,10 +1,6 @@
 [package]
 name = "holochain_websocket"
-<<<<<<< HEAD
-version = "0.5.0-dev.0"
-=======
 version = "0.5.0-dev.1"
->>>>>>> 4cbddda9
 description = "Holochain utilities for serving and connection with websockets"
 license = "Apache-2.0"
 homepage = "https://github.com/holochain/holochain"
@@ -16,11 +12,7 @@
 [dependencies]
 futures = "0.3"
 holochain_serialized_bytes = "=0.0.55"
-<<<<<<< HEAD
-holochain_types = { version = "^0.5.0-dev.0", path = "../holochain_types" }
-=======
 holochain_types = { version = "^0.5.0-dev.1", path = "../holochain_types" }
->>>>>>> 4cbddda9
 serde = "1.0"
 serde_bytes = "0.11.14"
 tokio = { version = "1.36.0", features = ["full"] }
@@ -30,11 +22,7 @@
 thiserror = "1"
 
 [dev-dependencies]
-<<<<<<< HEAD
-holochain_trace = { version = "^0.5.0-dev.0", path = "../holochain_trace" }
-=======
 holochain_trace = { version = "^0.5.0-dev.1", path = "../holochain_trace" }
->>>>>>> 4cbddda9
 criterion = "0.5"
 
 [lints]
