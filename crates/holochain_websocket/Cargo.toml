--- conflicted
+++ resolved
@@ -9,28 +9,19 @@
 edition = "2021"
 
 [dependencies]
-<<<<<<< HEAD
-futures = "0.3"
+futures = { workspace = true }
 ghost_actor = "0.4.0-alpha.5"
 nanoid = { workspace = true }
 holochain_serialized_bytes = { workspace = true }
 net2 = "0.2"
 must_future = "0.1"
-serde = { version = "1", features = [ "derive" ] }
-serde_bytes = "0.11"
+serde = { workspace = true }
+serde_bytes = { workspace = true }
 stream-cancel = "0.8.0"
 thiserror = "1.0.22"
-tokio = { version = "1.27", features = [ "full" ] }
+tokio = { workspace = true }
 tokio-stream = { version = "0.1", features = ["net"] }
-tokio-tungstenite = { version = "0.13", features = [ "tls" ] }
-=======
-futures = { workspace = true }
-holochain_serialized_bytes = { workspace = true }
-serde = { workspace = true }
-serde_bytes = { workspace = true }
-tokio = { workspace = true }
 tokio-tungstenite = { workspace = true }
->>>>>>> 8cbb52ee
 tracing = { workspace = true }
 
 [dev-dependencies]
