--- conflicted
+++ resolved
@@ -11,13 +11,8 @@
 # reminder - do not use workspace deps
 [dependencies]
 futures = "0.3"
-<<<<<<< HEAD
 holochain_serialized_bytes = "=0.0.54"
-holochain_types = { version = "^0.3.0-beta-dev.41", path = "../holochain_types" }
-=======
-holochain_serialized_bytes = "=0.0.53"
 holochain_types = { version = "^0.3.0-beta-dev.43", path = "../holochain_types" }
->>>>>>> 82f277e4
 serde = "1.0"
 serde_bytes = "0.11.14"
 tokio = { version = "1.36.0", features = ["full"] }
