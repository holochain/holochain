[package]
name = "holochain_cli_signal_srv"
version = "0.2.0"
homepage = "https://github.com/holochain/holochain"
documentation = "https://docs.rs/holochain_cli_signal_srv"
authors = ["Holochain Core Dev Team <devcore@holochain.org>"]
keywords = ["holochain", "holo"]
categories = ["command-line-utilities", "development-tools::build-utils", "filesystem"]
edition = "2021"
license = "Apache-2.0"
description = "Run a holochain webrtc signal server."

[[bin]]
name = "hc-signal-srv"
path = "src/bin/hc-signal-srv.rs"

[dependencies]
clap = { version = "4.0", features = [ "derive" ] }
holochain_trace = { version = "^0.2.0", path = "../holochain_trace" }
tokio = { version = "1.27", features = ["full"] }
tracing = "0.1"
<<<<<<< HEAD
tx5-signal-srv = "=0.0.1-alpha.7"
=======
tx5-signal-srv = "=0.0.1-alpha.9"
structopt = "0.3"
>>>>>>> 300bf2c5
<|MERGE_RESOLUTION|>--- conflicted
+++ resolved
@@ -19,9 +19,5 @@
 holochain_trace = { version = "^0.2.0", path = "../holochain_trace" }
 tokio = { version = "1.27", features = ["full"] }
 tracing = "0.1"
-<<<<<<< HEAD
-tx5-signal-srv = "=0.0.1-alpha.7"
-=======
 tx5-signal-srv = "=0.0.1-alpha.9"
-structopt = "0.3"
->>>>>>> 300bf2c5
+structopt = "0.3"