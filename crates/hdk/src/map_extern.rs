use crate::prelude::*;

/// Hides away the gross bit where we hook up integer pointers to length-prefixed guest memory
/// to serialization and deserialization, and returning things to the host, and memory allocation
/// and deallocation.
///
/// A lot of that is handled by the holochain_wasmer crates but this handles the boilerplate of
/// writing an extern function as they have awkward input and output signatures:
///
/// - requires remembering #[no_mangle]
/// - requires remembering pub extern "C"
/// - requires juggling GuestPtr on the input and output with the memory/serialization
/// - doesn't support Result returns at all, so breaks things as simple as `?`
///
/// This can be used directly as `map_extern!(external_facing_fn_name, internal_fn_name)` but it is
/// more idiomatic to use the `#[hdk_extern]` attribute
///
/// ```ignore
/// #[hdk_extern]
/// pub fn foo(foo_input: FooInput) -> ExternResult<FooOutput> {
///  // ... do stuff to respond to incoming calls from the host to "foo"
/// }
/// ```
#[macro_export]
macro_rules! map_extern {
    ( $name:tt, $f:ident ) => {
<<<<<<< HEAD
        #[no_mangle]
        pub extern "C" fn $name(ptr: $crate::prelude::GuestPtr) -> $crate::prelude::GuestPtr {
            let input: $crate::prelude::ExternInput = $crate::prelude::host_args!(ptr);
            let result = $f($crate::prelude::try_result!(
                input.into_inner().try_into(),
                "failed to deserialize args"
            ));
            let result_value = $crate::prelude::try_result!(
                result,
                // TODO: this name includes "_hdk_extern", should we strip it off?
                concat!("inner function '", stringify!($f), "' failed")
            );
            let result_sb = $crate::prelude::try_result!(
                $crate::prelude::SerializedBytes::try_from(result_value),
                "inner function result serialization error"
            );
            $crate::prelude::ret!($crate::prelude::ExternOutput::new(result_sb));
=======
        $crate::paste::paste! {
            mod [< __ $name _extern >] {
                use $crate::prelude::*;
                use std::convert::TryFrom;

                #[no_mangle]
                pub extern "C" fn $name(ptr: GuestPtr) -> GuestPtr {
                    let input: ExternInput = host_args!(ptr);
                    let result = super::$f(try_result!(
                        input.into_inner().try_into(),
                        "failed to deserialize args"
                    ));
                    let result_value = try_result!(
                        result,
                        concat!("inner function '", stringify!($f), "' failed")
                    );
                    let result_sb = try_result!(
                        SerializedBytes::try_from(result_value),
                        "inner function result serialization error"
                    );
                    ret!(ExternOutput::new(result_sb));
                }
            }
>>>>>>> 2dfe85db
        }
    };
}

pub type ExternResult<T> = Result<T, HdkError>;<|MERGE_RESOLUTION|>--- conflicted
+++ resolved
@@ -24,25 +24,6 @@
 #[macro_export]
 macro_rules! map_extern {
     ( $name:tt, $f:ident ) => {
-<<<<<<< HEAD
-        #[no_mangle]
-        pub extern "C" fn $name(ptr: $crate::prelude::GuestPtr) -> $crate::prelude::GuestPtr {
-            let input: $crate::prelude::ExternInput = $crate::prelude::host_args!(ptr);
-            let result = $f($crate::prelude::try_result!(
-                input.into_inner().try_into(),
-                "failed to deserialize args"
-            ));
-            let result_value = $crate::prelude::try_result!(
-                result,
-                // TODO: this name includes "_hdk_extern", should we strip it off?
-                concat!("inner function '", stringify!($f), "' failed")
-            );
-            let result_sb = $crate::prelude::try_result!(
-                $crate::prelude::SerializedBytes::try_from(result_value),
-                "inner function result serialization error"
-            );
-            $crate::prelude::ret!($crate::prelude::ExternOutput::new(result_sb));
-=======
         $crate::paste::paste! {
             mod [< __ $name _extern >] {
                 use $crate::prelude::*;
@@ -66,7 +47,6 @@
                     ret!(ExternOutput::new(result_sb));
                 }
             }
->>>>>>> 2dfe85db
         }
     };
 }
