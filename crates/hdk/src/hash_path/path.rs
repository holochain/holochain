--- conflicted
+++ resolved
@@ -292,15 +292,9 @@
 
     /// Touch and list all the links from this anchor to anchors below it.
     /// Only returns links between anchors, not to other entries that might have their own links.
-<<<<<<< HEAD
-    pub fn children(&self) -> ExternResult<Vec<Link>> {
-        Self::ensure(&self)?;
-        let mut unwrapped = get_links(
-=======
-    pub fn children(&self) -> ExternResult<holochain_zome_types::link::Links> {
+    pub fn children(&self) -> ExternResult<Vec<holochain_zome_types::link::Link>> {
         Self::ensure(self)?;
-        let links = get_links(
->>>>>>> 42980564
+        let unwrapped = get_links(
             self.hash()?,
             Some(holochain_zome_types::link::LinkTag::new(NAME)),
         )?;
