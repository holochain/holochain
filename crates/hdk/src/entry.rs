--- conflicted
+++ resolved
@@ -236,25 +236,18 @@
 /// Note: The return details will be inferred by the hash type passed in, be careful to pass in the
 ///       correct hash type for the details you want.
 ///
-<<<<<<< HEAD
-/// This is implemented in the [`ElementDetails`] variants:
-=======
-/// Note: If an action hash is passed in the record returned is the specified record.
-///       If an entry hash is passed in all the actions (so implicitly all the records) are
-///       returned for the entry that matches that hash.
-///       See [`get`] for more information about what "oldest live" means.
->>>>>>> f67dd482
-///
-/// [`Details::Element`] for a header hash returns:
-/// - the element for this header hash if it exists
-/// - all update and delete _elements_ that reference that specified header
+/// This is implemented in the [`RecordDetails`] variants:
+///
+/// [`Details::Record`] for an action hash returns:
+/// - the record for this action hash if it exists
+/// - all update and delete _records_ that reference that specified action
 ///
 /// [`Details::Entry`] for an entry hash returns:
-/// - all creates, updates and delete _elements_ that reference that entry hash
-/// - all update and delete _elements_ that reference the elements that reference the entry hash
-///
-/// If a header hash is passed in, the header's element will be returned.
-/// If an entry hash is passed in, all the headers and elements for that entry are returned.
+/// - all creates, updates and delete _records_ that reference that entry hash
+/// - all update and delete _records_ that reference the records that reference the entry hash
+///
+/// If an action hash is passed in, the action's record will be returned.
+/// If an entry hash is passed in, all the actions and records for that entry are returned.
 /// The details returned include relevant creates, updates and deletes for the hash passed in.
 ///
 /// Creates are initial action/entry combinations (records) produced by create_entry and cannot
@@ -266,23 +259,13 @@
 /// Full records are returned for direct references to the passed hash.
 /// Action hashes are returned for references to references to the passed hash.
 ///
-<<<<<<< HEAD
-/// [`Details::Element`] for a header hash return:
-/// - the element for this header hash if it exists
-/// - all update and delete _elements_ that reference that specified header
-///
-/// [`Details::Entry`] for an entry hash return:
-/// - all creates, updates and delete _elements_ that reference that entry hash
-/// - all update and delete _elements_ that reference the elements that reference the entry hash
-=======
-/// [`Details`] for an action hash return:
+/// [`Details::Record`] for an action hash return:
 /// - the record for this action hash if it exists
 /// - all update and delete _records_ that reference that specified action
 ///
-/// [`Details`] for an entry hash return:
+/// [`Details::Entry`] for an entry hash return:
 /// - all creates, updates and delete _records_ that reference that entry hash
 /// - all update and delete _records_ that reference the records that reference the entry hash
->>>>>>> f67dd482
 ///
 /// Note: Entries are just values, so can be referenced by many CRUD actions by many authors.
 ///       e.g. the number 1 or string "foo" can be referenced by anyone publishing CRUD actions at
