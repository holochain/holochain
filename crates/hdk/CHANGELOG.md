---
default_semver_increment_mode: !pre_minor beta-dev
---
# Changelog

The format is based on [Keep a Changelog](https://keepachangelog.com/en/1.0.0/). This project adheres to [Semantic Versioning](https://semver.org/spec/v2.0.0.html).

## Unreleased

<<<<<<< HEAD
* If the `mock` feature is enabled, pass it to the HDI as well. [#1548](https://github.com/holochain/holochain/pull/1548)
=======
## 0.3.0-beta-dev.21

- Remove types for hash paths (migrated to hdi crate). Add HdkPathExt trait to implement TypedPath functionality that requires hdk. Add TryFromPath trait to implement conversion of Path into Anchor. [\#2980](https://github.com/holochain/holochain/pull/2980)

## 0.3.0-beta-dev.20

## 0.3.0-beta-dev.19
>>>>>>> 1430b466

## 0.3.0-beta-dev.18

## 0.3.0-beta-dev.17

## 0.3.0-beta-dev.16

## 0.3.0-beta-dev.15

## 0.3.0-beta-dev.14

## 0.3.0-beta-dev.13

## 0.3.0-beta-dev.12

## 0.3.0-beta-dev.11

## 0.3.0-beta-dev.10

- **BREAKING CHANGE** `get_links` no longer takes `base`, `link_type` and `link_tag` as separate inputs and now takes `GetLinksInput` instead. This can be built using a `GetLinksInputBuilder`. Links can then be filtered by `author` and created timestamp `after` and `before`. This change has been made both to make the `get_links` function consistent with what you see if you use `HDK.with`, which is always supposed to be the case, and also to increase the options for filtering getting links.

## 0.3.0-beta-dev.9

## 0.3.0-beta-dev.8

## 0.3.0-beta-dev.7

- Add String<TryInto> for Path for easy conversion of Path to string representation

## 0.3.0-beta-dev.6

## 0.3.0-beta-dev.5

- New v2 of dna info returns full modifiers not just properties. Removed from genesis self check in favour of hdk call. [\#2366](https://github.com/holochain/holochain/pull/2366).

## 0.3.0-beta-dev.4

## 0.3.0-beta-dev.3

## 0.3.0-beta-dev.2

- Add new HDK function `count_links` which accepts a filter that can be applied remotely. This is a more optimal alternative to requesting all links and counting them within a zome function.

## 0.3.0-beta-dev.1

## 0.3.0-beta-dev.0

## 0.2.0

## 0.2.0-beta-rc.6

## 0.2.0-beta-rc.5

## 0.2.0-beta-rc.4

## 0.2.0-beta-rc.3

## 0.2.0-beta-rc.2

## 0.2.0-beta-rc.1

## 0.2.0-beta-rc.0

- Add block/unblock agent functions to HDK [\#1828](https://github.com/holochain/holochain/pull/1828)
- Rewrite hdk documentation and add links to conductor API docs.

## 0.1.0

- Add note in HDK documentation about links not deduplicating. ([\#1791](https://github.com/holochain/holochain/pull/1791))

## 0.1.0-beta-rc.3

- Fix typos and links in docs and add links to wasm examples.

## 0.1.0-beta-rc.2

## 0.1.0-beta-rc.1

## 0.1.0-beta-rc.0

## 0.0.163

## 0.0.162

## 0.0.161

## 0.0.160

## 0.0.159

## 0.0.158

## 0.0.157

- Pin the *hdi* dependency version. [\#1605](https://github.com/holochain/holochain/pull/1605)

## 0.0.156

## 0.0.155

## 0.0.154

## 0.0.153

## 0.0.152

## 0.0.151

## 0.0.150

## 0.0.149

## 0.0.148

## 0.0.147

## 0.0.146

## 0.0.145

## 0.0.144

- Docs: Add example how to get a typed path from a path to `path` module [\#1505](https://github.com/holochain/holochain/pull/1505)
- Exposed `TypedPath` type in the hdk prelude for easy access from zomes.

## 0.0.143

- Docs: Add documentation on `get_links` argument `link_type`. [\#1486](https://github.com/holochain/holochain/pull/1486)
- Docs: Intra-link to `wasm_error` and `WasmErrorInner`. [\#1486](https://github.com/holochain/holochain/pull/1486)

## 0.0.142

## 0.0.141

- Docs: Add section on coordinator zomes and link to HDI crate.

## 0.0.140

## 0.0.139

- **BREAKING CHANGE:** Anchor functions, `TypedPath` and `create_link` take `ScopedLinkType: TryFrom<T>` instead of `LinkType: From<T>`.
- **BREAKING CHANGE:** `create_entry` takes `ScopedEntryDefIndex: TryFrom<T>` instead of `EntryDefIndex: TryFrom<T>`.
- **BREAKING CHANGE:** `get_links` and `get_link_details` take `impl LinkTypeFilterExt` instead of `TryInto<LinkTypeRanges>`.
- hdk: **BREAKING CHANGE** `x_salsa20_poly1305_*` functions have been properly implemented. Any previous `KeyRef`s will no longer work. These new functions DO NOT work with legacy lair `v0.0.z`, you must use NEW lair `v0.y.z` (v0.2.0 as of this PR). [\#1446](https://github.com/holochain/holochain/pull/1446)
- Fixed `hdk::query`, which was showing some incorrect behavior [\#1402](https://github.com/holochain/holochain/pull/1402):
  - When using `ChainQueryFilterRange::ActionHashRange`, extraneous elements from other authors could be returned.
  - Certain combinations of filters, like hash-bounded ranges and header type filters, are currently implemented incorrectly and lead to undefined behavior. Filter combinations which are unsupported now result in `SourceChainError::UnsupportedQuery`.

## 0.0.138

- hdk: Bump rand version + fix getrandom (used by rand\_core and rand) to fetch randomness from host system when compiled to WebAssembly. [\#1445](https://github.com/holochain/holochain/pull/1445)

## 0.0.137

- hdk: Use newest wasmer and introduces `wasm_error!` macro to capture line numbers for wasm errors [\#1380](https://github.com/holochain/holochain/pull/1380)
- Docs: Restructure main page sections and add several intra-doc lnks [\#1418](https://github.com/holochain/holochain/pull/1418)
- hdk: Add functional stub for `x_salsa20_poly1305_shared_secret_create_random` [\#1410](https://github.com/holochain/holochain/pull/1410)
- hdk: Add functional stub for `x_salsa20_poly1305_shared_secret_export` [\#1410](https://github.com/holochain/holochain/pull/1410)
- hdk: Add functional stub for `x_salsa20_poly1305_shared_secret_ingest` [\#1410](https://github.com/holochain/holochain/pull/1410)
- Bump wasmer to 0.0.80 [\#1386](https://github.com/holochain/holochain/pull/1386)

### Integrity / Coordinator Changes [\#1325](https://github.com/holochain/holochain/pull/1325)

### Added

- `get_links` and `get_link_details` take a `TryInto<LinkTypesRages>`. See the link test wasm for examples.

### Removed

- `entry_def_index` and `entry_type` macros are no longer needed.

### Changed

- `call` and `call_remote` now take an `Into<ZomeName>` instead of a `ZomeName`.
- `create_link` takes a `TryInto<LinkType>` instead of an `Into<LinkType>`.
- `update` takes `UpdateInput` instead of a `HeaderHash` and `CreateInput`.
- `create_entry` takes a type that can try into an `EntryDefIndex` and `EntryVisibility` instead of implementing `EntryDefRegistration`.
- `update_entry` takes the previous header hash and a try into `Entry` instead of a `EntryDefRegistration`.
- `Path` now must be `typed(LinkType)` to use any functionality that creates or gets links.

## 0.0.136

- Docs: Crate README generated from crate level doc comments [\#1392](https://github.com/holochain/holochain/pull/1392).

## 0.0.135

## 0.0.134

## 0.0.133

## 0.0.132

- hdk: Provide `Into<AnyLinkableHash>` impl for `EntryHash` and `HeaderHash`. This allows `create_link` and `get_links` to be used directly with EntryHash and HeaderHash arguments, rather than needing to construct an `AnyLinkableHash` explicitly.

## 0.0.131

- Docs: Fix intra-doc links in all crates [\#1323](https://github.com/holochain/holochain/pull/1323)

## 0.0.130

## 0.0.129

## 0.0.128

*NOTE: this release has not been published to crates.io*

- hdk: Adds external hash type for data that has a DHT location but does not exist on the DHT [\#1298](https://github.com/holochain/holochain/pull/1298)
- hdk: Adds compound hash type for linkable hashes [\#1308](https://github.com/holochain/holochain/pull/1308)
- hdk: Missing dependencies are fetched async for validation [\#1268](https://github.com/holochain/holochain/pull/1268)

## 0.0.127

## 0.0.126

- Docs: Explain how hashes in Holochain are composed and its components on the module page for `hdk::hash` [\#1299](https://github.com/holochain/holochain/pull/1299).

## 0.0.125

- hdk: link base and target are no longer required to exist on the current DHT and aren’t made available via. validation ops (use must\_get\_entry instead) [\#1266](https://github.com/holochain/holochain/pull/1266)

## 0.0.124

## 0.0.123

## 0.0.122

- hdk: `delete`, `delete_entry`, and `delete_cap_grant` can all now take a `DeleteInput` as an argument to be able specify `ChainTopOrdering`, congruent with `create` and `update`. This change is backward compatible: a plain `HeaderHash` can still be used as input to `delete`.

## 0.0.121

## 0.0.120

- docs: Add introduction to front-page and move example section up [1172](https://github.com/holochain/holochain/pull/1172)

## 0.0.119

- hdk: `encoding` from `holo_hash` re-exported as hdk feature [1177](https://github.com/holochain/holochain/pull/1177)

## 0.0.118

- hdk: `Path` now split into `Path` and `PathEntry` [1156](https://github.com/holochain/holochain/pull/1156)
- hdk: Minor changes and additions to `Path` methods [1156](https://github.com/holochain/holochain/pull/1156)
- hdk: `call` and `call_remote` are the same thing under the hood [1180](https://github.com/holochain/holochain/pull/1180)

## 0.0.117

## 0.0.116

## 0.0.115

## 0.0.114

## 0.0.113

## 0.0.112

## 0.0.111

## 0.0.110

## 0.0.109

## 0.0.108

## 0.0.107

### Changed

- hdk: `scheduled` fn signature updated to a string

### Added

- hdk: `map_extern_infallible` added to map infallible externs
- hdk: `schedule` function now takes a String giving a function name to schedule, rather than a Duration

## 0.0.106

## 0.0.105

## 0.0.104

## 0.0.103

### Changed

- hdk: `sys_time` returns `Timestamp` instead of `Duration`

### Added

- hdk: Added `accept_countersigning_preflight_request`

- hdk: Added `session_times_from_millis`

- hdk: Now supports creating and updating countersigned entries

- hdk: Now supports deserializing countersigned entries in app entry `try_from`

- hdk: implements multi-call for:
  
  - `remote_call`
  - `call`
  - `get`
  - `get_details`
  - `get_links`
  - `get_link_details`
  
  We strictly only needed `remote_call` for countersigning, but feedback from the community was that having to sequentially loop over these common HDK functions is a pain point, so we enabled all of them to be async over a vector of inputs.

## 0.0.102

### Changed

- hdk: fixed wrong order of recipient and sender in `x_25519_x_salsa20_poly1305_decrypt`

## 0.0.101

### Changed

- Added `HdkT` trait to support mocking the host and native rust unit tests

### Added

- Added `sign_ephemeral` and `sign_ephemeral_raw`

## [0.0.100](https://github.com/holochain/holochain/compare/hdk-v0.0.100-alpha1..hdk-v0.0.100)

### Changed

- hdk: fixup the autogenerated hdk documentation.

## 0.0.100-alpha.1

### Added

- holochain 0.0.100 (RSM) compatibility
- Extensive doc comments<|MERGE_RESOLUTION|>--- conflicted
+++ resolved
@@ -7,9 +7,8 @@
 
 ## Unreleased
 
-<<<<<<< HEAD
 * If the `mock` feature is enabled, pass it to the HDI as well. [#1548](https://github.com/holochain/holochain/pull/1548)
-=======
+
 ## 0.3.0-beta-dev.21
 
 - Remove types for hash paths (migrated to hdi crate). Add HdkPathExt trait to implement TypedPath functionality that requires hdk. Add TryFromPath trait to implement conversion of Path into Anchor. [\#2980](https://github.com/holochain/holochain/pull/2980)
@@ -17,7 +16,6 @@
 ## 0.3.0-beta-dev.20
 
 ## 0.3.0-beta-dev.19
->>>>>>> 1430b466
 
 ## 0.3.0-beta-dev.18
 
