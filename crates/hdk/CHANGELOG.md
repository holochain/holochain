---
default_semver_increment_mode: !pre_minor beta-dev
---
# Changelog

The format is based on [Keep a Changelog](https://keepachangelog.com/en/1.0.0/). This project adheres to [Semantic Versioning](https://semver.org/spec/v2.0.0.html).

## Unreleased

<<<<<<< HEAD
- Remove types for hash paths (migrated to hdi crate). Add HdkPathExt trait to implement TypedPath functionality that requires hdk. Add TryFromPath trait to implement conversion of Path into Anchor.
=======
## 0.3.0-beta-dev.18
>>>>>>> c71db8fe

## 0.3.0-beta-dev.17

## 0.3.0-beta-dev.16

## 0.3.0-beta-dev.15

## 0.3.0-beta-dev.14

## 0.3.0-beta-dev.13

## 0.3.0-beta-dev.12

## 0.3.0-beta-dev.11

## 0.3.0-beta-dev.10

- **BREAKING CHANGE** `get_links` no longer takes `base`, `link_type` and `link_tag` as separate inputs and now takes `GetLinksInput` instead. This can be built using a `GetLinksInputBuilder`. Links can then be filtered by `author` and created timestamp `after` and `before`. This change has been made both to make the `get_links` function consistent with what you see if you use `HDK.with`, which is always supposed to be the case, and also to increase the options for filtering getting links.

## 0.3.0-beta-dev.9

## 0.3.0-beta-dev.8

## 0.3.0-beta-dev.7

- Add String<TryInto> for Path for easy conversion of Path to string representation

## 0.3.0-beta-dev.6

## 0.3.0-beta-dev.5

- New v2 of dna info returns full modifiers not just properties. Removed from genesis self check in favour of hdk call. [\#2366](https://github.com/holochain/holochain/pull/2366).

## 0.3.0-beta-dev.4

## 0.3.0-beta-dev.3

## 0.3.0-beta-dev.2

- Add new HDK function `count_links` which accepts a filter that can be applied remotely. This is a more optimal alternative to requesting all links and counting them within a zome function.

## 0.3.0-beta-dev.1

## 0.3.0-beta-dev.0

## 0.2.0

## 0.2.0-beta-rc.6

## 0.2.0-beta-rc.5

## 0.2.0-beta-rc.4

## 0.2.0-beta-rc.3

## 0.2.0-beta-rc.2

## 0.2.0-beta-rc.1

## 0.2.0-beta-rc.0

- Add block/unblock agent functions to HDK [\#1828](https://github.com/holochain/holochain/pull/1828)
- Rewrite hdk documentation and add links to conductor API docs.

## 0.1.0

- Add note in HDK documentation about links not deduplicating. ([\#1791](https://github.com/holochain/holochain/pull/1791))

## 0.1.0-beta-rc.3

- Fix typos and links in docs and add links to wasm examples.

## 0.1.0-beta-rc.2

## 0.1.0-beta-rc.1

## 0.1.0-beta-rc.0

## 0.0.163

## 0.0.162

## 0.0.161

## 0.0.160

## 0.0.159

## 0.0.158

## 0.0.157

- Pin the *hdi* dependency version. [\#1605](https://github.com/holochain/holochain/pull/1605)

## 0.0.156

## 0.0.155

## 0.0.154

## 0.0.153

## 0.0.152

## 0.0.151

## 0.0.150

## 0.0.149

## 0.0.148

## 0.0.147

## 0.0.146

## 0.0.145

## 0.0.144

- Docs: Add example how to get a typed path from a path to `path` module [\#1505](https://github.com/holochain/holochain/pull/1505)
- Exposed `TypedPath` type in the hdk prelude for easy access from zomes.

## 0.0.143

- Docs: Add documentation on `get_links` argument `link_type`. [\#1486](https://github.com/holochain/holochain/pull/1486)
- Docs: Intra-link to `wasm_error` and `WasmErrorInner`. [\#1486](https://github.com/holochain/holochain/pull/1486)

## 0.0.142

## 0.0.141

- Docs: Add section on coordinator zomes and link to HDI crate.

## 0.0.140

## 0.0.139

- **BREAKING CHANGE:** Anchor functions, `TypedPath` and `create_link` take `ScopedLinkType: TryFrom<T>` instead of `LinkType: From<T>`.
- **BREAKING CHANGE:** `create_entry` takes `ScopedEntryDefIndex: TryFrom<T>` instead of `EntryDefIndex: TryFrom<T>`.
- **BREAKING CHANGE:** `get_links` and `get_link_details` take `impl LinkTypeFilterExt` instead of `TryInto<LinkTypeRanges>`.
- hdk: **BREAKING CHANGE** `x_salsa20_poly1305_*` functions have been properly implemented. Any previous `KeyRef`s will no longer work. These new functions DO NOT work with legacy lair `v0.0.z`, you must use NEW lair `v0.y.z` (v0.2.0 as of this PR). [\#1446](https://github.com/holochain/holochain/pull/1446)
- Fixed `hdk::query`, which was showing some incorrect behavior [\#1402](https://github.com/holochain/holochain/pull/1402):
  - When using `ChainQueryFilterRange::ActionHashRange`, extraneous elements from other authors could be returned.
  - Certain combinations of filters, like hash-bounded ranges and header type filters, are currently implemented incorrectly and lead to undefined behavior. Filter combinations which are unsupported now result in `SourceChainError::UnsupportedQuery`.

## 0.0.138

- hdk: Bump rand version + fix getrandom (used by rand\_core and rand) to fetch randomness from host system when compiled to WebAssembly. [\#1445](https://github.com/holochain/holochain/pull/1445)

## 0.0.137

- hdk: Use newest wasmer and introduces `wasm_error!` macro to capture line numbers for wasm errors [\#1380](https://github.com/holochain/holochain/pull/1380)
- Docs: Restructure main page sections and add several intra-doc lnks [\#1418](https://github.com/holochain/holochain/pull/1418)
- hdk: Add functional stub for `x_salsa20_poly1305_shared_secret_create_random` [\#1410](https://github.com/holochain/holochain/pull/1410)
- hdk: Add functional stub for `x_salsa20_poly1305_shared_secret_export` [\#1410](https://github.com/holochain/holochain/pull/1410)
- hdk: Add functional stub for `x_salsa20_poly1305_shared_secret_ingest` [\#1410](https://github.com/holochain/holochain/pull/1410)
- Bump wasmer to 0.0.80 [\#1386](https://github.com/holochain/holochain/pull/1386)

### Integrity / Coordinator Changes [\#1325](https://github.com/holochain/holochain/pull/1325)

### Added

- `get_links` and `get_link_details` take a `TryInto<LinkTypesRages>`. See the link test wasm for examples.

### Removed

- `entry_def_index` and `entry_type` macros are no longer needed.

### Changed

- `call` and `call_remote` now take an `Into<ZomeName>` instead of a `ZomeName`.
- `create_link` takes a `TryInto<LinkType>` instead of an `Into<LinkType>`.
- `update` takes `UpdateInput` instead of a `HeaderHash` and `CreateInput`.
- `create_entry` takes a type that can try into an `EntryDefIndex` and `EntryVisibility` instead of implementing `EntryDefRegistration`.
- `update_entry` takes the previous header hash and a try into `Entry` instead of a `EntryDefRegistration`.
- `Path` now must be `typed(LinkType)` to use any functionality that creates or gets links.

## 0.0.136

- Docs: Crate README generated from crate level doc comments [\#1392](https://github.com/holochain/holochain/pull/1392).

## 0.0.135

## 0.0.134

## 0.0.133

## 0.0.132

- hdk: Provide `Into<AnyLinkableHash>` impl for `EntryHash` and `HeaderHash`. This allows `create_link` and `get_links` to be used directly with EntryHash and HeaderHash arguments, rather than needing to construct an `AnyLinkableHash` explicitly.

## 0.0.131

- Docs: Fix intra-doc links in all crates [\#1323](https://github.com/holochain/holochain/pull/1323)

## 0.0.130

## 0.0.129

## 0.0.128

*NOTE: this release has not been published to crates.io*

- hdk: Adds external hash type for data that has a DHT location but does not exist on the DHT [\#1298](https://github.com/holochain/holochain/pull/1298)
- hdk: Adds compound hash type for linkable hashes [\#1308](https://github.com/holochain/holochain/pull/1308)
- hdk: Missing dependencies are fetched async for validation [\#1268](https://github.com/holochain/holochain/pull/1268)

## 0.0.127

## 0.0.126

- Docs: Explain how hashes in Holochain are composed and its components on the module page for `hdk::hash` [\#1299](https://github.com/holochain/holochain/pull/1299).

## 0.0.125

- hdk: link base and target are no longer required to exist on the current DHT and aren’t made available via. validation ops (use must\_get\_entry instead) [\#1266](https://github.com/holochain/holochain/pull/1266)

## 0.0.124

## 0.0.123

## 0.0.122

- hdk: `delete`, `delete_entry`, and `delete_cap_grant` can all now take a `DeleteInput` as an argument to be able specify `ChainTopOrdering`, congruent with `create` and `update`. This change is backward compatible: a plain `HeaderHash` can still be used as input to `delete`.

## 0.0.121

## 0.0.120

- docs: Add introduction to front-page and move example section up [1172](https://github.com/holochain/holochain/pull/1172)

## 0.0.119

- hdk: `encoding` from `holo_hash` re-exported as hdk feature [1177](https://github.com/holochain/holochain/pull/1177)

## 0.0.118

- hdk: `Path` now split into `Path` and `PathEntry` [1156](https://github.com/holochain/holochain/pull/1156)
- hdk: Minor changes and additions to `Path` methods [1156](https://github.com/holochain/holochain/pull/1156)
- hdk: `call` and `call_remote` are the same thing under the hood [1180](https://github.com/holochain/holochain/pull/1180)

## 0.0.117

## 0.0.116

## 0.0.115

## 0.0.114

## 0.0.113

## 0.0.112

## 0.0.111

## 0.0.110

## 0.0.109

## 0.0.108

## 0.0.107

### Changed

- hdk: `scheduled` fn signature updated to a string

### Added

- hdk: `map_extern_infallible` added to map infallible externs
- hdk: `schedule` function now takes a String giving a function name to schedule, rather than a Duration

## 0.0.106

## 0.0.105

## 0.0.104

## 0.0.103

### Changed

- hdk: `sys_time` returns `Timestamp` instead of `Duration`

### Added

- hdk: Added `accept_countersigning_preflight_request`

- hdk: Added `session_times_from_millis`

- hdk: Now supports creating and updating countersigned entries

- hdk: Now supports deserializing countersigned entries in app entry `try_from`

- hdk: implements multi-call for:
  
  - `remote_call`
  - `call`
  - `get`
  - `get_details`
  - `get_links`
  - `get_link_details`
  
  We strictly only needed `remote_call` for countersigning, but feedback from the community was that having to sequentially loop over these common HDK functions is a pain point, so we enabled all of them to be async over a vector of inputs.

## 0.0.102

### Changed

- hdk: fixed wrong order of recipient and sender in `x_25519_x_salsa20_poly1305_decrypt`

## 0.0.101

### Changed

- Added `HdkT` trait to support mocking the host and native rust unit tests

### Added

- Added `sign_ephemeral` and `sign_ephemeral_raw`

## [0.0.100](https://github.com/holochain/holochain/compare/hdk-v0.0.100-alpha1..hdk-v0.0.100)

### Changed

- hdk: fixup the autogenerated hdk documentation.

## 0.0.100-alpha.1

### Added

- holochain 0.0.100 (RSM) compatibility
- Extensive doc comments<|MERGE_RESOLUTION|>--- conflicted
+++ resolved
@@ -7,11 +7,9 @@
 
 ## Unreleased
 
-<<<<<<< HEAD
-- Remove types for hash paths (migrated to hdi crate). Add HdkPathExt trait to implement TypedPath functionality that requires hdk. Add TryFromPath trait to implement conversion of Path into Anchor.
-=======
+- Remove types for hash paths (migrated to hdi crate). Add HdkPathExt trait to implement TypedPath functionality that requires hdk. Add TryFromPath trait to implement conversion of Path into Anchor. [\#2980](https://github.com/holochain/holochain/pull/2980)
+
 ## 0.3.0-beta-dev.18
->>>>>>> c71db8fe
 
 ## 0.3.0-beta-dev.17
 
