--- conflicted
+++ resolved
@@ -7,11 +7,9 @@
 
 ## Unreleased
 
-<<<<<<< HEAD
 * If the `mock` feature is enabled, pass it to the HDI as well. [#1548](https://github.com/holochain/holochain/pull/1548)
-=======
+
 ## 0.3.0-beta-dev.18
->>>>>>> cd7188fa
 
 ## 0.3.0-beta-dev.17
 
