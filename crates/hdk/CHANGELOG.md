--- conflicted
+++ resolved
@@ -7,9 +7,8 @@
 
 ## Unreleased
 
-<<<<<<< HEAD
 * If the `mock` feature is enabled, pass it to the HDI as well. [#1548](https://github.com/holochain/holochain/pull/1548)
-=======
+
 ## 0.3.0-beta-dev.29
 
 ## 0.3.0-beta-dev.28
@@ -29,7 +28,6 @@
 - Remove access to `Timestamp::now()` which comes from `kitsune_p2p_timestamp` and was not supposed to be available in WASM. It would always panic in WASM calls so it should be safe to assume that nobody was actually using this in real apps. If you were trying to and this breaks your hApp then please consider using `sys_time` from the HDK instead which is safe to use for getting the current time.
 
 ## 0.3.0-beta-dev.22
->>>>>>> 61a00fcd
 
 ## 0.3.0-beta-dev.21
 
