--- conflicted
+++ resolved
@@ -7,11 +7,9 @@
 
 ## Unreleased
 
-<<<<<<< HEAD
 - Update `holochain_wasmer_guest`.
-=======
+
 ## 0.5.0-dev.11
->>>>>>> 3dff5bbd
 
 ## 0.5.0-dev.10
 
