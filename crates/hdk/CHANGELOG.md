---
unreleasable: false
default_unreleasable: true
---
# Changelog

The format is based on [Keep a Changelog](https://keepachangelog.com/en/1.0.0/). This project adheres to [Semantic Versioning](https://semver.org/spec/v2.0.0.html).

## Unreleased

<<<<<<< HEAD
- Docs: Add documentation on `get_links` argument `link_type`. [\#1486](https://github.com/holochain/holochain/pull/1486)
- Docs: Intra-link to `wasm_error` and `WasmErrorInner`. [\#1486](https://github.com/holochain/holochain/pull/1486)
=======
## 0.0.142
>>>>>>> dd9e5994

## 0.0.141

- Docs: Add section on coordinator zomes and link to HDI crate.

## 0.0.140

## 0.0.139

- **BREAKING CHANGE:** Anchor functions, `TypedPath` and `create_link` take `ScopedLinkType: TryFrom<T>` instead of `LinkType: From<T>`.
- **BREAKING CHANGE:** `create_entry` takes `ScopedEntryDefIndex: TryFrom<T>` instead of `EntryDefIndex: TryFrom<T>`.
- **BREAKING CHANGE:** `get_links` and `get_link_details` take `impl LinkTypeFilterExt` instead of `TryInto<LinkTypeRanges>`.
- hdk: **BREAKING CHANGE** `x_salsa20_poly1305_*` functions have been properly implemented. Any previous `KeyRef`s will no longer work. These new functions DO NOT work with legacy lair `v0.0.z`, you must use NEW lair `v0.y.z` (v0.2.0 as of this PR). [\#1446](https://github.com/holochain/holochain/pull/1446)
- Fixed `hdk::query`, which was showing some incorrect behavior [\#1402](https://github.com/holochain/holochain/pull/1402):
  - When using `ChainQueryFilterRange::ActionHashRange`, extraneous elements from other authors could be returned.
  - Certain combinations of filters, like hash-bounded ranges and header type filters, are currently implemented incorrectly and lead to undefined behavior. Filter combinations which are unsupported now result in `SourceChainError::UnsupportedQuery`.

## 0.0.138

- hdk: Bump rand version + fix getrandom (used by rand\_core and rand) to fetch randomness from host system when compiled to WebAssembly. [\#1445](https://github.com/holochain/holochain/pull/1445)

## 0.0.137

- hdk: Use newest wasmer and introduces `wasm_error!` macro to capture line numbers for wasm errors [\#1380](https://github.com/holochain/holochain/pull/1380)
- Docs: Restructure main page sections and add several intra-doc lnks [\#1418](https://github.com/holochain/holochain/pull/1418)
- hdk: Add functional stub for `x_salsa20_poly1305_shared_secret_create_random` [\#1410](https://github.com/holochain/holochain/pull/1410)
- hdk: Add functional stub for `x_salsa20_poly1305_shared_secret_export` [\#1410](https://github.com/holochain/holochain/pull/1410)
- hdk: Add functional stub for `x_salsa20_poly1305_shared_secret_ingest` [\#1410](https://github.com/holochain/holochain/pull/1410)
- Bump wasmer to 0.0.80 [\#1386](https://github.com/holochain/holochain/pull/1386)

### Integrity / Coordinator Changes [\#1325](https://github.com/holochain/holochain/pull/1325)

### Added

- `get_links` and `get_link_details` take a `TryInto<LinkTypesRages>`. See the link test wasm for examples.

### Removed

- `entry_def_index` and `entry_type` macros are no longer needed.

### Changed

- `call` and `call_remote` now take an `Into<ZomeName>` instead of a `ZomeName`.
- `create_link` takes a `TryInto<LinkType>` instead of an `Into<LinkType>`.
- `update` takes `UpdateInput` instead of a `HeaderHash` and `CreateInput`.
- `create_entry` takes a type that can try into an `EntryDefIndex` and `EntryVisibility` instead of implementing `EntryDefRegistration`.
- `update_entry` takes the previous header hash and a try into `Entry` instead of a `EntryDefRegistration`.
- `Path` now must be `typed(LinkType)` to use any functionality that creates or gets links.

## 0.0.136

- Docs: Crate README generated from crate level doc comments [\#1392](https://github.com/holochain/holochain/pull/1392).

## 0.0.135

## 0.0.134

## 0.0.133

## 0.0.132

- hdk: Provide `Into<AnyLinkableHash>` impl for `EntryHash` and `HeaderHash`. This allows `create_link` and `get_links` to be used directly with EntryHash and HeaderHash arguments, rather than needing to construct an `AnyLinkableHash` explicitly.

## 0.0.131

- Docs: Fix intra-doc links in all crates [\#1323](https://github.com/holochain/holochain/pull/1323)

## 0.0.130

## 0.0.129

## 0.0.128

*NOTE: this release has not been published to crates.io*

- hdk: Adds external hash type for data that has a DHT location but does not exist on the DHT [\#1298](https://github.com/holochain/holochain/pull/1298)
- hdk: Adds compound hash type for linkable hashes [\#1308](https://github.com/holochain/holochain/pull/1308)
- hdk: Missing dependencies are fetched async for validation [\#1268](https://github.com/holochain/holochain/pull/1268)

## 0.0.127

## 0.0.126

- Docs: Explain how hashes in Holochain are composed and its components on the module page for `hdk::hash` [\#1299](https://github.com/holochain/holochain/pull/1299).

## 0.0.125

- hdk: link base and target are no longer required to exist on the current DHT and aren’t made available via. validation ops (use must\_get\_entry instead) [\#1266](https://github.com/holochain/holochain/pull/1266)

## 0.0.124

## 0.0.123

## 0.0.122

- hdk: `delete`, `delete_entry`, and `delete_cap_grant` can all now take a `DeleteInput` as an argument to be able specify `ChainTopOrdering`, congruent with `create` and `update`. This change is backward compatible: a plain `HeaderHash` can still be used as input to `delete`.

## 0.0.121

## 0.0.120

- docs: Add introduction to front-page and move example section up [1172](https://github.com/holochain/holochain/pull/1172)

## 0.0.119

- hdk: `encoding` from `holo_hash` re-exported as hdk feature [1177](https://github.com/holochain/holochain/pull/1177)

## 0.0.118

- hdk: `Path` now split into `Path` and `PathEntry` [1156](https://github.com/holochain/holochain/pull/1156)
- hdk: Minor changes and additions to `Path` methods [1156](https://github.com/holochain/holochain/pull/1156)
- hdk: `call` and `call_remote` are the same thing under the hood [1180](https://github.com/holochain/holochain/pull/1180)

## 0.0.117

## 0.0.116

## 0.0.115

## 0.0.114

## 0.0.113

## 0.0.112

## 0.0.111

## 0.0.110

## 0.0.109

## 0.0.108

## 0.0.107

### Changed

- hdk: `scheduled` fn signature updated to a string

### Added

- hdk: `map_extern_infallible` added to map infallible externs
- hdk: `schedule` function now takes a String giving a function name to schedule, rather than a Duration

## 0.0.106

## 0.0.105

## 0.0.104

## 0.0.103

### Changed

- hdk: `sys_time` returns `Timestamp` instead of `Duration`

### Added

- hdk: Added `accept_countersigning_preflight_request`

- hdk: Added `session_times_from_millis`

- hdk: Now supports creating and updating countersigned entries

- hdk: Now supports deserializing countersigned entries in app entry `try_from`

- hdk: implements multi-call for:

  - `remote_call`
  - `call`
  - `get`
  - `get_details`
  - `get_links`
  - `get_link_details`

  We strictly only needed `remote_call` for countersigning, but feedback from the community was that having to sequentially loop over these common HDK functions is a pain point, so we enabled all of them to be async over a vector of inputs.

## 0.0.102

### Changed

- hdk: fixed wrong order of recipient and sender in `x_25519_x_salsa20_poly1305_decrypt`

## 0.0.101

### Changed

- Added `HdkT` trait to support mocking the host and native rust unit tests

### Added

- Added `sign_ephemeral` and `sign_ephemeral_raw`

## [0.0.100](https://github.com/holochain/holochain/compare/hdk-v0.0.100-alpha1..hdk-v0.0.100)

### Changed

- hdk: fixup the autogenerated hdk documentation.

## 0.0.100-alpha.1

### Added

- holochain 0.0.100 (RSM) compatibility
- Extensive doc comments<|MERGE_RESOLUTION|>--- conflicted
+++ resolved
@@ -8,12 +8,10 @@
 
 ## Unreleased
 
-<<<<<<< HEAD
 - Docs: Add documentation on `get_links` argument `link_type`. [\#1486](https://github.com/holochain/holochain/pull/1486)
 - Docs: Intra-link to `wasm_error` and `WasmErrorInner`. [\#1486](https://github.com/holochain/holochain/pull/1486)
-=======
+
 ## 0.0.142
->>>>>>> dd9e5994
 
 ## 0.0.141
 
