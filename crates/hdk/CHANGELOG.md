---
default_semver_increment_mode: !pre_minor dev
---
# Changelog

The format is based on [Keep a Changelog](https://keepachangelog.com/en/1.0.0/). This project adheres to [Semantic Versioning](https://semver.org/spec/v2.0.0.html).

## Unreleased

<<<<<<< HEAD
- Update `holochain_wasmer_guest`.
=======
## 0.5.0-dev.12
>>>>>>> 64c83b22

## 0.5.0-dev.11

## 0.5.0-dev.10

## 0.5.0-dev.9

## 0.5.0-dev.8

## 0.5.0-dev.7

## 0.5.0-dev.6

## 0.5.0-dev.5

## 0.5.0-dev.4

## 0.5.0-dev.3

## 0.5.0-dev.2

## 0.5.0-dev.1

## 0.5.0-dev.0

## 0.4.0

## 0.4.0-dev.19

## 0.4.0-dev.18

## 0.4.0-dev.17

## 0.4.0-dev.16

## 0.4.0-dev.15

## 0.4.0-dev.14

## 0.4.0-dev.13

## 0.4.0-dev.12

## 0.4.0-dev.11

- Added a new HDK function `get_validation_receipts` which can be used to look up validation receipts for an action that you have authored.

## 0.4.0-dev.10

## 0.4.0-dev.9

## 0.4.0-dev.8

## 0.4.0-dev.7

## 0.4.0-dev.6

## 0.4.0-dev.5

## 0.4.0-dev.4

## 0.4.0-dev.3

## 0.4.0-dev.2

- Adds two new HDK functions `close_chain` and `open_chain` that allow `Action::CloseChain` and `Action::OpenChain` respectively, to be created. These are intended to be used for DNA migrations. There is an example in the Holochain functions tests in ‘migration.rs’ \#3804

## 0.4.0-dev.1

## 0.4.0-dev.0

## 0.3.0

## 0.3.0-beta-dev.41

## 0.3.0-beta-dev.40

## 0.3.0-beta-dev.39

## 0.3.0-beta-dev.38

## 0.3.0-beta-dev.37

## 0.3.0-beta-dev.36

## 0.3.0-beta-dev.35

## 0.3.0-beta-dev.34

## 0.3.0-beta-dev.33

## 0.3.0-beta-dev.32

- Added `create_clone_cell`, `disable_clone_cell`, `enable_clone_cell` and `delete_clone_cell` functionality to the HDK. This was previously only available on the admin interface of Holochain which shouldn’t be used by apps. Exposing this functionality through the HDK allows happ developers to manage clones from their backend code without having to worry about their apps breaking when more security is added to the admin interface. The only restriction on the use of these methods is that they will not permit you to create clones in another app. You can create clones of any cell within the app you make the host function calls from.
- **BREAKING**: Added parameter `GetOptions` to calls `get_links` and `get_link_details`, to allow for fetching only local data. With the default setting of this option - `Latest`, links and link details are fetched from the network. When specifically set to `Content`, the network call is skipped and the calls only consider locally available data.

## 0.3.0-beta-dev.31

## 0.3.0-beta-dev.30

## 0.3.0-beta-dev.29

## 0.3.0-beta-dev.28

## 0.3.0-beta-dev.27

## 0.3.0-beta-dev.26

## 0.3.0-beta-dev.25

## 0.3.0-beta-dev.24

## 0.3.0-beta-dev.23

- **BREAKING CHANGE** Rename `remote_signal` to `send_remote_signal` to match the grammar of other HDK functions. [\#3113](https://github.com/holochain/holochain/pull/3113)

- Remove access to `Timestamp::now()` which comes from `kitsune_p2p_timestamp` and was not supposed to be available in WASM. It would always panic in WASM calls so it should be safe to assume that nobody was actually using this in real apps. If you were trying to and this breaks your hApp then please consider using `sys_time` from the HDK instead which is safe to use for getting the current time.

## 0.3.0-beta-dev.22

## 0.3.0-beta-dev.21

- Remove types for hash paths (migrated to hdi crate). Add HdkPathExt trait to implement TypedPath functionality that requires hdk. Add TryFromPath trait to implement conversion of Path into Anchor. [\#2980](https://github.com/holochain/holochain/pull/2980)

## 0.3.0-beta-dev.20

## 0.3.0-beta-dev.19

## 0.3.0-beta-dev.18

## 0.3.0-beta-dev.17

## 0.3.0-beta-dev.16

## 0.3.0-beta-dev.15

## 0.3.0-beta-dev.14

## 0.3.0-beta-dev.13

## 0.3.0-beta-dev.12

## 0.3.0-beta-dev.11

## 0.3.0-beta-dev.10

- **BREAKING CHANGE** `get_links` no longer takes `base`, `link_type` and `link_tag` as separate inputs and now takes `GetLinksInput` instead. This can be built using a `GetLinksInputBuilder`. Links can then be filtered by `author` and created timestamp `after` and `before`. This change has been made both to make the `get_links` function consistent with what you see if you use `HDK.with`, which is always supposed to be the case, and also to increase the options for filtering getting links.

## 0.3.0-beta-dev.9

## 0.3.0-beta-dev.8

## 0.3.0-beta-dev.7

- Add String<TryInto> for Path for easy conversion of Path to string representation

## 0.3.0-beta-dev.6

## 0.3.0-beta-dev.5

- New v2 of dna info returns full modifiers not just properties. Removed from genesis self check in favour of hdk call. [\#2366](https://github.com/holochain/holochain/pull/2366).

## 0.3.0-beta-dev.4

## 0.3.0-beta-dev.3

## 0.3.0-beta-dev.2

- Add new HDK function `count_links` which accepts a filter that can be applied remotely. This is a more optimal alternative to requesting all links and counting them within a zome function.

## 0.3.0-beta-dev.1

## 0.3.0-beta-dev.0

## 0.2.0

## 0.2.0-beta-rc.6

## 0.2.0-beta-rc.5

## 0.2.0-beta-rc.4

## 0.2.0-beta-rc.3

## 0.2.0-beta-rc.2

## 0.2.0-beta-rc.1

## 0.2.0-beta-rc.0

- Add block/unblock agent functions to HDK [\#1828](https://github.com/holochain/holochain/pull/1828)
- Rewrite hdk documentation and add links to conductor API docs.

## 0.1.0

- Add note in HDK documentation about links not deduplicating. ([\#1791](https://github.com/holochain/holochain/pull/1791))

## 0.1.0-beta-rc.3

- Fix typos and links in docs and add links to wasm examples.

## 0.1.0-beta-rc.2

## 0.1.0-beta-rc.1

## 0.1.0-beta-rc.0

## 0.0.163

## 0.0.162

## 0.0.161

## 0.0.160

## 0.0.159

## 0.0.158

## 0.0.157

- Pin the *hdi* dependency version. [\#1605](https://github.com/holochain/holochain/pull/1605)

## 0.0.156

## 0.0.155

## 0.0.154

## 0.0.153

## 0.0.152

## 0.0.151

## 0.0.150

## 0.0.149

## 0.0.148

## 0.0.147

## 0.0.146

## 0.0.145

## 0.0.144

- Docs: Add example how to get a typed path from a path to `path` module [\#1505](https://github.com/holochain/holochain/pull/1505)
- Exposed `TypedPath` type in the hdk prelude for easy access from zomes.

## 0.0.143

- Docs: Add documentation on `get_links` argument `link_type`. [\#1486](https://github.com/holochain/holochain/pull/1486)
- Docs: Intra-link to `wasm_error` and `WasmErrorInner`. [\#1486](https://github.com/holochain/holochain/pull/1486)

## 0.0.142

## 0.0.141

- Docs: Add section on coordinator zomes and link to HDI crate.

## 0.0.140

## 0.0.139

- **BREAKING CHANGE:** Anchor functions, `TypedPath` and `create_link` take `ScopedLinkType: TryFrom<T>` instead of `LinkType: From<T>`.
- **BREAKING CHANGE:** `create_entry` takes `ScopedEntryDefIndex: TryFrom<T>` instead of `EntryDefIndex: TryFrom<T>`.
- **BREAKING CHANGE:** `get_links` and `get_link_details` take `impl LinkTypeFilterExt` instead of `TryInto<LinkTypeRanges>`.
- hdk: **BREAKING CHANGE** `x_salsa20_poly1305_*` functions have been properly implemented. Any previous `KeyRef`s will no longer work. These new functions DO NOT work with legacy lair `v0.0.z`, you must use NEW lair `v0.y.z` (v0.2.0 as of this PR). [\#1446](https://github.com/holochain/holochain/pull/1446)
- Fixed `hdk::query`, which was showing some incorrect behavior [\#1402](https://github.com/holochain/holochain/pull/1402):
  - When using `ChainQueryFilterRange::ActionHashRange`, extraneous elements from other authors could be returned.
  - Certain combinations of filters, like hash-bounded ranges and header type filters, are currently implemented incorrectly and lead to undefined behavior. Filter combinations which are unsupported now result in `SourceChainError::UnsupportedQuery`.

## 0.0.138

- hdk: Bump rand version + fix getrandom (used by rand\_core and rand) to fetch randomness from host system when compiled to WebAssembly. [\#1445](https://github.com/holochain/holochain/pull/1445)

## 0.0.137

- hdk: Use newest wasmer and introduces `wasm_error!` macro to capture line numbers for wasm errors [\#1380](https://github.com/holochain/holochain/pull/1380)
- Docs: Restructure main page sections and add several intra-doc lnks [\#1418](https://github.com/holochain/holochain/pull/1418)
- hdk: Add functional stub for `x_salsa20_poly1305_shared_secret_create_random` [\#1410](https://github.com/holochain/holochain/pull/1410)
- hdk: Add functional stub for `x_salsa20_poly1305_shared_secret_export` [\#1410](https://github.com/holochain/holochain/pull/1410)
- hdk: Add functional stub for `x_salsa20_poly1305_shared_secret_ingest` [\#1410](https://github.com/holochain/holochain/pull/1410)
- Bump wasmer to 0.0.80 [\#1386](https://github.com/holochain/holochain/pull/1386)

### Integrity / Coordinator Changes [\#1325](https://github.com/holochain/holochain/pull/1325)

### Added

- `get_links` and `get_link_details` take a `TryInto<LinkTypesRages>`. See the link test wasm for examples.

### Removed

- `entry_def_index` and `entry_type` macros are no longer needed.

### Changed

- `call` and `call_remote` now take an `Into<ZomeName>` instead of a `ZomeName`.
- `create_link` takes a `TryInto<LinkType>` instead of an `Into<LinkType>`.
- `update` takes `UpdateInput` instead of a `HeaderHash` and `CreateInput`.
- `create_entry` takes a type that can try into an `EntryDefIndex` and `EntryVisibility` instead of implementing `EntryDefRegistration`.
- `update_entry` takes the previous header hash and a try into `Entry` instead of a `EntryDefRegistration`.
- `Path` now must be `typed(LinkType)` to use any functionality that creates or gets links.

## 0.0.136

- Docs: Crate README generated from crate level doc comments [\#1392](https://github.com/holochain/holochain/pull/1392).

## 0.0.135

## 0.0.134

## 0.0.133

## 0.0.132

- hdk: Provide `Into<AnyLinkableHash>` impl for `EntryHash` and `HeaderHash`. This allows `create_link` and `get_links` to be used directly with EntryHash and HeaderHash arguments, rather than needing to construct an `AnyLinkableHash` explicitly.

## 0.0.131

- Docs: Fix intra-doc links in all crates [\#1323](https://github.com/holochain/holochain/pull/1323)

## 0.0.130

## 0.0.129

## 0.0.128

*NOTE: this release has not been published to crates.io*

- hdk: Adds external hash type for data that has a DHT location but does not exist on the DHT [\#1298](https://github.com/holochain/holochain/pull/1298)
- hdk: Adds compound hash type for linkable hashes [\#1308](https://github.com/holochain/holochain/pull/1308)
- hdk: Missing dependencies are fetched async for validation [\#1268](https://github.com/holochain/holochain/pull/1268)

## 0.0.127

## 0.0.126

- Docs: Explain how hashes in Holochain are composed and its components on the module page for `hdk::hash` [\#1299](https://github.com/holochain/holochain/pull/1299).

## 0.0.125

- hdk: link base and target are no longer required to exist on the current DHT and aren’t made available via. validation ops (use must\_get\_entry instead) [\#1266](https://github.com/holochain/holochain/pull/1266)

## 0.0.124

## 0.0.123

## 0.0.122

- hdk: `delete`, `delete_entry`, and `delete_cap_grant` can all now take a `DeleteInput` as an argument to be able specify `ChainTopOrdering`, congruent with `create` and `update`. This change is backward compatible: a plain `HeaderHash` can still be used as input to `delete`.

## 0.0.121

## 0.0.120

- docs: Add introduction to front-page and move example section up [1172](https://github.com/holochain/holochain/pull/1172)

## 0.0.119

- hdk: `encoding` from `holo_hash` re-exported as hdk feature [1177](https://github.com/holochain/holochain/pull/1177)

## 0.0.118

- hdk: `Path` now split into `Path` and `PathEntry` [1156](https://github.com/holochain/holochain/pull/1156)
- hdk: Minor changes and additions to `Path` methods [1156](https://github.com/holochain/holochain/pull/1156)
- hdk: `call` and `call_remote` are the same thing under the hood [1180](https://github.com/holochain/holochain/pull/1180)

## 0.0.117

## 0.0.116

## 0.0.115

## 0.0.114

## 0.0.113

## 0.0.112

## 0.0.111

## 0.0.110

## 0.0.109

## 0.0.108

## 0.0.107

### Changed

- hdk: `scheduled` fn signature updated to a string

### Added

- hdk: `map_extern_infallible` added to map infallible externs
- hdk: `schedule` function now takes a String giving a function name to schedule, rather than a Duration

## 0.0.106

## 0.0.105

## 0.0.104

## 0.0.103

### Changed

- hdk: `sys_time` returns `Timestamp` instead of `Duration`

### Added

- hdk: Added `accept_countersigning_preflight_request`

- hdk: Added `session_times_from_millis`

- hdk: Now supports creating and updating countersigned entries

- hdk: Now supports deserializing countersigned entries in app entry `try_from`

- hdk: implements multi-call for:
  
  - `remote_call`
  - `call`
  - `get`
  - `get_details`
  - `get_links`
  - `get_link_details`
  
  We strictly only needed `remote_call` for countersigning, but feedback from the community was that having to sequentially loop over these common HDK functions is a pain point, so we enabled all of them to be async over a vector of inputs.

## 0.0.102

### Changed

- hdk: fixed wrong order of recipient and sender in `x_25519_x_salsa20_poly1305_decrypt`

## 0.0.101

### Changed

- Added `HdkT` trait to support mocking the host and native rust unit tests

### Added

- Added `sign_ephemeral` and `sign_ephemeral_raw`

## [0.0.100](https://github.com/holochain/holochain/compare/hdk-v0.0.100-alpha1..hdk-v0.0.100)

### Changed

- hdk: fixup the autogenerated hdk documentation.

## 0.0.100-alpha.1

### Added

- holochain 0.0.100 (RSM) compatibility
- Extensive doc comments<|MERGE_RESOLUTION|>--- conflicted
+++ resolved
@@ -7,11 +7,9 @@
 
 ## Unreleased
 
-<<<<<<< HEAD
 - Update `holochain_wasmer_guest`.
-=======
+
 ## 0.5.0-dev.12
->>>>>>> 64c83b22
 
 ## 0.5.0-dev.11
 
