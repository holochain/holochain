--- conflicted
+++ resolved
@@ -21,11 +21,7 @@
 holochain_zome_types = { path = "../zome_types" }
 serde = "1.0.104"
 serde_bytes = "0.11"
-<<<<<<< HEAD
-thiserror = "1.0.21"
-=======
 thiserror = "1.0.22"
->>>>>>> 041ad6c2
 
 [dev-dependencies]
 fixt = { path = "../fixt" }