--- conflicted
+++ resolved
@@ -1,10 +1,6 @@
 [package]
 name = "hdk"
-<<<<<<< HEAD
-version = "0.0.104"
-=======
 version = "0.0.106-dev.0"
->>>>>>> e4cde4fc
 description = "The Holochain HDK"
 license = "Apache-2.0"
 homepage = "https://github.com/holochain/holochain/tree/develop/crates/hdk"
@@ -25,20 +21,12 @@
 test_utils = [ "fixturators", "holochain_zome_types/test_utils", "holo_hash/test_utils" ]
 
 [dependencies]
-<<<<<<< HEAD
-hdk_derive = { version = "0.0.6", path = "../hdk_derive" }
-=======
 hdk_derive = { version = "0.0.8-dev.0", path = "../hdk_derive" }
->>>>>>> e4cde4fc
 holo_hash = { version = "0.0.5", path = "../holo_hash", default-features = false }
 holochain_wasmer_guest = "=0.0.73"
 # it's important that we depend on holochain_zome_types with no default
 # features, both here AND in hdk_derive, to reduce code bloat
-<<<<<<< HEAD
-holochain_zome_types = { version = "0.0.6", path = "../holochain_zome_types", default-features = false }
-=======
 holochain_zome_types = { version = "0.0.7", path = "../holochain_zome_types", default-features = false }
->>>>>>> e4cde4fc
 paste = "=1.0.5"
 serde = "1.0"
 serde_bytes = "0.11"
