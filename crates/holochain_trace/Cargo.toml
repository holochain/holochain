[package]
name = "holochain_trace"
<<<<<<< HEAD
version = "0.2.1-beta-dev.0"
=======
version = "0.3.0-beta-dev.1"
>>>>>>> a43efa93
authors = ["freesig <tom.gowan@holo.host>", "Holochain Core Dev Team <devcore@holochain.org>"]
edition = "2021"
description = "tracing helpers"
license = "MIT"
documentation = "https://docs.rs/holochain_trace"
repository = "https://github.com/holochain/holochain"

[features]
default = []
# default = ["opentelemetry-on"]
# Allows across thread and process tracing
# opentelemetry-on = ["opentelemetry", "tracing-opentelemetry", "holochain_serialized_bytes", "serde", "serde_bytes"]
channels = ["tokio", "shrinkwraprs"]

[dependencies]
chrono = "0.4.24"
derive_more = "0.99.17"
inferno = "0.11.15"
serde_json = { version = "1.0.94", features = [ "preserve_order" ] }
thiserror = "1.0.39"
tracing = "0.1.37"
tracing-core = "0.1.30"
tracing-serde = "0.1.3"
tracing-subscriber = { version = "0.3.16", features = [ "env-filter", "time", "json" ] }

# opentelemetry = { version = "0.8", default-features = false, features = ["trace", "serialize"], optional = true }
# tracing-opentelemetry = { version = "0.8.0", optional = true }
holochain_serialized_bytes = {version = "0.0", optional = true }
serde = { version = "1", optional = true }
serde_bytes = { version = "0.11", optional = true }
tokio = { version = "1.27", features = [ "sync" ], optional = true }
shrinkwraprs = { version = "0.3.0", optional = true }
once_cell = "1.5"

[dev-dependencies]
tokio = { version = "1.27", features = [ "full" ] }
tracing-futures = "0.2.5"<|MERGE_RESOLUTION|>--- conflicted
+++ resolved
@@ -1,10 +1,6 @@
 [package]
 name = "holochain_trace"
-<<<<<<< HEAD
-version = "0.2.1-beta-dev.0"
-=======
 version = "0.3.0-beta-dev.1"
->>>>>>> a43efa93
 authors = ["freesig <tom.gowan@holo.host>", "Holochain Core Dev Team <devcore@holochain.org>"]
 edition = "2021"
 description = "tracing helpers"
