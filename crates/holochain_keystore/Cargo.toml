--- conflicted
+++ resolved
@@ -19,12 +19,7 @@
   "full",
 ] }
 holochain_serialized_bytes = "=0.0.55"
-<<<<<<< HEAD
-holochain_zome_types = { path = "../holochain_zome_types", version = "^0.5.0-dev.16" }
-=======
 holochain_zome_types = { path = "../holochain_zome_types", version = "^0.5.0-dev.17" }
-kitsune_p2p_types = { version = "^0.5.0-dev.9", path = "../kitsune_p2p/types" }
->>>>>>> 0b1a24d3
 holochain_secure_primitive = { version = "^0.5.0-dev.1", path = "../holochain_secure_primitive" }
 holochain_util = { version = "^0.5.0-dev.1", path = "../holochain_util" }
 lair_keystore = { version = "0.5.3", default-features = false }
