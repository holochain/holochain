--- conflicted
+++ resolved
@@ -15,14 +15,9 @@
 futures = "0.3.23"
 holo_hash = { version = "^0.3.0-beta-dev.9", path = "../holo_hash", features = ["full"] }
 holochain_serialized_bytes = "=0.0.53"
-<<<<<<< HEAD
-holochain_zome_types = { path = "../holochain_zome_types", version = "^0.3.0-beta-dev.12"}
-kitsune_p2p_types = { version = "^0.3.0-beta-dev.9", path = "../kitsune_p2p/types" }
-holochain_secure_primitive = { version = "^0.3.0-beta-dev.19", path = "../holochain_secure_primitive"}
-=======
 holochain_zome_types = { path = "../holochain_zome_types", version = "^0.3.0-beta-dev.13"}
 kitsune_p2p_types = { version = "^0.3.0-beta-dev.10", path = "../kitsune_p2p/types" }
->>>>>>> 92c21163
+holochain_secure_primitive = { version = "^0.3.0-beta-dev.19", path = "../holochain_secure_primitive"}
 lair_keystore = { version = "0.3.0", default-features = false }
 must_future = "0.1.2"
 nanoid = "0.4.0"
