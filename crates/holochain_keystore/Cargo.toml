--- conflicted
+++ resolved
@@ -13,17 +13,10 @@
 [dependencies]
 base64 = "0.13.0"
 futures = "0.3.23"
-<<<<<<< HEAD
-holo_hash = { version = "^0.2.0-beta-rc.4", path = "../holo_hash", features = ["full"] }
-holochain_serialized_bytes = "=0.0.51"
-holochain_zome_types = { path = "../holochain_zome_types", version = "^0.2.0-beta-rc.4"}
-kitsune_p2p_types = { version = "^0.2.0-beta-rc.4", path = "../kitsune_p2p/types" }
-=======
 holo_hash = { version = "^0.3.0-beta-dev.0", path = "../holo_hash", features = ["full"] }
 holochain_serialized_bytes = "=0.0.51"
 holochain_zome_types = { path = "../holochain_zome_types", version = "^0.3.0-beta-dev.0"}
 kitsune_p2p_types = { version = "^0.3.0-beta-dev.0", path = "../kitsune_p2p/types" }
->>>>>>> ee5b7a14
 lair_keystore = { version = "0.2.4", default-features = false }
 must_future = "0.1.2"
 nanoid = "0.4.0"
