--- conflicted
+++ resolved
@@ -21,13 +21,8 @@
 futures = "0.3.23"
 holo_hash = { version = "^0.0.35", path = "../holo_hash", features = ["full"] }
 holochain_serialized_bytes = "=0.0.51"
-<<<<<<< HEAD
-holochain_integrity_types = { path = "../holochain_integrity_types", version = "^0.0.23"}
-kitsune_p2p_types = { version = "^0.0.38", path = "../kitsune_p2p/types" }
-=======
-holochain_zome_types = { path = "../holochain_zome_types", version = "^0.0.57"}
+holochain_integrity_types = { path = "../holochain_integrity_types", version = "^0.0.24"}
 kitsune_p2p_types = { version = "^0.0.39", path = "../kitsune_p2p/types" }
->>>>>>> 9b38b2d8
 lair_keystore = { version = "0.2.1", default-features = false }
 must_future = "0.1.2"
 nanoid = "0.4.0"
