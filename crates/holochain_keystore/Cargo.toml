[package]
name = "holochain_keystore"
version = "0.3.0-beta-dev.13"
description = "keystore for libsodium keypairs"
license = "CAL-1.0"
homepage = "https://github.com/holochain/holochain"
documentation = "https://docs.rs/holochain_keystore"
authors = [ "Holochain Core Dev Team <devcore@holochain.org>" ]
keywords = [ "holochain", "holo", "nacl", "libsodium", "cryptography" ]
categories = [ "cryptography" ]
edition = "2021"

[dependencies]
base64 = "0.13.0"
futures = "0.3.23"
<<<<<<< HEAD
holo_hash = { version = "^0.3.0-beta-dev.7", path = "../holo_hash", features = ["full"] }
holochain_serialized_bytes = "=0.0.52"
holochain_zome_types = { path = "../holochain_zome_types", version = "^0.3.0-beta-dev.11"}
kitsune_p2p_types = { version = "^0.3.0-beta-dev.8", path = "../kitsune_p2p/types" }
=======
holo_hash = { version = "^0.3.0-beta-dev.8", path = "../holo_hash", features = ["full"] }
holochain_serialized_bytes = "=0.0.51"
holochain_zome_types = { path = "../holochain_zome_types", version = "^0.3.0-beta-dev.12"}
kitsune_p2p_types = { version = "^0.3.0-beta-dev.9", path = "../kitsune_p2p/types" }
>>>>>>> 281bad89
lair_keystore = { version = "0.3.0", default-features = false }
must_future = "0.1.2"
nanoid = "0.4.0"
one_err = "0.0.8"
parking_lot = "0.11"
serde = { version = "1.0", features = [ "derive" ] }
serde_bytes = "0.11"
sodoken = "=0.0.9"
thiserror = "1.0.22"
tokio = { version = "1.27", features = [ "full" ] }
tracing = "0.1"

[dev-dependencies]
assert_cmd = "2.0.4"
serde_yaml = "0.9.10"
tempdir = "0.3.7"

[features]
default = [ "sqlite" ]

sqlite-encrypted = [
    "holo_hash/sqlite-encrypted",
    "lair_keystore/rusqlite-bundled-sqlcipher-vendored-openssl",
]
sqlite = [
    "holo_hash/sqlite",
    "lair_keystore/rusqlite-bundled",
]<|MERGE_RESOLUTION|>--- conflicted
+++ resolved
@@ -13,17 +13,10 @@
 [dependencies]
 base64 = "0.13.0"
 futures = "0.3.23"
-<<<<<<< HEAD
-holo_hash = { version = "^0.3.0-beta-dev.7", path = "../holo_hash", features = ["full"] }
+holo_hash = { version = "^0.3.0-beta-dev.8", path = "../holo_hash", features = ["full"] }
 holochain_serialized_bytes = "=0.0.52"
-holochain_zome_types = { path = "../holochain_zome_types", version = "^0.3.0-beta-dev.11"}
-kitsune_p2p_types = { version = "^0.3.0-beta-dev.8", path = "../kitsune_p2p/types" }
-=======
-holo_hash = { version = "^0.3.0-beta-dev.8", path = "../holo_hash", features = ["full"] }
-holochain_serialized_bytes = "=0.0.51"
 holochain_zome_types = { path = "../holochain_zome_types", version = "^0.3.0-beta-dev.12"}
 kitsune_p2p_types = { version = "^0.3.0-beta-dev.9", path = "../kitsune_p2p/types" }
->>>>>>> 281bad89
 lair_keystore = { version = "0.3.0", default-features = false }
 must_future = "0.1.2"
 nanoid = "0.4.0"
