//! DANGER! This is a mock keystore for testing, DO NOT USE THIS IN PRODUCTION!

use crate::*;
use kitsune_p2p_types::dependencies::lair_keystore_api;
use lair_keystore_api::prelude::*;
use std::sync::Arc;

/// First Test Agent Pub Key
pub const TEST_AGENT_PK_1: &str = "uhCAkJCuynkgVdMn_bzZ2ZYaVfygkn0WCuzfFspczxFnZM1QAyXoo";
const SEED_1: &str = "m-U7gdxW1A647O-4wkuCWOvtGGVfHEsxNScFKiL8-k8";

/// Second Test Agent Pub Key
pub const TEST_AGENT_PK_2: &str = "uhCAk39SDf7rynCg5bYgzroGaOJKGKrloI1o57Xao6S-U5KNZ0dUH";
const SEED_2: &str = "v9I5GT3xVKPcaa4uyd2pcuJromf5zv1-OaahYOLBAWY";

/// Third Test Agent Pub Key
pub const TEST_AGENT_PK_3: &str = "uhCAkwfTgZ5eDJwI6ZV5vGt-kg8cVgXvcf35XKj6HnMv4PBH8noYB";
const SEED_3: &str = "NE_0oUEATrsTR0o7JM1H8I6X6dtXg51iZvtCHAw6Fgg";

/// Fourth Test Agent Pub Key
pub const TEST_AGENT_PK_4: &str = "uhCAkQHMlYam1PRiYJCzAwQ0AUxIMwOoOvxgXS67N_YPOMj-fGx6X";
const SEED_4: &str = "2o79pTXHaK1FTPZeBiJo2lCgXW_P0ULjX_5Div_2qxU";

fn r(s: &str) -> Vec<u8> {
    base64::decode_config(s, base64::URL_SAFE_NO_PAD).unwrap()
}

fn s(s: &str) -> [u8; 32] {
    let r_ = r(s);
    let mut o = [0; 32];
    o.copy_from_slice(&r_);
    o
}

/// Construct a new TestKeystore with the new lair api.
pub async fn spawn_test_keystore() -> LairResult<MetaLairClient> {
    // in-memory secure random passphrase
    let passphrase = sodoken::BufWrite::new_mem_locked(32)?;
    sodoken::random::bytes_buf(passphrase.clone()).await?;

    // in-mem / in-proc config
    let config = Arc::new(
        PwHashLimits::Minimum
            .with_exec(|| {
                lair_keystore_api::config::LairServerConfigInner::new("/", passphrase.to_read())
            })
            .await?,
    );

    // the keystore
    let keystore = lair_keystore_api::in_proc_keystore::InProcKeystore::new(
        config,
        lair_keystore_api::mem_store::create_mem_store_factory(),
        passphrase.to_read(),
    )
    .await?;

    // get the store and inject test seeds
    let store = keystore.store().await?;
    store
        .insert_seed(s(SEED_1).into(), TEST_AGENT_PK_1.into(), false)
        .await?;
    store
        .insert_seed(s(SEED_2).into(), TEST_AGENT_PK_2.into(), false)
        .await?;
    store
        .insert_seed(s(SEED_3).into(), TEST_AGENT_PK_3.into(), false)
        .await?;
    store
        .insert_seed(s(SEED_4).into(), TEST_AGENT_PK_4.into(), false)
        .await?;

    // return the client
    let client = keystore.new_client().await?;
    let (s, _) = tokio::sync::mpsc::unbounded_channel();
    Ok(MetaLairClient(Arc::new(parking_lot::Mutex::new(client)), s))
}

/// Generate a test keystore pre-populated with a couple test keypairs.
<<<<<<< HEAD
=======
#[cfg(feature = "test_utils")]
>>>>>>> 9719ce87
pub fn test_keystore() -> MetaLairClient {
    holochain_util::tokio_helper::block_on(
        async move { spawn_test_keystore().await.unwrap() },
        std::time::Duration::from_secs(1),
    )
    .expect("timeout elapsed")
}<|MERGE_RESOLUTION|>--- conflicted
+++ resolved
@@ -77,10 +77,7 @@
 }
 
 /// Generate a test keystore pre-populated with a couple test keypairs.
-<<<<<<< HEAD
-=======
 #[cfg(feature = "test_utils")]
->>>>>>> 9719ce87
 pub fn test_keystore() -> MetaLairClient {
     holochain_util::tokio_helper::block_on(
         async move { spawn_test_keystore().await.unwrap() },
