--- conflicted
+++ resolved
@@ -42,21 +42,11 @@
 
 pub mod lair_keystore;
 
-<<<<<<< HEAD
-#[cfg(feature = "test_utils")]
-pub mod crude_mock_keystore;
-
-#[cfg(feature = "test_utils")]
-mod test_keystore;
-#[cfg(feature = "test_utils")]
-pub use test_keystore::*;
-=======
 mod test_keystore;
 pub use test_keystore::*;
 
 #[cfg(feature = "test_utils")]
 pub mod crude_mock_keystore;
->>>>>>> 9719ce87
 
 /// Construct a simple in-memory in-process keystore.
 pub async fn spawn_mem_keystore() -> LairResult<MetaLairClient> {
