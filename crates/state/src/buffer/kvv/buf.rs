--- conflicted
+++ resolved
@@ -287,7 +287,22 @@
     }
 }
 
-<<<<<<< HEAD
+/// Create an KvvBufUsed with a clone of the scratch
+/// from another KvvBufUsed
+impl<K, V> From<&KvvBufUsed<K, V>> for KvvBufUsed<K, V>
+where
+    K: BufKey + Debug + Clone,
+    V: BufMultiVal + Debug,
+{
+    fn from(other: &KvvBufUsed<K, V>) -> Self {
+        Self {
+            db: other.db,
+            scratch: other.scratch.clone(),
+            no_dup_data: other.no_dup_data,
+        }
+    }
+}
+
 impl<K, V> LoadDbFixture for KvvBufUsed<K, V>
 where
     K: Clone + BufKey + Debug,
@@ -326,20 +341,5 @@
                 (key, val)
             })
             .collect()
-=======
-/// Create an KvvBufUsed with a clone of the scratch
-/// from another KvvBufUsed
-impl<K, V> From<&KvvBufUsed<K, V>> for KvvBufUsed<K, V>
-where
-    K: BufKey + Debug + Clone,
-    V: BufMultiVal + Debug,
-{
-    fn from(other: &KvvBufUsed<K, V>) -> Self {
-        Self {
-            db: other.db,
-            scratch: other.scratch.clone(),
-            no_dup_data: other.no_dup_data,
-        }
->>>>>>> eff0ca04
     }
 }