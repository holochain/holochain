--- conflicted
+++ resolved
@@ -6,11 +6,11 @@
  - Arthur Brock
  - Paul d'Aoust
 abstract: |
- We present a generalized system for large scale distributed coordination that does not rely 
- on global consensus --  explicating the problem through the lens of scaling consent; After 
- establishing initial axioms, we illustrate their application for coordination in games, then 
- provide a formal outline of the necessary integrity guarantees and functional components needed 
- to deliver those guarantees. Finally, we provide a fairly detailed, high-level, technical 
+ We present a generalized system for large scale distributed coordination that does not rely
+ on global consensus --  explicating the problem through the lens of scaling consent; After
+ establishing initial axioms, we illustrate their application for coordination in games, then
+ provide a formal outline of the necessary integrity guarantees and functional components needed
+ to deliver those guarantees. Finally, we provide a fairly detailed, high-level, technical
  specification for our operating implementation for scaling consent.
 documentclass: 'revtex4-1'
 ---
@@ -54,37 +54,27 @@
 4. It is hard to maintain a unified dynamic shared state across a network (because of the constraints of physics).
 5. Since only local time is knowable -- non-local ordering is constructed by explicit reference.
 6. Agents always act based on their state -- data they can access locally.
-7. (non unified action & accountability for it?) 
+7. (non unified action & accountability for it?)
 8. protections from bad actions? Two levels... Evolvable agreements... app updates and data migration. anti-fragility
 
 ### Detailed Axioms and Architectural Consequences
 
 ... which have informed the architecture of Holochain in the following ways...
 
-**Agency is defined by the ability to take individual action.** Each agent is the sole authority for changing their state. Since Holochain uses cryptography to eliminate many types of faults, this means constructing a public/private keypair and signing state changes to an append-only log of the agent's actions. The log contains only actions of this agent, and writing to it (changing their own state), then sharing their state changes is the essentially only authority an agent has. 
+**Agency is defined by the ability to take individual action.** Each agent is the sole authority for changing their state. Since Holochain uses cryptography to eliminate many types of faults, this means constructing a public/private keypair and signing state changes to an append-only log of the agent's actions. The log contains only actions of this agent, and writing to it (changing their own state), then sharing their state changes is the essentially only authority an agent has.
 
-<<<<<<< HEAD
-**"State" is persisted data that an agent can access through introspection.** Since there is no "god" agent that can introspect data which theoretically exists somewhere in the system across the network, agents must share state changes, and be able to discover and query such information regardless of who published it. Once an agent holds the data (whether because they authored it or received via coordination protocols) it is now part of their introspectable state. To act on such data, an agent still must verify whether it is true/false, complete/incomplete, authentic/simulated, isolated/connected, etc. However, the "state" of a Holochain app does not generally include ephemeral, non-persisted data such as what network sessions with other agents one may currently have open, although Holochain itself uses that kind of data to drive coordination. This is similar to how a program delegates concerns of mouse clicks, key presses, and file loads to the underlying operating system which needs to direct those data streams to the correct program
-
-**It is easy to agree on a starting state -- so the grammar for coordination must be established up front.** The very first entry in an agent's state log for an app is the hashed references to the code which establishes the grammar of coordination for that app. This code defines data structures, linking patterns, validation rules, business logic, and roles which are used and mutually enforced by all participating agents. The hash of this first entry defines the space and methods of coordination -- agents only need to coordinate with other agents who are "speaking the same language." This establishes an intentional partition in support of scalability, because an agent doesn't need to interact with all agents running Holochain apps, only the agents operating under the same ground rules -- simplifying and focusing overhead for validation and coordination.
-
-**It is hard to maintain a unified dynamic shared state across a network (because of the constraints of physics).** 
-
-**Since only local time is knowable -- non-local ordering is constructed by explicit reference.**
-=======
 **"State" is persisted data that an agent can access through introspection.** Since there is no "god" agent that can introspect data which theoretically exists somewhere in the system across the network, agents must share state changes, and have visibility to discover and query state change information regardless of from whom it originated. Once an agent holds the data (whether because they authored it or received via coordination protocols) it is now part of their introspectable state. To act on such data, an agent still must verify whether it is true/false, complete/incomplete, authentic/simulated, isolated/connected, etc. However, the "state" of a Holochain app does not generally include ephemeral, non-persisted data such as what network sessions with other agents one may currently have open, although Holochain itself uses that kind of data to drive coordination. This is similar to how a program delegates concerns of mouse clicks, key presses, and file loads to the underlying operating system which directs those data streams to the correct program.
 
 **It is easy to agree on a starting state -- so the grammar for coordination must be established up front.** The very first entry in an agent's state log for an app is the hashed references to the code which establishes the grammar of coordination for that app. This code defines data structures, linking patterns, validation rules, business logic, and roles which are used and mutually enforced by all participating agents. The hash of this first entry defines the space and methods of coordination -- agents only need to coordinate with other agents who are "speaking the same language." This establishes an intentional partition in support of scalability, because an agent doesn't need to interact with all agents running Holochain apps, only the agents operating under the same ground rules -- simplifying and focusing overhead for validation and coordination.
 
-**It is hard to maintain a unified dynamic shared state across a network (because of the constraints of physics).** In a distributed and open system, which enables autonomous agents to make valid changes to their state, one cannot expect any one agent to know the state of all other agents across whatever partitions they may be in and making whatever realtime changes they may. Such an assumption requires either centralization or omniscience about unreachable data. However, it is feasible to ensure strong eventual consistency, so that when any agents interact with the same data, all will converge to matching conclusions about the validity of any state change it represents. 
+**It is hard to maintain a unified dynamic shared state across a network (because of the constraints of physics).** In a distributed and open system, which enables autonomous agents to make valid changes to their state, one cannot expect any one agent to know the state of all other agents across whatever partitions they may be in and making whatever realtime changes they may. Such an assumption requires either centralization or omniscience about unreachable data. However, it is feasible to ensure strong eventual consistency, so that when any agents interact with the same data, all will converge to matching conclusions about the validity of any state change it represents.
 
 **Since only local time is knowable -- non-local ordering is constructed by explicit reference.** The first simple structure for constructing order by reference is that each agent's action log is structured as an unbroken hash chain, with every new action's header containing the hash of the prior action. Timestamps are also included, but must be understood to not be any kind of authoritative universal time. When agents make state changes that rely on their prior state, the chain automatically provides explicit sequence. When an agent's action has logical dependencies another agent's data, they must reference the hash of those action(s) of to provide explicit ordering.
->>>>>>> 77991c86
 
 **Agents always act based on their state -- data they can access locally.**
 
 
-7. (non unified action & accountability for it?) 
+7. (non unified action & accountability for it?)
 8. protections from bad actions?
 
 
@@ -126,11 +116,8 @@
 
 ## From Global Consensus to Scaled Consent
 
-<<<<<<< HEAD
-=======
 *Normally one uses AXIOMS to reaason upon and create some conclusions they intend to demonstrate or prove... should that be what happens in this section?*
 
->>>>>>> 77991c86
 In distributed systems, it is absolutely fundamental to understand that every action taken by an agent in any social context happens because that agent has crossed a confidence threshold of some sort. From its own point of view, that the given action is appropriate to take. Stated another way: agentic assessment of the social context and its coherence allows agents to act. This is always true, whether through centralized coordiation or a Byzantine Generals' Problem approach or by Blockchain consensus algorithms.
 
 We also start from the understanding that social spaces are inherently uncertain. Thus, coordination/collaboration is never about deterministic certainty but simply about the capacity to remove sufficient uncertainty to provide confidence for action, which is always contextual. Such confidence indicates **social coherence**. This notion of social coherence is the single most important design goal of Holochain: to create the tooling that in contextually appropriate ways leads to increasing social coherence.
