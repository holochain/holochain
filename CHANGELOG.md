--- conflicted
+++ resolved
@@ -6,15 +6,13 @@
 
 # \[Unreleased\]
 
-<<<<<<< HEAD
 ## Holonix
 
 - Slim down the Rust toolchain [#2854](https://github.com/holochain/holochain/pull/2854)
     - choose a manual set of toolchain components and effectively exclude _rust-docs_.
     - only keep `wasm32-unknown-unknown` as a cross-compilation target.
-=======
 - Bump holonix rust version to 1.71.1. [\#2660](https://github.com/holochain/holochain/pull/2660)
->>>>>>> ff20376a
+
 
 # 20230927.003337
 
