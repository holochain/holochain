--- conflicted
+++ resolved
@@ -66,25 +66,20 @@
 async-trait = "0.1"
 derive_more = "0.99"
 futures = "0.3"
+lair_keystore = "0.4.0"
+lair_keystore_api = "=0.4.0"
 mockall = "0.11"
 must_future = "0.1"
-<<<<<<< HEAD
 nanoid = "0.4"
+rmp-serde = "=0.15.5"
 serde = "1.0"
 thiserror = "1.0"
 tokio = { version = "1.27", features = ["full"] }
+tx5-signal-srv = "=0.0.6-alpha"
 
 holochain_keystore = { version = "^0.3.0-beta-dev.18", path = "crates/holochain_keystore", default-features = false }
 holochain_types = { version = "^0.3.0-beta-dev.17", path = "crates/holochain_types" }
 
-=======
-lair_keystore = "0.4.0"
-lair_keystore_api = "=0.4.0"
-rmp-serde = "=0.15.5"
-serde = "1.0"
-thiserror = "1.0"
-tx5-signal-srv = "=0.0.6-alpha"
->>>>>>> 7e66b4b8
 
 [profile.fast-test]
 inherits = "dev"
