[workspace]
members = [
  "crates/aitia",
  "crates/fixt",
  "crates/fixt/test",
  "crates/hdk",
  "crates/hdk_derive",
  "crates/holo_hash",
  "crates/hdi",
  "crates/mock_hdi",
  "crates/mr_bundle",

  "crates/holochain_integrity_types",
  "crates/holochain_zome_types",
  "crates/holochain_types",
  "crates/holochain",
  "crates/holochain_cascade",
  "crates/holochain_conductor_api",
  "crates/holochain_p2p",
  "crates/holochain_keystore",
  "crates/holochain_sqlite",
  "crates/holochain_state",
  "crates/holochain_state_types",
  "crates/holochain_sqlite",
  "crates/holochain_trace",
  "crates/holochain_websocket",
  "crates/holochain_util",
  "crates/holochain_metrics",
  "crates/holochain_nonce",
  "crates/holochain_secure_primitive",
  "crates/holochain_conductor_services",

  "crates/hc",
  "crates/hc_bundle",
  "crates/hc_sandbox",
  "crates/hc_sleuth",
  "crates/hc_run_local_services",
  "crates/hc_demo_cli",
  "crates/holochain_terminal",

  "crates/kitsune_p2p/bootstrap",
  "crates/kitsune_p2p/bootstrap_client",
  "crates/kitsune_p2p/dht",
  "crates/kitsune_p2p/dht_arc",
  "crates/kitsune_p2p/fetch",
  "crates/kitsune_p2p/kitsune_p2p",
  "crates/kitsune_p2p/mdns",
  "crates/kitsune_p2p/proxy",
  "crates/kitsune_p2p/timestamp",
  "crates/kitsune_p2p/transport_quic",
  "crates/kitsune_p2p/types",

  "crates/test_utils/wasm",
  "crates/test_utils/wasm_common",

  "crates/holochain_diagnostics",
  "crates/diagnostic_tests",
]

exclude = ["crates/release-automation"]

resolver = "2"

[workspace.dependencies]
anyhow = "1.0"
async-trait = "0.1"
derive_more = "0.99"
futures = "0.3"
<<<<<<< HEAD
lair_keystore = "0.4.0"
lair_keystore_api = "=0.4.0"
mockall = "0.11"
must_future = "0.1"
nanoid = "0.4"
=======
holochain_wasmer_common = "=0.0.92"
holochain_wasmer_guest = "=0.0.92"
holochain_wasmer_host = "=0.0.92"
mockall = "0.11"
must_future = "0.1"
lair_keystore = { version = "0.4.1", default-features = false }
lair_keystore_api = "=0.4.1"
>>>>>>> 2ad88068
rmp-serde = "=0.15.5"
serde = "1.0"
thiserror = "1.0"
tokio = { version = "1.27", features = ["full"] }
tx5-signal-srv = "=0.0.6-alpha"
wasmer = "=4.2.4"
wasmer-middlewares = "=4.2.4"

holochain_keystore = { version = "^0.3.0-beta-dev.18", path = "crates/holochain_keystore", default-features = false }
holochain_types = { version = "^0.3.0-beta-dev.17", path = "crates/holochain_types" }


[profile.fast-test]
inherits = "dev"
debug = 1

[profile.fast-test.package."*"]
opt-level = 3
debug = 1
debug-assertions = false
overflow-checks = false
incremental = false
codegen-units = 16

[profile.release]
opt-level = "z"
lto = true


[patch.crates-io]
# task-motel = { path = "../task-motel" }
# proptest = { path = "/home/michael/gitfork/proptest/proptest" }
# proptest = { git = "https://github.com/maackle/proptest", branch = "arbitrary-pathbuf" }

# influxive-child-svc = { path = "../influxive/crates/influxive-child-svc" }
# influxive-otel = { path = "../influxive/crates/influxive-otel" }
# contrafact = { git = "https://github.com/maackle/contrafact-rs.git", branch = "lambda" }
# tx5 = { path = "../tx5/crates/tx5" }
# tx5-go-pion-turn = { path = "../tx5/crates/tx5-go-pion-turn" }
# tx5-signal = { path = "../tx5/crates/tx5-signal" }
# tx5-signal-srv = { path = "../tx5/crates/tx5-signal-srv" }
# tx5 = { git = "https://github.com/holochain/tx5.git", rev = "f0f009f77a84c96c2acded6b27df27ece3f7dbbb" }
# tx5-signal = { git = "https://github.com/holochain/tx5.git", rev = "f0f009f77a84c96c2acded6b27df27ece3f7dbbb" }
# tx5-signal-srv = { git = "https://github.com/holochain/tx5.git", rev = "f0f009f77a84c96c2acded6b27df27ece3f7dbbb" }
# tx5-go-pion-turn = { git = "https://github.com/holochain/tx5.git", rev = "f0f009f77a84c96c2acded6b27df27ece3f7dbbb" }
# isotest = { git = "https://github.com/maackle/isotest-rs.git" }
# holochain_wasmer_guest = { git = "https://github.com/holochain/holochain-wasmer.git", rev = "2fc225add8c72cbe49e458a2431c8069c9e405ec" }
# holochain_wasmer_host = { git = "https://github.com/holochain/holochain-wasmer.git", rev = "2fc225add8c72cbe49e458a2431c8069c9e405ec" }
# holochain_wasmer_common = { git = "https://github.com/holochain/holochain-wasmer.git", rev = "2fc225add8c72cbe49e458a2431c8069c9e405ec" }
# holochain_serialized_bytes = { git = "https://github.com/holochain/holochain-serialization.git", branch = "proptest" }
# holochain_serialized_bytes_derive = { git = "https://github.com/holochain/holochain-serialization.git", branch = "develop" }
#ghost_actor = { path = "../ghost_actor/crates/ghost_actor" }
#lair_keystore_api = { path = "../lair/crates/lair_keystore_api" }
#lair_keystore = { path = "../lair/crates/lair_keystore" }
#lair_keystore_api_0_0 = { path = "../lair_0_0/crates/lair_keystore_api", package = "lair_keystore_api" }
#lair_keystore_client_0_0 = { path = "../lair_0_0/crates/lair_keystore_client", package = "lair_keystore_client" }
#lair_keystore_api = { git = "https://github.com/holochain/lair.git", branch = "secretbox" }
#lair_keystore_api_0_0 = { git = "https://github.com/holochain/lair.git", branch = "release-0.0.x-bump-sodoken", package = "lair_keystore_api" }
#lair_keystore_client_0_0 = { git = "https://github.com/holochain/lair.git", branch = "release-0.0.x-bump-sodoken", package = "lair_keystore_client" }
# r2d2_sqlite = { path = "../r2d2-sqlite" }<|MERGE_RESOLUTION|>--- conflicted
+++ resolved
@@ -66,21 +66,14 @@
 async-trait = "0.1"
 derive_more = "0.99"
 futures = "0.3"
-<<<<<<< HEAD
-lair_keystore = "0.4.0"
-lair_keystore_api = "=0.4.0"
+holochain_wasmer_common = "=0.0.92"
+holochain_wasmer_guest = "=0.0.92"
+holochain_wasmer_host = "=0.0.92"
+lair_keystore = { version = "0.4.1", default-features = false }
+lair_keystore_api = "=0.4.1"
 mockall = "0.11"
 must_future = "0.1"
 nanoid = "0.4"
-=======
-holochain_wasmer_common = "=0.0.92"
-holochain_wasmer_guest = "=0.0.92"
-holochain_wasmer_host = "=0.0.92"
-mockall = "0.11"
-must_future = "0.1"
-lair_keystore = { version = "0.4.1", default-features = false }
-lair_keystore_api = "=0.4.1"
->>>>>>> 2ad88068
 rmp-serde = "=0.15.5"
 serde = "1.0"
 thiserror = "1.0"
