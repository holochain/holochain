--- conflicted
+++ resolved
@@ -63,44 +63,12 @@
 resolver = "2"
 
 [workspace.dependencies]
-<<<<<<< HEAD
-anyhow = "1.0"
-async-trait = "0.1"
-derive_more = "0.99"
-futures = "0.3"
-holochain_wasmer_common = "=0.0.92"
-holochain_wasmer_guest = "=0.0.92"
-holochain_wasmer_host = "=0.0.92"
-holochain_serialized_bytes = "=0.0.53"
-nanoid = "0.4"
-mockall = "0.11"
-must_future = "0.1"
-lair_keystore = { version = "0.4.4", default-features = false }
-lair_keystore_api = "=0.4.4"
-rmp-serde = "=0.15.5"
-serde = "1.0"
-serde_bytes = "0.11.14"
-serde_json = "1.0"
-sodoken = "=0.0.11"
-thiserror = "1.0"
-tx5 = "=0.0.8-alpha"
-tx5-go-pion-turn = "=0.0.8-alpha"
-tx5-signal-srv = "=0.0.8-alpha"
-url2 = "0.0.6"
-wasmer = "=4.2.4"
-wasmer-middlewares = "=4.2.4"
-uuid = { version = "0.7", features = [ "serde", "v4" ] }
-tokio = { version = "1.36.0", features = ["full"] }
-tokio-tungstenite = { version = "0.21.0" }
-tracing = "0.1"
-=======
 # !!!
 # WARNING - PUT NOTHING HERE
 # !!!
 #
 # release automation currently cannot handle workspace.dependencies
 # it will publish unbuildable releases to crates.io
->>>>>>> d080b096
 
 [workspace.lints.clippy]
 nursery = "allow"
