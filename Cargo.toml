--- conflicted
+++ resolved
@@ -66,13 +66,9 @@
 codegen-units = 16
 
 [patch.crates-io]
-<<<<<<< HEAD
-contrafact = { git = "https://github.com/maackle/contrafact-rs.git", branch = "2023-06-27-generate-usize-range" }
-=======
 # influxive-child-svc = { path = "../influxive/crates/influxive-child-svc" }
 # influxive-otel = { path = "../influxive/crates/influxive-otel" }
 # contrafact = { git = "https://github.com/maackle/contrafact-rs.git", branch = "lambda" }
->>>>>>> d05bcbee
 # tx5 = { path = "../tx5/crates/tx5" }
 # tx5-go-pion-turn = { path = "../tx5/crates/tx5-go-pion-turn" }
 # tx5-signal = { path = "../tx5/crates/tx5-signal" }
