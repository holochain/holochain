{
    "crate2nix": {
        "branch": "master",
        "description": "nix build file generator for rust crates",
        "homepage": "",
        "owner": "kolloch",
        "repo": "crate2nix",
        "rev": "78258f27fc3121562a44eb02c652a5ec77cf8d02",
        "sha256": "0l15czzn8ck315dlwza2gynhrbh2iqy2wm75f52g57cfr1ki4klf",
        "type": "tarball",
        "url": "https://github.com/kolloch/crate2nix/archive/78258f27fc3121562a44eb02c652a5ec77cf8d02.tar.gz",
        "url_template": "https://github.com/<owner>/<repo>/archive/<rev>.tar.gz"
    },
    "holonix": {
        "branch": "develop",
        "description": "NixOS && Holochain",
        "homepage": "",
        "owner": "holochain",
        "repo": "holonix",
<<<<<<< HEAD
        "rev": "e81799a864140eeca69095a07e0da94bea519308",
        "sha256": "0xp2058yqdbdlkyzdxcpz50aiz6ixdx4wp8hsw0awz30icrwx1xq",
        "type": "tarball",
        "url": "https://github.com/holochain/holonix/archive/e81799a864140eeca69095a07e0da94bea519308.tar.gz",
=======
        "rev": "dc10c098c43cffafdc1e9a8dcc33b731a8c01bff",
        "sha256": "154ay3gf3c6z9qyf6gdfphmnbcvrb1vbr25jgd5mrf118f9a3khn",
        "type": "tarball",
        "url": "https://github.com/holochain/holonix/archive/dc10c098c43cffafdc1e9a8dcc33b731a8c01bff.tar.gz",
>>>>>>> f0f4804f
        "url_template": "https://github.com/<owner>/<repo>/archive/<rev>.tar.gz"
    },
    "nextest": {
        "branch": "main",
        "description": "A next-generation test runner for Rust.",
        "homepage": "https://nexte.st",
        "owner": "nextest-rs",
        "repo": "nextest",
        "rev": "cc1ebea104e5705097c9f8da69023bf80d03dd6a",
        "sha256": "1in972hzhy2zrf18v7a5m2pgll4znk9ipyzv1nih9vp5m2sg5nlx",
        "type": "tarball",
        "url": "https://github.com/nextest-rs/nextest/archive/cc1ebea104e5705097c9f8da69023bf80d03dd6a.tar.gz",
        "url_template": "https://github.com/<owner>/<repo>/archive/<rev>.tar.gz"
    },
    "nixos-unstable": {
        "branch": "nixos-unstable",
        "description": "Nix Packages collection",
        "homepage": "",
        "owner": "nixos",
        "repo": "nixpkgs",
        "rev": "1d7db1b9e4cf1ee075a9f52e5c36f7b9f4207502",
        "sha256": "1w7nrdq5pgmyc5p8lb86ljb3by02dhcmrc008hvaa4s45mf6p8qn",
        "type": "tarball",
        "url": "https://github.com/nixos/nixpkgs/archive/1d7db1b9e4cf1ee075a9f52e5c36f7b9f4207502.tar.gz",
        "url_template": "https://github.com/<owner>/<repo>/archive/<rev>.tar.gz"
    }
}<|MERGE_RESOLUTION|>--- conflicted
+++ resolved
@@ -17,17 +17,10 @@
         "homepage": "",
         "owner": "holochain",
         "repo": "holonix",
-<<<<<<< HEAD
-        "rev": "e81799a864140eeca69095a07e0da94bea519308",
-        "sha256": "0xp2058yqdbdlkyzdxcpz50aiz6ixdx4wp8hsw0awz30icrwx1xq",
-        "type": "tarball",
-        "url": "https://github.com/holochain/holonix/archive/e81799a864140eeca69095a07e0da94bea519308.tar.gz",
-=======
         "rev": "dc10c098c43cffafdc1e9a8dcc33b731a8c01bff",
         "sha256": "154ay3gf3c6z9qyf6gdfphmnbcvrb1vbr25jgd5mrf118f9a3khn",
         "type": "tarball",
         "url": "https://github.com/holochain/holonix/archive/dc10c098c43cffafdc1e9a8dcc33b731a8c01bff.tar.gz",
->>>>>>> f0f4804f
         "url_template": "https://github.com/<owner>/<repo>/archive/<rev>.tar.gz"
     },
     "nextest": {
