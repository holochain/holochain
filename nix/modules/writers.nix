--- conflicted
+++ resolved
@@ -1,80 +1,46 @@
 {
-<<<<<<< HEAD
-  perSystem = { config, lib, pkgs, ... }: {
+  perSystem = {
+    config,
+    lib,
+    pkgs,
+    ...
+  }: {
     options.writers = {
       writePureShellScript =
-        lib.mkOption { type = lib.types.functionTo lib.types.anything; };
+        lib.mkOption {type = lib.types.functionTo lib.types.anything;};
       writePureShellScriptBin =
-        lib.mkOption { type = lib.types.functionTo lib.types.anything; };
+        lib.mkOption {type = lib.types.functionTo lib.types.anything;};
     };
 
-    /* create a script that runs in a `pure` environment, in the sense that:
-       - PATH only contains exactly the packages passed via the PATH arg
-       - NIX_PATH is set to the path of the current `pkgs`
-       - TMPDIR is set up and cleaned up even if the script fails
-       - all environment variables are unset, except:
-       - the ones listed in `keepVars` below
-       - ones listed via the KEEP_VARS variable
-       - the behavior is similar to `nix-shell --pure`
+    /*
+    create a script that runs in a `pure` environment, in the sense that:
+    - PATH only contains exactly the packages passed via the PATH arg
+    - NIX_PATH is set to the path of the current `pkgs`
+    - TMPDIR is set up and cleaned up even if the script fails
+    - all environment variables are unset, except:
+    - the ones listed in `keepVars` below
+    - ones listed via the KEEP_VARS variable
+    - the behavior is similar to `nix-shell --pure`
     */
     config.writers = let
       mkScript = PATH: script: ''
         #!${pkgs.bash}/bin/bash
         set -Eeuo pipefail
-=======
-  perSystem = { config, lib, ... }:
-    let
-      pkgs = config.pkgs;
-    in
-    {
-      options.writers = {
-        writePureShellScript = lib.mkOption {
-          type = lib.types.functionTo lib.types.anything;
-        };
-        writePureShellScriptBin = lib.mkOption {
-          type = lib.types.functionTo lib.types.anything;
-        };
-      };
-
-
-      /*
-        create a script that runs in a `pure` environment, in the sense that:
-      - PATH only contains exactly the packages passed via the PATH arg
-      - NIX_PATH is set to the path of the current `pkgs`
-      - TMPDIR is set up and cleaned up even if the script fails
-      - all environment variables are unset, except:
-        - the ones listed in `keepVars` below
-        - ones listed via the KEEP_VARS variable
-      - the behavior is similar to `nix-shell --pure`
-      */
-      config.writers =
-        let
-          mkScript = PATH: script: ''
-            #!${pkgs.bash}/bin/bash
-            set -Eeuo pipefail
->>>>>>> 33514f6f
 
             export PATH="${lib.makeBinPath PATH}"
             export NIX_PATH=nixpkgs=${pkgs.path}
 
-<<<<<<< HEAD
         export TMPDIR=''${TMPDIR:-$(${pkgs.coreutils}/bin/mktemp -d)}
 
         trap 'if [[ -d ''${TMPDIR:-/dev/null} ]]; then ${pkgs.coreutils}/bin/chmod -R +w $TMPDIR; ${pkgs.coreutils}/bin/rm -rf "$TMPDIR"; fi' EXIT
-=======
-            TMPDIR=$(${pkgs.coreutils}/bin/mktemp -d)
-
-            trap '${pkgs.coreutils}/bin/chmod -R +w $TMPDIR;  ${pkgs.coreutils}/bin/rm -rf "$TMPDIR"' EXIT
->>>>>>> 33514f6f
 
             if [ -z "''${IMPURE:-}" ]; then
               ${cleanEnv}
             fi
 
             ${script}
-          '';
+      '';
 
-<<<<<<< HEAD
       # list taken from nix source: src/nix-build/nix-build.cc
       keepVars = lib.concatStringsSep " " [
         "HOME"
@@ -103,38 +69,8 @@
         "KEEP_VARS"
         "NIX_PATH"
       ];
-=======
-          # list taken from nix source: src/nix-build/nix-build.cc
-          keepVars = lib.concatStringsSep " " [
-            "HOME"
-            "XDG_RUNTIME_DIR"
-            "USER"
-            "LOGNAME"
-            "DISPLAY"
-            "WAYLAND_DISPLAY"
-            "WAYLAND_SOCKET"
-            "PATH"
-            "TERM"
-            "IN_NIX_SHELL"
-            "NIX_SHELL_PRESERVE_PROMPT"
-            "TZ"
-            "PAGER"
-            "NIX_BUILD_SHELL"
-            "SHLVL"
-            "http_proxy"
-            "https_proxy"
-            "ftp_proxy"
-            "all_proxy"
-            "no_proxy"
 
-            # We want to keep out own variables as well
-            "IMPURE"
-            "KEEP_VARS"
-            "NIX_PATH"
-          ];
->>>>>>> 33514f6f
-
-          cleanEnv = ''
+      cleanEnv = ''
 
         KEEP_VARS="''${KEEP_VARS:-}"
 
@@ -150,14 +86,12 @@
         echo -e "unsetting ENV variables:\n$(echo $unsetVars | tr "\n" " ")"
         unset $unsetVars
       '';
+    in {
+      writePureShellScript = PATH: script:
+        pkgs.writeScript "script.sh" (mkScript PATH script);
 
-        in
-        {
-          writePureShellScript = PATH: script:
-            pkgs.writeScript "script.sh" (mkScript PATH script);
-
-          writePureShellScriptBin = binName: PATH: script:
-            pkgs.writeScriptBin binName (mkScript PATH script);
-        };
+      writePureShellScriptBin = binName: PATH: script:
+        pkgs.writeScriptBin binName (mkScript PATH script);
     };
-}
+  };
+}