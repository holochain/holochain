--- conflicted
+++ resolved
@@ -43,31 +43,12 @@
       };
 
       # derivation building all dependencies
-<<<<<<< HEAD
-      holochainDeps = craneLib.buildDepsOnly (commonArgs // rec {
-=======
       holochainDepsRepo = craneLib.buildDepsOnly (commonArgs // rec {
         src = flake.config.srcCleanedRepo;
->>>>>>> 1dd3194d
         doCheck = false;
       });
 
       # derivation with the main crates
-<<<<<<< HEAD
-      holochain = craneLib.buildPackage (commonArgs // {
-        cargoExtraArgs = '' \
-          --bin hc-sandbox \
-          --bin hc-app \
-          --bin hc-dna \
-          --bin hc \
-          --bin hc-web-app \
-          --bin holochain \
-        '';
-        cargoArtifacts = holochainDeps;
-        doCheck = false;
-      });
-
-=======
       holochainRepo = craneLib.buildPackage (commonArgs // {
         src = flake.config.srcCleanedRepo;
         cargoArtifacts = holochainDepsRepo;
@@ -80,7 +61,6 @@
         doCheck = false;
       });
 
->>>>>>> 1dd3194d
       holochainNextestDeps = craneLib.buildDepsOnly (commonArgs // rec {
         pname = "holochain-nextest";
         CARGO_PROFILE = "fast-test";
@@ -93,42 +73,6 @@
         dontCheck = true;
       });
 
-<<<<<<< HEAD
-      # e.g.
-      # "conductor::cell::gossip_test::gossip_test"
-      disabledTests = [
-        "core::ribosome::host_fn::remote_signal::tests::remote_signal_test"
-      ];
-
-      disabledTestsArgs =
-        lib.forEach disabledTests (test: "-E 'not test(${test})'");
-
-      holochain-tests-nextest = craneLib.cargoNextest (commonArgs // {
-        pname = "holochain";
-        __impure = pkgs.stdenv.isLinux;
-        cargoArtifacts = holochainNextestDeps;
-
-
-        nativeBuildInputs = commonArgs.nativeBuildInputs ++ (with pkgs; [
-          gitFull
-        ]);
-
-        preCheck = ''
-          export DYLD_FALLBACK_LIBRARY_PATH=$(rustc --print sysroot)/lib
-        '';
-
-        cargoExtraArgs = ''
-          --config-file ${../../.config/nextest.toml} \
-          ${import ../../.config/test-args.nix} \
-          ${import ../../.config/nextest-args.nix} \
-          ${lib.concatStringsSep " " disabledTestsArgs}
-        '';
-
-        dontPatchELF = true;
-        dontFixup = true;
-        dontInstall = true;
-      });
-=======
       holochain-tests-nextest =
         let
           # e.g.
@@ -170,7 +114,6 @@
             find target -name "junit.xml" -exec cp -vLb {} $out/ \;
           '';
         });
->>>>>>> 1dd3194d
 
       holochain-tests-fmt = craneLib.cargoFmt (commonArgs // {
         cargoArtifacts = null;
@@ -217,11 +160,7 @@
     in
     {
       packages = {
-<<<<<<< HEAD
-        inherit holochain holochain-tests-nextest;
-=======
         inherit holochainRepo holochain holochain-tests-nextest;
->>>>>>> 1dd3194d
 
         inherit holochain-tests-wasm holochain-tests-fmt holochain-tests-clippy;
       };
