--- conflicted
+++ resolved
@@ -10,15 +10,6 @@
 
       craneLib = inputs.crane.lib.${system}.overrideToolchain rustToolchain;
 
-<<<<<<< HEAD
-      opensslStatic =
-        if system == "x86_64-darwin"
-        then pkgs.openssl # pkgsStatic is considered a cross build
-        # and this is not yet supported
-        else pkgs.pkgsStatic.openssl;
-
-=======
->>>>>>> c222798c
       commonArgs = {
         RUST_SODIUM_LIB_DIR = "${pkgs.libsodium}/lib";
         RUST_SODIUM_SHARED = "1";
