--- conflicted
+++ resolved
@@ -151,12 +151,6 @@
         '';
       });
 
-<<<<<<< HEAD
-    in
-    {
-      packages = {
-        inherit holochainRepo holochain holochain-tests-nextest;
-=======
       holochain-tests-doc = craneLib.cargoDoc (commonArgs // {
         cargoArtifacts = holochainDeps;
       });
@@ -165,7 +159,6 @@
     {
       packages = {
         inherit holochain holochain-tests-nextest holochain-tests-nextest-tx5 holochain-tests-doc;
->>>>>>> 3ffd7bd4
 
         inherit holochain-tests-wasm holochain-tests-fmt holochain-tests-clippy;
       };
