{ self
, lib
, inputs
, ...
} @ flake: {
  perSystem =
    { config
    , self'
    , inputs'
    , system
    , pkgs
    , ...
    }: {
      config.packages = {
        opensslStatic =
          if system == "x86_64-darwin"
          then pkgs.openssl # pkgsStatic is considered a cross build
          # and this is not yet supported
          else pkgs.pkgsStatic.openssl;
      };

      options.rustHelper = lib.mkOption { type = lib.types.raw; };

      config.rustHelper = {
        defaultTrack = "stable";
        defaultVersion = "1.66.1";

        defaultExtensions = [ "rust-src" ];

        defaultTargets = [
          "aarch64-unknown-linux-musl"
          "wasm32-unknown-unknown"
          "x86_64-pc-windows-gnu"
          "x86_64-unknown-linux-musl"
          "x86_64-apple-darwin"
          "aarch64-apple-darwin"
        ];

<<<<<<< HEAD
=======
        defaultStdenv = pkgs:
          if pkgs.stdenv.isLinux
          then pkgs.stdenvAdapters.useMoldLinker pkgs.stdenv
          else pkgs.stdenv;

>>>>>>> d3538593
        mkRustPkgs =
          { track ? config.rustHelper.defaultTrack
          , version ? config.rustHelper.defaultVersion
          , extensions ? config.rustHelper.defaultExtensions
          , targets ? config.rustHelper.defaultTargets
          }:
          import inputs.nixpkgs {
            inherit system;

            overlays = [
              inputs.rust-overlay.overlays.default

              (final: prev: {
                rustToolchain =
                  (prev.rust-bin."${track}"."${version}".default.override ({
                    inherit extensions targets;
                  }));

                rustc = final.rustToolchain;
                cargo = final.rustToolchain;
              })

              (final: prev: {
<<<<<<< HEAD
                buildRustCrate = arg: prev.buildRustCrate (arg // {
                  dontStrip = prev.stdenv.isDarwin;
                });
=======
>>>>>>> d3538593
              })

            ];
          };

        mkRust =
          { track ? config.rustHelper.defaultTrack
          , version ? config.rustHelper.defaultVersion
          }: (config.rustHelper.mkRustPkgs { inherit track version; }).rustToolchain;

        crate2nixTools = { pkgs }: import "${inputs.crate2nix}/tools.nix" {
          inherit pkgs;
        };

<<<<<<< HEAD
        customBuildRustCrateForPkgs = _: pkgs.buildRustCrate.override {
          defaultCrateOverrides = pkgs.lib.attrsets.recursiveUpdate pkgs.defaultCrateOverrides
            ({
              # this regular module named `build.rs` confuses crate2nix which tries to build and run it as a build script.
              build-fs-tree = _: {
                prePatch = ''
                  mv build.rs build/mod.rs
                '';
              };

              openssl-sys = _:
                {
                  OPENSSL_NO_VENDOR = "1";
                  OPENSSL_LIB_DIR = "${self'.packages.opensslStatic.out}/lib";
                  OPENSSL_INCLUDE_DIR = "${self'.packages.opensslStatic.dev}/include";

                  nativeBuildInputs = [
                    pkgs.pkg-config
                  ];

                  buildInputs = [
                    pkgs.openssl
                    self'.packages.opensslStatic
                  ];
                };
              tx5-go-pion-sys = _: { nativeBuildInputs = with pkgs; [ go ]; };
              tx5-go-pion-turn = _: { nativeBuildInputs = with pkgs; [ go ]; };
              holochain = attrs: {
                codegenUnits = 8;
              };

              gobject-sys = _: { buildInputs = with pkgs; [ pkg-config glib ]; };
=======
        customBuildRustCrateForPkgs = pkgs: pkgs.buildRustCrate.override {
          stdenv = config.rustHelper.defaultStdenv pkgs;

          defaultCrateOverrides = pkgs.lib.attrsets.recursiveUpdate pkgs.defaultCrateOverrides
            ({
              tx5-go-pion-sys = _: { nativeBuildInputs = with pkgs; [ go ]; };
              tx5-go-pion-turn = _: { nativeBuildInputs = with pkgs; [ go ]; };
>>>>>>> d3538593
            });
        };


        mkCargoNix = { name, src, pkgs, buildRustCrateForPkgs ? config.rustHelper.customBuildRustCrateForPkgs }:
          let
            generated = (config.rustHelper.crate2nixTools {
              inherit pkgs;
            }).generatedCargoNix {
              inherit name src;
            };
          in
          pkgs.callPackage "${generated}/default.nix" { inherit buildRustCrateForPkgs; };


        # `nix flake show` is incompatible with IFD by default
        # This works around the issue by making the name of the package
        #   discoverable without IFD.
        mkNoIfdPackage = name: pkg: {
          inherit name;
          inherit (pkg) drvPath outPath;
          type = "derivation";
          orig = pkg;
        };
      };
    };
}<|MERGE_RESOLUTION|>--- conflicted
+++ resolved
@@ -36,14 +36,11 @@
           "aarch64-apple-darwin"
         ];
 
-<<<<<<< HEAD
-=======
         defaultStdenv = pkgs:
           if pkgs.stdenv.isLinux
           then pkgs.stdenvAdapters.useMoldLinker pkgs.stdenv
           else pkgs.stdenv;
 
->>>>>>> d3538593
         mkRustPkgs =
           { track ? config.rustHelper.defaultTrack
           , version ? config.rustHelper.defaultVersion
@@ -67,14 +64,7 @@
               })
 
               (final: prev: {
-<<<<<<< HEAD
-                buildRustCrate = arg: prev.buildRustCrate (arg // {
-                  dontStrip = prev.stdenv.isDarwin;
-                });
-=======
->>>>>>> d3538593
               })
-
             ];
           };
 
@@ -87,40 +77,6 @@
           inherit pkgs;
         };
 
-<<<<<<< HEAD
-        customBuildRustCrateForPkgs = _: pkgs.buildRustCrate.override {
-          defaultCrateOverrides = pkgs.lib.attrsets.recursiveUpdate pkgs.defaultCrateOverrides
-            ({
-              # this regular module named `build.rs` confuses crate2nix which tries to build and run it as a build script.
-              build-fs-tree = _: {
-                prePatch = ''
-                  mv build.rs build/mod.rs
-                '';
-              };
-
-              openssl-sys = _:
-                {
-                  OPENSSL_NO_VENDOR = "1";
-                  OPENSSL_LIB_DIR = "${self'.packages.opensslStatic.out}/lib";
-                  OPENSSL_INCLUDE_DIR = "${self'.packages.opensslStatic.dev}/include";
-
-                  nativeBuildInputs = [
-                    pkgs.pkg-config
-                  ];
-
-                  buildInputs = [
-                    pkgs.openssl
-                    self'.packages.opensslStatic
-                  ];
-                };
-              tx5-go-pion-sys = _: { nativeBuildInputs = with pkgs; [ go ]; };
-              tx5-go-pion-turn = _: { nativeBuildInputs = with pkgs; [ go ]; };
-              holochain = attrs: {
-                codegenUnits = 8;
-              };
-
-              gobject-sys = _: { buildInputs = with pkgs; [ pkg-config glib ]; };
-=======
         customBuildRustCrateForPkgs = pkgs: pkgs.buildRustCrate.override {
           stdenv = config.rustHelper.defaultStdenv pkgs;
 
@@ -128,7 +84,6 @@
             ({
               tx5-go-pion-sys = _: { nativeBuildInputs = with pkgs; [ go ]; };
               tx5-go-pion-turn = _: { nativeBuildInputs = with pkgs; [ go ]; };
->>>>>>> d3538593
             });
         };
 
