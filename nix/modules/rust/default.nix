--- conflicted
+++ resolved
@@ -1,25 +1,29 @@
-{ self, lib, inputs, ... }@flake: {
-  perSystem = { config, self', inputs', system, pkgs, ... }: {
-    options.rust = lib.mkOption { type = lib.types.raw; };
-<<<<<<< HEAD
+{
+  self,
+  lib,
+  inputs,
+  ...
+} @ flake: {
+  perSystem = {
+    config,
+    self',
+    inputs',
+    system,
+    pkgs,
+    ...
+  }: {
+    options.rust = lib.mkOption {type = lib.types.raw;};
     config.rust = let
       rustPkgs = import pkgs.path {
         inherit system;
         overlays = [
           inputs.rust-overlay.overlays.default
-=======
-    config.rust =
-      let
-        rustPkgs = import config.pkgs.path {
-          inherit system;
-          overlays = [
-            inputs.rust-overlay.overlays.default
->>>>>>> 33514f6f
 
-            (self: super: {
-
-              rust = super.rust // ({
-                defaultExtensions = [ "rust-src" ];
+          (self: super: {
+            rust =
+              super.rust
+              // {
+                defaultExtensions = ["rust-src"];
 
                 defaultTargets = [
                   "aarch64-unknown-linux-musl"
@@ -29,70 +33,18 @@
                   "x86_64-apple-darwin"
                 ];
 
-                mkRust = { track, version }:
-                  (self.rust-bin."${track}"."${version}".default.override {
-                    extensions = self.rust.defaultExtensions;
-                    targets = self.rust.defaultTargets;
-                  });
-
-<<<<<<< HEAD
-            });
-
+                mkRust = {
+                  track,
+                  version,
+                }: (self.rust-bin."${track}"."${version}".default.override {
+                  extensions = self.rust.defaultExtensions;
+                  targets = self.rust.defaultTargets;
+                });
+              };
           })
         ];
       };
-    in rustPkgs.rust;
-=======
-                rustNightly = self.rust.mkRust {
-                  track = "nightly";
-                  version = "latest";
-                };
-                rustStable = self.rust.mkRust {
-                  track = "stable";
-                  version = "latest";
-                };
-                rustHolochain = self.rust.mkRust {
-                  track = "stable";
-                  version = "1.66.1";
-                };
-
-                packages = super.rust.packages // {
-                  nightly = {
-                    rustPlatform = self.makeRustPlatform {
-                      rustc = self.rust.rustNightly;
-                      cargo = self.rust.rustNightly;
-                    };
-
-                    inherit (self.rust.packages.nightly.rustPlatform) rust;
-                  };
-
-                  stable = {
-                    rustPlatform = self.makeRustPlatform {
-                      rustc = self.rust.rustStable;
-                      cargo = self.rust.rustStable;
-                    };
-
-                    inherit (self.rust.packages.stable.rustPlatform) rust;
-                  };
-
-                  holochain = {
-                    rustPlatform = self.makeRustPlatform {
-                      rustc = self.rust.rustHolochain;
-                      cargo = self.rust.rustHolochain;
-                    };
-
-                    inherit (self.rust.packages.holochain.rustPlatform) rust;
-                  };
-
-                };
-              });
-
-              inherit (self.rust.packages.stable.rust) rustc cargo;
-            })
-          ];
-        };
-      in
+    in
       rustPkgs.rust;
->>>>>>> 33514f6f
   };
 }