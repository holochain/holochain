--- conflicted
+++ resolved
@@ -27,9 +27,8 @@
 
       devShells = {
         default = self'.devShells.holonix;
-<<<<<<< HEAD
         holonix = pkgs.lib.makeOverridable
-          ({ holochainOverrides }: pkgs.mkShell.override ({ stdenv = config.rustHelper.defaultStdenv pkgs; }) {
+          ({ holochainOverrides }: mkRustShell {
             inputsFrom = [ self'.devShells.rustDev ];
             packages = (holonixPackages { inherit holochainOverrides; }) ++ [ hn-introspect ];
             shellHook = ''
@@ -40,16 +39,6 @@
           {
             holochainOverrides = { };
           };
-=======
-        holonix = mkRustShell {
-          inputsFrom = [ self'.devShells.rustDev ];
-          packages = holonixPackages ++ [ hn-introspect ];
-          shellHook = ''
-            echo Holochain development shell spawned. Type 'exit' to leave.
-            export PS1='\n\[\033[1;34m\][holonix:\w]\$\[\033[0m\] '
-          '';
-        };
->>>>>>> 45c4c6e6
 
         holochainBinaries = pkgs.mkShell {
           inputsFrom = [ self'.devShells.rustDev ];
