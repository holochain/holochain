# { self, inputs, lib, ... }@flake: {
#   perSystem = { config, self', inputs', system, pkgs, ... }: {
#     packages = {
#       release-automation =
#         pkgs.callPackage ../../crates/release-automation/default.nix {
#           crate2nixSrc = inputs.crate2nix;
#         };

#       release-automation-regenerate-readme =
#         pkgs.writeShellScriptBin "release-automation-regenerate-readme" ''
#           set -x
#           ${pkgs.cargo-readme}/bin/cargo-readme readme --project-root=crates/release-automation/ --output=README.md;
#         '';
#     };
#   };
# }

# Definitions can be imported from a separate file like this one

{ self, inputs, lib, ... }@flake: {
  perSystem = { config, self', inputs', system, pkgs, ... }:
    let

      rustToolchain = config.rust.mkRust {
        track = "stable";
        version = "latest";
      };
      craneLib = inputs.crane.lib.${system}.overrideToolchain rustToolchain;

      commonArgs = {
        pname = "release-automation";
        version = "workspace";
        src = flake.config.srcCleanedReleaseAutomationRepo;

        cargoExtraArgs = "--all-targets";

        buildInputs = (with pkgs; [ openssl ])
          ++ (lib.optionals pkgs.stdenv.isDarwin
          (with pkgs.darwin.apple_sdk_11_0.frameworks; [
            AppKit
            CoreFoundation
            CoreServices
            Security
          ]));

        nativeBuildInputs = (with pkgs;
          [ perl pkg-config ])
        ++ lib.optionals pkgs.stdenv.isDarwin
          (with pkgs; [ xcbuild libiconv ]);
      };

      # derivation building all dependencies
      deps = craneLib.buildDepsOnly (commonArgs // {
        doCheck = false;
      });

      # derivation with the main crates
      package = craneLib.buildPackage (commonArgs // {
        cargoArtifacts = deps;
        doCheck = false;
      });

      tests = craneLib.cargoNextest (commonArgs // {
        pname = "${commonArgs.pname}-tests";
        __noChroot = pkgs.stdenv.isLinux;

        cargoArtifacts = deps;

        buildInputs = commonArgs.buildInputs ++ [ pkgs.cacert ];
        nativeBuildInputs = commonArgs.nativeBuildInputs ++
          [
            package

            rustToolchain
            pkgs.gitFull
            pkgs.coreutils
          ];

        cargoNextestExtraArgs =
          let
            nextestToml = builtins.toFile "nextest.toml" ''
              [profile.default]
              retries = { backoff = "exponential", count = 3, delay = "1s", jitter = true }
              status-level = "skip"
              final-status-level = "flaky"

            '';
          in
          '' \
            --config-file=${nextestToml} \
          '' + builtins.getEnv "NEXTEST_EXTRA_ARGS";

        dontPatchELF = true;
        dontFixup = true;
        installPhase = ''
          mkdir -p $out
          cp -vL target/.rustc_info.json $out/
        '';
      });

      packagePath = lib.makeBinPath [ package ];

    in
    {
      packages = {
        release-automation = package;

        build-release-automation-tests = tests;

        # check the state of the repository
        # TODO: to get the actual .git repo we could be something like this:
        # using a dummy input like this:
        # ```nix
        #     repo-git.url = "file+file:/dev/null";
        #     repo-git.flake = false;
        # ```
        # and then when i run the test derivations that rely on that input, i can temporarily lock that input to a local path like this:
        # ```
        # tmpgit=$(mktemp -d)
        # git clone --bare --single-branch . $tmpgit
        # nix flake lock --update-input repo-git --override-input repo-git "path:$tmpdir"
        # rm -rf $tmpgit
        # ```
        build-release-automation-tests-repo = pkgs.runCommand
          "release-automation-tests-repo"
          {
            __noChroot = pkgs.stdenv.isLinux;
            nativeBuildInputs = self'.packages.holochain.nativeBuildInputs ++ [
              package

              pkgs.coreutils
              pkgs.gitFull
            ];
            buildInputs = self'.packages.holochain.buildInputs ++ [
              pkgs.cacert
            ];
          } ''
          set -euo pipefail

          export HOME="$(mktemp -d)"
          export TEST_WORKSPACE="''${HOME:?}/src"

          cp -r --no-preserve=mode,ownership ${flake.config.srcCleanedRepo} ''${TEST_WORKSPACE:?}
          cp --no-preserve=mode,ownership ${self}/CHANGELOG.md ''${TEST_WORKSPACE:?}/CHANGELOG.md
          cd ''${TEST_WORKSPACE:?}

          git init
          git switch -c main
          git add .
          git config --global user.email "you@example.com"
          git config --global user.name "Your Name"
          git commit -am "main"

          release-automation \
            --workspace-path=''${TEST_WORKSPACE:?} \
            --log-level=debug \
            --match-filter="^(holochain|holochain_cli|kitsune_p2p_proxy)$" \
            release \
              --no-verify \
              --force-tag-creation \
              --force-branch-creation \
              --additional-manifests="crates/test_utils/wasm/wasm_workspace/Cargo.toml" \
<<<<<<< HEAD
              --allowed-semver-increment-modes="!pre_patch beta-dev" \
=======
              --disallowed-version-reqs=">=0.4" \
>>>>>>> a43efa93
              --steps=CreateReleaseBranch,BumpReleaseVersions

          release-automation \
              --workspace-path=''${TEST_WORKSPACE:?} \
              --log-level=debug \
              release \
                --dry-run \
                --no-verify \
                --steps=PublishToCratesIo


          rm -rf target
          mv ''${TEST_WORKSPACE:?} $out
        '';
      };
    };
}<|MERGE_RESOLUTION|>--- conflicted
+++ resolved
@@ -160,11 +160,7 @@
               --force-tag-creation \
               --force-branch-creation \
               --additional-manifests="crates/test_utils/wasm/wasm_workspace/Cargo.toml" \
-<<<<<<< HEAD
-              --allowed-semver-increment-modes="!pre_patch beta-dev" \
-=======
               --disallowed-version-reqs=">=0.4" \
->>>>>>> a43efa93
               --steps=CreateReleaseBranch,BumpReleaseVersions
 
           release-automation \
