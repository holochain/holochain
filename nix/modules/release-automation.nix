--- conflicted
+++ resolved
@@ -3,16 +3,9 @@
 { self, inputs, lib, ... }@flake: {
   perSystem = { config, self', inputs', system, pkgs, ... }:
     let
-<<<<<<< HEAD
-      rustToolchain = config.rust.mkRust {
-        track = "stable";
-        version = "1.71.1";
-=======
-
       rustToolchain = config.rustHelper.mkRust {
         track = "stable";
         version = "1.67.0";
->>>>>>> c222798c
       };
 
       craneLib = inputs.crane.lib.${system}.overrideToolchain rustToolchain;
