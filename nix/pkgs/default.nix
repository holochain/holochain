--- conflicted
+++ resolved
@@ -1,13 +1,10 @@
-{ callPackage
-, writeShellScriptBin
-
-, hcToplevelDir
-, nixEnvPrefixEval
-
-, jq
-}:
-
-let
+{
+  callPackage,
+  writeShellScriptBin,
+  hcToplevelDir,
+  nixEnvPrefixEval,
+  jq,
+}: let
   hcRunCrate = writeShellScriptBin "hc-run-crate" ''
     set -x
     ${nixEnvPrefixEval}
@@ -47,22 +44,25 @@
       )
   '';
 
-  mkHolochainBinaryScript = crate: writeShellScriptBin (builtins.replaceStrings [ "_" ] [ "-" ] crate) ''
-    exec ${hcRunCrate}/bin/hc-run-crate ${crate} $@
-  '';
+  mkHolochainBinaryScript = crate:
+    writeShellScriptBin (builtins.replaceStrings ["_"] ["-"] crate) ''
+      exec ${hcRunCrate}/bin/hc-run-crate ${crate} $@
+    '';
 
   hcReleaseAutomation = writeShellScriptBin "hc-ra" ''
     exec ${hcRunCrate}/bin/hc-run-crate "release-automation" $@
   '';
 
-  ci = callPackage ./ci.nix { };
-  core = callPackage ./core.nix
+  ci = callPackage ./ci.nix {};
+  core =
+    callPackage ./core.nix
     {
       inherit hcToplevelDir;
       releaseAutomation = "${hcReleaseAutomation}/bin/hc-ra";
-    } // {
-    inherit hcReleaseAutomation;
-  };
+    }
+    // {
+      inherit hcReleaseAutomation;
+    };
   happ = {
     holochain = mkHolochainBinaryScript "holochain";
     hc = mkHolochainBinaryScript "hc";
@@ -75,14 +75,10 @@
       happ
       ;
   };
-
 in
-builtins.mapAttrs
-  (k: v:
-<<<<<<< HEAD
-    builtins.removeAttrs v [ "override" "overrideDerivation" ]
-=======
-  builtins.removeAttrs v [ "override" "overrideDerivation" ]
->>>>>>> 33514f6f
+  builtins.mapAttrs
+  (
+    k: v:
+      builtins.removeAttrs v ["override" "overrideDerivation"]
   )
   all