--- conflicted
+++ resolved
@@ -46,12 +46,7 @@
 		--exclude hdk_derive \
 		--all-features --all-targets
 
-<<<<<<< HEAD
-# Execute tests on all creates.
-=======
 # execute tests on all creates
-# TODO - make hc_sandbox able to run binaries out of target/debug
->>>>>>> 63594495
 test-workspace:
 	cargo install cargo-nextest
 	$(F) RUST_BACKTRACE=1 cargo nextest run \
