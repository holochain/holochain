# holochain Makefile

# the gha workflow sets this globally
# set this also for local executions so we get the same results
F=RUSTFLAGS="-Dwarnings"

# mark everything as phony because it doesn't represent a file-system output
.PHONY: default \
	static-all static-fmt static-toml static-clippy static-doc \
	build-workspace test-workspace

# default to running everything (first rule)
default: build-workspace test-workspace

# execute all static code validation
static-all: static-fmt static-toml static-clippy static-doc

# ensure committed code is formatted properly
static-fmt:
	$(F) cargo fmt --check

# lint our toml files
static-toml:
	cargo install taplo-cli@0.9.0
	$(F) taplo format --check ./*.toml
	$(F) taplo format --check ./crates/**/*.toml

# ensure our chosen style lints are followed
static-clippy:
<<<<<<< HEAD
	$(F) cargo clippy --all-targets
=======
	# TODO fix lints and switch to `$(F) cargo clippy --all-targets`
	$(F) cargo clippy
>>>>>>> 294c0c5c

# ensure we can build the docs
static-doc:
	$(F) cargo doc

# build all targets
# this not only builds the test binaries for usage by `test-workspace`,
# but also ensures targets like benchmarks remain buildable.
# NOTE: excludes must match test-workspace nextest params,
#       otherwise some rebuilding will occur due to resolver = "2"
build-workspace:
	$(F) cargo build \
		--workspace \
		--locked \
		--exclude hdk_derive \
		--all-features --all-targets

# execute tests on all creates
<<<<<<< HEAD
# TODO - make hc_sandbox able to run binaries out of target/debug
=======
>>>>>>> 294c0c5c
test-workspace:
	cargo install cargo-nextest
	$(F) RUST_BACKTRACE=1 cargo nextest run \
		--workspace \
		--exclude hdk_derive \
		--locked \
		--all-features
	# hdk_derive cannot currently be tested via nextest
	# https://github.com/nextest-rs/nextest/issues/267
	$(F) cargo build \
		--manifest-path crates/hdk_derive/Cargo.toml \
		--locked \
		--all-features --all-targets
	$(F) RUST_BACKTRACE=1 cargo test \
		--manifest-path crates/hdk_derive/Cargo.toml \
		--locked \
		--all-features<|MERGE_RESOLUTION|>--- conflicted
+++ resolved
@@ -27,12 +27,7 @@
 
 # ensure our chosen style lints are followed
 static-clippy:
-<<<<<<< HEAD
 	$(F) cargo clippy --all-targets
-=======
-	# TODO fix lints and switch to `$(F) cargo clippy --all-targets`
-	$(F) cargo clippy
->>>>>>> 294c0c5c
 
 # ensure we can build the docs
 static-doc:
@@ -51,10 +46,6 @@
 		--all-features --all-targets
 
 # execute tests on all creates
-<<<<<<< HEAD
-# TODO - make hc_sandbox able to run binaries out of target/debug
-=======
->>>>>>> 294c0c5c
 test-workspace:
 	cargo install cargo-nextest
 	$(F) RUST_BACKTRACE=1 cargo nextest run \
