{
  "nodes": {
    "holochain": {
      "flake": false,
      "locked": {
        "lastModified": 1721783155,
        "narHash": "sha256-daI+jKnInq6Cl6mfum5P2SErfvhxzUSndOIgfZU7aic=",
        "owner": "holochain",
        "repo": "holochain",
        "rev": "ede241e88fd13bf750f38e3a1fcef146094343dc",
        "type": "github"
      },
      "original": {
        "owner": "holochain",
        "ref": "holochain-0.4.0-dev.14",
        "repo": "holochain",
        "type": "github"
      }
    },
    "lair": {
      "flake": false,
      "locked": {
        "lastModified": 1717684904,
        "narHash": "sha256-vcXt67Tl1qwVUkx8CBevdQocqZXUEeoXjaYw86ljsYo=",
        "owner": "holochain",
        "repo": "lair",
        "rev": "6a84ed490fc7074d107e38bbb4a8d707e9b8e066",
        "type": "github"
      },
      "original": {
        "owner": "holochain",
        "ref": "lair_keystore-v0.4.5",
        "repo": "lair",
        "type": "github"
      }
    },
    "launcher": {
      "flake": false,
      "locked": {
        "lastModified": 1720810416,
        "narHash": "sha256-PgykEezr0yrUAPQcmVJdR8M4PiKDzLCL/RS67RFeu/A=",
        "owner": "holochain",
        "repo": "hc-launch",
        "rev": "b788d346491f4749949ae1710d51508920b6ea07",
        "type": "github"
      },
      "original": {
        "owner": "holochain",
        "ref": "holochain-weekly",
        "repo": "hc-launch",
        "type": "github"
      }
    },
    "root": {
      "inputs": {
        "holochain": "holochain",
        "lair": "lair",
        "launcher": "launcher",
        "scaffolding": "scaffolding"
      }
    },
    "scaffolding": {
      "flake": false,
      "locked": {
<<<<<<< HEAD
        "lastModified": 1721324884,
        "narHash": "sha256-2mlYngWkSj/mgGEIchgUjVc1CBvTaXdTLlfx+ZT0SBY=",
        "owner": "holochain",
        "repo": "scaffolding",
        "rev": "6cb5a8d59d0eb844c4c727736a16d2f0c72caf0b",
=======
        "lastModified": 1721827330,
        "narHash": "sha256-N150LFw9yrxUYd/0QvFirUR1LyZg67TmgCktb+D1Tys=",
        "owner": "holochain",
        "repo": "scaffolding",
        "rev": "53724e445db0f3bba3d0acff26e60688294c00a2",
>>>>>>> 6e01550f
        "type": "github"
      },
      "original": {
        "owner": "holochain",
        "ref": "holochain-weekly",
        "repo": "scaffolding",
        "type": "github"
      }
    }
  },
  "root": "root",
  "version": 7
}<|MERGE_RESOLUTION|>--- conflicted
+++ resolved
@@ -62,19 +62,11 @@
     "scaffolding": {
       "flake": false,
       "locked": {
-<<<<<<< HEAD
-        "lastModified": 1721324884,
-        "narHash": "sha256-2mlYngWkSj/mgGEIchgUjVc1CBvTaXdTLlfx+ZT0SBY=",
-        "owner": "holochain",
-        "repo": "scaffolding",
-        "rev": "6cb5a8d59d0eb844c4c727736a16d2f0c72caf0b",
-=======
         "lastModified": 1721827330,
         "narHash": "sha256-N150LFw9yrxUYd/0QvFirUR1LyZg67TmgCktb+D1Tys=",
         "owner": "holochain",
         "repo": "scaffolding",
         "rev": "53724e445db0f3bba3d0acff26e60688294c00a2",
->>>>>>> 6e01550f
         "type": "github"
       },
       "original": {
